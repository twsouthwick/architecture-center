---
title: Use Azure Stack HCI switchless interconnect and lightweight quorum for Remote Office/Branch Office
description: Cost-effective approach to implement highly-available virtualized and containerized workloads in Remote Office/Branch Office scenarios
author: githubusername
ms.date: 00/00/0000
ms.topic: reference-architecture
ms.service: architecture-center
ms.category:
  - category
ms.custom: fcp
---

# Use Azure Stack HCI switchless interconnect and lightweight quorum for Remote Office/Branch Office

This reference architecture illustrates how to design infrastructure for highly available virtualized and containerized workloads in Remote Office/Branch Office (ROBO) scenarios.

![Diagram illustrating an Azure Stack HCI ROBO scenario, with a two-node Azure Stack HCI cluster using a switchless interconnect and a USB-based quorum. The cluster leverages a number of Azure services, including Azure Arc that provides the ability to implement Azure Policy, Azure Automation that includes Azure update management functionality, Azure Monitor, as well as Azure File Sync, Azure Network Adapter, Azure Security Center, Azure Backup, Azure Site Recovery, and Storage Replica.][architectural-diagram]

*Download a [Visio file][architectural-diagram-visio-source] of this architecture.*

Typical uses for this architecture include the following ROBO scenarios:

- Implement highly-available, container-based edge workloads and virtualized, business-essential applications in a cost-effective manner.
- Lower total cost of ownership (TCO) through Microsoft-certified solutions, cloud-based automation, centralized management, and centralized monitoring.
- Control and audit security and compliance by leveraging virtualization-based protection, certified hardware, and cloud-based services.

## Architecture

The architecture incorporates the following components and capabilities:
<<<<<<< HEAD
- **Azure Stack HCI (20H2)**. A hyperconverged infrastructure (HCI) cluster solution that hosts virtualized Windows and Linux operating system (OS) workloads and their storage in a hybrid on-premises environment. A cluster can consist of between 2 and 16 physical nodes.
- **File share witness**. A Server Message Block (SMB) share that Failover Clustering uses as a vote in the cluster quorum. Starting with Windows Server 2019, it's possible to use [a USB drive connected to a router][usb-file-share-witness] for this purpose.
- **Azure Arc**. A cloud-based service that extend the Azure Resource Manager-based management model to non-Azure resources including virtual machines (VMs), Kubernetes clusters, and containerized databases.
=======
- **Azure Stack HCI (20H2)**. Azure Stack HCI is a hyper-converged infrastructure (HCI) cluster solution that hosts virtualized Windows and Linux workloads and their storage in a hybrid on-premises environment. The stretched cluster can consist of between four and 16 physical nodes.
- **File share witness**. A file share witness is a Server Message Block (SMB) share that Failover Cluster uses as a vote in the cluster quorum. Starting with Windows Server 2019, it's possible to use [a USB drive connected to a router][usb-file-share-witness] for this purpose.
- **Azure Arc**. A cloud-based service that extend the Azure Resource Manager&ndash;based management model to non-Azure resources including virtual machines (VMs), Kubernetes clusters, and containerized databases.
>>>>>>> daba709e
- **Azure Policy**. A cloud-based service that evaluates Azure and on-premises resources through integration with Azure Arc by comparing properties to customizable business rules.
- **Azure Monitor**. A cloud-based service that maximizes the availability and performance of your applications and services by delivering a comprehensive solution for collecting, analyzing, and acting on telemetry from your cloud and on-premises environments.
- **Azure Security Center**. Azure Security Center is a unified infrastructure security management system that strengthens the security posture of your data centers, and provides advanced threat protection across your hybrid workloads in the cloud - whether they're in Azure or not - as well as on premises.
- **Azure Automation**. Azure Automation delivers a cloud-based automation and configuration service that supports consistent management across your Azure and non-Azure environments.
- **Change Tracking and Inventory**. A feature of Azure Automation that tracks changes in Windows Server and Linux servers hosted in Azure, on-premises, and other cloud environments to help you pinpoint operational and environmental issues with software managed by the Distribution Package Manager.
- **Update Management**. A feature of Azure Automation that streamlines management of OS updates for Windows Server and Linux machines in Azure, in on-premises environments, and in other cloud environments.
- **Azure Backup**. The Azure Backup service provides simple, secure, and cost-effective solutions to back up your data and recover it from the Microsoft Azure cloud.
- **Azure Site Recovery**. A cloud-based service that helps ensure business continuity by keeping business apps and workloads running during outages. Site Recovery manages replication and failover of workloads running on both physical and virtual machines between their primary site and a secondary location.
- **Azure File Sync**. A cloud-based service that provides the ability to synchronize and cache content of Azure file shares by using Windows Servers across your Azure and non-Azure environments.
- **Storage Replica**. A Windows Server technology that enables replication of volumes between servers or clusters for disaster recovery.

## Recommendations

The following recommendations apply for most scenarios. Follow these recommendations unless you have a specific requirement that overrides them.

### Use Azure Stack HCI switchless interconnect and lightweight quorum for highly-available and cost-effective ROBO infrasturcture. 

In ROBO scenarios, a primary business concern is minimizing costs. Yet many ROBO workloads are of utmost criticality with very little tolerance for downtime. Azure Stack HCI offers the optimal solution by offering both resiliency and cost-effectiveness. Using Azure Stack HCI, you can leverage built-in [resiliency of Storage Spaces Direct][s2d-resiliency] and [Failover Clustering][failover-clustering] technologies to implement highly-available compute, storage, and network infrastructure for containerized and virtualized ROBO workloads. For cost-effectiveness, you can use as few as two cluster nodes with only four disks and 64 gigabytes (GB) of memory per node. To further minimize costs, you can use switchless interconnects between nodes, thereby eliminating the need for redundant switch devices. To finalize cluster configuration, you can implement [a file share witness simply by using a USB drive][usb-file-share-witness] connected to a router hosting uplinks from cluster nodes. For maximum resiliency, on a 2-node cluster you have the option of configuring Storage Spaces Direct volumes with either [nested two-way mirror, or nested mirror accelerated parity][s2d-nested-resiliency]. Unlike the traditional two-way mirroring, these options tolerate multiple simultaneous hardware failures without data loss.

> [!NOTE]
> With nested resiliency, a 2-node cluster and all of its volumes will remain online following a failure of a single node and a single disk on the surviving node.

### Fully integrate Azure Stack HCI deployments with Azure to minimize TCO in ROBO scenarios.

As part of the Azure Stack product family, Azure Stack HCI is inherently dependent on Azure. Therefore, to optimize features and support, you must [register it][azs-hci-register-arc] within 30 days of deploying your first Azure Stack HCI cluster. This generates a corresponding Azure Resource Manager resource, which effectively extends the Azure management plane to Azure Stack HCI, and automatically enabling [Azure portal-based monitoring][azs-hci-portal-view], support, and billing functionality.

To minimize Azure Stack HCI cluster and workload management overhead, you should also consider leveraging the following Azure services, which provide their corresponding capabilities:

- [Azure Monitor][azs-hci-monitor]. Collect telemetry generated by clusters and their VMs for monitoring, analytics, and alerting.
- [Azure Automation, Update Management feature][az-auto-update-mgmt]. Use for Azure Stack HCI VM automated patch deployment and reporting.
- [Azure Automation, Change Tracking and Inventory feature][az-auto-ct-and-inv]Track Azure Stack HCI VM configuration changes.
- [Azure Automation DSC][az-auto-vm-dsc-hybrid-worker]. Automate desired state configuration of Azure Stack HCI VMs.
- [Azure Backup][azs-hci-vm-backup]. Manage backup of Azure Stack HCI VMs and their workloads.
- [Azure Site Recovery][azs-hci-vm-dr]. Implement and orchestrate disaster recovery for Azure Stack HCI VMs.
- [Azure File Sync][az-file-sync]. Synchronize and tier file shares hosted on Azure Stack HCI clusters.
- [Azure Kubernetes Service (AKS)][azs-hci-aks]. Implement container orchestration.

To further benefit from Azure capabilities, you can extend the scope of Azure Arc integration to the Azure Stack HCI virtualized and containerized workloads by implementing the following functionality:

- [Azure Arc enabled servers][arc-enabled-servers]. Use for virtualized workloads running Azure Stack HCI VMs.
- [Azure Arc enabled data services][arc-enabled-data-services]. Use for containerized Azure SQL Managed Instance or PostgresSQL Hyperscale running on AKS hosted by Azure Stack HCI VMs.

> [!CAUTION]
> AKS on Azure Stack HCI and Azure Arc enabled data services are in preview at the time of publishing this reference architecture.

With the scope of Azure Arc extended to Azure Stack HCI VMs, you'll be able to [automate their configuration by using Azure VM extensions][arc-vm-extensions] and evaluate their [compliance with industry regulations and corporate standards by using Azure Policy][arc-azure-policy].

### Leverage Azure Stack HCI virtualization-based protection, certified hardware, and cloud-based services to enhance security and compliance stance in ROBO scenarios.

ROBO scenarios present unique challenges with security and compliance. With no&mdash;or at best&mdash;limited local IT support and lack of dedicated datacenters, it's particularly important to protect their workloads from both internal and external threats. Azure Stack HCI's capabilities and its integration with Azure services can address this problem.

Azure Stack HCI&ndash;certified hardware ensures built-in Secure Boot, Unified Extensible Firmware Interface (UEFI), and Trusted Platform Module (TPM) support. These technologies, combined with [virtualization-based security (VBS)][azs-hci-vbs], help protect security-sensitive workloads. BitLocker Drive Encryption allows you to encrypt Storage Spaces Direct volumes at rest while SMB encryption provides automatic encryption in transit, facilitating compliance with standards such as Federal Information Processing Standard 140-2 (FIPS 140-2) and Health Insurance Portability and Accountability Act (HIPAA).

In addition, you can onboard Azure Stack HCI VMs in [Azure Security Center][az-security-center] to activate cloud-based behavioral analytics, threat detection and remediation, alerting, and reporting. Similarly, by onboarding Azure Stack HCI VMs in Azure Arc, you gain the ability to use [Azure Policy][arc-azure-policy] to evaluate their compliance with industry regulations and corporate standards.

## Architectural excellence

The [Microsoft Azure Well-Architected Framework][azure-well-architected-framerwork] is a set of guiding tenets that are followed in this reference architecture. The following considerations are framed in the context of these tenets.

### Cost optimization

Cost optimization considerations include:

- Switchless vs switch-based cluster interconnects. The switchless interconnect topology consists of redundant connections between single-port or dual-port Remote Direct Memory Access (RDMA) adapters on each node (which forms a full mesh), with each node connected directly to every other node. While this is straightforward to implement in a 2-node cluster, larger clusters require additional network adapters in each node's hardware.
- Cloud-style billing model. Azure Stack HCI pricing follows the [monthly subscription billing model][azs-hci-billing], with a flat rate per physical processor core in an Azure Stack HCI cluster.

> [!CAUTION]
> While there are no on-premises software licensing requirements for cluster nodes hosting the Azure Stack HCI infrastructure, Azure Stack HCI VMs might require individual OS licenses. Additional usage charges might also apply if you use other Azure services.

### Operational excellence

Operational excellence considerations include:

- Simplified provisioning and management experience with Windows Admin Center. The [**Create Cluster Wizard** in Windows Admin Center][azs-hci-create-with-wac] provides a wizard-driven interface that guides you through creating an Azure Stack HCI cluster. Similarly, [Windows Admin Center simplifies the process of managing Azure Stack HCI VMs][azs-hci-manage-vms-with-wac].
- Automation capabilities. Azure Stack HCI provides a wide range of automation capabilities, with OS updates combined with full-stack updates including firmware and drivers provided by Azure Stack HCI vendors and partners. With Cluster-Aware Updating (CAU), OS updates run unattended while Azure Stack HCI workloads remain online. This results in seamless transitions between cluster nodes that eliminate impact from post-patching reboots. Azure Stack HCI also offers support for [automated cluster provisioning][azs-hci-create-with-powershell] and [VM management][azs-hci-manage-vms-with-powershell] by using Windows PowerShell. You can run Windows PowerShell locally from one of the Azure Stack HCI servers or remotely from a management computer. Integration with [Azure Automation][az-auto-hybrid-worker] and Azure Arc facilitates a wide range of additional automation scenarios for [virtualized][arc-vm-extensions] and [containerized][azs-hci-k8s-gitops] workloads.
- Decreased management complexity. Switchless interconnect eliminates the risk of switch device failures and the need for their configuration and management.

### Performance efficiency

Performance efficiency considerations include:

- [Storage resiliency][s2d-resiliency] versus usage efficiency, versus performance. Planning for Azure Stack HCI volumes involves identifying the optimal balance between resiliency, usage efficiency, and performance. The challenge results from the fact that maximizing one of these characteristics typically has a negative impact on at least one of the other two. For example, increasing resiliency reduces the usable capacity, while the resulting performance might vary depending on the resiliency type. In the case of nested two-way mirror volumes or nested mirror accelerated parity volumes, higher resiliency leads to lower capacity efficiency compared to traditional two-way mirroring. At the same time, the nested two-way mirror volume offers better performance than the nested mirror accelerated parity volume, but at the cost of lower usage efficiency.
- [Storage Spaces Direct disk configuration][s2d-disks]. Storage Spaces Direct supports hard disk drives (HDDs), solid-state drives (SSDs), and NVMe drive types. The drive type  directly impacts storage performance due to differences in performance characteristics between each type, and the caching mechanism, which is an integral part of Storage Spaces Direct configuration. Depending on the Azure Stack HCI workloads and budget constraints, you can choose to [maximize performance][s2d-drive-max-performance], [maximize capacity][s2d-drive-max-capacity], or implement a drive configuration that provides [balance between performance and capacity][s2d-drive-balance-performance-capacity].
- Storage caching optimization. Storage Spaces Direct provides a [built-in, persistent, real-time, read and write, server-side cache][s2d-cache] that maximizes storage performance. The cache should be sized and configured to accommodate the [working set of your applications and workloads][s2d-cache-sizing]. In addition, Azure Stack HCI is compatible with the Cluster Shared Volume (CSV) in-memory read cache. Using system memory to cache reads can [improve Hyper-V performance][azs-hci-csv-cache].
- Compute performance optimization. Azure Stack HCI offers support for graphics processing unit (GPU) acceleration, targeting [high-performance AI/ML workloads][azs-hci-gpu-acceleration] that are geared towards edge scenarios.
- Networking performance optimization. As part of your design, be sure to include projected [traffic bandwidth allocation][azs-hci-network-bandwidth-allocation] when determining your [optimal network hardware configuration][azs-hci-networking]. This includes provisions addressing [switchless interconnect minimum bandwidth requirements][azs-hci-switchless-interconnects-reqs].

### Reliability

Reliability considerations include:

- Improved Storage Spaces Direct volume repair speed (also referred to as *resync*). Storage Spaces Direct provides automatic resync following events that affect availability of storage pool disks, such as shutting down a cluster node or a localized hardware failure. Azure Stack HCI implements an [enhanced resync process][sr-resync] that operates at much finer granularity than Windows Server 2019 and significantly reduces the resync operation time. This minimizes potential impact of multiple overlapping hardware failures.
- Failover Clustering witness selection. The lightweight, USB drive&ndash;based witness eliminates dependencies on reliable internet connectivity, which is required when using cloud witness-based configuration.

### Security

Security considerations include:

- [Azure Stack HCI basic security][azs-hci-basic-security]. Leverage Azure Stack HCI hardware components (such as Secure Boot, UEFI, and TPM) to build a secure foundation for Azure Stack HCI VM-level security, including Device Guard and Credential Guard. Use [Windows Admin Center role-based access control][wac-rbac] to delegate management tasks by following the principle of least privilege.
- [Azure Stack HCI advanced security][azs-hci-advanced-security]. Apply Microsoft security baselines to Azure Stack HCI clusters and their Windows Server workloads by using Active Directory Domain Services (AD DS) with Group Policy. You can use [Microsoft Advanced Threat Analytics (ATA)][ms-ata] to detect and remediate cyber threats targeting AD DS domain controllers providing authentication services to Azure Stack HCI clusters and their Windows Server workloads.

[architectural-diagram]: images/azure_stack_robo.png
[architectural-diagram-visio-source]: diagrams/azure_stack_robo.vsdx
[azure-service]: https://docs.microsoft.com/azure/
[azure-well-architected-framerwork]: https://docs.microsoft.com/azure/architecture/framework/
[usb-file-share-witness]: https://techcommunity.microsoft.com/t5/failover-clustering/new-file-share-witness-feature-in-windows-server-2019/ba-p/372149
[s2d-resiliency]: https://docs.microsoft.com/windows-server/storage/storage-spaces/storage-spaces-fault-tolerance
[failover-clustering]: https://docs.microsoft.com/windows-server/failover-clustering/failover-clustering-overview
[s2d-nested-resiliency]: https://docs.microsoft.com/windows-server/storage/storage-spaces/nested-resiliency
[azs-hci-register-arc]: https://docs.microsoft.com/azure-stack/hci/deploy/register-with-azure
[azs-hci-portal-view]: https://docs.microsoft.com/azure-stack/hci/manage/azure-portal
[azs-hci-monitor]: https://docs.microsoft.com/azure-stack/hci/manage/azure-monitor
[az-auto-vm-dsc-hybrid-worker]: https://docs.microsoft.com/azure/automation/automation-hybrid-runbook-worker#azure-automation-state-configuration-on-a-hybrid-runbook-worker
[az-auto-update-mgmt]: https://docs.microsoft.com/azure/automation/update-management/update-mgmt-overview
[az-auto-ct-and-inv]: https://docs.microsoft.com/azure/automation/change-tracking
[azs-hci-vm-backup]: https://docs.microsoft.com/azure-stack/hci/manage/use-azure-backup
[azs-hci-vm-dr]: https://docs.microsoft.com/azure-stack/hci/manage/azure-site-recovery
[az-file-sync]: https://docs.microsoft.com/azure/storage/files/storage-sync-files-planning
[azs-hci-aks]: https://docs.microsoft.com/azure-stack/aks-hci/overview
[arc-enabled-servers]: https://docs.microsoft.com/azure/azure-arc/servers/overview
[arc-enabled-data-services]: https://docs.microsoft.com/azure/azure-arc/data/overview
[arc-vm-extensions]: https://docs.microsoft.com/azure/azure-arc/servers/manage-vm-extensions
[arc-azure-policy]: https://docs.microsoft.com/azure/azure-arc/servers/security-controls-policy
[azs-hci-vbs]: https://docs.microsoft.com/windows-hardware/design/device-experiences/oem-vbs
[az-security-center]: https://docs.microsoft.com/azure-stack/hci/concepts/security#part-2-use-azure-security-center
[azs-hci-billing]: https://docs.microsoft.com/azure-stack/hci/concepts/billing
[azs-hci-create-with-wac]: https://docs.microsoft.com/azure-stack/hci/deploy/create-cluster
[azs-hci-create-with-powershell]: https://docs.microsoft.com/azure-stack/hci/deploy/create-cluster-powershell
[azs-hci-manage-vms-with-wac]: https://docs.microsoft.com/azure-stack/hci/manage/vm
[azs-hci-manage-vms-with-powershell]: https://docs.microsoft.com/azure-stack/hci/manage/vm-powershell
[az-auto-hybrid-worker]: https://docs.microsoft.com/azure/automation/automation-hybrid-runbook-worker
[azs-hci-k8s-gitops]: https://docs.microsoft.com/azure/azure-arc/kubernetes/use-gitops-connected-cluster
[s2d-disks]: https://docs.microsoft.com/windows-server/storage/storage-spaces/choosing-drives
[s2d-drive-max-performance]: https://docs.microsoft.com/windows-server/storage/storage-spaces/choosing-drives#option-1--maximizing-performance
[s2d-drive-max-capacity]: https://docs.microsoft.com/windows-server/storage/storage-spaces/choosing-drives#option-3--maximizing-capacity
[s2d-drive-balance-performance-capacity]: https://docs.microsoft.com/windows-server/storage/storage-spaces/choosing-drives#option-2--balancing-performance-and-capacity
[s2d-cache]: https://docs.microsoft.com/windows-server/storage/storage-spaces/understand-the-cache
[s2d-cache-sizing]: https://docs.microsoft.com/windows-server/storage/storage-spaces/choosing-drives#cache
[azs-hci-csv-cache]: https://docs.microsoft.com/azure-stack/hci/manage/use-csv-cache#planning-considerations
[azs-hci-gpu-acceleration]: https://docs.microsoft.com/azure-stack/hci/manage/attach-gpu-to-linux-vm
[azs-hci-networking]: https://docs.microsoft.com/azure-stack/hci/concepts/plan-host-networking
[azs-hci-network-bandwidth-allocation]: https://docs.microsoft.com/azure-stack/hci/concepts/plan-host-networking#traffic-bandwidth-allocation
[azs-hci-switchless-interconnects-reqs]: https://docs.microsoft.com/azure-stack/hci/concepts/plan-host-networking#interconnects-for-2-3-node-clusters
[sr-resync]: https://docs.microsoft.com/windows-server/storage/storage-spaces/understand-storage-resync
[azs-hci-basic-security]: https://docs.microsoft.com/azure-stack/hci/concepts/security#part-1-build-a-secure-foundation
[wac-rbac]: https://docs.microsoft.com/windows-server/manage/windows-admin-center/plan/user-access-options#role-based-access-control
[azs-hci-advanced-security]: https://docs.microsoft.com/azure-stack/hci/concepts/security#part-3-add-advanced-security
[ms-ata]: https://docs.microsoft.com/advanced-threat-analytics/what-is-ata<|MERGE_RESOLUTION|>--- conflicted
+++ resolved
@@ -27,15 +27,9 @@
 ## Architecture
 
 The architecture incorporates the following components and capabilities:
-<<<<<<< HEAD
-- **Azure Stack HCI (20H2)**. A hyperconverged infrastructure (HCI) cluster solution that hosts virtualized Windows and Linux operating system (OS) workloads and their storage in a hybrid on-premises environment. A cluster can consist of between 2 and 16 physical nodes.
-- **File share witness**. A Server Message Block (SMB) share that Failover Clustering uses as a vote in the cluster quorum. Starting with Windows Server 2019, it's possible to use [a USB drive connected to a router][usb-file-share-witness] for this purpose.
-- **Azure Arc**. A cloud-based service that extend the Azure Resource Manager-based management model to non-Azure resources including virtual machines (VMs), Kubernetes clusters, and containerized databases.
-=======
 - **Azure Stack HCI (20H2)**. Azure Stack HCI is a hyper-converged infrastructure (HCI) cluster solution that hosts virtualized Windows and Linux workloads and their storage in a hybrid on-premises environment. The stretched cluster can consist of between four and 16 physical nodes.
 - **File share witness**. A file share witness is a Server Message Block (SMB) share that Failover Cluster uses as a vote in the cluster quorum. Starting with Windows Server 2019, it's possible to use [a USB drive connected to a router][usb-file-share-witness] for this purpose.
 - **Azure Arc**. A cloud-based service that extend the Azure Resource Manager&ndash;based management model to non-Azure resources including virtual machines (VMs), Kubernetes clusters, and containerized databases.
->>>>>>> daba709e
 - **Azure Policy**. A cloud-based service that evaluates Azure and on-premises resources through integration with Azure Arc by comparing properties to customizable business rules.
 - **Azure Monitor**. A cloud-based service that maximizes the availability and performance of your applications and services by delivering a comprehensive solution for collecting, analyzing, and acting on telemetry from your cloud and on-premises environments.
 - **Azure Security Center**. Azure Security Center is a unified infrastructure security management system that strengthens the security posture of your data centers, and provides advanced threat protection across your hybrid workloads in the cloud - whether they're in Azure or not - as well as on premises.
