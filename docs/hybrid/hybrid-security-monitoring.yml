### YamlMime:Architecture
metadata:
  title: Hybrid security monitoring with Microsoft Sentinel
  description: Use Microsoft Defender for Cloud and Microsoft Sentinel to monitor the security configuration and telemetry of on-premises and Azure operating system workloads.
  author: martinekuan
  ms.author: architectures
  ms.date: 07/26/2022
  ms.topic: reference-architecture
  ms.service: architecture-center
  ms.subservice: reference-architecture
  ms.category:
    - hybrid
    - monitoring
    - security
  ms.custom:
    - fcp
    - reference-architecture
    - e2e-hybrid
    - internal-intro
name: Monitor hybrid security using Microsoft Defender for Cloud and Microsoft Sentinel
azureCategories:
  - hybrid
  - security
summary: Use Microsoft Defender for Cloud and Microsoft Sentinel to monitor the security configuration and telemetry of on-premises and Azure operating system workloads.
products:
  - azure-log-analytics
  - azure-monitor
<<<<<<< HEAD
  - defender-for-cloud
  - azure-sentinel
=======
  - azure-security-center
  - microsoft-sentinel
>>>>>>> 761ffc88
  - azure-stack
thumbnailUrl: /azure/architecture/browse/thumbs/hybrid-security-monitoring.png
content: |
   [!INCLUDE[](hybrid-security-monitoring-content.md)]<|MERGE_RESOLUTION|>--- conflicted
+++ resolved
@@ -25,13 +25,8 @@
 products:
   - azure-log-analytics
   - azure-monitor
-<<<<<<< HEAD
   - defender-for-cloud
-  - azure-sentinel
-=======
-  - azure-security-center
   - microsoft-sentinel
->>>>>>> 761ffc88
   - azure-stack
 thumbnailUrl: /azure/architecture/browse/thumbs/hybrid-security-monitoring.png
 content: |
