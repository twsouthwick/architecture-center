--- conflicted
+++ resolved
@@ -1,14 +1,11 @@
 ---
-<<<<<<< HEAD
 title: Enterprise-level cloud file sync and share solution on Azure
 description: This reference architecture illustrates an enterprise-level cloud file sharing solution with Azure provided services including Azure Files, Azure File Sync, Azure Private DNS and Azure Private Endpoint, secure file storage and sharing infrastructure with Azure private link as well as AD DS authentication.  
-=======
 title: Azure enterprise cloud file share
 title-suffix: Azure Architecture Center
 description: Learn about an enterprise-level cloud file sharing solution that uses Azure Files, Azure File Sync, Azure Private DNS, and Azure Private Endpoint.  
->>>>>>> 6e0966be
 author: huangyingting
-ms.date: 09/19/2020
+ms.date: 11/19/2020
 ms.topic: example-scenario
 ms.service: architecture-center
 ms.category:
@@ -17,13 +14,6 @@
 ms.subservice: reference-architecture
 ms.custom: fcp
 ---
-
-<<<<<<< HEAD
-# Enterprise-level Cloud File Share Solution on Azure
-This reference architecture illustrates an enterprise-level cloud file sharing solution by using Azure provided services including Azure Files, Azure File Sync, Azure Private DNS and Azure Private Endpoint, it gives you the possibility to access Azure file shares in a hybrid work environment over virtual private network between on-premises and Azure virtual network(through ExpressRoute private peering/VPN tunnels) without traversing the internet, you can also control and limit file access through AD DS authentication.
-=======
-# Enterprise-level cloud file share solution on Azure
->>>>>>> 6e0966be
 
 This reference architecture illustrates an enterprise-level cloud file sharing solution that uses Azure services including [Azure Files](https://azure.microsoft.com/services/storage/files/), [Azure File Sync](https://azure.microsoft.com/updates/azure-file-sync), [Azure Private DNS](/azure/dns/private-dns-overview), and [Azure Private Endpoint](/azure/private-link/private-endpoint-overview). The solution generates cost savings by outsourcing the management of file servers and infrastructure while retaining control of the data.
 
@@ -66,18 +56,6 @@
 
 After enabling a private endpoint, private IP addresses are allocated in the Azure virtual network. These addresses allow access to those services over a private connection, and the same FQDNs must now resolve to private IP addresses. To achieve that, Azure Files and Azure File Sync create a canonical name DNS record (CNAME) to redirect the resolution to a private domain name:
 
-<<<<<<< HEAD
-It is important to correctly configure on-premise DNS settings to resolve private domain name to private IP address. In solution above, 
-- Private DNS zones (component 11 and 12) are created from Azure to provide private name resolution for Azure file sync and Azure files
-- Private DNS zones then get linked to Azure virtual network so a DNS server (component 8) deployed in virtual network can resolve private domain names.
-- Respectively, DNS A records will also need to be created for Azure files and Azure file sync in private DNS zones. Those steps can be found from [Configuring Azure Files network endpoints][storage-files-networking-endpoints] and [Configuring Azure File Sync network endpoints][storage-sync-files-networking-endpoints].
-- On-premises DNS server (component 3) needs to set up conditional forwarding to forward DNS query of domain afs.azure.net and file.core.windows.net to DNS server in Azure virtual network (componnet 8). 
-- After receiving forwarded DNS query from on-premises DNS server, DNS server (component 8) in Azure virtual network uses Azure DNS recursive resolver to resolve private domain name and return private IP address to client.
-=======
-- The Azure File Sync's public domain name `\*.afs.azure.net` gets a CNAME redirect to the private domain name `\*.\<region\>.privatelink.afs.azure.net`. 
-- The Azure Files public domain name `\<name\>.file.core.windows.net` gets a CNAME redirect to the private domain name `\<name\>.privatelink.file.core.windows.net`.
->>>>>>> 6e0966be
-
 The solution shown in this architecture correctly configures on-premises DNS settings so that they resolve private domain names to private IP addresses, by using the following methods:
 
 - Private DNS zones (components **11** and **12**) are created from Azure to provide private name resolution for Azure File Sync and Azure Files.
@@ -87,28 +65,6 @@
 - After receiving the forwarded DNS query from the on-premises DNS server, the DNS server (component **8**) in the Azure virtual network uses the Azure DNS recursive resolver to resolve private domain names and return private IP addresses to the client.
 
 ## Components
-<<<<<<< HEAD
-- **Client**(component 1 or 2) - Is a client that can 'talk' to file server or Azure files through SMB protocol, usually it is a Windows, Linux, or Mac OSX desktop.
-
-- **DC & DNS Server**(component 3) - Domain controller (DC) is a server that responds to authentication requests and verifies users on computer networks. DNS Server provide computer name-to-IP address mapping name resolution services to computers and users. DC and DNS Server can be combined into one single server or can be separated into different servers(for example, component 8 is a seperated DNS server).
-
-- **File Server**(component 4) - Is a server hosts file share and provides file share service through SMB protocol.
-
-- **CE/VPN Device**(component 5) - Customer edge router (CE) or VPN Device is used to establish ExpressRoute or VPN connection to Azure virtual network.
-
-- **ExpressRoute/VPN Gateway**(component 6) – ExpressRoute is a service lets you extend your on-premises networks into the Microsoft cloud over a private connection facilitated by a connectivity provider. VPN Gateway is a specific type of virtual network gateway that is used to send encrypted traffic between an Azure virtual network and an on-premises location over the public Internet. ExpressRoute or VPN Gateway is used to establish ExpressRoute or VPN connection to customer’s on-premises network.
-
-- **Azure Private Endpoint**(component 7) - is a network interface that connects you privately and securely to a service powered by Azure Private Link, in our case, Azure file sync private endpoint connects to Azure file sync, and Azure files private endpoint connects to Azure files.
-
-- **Azure File Sync & Cloud Tiering**(component 9) – Azure File Sync is a service offered by Azure to centralize your organization's file shares in Azure, while keeping the flexibility, performance, and compatibility of an on-premises file server. Cloud tiering is an optional feature of Azure File Sync in which frequently accessed files are cached locally on the server while all other files are tiered to Azure Files based on policy settings.
-
-- **Azure Files**(component 10) - Is a fully managed service offers file shares in the cloud that are accessible via the industry standard Server Message Block (SMB) protocol. Azure files implements SMB v3 protocol and supports authentication through on-premises Active Directory Domain Services (AD DS) and Azure Active Directory Domain Services (Azure AD DS). File shares from Azure files can be mounted concurrently by cloud or on-premises deployments of Windows, Linux, and macOS. Additionally, Azure file shares can be cached on Windows Servers with Azure File Sync for fast access near where the data is being used.
-
-- **Azure Private DNS**(component 11 and 12) - An Azure offered DNS service to manage and resolve domain names in a virtual network without the need to add a custom DNS solution.
-
-- **Azure Backup**(component 13) - Is a cost-effective, secure, one-click backup solution that’s scalable based on your backup storage needs. In our case, it is used to back up Azure file shares.
-=======
-
 The solution depicted in the architecture diagram uses the following components:
 
 1. **Client 1** - Typically, the client is a Windows, Linux, or Mac OSX desktop that can *talk* to a file server or Azure Files through the SMB protocol.
@@ -124,7 +80,6 @@
 6. **ExpressRoute and VPN Gateway** – ExpressRoute is a service that lets you extend your on-premises network into the Microsoft cloud over a private connection facilitated by a connectivity provider. VPN Gateway is a specific type of virtual network gateway that is used to send encrypted traffic between an Azure virtual network and an on-premises location over the public internet. ExpressRoute or VPN Gateway establishes ExpressRoute or VPN connection to your on-premises network.
 
 7. **Azure Private Endpoint** - A network interface that connects you privately and securely to a service powered by [Azure Private Link](https://azure.microsoft.com/services/private-link/). In this solution, an Azure File Sync private endpoint connects to Azure File Sync (**9**), and an Azure Files private endpoint connects to Azure Files (**10**).
->>>>>>> 6e0966be
 
 8. **Azure Private DNS** - A DNS service that manages and resolves domain names in a virtual network without the need to add a custom DNS solution.
 
@@ -146,13 +101,7 @@
 
 - Remote mode - The client accesses files and file shares directly from a remote Azure file share. In the architecture diagram for this solution, the traffic flow travels through components **2**, **5**, **6**, **7** and **10**.
 
-<<<<<<< HEAD
-From on-premises side, all it needs is to map private domain name to private IP address, 
-- This can be done through DNS forwarding to a DNS server deployed in Azure virtual network, which is described in above architectural design.
-- Or, on-premises DNS server can set up zones for private domain \<region\>.privatelink.afs.azure.net and privatelink.file.core.windows.net, register Azure files and Azure file sync private endpoint's IP addresses as DNS A records into respective DNS zones, so on-premises client can resolve private domain name directly from local on-premises DNS server.
-=======
 Azure File Sync traffic travels between components **4**, **5**, **6**, and **7**, using an [ExpressRoute circuit](/azure/expressroute/expressroute-circuit-peerings) for a reliable connection.
->>>>>>> 6e0966be
 
 Private domain name resolution queries go through components **3**, **5**, **6**, **8**, **11** and **12** using the following sequence:
 
@@ -164,14 +113,11 @@
 
 ## Considerations
 
-<<<<<<< HEAD
+
 ### Security and File Access Auditing
-Security Auditing is one of the most needed requirements to help maintain the security of an enterprise, industry standards require enterprises to follow a strict set of rules related to data security and privacy. File access auditing can be enabled locally and remotely
+Consider the following points when implementing this solution:
 - Locally, leverage Dynamic Access Control, for more information, see [Plan for File Access Auditing][plan-for-file-access-auditing].
 - Remotely, Azure Storage logs in Azure Monitor on Azure files contains StorageRead, StorageWrite, StorageDelete, and Transaction logs, Azure file access can be logged to storage account, log analytics workspace and stream to an event hub separately. For more information, see [Monitoring Azure Storage][monitor-storage].
-=======
-Consider the following points when implementing this solution:
->>>>>>> 6e0966be
 
 ### Planning
 
