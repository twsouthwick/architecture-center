--- conflicted
+++ resolved
@@ -1,12 +1,7 @@
 ### YamlMime:Architecture
 metadata:
-<<<<<<< HEAD
   title: On-premises data gateway for Logic Apps
-  description: This reference architecture illustrates a logic app that's running in Microsoft Azure, which is triggered by Azure Spring Cloud.
-=======
-  title: On-premises data gateway for Azure Logic Apps
   description: This reference architecture illustrates a logic app that&apos;s running in Microsoft Azure, which is triggered by Azure Spring Cloud.
->>>>>>> 7d69f9b8
   author: doodlemania2
   ms.author: pnp
   ms.date: 07/16/2020
