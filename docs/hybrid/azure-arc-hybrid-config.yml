### YamlMime:Architecture
metadata:
  title: Azure Arc-enabled server configurations
  description: Use Azure Arc to extend Azure Resource Manager capabilities to Windows and Linux machines on any infrastructure.
  author: pdebruin
  ms.author: pidebrui
<<<<<<< HEAD
  ms.date: 04/26/2022
=======
  ms.date: 04/29/2022
>>>>>>> f0714bce
  ms.topic: conceptual
  ms.service: architecture-center
  ms.subservice: reference-architecture
  ms.category:
    - hybrid
    - management-and-governance
  ms.custom:
    - fcp
    - reference-architecture
    - e2e-hybrid
name: Manage configurations for Azure Arc-enabled servers
azureCategories:
  - hybrid
  - management-and-governance
summary: Use Azure Arc to extend Azure Resource Manager capabilities to Windows and Linux machines on any infrastructure.
products:
  - azure-arc
  - azure-monitor
  - azure-policy
  - azure-resource-manager
  - azure-virtual-machines
thumbnailUrl: /azure/architecture/browse/thumbs/azure-arc-hybrid-config.png
content: |
   [!include[](azure-arc-hybrid-config-content.md)]<|MERGE_RESOLUTION|>--- conflicted
+++ resolved
@@ -4,11 +4,7 @@
   description: Use Azure Arc to extend Azure Resource Manager capabilities to Windows and Linux machines on any infrastructure.
   author: pdebruin
   ms.author: pidebrui
-<<<<<<< HEAD
-  ms.date: 04/26/2022
-=======
   ms.date: 04/29/2022
->>>>>>> f0714bce
   ms.topic: conceptual
   ms.service: architecture-center
   ms.subservice: reference-architecture
