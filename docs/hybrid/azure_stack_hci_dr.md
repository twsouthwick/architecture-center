--- conflicted
+++ resolved
@@ -112,15 +112,9 @@
 
 - **Accelerated failover.** You can optimize the network infrastructure and its configuration to expedite completion of a site-level failover. For example, you can leverage stretched virtual LANs (VLANs), network abstraction devices, and shorter Time to Live (TTL) values in DNS records representing clustered resources. In addition, consider lowering the [default resiliency period][resiliencydefaultperiod], which determines the period of time during which a clustered VM is allowed to run in the isolated state.
 
-<<<<<<< HEAD
 > [!CAUTION]
 > Stretched clusters do not support SDN.
-=======
-- Accelerated failover. You can optimize network infrastructure and its configuration in the manner that expedites completion of a site-level failover, leveraging, for example, stretched VLANs, network abstraction devices, and shorter TTL of DNS records representing clustered resources. You might want to also consider lowering the [default ResiliencyPeriod][resiliencydefaultperiod], which determines the period of time during which a clustered VM is allowed to run in the isolated state.
 
-> [!CAUTION]
-> SDN is not supported or available for stretched clusters.
->>>>>>> 7ff90440
 
 ### Security
 
