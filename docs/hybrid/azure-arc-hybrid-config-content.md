--- conflicted
+++ resolved
@@ -1,6 +1,5 @@
 This reference architecture illustrates how Azure Arc enables you to manage, govern, and secure servers across on-premises, multiple cloud, and edge scenarios.
 
-<<<<<<< HEAD
 ## Potential use cases
 
 The typical uses for this architecture include:
@@ -11,15 +10,12 @@
 - Configure and enforce Azure Policy for VMs and servers hosted across multiple environments.
 
 ## Architecture
-=======
-## Architecture
 
 ![An Azure Arc hybrid server topology diagram with Arc enabled servers connected to Azure.][architectural-diagram]
 
 *Download a [Visio file][architectural-diagram-visio-source] of this architecture.*
 
 ### Workflow
->>>>>>> d85d0106
 
 :::image type="content" source="./images/azure-arc-hybrid-config.png" alt-text="An Azure Arc hybrid server topology diagram with Arc-enabled servers connected to Azure." lightbox="./images/azure-arc-hybrid-config.png" :::
 
@@ -125,7 +121,6 @@
 
 ### Security
 
-<<<<<<< HEAD
 - Appropriate Azure role-based access control (Azure RBAC) should be managed for Arc-enabled servers. To onboard machines, you must be a member of the **Azure Connected Machine Onboarding** role. To read, modify, reonboard, and delete a machine, you must be a member of the **Azure Connected Machine Resource Administrator** role.
 - Microsoft Defender for Cloud can monitor on-premises systems, Azure VMs, Azure Monitor resources, and even VMs hosted by other cloud providers. Enable Microsoft Defender for servers for all subscriptions containing Azure Arc-enabled servers for security baseline monitoring, security posture management, and threat protection.
 - Microsoft Sentinel can help simplify data collection across different sources, including Azure, on-premises solutions, and across clouds using built-in connectors.
@@ -134,55 +129,34 @@
 - [Azure Private Link](/azure/private-link/private-link-overview) allows you to securely link Azure PaaS services to your virtual network using private endpoints. You can connect your on-premises or multi-cloud servers with Azure Arc and send all traffic over an Azure ExpressRoute or site-to-site VPN connection instead of using public networks. You can use a Private Link Scope model to allow multiple servers or machines to communicate with their Azure Arc resources using a single private endpoint.
 - Consult [Azure Arc-enabled servers security overview](/azure/azure-arc/servers/security-overview) for a comprehensive overview of the security features in Azure Arc-enabled server.
 - Other security considerations for your solution are described in the [security design principles][waf-principles-security] section in the Microsoft Azure Well-Architected Framework.
-=======
-## Considerations
-
-### Topology and network considerations
->>>>>>> d85d0106
 
 ### Cost optimization
 
-<<<<<<< HEAD
 - Azure Arc control plane functionality is provided at no extra cost. This includes support for resource organization through Azure management groups and tags, and access control through Azure role-based access control (RBAC). Azure services used in conjunction to Azure Arc-enabled servers incur costs according to their usage.
 - Consult [Cost governance for Azure Arc-enabled servers](/azure/cloud-adoption-framework/scenarios/hybrid/arc-enabled-servers/eslz-cost-governance) for additional Azure Arc cost optimization guidance.
 - Other cost optimization considerations for your solution are described in the [Principles of cost optimization][waf-principles-cost-opt] section in the Microsoft Azure Well-Architected Framework.
 - Use the [Azure pricing calculator][pricing-calculator] to estimate costs.
 - When deploying the Jumpstart ArcBox for IT Pros reference implementation for this architecture, keep in mind ArcBox resources generate Azure Consumption charges from the underlying Azure resources. These resources include core compute, storage, networking and auxiliary services.
-=======
-### Availability
->>>>>>> d85d0106
 
 ### Operational excellence
 
-<<<<<<< HEAD
 - Automate the deployment of your Arc-enabled servers environment. The [reference implementation](#deploy-the-solution) of this architecture is fully automated using a combination of Azure ARM templates, VM extensions, Azure Policy configurations, and PowerShell scripts. You can also reuse these artifacts for your own deployments. Consult [Automation disciplines for Azure Arc-enabled servers][caf-arc-servers-automation] for additional Arc-enabled servers automation guidance in the Cloud Adoption Framework (CAF).
 - There are several options available in Azure to automate the [onboarding of Arc-enabled servers][Arc-agent-deployment-options]. To onboard at scale, use a service principal and deploy via your organizations existing automation platform.
 - VM extensions can be deployed to Arc-enabled servers to simplify the management of hybrid servers throughout their lifecycle. Consider automating the deployment of VM extensions via Azure Policy when managing servers at scale.
 - Enable patch and Update Management in your onboarded Azure Arc-enabled servers to ease OS lifecycle management.
 - Review [Azure Arc Jumpstart Unified Operations Use Cases][Arc Jumpstart unifiedops scenarios] to learn about additional operational excellence scenarios for Azure Arc-enabled servers.
 - Other operational excellence considerations for your solution are described in the [Operational excellence design principles][waf-principles-operational-excellence] section in the Microsoft Azure Well-Architected Framework.
-=======
-### Manageability 
->>>>>>> d85d0106
 
 ### Performance efficiency
 
-<<<<<<< HEAD
 - Before configuring your machines with Azure Arc-enabled servers, you should review the Azure Resource Manager [subscription limits][subscription-limits] and [resource group limits][rg-limits] to plan for the number of machines to be connected.
 - A phased deployment approach as described in the [deployment guide](/azure/azure-arc/servers/plan-at-scale-deployment) can help you determine the resource capacity requirements for your implementation.
 - Use Azure Monitor to collect data directly from your Azure Arc-enabled servers into a Log Analytics workspace for detailed analysis and correlation. Review the [deployment options](/azure/azure-arc/servers/concept-log-analytics-extension-deployment) for the Azure Monitor agents.
 - Additional performance efficiency considerations for your solution are described in the [Performance efficiency principles][waf-principles-performance-efficiency] section in the Microsoft Azure Well-Architected Framework.
-=======
-### Security
->>>>>>> d85d0106
 
 ## Deploy this scenario
 
-<<<<<<< HEAD
 The reference implementation of this architecture can be found in the [Jumpstart ArcBox for IT Pros](https://azurearcjumpstart.io/azure_jumpstart_arcbox/itpro), included as part of the [Arc Jumpstart](https://azurearcjumpstart.io/) project. ArcBox is designed to be completely self-contained within a single Azure subscription and resource group. ArcBox makes it easy for a user to get hands-on experience with all available Azure Arc technology with nothing more than an available Azure subscription.
-=======
-### Cost optimization
->>>>>>> d85d0106
 
 To deploy the reference implementation, follow the steps in the GitHub repo by selecting the **Jumpstart ArcBox for IT Pros** button below.
 
