---
title: Performance tuning a distributed app
titleSuffix: Azure Architecture Center
<<<<<<< HEAD
description: In this article, walk through several cloud application scenarios. See how a development team used load tests and metrics to diagnose performance issues.
=======
description: Learn how to performance tune a distributed application by walking through several scenarios that use load tests and metrics to diagnose performance issues.
>>>>>>> cefe5606
author: doodlemania2
ms.author: pnp
ms.date: 08/27/2019
ms.topic: conceptual
ms.service: architecture-center
ms.subservice: cloud-fundamentals
ms.custom:
  - article
---

# Performance tuning a distributed application

In this series, we walk through several cloud application scenarios, showing how a development team used load tests and metrics to diagnose performance issues. These articles are based on actual load testing that we performed when developing example applications. The code for each scenario is available on GitHub.

Scenarios:

- [Distributed business transaction](./distributed-transaction.md)
- [Calling multiple backend services](./backend-services.md)
- [Event stream processing](./event-streaming.md)

## What is performance? 

Performance is frequently measured in terms of throughput, response time, and availability. Performance targets should be based on business operations. Customer-facing tasks may have more stringent requirements than operational tasks such as generating reports. 

Define a service level objective (SLO) that defines performance targets for each workload. You typically achieve this by breaking a performance target into a set of Key Performance Indicators (KPIs), such as:

- Latency or response time of specific requests
- The number of requests performed per second
- The rate at which the system generates exceptions.

Performance targets should explicitly include a target load. Also, not all users will receive exactly the same level of performance, even when accessing the system simultaneously and performing the same work. So an SLO should be framed in terms of percentiles.

An example SLO for might be: "Client requests will have a response within 500 ms @ P90, at loads up to 25 K requests/second."

## Challenges of performance tuning a distributed system

It can be especially challenging to diagnose performance issues in a distributed application. Some of the challenges are:

- A single business transaction or operation typically involves multiple components of the system. It can be hard to get a holistic end-to-end view of a single operation.

- Resource consumption is distributed across multiple nodes. To get a consistent view, you need to aggregate logs and metrics in one place.

- The cloud offers elastic scale. Autoscaling is an important technique for handling spikes in load, but it can also mask underlying issues. Also, it can be hard to know which components need to scale and when.

- Cascading failures can cause failures upstream of the root problem. As a result, the first signal of the problem may appear in a different component than the root cause.

## General best practices

Performance tuning is both an art and a science, but it can be made closer to science by taking a systematic approach. Here are some best practices:

- Enable telemetry to collect metrics. Instrument your code. Follow [best practices for monitoring](../best-practices/monitoring.md). Use correlated tracing so that you can view all the steps in a transaction.

- Monitor the 90/95/99 percentiles, not just average. The average can mask outliers. The sampling rate for metrics also matters. If the sampling rate is too low, it can hide spikes or outliers that might indicate problems.

- Attack one bottleneck at a time. Form a hypothesis and test it by changing one variable at a time. Removing one bottleneck will often uncover another bottleneck further upstream or downstream.

- Errors and retries can have a large impact on performance. If you see that you are being throttled by backend services, scale out or try to optimize usage (for example by tuning database queries).

- Look for common [performance anti-patterns](../antipatterns/index.md).

- Look for opportunities to parallelize. Two common sources of bottlenecks are message queues and databases. In both cases, sharding can help. For more information, see [Horizontal, vertical, and functional data partitioning](../best-practices/data-partitioning.md). Look for hot partitions that might indicate imbalanced read or write loads.

## Next steps

Read the performance tuning scenarios

- [Distributed business transaction](./distributed-transaction.md)
- [Calling multiple backend services](./backend-services.md)
- [Event stream processing](./event-streaming.md)<|MERGE_RESOLUTION|>--- conflicted
+++ resolved
@@ -1,11 +1,7 @@
 ---
 title: Performance tuning a distributed app
 titleSuffix: Azure Architecture Center
-<<<<<<< HEAD
-description: In this article, walk through several cloud application scenarios. See how a development team used load tests and metrics to diagnose performance issues.
-=======
 description: Learn how to performance tune a distributed application by walking through several scenarios that use load tests and metrics to diagnose performance issues.
->>>>>>> cefe5606
 author: doodlemania2
 ms.author: pnp
 ms.date: 08/27/2019
