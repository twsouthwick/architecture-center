---
<<<<<<< HEAD
title: Migrate an Azure Cloud Services application to Azure Service Fabric
description: Learn how to migrate an application from Azure Cloud Services to Azure Service Fabric. Review architectural decisions and recommended practices.
=======
title: Cloud Services app to Service Fabric
description: Learn about the architectural decisions and recommended practices for migrating an application from Azure Cloud Services to Azure Service Fabric.
>>>>>>> cefe5606
author: doodlemania2
ms.date: 05/29/2019
ms.topic: conceptual
ms.service: architecture-center
ms.subservice: azure-guide
ms.category:
  - migration
  - management-and-governance
products:
  - aspnet
  - aspnet-core
ms.custom:
  - guide
---

# Migrate an Azure Cloud Services application to Azure Service Fabric

[:::image type="icon" source="../_images/github.png" border="false"::: Sample code][sample-code]

This article describes migrating an application from Azure Cloud Services to Azure Service Fabric. It focuses on architectural decisions and recommended practices.

For this project, we started with a Cloud Services application called Surveys and ported it to Service Fabric. The goal was to migrate the application with as few changes as possible. Later in the article, we show how to optimize the application for Service Fabric.

Before reading this article, it will be useful to understand the basics of Service Fabric. See [Overview of Azure Service Fabric][sf-overview]

## About the Surveys application

A fictional company named Tailspin created an application called the Surveys app that allows customers to create surveys. After a customer signs up for the application, users can create and publish surveys, and collect the results for analysis. The application includes a public website where people can take a survey. Read more about the original Tailspin scenario [here][tailspin-scenario].

Now Tailspin wants to move the Surveys application to a microservices architecture, using Service Fabric running on Azure. Because the application is already deployed as a Cloud Services application, Tailspin adopts a multi-phase approach:

1. Port the cloud services to Service Fabric, while minimizing changes to the application.
2. Optimize the application for Service Fabric, by moving to a microservices architecture.

In a real-world project, it's likely that both stages would overlap. While porting to Service Fabric, you would also start to rearchitect the application into micro-services. Later you might refine the architecture further, perhaps dividing coarse-grained services into smaller services.

The application code is available on [GitHub][sample-code]. This repo contains both the Cloud Services application and the Service Fabric version.

<!-- markdownlint-disable MD026 -->

## Why Service Fabric?

Service Fabric is a good fit for this project, because most of the features needed in a distributed system are built into Service Fabric, including:

- **Cluster management**. Service Fabric automatically handles node failover, health monitoring, and other cluster management functions.
- **Horizontal scaling**. When you add nodes to a Service Fabric cluster, the application automatically scales, as services are distributed across the new nodes.
- **Service discovery**. Service Fabric provides a discovery service that can resolve the endpoint for a named service.
- **Stateless and stateful services**. Stateful services use [reliable collections][sf-reliable-collections], which can take the place of a cache or queue, and can be partitioned.
- **Application lifecycle management**. Services can be upgraded independently and without application downtime.
- **Service orchestration** across a cluster of machines.
- **Higher density** for optimizing resource consumption. A single node can host multiple services.

Service Fabric is used by various Microsoft services, including Azure SQL Database, Cosmos DB, Azure Event Hubs, and others, making it a proven platform for building distributed cloud applications.

## Comparing Cloud Services with Service Fabric

The following table summarizes some of the important differences between Cloud Services and Service Fabric applications. For a more in-depth discussion, see [Learn about the differences between Cloud Services and Service Fabric before migrating applications][sf-compare-cloud-services].

| Area | Cloud Services | Service Fabric |
|--------|---------------|----------------|
| Application composition | Roles| Services |
| Density |One role instance per VM | Multiple services in a single node |
| Minimum number of nodes | 2 per role | 5 per cluster, for production deployments |
| State management | Stateless | Stateless or stateful* |
| Hosting | Azure | Cloud or on-premises |
| Web hosting | IIS** | Self-hosting |
| Deployment model | [Classic deployment model][azure-deployment-models] | [Resource Manager][azure-deployment-models]  |
| Packaging | Cloud service package files (.cspkg) | Application and service packages |
| Application update | VIP swap or rolling update | Rolling update |
| Autoscaling | [Built-in service][cloud-service-autoscale] | Virtual machine scale sets for auto scale out |
| Debugging | Local emulator | Local cluster |

\* Stateful services use [reliable collections][sf-reliable-collections] to store state across replicas, so that all reads are local to the nodes in the cluster. Writes are replicated across nodes for reliability. Stateless services can have external state, using a database or other external storage.

** Worker roles can also self-host ASP.NET Web API using OWIN.

## The Surveys application on Cloud Services

The following diagram shows the architecture of the Surveys application running on Cloud Services.

![Surveys app on Cloud Services](./images/tailspin01.png)

The application consists of two web roles and a worker role.

- The **Tailspin.Web** web role hosts an ASP.NET website that Tailspin customers use to create and manage surveys. Customers also use this website to sign up for the application and manage their subscriptions. Finally, Tailspin administrators can use it to see the list of tenants and manage tenant data.

- The **Tailspin.Web.Survey.Public** web role hosts an ASP.NET website where people can take the surveys that Tailspin customers publish.

- The **Tailspin.Workers.Survey** worker role does background processing. The web roles put work items onto a queue, and the worker role processes the items. Two background tasks are defined: Exporting survey answers to Azure SQL Database, and calculating statistics for survey answers.

In addition to Cloud Services, the Surveys application uses some other Azure services:

- **Azure Storage** to store surveys, surveys answers, and tenant information.

- **Azure Cache for Redis** to cache some of the data that is stored in Azure Storage, for faster read access.

- **Azure Active Directory** (Azure AD) to authenticate customers and Tailspin administrators.

- **Azure SQL Database** to store the survey answers for analysis.

## Moving to Service Fabric

As mentioned, the goal of this phase was migrating to Service Fabric with the minimum necessary changes. To that end, we created stateless services corresponding to each cloud service role in the original application:

![Surveys app on Service Fabric](./images/tailspin02.png)

Intentionally, this architecture is similar to the original application. However, the diagram hides some important differences. In the rest of this article, we'll explore those differences.

## Converting the cloud service roles to services

For the initial migration, Tailspin followed the steps outlined in [Guide to converting Web and Worker Roles to Service Fabric stateless services][sf-migration].

### Creating the web front-end services

In Service Fabric, a service runs inside a process created by the Service Fabric runtime. For a web front end, that means the service is not running inside IIS. Instead, the service must host a web server. This approach is called *self-hosting*, because the code that runs inside the process acts as the web server host.

The original Surveys application uses ASP.NET MVC. Because ASP.NET MVC cannot be self-hosted in Service Fabric, Tailspin considered the following migration options:

- Port the web roles to ASP.NET Core, which can be self-hosted.
- Convert the web site into a single-page application (SPA) that calls a web API implemented using ASP.NET Web API. This would have required a complete redesign of the web front end.
- Keep the existing ASP.NET MVC code and deploy IIS in a Windows Server container to Service Fabric. This approach would require little or no code change.

The first option, porting to ASP.NET Core, allowed Tailspin to take advantage of the latest features in ASP.NET Core. To do the conversion, Tailspin followed the steps described in [Migrating From ASP.NET MVC to ASP.NET Core MVC][aspnet-migration].

> [!NOTE]
> When using ASP.NET Core with Kestrel, you should place a reverse proxy in front of Kestrel to handle traffic from the Internet, for security reasons. For more information, see [Kestrel web server implementation in ASP.NET Core][kestrel]. The section [Deploying the application](#deploying-the-application) describes a recommended Azure deployment.

### HTTP listeners

In Cloud Services, a web or worker role exposes an HTTP endpoint by declaring it in the [service definition file][cloud-service-endpoints]. A web role must have at least one endpoint.

```xml
<!-- Cloud service endpoint -->
<Endpoints>
    <InputEndpoint name="HttpIn" protocol="http" port="80" />
</Endpoints>
```

Similarly, Service Fabric endpoints are declared in a service manifest:

```xml
<!-- Service Fabric endpoint -->
<Endpoints>
    <Endpoint Protocol="http" Name="ServiceEndpoint" Type="Input" Port="8002" />
</Endpoints>
```

Unlike a cloud service role, Service Fabric services can be colocated within the same node. Therefore, every service must listen on a distinct port. Later in this article, we'll discuss how client requests on port 80 or port 443 get routed to the correct port for the service.

A service must explicitly create listeners for each endpoint. The reason is that Service Fabric is agnostic about communication stacks. For more information, see [Build a web service front end for your application using ASP.NET Core][sf-aspnet-core].

## Packaging and configuration

 A cloud service contains the following configuration and package files:

| File | Description |
|------|-------------|
| Service definition (.csdef) | Settings used by Azure to configure the cloud service. Defines the roles, endpoints, startup tasks, and the names of configuration settings. |
| Service configuration (.cscfg) | Per-deployment settings, including the number of role instances, endpoint port numbers, and the values of configuration settings.
| Service package (.cspkg) | Contains the application code and configurations, and the service definition file.  |

There is one .csdef file for the entire application. You can have multiple .cscfg files for different environments, such as local, test, or production. When the service is running, you can update the .cscfg but not the .csdef. For more information, see [What is the Cloud Service model and how do I package it?][cloud-service-config]

Service Fabric has a similar division between a service *definition* and service *settings*, but the structure is more granular. To understand Service Fabric's configuration model, it helps to understand how a Service Fabric application is packaged. Here is the structure:

```text
Application package
  - Service packages
    - Code package
    - Configuration package
    - Data package (optional)
```

The application package is what you deploy. It contains one or more service packages. A service package contains code, configuration, and data packages. The code package contains the binaries for the services, and the configuration package contains configuration settings. This model allows you to upgrade individual services without redeploying the entire application. It also lets you update just the configuration settings, without redeploying the code or restarting the service.

A Service Fabric application contains the following configuration files:

| File | Location | Description |
|------|----------|-------------|
| ApplicationManifest.xml | Application package | Defines the services that compose the application. |
| ServiceManifest.xml | Service package| Describes one or more services. |
| Settings.xml | Configuration package | Contains configuration settings for the services defined in the service package. |

For more information, see [Model an application in Service Fabric][sf-application-model].

To support different configuration settings for multiple environments, use the following approach, described in [Manage application parameters for multiple environments][sf-multiple-environments]:

1. Define the setting in the Setting.xml file for the service.
2. In the application manifest, define an override for the setting.
3. Put environment-specific settings into application parameter files.

## Deploying the application

Whereas Azure Cloud Services is a managed service, Service Fabric is a runtime. You can create Service Fabric clusters in many environments, including Azure and on premises. The following diagram shows a recommended deployment for Azure:

![Service Fabric deployment](./images/tailspin-cluster.png)

The Service Fabric cluster is deployed to a [virtual machine scale set][vm-scale-sets]. Scale sets are an Azure Compute resource that can be used to deploy and manage a set of identical VMs.

As mentioned, it's recommended to place the Kestrel web server behind a reverse proxy for security reasons. This diagram shows [Azure Application Gateway][application-gateway], which is an Azure service that offers various layer 7 load-balancing capabilities. It acts as a reverse-proxy service, terminating the client connection and forwarding requests to back-end endpoints. You might use a different reverse proxy solution, such as nginx.

### Layer 7 routing

In the [original Surveys application](/previous-versions/msp-n-p/hh534477(v=pandp.10)#sec21), one web role listened on port 80, and the other web role listened on port 443.

| Public site | Survey management site |
|-------------|------------------------|
| `http://tailspin.cloudapp.net` | `https://tailspin.cloudapp.net` |

Another option is to use layer 7 routing. In this approach, different URL paths get routed to different port numbers on the back end. For example, the public site might use URL paths starting with `/public/`.

Options for layer 7 routing include:

- Use Application Gateway.
- Use a network virtual appliance (NVA), such as nginx.
- Write a custom gateway as a stateless service.

Consider this approach if you have two or more services with public HTTP endpoints, but want them to appear as one site with a single domain name.

> One approach that we *don't* recommend is allowing external clients to send requests through the Service Fabric [reverse proxy][sf-reverse-proxy]. Although this is possible, the reverse proxy is intended for service-to-service communication. Opening it to external clients exposes *any* service running in the cluster that has an HTTP endpoint.

### Node types and placement constraints

In the deployment shown above, all the services run on all the nodes. However, you can also group services, so that certain services run only on particular nodes within the cluster. Reasons to use this approach include:

- Run some services on different VM types. For example, some services might be compute-intensive or require GPUs. You can have a mix of VM types in your Service Fabric cluster.
- Isolate front-end services from back-end services, for security reasons. All the front-end services will run on one set of nodes, and the back-end services will run on different nodes in the same cluster.
- Different scale requirements. Some services might need to run on more nodes than other services. For example, if you define front-end nodes and back-end nodes, each set can be scaled independently.

The following diagram shows a cluster that separates front-end and back-end services:

![Node placement](././images/node-placement.png)

To implement this approach:

1. When you create the cluster, define two or more node types.
2. For each service, use [placement constraints][sf-placement-constraints] to assign the service to a node type.

When you deploy to Azure, each node type is deployed to a separate virtual machine scale set. The Service Fabric cluster spans all node types. For more information, see [The relationship between Service Fabric node types and virtual machine scale sets][sf-node-types].

> If a cluster has multiple node types, one node type is designated as the *primary* node type. Service Fabric runtime services, such as the Cluster Management Service, run on the primary node type. Provision at least 5 nodes for the primary node type in a production environment. The other node type should have at least 2 nodes.

## Configuring and managing the cluster

Clusters must be secured to prevent unauthorized users from connecting to your cluster. It is recommended to use Azure AD to authenticate clients, and X.509 certificates for node-to-node security. For more information, see [Service Fabric cluster security scenarios][sf-security].

To configure a public HTTPS endpoint, see [Specify resources in a service manifest][sf-manifest-resources].

You can scale out the application by adding VMs to the cluster. Virtual machine scale sets support autoscaling using autoscale rules based on performance counters. For more information, see [Scale a Service Fabric cluster in or out using autoscale rules][sf-auto-scale].

While the cluster is running, collect logs from all the nodes in a central location. For more information, see [Collect logs by using Azure Diagnostics][sf-logs].

## Refactor the application

After the application is ported to Service Fabric, the next step is to refactor it to a more granular architecture. Tailspin's motivation for refactoring is to make it easier to develop, build, and deploy the Surveys application. By decomposing the existing web and worker roles to a more granular architecture, Tailspin wants to remove the existing tightly coupled communication and data dependencies between these roles.

Tailspin sees other benefits in moving the Surveys application to a more granular architecture:

- Each service can be packaged into independent projects with a scope small enough to be managed by a small team.
- Each service can be independently versioned and deployed.
- Each service can be implemented using the best technology for that service. For example, a service fabric cluster can include services built using different versions of the .Net Frameworks, Java, or other languages such as C or C++.
- Each service can be independently scaled to respond to increases and decreases in load.

The source code for the refactored version of the app is available on [GitHub](https://github.com/mspnp/cloud-services-to-service-fabric/tree/master/servicefabric-phase-2).

## Design considerations

The following diagram shows the architecture of the Surveys application refactored to a more granular architecture:

![Refactored Surveys app](./images/surveys_03.png)

**Tailspin.Web** is a stateless service self-hosting an ASP.NET MVC application that Tailspin customers visit to create surveys and view survey results. This service shares most of its code with the *Tailspin.Web* service from the ported Service Fabric application. As mentioned earlier, this service uses ASP.NET core and switches from using Kestrel as web frontend to implementing a WebListener.

**Tailspin.Web.Survey.Public** is a stateless service also self-hosting an ASP.NET MVC site. Users visit this site to select surveys from a list and then fill them out. This service shares most of its code with the *Tailspin.Web.Survey.Public* service from the ported Service Fabric application. This service also uses ASP.NET Core and also switches from using Kestrel as web frontend to implementing a WebListener.

**Tailspin.SurveyResponseService** is a stateful service that stores survey answers in Azure Blob Storage. It also merges answers into the survey analysis data. The service is implemented as a stateful service because it uses a [ReliableConcurrentQueue][reliable-concurrent-queue] to process survey answers in batches. This functionality was originally implemented in the *Tailspin.AnswerAnalysisService* service in the ported Service Fabric application.

**Tailspin.SurveyManagementService** is a stateless service that stores and retrieves surveys and survey questions. The service uses Azure Blob storage. This functionality was also originally implemented in the data access components of the *Tailspin.Web* and *Tailspin.Web.Survey.Public* services in the ported Service Fabric application. Tailspin refactored the original functionality into this service to allow it to scale independently.

**Tailspin.SurveyAnswerService** is a stateless service that retrieves survey answers and survey analysis. The service also uses Azure Blob storage. This functionality was also originally implemented in the data access components of the *Tailspin.Web* service in the ported Service Fabric application. Tailspin refactored the original functionality into this service because it expects less load and wants to use fewer instances to conserve resources.

**Tailspin.SurveyAnalysisService** is a stateless service that persists survey answer summary data in a Redis cache for quick retrieval. This service is called by the *Tailspin.SurveyResponseService* each time a survey is answered and the new survey answer data is merged in the summary data. This service includes the functionality originally implemented in the *Tailspin.AnswerAnalysisService* service from the ported Service Fabric application.

## Stateless versus stateful services

Azure Service Fabric supports the following programming models:

- The guest executable model allows any executable to be packaged as a service and deployed to a Service Fabric cluster. Service Fabric orchestrates and manages execution of the guest executable.
- The container model allows for deployment of services in container images. Service Fabric supports creation and management of containers on top of Linux kernel containers as well as Windows Server containers.
- The reliable services programming model allows for the creation of stateless or stateful services that integrate with all Service Fabric platform features. Stateful services allow for replicated state to be stored in the Service Fabric cluster. Stateless services do not.
- The reliable actors programming model allows for the creation of services that implement the virtual actor pattern.

All the services in the Surveys application are stateless reliable services, except for the *Tailspin.SurveyResponseService* service. This service implements a [ReliableConcurrentQueue][reliable-concurrent-queue] to process survey answers when they are received. Responses in the ReliableConcurrentQueue are saved into Azure Blob Storage and passed to the *Tailspin.SurveyAnalysisService* for analysis. Tailspin chooses a ReliableConcurrentQueue because responses do not require strict first-in-first-out (FIFO) ordering provided by a queue such as Azure Service Bus. A ReliableConcurrentQueue is also designed to deliver high throughput and low latency for queue and dequeue operations.

Operations to persist dequeued items from a ReliableConcurrentQueue should ideally be idempotent. If an exception is thrown during the processing of an item from the queue, the same item may be processed more than once. In the Surveys application, the operation to merge survey answers to the *Tailspin.SurveyAnalysisService* is not idempotent because Tailspin decided that the survey analysis data is only a current snapshot of the analysis data and does not need to be consistent. The survey answers saved to Azure Blob Storage are eventually consistent, so the survey final analysis can always be recalculated correctly from this data.

## Communication framework

Each service in the Surveys application communicates using a RESTful web API. RESTful APIs offer the following benefits:

- Ease of use: each service is built using ASP.NET Core MVC, which natively supports the creation of Web APIs.
- Security: While each service does not require SSL, Tailspin could require each service to do so.
- Versioning: clients can be written and tested against a specific version of a web API.

Services in the Survey application use the [reverse proxy][reverse-proxy] implemented by Service Fabric. Reverse proxy is a service that runs on each node in the Service Fabric cluster and provides endpoint resolution, automatic retry, and handles other types of connection failures. To use the reverse proxy, each RESTful API call to a specific service is made using a predefined reverse proxy port.  For example, if the reverse proxy port has been set to **19081**, a call to the *Tailspin.SurveyAnswerService* can be made as follows:

```csharp
static SurveyAnswerService()
{
    httpClient = new HttpClient
    {
        BaseAddress = new Uri("http://localhost:19081/Tailspin/SurveyAnswerService/")
    };
}
```

To enable reverse proxy, specify a reverse proxy port during creation of the Service Fabric cluster. For more information, see [reverse proxy][reverse-proxy] in Azure Service Fabric.

## Performance considerations

Tailspin created the ASP.NET Core services for *Tailspin.Web* and *Tailspin.Web.Surveys.Public* using Visual Studio templates. By default, these templates include logging to the console. Logging to the console may be done during development and debugging, but all logging to the console should be removed when the application is deployed to production.

> [!NOTE]
> For more information about setting up monitoring and diagnostics for Service Fabric applications running in production, see [monitoring and diagnostics][monitoring-diagnostics] for Azure Service Fabric.

For example, the following lines in *startup.cs* for each of the web front end services should be commented out:

```csharp
// This method gets called by the runtime. Use this method to configure the HTTP request pipeline.
public void Configure(IApplicationBuilder app, IHostingEnvironment env, ILoggerFactory loggerFactory)
{
    //loggerFactory.AddConsole(Configuration.GetSection("Logging"));
    //loggerFactory.AddDebug();

    app.UseMvc();
}
```

> [!NOTE]
> These lines may be conditionally excluded when Visual Studio is set to **release** when publishing.

Finally, when Tailspin deploys the Tailspin application to production, they switch Visual Studio to **release** mode.

## Deployment considerations

The refactored Surveys application is composed of five stateless services and one stateful service, so cluster planning is limited to determining the correct VM size and number of nodes. In the *applicationmanifest.xml* file that describes the cluster, Tailspin sets the *InstanceCount* attribute of the *StatelessService* tag to -1 for each of the services. A value of -1 directs Service Fabric to create an instance of the service on each node in the cluster.

> [!NOTE]
> Stateful services require the additional step of planning the correct number of partitions and replicas for their data.

Tailspin deploys the cluster using the Azure portal. The Service Fabric Cluster resource type deploys all of the necessary infrastructure, including virtual machine scale sets and a load balancer. The recommended VM sizes are displayed in the Azure portal during the provisioning process for the Service Fabric cluster. Because the VMs are deployed in a virtual machine scale set, they can be both scaled up and out as user load increases.

## Next steps

The Surveys application code is available on [GitHub][sample-code].

If you are just getting started with [Azure Service Fabric][service-fabric], first set up your development environment then download the latest [Azure SDK][azure-sdk] and the [Azure Service Fabric SDK][service-fabric]. The SDK includes the OneBox cluster manager so you can deploy and test the Surveys application locally with full F5 debugging.

<!-- links -->

[application-gateway]: /azure/application-gateway
[aspnet-webapi]: https://www.asp.net/web-api
[aspnet-migration]: /aspnet/core/migration/mvc
[aspnet-webapi]: https://www.asp.net/web-api
[azure-deployment-models]: /azure/azure-resource-manager/resource-manager-deployment-model
[azure-sdk]: https://azure.microsoft.com/downloads/archive-net-downloads
[cloud-service-autoscale]: /azure/cloud-services/cloud-services-how-to-scale-portal
[cloud-service-config]: /azure/cloud-services/cloud-services-model-and-package
[cloud-service-endpoints]: /azure/cloud-services/cloud-services-enable-communication-role-instances#worker-roles-vs-web-roles
[kestrel]: /aspnet/core/fundamentals/servers/kestrel
[monitoring-diagnostics]: /azure/service-fabric/service-fabric-diagnostics-overview
[reliable-concurrent-queue]: /azure/service-fabric/service-fabric-reliable-services-reliable-concurrent-queue
[reverse-proxy]: /azure/service-fabric/service-fabric-reverseproxy
[sample-code]: https://github.com/mspnp/cloud-services-to-service-fabric
[service-fabric]: /azure/service-fabric/service-fabric-get-started
[sf-application-model]: /azure/service-fabric/service-fabric-application-model
[sf-aspnet-core]: /azure/service-fabric/service-fabric-add-a-web-frontend
[sf-auto-scale]: /azure/service-fabric/service-fabric-cluster-resource-manager-autoscaling
[sf-compare-cloud-services]: /azure/service-fabric/service-fabric-cloud-services-migration-differences
[sf-logs]: /azure/service-fabric/service-fabric-diagnostics-how-to-setup-wad
[sf-manifest-resources]: /azure/service-fabric/service-fabric-service-manifest-resources
[sf-migration]: /azure/service-fabric/service-fabric-cloud-services-migration-worker-role-stateless-service
[sf-multiple-environments]: /azure/service-fabric/service-fabric-manage-multiple-environment-app-configuration
[sf-node-types]: /azure/service-fabric/service-fabric-cluster-nodetypes
[sf-overview]: /azure/service-fabric/service-fabric-overview
[sf-placement-constraints]: /azure/service-fabric/service-fabric-cluster-resource-manager-cluster-description
[sf-reliable-collections]: /azure/service-fabric/service-fabric-reliable-services-reliable-collections
[sf-reverse-proxy]: /azure/service-fabric/service-fabric-reverseproxy
[sf-security]: /azure/service-fabric/service-fabric-cluster-security
[tailspin-scenario]: /previous-versions/msp-n-p/hh534482(v=pandp.10)
[vm-scale-sets]: /azure/virtual-machine-scale-sets/virtual-machine-scale-sets-overview<|MERGE_RESOLUTION|>--- conflicted
+++ resolved
@@ -1,11 +1,6 @@
 ---
-<<<<<<< HEAD
-title: Migrate an Azure Cloud Services application to Azure Service Fabric
-description: Learn how to migrate an application from Azure Cloud Services to Azure Service Fabric. Review architectural decisions and recommended practices.
-=======
 title: Cloud Services app to Service Fabric
 description: Learn about the architectural decisions and recommended practices for migrating an application from Azure Cloud Services to Azure Service Fabric.
->>>>>>> cefe5606
 author: doodlemania2
 ms.date: 05/29/2019
 ms.topic: conceptual
