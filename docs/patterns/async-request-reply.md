--- conflicted
+++ resolved
@@ -172,11 +172,7 @@
         message.ApplicationProperties["RequestSubmittedAt"] = DateTime.Now;
         message.ApplicationProperties["RequestStatusURL"] = rqs;
 
-<<<<<<< HEAD
         await OutMessages.AddAsync(message);  
-=======
-        await OutMessage.AddAsync(m);
->>>>>>> 334a5d90
 
         return (ActionResult) new AcceptedResult(rqs, $"Request Accepted for Processing{Environment.NewLine}ProxyStatus: {rqs}");
     }
