---
title: Command and Query Responsibility Segregation (CQRS) pattern
titleSuffix: Cloud Design Patterns
description: Segregate operations that read data from those that update data.
keywords: design pattern
author: dragon119
ms.date: 05/14/2019
ms.topic: design-pattern
ms.service: architecture-center
ms.subservice: cloud-fundamentals
ms.custom: seodec18
---

# Command and Query Responsibility Segregation (CQRS) pattern

<<<<<<< HEAD
[!INCLUDE [header](../_includes/header.md)]

The Command and Query Responsibility Segregation (CQRS) pattern describes the seperation of read and update operations for a data store. Implementing CQRS in your application can maximize its performance, scalability, and security. The flexability created by migrating to CQRS allows a system to better evolve over time and prevents update commands from causing merge conflicts at the domain level.
=======
Segregate operations that read data from operations that update data by using separate interfaces. This can maximize performance, scalability, and security. Supports the evolution of the system over time through higher flexibility, and prevents update commands from causing merge conflicts at the domain level.
>>>>>>> 61adcf82

## The problem

In traditional architectures, the same data model is used to query and update a database. That's simple and works well for basic CRUD operations. In more complex applications, however, this approach can become unwieldy. For example, on the read side, the application may perform many different queries, returning data transfer objects (DTOs) with different shapes. Object mapping can become complicated. On the write side, the model may implement complex validation and business logic. As a result, you can end up with an overly complex model that does too much.

Read and write workloads are often asymmetrical, with very different performance and scale requirements.

![A traditional CRUD architecture](./_images/command-and-query-responsibility-segregation-cqrs-tradition-crud.png)

- There is often a mismatch between the read and write representations of the data, such as additional columns or properties that must be updated correctly even though they aren't required as part of an operation.

- Data contention can occur when operations are performed in parallel on the same set of data.

- The traditional approach can have a negative effect on performance due to load on the data store and data access layer, and the complexity of queries required to retrieve information.

- Managing security and permissions can become complex, because each entity is subject to both read and write operations, which might expose data in the wrong context.

## Solution

CQRS separates reads and writes into different models, using **commands** to update data, and **queries** to read data.

- Commands should be task based, rather than data centric. ("Book hotel room", not "set ReservationStatus to Reserved"). 
- Commands may be placed on a queue for asynchronous processing, rather than being processed synchronously.
- Queries never modify the database. A query returns a DTO that does not encapsulate any domain knowledge.

The models can then be isolated, as shown in the following diagram, although that's not an absolute requirement.

![A basic CQRS architecture](./_images/command-and-query-responsibility-segregation-cqrs-basic.png)

Having separate query and update models simplifies the design and implementation. However, one disadvantage is that CQRS code can't automatically be generated from a database schema using scaffolding mechanisms such as O/RM tools.

For greater isolation, you can physically separate the read data from the write data. In that case, the read database can use its own data schema that is optimized for queries. For example, it can store a [materialized view](./materialized-view.md) of the data, in order to avoid complex joins or complex O/RM mappings. It might even use a different type of data store. For example, the write database might be relational, while the read database is a document database.

If separate read and write databases are used, they must be kept in sync. Typically this is accomplished by having the write model publish an event whenever it updates the database. Updating the database and publishing the event must occur in a single transaction.

![A CQRS architecture with separate read and write stores](./_images/command-and-query-responsibility-segregation-cqrs-separate-stores.png)

The read store can be a read-only replica of the write store, or the read and write stores can have a different structure altogether. Using multiple read-only replicas can increase query performance, especially in distributed scenarios where read-only replicas are located close to the application instances.

Separation of the read and write stores also allows each to be scaled appropriately to match the load. For example, read stores typically encounter a much higher load than write stores.

Some implementations of CQRS use the [Event Sourcing pattern](./event-sourcing.md). With this pattern, application state is stored as a sequence of events. Each event represents a set of changes to the data. The current state is constructed by replaying the events. In a CQRS context, one benefit of Event Sourcing is that the same events can be used to notify other components &mdash; in particular, to notify the read model. The read model uses the events to create a snapshot of the current state, which is more efficient for queries. However, Event Sourcing adds complexity to the design.

Benefits of CQRS include:

- **Independent scaling**. CQRS allows the read and write workloads to scale independently, and may result in fewer lock contentions.
- **Optimized data schemas**. The read side can use a schema that is optimized for queries, while the write side uses a schema that is optimized for updates.
- **Security**. It's easier to ensure that only the right domain entities are performing writes on the data.
- **Separation of concerns**. Segregating the read and write sides can result in models that are more maintainable and flexible. Most of the complex business logic goes into the write model. The read model can be relatively simple.
- **Simpler queries**. By storing a materialized view in the read database, the application can avoid complex joins when querying.

## Implementation issues and considerations

Some challenges of implementing this pattern include:

- **Complexity**. The basic idea of CQRS is simple. But it can lead to a more complex application design, especially if they include the Event Sourcing pattern.

- **Messaging**. Although CQRS does not require messaging, it's common to use messaging to process commands and publish update events. In that case, the application must handle message failures or duplicate messages.

- **Eventual consistency**. If you separate the read and write databases, the read data may be stale. The read model store must be updated to reflect changes to the write model store, and it can be difficult to detect when a user has issued a request based on stale read data.

## When to use this pattern

Consider CQRS for the following scenarios:

- Collaborative domains where many users access the same data in parallel. CQRS allows you to define commands with enough granularity to minimize merge conflicts at the domain level, and conflicts that do arise can be merged by the command.

- Task-based user interfaces where users are guided through a complex process as a series of steps or with complex domain models. The write model has a full command-processing stack with business logic, input validation, and business validation. The write model may treat a set of associated objects as a single unit for data changes (an aggregate, in DDD terminology) and ensure that these objects are always in a consistent state. The read model has no business logic or validation stack, and just returns a DTO for use in a view model. The read model is eventually consistent with the write model.

- Scenarios where performance of data reads must be fine tuned separately from performance of data writes, especially when the number of reads is much greater than the number of writes. In this scenario, you can scale out the read model, but run the write model on just a few instances. A small number of write model instances also helps to minimize the occurrence of merge conflicts.

- Scenarios where one team of developers can focus on the complex domain model that is part of the write model, and another team can focus on the read model and the user interfaces.

- Scenarios where the system is expected to evolve over time and might contain multiple versions of the model, or where business rules change regularly.

- Integration with other systems, especially in combination with event sourcing, where the temporal failure of one subsystem shouldn't affect the availability of the others.

This pattern isn't recommended when:

- The domain or the business rules are simple.

- A simple CRUD-style user interface and data access operations are sufficient.

Consider applying CQRS to limited sections of your system where it will be most valuable.

## Event Sourcing and CQRS

The CQRS pattern is often used along with the Event Sourcing pattern. CQRS-based systems use separate read and write data models, each tailored to relevant tasks and often located in physically separate stores. When used with the [Event Sourcing pattern](./event-sourcing.md), the store of events is the write model, and is the official source of information. The read model of a CQRS-based system provides materialized views of the data, typically as highly denormalized views. These views are tailored to the interfaces and display requirements of the application, which helps to maximize both display and query performance.

Using the stream of events as the write store, rather than the actual data at a point in time, avoids update conflicts on a single aggregate and maximizes performance and scalability. The events can be used to asynchronously generate materialized views of the data that are used to populate the read store.

Because the event store is the official source of information, it is possible to delete the materialized views and replay all past events to create a new representation of the current state when the system evolves, or when the read model must change. The materialized views are in effect a durable read-only cache of the data.

When using CQRS combined with the Event Sourcing pattern, consider the following:

- As with any system where the write and read stores are separate, systems based on this pattern are only eventually consistent. There will be some delay between the event being generated and the data store being updated.

- The pattern adds complexity because code must be created to initiate and handle events, and assemble or update the appropriate views or objects required by queries or a read model. The complexity of the CQRS pattern when used with the Event Sourcing pattern can make a successful implementation more difficult, and requires a different approach to designing systems. However, event sourcing can make it easier to model the domain, and makes it easier to rebuild views or create new ones because the intent of the changes in the data is preserved.

- Generating materialized views for use in the read model or projections of the data by replaying and handling the events for specific entities or collections of entities can require significant processing time and resource usage. This is especially true if it requires summation or analysis of values over long periods, because all the associated events might need to be examined. Resolve this by implementing snapshots of the data at scheduled intervals, such as a total count of the number of a specific action that have occurred, or the current state of an entity.

## Example

The following code shows some extracts from an example of a CQRS implementation that uses different definitions for the read and the write models. The model interfaces don't dictate any features of the underlying data stores, and they can evolve and be fine-tuned independently because these interfaces are separated.

The following code shows the read model definition.

```csharp
// Query interface
namespace ReadModel
{
  public interface ProductsDao
  {
    ProductDisplay FindById(int productId);
    ICollection<ProductDisplay> FindByName(string name);
    ICollection<ProductInventory> FindOutOfStockProducts();
    ICollection<ProductDisplay> FindRelatedProducts(int productId);
  }

  public class ProductDisplay
  {
    public int Id { get; set; }
    public string Name { get; set; }
    public string Description { get; set; }
    public decimal UnitPrice { get; set; }
    public bool IsOutOfStock { get; set; }
    public double UserRating { get; set; }
  }

  public class ProductInventory
  {
    public int Id { get; set; }
    public string Name { get; set; }
    public int CurrentStock { get; set; }
  }
}
```

The system allows users to rate products. The application code does this using the `RateProduct` command shown in the following code.

```csharp
public interface ICommand
{
  Guid Id { get; }
}

public class RateProduct : ICommand
{
  public RateProduct()
  {
    this.Id = Guid.NewGuid();
  }
  public Guid Id { get; set; }
  public int ProductId { get; set; }
  public int Rating { get; set; }
  public int UserId {get; set; }
}
```

The system uses the `ProductsCommandHandler` class to handle commands sent by the application. Clients typically send commands to the domain through a messaging system such as a queue. The command handler accepts these commands and invokes methods of the domain interface. The granularity of each command is designed to reduce the chance of conflicting requests. The following code shows an outline of the `ProductsCommandHandler` class.

```csharp
public class ProductsCommandHandler :
    ICommandHandler<AddNewProduct>,
    ICommandHandler<RateProduct>,
    ICommandHandler<AddToInventory>,
    ICommandHandler<ConfirmItemShipped>,
    ICommandHandler<UpdateStockFromInventoryRecount>
{
  private readonly IRepository<Product> repository;

  public ProductsCommandHandler (IRepository<Product> repository)
  {
    this.repository = repository;
  }

  void Handle (AddNewProduct command)
  {
    ...
  }

  void Handle (RateProduct command)
  {
    var product = repository.Find(command.ProductId);
    if (product != null)
    {
      product.RateProduct(command.UserId, command.Rating);
      repository.Save(product);
    }
  }

  void Handle (AddToInventory command)
  {
    ...
  }

  void Handle (ConfirmItemsShipped command)
  {
    ...
  }

  void Handle (UpdateStockFromInventoryRecount command)
  {
    ...
  }
}
```

## Related patterns and guidance

The following patterns and guidance are useful when implementing this pattern:

- [Data Consistency Primer](https://docs.microsoft.com/previous-versions/msp-n-p/dn589800(v=pandp.10)). Explains the issues that are typically encountered due to eventual consistency between the read and write data stores when using the CQRS pattern, and how these issues can be resolved.

- [Data Partitioning Guidance](../best-practices/data-partitioning.md). Describes best practices for dividing data into partitions that can be managed and accessed separately to improve scalability, reduce contention, and optimize performance.

- [Event Sourcing pattern](./event-sourcing.md). Describes in more detail how Event Sourcing can be used with the CQRS pattern to simplify tasks in complex domains while improving performance, scalability, and responsiveness. As well as how to provide consistency for transactional data while maintaining full audit trails and history that can enable compensating actions.

- [Materialized View pattern](./materialized-view.md). The read model of a CQRS implementation can contain materialized views of the write model data, or the read model can be used to generate materialized views.

- The patterns & practices guide [CQRS Journey](https://aka.ms/cqrs). In particular, [Introducing the Command Query Responsibility Segregation pattern](https://docs.microsoft.com/previous-versions/msp-n-p/jj591573(v=pandp.10)) explores the pattern and when it's useful, and [Epilogue: Lessons Learned](https://docs.microsoft.com/previous-versions/msp-n-p/jj591568(v=pandp.10)) helps you understand some of the issues that come up when using this pattern.

- The post [CQRS by Martin Fowler](https://martinfowler.com/bliki/CQRS.html), which explains the basics of the pattern and links to other useful resources.<|MERGE_RESOLUTION|>--- conflicted
+++ resolved
@@ -13,13 +13,9 @@
 
 # Command and Query Responsibility Segregation (CQRS) pattern
 
-<<<<<<< HEAD
 [!INCLUDE [header](../_includes/header.md)]
 
 The Command and Query Responsibility Segregation (CQRS) pattern describes the seperation of read and update operations for a data store. Implementing CQRS in your application can maximize its performance, scalability, and security. The flexability created by migrating to CQRS allows a system to better evolve over time and prevents update commands from causing merge conflicts at the domain level.
-=======
-Segregate operations that read data from operations that update data by using separate interfaces. This can maximize performance, scalability, and security. Supports the evolution of the system over time through higher flexibility, and prevents update commands from causing merge conflicts at the domain level.
->>>>>>> 61adcf82
 
 ## The problem
 
