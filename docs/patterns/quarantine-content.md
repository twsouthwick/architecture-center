
Consume third-party software artifacts in your supply chain only when it's verified and marked as safe-for-use, by well-defined processes. This pattern is an operational sidecar to the development process. The consumer of this pattern invokes this process to verify and block the use of software that could potentially introduce security vulnerabilities.


## Context and problem

Cloud solutions often rely on third-party software obtained from external sources. Open-source binaries, public container images, vendor OS images are some examples of these types of artifacts. All such external artifacts must be treated as _untrusted_.

In a typical workflow, the artifact is retrieved from a store outside the solution's scope and then integrated into the deployment pipeline. There are some potential issues in this approach. The source might not be trusted, the artifact might contain vulnerabilities, or it might not be suitable in some other way for the developer environment.

If these issues aren't addressed, data integrity and confidentiality guarantees of the solution might be compromised, or cause instability due to incompatibility with other components. 

Some of those security issues can be avoided by adding checks to each artifact. 

## Solution

Have a process that validates the software for security before introducing it in your workload. During the process, each artifact undergoes thorough operational rigor that verifies it against specific conditions. Only after the artifact satisfies those conditions, the process marks it as _trusted_.

> The process of quarantining is a security measure, which consists of a series of checkpoints that are employed before an artifact is consumed. Those security checkpoints make sure that an artifact transitions from an untrusted status to a trusted status.

It's important to note that the quarantine process doesn't change the composition of the artifact. The process is independent of the software development cycle and is invoked by consumers, as needed. As a consumer of the artifact, block the use of artifacts until they've passed quarantine. 

Here's a typical quarantine workflow:

![This diagram shows the general Quarantine pattern workflow.](./_images/quarantine.png)

1. The consumer signals their intent, specifies the input source of the artifact, and blocks its use. 

2. The quarantine process validates the origin of the request and gets the artifacts from the specified store. 

3. A custom verification process is performed as part of quarantine, which includes verifying the input constraints and checking the attributes, source, and type against established standards.

    Some of these security checks can be vulnerability scanning, malware detection, and so on, on each submitted artifact.

    The actual checks depend on the type of artifact. Evaluating an OS image is different from evaluating a NuGet package, for example.

4. If the verification process is successful, the artifact is published in a safe store with clear annotations. Otherwise, it remains unavailable to the consumer.

    The publishing process can include a cumulative report that shows proof of verification and the criticality of each check. Include expiration in the report beyond which the report should be invalid and the artifact is considered unsafe.

5. The process marks the end of the quarantine by signaling an event with state information accompanied by a report.
    
    Based on the information, the consumers can choose to take actions to use the trusted artifact. Those actions are outside the scope of the Quarantine pattern. 


## Issues and considerations

- As a team that consumes third-party artifacts, ensure that it's obtained from a trusted source. Your choice must be aligned to organization-approved standards for artifacts that are procured from third-party vendors. The vendors must be able to meet the security requirements of your workload (and your organization). For example, make sure the vendor's responsible disclosure plan meets your organization's security requirements. 

- Create segmentation between resources that stores trusted and untrusted artifacts. Use identity and network controls to restrict access to the authorized users.

- Have a reliable way to invoking the quarantine process. Make sure the artifact isn't consumed inadvertently until marked as trusted. The signaling should be automated. For example, tasks related to notifying the responsible parties when an artifact is ingested into the developer environment, committing changes to a GitHub repository, adding an image to a private registry, and so on.  

-  An alternative to implementing a Quarantine pattern is to outsource it. There are quarantine practitioners who specialize in public asset validation as their business model. Evaluate both the financial and operational costs of implementing the pattern versus outsourcing the responsibility. If your security requirements need more control, implementing your own process is recommended.

- Automate the artifact ingestion process and also the process of publishing the artifact. Because validation tasks can take time, the automation process must be able to continue until all tasks are completed.

- The pattern serves as a first opportunity momentary validation. Successfully passing quarantine doesn't ensure that the artifact remains trustworthy indefinitely. The artifact must continue to undergo continuous scanning, pipeline validation, and other routine security checks that serve as last opportunity validations before promoting the release.

- The pattern can be implemented by central teams of an organization or an individual workload team. If there are many instances or variations of the quarantine process, these operations should be standardized and centralized by the organization. In this case, workload teams share the process and benefit from offloading process management. 


## When to use this pattern

Use this pattern when: 

- The workload integrates an artifact developed outside the scope of the workload team. Common examples include:

    -  An Open Container Initiative (OCI) artifact from public registries such as, DockerHub, GitHub Container registry, Microsoft container registry

    - A software library or package from public sources such as, the NuGet Gallery, developer registry, Python Package Index, Ruby Gems, Apache Maven, or Public repository.

    - An external Infrastructure-as-Code (IaC) package such as Terraform modules, Community Chef Cookbooks, Azure Verified Modules 

<<<<<<< HEAD
    - A vendor-supplied OS images
=======
    - Vendor-supplied OS images
>>>>>>> 4caad5e3
    
- The workload team considers the artifact as a risk that's worth mitigating. The team understands the negative consequences of integrating compromised artifacts and the value of quarantine in assuring a trusted environment.

- The team has a clear and shared understanding of the validation rules that should be applied to a type of artifact. Without consensus, the pattern might not be effective. 

    For example, if a different set of validation checks are applied each time an OS image is ingested into quarantine, the overall verification process for OS images becomes inconsistent.

This pattern might not be useful when:

- The software artifact is created by the workload team or a trusted partner team. 

<<<<<<< HEAD
- The risk of not verifying the artifact is less expensive than the cost of building and maintaining the quarantine process.


## Workload design

An architect and the workload team should evaluate how the Quarantine pattern can be used as part of the workload's DevSecOps practices. The underlying principles are covered in the [Azure Well-Architected Framework pillars](/azure/well-architected/pillars).

|Pillar|How this pattern supports pillar goals|
|---|---|
|[Security](/azure/well-architected/security/) provide confidentiality, integrity, and availability guarantees to the workload.|The first responsibility of security validation is served by the Quarantine pattern. The validation on an external artifact is conducted in a segmented environment before it's consumed by the development process.|
|[Operational Excellence](/azure/well-architected/operational-excellence/) focuses on procedures for development practices, observability, and release management.|The Quarantine pattern supports safe deployment practices (SDP) by making sure that compromised artifacts aren't consumed by the workload, which could lead to security breaches during progressive exposure deployments.|

=======
- The risk associated with not verifying the external artifacts is less expensive than the cost of building and maintaining the quarantine process.
>>>>>>> 4caad5e3


## Example

This example applies the [solution workflow](#solution) to a scenario where the workload team wants to integrate OCI artifacts from public registries to an Azure Container Registry (ACR) instance, which is owned by the workload team. The team treats that instance as a trusted artifact store. 

The workload environment uses Azure Policy for Kubernetes to enforce governance. It restricts container pulls only from their trusted registry instance. Additionally, Azure Monitor alerts are set up to detect any imports into that registry from unexpected sources.

![This image shows Azure Container Registry implementation of the Quarantine pattern.](./_images/quarantine-example.png)

1. A request for an external image is made by the workload team through a custom application hosted on Azure Web Apps. The application collects the required information only from authorized users. 

    _Security checkpoint: The identity of requestor, the destination container registry, and the requested image source, are verified._

2. The request is stored in Azure Cosmos DB. 

    _Security checkpoint: An audit trail is maintained in the database, keeping track of lineage and validations of the image. This trail is also used for historical reporting_.

3. The request is handled by a workflow orchestrator, which is a durable Azure Function. The orchestrator uses a scatter-gather approach for running all validations. 

    _Security checkpoint: The orchestrator has a managed identity with just-enough access to perform the validation tasks._

4. The orchestrator makes a request to import the image into the quarantine Azure Container Registry (ACR) that is deemed as an untrusted store. 

5. The import process on the quarantine registry gets the image from the untrusted external repository. If the import is successful, the quarantine registry has local copy of the image to execute validations. 

    _Security checkpoint: The quarantine registry protects against tampering and workload consumption during the validation process_.

6. The orchestrator runs all validation tasks on the local copy of the image. Tasks include checks such as, Common Vulnerabilities and Exposures (CVE) detection, software bill of material (SBOM) evaluation, malware detection, image signing, and others. 

    The orchestrator decides the type of checks, the order of execution, and the time of execution. In this example, it uses Azure Container Instance as task runners and results are in the Cosmos DB audit database. All tasks can take significant time. 

    _Security checkpoint: This step is the core of the quarantine process that performs all the validation checks. The type of checks could be custom, open-sourced, or vendor-purchased solutions._
    
7. The orchestrator makes a decision. If the image passes all validations, the event is noted in the audit database, the image is pushed to the trusted registry, and the local copy is deleted from the quarantine registry. Otherwise, the image is deleted from the quarantine registry to prevent its inadvertent use.

    _Security checkpoint: The orchestrator maintains segmentation between trusted and untrusted resource locations._

    > [!NOTE]
    > An alternative to the orchestrator making the decision, it can offload the decision making to the workload team. In this alternative, the orchestrator publishes the validation results through an API and keeps the image in the quarantine registry for a period of time. 
    >
    > The workload team makes the decision after reviewing results. If the results meet their risk tolerance, they pull the image from the quarantine repository into their container instance. This pull model is more practical when this pattern is used to support multiple workload teams with different security risk tolerances.

All container registries are covered by Microsoft Defender for Containers, which continuously scans for newly found issues. These issues are shown in Microsoft Defender Vulnerability Management.

## Next steps

The following guidance might be relevant when implementing this pattern:

- [Recommendations for securing a development lifecycle](/azure/well-architected/security/secure-development-lifecycle) provides guidance about using trusted units of code through all stages of the development lifecycle.  

- [Best practices for a secure software supply chain](/nuget/concepts/security-best-practices) especially when you have NuGet dependencies in your application.  

- [Azure Artifacts documentation](/azure/devops/artifacts/) is a library of information related to managing software packages with Azure Artifacts.<|MERGE_RESOLUTION|>--- conflicted
+++ resolved
@@ -72,12 +72,8 @@
 
     - An external Infrastructure-as-Code (IaC) package such as Terraform modules, Community Chef Cookbooks, Azure Verified Modules 
 
-<<<<<<< HEAD
-    - A vendor-supplied OS images
-=======
-    - Vendor-supplied OS images
->>>>>>> 4caad5e3
-    
+    - A vendor-supplied OS image
+        
 - The workload team considers the artifact as a risk that's worth mitigating. The team understands the negative consequences of integrating compromised artifacts and the value of quarantine in assuring a trusted environment.
 
 - The team has a clear and shared understanding of the validation rules that should be applied to a type of artifact. Without consensus, the pattern might not be effective. 
@@ -88,7 +84,6 @@
 
 - The software artifact is created by the workload team or a trusted partner team. 
 
-<<<<<<< HEAD
 - The risk of not verifying the artifact is less expensive than the cost of building and maintaining the quarantine process.
 
 
@@ -101,9 +96,6 @@
 |[Security](/azure/well-architected/security/) provide confidentiality, integrity, and availability guarantees to the workload.|The first responsibility of security validation is served by the Quarantine pattern. The validation on an external artifact is conducted in a segmented environment before it's consumed by the development process.|
 |[Operational Excellence](/azure/well-architected/operational-excellence/) focuses on procedures for development practices, observability, and release management.|The Quarantine pattern supports safe deployment practices (SDP) by making sure that compromised artifacts aren't consumed by the workload, which could lead to security breaches during progressive exposure deployments.|
 
-=======
-- The risk associated with not verifying the external artifacts is less expensive than the cost of building and maintaining the quarantine process.
->>>>>>> 4caad5e3
 
 
 ## Example
