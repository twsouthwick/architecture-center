Enable an application to handle transient failures when it tries to connect to a service or network resource, by transparently retrying a failed operation. This can improve the stability of the application.

## Context and problem

An application that communicates with elements running in the cloud has to be sensitive to the transient faults that can occur in this environment. Faults include the momentary loss of network connectivity to components and services, the temporary unavailability of a service, or timeouts that occur when a service is busy.

These faults are typically self-correcting, and if the action that triggered a fault is repeated after a suitable delay it's likely to be successful. For example, a database service that's processing a large number of concurrent requests can implement a [throttling strategy](./throttling.yml) that temporarily rejects any further requests until its workload has eased. An application trying to access the database might fail to connect, but if it tries again after a delay it might succeed.

## Solution

In the cloud, transient faults aren't uncommon and an application should be designed to handle them elegantly and transparently. This minimizes the effects faults can have on the business tasks the application is performing.

If an application detects a failure when it tries to send a request to a remote service, it can handle the failure using the following strategies:

- **Cancel**. If the fault indicates that the failure isn't transient or is unlikely to be successful if repeated, the application should cancel the operation and report an exception. For example, an authentication failure caused by providing invalid credentials is not likely to succeed no matter how many times it's attempted.

- **Retry**. If the specific fault reported is unusual or rare, it might have been caused by unusual circumstances such as a network packet becoming corrupted while it was being transmitted. In this case, the application could retry the failing request again immediately because the same failure is unlikely to be repeated and the request will probably be successful.

- **Retry after delay**. If the fault is caused by one of the more commonplace connectivity or busy failures, the network or service might need a short period while the connectivity issues are corrected or the backlog of work is cleared. The application should wait for a suitable time before retrying the request.

For the more common transient failures, the period between retries should be chosen to spread requests from multiple instances of the application as evenly as possible. This reduces the chance of a busy service continuing to be overloaded. If many instances of an application are continually overwhelming a service with retry requests, it'll take the service longer to recover.

If the request still fails, the application can wait and make another attempt. If necessary, this process can be repeated with increasing delays between retry attempts, until some maximum number of requests have been attempted. The delay can be increased incrementally or exponentially, depending on the type of failure and the probability that it'll be corrected during this time.

The following diagram illustrates invoking an operation in a hosted service using this pattern. If the request is unsuccessful after a predefined number of attempts, the application should treat the fault as an exception and handle it accordingly.

![Figure 1 - Invoking an operation in a hosted service using the Retry pattern](./_images/retry-pattern.png)

The application should wrap all attempts to access a remote service in code that implements a retry policy matching one of the strategies listed above. Requests sent to different services can be subject to different policies. Some vendors provide libraries that implement retry policies, where the application can specify the maximum number of retries, the time between retry attempts, and other parameters.

An application should log the details of faults and failing operations. This information is useful to operators. That being said, in order to avoid flooding operators with alerts on operations where subsequently retried attempts were successful, it is best to log early failures as *informational entries* and only the failure of the last of the retry attempts as an actual error. Here is an [example of how this logging model would look like](https://docs.particular.net/nservicebus/recoverability/#retry-logging).

If a service is frequently unavailable or busy, it's often because the service has exhausted its resources. You can reduce the frequency of these faults by scaling out the service. For example, if a database service is continually overloaded, it might be beneficial to partition the database and spread the load across multiple servers.

> [Microsoft Entity Framework](/ef) provides facilities for retrying database operations. Also, most Azure services and client SDKs include a retry mechanism. For more information, see [Retry guidance for specific services](../best-practices/retry-service-specific.md).

## Issues and considerations

You should consider the following points when deciding how to implement this pattern.

The retry policy should be tuned to match the business requirements of the application and the nature of the failure. For some noncritical operations, it's better to fail fast rather than retry several times and impact the throughput of the application. For example, in an interactive web application accessing a remote service, it's better to fail after a smaller number of retries with only a short delay between retry attempts, and display a suitable message to the user (for example, &quot;please try again later&quot;). For a batch application, it might be more appropriate to increase the number of retry attempts with an exponentially increasing delay between attempts.

An aggressive retry policy with minimal delay between attempts, and a large number of retries, could further degrade a busy service that's running close to or at capacity. This retry policy could also affect the responsiveness of the application if it's continually trying to perform a failing operation.

If a request still fails after a significant number of retries, it's better for the application to prevent further requests going to the same resource and simply report a failure immediately. When the period expires, the application can tentatively allow one or more requests through to see whether they're successful. For more details of this strategy, see the [Circuit Breaker pattern](./circuit-breaker.yml).

Consider whether the operation is idempotent. If so, it's inherently safe to retry. Otherwise, retries could cause the operation to be executed more than once, with unintended side effects. For example, a service might receive the request, process the request successfully, but fail to send a response. At that point, the retry logic might re-send the request, assuming that the first request wasn't received.

A request to a service can fail for a variety of reasons raising different exceptions depending on the nature of the failure. Some exceptions indicate a failure that can be resolved quickly, while others indicate that the failure is longer lasting. It's useful for the retry policy to adjust the time between retry attempts based on the type of the exception.

Consider how retrying an operation that's part of a transaction will affect the overall transaction consistency. Fine tune the retry policy for transactional operations to maximize the chance of success and reduce the need to undo all the transaction steps.

Ensure that all retry code is fully tested against a variety of failure conditions. Check that it doesn't severely impact the performance or reliability of the application, cause excessive load on services and resources, or generate race conditions or bottlenecks.

Implement retry logic only where the full context of a failing operation is understood. For example, if a task that contains a retry policy invokes another task that also contains a retry policy, this extra layer of retries can add long delays to the processing. It might be better to configure the lower-level task to fail fast and report the reason for the failure back to the task that invoked it. This higher-level task can then handle the failure based on its own policy.

It's important to log all connectivity failures that cause a retry so that underlying problems with the application, services, or resources can be identified.

Investigate the faults that are most likely to occur for a service or a resource to discover if they're likely to be long lasting or terminal. If they are, it's better to handle the fault as an exception. The application can report or log the exception, and then try to continue either by invoking an alternative service (if one is available), or by offering degraded functionality. For more information on how to detect and handle long-lasting faults, see the [Circuit Breaker pattern](./circuit-breaker.yml).

## When to use this pattern

Use this pattern when an application could experience transient faults as it interacts with a remote service or accesses a remote resource. These faults are expected to be short lived, and repeating a request that has previously failed could succeed on a subsequent attempt.

This pattern might not be useful:

- When a fault is likely to be long lasting, because this can affect the responsiveness of an application. The application might be wasting time and resources trying to repeat a request that's likely to fail.
- For handling failures that aren't due to transient faults, such as internal exceptions caused by errors in the business logic of an application.
- As an alternative to addressing scalability issues in a system. If an application experiences frequent busy faults, it's often a sign that the service or resource being accessed should be scaled up.

## Example

This example in C# illustrates an implementation of the Retry pattern. The `OperationWithBasicRetryAsync` method, shown below, invokes an external service asynchronously through the `TransientOperationAsync` method. The details of the `TransientOperationAsync` method will be specific to the service and are omitted from the sample code.

```csharp
private int retryCount = 3;
private readonly TimeSpan delay = TimeSpan.FromSeconds(5);

public async Task OperationWithBasicRetryAsync()
{
  int currentRetry = 0;

  for (;;)
  {
    try
    {
      // Call external service.
      await TransientOperationAsync();

      // Return or break.
      break;
    }
    catch (Exception ex)
    {
      Trace.TraceError("Operation Exception");

      currentRetry++;

      // Check if the exception thrown was a transient exception
      // based on the logic in the error detection strategy.
      // Determine whether to retry the operation, as well as how
      // long to wait, based on the retry strategy.
      if (currentRetry > this.retryCount || !IsTransient(ex))
      {
        // If this isn't a transient error or we shouldn't retry,
        // rethrow the exception.
        throw;
      }
    }

    // Wait to retry the operation.
    // Consider calculating an exponential delay here and
    // using a strategy best suited for the operation and fault.
    await Task.Delay(delay);
  }
}

// Async method that wraps a call to a remote service (details not shown).
private async Task TransientOperationAsync()
{
  ...
}
```

The statement that invokes this method is contained in a try/catch block wrapped in a for loop. The for loop exits if the call to the `TransientOperationAsync` method succeeds without throwing an exception. If the `TransientOperationAsync` method fails, the catch block examines the reason for the failure. If it's believed to be a transient error the code waits for a short delay before retrying the operation.

The for loop also tracks the number of times that the operation has been attempted, and if the code fails three times the exception is assumed to be more long lasting. If the exception isn't transient or it's long lasting, the catch handler throws an exception. This exception exits the for loop and should be caught by the code that invokes the `OperationWithBasicRetryAsync` method.

The `IsTransient` method, shown below, checks for a specific set of exceptions that are relevant to the environment the code is run in. The definition of a transient exception will vary according to the resources being accessed and the environment the operation is being performed in.

```csharp
private bool IsTransient(Exception ex)
{
  // Determine if the exception is transient.
  // In some cases this is as simple as checking the exception type, in other
  // cases it might be necessary to inspect other properties of the exception.
  if (ex is OperationTransientException)
    return true;

  var webException = ex as WebException;
  if (webException != null)
  {
    // If the web exception contains one of the following status values
    // it might be transient.
    return new[] {WebExceptionStatus.ConnectionClosed,
                  WebExceptionStatus.Timeout,
                  WebExceptionStatus.RequestCanceled }.
            Contains(webException.Status);
  }

  // Additional exception checking logic goes here.
  return false;
}
```

## Next steps

- Before writing custom retry logic, consider using a general framework such as [Polly](https://github.com/App-vNext/Polly) for .NET or [Resilience4j](https://github.com/resilience4j/resilience4j) for Java.

- When processing commands that change business data, be aware that retries can result in the action being performed twice, which could be problematic if that action is something like charging a customer's credit card. Using the Idempotence pattern described in [this blog post](https://particular.net/blog/what-does-idempotent-mean) can help deal with these situations.

## Related resources

<<<<<<< HEAD
- Reliable web app pattern shows you how to apply the Retry pattern to [.NET](../reference-architectures/reliable-web-app/dotnet/apply-pattern.yml) and [Java](../reference-architectures/reliable-web-app/java/apply-pattern.yml) web apps recently migrated to the cloud. For more information, see the [Overview of the reliable web app pattern](../reference-architectures/reliable-web-app/overview.md).
=======
- [Reliable web app pattern for .NET](../web-apps/guides/reliable-web-app/pattern-overview.yml) shows you how to apply the retry pattern to an ASP.NET web application converging on the cloud.
>>>>>>> bb0fb930

- For most Azure services, the client SDKs include built-in retry logic. For more information, see [Retry guidance for Azure services](../best-practices/retry-service-specific.md).

- [Circuit Breaker pattern](./circuit-breaker.yml). If a failure is expected to be more long lasting, it might be more appropriate to implement the Circuit Breaker pattern. Combining the Retry and Circuit Breaker patterns provides a comprehensive approach to handling faults.<|MERGE_RESOLUTION|>--- conflicted
+++ resolved
@@ -161,11 +161,7 @@
 
 ## Related resources
 
-<<<<<<< HEAD
-- Reliable web app pattern shows you how to apply the Retry pattern to [.NET](../reference-architectures/reliable-web-app/dotnet/apply-pattern.yml) and [Java](../reference-architectures/reliable-web-app/java/apply-pattern.yml) web apps recently migrated to the cloud. For more information, see the [Overview of the reliable web app pattern](../reference-architectures/reliable-web-app/overview.md).
-=======
 - [Reliable web app pattern for .NET](../web-apps/guides/reliable-web-app/pattern-overview.yml) shows you how to apply the retry pattern to an ASP.NET web application converging on the cloud.
->>>>>>> bb0fb930
 
 - For most Azure services, the client SDKs include built-in retry logic. For more information, see [Retry guidance for Azure services](../best-practices/retry-service-specific.md).
 
