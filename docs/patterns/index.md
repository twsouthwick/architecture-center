---
title: Cloud design patterns
titleSuffix: Azure Architecture Center
<<<<<<< HEAD
description: Get information about design patterns for building reliable, scalable, secure applications in the cloud.
=======
description: Learn about design patterns for building reliable, scalable, secure applications in the cloud by walking through examples based on Microsoft Azure.
>>>>>>> c4c5d499
author: dragon119
ms.date: 03/01/2018
ms.topic: conceptual
ms.service: architecture-center
ms.subservice: design-pattern
ms.custom:
  - design-pattern
keywords:
  - Azure
---

# Cloud Design Patterns

These design patterns are useful for building reliable, scalable, secure applications in the cloud.

Each pattern describes the problem that the pattern addresses, considerations for applying the pattern, and an example based on Microsoft Azure. Most of the patterns include code samples or snippets that show how to implement the pattern on Azure. However, most of the patterns are relevant to any distributed system, whether hosted on Azure or on other cloud platforms.

## Challenges in cloud development

<!-- markdownlint-disable MD033 -->
<table>
<tr>
    <td style="width: 64px; vertical-align: middle;"><a href="./category/data-management.md"><img src="_images/category/data-management.svg" alt="Data management" /></a></td>
    <td>
        <h3><a href="./category/data-management.md">Data Management</a></h3>
        <p>Data management is the key element of cloud applications, and influences most of the quality attributes. Data is typically hosted in different locations and across multiple servers for reasons such as performance, scalability or availability, and this can present a range of challenges. For example, data consistency must be maintained, and data will typically need to be synchronized across different locations.</p>
    </td>
</tr>
<tr>
    <td style="width: 64px; vertical-align: middle;"><a href="./category/design-implementation.md"><img src="_images/category/design-implementation.svg" alt="Design and implementation" /></a></td>
    <td>
        <h3><a href="./category/design-implementation.md">Design and Implementation</a></h3>
        <p>Good design encompasses factors such as consistency and coherence in component design and deployment, maintainability to simplify administration and development, and reusability to allow components and subsystems to be used in other applications and in other scenarios. Decisions made during the design and implementation phase have a huge impact on the quality and the total cost of ownership of cloud hosted applications and services.</p>
    </td>
</tr>
<tr>
    <td style="width: 64px; vertical-align: middle;"><a href="./category/messaging.md"><img src="_images/category/messaging.svg" alt="Messaging icon" /></a></td>
    <td>
        <h3><a href="./category/messaging.md">Messaging</a></h3>
        <p>The distributed nature of cloud applications requires a messaging infrastructure that connects the components and services, ideally in a loosely coupled manner in order to maximize scalability. Asynchronous messaging is widely used, and provides many benefits, but also brings challenges such as the ordering of messages, poison message management, idempotency, and more.</p>
    </td>
</tr>
</table>
<!-- markdownlint-disable MD033 -->

## Catalog of patterns

| Pattern | Summary | Category |
| ------- | ------- | -------- |
| [Ambassador](./ambassador.md) | Create helper services that send network requests on behalf of a consumer service or application. | [Design and Implementation](./category/design-implementation.md), <hr> [Operational Excellence](../framework/devops/devops-patterns.md) |
| [Anti-Corruption Layer](./anti-corruption-layer.md) | Implement a façade or adapter layer between a modern application and a legacy system. |[Design and Implementation](./category/design-implementation.md), <hr> [Operational Excellence](../framework/devops/devops-patterns.md)|
| [Asynchronous Request-Reply](./async-request-reply.md) | Decouple backend processing from a frontend host, where backend processing needs to be asynchronous, but the frontend still needs a clear response. | [Messaging](./category/messaging.md) |
| [Backends for Frontends](./backends-for-frontends.md) | Create separate backend services to be consumed by specific frontend applications or interfaces. | [Design and Implementation](./category/design-implementation.md) |
| [Bulkhead](./bulkhead.md) | Isolate elements of an application into pools so that if one fails, the others will continue to function. | [Reliability](../framework/resiliency/reliability-patterns.md) |
| [Cache-Aside](./cache-aside.md) | Load data on demand into a cache from a data store | [Data Management](./category/data-management.md), <hr> [Performance Efficiency](../framework/scalability/performance-efficiency-patterns.md) |
| [Choreography](./choreography.md)| Let each service decide when and how a business operation is processed, instead of depending on a central orchestrator.| [Messaging](./category/messaging.md), <hr> [Performance Efficiency](../framework/scalability/performance-efficiency-patterns.md) |
| [Circuit Breaker](./circuit-breaker.md) | Handle faults that might take a variable amount of time to fix when connecting to a remote service or resource. | [Reliability](../framework/resiliency/reliability-patterns.md) |
| [Claim Check](./claim-check.md) | Split a large message into a claim check and a payload to avoid overwhelming a message bus. | [Messaging](./category/messaging.md) |
| [Compensating Transaction](./compensating-transaction.md) | Undo the work performed by a series of steps, which together define an eventually consistent operation. | [Reliability](../framework/resiliency/reliability-patterns.md) |
| [Competing Consumers](./competing-consumers.md) | Enable multiple concurrent consumers to process messages received on the same messaging channel. | [Messaging](./category/messaging.md) |
| [Compute Resource Consolidation](./compute-resource-consolidation.md) | Consolidate multiple tasks or operations into a single computational unit | [Design and Implementation](./category/design-implementation.md) |
| [CQRS](./cqrs.md) | Segregate operations that read data from operations that update data by using separate interfaces. | [Data Management](./category/data-management.md), <hr> [Design and Implementation](./category/design-implementation.md), <hr> [Performance Efficiency](../framework/scalability/performance-efficiency-patterns.md) |
| [Deployment Stamps](./deployment-stamp.md) | Deploy multiple independent copies of application components, including data stores. | [Reliability](../framework/resiliency/reliability-patterns.md), <hr> [Performance Efficiency](../framework/scalability/performance-efficiency-patterns.md) |
| [Event Sourcing](./event-sourcing.md) | Use an append-only store to record the full series of events that describe actions taken on data in a domain. | [Data Management](./category/data-management.md), <hr> [Performance Efficiency](../framework/scalability/performance-efficiency-patterns.md) |
| [External Configuration Store](./external-configuration-store.md) | Move configuration information out of the application deployment package to a centralized location. | [Design and Implementation](./category/design-implementation.md), <hr> [Operational Excellence](../framework/devops/devops-patterns.md) |
| [Federated Identity](./federated-identity.md) | Delegate authentication to an external identity provider. | [Security](../framework/security/security-patterns.md) |
| [Gatekeeper](./gatekeeper.md) | Protect applications and services by using a dedicated host instance that acts as a broker between clients and the application or service, validates and sanitizes requests, and passes requests and data between them. | [Security](../framework/security/security-patterns.md) |
| [Gateway Aggregation](./gateway-aggregation.md) | Use a gateway to aggregate multiple individual requests into a single request. | [Design and Implementation](./category/design-implementation.md), <hr> [Operational Excellence](../framework/devops/devops-patterns.md) |
| [Gateway Offloading](./gateway-offloading.md) | Offload shared or specialized service functionality to a gateway proxy. | [Design and Implementation](./category/design-implementation.md), <hr> [Operational Excellence](../framework/devops/devops-patterns.md) |
| [Gateway Routing](./gateway-routing.md) | Route requests to multiple services using a single endpoint. | [Design and Implementation](./category/design-implementation.md), <hr> [Operational Excellence](../framework/devops/devops-patterns.md) |
| [Geodes](./geodes.md) | Deploy backend services into a set of geographical nodes, each of which can service any client request in any region. | [Reliability](../framework/resiliency/reliability-patterns.md), <hr> [Operational Excellence](../framework/devops/devops-patterns.md) |
| [Health Endpoint Monitoring](./health-endpoint-monitoring.md) | Implement functional checks in an application that external tools can access through exposed endpoints at regular intervals. | [Reliability](../framework/resiliency/reliability-patterns.md), <hr> [Operational Excellence](../framework/devops/devops-patterns.md) |
| [Index Table](./index-table.md) | Create indexes over the fields in data stores that are frequently referenced by queries. | [Data Management](./category/data-management.md), <hr> [Performance Efficiency](../framework/scalability/performance-efficiency-patterns.md) |
| [Leader Election](./leader-election.md) | Coordinate the actions performed by a collection of collaborating task instances in a distributed application by electing one instance as the leader that assumes responsibility for managing the other instances. | [Design and Implementation](./category/design-implementation.md), <hr> [Reliability](../framework/resiliency/reliability-patterns.md) |
| [Materialized View](./materialized-view.md) | Generate prepopulated views over the data in one or more data stores when the data isn't ideally formatted for required query operations. | [Data Management](./category/data-management.md), <hr> [Operational Excellence](../framework/devops/devops-patterns.md) |
| [Pipes and Filters](./pipes-and-filters.md) | Break down a task that performs complex processing into a series of separate elements that can be reused. | [Design and Implementation](./category/design-implementation.md), <hr> [Messaging](./category/messaging.md) |
| [Priority Queue](./priority-queue.md) | Prioritize requests sent to services so that requests with a higher priority are received and processed more quickly than those with a lower priority. | [Messaging](./category/messaging.md), <hr> [Performance Efficiency](../framework/scalability/performance-efficiency-patterns.md) |
| [Publisher/Subscriber](./publisher-subscriber.md) | Enable an application to announce events to multiple interested consumers asynchronously, without coupling the senders to the receivers. | [Messaging](./category/messaging.md) |
| [Queue-Based Load Leveling](./queue-based-load-leveling.md) | Use a queue that acts as a buffer between a task and a service that it invokes in order to smooth intermittent heavy loads. | [Reliability](../framework/resiliency/reliability-patterns.md), <hr> [Messaging](./category/messaging.md), <hr> [Resiliency](../framework/resiliency/reliability-patterns.md), <hr> [Performance Efficiency](../framework/scalability/performance-efficiency-patterns.md) |
| [Retry](./retry.md) | Enable an application to handle anticipated, temporary failures when it tries to connect to a service or network resource by transparently retrying an operation that's previously failed. | [Reliability](../framework/resiliency/reliability-patterns.md) |
| [Scheduler Agent Supervisor](./scheduler-agent-supervisor.md) | Coordinate a set of actions across a distributed set of services and other remote resources. | [Messaging](./category/messaging.md), <hr> [Reliability](../framework/resiliency/reliability-patterns.md) |
| [Sequential Convoy](./sequential-convoy.md) | Process a set of related messages in a defined order, without blocking processing of other groups of messages. | [Messaging](./category/messaging.md) |
| [Sharding](./sharding.md) | Divide a data store into a set of horizontal partitions or shards. | [Data Management](./category/data-management.md), <hr> [Performance Efficiency](../framework/scalability/performance-efficiency-patterns.md) |
| [Sidecar](./sidecar.md) | Deploy components of an application into a separate process or container to provide isolation and encapsulation. | [Design and Implementation](./category/design-implementation.md), <hr> [Operational Excellence](../framework/devops/devops-patterns.md) |
| [Static Content Hosting](./static-content-hosting.md) | Deploy static content to a cloud-based storage service that can deliver them directly to the client. | [Design and Implementation](./category/design-implementation.md), <hr> [Data Management](./category/data-management.md), <hr> [Performance Efficiency](../framework/scalability/performance-efficiency-patterns.md) |
| [Strangler Fig](./strangler-fig.md) | Incrementally migrate a legacy system by gradually replacing specific pieces of functionality with new applications and services. | [Design and Implementation](./category/design-implementation.md), <hr> [Operational Excellence](../framework/devops/devops-patterns.md) |
| [Throttling](./throttling.md) | Control the consumption of resources used by an instance of an application, an individual tenant, or an entire service. | [Reliability](../framework/resiliency/reliability-patterns.md), <hr> [Performance Efficiency](../framework/scalability/performance-efficiency-patterns.md) |
| [Valet Key](./valet-key.md) | Use a token or key that provides clients with restricted direct access to a specific resource or service. | [Data Management](./category/data-management.md), <hr> [Security](../framework/security/security-patterns.md) |<|MERGE_RESOLUTION|>--- conflicted
+++ resolved
@@ -1,11 +1,7 @@
 ---
 title: Cloud design patterns
 titleSuffix: Azure Architecture Center
-<<<<<<< HEAD
-description: Get information about design patterns for building reliable, scalable, secure applications in the cloud.
-=======
 description: Learn about design patterns for building reliable, scalable, secure applications in the cloud by walking through examples based on Microsoft Azure.
->>>>>>> c4c5d499
 author: dragon119
 ms.date: 03/01/2018
 ms.topic: conceptual
