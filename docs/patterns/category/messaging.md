---
title: Messaging patterns
titleSuffix: Cloud Design Patterns
description: Use these messaging patterns to support cloud applications by using a messaging that connects the components and services in a manner to maximize scalability.
author: dragon119
ms.date: 10/24/2019
ms.topic: conceptual
ms.service: architecture-center
ms.subservice: design-pattern
ms.custom:
  - design-pattern
keywords:
  - design pattern
---

# Messaging patterns

The distributed nature of cloud applications requires a messaging infrastructure that connects the components and services, ideally in a loosely coupled manner in order to maximize scalability. Asynchronous messaging is widely used, and provides many benefits, but also brings challenges such as the ordering of messages, poison message management, idempotency, and more.

| Pattern | Summary |
| ------- | ------- |
| [Asynchronous Request-Reply](../async-request-reply.md) | Decouple backend processing from a frontend host, where backend processing needs to be asynchronous, but the frontend still needs a clear response. |
| [Claim Check](../claim-check.md) | Split a large message into a claim check and a payload to avoid overwhelming a message bus. |
| [Choreography](../choreography.md) | Have each component of the system participate in the decision-making process about the workflow of a business transaction, instead of relying on a central point of control. |
| [Competing Consumers](../competing-consumers.md) | Enable multiple concurrent consumers to process messages received on the same messaging channel. |
<<<<<<< HEAD
| [Pipes and Filters](../pipes-and-filters.yml) | Break down a task that performs complex processing into a series of separate elements that can be reused. |
| [Priority Queue](../priority-queue.yml) | Prioritize requests sent to services so that requests with a higher priority are received and processed more quickly than those with a lower priority. |
| [Publisher-Subscriber](../publisher-subscriber.yml) | Enable an application to announce events to multiple interested consumers asynchronously, without coupling the senders to the receivers. |
| [Queue-Based Load Leveling](../queue-based-load-leveling.yml) | Use a queue that acts as a buffer between a task and a service that it invokes in order to smooth intermittent heavy loads. |
| [Scheduler Agent Supervisor](../scheduler-agent-supervisor.yml) | Coordinate a set of actions across a distributed set of services and other remote resources. |
| [Sequential Convoy](../sequential-convoy.md) | Process a set of related messages in a defined order, without blocking processing of other groups of messages. |
=======
| [Pipes and Filters](../pipes-and-filters.md) | Break down a task that performs complex processing into a series of separate elements that can be reused. |
| [Priority Queue](../priority-queue.md) | Prioritize requests sent to services so that requests with a higher priority are received and processed more quickly than those with a lower priority. |
| [Publisher-Subscriber](../publisher-subscriber.md) | Enable an application to announce events to multiple interested consumers asynchronously, without coupling the senders to the receivers. |
| [Queue-Based Load Leveling](../queue-based-load-leveling.md) | Use a queue that acts as a buffer between a task and a service that it invokes in order to smooth intermittent heavy loads. |
| [Scheduler Agent Supervisor](../scheduler-agent-supervisor.md) | Coordinate a set of actions across a distributed set of services and other remote resources. |
| [Sequential Convoy](../sequential-convoy.yml) | Process a set of related messages in a defined order, without blocking processing of other groups of messages. |
>>>>>>> f032d000
<|MERGE_RESOLUTION|>--- conflicted
+++ resolved
@@ -23,18 +23,9 @@
 | [Claim Check](../claim-check.md) | Split a large message into a claim check and a payload to avoid overwhelming a message bus. |
 | [Choreography](../choreography.md) | Have each component of the system participate in the decision-making process about the workflow of a business transaction, instead of relying on a central point of control. |
 | [Competing Consumers](../competing-consumers.md) | Enable multiple concurrent consumers to process messages received on the same messaging channel. |
-<<<<<<< HEAD
 | [Pipes and Filters](../pipes-and-filters.yml) | Break down a task that performs complex processing into a series of separate elements that can be reused. |
 | [Priority Queue](../priority-queue.yml) | Prioritize requests sent to services so that requests with a higher priority are received and processed more quickly than those with a lower priority. |
 | [Publisher-Subscriber](../publisher-subscriber.yml) | Enable an application to announce events to multiple interested consumers asynchronously, without coupling the senders to the receivers. |
 | [Queue-Based Load Leveling](../queue-based-load-leveling.yml) | Use a queue that acts as a buffer between a task and a service that it invokes in order to smooth intermittent heavy loads. |
 | [Scheduler Agent Supervisor](../scheduler-agent-supervisor.yml) | Coordinate a set of actions across a distributed set of services and other remote resources. |
-| [Sequential Convoy](../sequential-convoy.md) | Process a set of related messages in a defined order, without blocking processing of other groups of messages. |
-=======
-| [Pipes and Filters](../pipes-and-filters.md) | Break down a task that performs complex processing into a series of separate elements that can be reused. |
-| [Priority Queue](../priority-queue.md) | Prioritize requests sent to services so that requests with a higher priority are received and processed more quickly than those with a lower priority. |
-| [Publisher-Subscriber](../publisher-subscriber.md) | Enable an application to announce events to multiple interested consumers asynchronously, without coupling the senders to the receivers. |
-| [Queue-Based Load Leveling](../queue-based-load-leveling.md) | Use a queue that acts as a buffer between a task and a service that it invokes in order to smooth intermittent heavy loads. |
-| [Scheduler Agent Supervisor](../scheduler-agent-supervisor.md) | Coordinate a set of actions across a distributed set of services and other remote resources. |
-| [Sequential Convoy](../sequential-convoy.yml) | Process a set of related messages in a defined order, without blocking processing of other groups of messages. |
->>>>>>> f032d000
+| [Sequential Convoy](../sequential-convoy.yml) | Process a set of related messages in a defined order, without blocking processing of other groups of messages. |