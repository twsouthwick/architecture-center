---
title: Data management patterns
titleSuffix: Cloud Design Patterns
description: Use these data management patterns for cloud applications. Data management is a key element that influences most of the quality attributes.
author: EdPrice-MSFT
ms.author: pnp
ms.date: 06/23/2017
ms.topic: conceptual
ms.service: architecture-center
ms.subservice: design-pattern
ms.custom:
  - design-pattern
keywords:
  - design pattern
---

# Data management patterns

Data management is the key element of cloud applications, and influences most of the quality attributes. Data is typically hosted in different locations and across multiple servers for reasons such as performance, scalability or availability, and this can present a range of challenges. For example, data consistency must be maintained, and data will typically need to be synchronized across different locations.

Additionally data should be protected at rest, in transit, and via authorized access mechanisms to maintain security assurances of confidentiality, integrity, and availability. Refer to the Azure Security Benchmark [Data Protection Control](/security/benchmark/azure/security-controls-v3-data-protection) for more information.

|                        Pattern                         |                                                                  Summary                                                                  |
|--------------------------------------------------------|-------------------------------------------------------------------------------------------------------------------------------------------|
|            [Cache-Aside](../cache-aside.md)            |                                            Load data on demand into a cache from a data store                                             |
|                   [CQRS](../cqrs.md)                   |                    Segregate operations that read data from operations that update data by using separate interfaces.                     |
|         [Event Sourcing](../event-sourcing.md)         |               Use an append-only store to record the full series of events that describe actions taken on data in a domain.               |
<<<<<<< HEAD
|            [Index Table](../index-table.yml)            |                         Create indexes over the fields in data stores that are frequently referenced by queries.                          |
|      [Materialized View](../materialized-view.yml)      | Generate prepopulated views over the data in one or more data stores when the data isn't ideally formatted for required query operations. |
|               [Sharding](../sharding.md)               |                                    Divide a data store into a set of horizontal partitions or shards.                                     |
| [Static Content Hosting](../static-content-hosting.md) |                   Deploy static content to a cloud-based storage service that can deliver them directly to the client.                    |
|              [Valet Key](../valet-key.md)              |                 Use a token or key that provides clients with restricted direct access to a specific resource or service.                 |
=======
|            [Index Table](../index-table.md)            |                         Create indexes over the fields in data stores that are frequently referenced by queries.                          |
|      [Materialized View](../materialized-view.md)      | Generate prepopulated views over the data in one or more data stores when the data isn't ideally formatted for required query operations. |
|               [Sharding](../sharding.yml)               |                                    Divide a data store into a set of horizontal partitions or shards.                                     |
| [Static Content Hosting](../static-content-hosting.yml) |                   Deploy static content to a cloud-based storage service that can deliver them directly to the client.                    |
|              [Valet Key](../valet-key.yml)              |                 Use a token or key that provides clients with restricted direct access to a specific resource or service.                 |
>>>>>>> f032d000
<|MERGE_RESOLUTION|>--- conflicted
+++ resolved
@@ -25,16 +25,8 @@
 |            [Cache-Aside](../cache-aside.md)            |                                            Load data on demand into a cache from a data store                                             |
 |                   [CQRS](../cqrs.md)                   |                    Segregate operations that read data from operations that update data by using separate interfaces.                     |
 |         [Event Sourcing](../event-sourcing.md)         |               Use an append-only store to record the full series of events that describe actions taken on data in a domain.               |
-<<<<<<< HEAD
 |            [Index Table](../index-table.yml)            |                         Create indexes over the fields in data stores that are frequently referenced by queries.                          |
 |      [Materialized View](../materialized-view.yml)      | Generate prepopulated views over the data in one or more data stores when the data isn't ideally formatted for required query operations. |
-|               [Sharding](../sharding.md)               |                                    Divide a data store into a set of horizontal partitions or shards.                                     |
-| [Static Content Hosting](../static-content-hosting.md) |                   Deploy static content to a cloud-based storage service that can deliver them directly to the client.                    |
-|              [Valet Key](../valet-key.md)              |                 Use a token or key that provides clients with restricted direct access to a specific resource or service.                 |
-=======
-|            [Index Table](../index-table.md)            |                         Create indexes over the fields in data stores that are frequently referenced by queries.                          |
-|      [Materialized View](../materialized-view.md)      | Generate prepopulated views over the data in one or more data stores when the data isn't ideally formatted for required query operations. |
 |               [Sharding](../sharding.yml)               |                                    Divide a data store into a set of horizontal partitions or shards.                                     |
 | [Static Content Hosting](../static-content-hosting.yml) |                   Deploy static content to a cloud-based storage service that can deliver them directly to the client.                    |
-|              [Valet Key](../valet-key.yml)              |                 Use a token or key that provides clients with restricted direct access to a specific resource or service.                 |
->>>>>>> f032d000
+|              [Valet Key](../valet-key.yml)              |                 Use a token or key that provides clients with restricted direct access to a specific resource or service.                 |