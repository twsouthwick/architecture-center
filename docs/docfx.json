{
  "build": {
    "content": [
      {
        "src": ".",
        "dest": ".",
        "files": [
          "**/*.md",
          "**/toc.yml",
          "**/toc.experimental.yml",
          "**/*context.yml"
        ],
        "exclude": [
          "**/obj/**",
          "**/*.liquid.md",
          "**/_css/**",
          "**/includes/**",
          "**/_bread/**",
          "**/_themes/**"
        ]
      },
      {
        "src": "_bread",
        "dest": "bread",
        "files": [
          "**/*.yml"
        ]
      }
    ],
    "resource": [
      {
        "src": ".",
        "dest": ".",
        "files": [
          "**/*.css",
          "**/*.png",
          "**/*.jpg",
          "**/*.jpeg",
          "**/*.gif",
          "**/*.svg",
          "**/*.js",
<<<<<<< HEAD
          "**/*.json.txt",
=======
          "**/*.json",
>>>>>>> 775ae3e6
          "feed.xml"
        ],
        "exclude": [
          "**/obj/**",
          "**/_themes/**"
        ]
      },
      {
        "files": [
          "includes/**/*.svg",
          "includes/**/*.png",
          "includes/**/*.jpg",
          "includes/**/*.jpeg",
          "includes/**/*.gif"
        ],
        "exclude": [
          "**/obj/**",
          "**/_themes/**"
        ],
        "src": "null",
        "dest": null
      }
    ],
    "overwrite": [],
    "externalReference": [],
    "globalMetadata": {
      "feedback_system": "GitHub",
      "feedback_github_repo": "MicrosoftDocs/architecture-center",
      "breadcrumb_path": "/azure/architecture/bread/toc.json",
      "brand": "azure",
      "ms.author": "pnp",
      "ms.service": "architecture-center",
      "_op_documentIdPathDepotMapping": {
        "./": {
          "depot_name": "MSDN.azure-architecture-center",
          "folder_relative_path_in_docset": "./"
        }
      },
      "ms.topic": "article",
      "searchScope": [ "Azure", "Azure Architecture Center" ]
    },
    "fileMetadata": {
      "featureFlags": {
        "**/*.md": [
          "binaryRatingUpdate"
        ]
      },
      "searchScope": { 
        "guide/**/*.md": [ "Azure", "Azure Architecture Center", "Application Architecture Guide" ],
        "best-practices/**/*.md": [ "Azure", "Azure Architecture Center", "Application Architecture Guide" ],
        "performance/**/*.md": [ "Azure", "Azure Architecture Center", "Application Architecture Guide" ],
        "antipatterns/**/*.md": [ "Azure", "Azure Architecture Center", "Application Architecture Guide" ],
        "aws-professional/**/*.md": [ "Azure", "Azure Architecture Center", "Application Architecture Guide" ],
        "patterns/**/*.md": [ "Azure", "Azure Architecture Center", "Cloud Design Patterns" ],
        "data-guide/**/*.md": [ "Azure", "Azure Architecture Center", "Data Guide" ],
        "reference-architectures/data/**/*.md": [ "Azure", "Azure Architecture Center", "Data Guide" ],
        "example-scenario/data/**/*.md": [ "Azure", "Azure Architecture Center", "Data Guide" ],
        "reference-architectures/hybrid-networking/**/*.md": [ "Azure", "Azure Architecture Center", "Networking" ],
        "reference-architectures/dmz/**/*.md": [ "Azure", "Azure Architecture Center", "Networking" ]
      }
    },
    "template": [
      "docs.html"
    ],
    "dest": "azure",
    "markdownEngineName": "markdig"
  }
}<|MERGE_RESOLUTION|>--- conflicted
+++ resolved
@@ -39,11 +39,7 @@
           "**/*.gif",
           "**/*.svg",
           "**/*.js",
-<<<<<<< HEAD
-          "**/*.json.txt",
-=======
           "**/*.json",
->>>>>>> 775ae3e6
           "feed.xml"
         ],
         "exclude": [
