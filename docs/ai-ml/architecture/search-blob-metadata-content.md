This article demonstrates how to create a search service that enables users to search for documents based on document content in addition to any metadata that's associated with the files.

<<<<<<< HEAD
You can implement this service by using [multiple indexers](/azure/search/search-indexer-overview#indexer-scenarios-and-use-cases) in [Azure AI Search](/azure/search/search-what-is-azure-search).
=======
You can implement this service by using [multiple indexers](/azure/search/search-indexer-overview#indexer-scenarios-and-use-cases) in [Azure AI Search](/azure/search/search-what-is-azure-search). 
>>>>>>> 8d285c66

This article uses an example workload to demonstrate how to create a single [search index](/azure/search/search-what-is-an-index) that's based on files in [Azure Blob Storage](/azure/storage/blobs/storage-blobs-overview). The file metadata is stored in [Azure Table Storage](/azure/storage/tables/table-storage-overview).

## Architecture

![Diagram that shows an architecture that enables search based on file content and metadata.](_images/search-blob-metadata.png)

*Download a [PowerPoint file](https://arch-center.azureedge.net/search-blob-metadata.pptx) of this architecture.*

### Dataflow

1. Files are stored in Blob Storage, possibly together with a limited amount of metadata (for example, the document's author).
2. Additional metadata is stored in Table Storage, which can store significantly more information for each document.
3. An indexer reads the contents of each file, together with any blob metadata, and stores the data in the search index.
4. Another indexer reads the additional metadata from the table and stores it in the same search index.
5. A search query is sent to the search service. The query returns matching documents, based on both document content and document metadata.

### Components

- [Blob Storage](https://azure.microsoft.com/products/storage/blobs/) provides cost-effective cloud storage for file data, including data in formats like PDF, HTML, and CSV, and in Microsoft Office files.
- [Table Storage](https://azure.microsoft.com/products/storage/tables/) provides storage for nonrelational structured data. In this scenario, it's used to store the metadata for each document.
- [Azure AI Search](https://azure.microsoft.com/products/search/) is a fully managed search service that provides infrastructure, APIs, and tools for building a rich search experience.

### Alternatives

This scenario uses [indexers in Azure AI Search](/azure/search/search-indexer-overview) to automatically discover new content in supported data sources, like blob and table storage, and then add it to the search index. Alternatively, you can use the APIs provided by Azure AI Search to [push data to the search index](/azure/search/search-what-is-data-import#pushing-data-to-an-index). If you do, however, you need to write code to push the data into the search index and also to parse and extract text from the binary documents that you want to search. The [Blob Storage indexer supports many document formats](/azure/search/search-howto-indexing-azure-blob-storage#supported-document-formats), which significantly simplifies the text extraction and indexing process.

Also, if you use indexers, you can optionally [enrich the data as part of an indexing pipeline](/azure/search/cognitive-search-concept-intro). For example, you can use Azure AI Services to perform [optical character recognition (OCR)](/azure/search/cognitive-search-skill-ocr) or [visual analysis](/azure/search/cognitive-search-skill-image-analysis) of the images in documents, [detect the language](/azure/search/cognitive-search-skill-language-detection) of documents, or [translate](/azure/search/cognitive-search-skill-text-translation) documents. You can also define your own [custom skills](/azure/search/cognitive-search-create-custom-skill-example) to enrich the data in ways that are relevant to your business scenario.

This architecture uses blob and table storage because they're cost-effective and efficient. This design also enables combined storage of the documents and metadata in a single storage account. Alternative supported data sources for the documents themselves include [Azure Data Lake Storage](/azure/search/search-howto-index-azure-data-lake-storage) and [Azure Files](/azure/search/search-file-storage-integration). Document metadata can be stored in any other supported data source that holds structured data, like [Azure SQL Database](/azure/search/search-howto-connecting-azure-sql-database-to-azure-search-using-indexers) and [Azure Cosmos DB](/azure/search/search-howto-index-cosmosdb).

## Scenario details

### Searching file content

This solution enables users to search for documents based on both file content and additional metadata that's stored separately for each document. In addition to searching the text content of a document, a user might want to search for the document's author, the document type (like *paper* or *report*), or its business impact (*high*, *medium*, or *low*).

[Azure AI Search](/azure/search/search-what-is-azure-search) is a fully managed search service that can create [search indexes](/azure/search/search-what-is-an-index) that contain the information you want to allow users to search for.

Because the files that are searched in this scenario are binary documents, you can store them in [Blob Storage](/azure/storage/blobs/storage-blobs-overview). If you do, you can use the built-in [Blob Storage indexer](/azure/search/search-howto-indexing-azure-blob-storage) in Azure AI Search to automatically extract text from the files and add their content to the search index.

### Searching file metadata

If you want to include additional information about the files, you can directly associate [metadata](/azure/storage/blobs/storage-blob-properties-metadata) with the blobs, without using a separate store. The built-in [Blob Storage search indexer can even read this metadata](/azure/search/search-howto-indexing-azure-blob-storage#indexing-blob-metadata) and place it in the search index. This enables users to search for metadata along with the file content. However, [the amount of metadata is limited to 8 KB per blob](/rest/api/storageservices/Setting-and-Retrieving-Properties-and-Metadata-for-Blob-Resources#Subheading1), so the amount of information that you can place on each blob is fairly small. You might choose to store only the most critical information directly on the blobs. In this scenario, only the document's *author* is stored on the blob.

To overcome this storage limitation, you can place additional metadata in another [data source that has a supported indexer](/azure/search/search-indexer-overview#supported-data-sources), like [Table Storage](/azure/storage/tables/table-storage-overview). You can add the document type, business impact, and other metadata values as separate columns in the table. If you configure the built-in [Table Storage indexer](/azure/search/search-howto-indexing-azure-tables) to target the same search index as the blob indexer, the blob and table storage metadata is combined for each document in the search index.

### Using multiple data sources for a single search index

To ensure that both indexers point to the same document in the search index, the [document key in the search index](/azure/search/search-what-is-an-index#field-attributes) is set to a unique identifier of the file. This unique identifier is then used to refer to the file in both data sources. The blob indexer uses the `metadata_storage_path` as the [document key, by default](/azure/search/search-howto-indexing-azure-blob-storage#add-search-fields-to-an-index). The `metadata_storage_path` property stores the full URL of the file in Blob Storage, for example, `https://contoso.blob.core.windows.net/files/paper/Resilience in Azure.pdf`. The indexer performs Base64 encoding on the value to ensure that there are no invalid characters in the document key. The result is a unique document key, like `aHR0cHM6...mUucGRm0`.

If you add the `metadata_storage_path` as a column in Table Storage, you know exactly which blob the metadata in the other columns belongs to, so you can use any `PartitionKey` and `RowKey` value in the table. For example, you could use the blob container name as the `PartitionKey` and the Base64-encoded full URL of the blob as the `RowKey`, ensuring that there are no [invalid characters in these keys](/rest/api/storageservices/understanding-the-table-service-data-model#characters-disallowed-in-key-fields) either.

You can then use a [field mapping](/azure/search/search-indexer-field-mappings) in the table indexer to map the `metadata_storage_path` column (or another column) in Table Storage to the `metadata_storage_path` document key field in the search index. If you apply the [base64Encode function](/azure/search/search-indexer-field-mappings#base64EncodeFunction) on the field mapping, you end up with the same document key (`aHR0cHM6...mUucGRm0` in the earlier example), and the metadata from Table Storage is added to the same document that was extracted from Blob Storage.

> [!NOTE]
> The table indexer documentation states that [you shouldn't define a field mapping to an alternative unique string field](/azure/search/search-howto-indexing-azure-tables#add-search-fields-to-an-index:~:text=Do%20not%20define%20a%20field%20mapping%20to%20alternative%20unique%20string%20field%20in%20your%20table) in your table. That's because the indexer concatenates the `PartitionKey` and `RowKey` as the document key, by default. Because you're already relying on the document key as configured by the blob indexer (which is the Base64-encoded full URL of the blob), creating a field mapping to ensure that both indexers refer to the same document in the search index is appropriate and supported for this scenario.

Alternatively, you can map the `RowKey` (which is set to the Base64-encoded full URL of the blob) to the `metadata_storage_path` document key directly, without storing it separately and Base64-encoding it as part of the field mapping. However, keeping the unencoded URL in a separate column clarifies which blob it refers to and allows you to choose any partition and row keys without affecting the search indexer.

### Potential use cases

This scenario applies to applications that require the ability to search for documents based on their content and additional metadata.

## Considerations

These considerations implement the pillars of the Azure Well-Architected Framework, which is a set of guiding tenets that you can use to improve the quality of a workload. For more information, see [Microsoft Azure Well-Architected Framework](/azure/architecture/framework).

### Reliability

Reliability ensures that your application can meet the commitments you make to your customers. For more information, see [Overview of the reliability pillar](/azure/architecture/framework/resiliency/overview).

<<<<<<< HEAD
Azure AI Search provides a [high SLA](https://go.microsoft.com/fwlink/?LinkId=716855) for *reads* (querying) if you have at least two [replicas](/azure/search/search-capacity-planning#concepts-search-units-replicas-partitions-shards). It provides a high SLA for *updates* (updating the search indexes) if you have at least three replicas. You should therefore provision at least two replicas if you want your users to be able to search reliably, and three if actual changes to the index also need to be high-availability operations.
=======
Azure AI Search provides a [high SLA](https://go.microsoft.com/fwlink/?LinkId=716855) for *reads* (querying) if you have at least two [replicas](/azure/search/search-capacity-planning#concepts-search-units-replicas-partitions-shards). It provides a high SLA for *updates* (updating the search indexes) if you have at least three replicas. You should therefore provision at least two replicas if you want your users to be able to search reliably, and three if actual changes to the index also need to be high-availability operations. 
>>>>>>> 8d285c66

[Azure Storage always stores multiple copies of your data](/azure/storage/common/storage-redundancy) to help protect it against planned and unplanned events. Azure Storage provides additional redundancy options for replicating data across regions. These safeguards apply to data in blob and table storage.

### Security

Security provides assurances against deliberate attacks and the abuse of your valuable data and systems. For more information, see [Overview of the security pillar](/azure/architecture/framework/security/overview).

Azure AI Search provides [robust security controls](/azure/search/search-security-overview) that help you implement network security, authentication and authorization, data residency and protection, and administrative controls that help you maintain security, privacy, and compliance.

Whenever possible, use [Microsoft Entra authentication](/azure/search/search-security-rbac) to provide access to the search service itself, and connect your search service to other Azure resources (like blob and table storage in this scenario) by using a [managed identity](/azure/search/search-howto-managed-identities-data-sources).

You can connect from the search service to the storage account by using a [private endpoint](/azure/search/search-indexer-howto-access-private?tabs=portal-create%2Cportal-status). When you use a private endpoint, the indexers can use a private connection without requiring the blob and table storage to be accessible publicly.

### Cost optimization

Cost optimization is about reducing unnecessary expenses and improving operational efficiencies. For more information, see [Overview of the cost optimization pillar](/azure/architecture/framework/cost/overview).

For information about the costs of running this scenario, see this preconfigured [estimate in the Azure pricing calculator](https://azure.com/e/375d2b930db14fbe90537421331f41de). All the services described here are configured in this estimate. The estimate is for a workload that has a total document size of 20 GB in Blob Storage and 1 GB of metadata in Table Storage. Two search units are used to satisfy the SLA for read purposes, as described in the [reliability](#reliability) section of this article. To see how the pricing would change for your particular use case, change the appropriate variables to match your expected usage.

If you review the estimate, you can see that the cost of blob and table storage is relatively low. Most of the cost is incurred by Azure AI Search, because it performs the actual indexing and compute for running search queries.

## Deploy this scenario

To deploy this example workload, see [Indexing file contents and metadata in Azure AI Search](https://github.com/Azure-Samples/azure-cognitive-search-blob-metadata). You can use this sample to:

- Create the required Azure services.
- Upload a few sample documents to Blob Storage.
- Populate the *author* metadata value on the blob.
- Store the *document type* and *business impact* metadata values in Table Storage.
- Create the indexers that maintain the search index.

## Contributors

*This article is maintained by Microsoft. It was originally written by the following contributors.*

Principal author:

- [Jelle Druyts](https://www.linkedin.com/in/jelle-druyts-0b76823) | Principal Customer Experience Engineer

Other contributor:

- [Mick Alberts](https://www.linkedin.com/in/jelle-druyts-0b76823) | Technical Writer

*To see non-public LinkedIn profiles, sign in to LinkedIn.*

## Next steps

- [Get started with Azure AI Search](/azure/search/search-what-is-azure-search#how-to-get-started)
- [Increase relevancy using semantic search in Azure AI Search](/azure/search/semantic-search-overview)
- [Security filters for trimming results in Azure AI Search](/azure/search/search-security-trimming-for-azure-search)
- [Tutorial: Index from multiple data sources using the .NET SDK](/azure/search/tutorial-multiple-data-sources)

## Related resources

- [Choose a search data store in Azure](../../data-guide/technology-choices/search-options.md)
- [Intelligent product search engine for e-commerce](../../example-scenario/apps/ecommerce-search.yml)<|MERGE_RESOLUTION|>--- conflicted
+++ resolved
@@ -1,10 +1,6 @@
 This article demonstrates how to create a search service that enables users to search for documents based on document content in addition to any metadata that's associated with the files.
 
-<<<<<<< HEAD
-You can implement this service by using [multiple indexers](/azure/search/search-indexer-overview#indexer-scenarios-and-use-cases) in [Azure AI Search](/azure/search/search-what-is-azure-search).
-=======
 You can implement this service by using [multiple indexers](/azure/search/search-indexer-overview#indexer-scenarios-and-use-cases) in [Azure AI Search](/azure/search/search-what-is-azure-search). 
->>>>>>> 8d285c66
 
 This article uses an example workload to demonstrate how to create a single [search index](/azure/search/search-what-is-an-index) that's based on files in [Azure Blob Storage](/azure/storage/blobs/storage-blobs-overview). The file metadata is stored in [Azure Table Storage](/azure/storage/tables/table-storage-overview).
 
@@ -77,11 +73,7 @@
 
 Reliability ensures that your application can meet the commitments you make to your customers. For more information, see [Overview of the reliability pillar](/azure/architecture/framework/resiliency/overview).
 
-<<<<<<< HEAD
 Azure AI Search provides a [high SLA](https://go.microsoft.com/fwlink/?LinkId=716855) for *reads* (querying) if you have at least two [replicas](/azure/search/search-capacity-planning#concepts-search-units-replicas-partitions-shards). It provides a high SLA for *updates* (updating the search indexes) if you have at least three replicas. You should therefore provision at least two replicas if you want your users to be able to search reliably, and three if actual changes to the index also need to be high-availability operations.
-=======
-Azure AI Search provides a [high SLA](https://go.microsoft.com/fwlink/?LinkId=716855) for *reads* (querying) if you have at least two [replicas](/azure/search/search-capacity-planning#concepts-search-units-replicas-partitions-shards). It provides a high SLA for *updates* (updating the search indexes) if you have at least three replicas. You should therefore provision at least two replicas if you want your users to be able to search reliably, and three if actual changes to the index also need to be high-availability operations. 
->>>>>>> 8d285c66
 
 [Azure Storage always stores multiple copies of your data](/azure/storage/common/storage-redundancy) to help protect it against planned and unplanned events. Azure Storage provides additional redundancy options for replicating data across regions. These safeguards apply to data in blob and table storage.
 
