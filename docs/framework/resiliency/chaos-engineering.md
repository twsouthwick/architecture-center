---
title: Chaos engineering
description: Chaos engineering fundamentals for improving the reliability of a service built on Azure.
author: absheik
ms.date: 04/03/2020
ms.topic: conceptual
ms.service: architecture-center
ms.subservice: well-architected
<<<<<<< HEAD
ms.custom: How do you chaos-engineer your applications to ensure that they're fault tolerant?
=======
ms.custom:
  - How do you chaos engineer your applications to ensure they're fault tolerant?
  - article
>>>>>>> d287f461
---

# Chaos engineering

Chaos engineering is a methodology that helps developers attain consistent reliability by hardening services against failures in production. A common way to introduce chaos is to deliberately inject faults that cause system components to fail. The goal is to observe, monitor, respond to, and improve your system's reliability under adverse circumstances.

## Context

It's difficult to simulate the characteristics of a service's behavior at scale outside a production environment. The transient nature of cloud platforms can exacerbate this difficulty. Architecting your service to expect failure is a core approach to creating a modern service. Chaos engineering embraces the uncertainty of the production environment and strives to anticipate rare, unpredictable, and disruptive outcomes, so that you can minimize any potential impact on your customers.

## Principles

Chaos engineering is aimed at increasing your service’s resiliency and its ability to react to failures. By conducting experiments in a controlled environment, you can identify issues that are likely to arise during development and deployment. During this process, be vigilant in adopting the following guidelines:

- Be proactive.
- Embrace failure.
- Break the system.
- Identify and address single points of failure early.
- Install guardrails and graceful mitigations.
- Minimize the blast radius.
- Build immunity.

Chaos engineering should be an integral part of development team culture and an ongoing practice, not a short-term tactical effort in response to a single outage.

Development team members are partners in the process. They must be equipped with the resources to triage issues, implement the testability that's required for fault injection, and drive the necessary product changes.

## When to apply chaos
Ideally, you should apply chaos principles continuously. There's constant change in the environments in which software and hardware run, so monitoring the changes is key. By constantly applying stress or faults on components, you can help expose issues early, before small problems are compounded by a number of other factors.

Apply chaos engineering principles when you're:

- Deploying new code.
- Adding dependencies.
- Observing changes in usage patterns.
- Mitigating problems.

## Process
Chaos engineering requires specialized expertise, technology, and practices. As with security and performance teams, the model of a central team supporting the service teams is a common, effective approach.

If you plan to practice the simulated handling of potentially catastrophic scenarios under controlled conditions, here's a simplified way to organize your teams:

|Attacker|	Defender|
|---|---|
|Inject faults|	Assess|
|Provide hints|Analyze|
|	|Mitigate|

### Goals 
- Familiarize team members with monitoring tools.
- Recognize outage patterns.
- Learn how to assess the impact.
- Determine the root cause and mitigate accordingly.
- Practice log analysis.

### Overall method
1. Start with a hypothesis.
1. Measure baseline behavior.
1. Inject a fault or faults.
1. Monitor the resulting behavior.
1. Document the process and observations.
1. Identify and act on the result.

Periodically validate your process, architecture choices, and code. By conducting fault-injection experiments, you can confirm that monitoring is in place and alerts are set up, the *directly responsible individual* (DRI) process is effective, and your documentation and investigation processes are up to date. Keep in mind a few key considerations:
-	Challenge system assumptions.
-	Validate change (topology, platform, resources).
-	Use service-level agreement (SLA) buffers.
-	Use live-site outages as opportunities.

## Best practices

#### Shift left

Shift-left testing means experiment early, experiment often. Incorporate fault-injection configurations and create resiliency-validation gates during the development stages and in the deployment pipeline.

#### Shift right
Shift-right testing means that you verify that the service is resilient where it counts in a pre-production or production environment with actual customer load.  Adopt a proactive approach as opposed to reacting to failures. Be a part of determining and controlling requirements for the blast radius.

#### Blast radius
Stop the experiment when it goes beyond scope. Unknown results are an expected outcome of chaos experiments. Strive to achieve balance between collecting substantial result data and affecting as few production users as possible. For an example of this principle in practice, see the [Bulkhead pattern](../../patterns/bulkhead.md) article.

#### Error budget testing
Establish an error budget as an investment in chaos and fault injection. Your error budget is the difference between achieving 100% of the service-level objective (SLO) and achieving the *agreed-upon* SLO.

## Considerations
The following sections discuss additional considerations about chaos engineering, based on its application inside Azure.

### Identify faults that are relevant to the development team
Work closely with the development teams to ensure the relevance of the injected failures. Use past incidents or issues as a guide. Examine dependencies and evaluate the results when those dependencies are removed.

An external team can't hypothesize faults for your team. A study of failures from an artificial source might be relevant to your team's purposes, but the effort must be justified.  

### Inject faults in a way that accurately reflects production failures
Simulate production failures. Treat injected faults in the same way that you would treat production-level faults. Enforcing a tighter limit on the blast radius will enable you to simulate a production environment. Each fault-injection effort must be accompanied by tooling that's designed to inject the types of faults that are relevant to your team's scenarios. Here are two basic ways:

-	Inject faults in a non-production environment, such as Canary or Test In Production (TIP).
-	Partition the production service or environment.

Halt all faults and roll back the state to its last-known good configuration if the state seems severe.

### Build confidence incrementally
Start by hardening the core, and then expand out in layers. At each point, lock in progress with automated regression tests. Each team should have a long-term strategy based on a progression that makes sense for the team's circumstances.

By applying the shift left strategy, you can help ensure that any obstacles to developer usage are removed early and the testing results are actionable.

The process must be very *low tax*. That is, the process must make it easy for developers to understand what happened and to fix the issues. The effort must fit easily into their normal workflow, not burden them with one-off special activities.

## Faults

The following table lists faults that you can apply to inject chaos. The list represents commonly injected faults and isn't intended to be exhaustive. 

:::row:::
    :::column:::
        **Resource pressure**
    :::column-end:::
    :::column:::
        CPU
    :::column-end:::
    :::column:::
        
    :::column-end:::
:::row-end:::
:::row:::
    :::column:::
        
    :::column-end:::
    :::column:::
        Memory
    :::column-end:::
    :::column:::
        *Physical*
    :::column-end:::
:::row-end:::
:::row:::
    :::column:::
        
    :::column-end:::
    :::column:::
        
    :::column-end:::
    :::column:::
        *Virtual*
    :::column-end:::
:::row-end:::
:::row:::
    :::column:::
        
    :::column-end:::
    :::column:::
        
    :::column-end:::
    :::column:::
        *bad checksum*
    :::column-end:::
:::row-end:::
:::row:::
    :::column:::
        
    :::column-end:::
    :::column:::
        Hard disk
    :::column-end:::
    :::column:::
        *Capacity*
    :::column-end:::
:::row-end:::
:::row:::
    :::column:::
        
    :::column-end:::
    :::column:::
        
    :::column-end:::
    :::column:::
        *Read*
    :::column-end:::
:::row-end:::
:::row:::
    :::column:::
        
    :::column-end:::
    :::column:::
        
    :::column-end:::
    :::column:::
        *Write*
    :::column-end:::
:::row-end:::
:::row:::
    :::column:::
        
    :::column-end:::
    :::column:::
        
    :::column-end:::
    :::column:::
        *Availability*
    :::column-end:::
:::row-end:::
:::row:::
    :::column:::
        
    :::column-end:::
    :::column:::
        
    :::column-end:::
    :::column:::
        *Data corruption*
    :::column-end:::
:::row-end:::
:::row:::
    :::column:::
        
    :::column-end:::
    :::column:::
        
    :::column-end:::
    :::column:::
        *Read / Write Latency*
    :::column-end:::
:::row-end:::
:::row:::
    :::column:::
        **Network**
    :::column-end:::
    :::column:::
        Layers
    :::column-end:::
    :::column:::
        *Transport (TCP/UDP)*
    :::column-end:::
:::row-end:::
:::row:::
    :::column:::
        
    :::column-end:::
    :::column:::
        
    :::column-end:::
    :::column:::
        *Application layer (HTTP)*
    :::column-end:::
:::row-end:::
:::row:::
    :::column:::
        
    :::column-end:::
    :::column:::
        Types
    :::column-end:::
    :::column:::
        *Disconnect*
    :::column-end:::
:::row-end:::
:::row:::
    :::column:::
        
    :::column-end:::
    :::column:::
        
    :::column-end:::
    :::column:::
        *Latency*
    :::column-end:::
:::row-end:::
:::row:::
    :::column:::
        
    :::column-end:::
    :::column:::
        
    :::column-end:::
    :::column:::
        *Alter response codes (HTTP)*
    :::column-end:::
:::row-end:::
:::row:::
    :::column:::
        
    :::column-end:::
    :::column:::
        
    :::column-end:::
    :::column:::
        *Packet reorder / loss (TCP/UDP)*
    :::column-end:::
:::row-end:::
:::row:::
    :::column:::
        
    :::column-end:::
    :::column:::
        
    :::column-end:::
    :::column:::
        *# of connections (active / passive)*
    :::column-end:::
:::row-end:::
:::row:::
    :::column:::
        
    :::column-end:::
    :::column:::
        
    :::column-end:::
    :::column:::
        *DOS attack*
    :::column-end:::
:::row-end:::
:::row:::
    :::column:::
        
    :::column-end:::
    :::column:::
        Filters
    :::column-end:::
    :::column:::
        *Domain / IP / Subnet*
    :::column-end:::
:::row-end:::
:::row:::
    :::column:::
        
    :::column-end:::
    :::column:::
        
    :::column-end:::
    :::column:::
        *URL path*
    :::column-end:::
:::row-end:::
:::row:::
    :::column:::
        
    :::column-end:::
    :::column:::
        
    :::column-end:::
    :::column:::
        *Port / Protocol*
    :::column-end:::
:::row-end:::
:::row:::
    :::column:::
        
    :::column-end:::
    :::column:::
        
    :::column-end:::
    :::column:::
        *DNS Host Name resolution*
    :::column-end:::
:::row-end:::
:::row:::
    :::column:::
        **Process**
    :::column-end:::
    :::column:::
        Stop / Kill
    :::column-end:::
    :::column:::
        
    :::column-end:::
:::row-end:::
:::row:::
    :::column:::
        
    :::column-end:::
    :::column:::
        Restart
    :::column-end:::
    :::column:::
        
    :::column-end:::
:::row-end:::
:::row:::
    :::column:::
        
    :::column-end:::
    :::column:::
        Stop service
    :::column-end:::
    :::column:::
        
    :::column-end:::
:::row-end:::
:::row:::
    :::column:::
        
    :::column-end:::
    :::column:::
        Start
    :::column-end:::
    :::column:::
        
    :::column-end:::
:::row-end:::
:::row:::
    :::column:::
        
    :::column-end:::
    :::column:::
        Crash
    :::column-end:::
    :::column:::
        
    :::column-end:::
:::row-end:::
:::row:::
    :::column:::
        
    :::column-end:::
    :::column:::
        Hang
    :::column-end:::
    :::column:::
        
    :::column-end:::
:::row-end:::
:::row:::
    :::column:::
        **Virtual Machine**
    :::column-end:::
    :::column:::
        Stop
    :::column-end:::
    :::column:::
        
    :::column-end:::
:::row-end:::
:::row:::
    :::column:::
        
    :::column-end:::
    :::column:::
        Restart
    :::column-end:::
    :::column:::
        
    :::column-end:::
:::row-end:::
:::row:::
    :::column:::
        
    :::column-end:::
    :::column:::
        BSOD
    :::column-end:::
    :::column:::
        
    :::column-end:::
:::row-end:::
:::row:::
    :::column:::
        
    :::column-end:::
    :::column:::
        Change date
    :::column-end:::
    :::column:::
        
    :::column-end:::
:::row-end:::
:::row:::
    :::column:::
        
    :::column-end:::
    :::column:::
        Re-image
    :::column-end:::
    :::column:::
        
    :::column-end:::
:::row-end:::
:::row:::
    :::column:::
        
    :::column-end:::
    :::column:::
        Live Migration
    :::column-end:::
    :::column:::
        
    :::column-end:::
:::row-end:::
:::row:::
    :::column:::
        **Platform**
    :::column-end:::
    :::column:::
        Quorum loss
    :::column-end:::
    :::column:::
        
    :::column-end:::
:::row-end:::
:::row:::
    :::column:::
        
    :::column-end:::
    :::column:::
        Data loss
    :::column-end:::
    :::column:::
        
    :::column-end:::
:::row-end:::
:::row:::
    :::column:::
        
    :::column-end:::
    :::column:::
        Move primary node
    :::column-end:::
    :::column:::
        
    :::column-end:::
:::row-end:::
:::row:::
    :::column:::
        
    :::column-end:::
    :::column:::
        Remove replica
    :::column-end:::
    :::column:::
        
    :::column-end:::
:::row-end:::
:::row:::
    :::column:::
        **Functions**
    :::column-end:::
    :::column:::
        Latency
    :::column-end:::
    :::column:::
        
    :::column-end:::
:::row-end:::
:::row:::
    :::column:::
        
    :::column-end:::
    :::column:::
        Exceptions
    :::column-end:::
    :::column:::
        
    :::column-end:::
:::row-end:::
:::row:::
    :::column:::
        
    :::column-end:::
    :::column:::
        Status codes
    :::column-end:::
    :::column:::
        
    :::column-end:::
:::row-end:::
:::row:::
    :::column:::
        
    :::column-end:::
    :::column:::
        Intercept / Denylist calls
    :::column-end:::
    :::column:::
        
    :::column-end:::
:::row-end:::
:::row:::
    :::column:::
        
    :::column-end:::
    :::column:::
        Disk capacity
    :::column-end:::
    :::column:::
        
    :::column-end:::
:::row-end:::
:::row:::
    :::column:::
        **Application specific**
    :::column-end:::
    :::column:::
        Intercept / Re-route calls
    :::column-end:::
    :::column:::
        *No access to service code*
    :::column-end:::
:::row-end:::
:::row:::
    :::column:::
        **Hardware**
    :::column-end:::
    :::column:::
        Machine
    :::column-end:::
    :::column:::
        *Storage*
    :::column-end:::
:::row-end:::
:::row:::
    :::column:::
        
    :::column-end:::
    :::column:::
        Network devices
    :::column-end:::
    :::column:::
        
    :::column-end:::
:::row-end:::
:::row:::
    :::column:::
        
    :::column-end:::
    :::column:::
        Rack
    :::column-end:::
    :::column:::
        
    :::column-end:::
:::row-end:::
:::row:::
    :::column:::
        
    :::column-end:::
    :::column:::
        UPS
    :::column-end:::
    :::column:::
        
    :::column-end:::
:::row-end:::
:::row:::
    :::column:::
        
    :::column-end:::
    :::column:::
        Datacenter
    :::column-end:::
    :::column:::
        
    :::column-end:::
:::row-end:::<|MERGE_RESOLUTION|>--- conflicted
+++ resolved
@@ -6,14 +6,9 @@
 ms.topic: conceptual
 ms.service: architecture-center
 ms.subservice: well-architected
-<<<<<<< HEAD
-ms.custom: How do you chaos-engineer your applications to ensure that they're fault tolerant?
-=======
 ms.custom:
-  - How do you chaos engineer your applications to ensure they're fault tolerant?
+  - How do you chaos-engineer your applications to ensure that they're fault tolerant?
   - article
->>>>>>> d287f461
----
 
 # Chaos engineering
 
