--- conflicted
+++ resolved
@@ -65,8 +65,4 @@
 >[Performance testing](./performance-test.md)
 
 
-<<<<<<< HEAD
-**Capacity planning:** When performance testing, the business must communicate any fluctuation in expected load. Load can be impacted by world events, such as political, economic, or weather changes; by marketing initiatives, such as sales or promotions; or, by seasonal events, such as holidays. You should test variations of load prior to events, including unexpected ones, to ensure that your application can scale. Additionally, you should ensure that all regions can adequately scale to support total load, should one region fail.
-=======
-**Capacity planning** - When performance testing, the business must communicate any fluctuation in expected load. Load can be impacted by world events, such as political, economic, or weather changes; by marketing initiatives, such as sales or promotions; or, by seasonal events, such as holidays. You should test variations of load prior to events, including unexpected ones, to ensure that your application can scale. Additionally, you should ensure that all regions can adequately scale to support total load, should one region fail.
->>>>>>> c359c3fe
+**Capacity planning:** When performance testing, the business must communicate any fluctuation in expected load. Load can be impacted by world events, such as political, economic, or weather changes; by marketing initiatives, such as sales or promotions; or, by seasonal events, such as holidays. You should test variations of load prior to events, including unexpected ones, to ensure that your application can scale. Additionally, you should ensure that all regions can adequately scale to support total load, should one region fail.