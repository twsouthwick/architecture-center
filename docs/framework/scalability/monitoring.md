---
title: Monitoring
description: None
author: david-stanford
ms.date: 10/16/2019
ms.topic: article
ms.service: architecture-center
ms.subservice: cloud-design-principles
ms.custom: How are you monitoring to ensure you're scaling appropriately? 
---

# Monitoring

<<<<<<< HEAD
<div id="banner-holder" class="has-default-focus has-overflow-hidden">
    <section data-dismissable="disappearing" class="uhf-container has-padding has-padding-top-small has-padding-bottom-small has-background-docs alert is-banner has-text-docs-invert" id="preview-banner" data-bi-name="preview-banner">
        <div class="level">
            <div class="level-left has-margin-left-medium has-margin-right-medium-mobile">
                <div class="level-item has-flex-justify-content-start-mobile">
                    <span class="learn-banner-heading has-padding is-size-3 is-title">
                        This is a preview of the Azure Architecture Framework.<br>
                        We're under active development and will be updating this often.
                    </span>
                </div>
            </div>
            <div class="level-right has-margin-right-medium has-flex-justify-content-start-mobile">  
                <a id="feedback-anchor" data-bi-name="CTA" class="button is-transparent has-inverted-border is-small" href="#feedback">
                    <span>Provide Feedback</span>
                </a>
                <button type="button" data-dismiss="" data-bi-name="close" class="is-inverted has-inverted-focus has-inner-focus delete is-large is-absolute-mobile has-top-zero-mobile has-right-zero-mobile has-margin-extra-small-mobile">
                    <span class="visually-hidden">Dismiss</span>
                </button>
            </div>
        </div>
    </section>
</div>

<!-- Monitor and alert on user experience -->
=======
None<!-- Monitor and alert on user experience -->
>>>>>>> 0fcaccd9
[!include[c3d89c92-c78c-4b15-ae1b-cbf3dfe731f8](../../../includes/aar_guidance/c3d89c92-c78c-4b15-ae1b-cbf3dfe731f8.md)]

<!-- Graph system utilization metrics -->
[!include[df880e97-e112-45c9-980d-6c2bb48d4717](../../../includes/aar_guidance/df880e97-e112-45c9-980d-6c2bb48d4717.md)]

<!-- Track when resources scale in and out -->
[!include[1f7261c1-d0cf-48e0-b3b7-b1f8e6b00054](../../../includes/aar_guidance/1f7261c1-d0cf-48e0-b3b7-b1f8e6b00054.md)]

<!-- Monitor and graph historical usage of the system -->
[!include[2cbb21af-0a9c-40b1-8aee-74aa66403bb3](../../../includes/aar_guidance/2cbb21af-0a9c-40b1-8aee-74aa66403bb3.md)]
<|MERGE_RESOLUTION|>--- conflicted
+++ resolved
@@ -11,34 +11,7 @@
 
 # Monitoring
 
-<<<<<<< HEAD
-<div id="banner-holder" class="has-default-focus has-overflow-hidden">
-    <section data-dismissable="disappearing" class="uhf-container has-padding has-padding-top-small has-padding-bottom-small has-background-docs alert is-banner has-text-docs-invert" id="preview-banner" data-bi-name="preview-banner">
-        <div class="level">
-            <div class="level-left has-margin-left-medium has-margin-right-medium-mobile">
-                <div class="level-item has-flex-justify-content-start-mobile">
-                    <span class="learn-banner-heading has-padding is-size-3 is-title">
-                        This is a preview of the Azure Architecture Framework.<br>
-                        We're under active development and will be updating this often.
-                    </span>
-                </div>
-            </div>
-            <div class="level-right has-margin-right-medium has-flex-justify-content-start-mobile">  
-                <a id="feedback-anchor" data-bi-name="CTA" class="button is-transparent has-inverted-border is-small" href="#feedback">
-                    <span>Provide Feedback</span>
-                </a>
-                <button type="button" data-dismiss="" data-bi-name="close" class="is-inverted has-inverted-focus has-inner-focus delete is-large is-absolute-mobile has-top-zero-mobile has-right-zero-mobile has-margin-extra-small-mobile">
-                    <span class="visually-hidden">Dismiss</span>
-                </button>
-            </div>
-        </div>
-    </section>
-</div>
-
 <!-- Monitor and alert on user experience -->
-=======
-None<!-- Monitor and alert on user experience -->
->>>>>>> 0fcaccd9
 [!include[c3d89c92-c78c-4b15-ae1b-cbf3dfe731f8](../../../includes/aar_guidance/c3d89c92-c78c-4b15-ae1b-cbf3dfe731f8.md)]
 
 <!-- Graph system utilization metrics -->
