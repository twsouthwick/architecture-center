--- conflicted
+++ resolved
@@ -31,11 +31,7 @@
 
 ### Add scale units
 
-<<<<<<< HEAD
-For each resource, know the upper scaling limits, and use [sharding](https://docs.microsoft.com/azure/azure-sql/database/elastic-scale-introduction#sharding) or decomposition to go beyond those limits. Design the application so that it's easily scaled by adding one or more scale units, such as by using the [Deployment Stamps pattern](../../patterns/deployment-stamp.md). Determine the scale units for the system in terms of well-defined sets of resources.
-=======
-For each resource, know the upper scaling limits, and use [sharding](/azure/azure-sql/database/elastic-scale-introduction#sharding) or decomposition to go beyond those limits. Design the application so that it's easily scaled by adding one or more [scale units](/archive/msdn-magazine/2017/february/azure-inside-the-azure-app-service-architecture#what-is-an-app-service-scale-unit). Determine the scale units for the system in terms of well-defined sets of resources.
->>>>>>> 571d8c2d
+For each resource, know the upper scaling limits, and use [sharding](/azure/azure-sql/database/elastic-scale-introduction#sharding) or decomposition to go beyond those limits. Design the application so that it's easily scaled by adding one or more scale units, such as by using the [Deployment Stamps pattern](../../patterns/deployment-stamp.md). Determine the scale units for the system in terms of well-defined sets of resources.
 
 The next step might be to use built-in scaling features or tools to understand which resources need to scale concurrently with other resources. For example, adding X number of front-end VMs might require Y number of additional queues and Z number of storage accounts to handle the additional workload. So a scale unit could consist of X VM instances, Y queues, and Z storage accounts.
 
