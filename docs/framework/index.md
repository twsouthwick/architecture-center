--- conflicted
+++ resolved
@@ -16,11 +16,7 @@
 
 | Pillar | Description |
 |--------|-------------|
-<<<<<<< HEAD
 | Cost | Manage costs to maximize value delivered |
-=======
-| Cost | Manage cost to maximize delivered value |
->>>>>>> 53a9e1b7
 | DevOps | Operations processes that keep a system running in production. |
 | Resiliency | The ability of a system to recover from failures and continue to function. |
 | Scalability | The ability of a system to adapt to changes in load. |
