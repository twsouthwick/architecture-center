---
title: Conduct cost reviews
description: Describes ways to gather cost data for reporting purposes
author:  PageWriter-MSFT
ms.date: 05/12/2020
ms.topic: article
ms.service: architecture-center
ms.subservice: well-architected
ms.custom: 
---

# Conduct cost reviews
The goal of cost monitoring is to review cloud spend with the intent of establishing cost controls and preventing any misuse. The organization should adopt both proactive and reactive review approaches for monitoring cost. Effective cost reviews must be conducted by accountable stakeholders at a regular cadence. The reviews must be complemented with reactive cost reviews, for example when a budget limit causes an alert.

<<<<<<< HEAD
**Who should be included in a cost review?** ***
=======

**Who should be included in a cost review?**  
***
>>>>>>> 4c4dea4b

The financial stakeholders must understand cloud billing to derive business benefits using financial metrics to make effective decisions.

Also include members of the technical team. Application owners, systems administrators who monitor and back-up cloud systems, and business unit representatives must be aware of the decisions. They can provide insights because they understand cloud cost metering and cloud architecture. One way of identifying owners of systems or applications is through resource tags.

<<<<<<< HEAD
**What should be the cadence of cost reviews?** ***
=======

**What should be the cadence of cost reviews?**  
***
>>>>>>> 4c4dea4b

Cost reviews can be conducted as part of the regular business reviews. It’s recommended that such reviews are scheduled,

-	During the billing period. This review is to create an awareness of the estimated pending billing. These reports can be based on [Azure Advisor](/azure/advisor/advisor-cost-recommendations) and [Azure Cost Management – Cost analysis](/azure/cost-management-billing/costs/). 
-	After the billing period. This review shows the actual cost with activity for that month. Use [Balance APIs](/cost-management-billing/manage/consumption-api-overview#balances-api) to generate monthly reports. The APIs can query data  that gets information on balances, new purchases, Azure Marketplace service charges, adjustments, and overage charges.
-	Because of a [budget alert](/azure/cost-management/cost-mgt-alerts-monitor-usage-spending) or Azure Advisor recommendations.

Web Direct (pay-as-you-go) and Cloud Solution Provider (CSP) billing occurs monthly. While Enterprise Agreement (EA) billing occurs annually, costs should still be reviewed monthly.
<|MERGE_RESOLUTION|>--- conflicted
+++ resolved
@@ -12,25 +12,19 @@
 # Conduct cost reviews
 The goal of cost monitoring is to review cloud spend with the intent of establishing cost controls and preventing any misuse. The organization should adopt both proactive and reactive review approaches for monitoring cost. Effective cost reviews must be conducted by accountable stakeholders at a regular cadence. The reviews must be complemented with reactive cost reviews, for example when a budget limit causes an alert.
 
-<<<<<<< HEAD
-**Who should be included in a cost review?** ***
-=======
 
 **Who should be included in a cost review?**  
 ***
->>>>>>> 4c4dea4b
+
 
 The financial stakeholders must understand cloud billing to derive business benefits using financial metrics to make effective decisions.
 
 Also include members of the technical team. Application owners, systems administrators who monitor and back-up cloud systems, and business unit representatives must be aware of the decisions. They can provide insights because they understand cloud cost metering and cloud architecture. One way of identifying owners of systems or applications is through resource tags.
 
-<<<<<<< HEAD
-**What should be the cadence of cost reviews?** ***
-=======
 
 **What should be the cadence of cost reviews?**  
 ***
->>>>>>> 4c4dea4b
+
 
 Cost reviews can be conducted as part of the regular business reviews. It’s recommended that such reviews are scheduled,
 
