---
title: Release Engineering Continuous integration
<<<<<<< HEAD
description: Release Engineering Continuous integration
author: david-stanford
=======
description: Examine continuous integration (CI) in release engineering. Explore using Azure CI pipelines, including source control integration, test integration, and more.
author: neilpeterson
>>>>>>> fb0791fd
ms.date: 09/28/2020
ms.topic: conceptual
ms.service: architecture-center
ms.subservice: well-architected
products:
  - azure-devops
---

# Release Engineering: Continuous integration

As code is developed, updated, or even removed, having a friction-free and safe method to integrate these changes into the main code branch is paramount to enabling developers to provide value fast. As a developer, making small code changes, pushing these to a code repository, and getting almost instantaneous feedback on the quality, test coverage, and introduced bugs allows you to work faster, with more confidence, and less risk. Continuous integration (CI) is a practice where source control systems and software deployment pipelines are integrated to provide automated build, test, and feedback mechanisms for software development teams. 

Continuous integration is about ensuring that software is ready for deployment but does not include the deployment itself. This article covers the basics of continuous integration and offers links and examples for more in-depth content.

## Continuous integration

Continuous integration is a software development practice under which developers integrate software updates into a source control system on a regular cadence. The continuous integration process starts when an engineer creates a pull request signaling to the CI system that code changes are ready to be integrated. Ideally, integration validates the code against several baselines and tests and provides quick feedback to the requesting engineer on the status of these tests. Assuming baseline checks and testing have gone well, the integration process produces and stages assets such as compiled code and container images that will eventually deploy the updated software.

As a software engineer, continuous integration can help you deliver quality software more quickly by performing the following:

- Run automated tests against the code, providing early detection of breaking changes.
- Run code analysis to ensure code standards, quality, and configuration.
- Run compliance and security checks ensuring no known vulnerabilities.
- Run acceptance or functional tested to ensure that the software operates as expected.
- To provide quick feedback on detected issues.
- Where applicable, produce deployable assets or packages that include the updated code.

To achieve continuous integration, use software solutions to manage, integrate, and automate the process. A common practice is to use a continuous integration pipeline, detailed in this article's next section.

## Continuous integration pipelines

A continuous integration pipeline involves a piece of software, in many cases, cloud-hosted, that provides a platform for running automated tests, compliance scans, reporting, and all additional components that make up the continuous integration process. In most cases, the pipeline software is attached to source control such that when pull requests are created or software is merged into a specific branch, and the continuous integration pipeline is run. Source control integration also provides the opportunity for providing CI feedback directly on the pull request.

Many solutions provide continuous integration pipeline capabilities. This article touches on both Azure Pipelines and GitHub actions and provides links to find more information.

**Learn more**

To learn how to create a continuous integration pipeline, see these articles:

- [Azure DevOps: Create your first pipeline](/azure/devops/pipelines/create-first-pipeline?preserve-view=true&view=azure-devops)
- [GitHub Actions: Setting up continuous integration using workflow templates](https://docs.github.com/en/free-pro-team@latest/actions/guides/setting-up-continuous-integration-using-workflow-templates)

### Source Control Integration

The integration of your continuous integration pipeline with your source control system is key to enabling fast, self-service, and friction-free code contributions. Source control integration enables these things:

- As pull requests are created, the CI pipeline is run, including all tests, security assessments, and other checks.
- CI test results are provided to the pull request initiator directly in the pull request, allowing for almost real-time feedback on quality.
- Another popular practice is building small reports or badges that can be presented in source control to make visible the current builds states

The following image shows the integration between GitHub and an Azure DevOps pipeline. In this example, a pull request has been created, which in turn has triggered an Azure DevOps pipeline. The pipeline status can be seen directly in the pull request.

![Image of Azure DevOps status badge in GitHub repository.](../_images/devops/ado-github-status.png)

#### Test Integration

A key element of continuous integration is the continual building and testing of code as code contributions are created. Testing pull requests as they are created gives quick feedback that the commit  has not introduced breaking changes. The advantage is that the tests that are run by the continuous integration pipeline can be the same tests run during test-driven development.

The following code snippet shows a test step from an Azure DevOps pipeline. There are two actions occurring:

- The first task is using a popular Python testing framework to run CI tests. These tests reside in source control alongside the Python code. The test results are output to a file named _test-results.xml_.
- The second task consumes the test results and publishing them to the Azure DevOps pipeline as an integrated report.

```yaml
- script: |
    pip3 install pytest
    pytest azure-vote/azure-vote/tests/ --junitxml=junit/test-results.xml
    continueOnError: true

- task: PublishTestResults@2
    displayName: 'Publish Test Results'
    inputs:
    testResultsFormat: 'JUnit'
    testResultsFiles: '**/test-results.xml'
    failTaskOnFailedTests: true
    testRunTitle: 'Python $(python.version)'
```

The following image shows the test results as seen in the Azure DevOps portal.

![Image of Azure DevOps pipeline tests in the Azure DevOps portal.](../_images/devops/ado-tests.png)

#### Failed tests

Failed tests should temporarily block a deployment and lead to a deeper analysis of what has happened and to either a refinement of the test or an improvement of the change that caused the test to fail.

#### CI Result Badges

Many developers like to show that they're keeping their code quality high by displaying a status badge in their repo. The following image shows an Azure Pipelines badge as displayed on the Readme file for an open-source project on GitHub.

![Image of Azure DevOps integration with GitHub.](../_images/devops/github-status-badge.png)

**Learn more**

To learn how to display badges in your repositories, see these articles:

- [Add an Azure Pipeline status badge to your repository](/azure/devops/pipelines/create-first-pipeline?preserve-view=true&tabs=java%2ctfs-2018-2%2cbrowser&view=azure-devops#add-a-status-badge-to-your-repository).
- [Add a GitHub workflow status badge to your repository](https://docs.github.com/en/free-pro-team@latest/actions/managing-workflow-runs/adding-a-workflow-status-badge).

## Next steps

> [!div class="nextstepaction"]
> [Release Engineering: Release testing](./release-engineering-testing.md)<|MERGE_RESOLUTION|>--- conflicted
+++ resolved
@@ -1,12 +1,7 @@
 ---
 title: Release Engineering Continuous integration
-<<<<<<< HEAD
-description: Release Engineering Continuous integration
+description: Examine continuous integration (CI) in release engineering. Explore using Azure CI pipelines, including source control integration, test integration, and more.
 author: david-stanford
-=======
-description: Examine continuous integration (CI) in release engineering. Explore using Azure CI pipelines, including source control integration, test integration, and more.
-author: neilpeterson
->>>>>>> fb0791fd
 ms.date: 09/28/2020
 ms.topic: conceptual
 ms.service: architecture-center
