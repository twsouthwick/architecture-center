--- conflicted
+++ resolved
@@ -1,13 +1,8 @@
 ---
 title: Application design for DevOps
 description: Describes considerations that you should take into account while doing application design to optimize for DevOps.
-<<<<<<< HEAD
-author: david-stanford
+author: UmarMohamedUsman
 ms.date: 10/21/2019
-=======
-author: UmarMohamedUsman
-ms.date: 11/01/2019
->>>>>>> 1c01d98b
 ms.topic: article
 ms.service: architecture-center
 ms.subservice: cloud-design-principles
