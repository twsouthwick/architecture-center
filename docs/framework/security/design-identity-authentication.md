---
title: Authentication with Azure AD
description: Review the authentication considerations when you're using Azure Active Directory (Azure AD) for a workload.
author: PageWriter-MSFT
ms.date: 07/09/2019
ms.topic: conceptual
ms.service: architecture-center
ms.subservice: well-architected
products:
  - azure-active-directory
  - azure-kubernetes-service
categories:
  - security
  - identity
ms.custom:
  - article
---

# Authentication with Azure AD

Authentication is a process that grants or denies access to a system by verifying the accessor's identity. Use a managed identity service for all resources to simplify overall management (such as password policies) and minimize the risk of oversights or human errors. Azure Active Directory (Azure AD) is the one-stop-shop for identity and access management service for Azure.

## Key points

- Use Managed Identities to access resources in Azure.
- Keep the cloud and on-premises directories synchronized, except for high-privilege accounts.
- Preferably use passwordless methods or opt for modern password methods.
- Enable Azure AD conditional access based on key security attributes when authenticating all users, especially for high-privilege accounts.

## Use identity-based authentication

**How is the application authenticated when communicating with Azure platform services?**
***

Authenticate with identity services instead of cryptographic keys. On Azure, Managed Identities eliminate the need to store credentials that might be leaked inadvertently. When Managed Identity is enabled for an Azure resource, it's assigned an identity that you can use to obtain Azure AD tokens. For more information, see [Azure AD-managed identities for Azure resources](/azure/active-directory/managed-identities-azure-resources).

For example, an Azure Kubernetes Service (AKS) cluster needs to pull images from  Azure Container Registry (ACR). To access the image, the cluster needs to know the ACR credentials. The recommended way is to enable Managed Identities during cluster configuration. That configuration assigns an identity to the cluster and allows it to obtain Azure AD tokens. 

This approach is secure because Azure handles the management of the underlying credentials for you. 

- The identity is tied to the lifecycle of the resource, in the example the AKS cluster. When the resource is deleted, Azure automatically deletes the identity.
- Azure AD manages the timely rotation of secrets for you.

> [!TIP]
> Here are the resources for the preceding example:
>
> ![GitHub logo](../../_images/github.svg) [GitHub: Azure Kubernetes Service (AKS) Secure Baseline Reference Implementation](https://github.com/mspnp/aks-secure-baseline).
>
> The design considerations are described in [Azure Kubernetes Service (AKS) production baseline](../../reference-architectures/containers/aks/secure-baseline-aks.yml).


**What kind of authentication is required by application APIs?**
***

Don't assume that API URLs used by a workload are hidden and can't get exposed to attackers. For example, JavaScript code on a website can be viewed. A mobile application can be decompiled and inspected. Even for internal APIs used only on the backend, a requirement of  authentication can increase the difficulty of lateral movement if an attacker gets network access. Typical mechanisms include API keys, authorization tokens, IP restrictions. 

Managed Identity can help an API be more secure because it replaces the use of human-managed service principals and can request authorization tokens.

**How is user authentication handled in the application?**
***
Don't use custom implementations to manage user credentials. Instead, use Azure AD or other managed identity providers such as Microsoft account Azure B2C. Managed identity providers provide additional security features such as modern password protections, multifactor authentication (MFA), and resets. In general, passwordless protections are preferred. Also, modern protocols like OAuth 2.0 use token-based authentication with limited timespan.

**Are authentication tokens cached securely and encrypted when sharing across web servers?**
***
Application code should first try to get OAuth access tokens silently from a cache before attempting to acquire a token from the identity provider, to optimize performance and maximize availability. Tokens should be stored securely and handled as any other credentials. When there's a need to share tokens across application servers (instead of each server acquiring and caching their own) encryption should be used. 

For information, see [Acquire and cache tokens](/azure/active-directory/develop/msal-acquire-cache-tokens).

## Choose a system with cross-platform support

Use a single identity provider for authentication on all platforms (operating systems, cloud providers, and third-party services.

Azure AD can be used to authenticate Windows, Linux, Azure, Office 365, other cloud providers, and third-party services as service providers. 

For example, improve the security of Linux virtual machines (VMs) in Azure with Azure AD integration. For details, see [Log in to a Linux virtual machine in Azure using Azure Active Directory authentication](/azure/virtual-machines/linux/login-using-aad).

## Centralize all identity systems

Keep your cloud identity synchronized with the existing identity systems to ensure consistency and reduce human errors. 

Consider using [Azure AD Connect](/azure/active-directory/connect/active-directory-aadconnect) for synchronizing Azure AD with your existing on-premises directory. For migration projects, have a requirement to complete this task before an Azure migration and development projects begin.

> [!IMPORTANT]
> Don't synchronize high-privilege accounts to an on-premises directory. If an attacker gets full control of on-premises assets, they can compromise a cloud account.  This strategy will limit the scope of an incident. For more information, see [Critical impact account dependencies](./critical-impact-accounts.md#critical-impact-admin-dependencies--accountworkstation).
>
>
> Synchronization is blocked by default in the default Azure AD Connect configuration. Make sure that you haven't customized this configuration. For information about filtering in Azure AD, see [Azure AD Connect sync: Configure filtering](/azure/active-directory/hybrid/how-to-connect-sync-configure-filtering).

For more information, see [hybrid identity providers](/azure/active-directory/hybrid/whatis-hybrid-identity).

> [!TIP]
> Here are the resources for the preceding example::
>
> The design considerations are described in [Integrate on-premises Active Directory domains with Azure AD](../../reference-architectures/identity/azure-ad.yml).

## Use passwordless authentication

Attackers constantly scan public cloud IP ranges for open management ports. They attempt to exploit weak credentials (*password spray*) and unpatched vulnerabilities in management protocols like SSH, and RDP. Preventing direct internet access to virtual machines stops a misconfiguration or oversight becoming more serious.

Remove the use of passwords, when possible. Also, require the same set of credentials to sign in and access the resources on-premises or in the cloud. This requirement is crucial for accounts that require passwords, such as admin accounts.

Here are some methods of authentication. The list is ordered by highest cost/difficulty to attack (strongest/preferred options) to lowest cost/difficult to attack:

- Passwordless authentication. Some examples of this method include [Windows Hello](/windows/security/identity-protection/hello-for-business/hello-identity-verification) or [Authenticator App](/azure/active-directory/authentication/howto-authentication-phone-sign-in).
- MFA. Although this method is more effective than passwords, we recommend that you avoid relying on SMS text message-based MFA. For more information, see [Enable per-user Azure Active Directory MFA to secure sign-in events](/azure/active-directory/authentication/howto-mfa-userstates).
- Managed Identities. See [Use identity-based authentication](#use-identity-based-authentication).

Those methods apply to all users, but should be applied first and strongest to accounts with administrative privileges.

An implementation of this strategy is enabling single sign-on (SSO) to devices, apps, and services. By signing in once using a single user account, you can grant access to all the applications and resources per business needs. Users don't have to manage multiple sets of usernames and passwords. You can provision or de-provision application access automatically. For more information, see [Single sign-on](https://azure.microsoft.com/documentation/videos/overview-of-single-sign-on/).

**Suggested actions**

Organizations should attempt to ensure policy and processes require restricting, and monitoring direct internet connectivity by virtual machines.

**Learn more**

[Remove Virtual Machine (VM) direct internet connectivity](/azure/architecture/framework/Security/governance#remove-virtual-machine-vm-direct-internet-connectivity)

## Use modern password protection

Require modern protections through methods that reduce the use of passwords. Modern authentication protocols support strong controls such as MFA and should be used instead of legacy authentication methods. Use of legacy methods increases risk of credential exposure.

Modern authentication is a method of identity management that offers more secure user authentication and authorization. It's available for Office 365 hybrid deployments of Skype for Business server on-premises and Exchange server on-premises, and split-domain Skype for Business hybrids.

Modern authentication is an umbrella term for a combination of authentication and authorization methods between a client (for example, your laptop or your phone) and a server, as well as some security measures that rely on access policies that you may already be familiar with. It includes:

- *Authentication methods*: MFA; smart card authentication; client certificate-based authentication
- *Authorization methods*: Microsoft's implementation of Open Authorization (OAuth)
- *Conditional access policies*: Mobile Application Management (MAM) and Azure Active Directory (Azure AD) Conditional Access

Review workloads that do not leverage modern authentication protocols and convert where possible. In addition, standardize using modern authentication protocols for all future workloads.

For Azure, enable protections in Azure AD:

1.    Configure Azure AD Connect to synchronize password hashes. For information, see [Implement password hash synchronization with Azure AD Connect sync](/azure/active-directory/connect/active-directory-aadconnectsync-implement-password-hash-synchronization).

<<<<<<< HEAD
2.	Choose whether to automatically or manually remediate issues found in a report. For more information, see [Monitor identity risks](monitor-remediate.md). 
	
=======
2.    Choose whether to automatically or manually remediate issues found in a report. For more information, see [Monitor identity risks](monitor-identity-network.md). 
    
>>>>>>> 77e7b1e4
For more information about supporting modern passwords in Azure AD, see the following articles:

- [What is Identity Protection?](/azure/active-directory/identity-protection/overview)
- [Enforce on-premises Azure AD Password Protection for Active Directory Domain Services](/azure/active-directory/authentication/concept-password-ban-bad-on-premises)
- [Users at risk security report](/azure/active-directory/reports-monitoring/concept-user-at-risk) 
- [Risky sign-ins security report](/azure/active-directory/reports-monitoring/concept-risky-sign-ins)

For more information about supporting modern passwords in Office 365, see the following article:

[What is modern authentication?](/microsoft-365/enterprise/hybrid-modern-auth-overview?view=o365-worldwide#what-is-modern-authentication&preserve-view=true)

## Enable conditional access

Modern cloud-based applications are typically accessible over the internet, making network location-based access inflexible and single-factor passwords a liability. Conditional access describes your authentication policy for an access decision. For example, if a user is connecting from an InTune-managed corporate PC, they might not be challenged for MFA every time, but if the user suddenly connects from a different device in a different geography, MFA is required.

Grant access requests based on the requestors' trust level and the target resources' sensitivity.

**Are there any conditional access requirements for the application?**
***

Workloads can be exposed over public internet and location-based network controls are not applicable. To enable conditional access, understand what restrictions are required for the use case. For example, MFA is a necessity for remote access; IP-based filtering can be used to enable adhoc debugging (VPNs are preferred).

Configure Azure AD Conditional Access by setting up Access policy for Azure management based on your operational needs. For information, see [Manage access to Azure management with Conditional Access](/azure/role-based-access-control/conditional-access-azure-management).

Conditional access can be an effective way to phase out legacy authentication and associated protocols. The policies must be enforced for all admins and other critical impact accounts. Start by using metrics and logs to determine users who still authenticate with old clients. Next, disable any down-level protocols that aren't used, and set up conditional access for all users who aren't using legacy protocols. Finally, give notice and guidance to users about upgrading before blocking legacy authentication completely. For more information, see [Azure AD Conditional Access support for blocking legacy auth](https://techcommunity.microsoft.com/t5/Azure-Active-Directory-Identity/Azure-AD-Conditional-Access-support-for-blocking-legacy-auth-is/ba-p/245417).

### Suggested actions

Implement conditional access policies for this workload.

Learn more about [Azure AD Conditional Access](/azure/active-directory/conditional-access/).

## Next

Grant or deny access to a system by verifying the accessor's identity.

> [!div class="nextstepaction"]
> [Authorization](design-identity-authorization.md)


## Related links

> Back to the main article: [Azure identity and access management considerations](design-identity.md)<|MERGE_RESOLUTION|>--- conflicted
+++ resolved
@@ -135,13 +135,9 @@
 
 1.    Configure Azure AD Connect to synchronize password hashes. For information, see [Implement password hash synchronization with Azure AD Connect sync](/azure/active-directory/connect/active-directory-aadconnectsync-implement-password-hash-synchronization).
 
-<<<<<<< HEAD
 2.	Choose whether to automatically or manually remediate issues found in a report. For more information, see [Monitor identity risks](monitor-remediate.md). 
 	
-=======
-2.    Choose whether to automatically or manually remediate issues found in a report. For more information, see [Monitor identity risks](monitor-identity-network.md). 
-    
->>>>>>> 77e7b1e4
+
 For more information about supporting modern passwords in Azure AD, see the following articles:
 
 - [What is Identity Protection?](/azure/active-directory/identity-protection/overview)
