--- conflicted
+++ resolved
@@ -31,11 +31,7 @@
 > - Prevent deletion or modification of a resource, resource group, or subscription through management locks.
 > - Use less critical control in your CI/CD pipeline for development and test environments.
 
-<<<<<<< HEAD
-## Roles and permission assignment 
-=======
 ## Roles and permission assignment
->>>>>>> 8920d4a8
 
 **Is the workload infrastructure protected with Azure role-based access control (Azure RBAC)?**
 ***
