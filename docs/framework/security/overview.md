--- conflicted
+++ resolved
@@ -16,9 +16,8 @@
 
 # Overview of the security pillar
 
-<<<<<<< HEAD
 Information Security has always been a complex subject, and it evolves quickly with the creative ideas and implementations of attackers and security researchers. The origin of security vulnerabilities started with identifying and exploiting common programming errors and unexpected edge cases. However over time, the attack surface that an attacker may explore and exploit has expanded well beyond that. Attackers now freely exploit vulnerabilities in system configurations, operational practices, and the social habits of the systems' users. As system complexity, connectedness, and the variety of users increase, attackers have more opportunities to identify unprotected edge cases and to "hack" systems into doing things they were not designed to do.
-=======
+
 Security is one of the most important aspects of any architecture. It provides confidentiality, integrity, and availability assurances against deliberate attacks and abuse of your valuable data and systems. Losing these assurances can negatively impact your business operations and revenue, and your organization's reputation. For the security pillar, we'll discuss key architectural considerations and principles for security and how they apply to Azure.
 
 The security of complex systems depends on understanding the business context, social context, and technical context. As you design your system, cover these areas:
@@ -104,8 +103,6 @@
     under the control of the cloud provider. You should ensure the security
     practices and regulatory compliance of each cloud provider (large and small)
     meet your requirements.
->>>>>>> 77cac625
-
 
 To assess your workload using the tenets found in the Microsoft Azure Well-Architected Framework, see the [Microsoft Azure Well-Architected Review](/assessments/?id=azure-architecture-review&mode=pre-assessment).
 
@@ -168,7 +165,6 @@
 [network]: ./design-network.md
 [design]: ./security-principles.md
 [regulatory]: ./design-regulatory-compliance.md
-<<<<<<< HEAD
 [org-risk]: ./resilience.md
 [admin]: ./critical-impact-accounts.md
 [info]: ./storage-data-encryption.md
@@ -189,8 +185,6 @@
 [sql-db-encryption]: /azure/sql-database/sql-database-always-encrypted-azure-key-vault
 [storage-encryption]: /azure/storage/storage-service-encryption
 [trust-center]: https://azure.microsoft.com/support/trust-center
-=======
 [admin]: ./design-admins.md
 [info]: ./design-storage.md
-[sec-ops]: ./monitor-security-operations.md
->>>>>>> 77cac625
+[sec-ops]: ./monitor-security-operations.md