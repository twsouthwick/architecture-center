--- conflicted
+++ resolved
@@ -53,15 +53,9 @@
 
 For the complete set of features, see [Azure Storage Service encryption](/azure/storage/common/storage-service-encryption).
 
-<<<<<<< HEAD
 ## Suggested action
 
 Identify provider methods of authentication and authorization that are the least likely to be compromised, and enable more fine-grained role-based access controls over storage resources.
-=======
-### Suggested action
-
-Identify provider methods of authentication and authorization which are the least likely to be compromised, and enable more fine-grained role-based access controls over storage resources.
->>>>>>> bae1dbec
 
 **Learn more**
 
