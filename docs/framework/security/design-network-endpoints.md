---
title: Best practices for endpoint security on Azure
description: Examine best practices for protecting application endpoints in Azure. Explore public endpoints. Mitigate distributed denial-of-service (DDoS) attacks.
author: PageWriter-MSFT
ms.date: 02/03/2021
ms.topic: conceptual
ms.service: architecture-center
ms.subservice: well-architected
azureCategories:
  - networking
products:
  - azure-firewall
  - azure-application-gateway
  - azure-ddos-protection
ms.custom:
  - article
categories:
  - networking
---

# Best practices for endpoint security on Azure

An _endpoint_ is an address exposed by a web application so that external entities can communicate with it. A malicious or an inadvertent interaction with the endpoint can compromise the security of the application and even the entire system. One way to protect the endpoint is by placing filter controls on the network traffic that it receives, such as defining rule sets. A defense-in-depth approach can further mitigate risks. Include supplemental controls that protect the endpoint if the primary traffic controls fail.

This article describes way in which you can protect web applications with Azure services and features. For product documentation, see Related links.

## Key points

- Protect all public endpoints with Azure Front Door, Application Gateway, Azure Firewall, Azure DDoS Protection.
- Use web application firewall (WAF) to protect web workloads.
- Protect workload publishing methods and restrict ways that are not in use.
- Mitigate DDoS attacks. Use Standard protection for critical workloads where outage would have business impact. Also consider CDN as another layer of protection.
- Develop processes and procedures to prevent direct internet access of virtual machines (such as proxy or firewall) with logging and monitoring to enforce policies.
- Implement an automated and gated CI/CD deployment process.

## Public endpoints

A public endpoint receives traffic over the internet. The endpoints make the service easily accessible to attackers.

Service Endpoints and Private Link can be leveraged to restrict access to PaaS endpoints only from authorized virtual networks, effectively mitigating data intrusion risks and associated impact to application availability. Service Endpoints provide service level access to a PaaS service, while Private Link provides direct access to a specific PaaS resource to mitigate data exfiltration risks such as malicious admin scenarios.

Configure service endpoints and private links where appropriate.

**Are all public endpoints of this workload protected?**

---

An initial design decision is to assess whether you need a public endpoint at all. If you do, protect it by using these mechanisms.

For more information, see [Virtual Network service endpoints](/azure/virtual-network/virtual-network-service-endpoints-overview) and [What is Azure Private Endpoint?](/azure/private-link/private-endpoint-overview)

### Web application firewalls (WAFs)

WAFs provide a basic level of security for web applications. WAFs are appropriate if the organizations that have invested in application security as WAFs provide additional defense-in-depth mitigation.

WAFs mitigate the risk of an attacker to exploit commonly seen security vulnerabilities for applications. WAFs provide a basic level of security for web applications. This mechanism is an important mitigation because attackers target web applications for an ingress point into an organization (similar to a client endpoint).

External application endpoints should be protected against common attack vectors, from Denial of Service (DoS) attacks like Slowloris to app-level exploits, to prevent potential application downtime due to malicious intent. Azure-native technologies such as Azure Firewall, Application Gateway/Azure Front Door, WAF, and DDoS Protection Standard Plan can be used to achieve requisite protection (Azure DDoS Protection).

Azure Application Gateway has WAF capabilities to inspect web traffic and detect attacks at the HTTP layer. It's a load balancer and HTTP(S) full reverse proxy that can do secure socket layer (SSL) encryption and decryption.

For example, your workload is hosted in Application Service Environments(ILB ASE). The APIs are consolidated internally and exposed to external users. This external exposure could be achieved using an Application Gateway. This service is a load balancer. It forwards request to the internal API Management service, which in turn consumes the APIs deployed in the ASE. Application Gateway is also configured over port 443 for secured and reliable outbound calls.

> [!TIP]
>
> The design considerations for the preceding example are described in [Publishing internal APIs to external users](../../example-scenario/apps/publish-internal-apis-externally.yml).

Azure Front Door and Azure Content Delivery Network (CDN) also have WAF capabilities.

#### Suggestion actions

Protect all public endpoints with appropriate solutions such as Azure Front Door, Application Gateway, Azure Firewall, Azure DDOS Protection, or any third-party solution.

**Learn more**

- [What is Azure Firewall?](/azure/firewall/overview)
- [Azure DDoS Protection Standard overview](/azure/ddos-protection/ddos-protection-overview)
- [Azure Front Door documentation](/azure/frontdoor/)
- [What is Azure Application Gateway?](https://azure.microsoft.com/services/application-gateway/#overview)

### Azure Firewall

Protect the entire virtual network against potentially malicious traffic from the internet and other external locations. It inspects incoming traffic and only passes the allowed requests to pass through.

A common design is to implement a DMZ or a perimeter network in front of the application. The DMZ is a separate subnet with the firewall.

> [!TIP]
> Here are the resources for the preceding example:
>
> ![GitHub logo](../../_images/github.svg) [GitHub: DMZ between Azure and your on-premises datacenter](https://github.com/mspnp/reference-architectures/tree/master/dmz/secure-vnet-hybrid).
>
> The design considerations are described in [Deploy highly available NVAs](../../reference-architectures/dmz/nva-ha.yml).

### Combination approach

When you want higher security and there's a mix of web and non-web workloads in the virtual network use both Azure Firewall and Application Gateway. There are several ways in which those two services can work together.

For example, you want to filter egress traffic. You want to allow connectivity to a specific Azure Storage Account but not others. You'll need fully qualified domain name (FQDN)-based filters. In this case run Firewall and Application Gateway in parallel.

Another popular design is when you want Azure Firewall to inspect all traffic and WAF to protect web traffic, and the application needs to know the client's source IP address. In this case, place Application Gateway in front of Firewall. Conversely, you can place Firewall in front of WAF if you want to inspect and filter traffic before it reaches the Application Gateway.

For more information, see [Firewall and Application Gateway for virtual networks](../../example-scenario/gateway/firewall-application-gateway.yml).

It's challenging to write concise firewall rules for networks where different cloud resources dynamically spin up and down. Use [Azure Security Center](/azure/security-center/) to detect misconfiguration risks.

### Authentication

Disable insecure legacy protocols for internet-facing services.
Legacy authentication methods are among the top attack vectors for cloud-hosted services. Those methods don't support other factors beyond passwords and are prime targets for password spraying, dictionary, or brute force attacks.

## Mitigate DDoS attacks

<<<<<<< HEAD
In a distributed denial-of-service (DDoS) attack, the server is overloaded with fake traffic. DDoS attacks are common and can be debilitating. An attack can completely block access or take down  services. Make sure all business-critical web application and services have DDoS mitigation beyond the default defenses so that the application doesn't experience downtime because that can negatively impact business.
=======
In a distributed denial-of-service (DDoS) attack, the server is overloaded with fake traffic. DDoS attacks are common and can be debilitating. An attack can completely block access or take down the services. The worst time to plan a DDoS strategy is while under DDoS attack. Enable DDoS mitigation for all business-critical web application and services.

The major cloud service providers offer DDoS protection services of varying effectiveness and capacity. They typically provide two DDoS protection options:

- DDoS protection at the cloud network fabric level: All customers of the cloud service provider benefit from these protections. The protection is usually focused at the network (layer 3) level.
- DDoS protection at higher levels that profile your services: This kind of protection will baseline your deployments and then use machine learning techniques to detect anomalous traffic, and proactively protect based on their protection before there is service degradation.

Microsoft recommends adopting advanced protection for any services where downtime will have negative impact on the business.

Azure provides DDoS protection in two tiers: **Basic** and **Standard**.

**Basic** is integrated with Azure services and is available at no additional cost. The tier protects through always-on traffic monitoring and real-time mitigation.

**Standard** has advanced features over **Basic** including logging, alerting, and telemetry.

**How do you implement DDoS protection?**
>>>>>>> f9d1e1e0

---

<<<<<<< HEAD
Here are some considerations:

- DDoS protection at the infrastructure level in which your workload runs. Azure infrastructure has built-in defenses for DDoS attacks.
- DDoS protection at the network (layer 3) layer. Azure provides additional protection for services provisioned in a virtual network.
- DDoS protection with caching. Content delivery network (CDN) can add another layer of protection. In a DDoS attack, a CDN intercepts the traffic and stops it from reaching the backend server. Azure CDN is natively protected. Azure also supports popular CDNs that are protected with proprietary DDoS mitigation platform. 
- Advanced DDoS protection. In your security baseline, consider features with monitoring techniques that use machine learning to detect anomalous traffic and proactively protect your application before service degradation occurs. 

For example, the [Windows N-tier application on Azure with SQL Server](../../reference-architectures/n-tier/n-tier-sql-server.yml) reference architecture uses Azure DDoS Protection Standard because this option:	
- Uses adaptive tuning, based on the application's network traffic patterns, to detect threats. 	
- Guarantees 100% SLA. 	
- Can be cost effective. For example, during a DDoS attack, the first set of attacks cause the provisioned resources to scale out. For a resource such as a virtual machine scale set, 10 machines can grow to 100, increasing overall costs. With Standard protection, you don't have to worry about the cost of the scaled resources because Azure will provide a cost credit. 	

For information about Azure DDoS Protection services, see [Azure DDoS Protection Standard documentation](/azure/ddos-protection/).
=======
Here are some common options:

- DDoS protection at virtual network level. The protection usually focuses on the network (layer 3) level. Azure Virtual Network resources offer both **Basic** and **Standard**.  
  The [Windows N-tier application on Azure with SQL Server](../../reference-architectures/n-tier/n-tier-sql-server.yml) reference architecture uses DDoS Protection Standard because this option:

  - Uses adaptive tuning, based on the application's network traffic patterns, to detect threats.
  - Guarantees 100% SLA.
  - Can be cost effective. For example, during a DDoS attack, the first set of attacks cause the provisioned resources to scale out. For a resource such as a virtual machine scale set, 10 machines can grow to 100, increasing overall costs. With Standard protection, you don't have to worry about the cost of the scaled resources because Azure will provide the cost credit.

  For information about Standard DDoS Protection, see [Azure DDoS Protection Service](/azure/virtual-network/ddos-protection-overview).

- DDoS protection with caching. Consider content delivery network (CDN) as another layer of protection. With CDN, infrequently changing content is copied from the backend server and cached on servers in various locations. A request doesn't need to communicate with the backend server and request times are significantly reduced. In a DDoS attack, a CDN intercepts the traffic and stops it from reaching the backend server. That way, the application doesn't experience downtime that can negatively impact business.

  Azure CDN has integrated DDoS protection through the **Basic** DDoS tier. For more information, see [Azure CDN DDoS Protection](/azure/cdn/cdn-ddos).
>>>>>>> f9d1e1e0


<<<<<<< HEAD
=======
## Suggested action

Identify critical workloads that are susceptible to DDoS attacks and enable Distributed Denial of Service (DDoS) mitigations for all business-critical web applications and services.

## Learn more

For a list of reference architectures that demonstrate the use of DDoS protection, see [Azure DDoS Protection reference architectures](/azure/ddos-protection/ddos-protection-reference-architectures).

>>>>>>> f9d1e1e0
## Adopt DevOps

Developers shouldn't publish their code directly to app servers.

**Does the organization have an CI/CD process for publishing code in this workload?**

---

Implement lifecycle of continuous integration, continuous delivery (CI/CD) for applications. Have processes and tools in place that aid in an automated and gated CI/CD deployment process.

**How are the publishing methods secured?**

---

Application resources allowing multiple methods to publish app content, such as FTP, Web Deploy should have the unused endpoints disabled. For Azure Web Apps, SCM is the recommended endpoint. It can be protected separately with network restrictions for sensitive use cases.

## Next step

> [!div class="nextstepaction"]
> [Data flow](design-network-flow.md)

### Related links

- [Azure Firewall](/azure/firewall/overview)
- [What is Azure Web Application Firewall on Azure Application Gateway?](/azure/web-application-firewall/ag/ag-overview)
- [Azure DDoS Protection Standard](/azure/ddos-protection/)

> Go back to the main article: [Network security](design-network.md)<|MERGE_RESOLUTION|>--- conflicted
+++ resolved
@@ -110,30 +110,13 @@
 
 ## Mitigate DDoS attacks
 
-<<<<<<< HEAD
 In a distributed denial-of-service (DDoS) attack, the server is overloaded with fake traffic. DDoS attacks are common and can be debilitating. An attack can completely block access or take down  services. Make sure all business-critical web application and services have DDoS mitigation beyond the default defenses so that the application doesn't experience downtime because that can negatively impact business.
-=======
-In a distributed denial-of-service (DDoS) attack, the server is overloaded with fake traffic. DDoS attacks are common and can be debilitating. An attack can completely block access or take down the services. The worst time to plan a DDoS strategy is while under DDoS attack. Enable DDoS mitigation for all business-critical web application and services.
-
-The major cloud service providers offer DDoS protection services of varying effectiveness and capacity. They typically provide two DDoS protection options:
-
-- DDoS protection at the cloud network fabric level: All customers of the cloud service provider benefit from these protections. The protection is usually focused at the network (layer 3) level.
-- DDoS protection at higher levels that profile your services: This kind of protection will baseline your deployments and then use machine learning techniques to detect anomalous traffic, and proactively protect based on their protection before there is service degradation.
 
 Microsoft recommends adopting advanced protection for any services where downtime will have negative impact on the business.
 
-Azure provides DDoS protection in two tiers: **Basic** and **Standard**.
+**How do you implement DDoS protection?**
+***
 
-**Basic** is integrated with Azure services and is available at no additional cost. The tier protects through always-on traffic monitoring and real-time mitigation.
-
-**Standard** has advanced features over **Basic** including logging, alerting, and telemetry.
-
-**How do you implement DDoS protection?**
->>>>>>> f9d1e1e0
-
----
-
-<<<<<<< HEAD
 Here are some considerations:
 
 - DDoS protection at the infrastructure level in which your workload runs. Azure infrastructure has built-in defenses for DDoS attacks.
@@ -147,35 +130,15 @@
 - Can be cost effective. For example, during a DDoS attack, the first set of attacks cause the provisioned resources to scale out. For a resource such as a virtual machine scale set, 10 machines can grow to 100, increasing overall costs. With Standard protection, you don't have to worry about the cost of the scaled resources because Azure will provide a cost credit. 	
 
 For information about Azure DDoS Protection services, see [Azure DDoS Protection Standard documentation](/azure/ddos-protection/).
-=======
-Here are some common options:
 
-- DDoS protection at virtual network level. The protection usually focuses on the network (layer 3) level. Azure Virtual Network resources offer both **Basic** and **Standard**.  
-  The [Windows N-tier application on Azure with SQL Server](../../reference-architectures/n-tier/n-tier-sql-server.yml) reference architecture uses DDoS Protection Standard because this option:
-
-  - Uses adaptive tuning, based on the application's network traffic patterns, to detect threats.
-  - Guarantees 100% SLA.
-  - Can be cost effective. For example, during a DDoS attack, the first set of attacks cause the provisioned resources to scale out. For a resource such as a virtual machine scale set, 10 machines can grow to 100, increasing overall costs. With Standard protection, you don't have to worry about the cost of the scaled resources because Azure will provide the cost credit.
-
-  For information about Standard DDoS Protection, see [Azure DDoS Protection Service](/azure/virtual-network/ddos-protection-overview).
-
-- DDoS protection with caching. Consider content delivery network (CDN) as another layer of protection. With CDN, infrequently changing content is copied from the backend server and cached on servers in various locations. A request doesn't need to communicate with the backend server and request times are significantly reduced. In a DDoS attack, a CDN intercepts the traffic and stops it from reaching the backend server. That way, the application doesn't experience downtime that can negatively impact business.
-
-  Azure CDN has integrated DDoS protection through the **Basic** DDoS tier. For more information, see [Azure CDN DDoS Protection](/azure/cdn/cdn-ddos).
->>>>>>> f9d1e1e0
-
-
-<<<<<<< HEAD
-=======
-## Suggested action
+### Suggested action
 
 Identify critical workloads that are susceptible to DDoS attacks and enable Distributed Denial of Service (DDoS) mitigations for all business-critical web applications and services.
 
-## Learn more
+### Learn more
 
 For a list of reference architectures that demonstrate the use of DDoS protection, see [Azure DDoS Protection reference architectures](/azure/ddos-protection/ddos-protection-reference-architectures).
 
->>>>>>> f9d1e1e0
 ## Adopt DevOps
 
 Developers shouldn't publish their code directly to app servers.
