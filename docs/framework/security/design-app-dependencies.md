---
title: Secure application's configuration and dependencies
description: Review application security for IaaS and PaaS. Make sure your configuration is secure. Also check the dependencies, frameworks, and libraries.
author: PageWriter-MSFT
ms.date: 10/27/2020
ms.topic: conceptual
ms.service: architecture-center
ms.subservice: well-architected
products:
  - azure-key-vault
categories: 
  - security
subject:
  - security
  - configuration
ms.custom:
  - article
---

# Secure application configuration and dependencies

Security of an application that is hosted in Azure is a shared responsibility between you as the application owner and Azure. For IaaS, you are responsible for configurations related to VM, operating system, and components installed on it. For PaaS, you are responsible for the security of the application service configurations and making sure that the dependencies used by the application are also secure.

## Key points
> [!div class="checklist"]
>- Do not store secrets in source code or configuration files. Instead keep them in a secure store, such as Azure Key Vault.
>- Do not expose detailed error information when handling application exceptions.
>- Do not expose platform-specific information.
>- Restrict access to Azure resources that do not meet the security requirements.
>- Validate the security of any open-source code added to your application.
>- Update frameworks and libraries as part of the application lifecycle. 

## Configuration security

During the design phase, consider the way you store secrets and handle exceptions. Here are some points.

<a id="secrets">**How is application configuration stored and how does the application access it?**</a>
***

<<<<<<< HEAD

=======
>>>>>>> 8920d4a8
Application configuration information can be stored with the application. However, that's not a recommended practice. Consider using a dedicated configuration management system such as Azure App Configuration. That way, it can be updated independently of the application code.

Applications can include secrets like database connection strings, certificate keys, and so on. Do not store secrets in source code or configuration files. Instead keep them in a secure store, such as Azure Key Vault. Identify secrets in code with static code scanning tools. Add the scanning process in your continuous integration (CI) pipeline.

For more information about secret management, see [Key and secret management](design-storage-keys.md).
<<<<<<< HEAD
=======

>>>>>>> 8920d4a8

**Are errors and exceptions handled properly without exposing that information to users?**
***

When handling application exceptions, make the application fail gracefully and log the error. Do not provide detailed information related to the failure, such as call stack, SQL queries, or out of range errors. This information can provide attackers with valuable information about the internals of the application.

<a id="config-change">**Can configuration settings be changed or modified without rebuilding or redeploying the application?**</a>
***

Application code and configuration should not share the same lifecycle to enable operational activities that change and update specific configurations without developer involvement or redeployment.

**Is platform-specific information removed from server-client communication?**
***

Do not reveal information about the application platform. Such information (for example, "X-Powered-By", "X-ASPNET-VERSION") can get exposed through HTTP banners, HTTP headers, error messages, and website footers. Malicious actors can use this information when mapping attack vectors of the application.

**Suggested actions**

Consider using Azure Front Door or API Management to remove platform-specific HTTP headers. Alternatively, use Azure CDN to separate the hosting platform from end users. Azure API Management offers transformation policies that allow you to modify HTTP headers and remove sensitive information.

**Learn more**

- [Azure Front Door Rules Engine Actions](/azure/frontdoor/front-door-rules-engine-actions)
- [API Management documentation](/azure/api-management/)

**Are Azure policies used to control the configuration of the solution resources?**
***

Use Azure Policy to deploy desired settings where applicable. Block resources that do not meet the proper security requirements defined during service enablement.

## Dependencies, frameworks, and libraries

**What are the frameworks and libraries used by the application?**
***

Tracking the frameworks and libraries (custom, OSS, third party, and others) used by the application and any resulting vulnerabilities they introduce is vital. Automated solutions can help with this assessment.

Here are some best practices:

- Validate the security of any open-source code added to your application. Tools that can help this assessment are OWASP Dependency-Check, NPM audit, and WhiteSource Bolt.

- Maintain a list of frameworks and libraries as part of the application inventory. Also, keep track of versions in use. If vulnerabilities are published, this helps to identify affected workloads.

- Update frameworks and libraries as part of the application lifecycle. Prioritize critical security patches.

<a id="SSL">**Are the expiry dates of SSL/TLS certificates monitored and are processes in place to renew them?**</a>
***

Tracking expiry dates of SSL/TLS certificates and renewing them in due time is highly critical. Ideally, the process should be automated, although this often depends on the CA used for the certificate. If not automated, sufficient alerting should be applied to ensure expiry dates do not go unnoticed.
<<<<<<< HEAD
=======

**Learn more**

- [WhiteSource Bolt](https://bolt.whitesourcesoftware.com/)
- [npm-audit](https://docs.npmjs.com/cli/audit)
- [OWASP Dependency-Check](https://owasp.org/www-project-dependency-check/)

>>>>>>> 8920d4a8

## Referenced Azure services

- [Azure Key Vault](/azure/key-vault/general/overview)
- [Azure CDN](/azure/cdn/cdn-features)
- [Azure Policy](/azure/governance/policy/overview)


## Next steps

- [Applications and services](design-apps-services.md)
- [Application classification](design-apps-considerations.md)
- [Application threat analysis](design-threat-model.md)
- [Regulatory compliance](design-regulatory-compliance.md)

## Community resources

- [OWASP Dependency-Check](https://owasp.org/www-project-dependency-check/)
- [NPM audit](https://docs.npmjs.com/cli/audit)<|MERGE_RESOLUTION|>--- conflicted
+++ resolved
@@ -37,19 +37,11 @@
 <a id="secrets">**How is application configuration stored and how does the application access it?**</a>
 ***
 
-<<<<<<< HEAD
-
-=======
->>>>>>> 8920d4a8
 Application configuration information can be stored with the application. However, that's not a recommended practice. Consider using a dedicated configuration management system such as Azure App Configuration. That way, it can be updated independently of the application code.
 
 Applications can include secrets like database connection strings, certificate keys, and so on. Do not store secrets in source code or configuration files. Instead keep them in a secure store, such as Azure Key Vault. Identify secrets in code with static code scanning tools. Add the scanning process in your continuous integration (CI) pipeline.
 
 For more information about secret management, see [Key and secret management](design-storage-keys.md).
-<<<<<<< HEAD
-=======
-
->>>>>>> 8920d4a8
 
 **Are errors and exceptions handled properly without exposing that information to users?**
 ***
@@ -99,8 +91,6 @@
 ***
 
 Tracking expiry dates of SSL/TLS certificates and renewing them in due time is highly critical. Ideally, the process should be automated, although this often depends on the CA used for the certificate. If not automated, sufficient alerting should be applied to ensure expiry dates do not go unnoticed.
-<<<<<<< HEAD
-=======
 
 **Learn more**
 
@@ -108,7 +98,6 @@
 - [npm-audit](https://docs.npmjs.com/cli/audit)
 - [OWASP Dependency-Check](https://owasp.org/www-project-dependency-check/)
 
->>>>>>> 8920d4a8
 
 ## Referenced Azure services
 
