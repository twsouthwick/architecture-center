--- conflicted
+++ resolved
@@ -72,11 +72,7 @@
 
 With proper *file protection*, you can analyze data flows to gain insight into your business, detect risky behaviors and take corrective measures, track access to documents, and more. The protection technology in AIP uses encryption, identity, and authorization policies. Protection stays with the documents and emails, independently of the location, regardless of whether they are inside or outside your organization, networks, file servers, and applications
 
-<<<<<<< HEAD
-[Azure Information Protection (AIP)](/azure/information-protection/what-is-information-protection) is part of Microsoft Information Protection (MIP) solution, and extends the labeling and classification functionality provided by Microsoft 365. For more information, see this article about  
-=======
 [Azure Information Protection (AIP)](/azure/information-protection/what-is-information-protection) is part of Microsoft Information Protection (MIP) solution, and extends the labeling and classification functionality provided by Microsoft 365. For more information, see   
->>>>>>> 8920d4a8
 [this article about classification](/microsoft-365/compliance/data-classification-overview).
 
 
