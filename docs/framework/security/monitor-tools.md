---
<<<<<<< HEAD
title: Security monitoring tools in Azure
description: Use security monitoring tools in Azure. Also get general security advice, such as detecting threats early and protecting resources against DDoS attacks.
=======
title: Azure security monitoring tools
description: Tools that provide observability into threats and vulnerable resources used by the workload.
>>>>>>> cefe5606
author: v-aangie
ms.date: 09/20/2020
ms.topic: conceptual
ms.service: architecture-center
ms.subservice: well-architected
products:
  - azure-security-center
  - azure-sentinel
  - m365-security-center
categories: 
  - management-and-governance  
subject: 
  - security
  - monitor
ms.custom:
  - article
---

# Azure security monitoring tools

The _leverage native control_ security principle tells us to use native controls built into cloud services over external controls through third-party solutions. Native reduce the effort required to integrate external security tooling and update those integrations over time.

Azure provides several monitoring tools that observe the operations and detect anomalous behavior. These tools can detect threats at different levels and report issues. Addressing the issues early in the operational lifecycle will strengthen your overall security posture.

## Tools

|Service|Use case|
|---|---|
|[**Azure Security Center**](/azure/security-center/security-center-intro)| Strengthens the security posture of your data centers, and provides advanced threat protection across your workloads in the cloud (whether they're in Azure or not) and on-premises. Get a unified view into the infrastructure and resources provisioned for the workload. |
|[**Azure Sentinel**](/azure/sentinel/overview)|Use the native security information event management (SIEM) and security orchestration automated response (SOAR) solution on Azure. Receive intelligent security analytics and threat intelligence across the enterprise.|
|[**Azure DDoS Protection**](/azure/virtual-network/ddos-protection-overview)| Defend against distributed denial of service (DDoS) attacks.|
|[**Azure Rights Management (RMS)**](/azure/information-protection/what-is-azure-rms)| Protect files and emails across multiple devices.|
|[**Microsoft Information Protection (MIP)**](/information-protection/develop/overview)| Secure email, documents, and sensitive data that you share outside your company.|

## Azure Security Center

Enable Azure Security Center at the subscription level to monitor all resource provisioned in that scope. At no additional cost, it provides continuous observability into resources, reports issues, and recommends fixes. By regularly reviewing and fixing issues, you can improve the security posture, detect threats early, prevent breaches.

Beyond just observability, Security Center offers an advanced mode through its integration with **Azure Defender**. When these plans are enabled, built-in policies, custom policies, and initiatives protect resources and block malicious actors. You can also monitor compliance with regulatory standards - such as NIST, Azure CIS, Azure Security Benchmark. For pricing details, see [Security Center pricing](https://azure.microsoft.com/pricing/details/azure-defender/).


## Azure Sentinel

Your organization might run workloads on multiple cloud platforms, and, or across cloud and on-premises, or managed by various teams within the organization. Having a centralized view of all data is recommended. To get that view you need security information event management (SIEM) and security orchestration automated response (SOAR) solutions. These solutions connect to all security sources, monitor them, and analyze the correlated data.

Azure Sentinel and is a native control that combines SIEM and SOAR capabilities. It analyzes events and logs from various connected sources. Based on the data sources and their alerts, Sentinel creates incidents, performs threat analysis for early detection. Through intelligent analytics and queries, you can be proactive with hunting activities. In case of incidents, you can automate workflows. Also, with workbook templates you can quickly gain insights through visualization.

## Azure DDoS Protection

A Distributed Denial of Service (DDoS) attack attempts to exhaust an application's resources, making the application unavailable to legitimate users. DDoS attacks can be targeted at any endpoint that is publicly reachable through the internet.

Every property in Azure is protected by Azure's infrastructure DDoS (Basic) Protection at no additional cost. The scale and capacity of the globally deployed Azure network provides defense against common network-layer attacks through always-on traffic monitoring and real-time mitigation. DDoS Protection Basic requires no user configuration or application changes. DDoS Protection Basic helps protect all Azure services, including PaaS services like Azure DNS.

Azure DDoS Protection Standard provides enhanced DDoS mitigation features to defend against DDoS attacks. It is automatically tuned to help protect your specific Azure resources in a virtual network. Protection is simple to enable on any new or existing virtual network, and it requires no application or resource changes. It has several advantages over the basic service, including logging, alerting, telemetry, SLA guarantee and cost protection.

Azure DDoS Protection Standard is designed for [services that are deployed in a virtual network](/azure/virtual-network/virtual-network-for-azure-services). For other services, the default DDoS Protection Basic service applies. To learn more about supported architectures, see [DDoS Protection reference architectures](/azure/ddos-protection/ddos-protection-reference-architectures).

## Azure Rights Management (RMS)

Your business may encounter challenges with protecting documents and emails. For example, file protection, collaboration, and sharing may be issues. You also might be experiencing problems regarding platform support or infrastructure.

[Azure Rights Management (RMS)](/azure/information-protection/what-is-azure-rms) is a cloud-based protection service that uses encryption, identity, and authorization policies to help secure files and emails across multiple devices, including phones, tablets, and PCs.

To learn more about how RMS can address these issues, see [Business problems solved by Azure Rights Management](/azure/information-protection/what-is-azure-rms#business-problems-solved-by-azure-rights-management).

## Microsoft Information Protection (MIP)

The *data classification* process categorizes data by sensitivity and business impact in order to identify risks. When data is classified, you can manage it in ways that protect sensitive or important data from theft or loss.

With proper *file protection*, you can analyze data flows to gain insight into your business, detect risky behaviors and take corrective measures, track access to documents, and more. The protection technology in AIP uses encryption, identity, and authorization policies. Protection stays with the documents and emails, independently of the location, regardless of whether they are inside or outside your organization, networks, file servers, and applications

[Azure Information Protection (AIP)](/azure/information-protection/what-is-information-protection) is part of Microsoft Information Protection (MIP) solution, and extends the labeling and classification functionality provided by Microsoft 365. For more information, see   
[this article about classification](/microsoft-365/compliance/data-classification-overview).


## Next
> [!div class="nextstepaction"]
> [Monitor workload resources in Azure Security Center](monitor-resources.md)

## Related links

For information on the Azure Security Center tools, see [Strengthen security posture](/azure/security-center/security-center-intro#strengthen-security-posture).

For frequently asked questions on Azure Security Center, see [FAQ - General Questions](/azure/security-center/faq-general).

For information on the Azure Sentinel tools that will help to meet these requirements, see [What is Azure Sentinel?](/azure/sentinel/overview#analytics)

For types of DDoS attacks that DDoS Protection Standard mitigates as well as more features, see [Azure DDoS Protection Standard overview](/azure/virtual-network/ddos-protection-overview).
<|MERGE_RESOLUTION|>--- conflicted
+++ resolved
@@ -1,11 +1,6 @@
 ---
-<<<<<<< HEAD
-title: Security monitoring tools in Azure
+title: Azure security monitoring tools
 description: Use security monitoring tools in Azure. Also get general security advice, such as detecting threats early and protecting resources against DDoS attacks.
-=======
-title: Azure security monitoring tools
-description: Tools that provide observability into threats and vulnerable resources used by the workload.
->>>>>>> cefe5606
 author: v-aangie
 ms.date: 09/20/2020
 ms.topic: conceptual
