--- conflicted
+++ resolved
@@ -106,8 +106,5 @@
 - [Security health modeling](monitor.md)
 - [Security tools](monitor-tools.md)
 - [Security logs and audits](monitor-audit.md)
-<<<<<<< HEAD
 - [Check for identity, network, data risks](monitor-resources.md)
-=======
-- [Check for identity, network, data risks](monitor-identity-network.md)
->>>>>>> 87417a16
+
