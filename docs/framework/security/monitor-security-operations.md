--- conflicted
+++ resolved
@@ -118,7 +118,3 @@
 - [Security tools](monitor-tools.md)
 - [Security logs and audits](monitor-audit.md)
 - [Check for identity, network, data risks](monitor-resources.md)
-<<<<<<< HEAD
-
-=======
->>>>>>> 8920d4a8
