--- conflicted
+++ resolved
@@ -48,13 +48,11 @@
 ***
 Continuously assess and monitor the compliance status of your workload. Azure Security Center provides a regulatory compliance dashboard that shows the current security state of workload against controls mandated by the standard governments or industry organizations and Azure Security Benchmark. Keep your resources in compliance with those standards. Security Center tracks many standards. You can set the standards by management groups in a subscription.  
 
-<<<<<<< HEAD
 Consider using [Azure Access Reviews](/azure/active-directory/governance/access-reviews-overview) or [Entitlement Management](/azure/active-directory/governance/entitlement-management-overview) to periodically review access to the workload.
 
 For Azure, use Azure Policy to create and manage policies that enforce compliance.  Azure Policies are built on the Azure Resource Manager capabilities.  Azure Policy can also be assigned through Azure Blueprints. 
 
 For more information, see [Tutorial: Create and manage policies to enforce compliance](/azure/governance/policy/tutorials/create-and-manage).
-=======
 ![Azure regulatory compliance](images/regulatory-compliance.png)
 
 Here's an example management group that is tracking compliance to the Payment Card Industry (PCI) standard.
@@ -63,7 +61,6 @@
 
 **Do you have internal and external audits for this workload?**
 ***
->>>>>>> 66f98171
 
 A workload should be audited internally, external, or both with the goal of discovering security gaps. Make sure that the gaps are addressed through updates. 
 
