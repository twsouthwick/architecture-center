--- conflicted
+++ resolved
@@ -37,7 +37,6 @@
 **Do you evaluate the security posture of this workload using standard benchmarks?**
 ***
 
-
 Compliance is important for several reasons. Aside from signifying levels of standards, like `ISO 27001` and others, noncompliance with regulatory guidelines may bring sanctions and penalties. Regularly review roles that have high privileges. Set up a recurring review pattern to ensure that accounts are removed from permissions as roles change. Consider auditing at least twice a year.
 
 As people in the organization and on the project change, make sure that only the right people have access to the application infrastructure. Auditing and reviewing the access control reduces the attack vector to the application.
@@ -65,39 +64,6 @@
 
 For more information, see [Tutorial: Create and manage policies to enforce compliance](/azure/governance/policy/tutorials/create-and-manage).
 ![Azure regulatory compliance](images/regulatory-compliance.png)
-<<<<<<< HEAD
-
-Here's an example management group that is tracking compliance to the Payment Card Industry (PCI) standard.
-
-![PCI regulatory compliance](images/regulatory-compliance-pci.png)
-
-**Do you have internal and external audits for this workload?**
-***
-
-A workload should be audited internally, external, or both with the goal of discovering security gaps. Make sure that the gaps are addressed through updates. 
-
-Auditing is important for workloads that follow a standard. Aside from signifying levels of standards, noncompliance with regulatory guidelines may bring sanctions and penalties.
-
-Perform regulatory compliance attestation. Attestations are done by an independent party that examines if the workload is in compliance with a standard. 
-
-## Review critical access
-
-**Is access to the control plane and data plane of the application periodically reviewed?**
-***
-
-Regularly review roles that have high privileges. Set up a recurring review pattern to ensure that accounts are removed from permissions as roles change. Consider auditing at least twice a year.
-
-As people in the organization and on the project change, make sure that only the right people, have access to the application infrastructure and just enough privileges to complete the task. Auditing and reviewing the access control reduces the attack vector to the application. 
-
-Azure control plane depends on Azure AD. You can conduct the review manually or through an automated process by using tools such as [Azure AD access reviews](/azure/active-directory/governance/create-access-review). These reviews are often centrally performed often as part of internal or external audit activities. 
-
-## Check policy compliance
-
-Make sure that the security team is auditing the environment to report on compliance with the security policy of the organization. Security teams may also enforce compliance with these policies. 
-
-Enforce and audit industry, government, and internal corporate security policies. Policy monitoring checks that initial configurations are correct and that it continues to be compliant over time. 
-
-=======
 
 Here's an example management group that is tracking compliance to the Payment Card Industry (PCI) standard.
 
@@ -129,7 +95,6 @@
 
 Enforce and audit industry, government, and internal corporate security policies. Policy monitoring checks that initial configurations are correct and that it continues to be compliant over time. 
 
->>>>>>> 8920d4a8
 For Azure, use Azure Policy to create and manage policies that enforce compliance. Azure Policies are built on the Azure Resource Manager capabilities. Azure Policy can also be assigned through Azure Blueprints. 
 For more information, see [Tutorial: Create and manage policies to enforce compliance](/azure/governance/policy/tutorials/create-and-manage).
 
