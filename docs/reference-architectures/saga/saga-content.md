The Saga design pattern is a way to manage data consistency across microservices in distributed transaction scenarios. A saga is a sequence of transactions that updates each service and publishes a message or event to trigger the next transaction step. If a step fails, the saga executes compensating transactions that counteract the preceding transactions.

## Context and problem

A *transaction* is a single unit of logic or work, sometimes made up of multiple operations. Within a transaction, an *event* is a state change that occurs to an entity, and a *command* encapsulates all information needed to perform an action or trigger a later event.

Transactions must be *atomic, consistent, isolated, and durable (ACID)*. Transactions within a single service are ACID, but cross-service data consistency requires a cross-service transaction management strategy.

In multiservices architectures:
- *Atomicity* is an indivisible and irreducible set of operations that must all occur or none occur.
- *Consistency* means the transaction brings the data only from one valid state to another valid state.
- *Isolation* guarantees that concurrent transactions produce the same data state that sequentially executed transactions would have produced.
- *Durability* ensures that committed transactions remain committed even in case of system failure or power outage.

A [database-per-microservice](/dotnet/architecture/cloud-native/distributed-data#database-per-microservice-why) model provides many benefits for microservices architectures. Encapsulating domain data lets each service use its best data store type and schema, scale its own data store as necessary, and be insulated from other services' failures. However, ensuring data consistency across service-specific databases poses challenges.

Distributed transactions like the [two-phase commit (2PC)](https://en.wikipedia.org/wiki/Two-phase_commit_protocol) protocol require all participants in a transaction to commit or roll back before the transaction can proceed. However some participant implementations, such as NoSQL databases and message brokering, don't support this model.

Another distributed transaction limitation is [interprocess communication (IPC)](https://en.wikipedia.org/wiki/Inter-process_communication) synchronicity and availability. Operating system-provided IPC allows separate processes to share data. For distributed transactions to commit, all participating services must be available, potentially reducing overall system availability. Architectural implementations with IPC or transaction limitations are candidates for the Saga pattern.

## Solution

The Saga pattern provides transaction management using a sequence of *local transactions*. A local transaction is the atomic work effort performed by a saga participant. Each local transaction updates the database and publishes a message or event to trigger the next local transaction in the saga. If a local transaction fails, the saga executes a series of *compensating transactions* that undo the changes that were made by the preceding local transactions.

![Saga overview.](./images/saga-overview.png)

In Saga patterns:
- *Compensable transactions* are transactions that can potentially be reversed by processing another transaction with the opposite effect.
- A *pivot transaction* is the go/no-go point in a saga. If the pivot transaction commits, the saga runs until completion. A pivot transaction can be a transaction that is neither compensable nor retryable, or it can be the last compensable transaction or the first retryable transaction in the saga.
- *Retryable transactions* are transactions that follow the pivot transaction and are guaranteed to succeed.

There are two common saga implementation approaches, *choreography* and *orchestration*. Each approach has its own set of challenges and technologies to coordinate the workflow.

### Choreography

Choreography is a way to coordinate sagas where participants exchange events without a centralized point of control. With choreography, each local transaction publishes domain events that trigger local transactions in other services.

![Choreography Overview](./images/choreography-pattern.png)

#### Benefits

- Good for simple workflows that require few participants and don't need a coordination logic.
- Doesn't require additional service implementation and maintenance.
- Doesn't introduce a single point of failure, since the responsibilities are distributed across the saga participants.

#### Drawbacks

- Workflow can become confusing when adding new steps, as it's difficult to track which saga participants listen to which commands.
- There's a risk of cyclic dependency between saga participants because they have to consume each other's commands.
- Integration testing is difficult because all services must be running to simulate a transaction.

### Orchestration

Orchestration is a way to coordinate sagas where a centralized controller tells the saga participants what local transactions to execute. The saga orchestrator handles all the transactions and tells the participants which operation to perform based on events. The orchestrator executes saga requests, stores and interprets the states of each task, and handles failure recovery with compensating transactions.

![Orchestration Overview](./images/orchestrator.png)

#### Benefits

- Good for complex workflows involving many participants or new participants added over time.
- Suitable when there is control over every participant in the process, and control over the flow of activities.
- Doesn't introduce cyclical dependencies, because the orchestrator unilaterally depends on the saga participants.
- Saga participants don't need to know about commands for other participants. Clear separation of concerns simplifies business logic.

#### Drawbacks

- Additional design complexity requires an implementation of a coordination logic.
- There's an additional point of failure, because the orchestrator manages the complete workflow.

## Issues and considerations

Consider the following points when implementing the Saga pattern:

- The Saga pattern may initially be challenging, as it requires a new way of thinking on how to coordinate a transaction and maintain data consistency for a business process spanning multiple microservices.
- The Saga pattern is particularly hard to debug, and the complexity grows as participants increase.
- Data can't be rolled back, because saga participants commit changes to their local databases.
- The implementation must be capable of handling a set of potential transient failures, and provide *idempotence* for reducing side-effects and ensuring data consistency. Idempotence means that the same operation can be repeated multiple times without changing the initial result.
- It's best to implement observability to monitor and track the saga workflow.
- The lack of participant data isolation imposes durability challenges. The saga implementation must include countermeasures to reduce anomalies.

The following anomalies can happen without proper measures:
- *Lost updates*, when one saga writes without reading changes made by another saga.
- *Dirty reads*, when a transaction or a saga reads updates made by a saga that has not yet completed those updates.
- *Fuzzy/nonrepeatable reads*, when different saga steps read different data because a data update occurs between the reads.

Suggested countermeasures to reduce or prevent anomalies include:
- *Semantic lock*, an application-level lock where a saga's compensable transaction uses a semaphore to indicate an update is in progress.
- *Commutative updates* that can be executed in any order and produce the same result.
- *Pessimistic view:* It's possible for one saga to read dirty data, while another saga is running a compensable transaction to roll back the operation. Pessimistic view reorders the saga so the underlying data updates in a retryable transaction, which eliminates the possibility of a dirty read.
- *Reread value* verifies that data is unchanged, and then updates the record. If the record has changed, the steps abort and the saga may restart.
- A *version file* records the operations on a record as they arrive, and then executes them in the correct order.
- *By value* uses each request's business risk to dynamically select the concurrency mechanism. Low-risk requests favor sagas, while high-risk requests favor distributed transactions.

## When to use this pattern

Use the Saga pattern when you need to:

- Ensure data consistency in a distributed system without tight coupling.
- Roll back or compensate if one of the operations in the sequence fails.

The Saga pattern is less suitable for:

- Tightly coupled transactions.
- Compensating transactions that occur in earlier participants.
- Cyclic dependencies.

## Example

[Orchestration-based Saga on Serverless](https://github.com/Azure-Samples/saga-orchestration-serverless) is a saga implementation reference using the orchestration approach that simulates a money transfer scenario with successful and failed workflows.

## Related patterns

The following patterns might also be useful when implementing this pattern:

- [Choreography](../../patterns/choreography.md) has each component of the system participate in the decision-making process about the workflow of a business transaction, instead of relying on a central point of control.
- [Compensating transactions](../../patterns/compensating-transaction.yml) undo work performed by a series of steps, and eventually define a consistent operation if one or more steps fail. Cloud-hosted applications that implement complex business processes and workflows often follow this *eventual consistency model*.
- [Retry](../../patterns/retry.yml) lets an application handle transient failures when it tries to connect to a service or network resource, by transparently retrying the failed operation. Retry can improve the stability of the application.
<<<<<<< HEAD
- [Circuit breaker](../../patterns/circuit-breaker.yml) handles faults that take a variable amount of time to recover from, when connecting to a remote service or resource. Circuit breaker can improve the stability and resiliency of an application.
- [Health endpoint monitoring](../../patterns/health-endpoint-monitoring.md) implements functional checks in an application that external tools can access through exposed endpoints at regular intervals. Health endpoint monitoring can help verify that applications and services are performing correctly.
=======
- [Circuit breaker](../../patterns/circuit-breaker.md) handles faults that take a variable amount of time to recover from, when connecting to a remote service or resource. Circuit breaker can improve the stability and resiliency of an application.
- [Health endpoint monitoring](../../patterns/health-endpoint-monitoring.yml) implements functional checks in an application that external tools can access through exposed endpoints at regular intervals. Health endpoint monitoring can help verify that applications and services are performing correctly.
>>>>>>> b5dacee8

## Related resources

- [Distributed data](/dotnet/architecture/cloud-native/distributed-data)
- Richardson, Chris. 2018: *Microservices Patterns*. Manning Publications.<|MERGE_RESOLUTION|>--- conflicted
+++ resolved
@@ -115,13 +115,8 @@
 - [Choreography](../../patterns/choreography.md) has each component of the system participate in the decision-making process about the workflow of a business transaction, instead of relying on a central point of control.
 - [Compensating transactions](../../patterns/compensating-transaction.yml) undo work performed by a series of steps, and eventually define a consistent operation if one or more steps fail. Cloud-hosted applications that implement complex business processes and workflows often follow this *eventual consistency model*.
 - [Retry](../../patterns/retry.yml) lets an application handle transient failures when it tries to connect to a service or network resource, by transparently retrying the failed operation. Retry can improve the stability of the application.
-<<<<<<< HEAD
 - [Circuit breaker](../../patterns/circuit-breaker.yml) handles faults that take a variable amount of time to recover from, when connecting to a remote service or resource. Circuit breaker can improve the stability and resiliency of an application.
-- [Health endpoint monitoring](../../patterns/health-endpoint-monitoring.md) implements functional checks in an application that external tools can access through exposed endpoints at regular intervals. Health endpoint monitoring can help verify that applications and services are performing correctly.
-=======
-- [Circuit breaker](../../patterns/circuit-breaker.md) handles faults that take a variable amount of time to recover from, when connecting to a remote service or resource. Circuit breaker can improve the stability and resiliency of an application.
 - [Health endpoint monitoring](../../patterns/health-endpoint-monitoring.yml) implements functional checks in an application that external tools can access through exposed endpoints at regular intervals. Health endpoint monitoring can help verify that applications and services are performing correctly.
->>>>>>> b5dacee8
 
 ## Related resources
 
