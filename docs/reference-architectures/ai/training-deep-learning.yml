### YamlMime:Architecture
metadata:
  title: Distributed training of deep learning models on Azure
  description: This reference architecture shows how to conduct distributed training of deep learning models across clusters of GPU-enabled VMs using Azure Machine Learning.
  author: msalvaris
  ms.author: pnp
<<<<<<< HEAD
  ms.date: 02/16/2021
  ms.topic: conceptual
  ms.custom: azcat-ai
=======
  ms.date: 06/05/2019
  ms.topic: conceptual
>>>>>>> daec96ff
  ms.service: architecture-center
  ms.subservice: reference-architecture
  ms.category:
    - ai-machine-learning
    - compute
    - media
  ms.custom:
    - azcat-ai
name: Distributed training of deep learning models on Azure
azureCategories:
  - ai-machine-learning
  - compute
  - media
summary: This reference architecture shows how to conduct distributed training of deep learning models across clusters of GPU-enabled VMs using Azure Machine Learning.
products:
  - azure-blob-storage
  - azure-container-registry
  - azure-machine-learning
thumbnailUrl: /azure/architecture/browse/thumbs/distributed_dl_architecture.png
content: |
   [!include[](training-deep-learning-content.md)]<|MERGE_RESOLUTION|>--- conflicted
+++ resolved
@@ -4,14 +4,9 @@
   description: This reference architecture shows how to conduct distributed training of deep learning models across clusters of GPU-enabled VMs using Azure Machine Learning.
   author: msalvaris
   ms.author: pnp
-<<<<<<< HEAD
   ms.date: 02/16/2021
   ms.topic: conceptual
   ms.custom: azcat-ai
-=======
-  ms.date: 06/05/2019
-  ms.topic: conceptual
->>>>>>> daec96ff
   ms.service: architecture-center
   ms.subservice: reference-architecture
   ms.category:
