--- conflicted
+++ resolved
@@ -3,12 +3,8 @@
   title: Build a Real-time Recommendation API on Azure
   description: Use machine learning to automate recommendations using Azure Databricks and Azure Data Science Virtual Machines (DSVM) to train a model on Azure.
   author: njray
-<<<<<<< HEAD
+  ms.author: pnp
   ms.date: 01/28/2021
-=======
-  ms.author: pnp
-  ms.date: 12/12/2018
->>>>>>> cea2e64f
   ms.topic: conceptual
   ms.service: architecture-center
   ms.subservice: reference-architecture
