--- conflicted
+++ resolved
@@ -1,13 +1,7 @@
 ---
-<<<<<<< HEAD
-title: Speech-to-text conversion 
+title: Speech-to-text conversion
 titleSuffix: Azure reference architectures
-description: This article describes the recommended way to upload audio files and convert the speech content to text.
-=======
-title: Speech to text conversion
-titleSuffix: Azure Reference Architectures
-description: Recommended way to upload audio files and process the speech content to text.
->>>>>>> 4dcf80bb
+description: This article describes the recommended way to upload audio files and process the speech content to text.
 author: dsk-2015
 ms.date: 03/25/2020
 ms.topic: reference-architecture
@@ -63,11 +57,7 @@
 
 #### Scalability during upload
 
-<<<<<<< HEAD
-To create a high-performing and cost-effective scalable solution, this reference architecture uses the [Valet Key design pattern](https://docs.microsoft.com/azure/architecture/patterns/valet-key). The client application is responsible for the actual data upload. The SAS token restricts access to blob storage. The client needs to first acquire this token by using the REST API. The API in the reference implementation generates a [user delegation SAS token](https://docs.microsoft.com/rest/api/storageservices/create-user-delegation-sas) that's created by using the Azure Active Directory credentials of the business owner. For most scenarios, this method is more secure and is preferred over SAS tokens created by using an account key. For more information on SAS tokens, see [Types of shared access signatures](https://docs.microsoft.com/rest/api/storageservices/delegate-access-with-shared-access-signature#types-of-shared-access-signatures).
-=======
-For high-performing and cost-effective scalable solution, this reference architecture uses the [Valet Key design pattern](../../patterns/valet-key.md). The client application is responsible for the actual data upload. Access to the blob storage is restricted by requiring the SAS token. The client needs to first acquire this token using the REST API. The API in the reference implementation generates a [user delegate SAS token](https://docs.microsoft.com/rest/api/storageservices/create-user-delegation-sas), created using Azure Active Directory credentials of the business owner. For most scenarios, this is more secure and recommended over SAS tokens created using an account key. Read [Types of Shared Access Signatures](https://docs.microsoft.com/rest/api/storageservices/delegate-access-with-shared-access-signature#types-of-shared-access-signatures) for more information on the SAS tokens.
->>>>>>> 4dcf80bb
+To create a high-performing and cost-effective scalable solution, this reference architecture uses the [Valet Key design pattern](https://docs.microsoft.com/azure/architecture/patterns/valet-key). The client application is responsible for the actual data upload. The SAS token restricts access to blob storage. The client needs to first acquire this token by using the REST API. The API in the reference implementation generates a [user delegate SAS token](https://docs.microsoft.com/rest/api/storageservices/create-user-delegation-sas) that's created by using the Azure Active Directory credentials of the business owner. For most scenarios, this method is more secure and is preferred over SAS tokens created by using an account key. For more information on SAS tokens, see [Types of shared access signatures](https://docs.microsoft.com/rest/api/storageservices/delegate-access-with-shared-access-signature#types-of-shared-access-signatures).
 
 #### Scalability for file size
 
@@ -87,11 +77,7 @@
 
 ## Security considerations
 
-<<<<<<< HEAD
-Many of the [security considerations for serverless web applications](https://docs.microsoft.com/azure/architecture/reference-architectures/serverless/web-app#security-considerations) apply to this reference architecture. The following sections discuss considerations specific to this architecture.
-=======
-Many of the [security considerations for a serverless web applications](../../reference-architectures/serverless/web-app.md#security-considerations) apply to this reference architecture. The following sections discuss the differences.
->>>>>>> 4dcf80bb
+Many of the [security considerations for a serverless web applications](../../reference-architectures/serverless/web-app.md#security-considerations) apply to this reference architecture. The following sections discuss considerations specifid to this architecture.
 
 ### Azure Active Directory
 
@@ -119,13 +105,9 @@
 
 ## Resiliency considerations
 
-<<<<<<< HEAD
 In the case of an extremely large number of events, Event Grid might fail to trigger the function. Such missed events are typically added to a *dead letter container*. Consider making the architecture more resilient by adding an additional *supervisor* function. This function can periodically wake up on a timer trigger. It can then find and process missed events, either from the dead letter container or by comparing the blobs in the *upload* and *transcribe* containers.
 
-This pattern is similar to the [Scheduler Agent Supervisor pattern](https://docs.microsoft.com/azure/architecture/patterns/scheduler-agent-supervisor). To keep things simple, we didn't implement this pattern in this reference architecture. For more information on how Event Grid handles failures, see the [Event Grid message delivery and retry](https://docs.microsoft.com/azure/event-grid/delivery-and-retry) policies.
-=======
-For an extremely large number of events, Event Grid may fail to trigger the function. Such missed events are typically added to a *dead letter container*. Consider making the architecture more resilient by having an additional *supervisor* function. This function can periodically wake up on a timer trigger. It then can find out and process missed events, either from the dead letter container, or by comparing the blobs between the *upload* and *transcribe* containers. This pattern is similar to the [Scheduler Agent Supervisor pattern](../../patterns/scheduler-agent-supervisor.md). This reference architecture does not implement this pattern for simplicity. Read the [Event Grid message delivery and retry](https://docs.microsoft.com/azure/event-grid/delivery-and-retry) policies for more information on how Event Grid handles failures.
->>>>>>> 4dcf80bb
+This pattern is similar to the [Scheduler Agent Supervisor pattern](../../patterns/scheduler-agent-supervisor.md). To keep things simple, we didn't implement this pattern in this reference architecture. For more information on how Event Grid handles failures, see the [Event Grid message delivery and retry](https://docs.microsoft.com/azure/event-grid/delivery-and-retry) policies.
 
 Another way to improve resiliency is to use [Azure Service Bus](https://docs.microsoft.com/azure/service-bus-messaging/) instead of Event Grid. This model sequentially processes file uploads. The client signals Service Bus when an upload finishes. Service Bus then invokes the function to transcribe the uploaded file. This model is more reliable, but it will have less throughput than an event-based architecture. Carefully consider which architecture applies to your scenario and application.
 
