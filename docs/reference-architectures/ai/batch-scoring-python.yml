### YamlMime:Architecture
metadata:
  title: Batch scoring of Python models on Azure
  titleSuffix: Azure Reference Architectures
  description: Build a scalable solution for batch scoring models on a schedule in parallel using Azure Machine Learning.
<<<<<<< HEAD
  author: carlosasantos
  ms.author: cfernandesdo
  ms.date: 07/15/2022
=======
  author: EdPrice-MSFT
  ms.author: architectures
  ms.date: 07/28/2022
>>>>>>> 93ca8d51
  ms.topic: conceptual
  ms.service: architecture-center
  ms.subservice: reference-architecture
  ms.category:
    - ai-machine-learning
    - developer-tools
  ms.custom:
    - azcat-ai
    - AI
    - reference-architecture
    - ai-machine-learning
azureCategories:
  - ai-machine-learning
  - developer-tools
products:
  - azure-container-registry
  - azure-event-hubs
  - azure-machine-learning
  - azure-sql-database
  - azure-stream-analytics
name: Batch scoring of Python models on Azure
summary: Build a scalable solution for batch scoring models on a schedule in parallel using Azure Machine Learning.  
thumbnailUrl: /azure/architecture/browse/thumbs/batch-scoring-python.png
content: |
  [!include[](batch-scoring-python-content.md)]<|MERGE_RESOLUTION|>--- conflicted
+++ resolved
@@ -3,15 +3,9 @@
   title: Batch scoring of Python models on Azure
   titleSuffix: Azure Reference Architectures
   description: Build a scalable solution for batch scoring models on a schedule in parallel using Azure Machine Learning.
-<<<<<<< HEAD
   author: carlosasantos
   ms.author: cfernandesdo
-  ms.date: 07/15/2022
-=======
-  author: EdPrice-MSFT
-  ms.author: architectures
-  ms.date: 07/28/2022
->>>>>>> 93ca8d51
+  ms.date: 09/13/2022
   ms.topic: conceptual
   ms.service: architecture-center
   ms.subservice: reference-architecture
