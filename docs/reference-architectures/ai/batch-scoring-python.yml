### YamlMime:Architecture
metadata:
  title: Batch scoring of Python models on Azure
  description: Build a scalable solution for batch scoring models on a schedule in parallel using Azure Machine Learning.
  author: njray
<<<<<<< HEAD
  ms.date: 01/26/2021
=======
  ms.author: pnp
  ms.date: 01/30/2019
>>>>>>> cea2e64f
  ms.topic: conceptual
  ms.service: architecture-center
  ms.subservice: reference-architecture
  ms.category:
    - ai-machine-learning
    - developer-tools
  ms.custom:
    - azcat-ai
    - AI
    - reference-architecture
name: Batch scoring of Python models on Azure
azureCategories:
  - ai-machine-learning
  - developer-tools
summary: Build a scalable solution for batch scoring models on a schedule in parallel using Azure Machine Learning.
products:
  - azure-blob-storage
  - azure-container-registry
  - azure-event-hubs
  - azure-machine-learning
  - azure-sql-database
  - azure-stream-analytics
thumbnailUrl: /azure/architecture/browse/thumbs/batch-scoring-python.png
content: |
   [!include[](batch-scoring-python-content.md)]<|MERGE_RESOLUTION|>--- conflicted
+++ resolved
@@ -3,12 +3,8 @@
   title: Batch scoring of Python models on Azure
   description: Build a scalable solution for batch scoring models on a schedule in parallel using Azure Machine Learning.
   author: njray
-<<<<<<< HEAD
+  ms.author: pnp
   ms.date: 01/26/2021
-=======
-  ms.author: pnp
-  ms.date: 01/30/2019
->>>>>>> cea2e64f
   ms.topic: conceptual
   ms.service: architecture-center
   ms.subservice: reference-architecture
