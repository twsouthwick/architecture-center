This article provides AWS identity architects, administrators, and security analysts with immediate insights and detailed guidance for deploying Azure AD identity and access solutions for AWS. You can configure and test these Microsoft security solutions without affecting your existing identity providers and AWS account users until you're ready to switch over.

## Architecture

AWS creates a separate *Identity and Access Management (IAM) store* for each account it creates. The following diagram shows the standard setup for an AWS environment with a single AWS account:

![Diagram showing a single-account AWS environment.](media/aws-single-account.png)

The *root user* fully controls the AWS account, and delegates access to other identities. The AWS IAM *principal* provides a unique identity for each role and user that needs to access the AWS account. AWS IAM can protect each root, principal, and user account with a complex password and basic MFA.

Many organizations need more than one AWS account, resulting in *identity silos* that are complex to manage:

![Diagram showing a multiple-account AWS environment.](media/aws-multiple-accounts.png)

To allow centralized identity management and avoid having to manage multiple identities and passwords, most organizations want to use single sign-on for platform resources. Some AWS customers rely on server-based Microsoft Active Directory for SSO integration. Other customers invest in third-party solutions to synchronize or federate their identities and provide SSO.

Azure AD provides centralized identity management with strong SSO authentication. Almost any app or platform that follows common web authentication standards, including AWS, can use Azure AD for identity and access management.

Many organizations already use Azure AD to assign and protect Microsoft 365 or hybrid cloud identities. Employees use their Azure AD identities to access email, files, instant messaging, cloud applications, and on-premises resources. You can quickly and easily integrate Azure AD with your AWS accounts to let administrators and developers sign in to your AWS environments with their existing identities.

The following diagram shows how Azure AD can integrate with multiple AWS accounts to provide centralized identity and access management:

![Diagram showing AWS and Azure AD integration.](media/azure-aws-integration.png)

Azure AD offers several capabilities for direct integration with AWS:

- SSO across legacy, traditional, and modern authentication solutions.
- MFA, including integration with several third-party solutions from [Microsoft Intelligent Security Association (MISA)](https://www.microsoft.com/security/business/intelligent-security-association) partners.
- Powerful *Conditional Access* features for strong authentication and strict governance. Azure AD uses Conditional Access policies and risk-based assessments to authenticate and authorize user access to the AWS Management Console and AWS resources.
- Large-scale threat detection and automated response. Azure AD processes over 30 billion authentication requests per day, along with trillions of signals about threats worldwide.
- *Privileged Access Management (PAM)* to enable *Just-In-Time (JIT) provisioning* to specific resources.

### Advanced Azure AD identity management with AWS accounts

Other advanced Azure AD features can provide extra layers of control for the most sensitive AWS accounts. Azure AD Premium P2 licenses include these advanced features:

- **Privileged Identity Management (PIM)** to provide advanced controls for all delegated roles within Azure and Microsoft 365. For example, instead of an administrator always using the Global Admin role, they have permission to activate the role on demand. This permission deactivates after a set time limit (one hour, for example). PIM logs all activations and has other controls that can further restrict the activation capabilities. PIM further protects your identity architecture by ensuring extra layers of governance and protection before administrators can make changes.

  You can expand PIM to any delegated permission by controlling access to custom groups, such as the ones you created for access to AWS roles. For more information about deploying PIM, see [Deploy Azure AD Privileged Identity Management](/azure/active-directory/privileged-identity-management/pim-deployment-plan).

- **Advanced Identity Protection** increases Azure AD sign-in security by monitoring user or session risk. User risk defines the potential of the credentials being compromised, such as the user ID and password appearing in a publicly released breach list. Session risk determines whether the sign-in activity comes from a risky location, IP address, or other indicator of compromise. Both detection types draw on Microsoft's comprehensive threat intelligence capabilities.

  For more information about Advanced Identity Protection, see the [Azure AD Identity Protection security overview](/azure/active-directory/identity-protection/concept-identity-protection-security-overview).

- **Microsoft Defender for Identity** protects identities and services running on Active Directory domain controllers by monitoring all activity and threat signals. Defender for Identity identifies threats based on real-life experience from investigations of customer breaches. Defender for Identity monitors user behavior and recommends attack surface reductions to prevent advanced attacks like reconnaissance, lateral movement, and domain dominance.

  For more information about Defender for Identity, see [What is Microsoft Defender for Identity](/defender-for-identity/what-is).

## Scenario details

Amazon Web Services (AWS) accounts that support critical workloads and highly sensitive information need strong identity protection and access control. AWS identity management is enhanced when combined with Azure Active Directory (Azure AD). Azure AD is a cloud-based, comprehensive, centralized identity and access management solution that can help secure and protect AWS accounts and environments. Azure AD provides centralized *single sign-on (SSO)* and strong authentication through *multi-factor authentication (MFA)* and *Conditional Access* policies. Azure AD supports AWS identity management, role-based identities, and access control.

Many organizations that use AWS already rely on Azure AD for Microsoft 365 or hybrid cloud identity management and access protection. These organizations can quickly and easily use Azure AD with their AWS accounts, often without extra cost. Other, [advanced Azure AD features](./aws-azure-ad-security.yml#advanced-azure-ad-identity-management-with-aws-accounts) like Privileged Identity Management (PIM) and Advanced Identity Protection can help protect the most sensitive AWS accounts.

Azure AD easily integrates with other Microsoft security solutions, like Microsoft Defender for Cloud Apps and Microsoft Sentinel. For more information, see [Defender for Cloud Apps and Microsoft Sentinel for AWS](../../guide/aws/aws-azure-security-solutions.yml). Microsoft security solutions are extensible and have multiple levels of protection. Organizations can implement one or more of these solutions along with other types of protection for a full security architecture that protects current and future AWS deployments.

## Recommendations

### Security

The following principles and guidelines are important for any cloud security solution:

- Ensure that the organization can monitor, detect, and automatically protect user and programmatic access into cloud environments.

- Continually review current accounts to ensure identity and permission governance and control.

- Follow [least privilege](https://en.wikipedia.org/wiki/Principle_of_least_privilege) and [zero trust](https://www.microsoft.com/security/business/zero-trust) principles. Make sure that each user can access only the specific resources they require, from trusted devices and known locations. Reduce the permissions of every administrator and developer to provide only the rights they need for the role they're performing. Review regularly.

- Continuously monitor platform configuration changes, especially if they provide opportunities for privilege escalation or attack persistence.

- Prevent unauthorized data exfiltration by actively inspecting and controlling content.

- Take advantage of solutions you might already own like Azure AD Premium P2 that can increase security without more expense.

#### Basic AWS account security

To ensure basic security hygiene for AWS accounts and resources:

- Review the AWS security guidance at [Best practices for securing AWS accounts and resources](https://aws.amazon.com/premiumsupport/knowledge-center/security-best-practices/).

- Reduce the risk of uploading and downloading malware and other malicious content by actively inspecting all data transfers through the AWS Management Console. Content that uploads or downloads directly to resources within the AWS platform, such as web servers or databases, might need more protection.

- Consider protecting access to other resources, including:
  - Resources created within the AWS account.
  - Specific workload platforms, like Windows Server, Linux Server, or containers.
  - Devices that administrators and developers use to access the AWS Management Console.

#### AWS IAM security

A key aspect of securing the AWS Management Console is controlling who can make sensitive configuration changes. The AWS account root user has unrestricted access. The security team should fully control the root user account to prevent it from signing in to the AWS Management Console or working with AWS resources.

To control the root user account:

- Consider changing the root user sign-in credentials from an individual's email address to a service account that the security team controls.
- Make sure the root user account password is complex, and enforce MFA for the root user.
- Monitor logs for instances of the root user account being used to sign in.
- Use the root user account only in emergencies.
- Use Azure AD to implement delegated administrative access rather than using the root user for administrative tasks.

Clearly understand and review other AWS IAM account components for appropriate mapping and assignments.

- By default, an AWS account has no *IAM users* until the root user creates one or more identities to delegate access. A solution that synchronizes existing users from another identity system, such as Microsoft Active Directory, can also automatically provision IAM users.

- *IAM policies* provide delegated access rights to AWS account resources. AWS provides over 750 unique IAM policies, and customers can also define custom policies.

- *IAM roles* attach specific policies to identities. Roles are the way to administer *role-based access control (RBAC)*. The current solution uses [External Identities](/azure/active-directory/external-identities/) to implement Azure AD identities by assuming IAM roles.

- *IAM groups* are also a way to administer RBAC. Instead of assigning IAM policies directly to individual IAM users, create an IAM group, assign permissions by attaching one or more IAM policies, and add IAM users to the group to inherit the appropriate access rights to resources.

Some *IAM service accounts* must continue to run in AWS IAM to provide programmatic access. Be sure to review these accounts, securely store and restrict access to their security credentials, and rotate the credentials regularly.

## Deploy this scenario

This next section shows you how to deploy Azure AD for single sign-on to an individual AWS account.

### Plan and prepare

To prepare for deployment of Azure security solutions, review and record current AWS account and Azure AD information. If you've more than one AWS account deployed, repeat these steps for each account.

1. In the [AWS Billing Management Console](https://console.aws.amazon.com/billing/home?#/account), record the following current AWS account information:

   - **AWS Account Id**, a unique identifier.
   - **Account Name** or root user.
   - **Payment method**, whether assigned to a credit card or a company billing agreement.
   - **Alternate contacts** who have access to AWS account information.
   - **Security questions** securely updated and recorded for emergency access.
   - **AWS regions** enabled or disabled to comply with data security policy.

1. In the [AWS IAM Management Console](https://console.aws.amazon.com/iam/home#/home), review and record the following AWS IAM components:

   - **Groups** that have been created, including detailed membership and role-based mapping policies attached.
   - **Users** that have been created, including the **Password age** for user accounts, and the **Access key age** for service accounts. Also confirm that MFA is enabled for each user.
   - **Roles**. There are two default service-linked roles, **AWSServiceRoleForSupport** and **AWSServiceRoleForTrustedAdvisor**. Record any other roles, which are custom. These roles link to permission policies, to use for mapping roles in Azure AD.
   - **Policies**. Out-of-the-box policies have **AWS managed**, **Job function**, or **Customer managed** in the **Type** column. Record all other policies, which are custom. Also record where each policy is assigned, from the entries in the **Used as** column.
   - **Identity providers**, to understand any existing Security Assertion Markup Language (SAML) identity providers. Plan how to replace the existing identity providers with the single Azure AD identity provider.

1. In the [Azure Active Directory portal](https://portal.azure.com/#blade/Microsoft_AAD_IAM/ActiveDirectoryMenuBlade/Overview), review the Azure AD tenant:

   - Assess **Tenant information** to see whether the tenant has an Azure AD Premium P1 or P2 license. A P2 license provides [Advanced Azure AD identity management](./aws-azure-ad-security.yml#advanced-azure-ad-identity-management-with-aws-accounts) features.
   - Assess **Enterprise applications** to see whether any existing applications use the AWS application type, as shown by `http://aws.amazon.com/` in the **Homepage URL** column.

#### Plan Azure AD deployment

The Azure AD deployment procedures assume that Azure AD is already configured for the organization, such as for a Microsoft 365 implementation. Accounts can be synchronized from an Active Directory domain, or can be cloud accounts created directly in Azure AD.

#### Plan RBAC

If the AWS installation uses IAM groups and roles for RBAC, you can map the existing RBAC structure to new Azure AD user accounts and security groups.

If the AWS account doesn't have a strong RBAC implementation, start by working on the most sensitive access:

1. Update the AWS account root user.

1. Review the AWS IAM users, groups, and roles that are attached to the IAM policy **AdministratorAccess**.

1. Work through the other assigned IAM policies, starting with policies that can modify, create, or delete resources and other configuration items. You can identify policies in use by looking at the **Used as** column.

#### Plan migration

Azure AD centralizes all authentication and authorization. You can plan and configure user mapping and RBAC without affecting administrators and developers until you're ready to enforce the new methods.

The high-level process for migrating from AWS IAM accounts to Azure AD is as follows. For detailed instructions, see [Deployment](./aws-azure-ad-security.yml#deploy-this-scenario).

1. Map IAM policies to Azure AD roles, and use RBAC to map roles to security groups.

1. Replace each IAM user with an Azure AD user who is a member of the appropriate security groups to sign in and gain appropriate permissions.

1. Test by asking each user to sign in to AWS with their Azure AD account and confirm that they have the appropriate access level.

1. Once the user confirms Azure AD access, remove the AWS IAM user account. Repeat the process for each user until they're all migrated.

For service accounts and programmatic access, use the same approach. Update each application that uses the account to use an equivalent Azure AD user account instead.

Make sure any remaining AWS IAM users have complex passwords with MFA enabled, or an access key that's replaced regularly.

The following diagram shows an example of the configuration steps and final policy and role mapping across Azure AD and AWS IAM:

![Diagram showing configuration steps and final role mapping from AWS IAM to Azure AD.](media/role-mapping.png)

### Single sign-on integration

Azure AD supports single sign-on integration with AWS SSO. You can connect Azure AD to AWS in one place and centrally govern access across hundreds of accounts and AWS SSO integrated applications. This capability enables seamless Azure AD sign-in experience for users to use the AWS CLI.

The following Microsoft security solution procedure implements SSO for the example roles **AWS Administrators** and **AWS Developers**. Repeat this process for any other roles you need.

This procedure covers the following steps:

1. Create a new Azure AD enterprise application.
2. Configure Azure AD SSO for AWS.
3. Update role mapping.
4. Test Azure AD SSO into AWS Management Console.

The following links provide full detailed implementation steps and troubleshooting:

- [Microsoft tutorial: Azure AD SSO integration with AWS](/azure/active-directory/saas-apps/amazon-web-service-tutorial)
- [AWS tutorial: Azure AD to AWS SSO using the SCIM protocol](https://docs.aws.amazon.com/singlesignon/latest/userguide/azure-ad-idp.html)

### Add an AWS app to your Azure AD enterprise applications

AWS administrators and developers use an enterprise application to sign in to Azure AD for authentication, then redirect to AWS for authorization and access to AWS resources. The simplest method to see the application is by signing in to `https://myapps.microsoft.com`, but you can also publish the unique URL anywhere that provides easy access.

Follow the instructions in [add Amazon Web Services (AWS) from the gallery](/azure/active-directory/saas-apps/amazon-web-service-tutorial#adding-amazon-web-services-aws-from-the-gallery) to set up the enterprise application. These instructions will let you know what AWS app to add to your Azure AD enterprise applications.

If there's more than one AWS account to administer, such as DevTest and Production, use a unique name for the enterprise application that includes an identifier for the company and specific AWS account.

![Screenshot that shows creating the enterprise application in Azure AD.](media/provisioning.png)

### Configure Azure AD SSO for AWS

Follow the steps below to configure Azure AD SSO for AWS:

<<<<<<< HEAD
   1. On **Azure Portal**, follow the steps on [Configure Azure AD SSO](/azure/active-directory/saas-apps/amazon-web-service-tutorial#configure-azure-ad-sso) to configure the **Enterprise Application** you've created for single sign-on to **AWS**.

   1. On **AWS Console**, follow the steps on [Configure AWS SSO](/azure/active-directory/saas-apps/amazon-web-service-tutorial#configure-aws-single-account-access-sso) to configure your **AWS account** for single sign-on. As part of this configuration, you'll create a new IAM user that acts on behalf of the Azure AD Provisioning agent to allow synchronization of all available **AWS IAM roles** into **Azure AD**. AWS needs this IAM user to map users to roles before they can sign in to the **AWS Management Console**.
=======
   1. On **Azure Portal**, follow the steps on [Configure Azure AD SSO](/azure/active-directory/saas-apps/amazon-web-service-tutorial#configure-azure-ad-sso) to configure the **Enterprise Application** you have created for single sign-on to **AWS**.

   1. On **AWS Console**, follow the steps on [Configure AWS SSO](/azure/active-directory/saas-apps/amazon-web-service-tutorial#configure-aws-single-account-access-sso) to configure your **AWS account** for single sign-on. As part of this configuration, you will create a new IAM user that acts on behalf of the Azure AD Provisioning agent to allow synchronization of all available **AWS IAM roles** into **Azure AD**. AWS needs this IAM user to map users to roles before they can sign in to the **AWS Management Console**.
>>>>>>> d5e30cdf

- Make it easy to identify the components you create to support this integration. For example, name service accounts with a standard naming convention like "Svc-".
- Be sure to document all new items.
- Make sure any new credentials include complex passwords that you store centrally for secure lifecycle management.

Based on these configuration steps, you can diagram the interactions like this:

![Diagram of the configuration interactions.](https://user-images.githubusercontent.com/90685955/136037309-9e60846e-6dc9-4796-8e01-bc05ae1078c0.png)

On **AWS Console**, follow the steps below to create more roles.

   1. In **AWS IAM**, select **Roles -> Create Role**.

   1. On the **Create** role page, perform the following steps:
       1. Under **Select type of trusted entity**, select **SAML 2.0 federation**.
       1. Under **Choose a SAML 2.0 Provider**, select the SAML provider you created in the previous step.
       1. Select **Allow programmatic and AWS Management Console access**.
       1. Select **Next: Permissions**.

   1. On the **Attach permissions policies** dialog box, select **AdministratorAccess**. Then select **Next: Tags**.
   1. In the **Add Tags** dialog box, leave it blank and select **Next: Review**.
   1. In the **Review** dialog box, perform the following steps:
       - In **Role Name**, enter your role name **(Administrator)**.
       - In **Role Description**, enter the description.
       - Select **Create Role**.

   1. Create another role by following the steps listed above. Name the role **Developer** and give it a few selected permissions of your choice (such as **AmazonS3FullAccess**).

      You've successfully created an **Administrator** and a **Developer** role in **AWS**.

   1. Create the following users and groups in **Azure AD**:
      - **User 1**: Test-AWSAdmin
      - **User 2**: Test-AWSDeveloper
      - **Group 1**: AWS-Account1-Administrators
      - **Group 2**: AWS-Account1-Developers
      - **Add** Test-AWSAdmin as a member of **AWS-Account1-Administrators**
      - **Add** Test-AWSDeveloper as a member of **AWS-Account1-Developers**

   1. Follow the steps on [How to configure role provisioning in AWS Single-Account Access](/azure/active-directory/saas-apps/amazon-web-service-tutorial#how-to-configure-role-provisioning-in-aws-single-account-access) to configure automated role provisioning. It can take up to one hour to complete the first provisioning cycle.

### How to update role mapping

Because you're using two roles, perform these extra steps:

1. Confirm that the provisioning agent can see at least two roles:

   :::image type="content" source="media/see-roles.png" alt-text="Screenshot of the two roles in Azure AD.":::

1. Go to **Users and groups** and select **Add User**.

1. Select **AWS-Account1-Administrators**.

1. Select the associated role.

   :::image type="content" source="media/select-role.png" alt-text="Screenshot of selecting an associated role.":::

1. Repeat the preceding steps for each group-role mapping. Once complete, you should have two Azure AD groups correctly mapped to AWS IAM roles:

   :::image type="content" source="media/group-role-mapping.png" alt-text="Screenshot showing Groups mapped to correct Roles.":::

If you can't see or select a role, go back to the **Provisioning** page to confirm successful provisioning in the Azure AD provisioning agent, and make sure the IAM User account has the correct permissions. You can also restart the provisioning engine to attempt the import again:

:::image type="content" source="media/restart-provisioning.png" alt-text="Screenshot of Restart provisioning in the menu bar.":::

### Test Azure AD SSO into AWS Management Console

Test signing-in as each of the test users to confirm that the SSO works.

1. Launch a new private browser session to ensure that other stored credentials don't conflict with testing.

1. Go to `https://myapps.microsoft.com`, using the Test-AWSAdmin or Test-AWSDeveloper Azure AD user account credentials you created previously.

1. You should see the new icon for the AWS Console app. Select the icon, and follow any authentication prompts:

   :::image type="content" source="media/aws-logo.png" alt-text="Screenshot of the AWS Console app icon.":::

1. Once you're signed into the AWS Console, navigate the features to confirm that this account has the appropriate delegated access.

1. Notice the naming format for the user sign-in session:

   **ROLE / UPN / AWS Account Number**

   You can use this user sign-in session information for tracking user sign-in activity in Defender for Cloud Apps or Microsoft Sentinel.

   :::image type="content" source="media/sign-in-session.png" alt-text="Screenshot of sign-in session information.":::

1. Sign out, and repeat the process for the other test user account to confirm the differences in role mapping and permissions.

### Enable Conditional Access

To create a new Conditional Access policy that requires MFA:

1. In the Azure portal, navigate to **Azure AD** > **Security**, and then select **Conditional Access**.

1. In the left navigation, select **Policies**.

   :::image type="content" source="media/conditional-access.png" alt-text="Screenshot of the Azure AD Conditional Access screen with Policies selected.":::

1. Select **New policy**, and complete the form as follows:
   - **Name**: Enter *AWS Console – MFA*
   - **Users and Groups**: Select the two role groups you created earlier:
     - **AWS-Account1-Administrators**
     - **AWS-Account1-Developers**
   - **Grant**: Select **Require multi-factor authentication**
1. Set **Enable policy** to **On**.

   :::image type="content" source="media/aws-policy.png" alt-text="Screenshot of the filled-out new policy form.":::

1. Select **Create**. The policy takes effect immediately.

1. To test the Conditional Access policy, sign out of the testing accounts, open a new in-private browsing session, and sign in with one of the role group accounts. You see the MFA prompt:

   :::image type="content" source="media/test-policy.png" alt-text="Screenshot of MFA sign-in prompt.":::

1. Complete the MFA setup process. It's best to use the mobile app for authentication, instead of relying on SMS.

   :::image type="content" source="media/additional-verification.png" alt-text="Screenshot of mobile app MFA configuration screen.":::

You might need to create several Conditional Access policies to meet business needs for strong authentication. Consider the naming convention you use when creating the policies to ensure ease of identification and ongoing maintenance. Also, unless MFA is already widely deployed, make sure the policy is scoped to impact only the intended users. Other policies should cover other user groups' needs.

Once you enable Conditional Access, you can impose other controls such as PAM and just-in-time (JIT) provisioning. For more information, see [What is automated SaaS app user provisioning in Azure AD](/azure/active-directory/app-provisioning/user-provisioning).

If you have Defender for Cloud Apps, you can use Conditional Access to configure Defender for Cloud Apps session policies. For more information, see [Configure Azure AD session policies for AWS activities](../../guide/aws/aws-azure-security-solutions.yml#configure-defender-for-cloud-apps-monitoring-policies-for-aws-activities).

## Next steps

- For security guidance from AWS, see [Best practices for securing AWS accounts and resources](https://aws.amazon.com/premiumsupport/knowledge-center/security-best-practices/).
- For the latest Microsoft security information, see [www.microsoft.com/security](https://www.microsoft.com/security).
- For full details of how to implement and manage Azure AD, see [Securing Azure environments with Azure Active Directory](/azure/active-directory/fundamentals/secure-with-azure-ad-introduction).
- [AWS tutorial: Azure AD with IDP SSO](https://docs.aws.amazon.com/singlesignon/latest/userguide/azure-ad-idp.html)
- [Microsoft tutorial: SSO for AWS](/azure/active-directory/saas-apps/amazon-web-service-tutorial)
- [PIM deployment plan](/azure/active-directory/privileged-identity-management/pim-deployment-plan)
- [Identity protection security overview](/azure/active-directory/identity-protection/concept-identity-protection-security-overview)
- [What is Microsoft Defender for Identity?](/defender-for-identity/what-is)
- [Connect AWS to Microsoft Defender for Cloud Apps](/cloud-app-security/connect-aws-to-microsoft-cloud-app-security)
- [How Defender for Cloud Apps helps protect your Amazon Web Services (AWS) environment](/cloud-app-security/protect-aws)

## Related resources

- For in-depth coverage and comparison of Azure and AWS features, see the [Azure for AWS professionals](../../aws-professional/index.md) content set.
- [Security and identity on Azure and AWS](../../aws-professional/security-identity.md)
- [Defender for Cloud Apps and Microsoft Sentinel for AWS](../../guide/aws/aws-azure-security-solutions.yml)<|MERGE_RESOLUTION|>--- conflicted
+++ resolved
@@ -209,15 +209,9 @@
 
 Follow the steps below to configure Azure AD SSO for AWS:
 
-<<<<<<< HEAD
    1. On **Azure Portal**, follow the steps on [Configure Azure AD SSO](/azure/active-directory/saas-apps/amazon-web-service-tutorial#configure-azure-ad-sso) to configure the **Enterprise Application** you've created for single sign-on to **AWS**.
 
    1. On **AWS Console**, follow the steps on [Configure AWS SSO](/azure/active-directory/saas-apps/amazon-web-service-tutorial#configure-aws-single-account-access-sso) to configure your **AWS account** for single sign-on. As part of this configuration, you'll create a new IAM user that acts on behalf of the Azure AD Provisioning agent to allow synchronization of all available **AWS IAM roles** into **Azure AD**. AWS needs this IAM user to map users to roles before they can sign in to the **AWS Management Console**.
-=======
-   1. On **Azure Portal**, follow the steps on [Configure Azure AD SSO](/azure/active-directory/saas-apps/amazon-web-service-tutorial#configure-azure-ad-sso) to configure the **Enterprise Application** you have created for single sign-on to **AWS**.
-
-   1. On **AWS Console**, follow the steps on [Configure AWS SSO](/azure/active-directory/saas-apps/amazon-web-service-tutorial#configure-aws-single-account-access-sso) to configure your **AWS account** for single sign-on. As part of this configuration, you will create a new IAM user that acts on behalf of the Azure AD Provisioning agent to allow synchronization of all available **AWS IAM roles** into **Azure AD**. AWS needs this IAM user to map users to roles before they can sign in to the **AWS Management Console**.
->>>>>>> d5e30cdf
 
 - Make it easy to identify the components you create to support this integration. For example, name service accounts with a standard naming convention like "Svc-".
 - Be sure to document all new items.
@@ -359,4 +353,4 @@
 
 - For in-depth coverage and comparison of Azure and AWS features, see the [Azure for AWS professionals](../../aws-professional/index.md) content set.
 - [Security and identity on Azure and AWS](../../aws-professional/security-identity.md)
-- [Defender for Cloud Apps and Microsoft Sentinel for AWS](../../guide/aws/aws-azure-security-solutions.yml)+- [Defender for Cloud Apps and Microsoft Sentinel for AWS](aws-azure-security-solutions.yml)
