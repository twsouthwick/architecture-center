### YamlMime:Architecture
metadata:
  title: Reliable web app pattern planning (.NET)
  titleSuffix: Azure Reference Architectures
<<<<<<< HEAD
  description: How to improve your .NET application in the cloud with the reliable web app pattern. The pattern features low-cost, high-value code and infrastructure enhancements.
  author: stephen-sumner
  ms.author: keschlob
  ms.reviewer: ssumner
=======
  description: How to improve your .NET application in the cloud by using the reliable web app pattern. The pattern features low-cost, high-value code and infrastructure enhancements.
  author: KSchlobohm
  ms.author: ssumner
>>>>>>> fdf73f3c
  ms.date: 02/17/2023
  ms.topic: reference-architecture
  ms.service: architecture-center
  ms.subservice: reference-architecture
  ms.category:
  - featured
azureCategories:
  - migration
  - web
products:
  - azure-app-service
  - azure-front-door
  - azure-cache-redis
  - dotnet
name: Reliable web app pattern planning (.NET)
summary: How to migrate and modernize your .NET application in the cloud by applying low-cost, high-value updates to your application.
thumbnailUrl: /azure/architecture/browse/thumbs/reliable-web-app-dotnet.png
content: |
   [!include[](pattern-overview-content.md)]<|MERGE_RESOLUTION|>--- conflicted
+++ resolved
@@ -2,16 +2,10 @@
 metadata:
   title: Reliable web app pattern planning (.NET)
   titleSuffix: Azure Reference Architectures
-<<<<<<< HEAD
-  description: How to improve your .NET application in the cloud with the reliable web app pattern. The pattern features low-cost, high-value code and infrastructure enhancements.
+  description: How to improve your .NET application in the cloud by using the reliable web app pattern. The pattern features low-cost, high-value code and infrastructure enhancements.
   author: stephen-sumner
   ms.author: keschlob
   ms.reviewer: ssumner
-=======
-  description: How to improve your .NET application in the cloud by using the reliable web app pattern. The pattern features low-cost, high-value code and infrastructure enhancements.
-  author: KSchlobohm
-  ms.author: ssumner
->>>>>>> fdf73f3c
   ms.date: 02/17/2023
   ms.topic: reference-architecture
   ms.service: architecture-center
