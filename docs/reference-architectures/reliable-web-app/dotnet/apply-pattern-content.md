--- conflicted
+++ resolved
@@ -88,11 +88,7 @@
 
 ### Use the circuit-breaker pattern
 
-<<<<<<< HEAD
-You should pair the retry pattern with the circuit breaker pattern. The circuit breaker pattern handles faults that aren't transient. The goal is to prevent an application from repeatedly invoking a service that is likely to fail. It releases the application and avoids wasting CPU cycles so the application retains its performance integrity for end users. For more information, see the circuit breaker pattern.
-=======
-You should pair the retry pattern with the circuit breaker pattern. The circuit breaker pattern handles faults that aren’t transient. The goal is to prevent an application from repeatedly invoking a service that is clearly faulted. It releases the application and avoids wasting CPU cycles so the application retains its performance integrity for end users. For more information, see the circuit breaker pattern.
->>>>>>> 6a64aed8
+You should pair the retry pattern with the circuit breaker pattern. The circuit breaker pattern handles faults that aren't transient. The goal is to prevent an application from repeatedly invoking a service that is clearly faulted. It releases the application and avoids wasting CPU cycles so the application retains its performance integrity for end users. For more information, see the circuit breaker pattern.
 
 ***Reference implementation:*** The reference implementation adds the circuit-breaker pattern with the `GetCircuitBreakerPolicy()` method as seen in the following code snippet.
 
@@ -136,11 +132,7 @@
 
 **How to set up managed identities.** Managed identities have two components. There's a code component and the infrastructure component. We recommend the `DefaultAzureCredential` class from the Azure SDK library to set up the code and infrastructure-as-code (IaC) to deploy the infrastructure.
 
-<<<<<<< HEAD
-*Use DefaultAzureCredential to set up code.* The `DefaultAzureCredential` class works with Microsoft client libraries to provide connectivity options for local development work and managed identities in the cloud. `DefaultAzureCredential` creates a default `TokenCredential` (credentials that provide an OAuth token) capable of handling most Azure SDK authentication scenarios. It starts the authentication flow for applications that deploy to Azure. The identity it uses depends on the environment. When an access token is needed, it requests a token. You should configure. For more information, see [DefaultAzureCredential](/dotnet/api/azure.identity.defaultazurecredential?view=azure-dotnet).
-=======
 *Use DefaultAzureCredential to set up code.* The first option is the `DefaultAzureCredential` class. `DefaultAzureCredential` creates a default `TokenCredential` (credentials that provide an OAuth token) capable of handling most Azure SDK authentication scenarios. It starts the authentication flow for applications that deploy to Azure. The identity it uses depends on the environment. When an access token is needed, it requests a token from it's application platform host. For more information, see [DefaultAzureCredential](/dotnet/api/azure.identity.defaultazurecredential?view=azure-dotnet).
->>>>>>> 6a64aed8
 
 ***Reference implementation:*** The reference implementation uses the `DefaultAzureCredential()` to create a secure connection between the web api and Azure Key Vault during startup.
 
@@ -160,13 +152,9 @@
 
 [See this code in context](https://github.com/Azure/reliable-web-app-pattern-dotnet/blob/b05fb3f940b32af9117dcae4319f7d84624fab28/src/Relecloud.Web.Api/Program.cs#L11)
 
-<<<<<<< HEAD
-**Use infrastructure-as-code to set up the managed-identity infrastructure.** You should use bicep templates to create and configure the Azure infrastructure to support managed identities. Managed identities don't use secrets or passwords, so you don't need Key Vault or a secret rotation strategy to ensure integrity. You can store the connection strings in the App Configuration Service.
-=======
 The `DefaultAzureCredential` class creates the connection during startup and works with Microsoft client libraries to provide connectivity options for local development work and managed identities in the cloud.
 
 **Use infrastructure-as-code to set up managed-identities.** You should use bicep templates to create and configure the Azure infrastructure to support managed identities. Managed identities don’t use secrets or passwords, so you don't need Key Vault or a secret rotation strategy to ensure integrity. You can store the connection strings in the App Configuration Service.
->>>>>>> 6a64aed8
 
 ***Reference implementation:*** The reference implementation uses bicep templates to accomplish the following tasks:
 
@@ -234,11 +222,7 @@
 
 ### Automate scaling the environment
 
-<<<<<<< HEAD
-You should use autoscale to automate horizontal scaling for production environments. Autoscaling adapts to user demand to save you money. Horizontal scaling automatically increases compute capacity to meet user demand and decreases compute capacity when demand drops. We don't recommend increasing the size of your virtual machines to meet frequent change in demand (vertical scaling) because it's less cost efficient. For more information, see:
-=======
 You should use autoscale to automate horizontal scaling for production environments. Autoscaling adapts to user demand to save you money. Horizontal scaling automatically increases compute capacity to meet user demand and decreases compute capacity when demand drops. We don’t recommend increasing the size of your application platform (vertical scaling) to meet frequent change in demand because it’s less cost efficient. For more information, see:
->>>>>>> 6a64aed8
 
 - [Scaling in Azure App Service](/azure/app-service/manage-scale-up)
 - [Autoscale in Microsoft Azure](/azure/azure-monitor/autoscale/autoscale-overview)
@@ -457,14 +441,7 @@
 
 ## Next steps
 
-<<<<<<< HEAD
 Use the following resources to find cloud best practices, migration tools, and .NET guidance.
-=======
-The reliable web application pattern is the first phase in cloud adoption journey and helps developers quickly achieve reliability, scalability, and security for web applications. For some applications, the reliable web app pattern is a viable stopping point. Not all applications should receive further investment.
-
-
-## More resources
->>>>>>> 6a64aed8
 
 **Cloud best-practices:** For Microsoft's best practices, see:
 
