The reliable web app pattern is a set of best practices built on the the [Azure Well-Architected Framework](/azure/architecture/framework/) that helps developers successfully migrate web applications to the cloud. The goal is to improve the cost, performance, security, operations, and reliability of your web application with minimal changes. The reliable web app pattern is an essential first step for web applications converging on the cloud and sets a foundation for future modernizations in Azure.

For more information, see the [Reliable web app pattern video series (YouTube)](https://aka.ms/eap/rwa/dotnet/videos).

This article shows you how to apply the reliable web app pattern. There's a companion article that provides an [overview](pattern-overview.yml) of the reliable web application pattern implementation for .NET and a [reference implementation](https://aka.ms/eap/rwa/dotnet) of the reliable web app pattern that you can deploy. The reference implementation is an employee-facing, line of business, concert ticketing app, and the guidance refers to it throughout.

## Architecture and code

Architecture and code are symbiotic. A well-architected web application needs quality code, and quality code needs a well-architected solution. Flaws in one limit the benefits of the other. The guidance here situates code changes within the pillars of the [Azure Well-Architected Framework](/azure/architecture/framework/) to reenforce the interdependence of code and architecture. The following diagram shows the architecture of the reference implementation that applies the reliable web app pattern.

[![Diagram showing the architecture of the reference implementation.](images/reliable-web-app-dotnet.png)](images/reliable-web-app-dotnet.png)

*Download a [Visio file](https://arch-center.azureedge.net/reliable-web-app-dotnet.vsdx) of this architecture. For the estimated cost, see:*

- [Production environment estimated cost](https://azure.com/e/26f1165c5e9344a4bf814cfe6c85ed8d)
- [Non-production environment estimated cost](https://azure.com/e/8a574d4811a74928b55956838db71093)

## Reliability

<<<<<<< HEAD
A reliable web application is one that is resilient and available. Resiliency is the ability of the system to recover from failures and continue to function. The goal of resiliency is to return the application to a fully functioning state after a failure occurs. Availability is whether your users can access your web application when they need to. You should use the retry and circuit-breaker patterns as a critical first step toward improving application reliability. These design patterns introduce self-healing qualities and help your application maximize the reliability features of the cloud. Here are our reliability recommendations.
=======
A reliable web application is one that is both resilient and available. Resiliency is the ability of the system to recover from failures and continue to function. The goal of resiliency is to return the application to a fully functioning state after a failure occurs. Availability is a measure of whether your users can access your web application when they need to. You should use the retry and circuit-breaker patterns as critical first steps toward improving application reliability. These design patterns introduce self-healing qualities and help your application maximize the reliability features of the cloud. Here are our reliability recommendations.
>>>>>>> f7a35afa

### Use the retry pattern

The retry pattern is a technique for handling temporary service interruptions. These temporary service interruptions are known as *transient faults*. They're transient because they typically resolve themselves in a few seconds. In the cloud, the leading causes of transient faults are service throttling, dynamic load distribution, and network connectivity. The retry pattern handles transient faults by resending failed requests to the service. You can configure the amount of time between retries and how many retries to attempt before throwing an exception.

*Simulate the retry pattern:* You can simulate the retry pattern in the reference implementation. For instructions, see [simulate the retry pattern](https://github.com/Azure/reliable-web-app-pattern-dotnet/blob/main/simulate-patterns.md#retry-pattern).

If your code already uses the retry pattern, you should update your code to use the retry mechanisms available in Azure services and client SDKs. If your application doesn't have a retry pattern, you should add one based on the following guidance. For more information, see:

- [Transient fault handling](/azure/architecture/best-practices/transient-faults)
- [Retry pattern](/azure/architecture/patterns/retry)

**1. Try the Azure service and client SDKs first.** Most Azure services and client SDKs have a built-in retry mechanism. You should use the built-in retry mechanism for Azure services to expedite the implementation. For more information, see [Azure service retry guidance](/azure/architecture/best-practices/retry-service-specific).

*Reference implementation:* The reference implementation uses the connection resiliency mechanism in Entity Framework Core to apply the retry pattern in requests to Azure SQL Database. For more information, see:

- [SQL Database using Entity Framework Core](/azure/architecture/best-practices/retry-service-specific#sql-database-using-entity-framework-core)
- [Connection Resiliency in Entity Framework Core](/ef/core/miscellaneous/connection-resiliency)

```csharp
services.AddDbContextPool<ConcertDataContext>(options => options.UseSqlServer(sqlDatabaseConnectionString,
    sqlServerOptionsAction: sqlOptions =>
    {
        sqlOptions.EnableRetryOnFailure(
        maxRetryCount: 5,
        maxRetryDelay: TimeSpan.FromSeconds(3),
        errorNumbersToAdd: null);
    }));
```

[See this code in context](https://github.com/Azure/reliable-web-app-pattern-dotnet/blob/911f841d4b721bef1d9021d487745f873464d11d/src/Relecloud.Web.Api/Startup.cs#L99)

**2. Use the Polly library when the client library doesn't support retries.** You might need to make calls to a dependency that isn't an Azure service or doesn't support the retry pattern natively. In that case, you should use the Polly library to implement the retry pattern. [Polly](https://github.com/App-vNext/Polly) is a .NET resilience and transient-fault-handling library. With it, you can use fluent APIs to describe behavior in a central location of the application.

<<<<<<< HEAD
*Reference implementation:* The reference implementation uses Polly to set up the ASP.NET Core Dependency Injection. Polly enforces the retry pattern every time the code constructs an object that calls the `IConcertSearchService` object. In the Polly framework, that behavior is known as a policy. The code extracts this policy in the `GetRetryPolicy` method, and the `GetRetryPolicy` method applies the retry pattern every time the front-end web app calls web API services. The following code applies the retry pattern to all service calls to the concert search service.
=======
*Reference implementation:* The reference implementation uses Polly to set up the ASP.NET Core dependency injection. Polly enforces the retry pattern every time the code constructs an object that calls the `IConcertSearchService` object. In the Polly framework, that behavior is known as a _policy_. The code extracts this policy in the `GetRetryPolicy()` method, and the `GetRetryPolicy()` method applies the retry pattern every time the front-end web app calls web API services. The following code applies the retry pattern to all service calls to the concert search service.
>>>>>>> f7a35afa

```csharp
private void AddConcertSearchService(IServiceCollection services)
{
    var baseUri = Configuration["App:RelecloudApi:BaseUri"];
    if (string.IsNullOrWhiteSpace(baseUri))
    {
        services.AddScoped<IConcertSearchService, DummyConcertSearchService>();
    }
    else
    {
        services.AddHttpClient<IConcertSearchService, RelecloudApiConcertSearchService>(httpClient =>
        {
            httpClient.BaseAddress = new Uri(baseUri);
            httpClient.DefaultRequestHeaders.Add(HeaderNames.Accept, "application/json");
            httpClient.DefaultRequestHeaders.Add(HeaderNames.UserAgent, "Relecloud.Web");
        })
        .AddPolicyHandler(GetRetryPolicy())
        .AddPolicyHandler(GetCircuitBreakerPolicy());
    }
}

private static IAsyncPolicy<HttpResponseMessage> GetRetryPolicy()
{
    var delay = Backoff.DecorrelatedJitterBackoffV2(TimeSpan.FromMilliseconds(500), retryCount: 3);
    return HttpPolicyExtensions
      .HandleTransientHttpError()
      .OrResult(msg => msg.StatusCode == System.Net.HttpStatusCode.NotFound)
      .WaitAndRetryAsync(delay);
}
```

[See this code in context](https://github.com/Azure/reliable-web-app-pattern-dotnet/blob/4b486d52bccc54c4e89b3ab089f2a7c2f38a1d90/src/Relecloud.Web/Startup.cs#L89)

The policy handler for the `RelecloudApiConcertSearchService` instance applies the retry pattern on all requests to the API. It uses the `HandleTransientHttpError` logic to detect HTTP requests that it can safely retry and then to retry the request based on the configuration. It includes some randomness to smooth out potential bursts in traffic to the API if an error occurs.

### Use the circuit-breaker pattern

<<<<<<< HEAD
You should pair the retry pattern with the circuit breaker pattern. The circuit breaker pattern handles faults that aren't transient. The goal is to prevent an application from repeatedly invoking a service that is down. It releases the application and avoids wasting CPU cycles so the application retains its performance integrity for end users. For more information, see the [circuit breaker pattern](/azure/architecture/patterns/circuit-breaker).

*Simulate the circuit-breaker pattern:* You can simulate the circuit-breaker pattern in the reference implementation. For instructions, see [Simulate the circuit-breaker pattern](https://github.com/Azure/reliable-web-app-pattern-dotnet/blob/main/simulate-patterns.md#circuit-breaker-pattern).

*Reference implementation:* The reference implementation adds the circuit-breaker pattern with the `GetCircuitBreakerPolicy` method as seen in the following code snippet.
=======
You should pair the retry pattern with the circuit breaker pattern. The circuit breaker pattern handles faults that aren't transient. The goal is to prevent an application from repeatedly invoking a service that is clearly faulted. The circuit breaker pattern releases the application and avoids wasting CPU cycles so the application retains its performance integrity for end users. For more information, see the circuit breaker pattern.

*Simulate the circuit breaker pattern:* You can simulate the circuit breaker pattern in the reference implementation. For instructions, see [simulate the circuit breaker pattern](https://github.com/Azure/reliable-web-app-pattern-dotnet/blob/main/simulate-patterns.md#circuit-breaker-pattern).

*Reference implementation:* The reference implementation adds the circuit breaker pattern in the `GetCircuitBreakerPolicy()` method, as you can see in the following code snippet.
>>>>>>> f7a35afa

```csharp
private static IAsyncPolicy<HttpResponseMessage> GetCircuitBreakerPolicy()
{
    return HttpPolicyExtensions
        .HandleTransientHttpError()
        .CircuitBreakerAsync(5, TimeSpan.FromSeconds(30));
}
```

[See this code in context](https://github.com/Azure/reliable-web-app-pattern-dotnet/blob/4b486d52bccc54c4e89b3ab089f2a7c2f38a1d90/src/Relecloud.Web/Startup.cs#L115).

The policy handler for the `RelecloudApiConcertSearchService` instance applies the circuit breaker pattern on all requests to the API. It uses the `HandleTransientHttpError` logic to detect HTTP requests that it can safely retry but limits the number of aggregate faults over a specified period of time. For more information, see [Implement the circuit breaker pattern](/dotnet/architecture/microservices/implement-resilient-applications/implement-circuit-breaker-pattern#implement-circuit-breaker-pattern-with-ihttpclientfactory-and-polly).

## Security

Cloud applications are often composed of multiple Azure services. Communication between those services needs to be secure. Enforcing secure authentication, authorization, and accounting practices in your application is essential to your security posture. At this phase in the cloud journey, you should use managed identities, secrets management, and private endpoints. Here are the security recommendations for the reliable web app pattern.

### Use managed identities

You should use managed identities for all supported Azure services. They make identity management easier and more secure, providing benefits for authentication, authorization, and accounting.

#### Overview

**Authentication:** Managed identities provide an automatically managed identity in Azure Active Directory (Azure AD) that applications can use when they connect to resources that support Azure AD authentication. Application code can use the application platform's managed identity to obtain Azure AD tokens without having to access static credentials from configuration.

Managed identities are similar to the identity component in connection strings in typical on-premises applications. On-premises apps use connection strings to prove an application's identity to a database. Trusted connection and integrated security features hide the database user name and password from the config file. The application connects to the database via an Active Directory account.

**Authorization:** When you grant managed identities access to a resource, you should always grant the least permissions needed.

*Reference implementation:* The reference implementation grants the managed identity of App Service elevated access to Azure SQL Database because the deployed code uses Entity Framework Code First Migrations to manage the schema. You should grant the managed identities only the permissions necessary to support the needs of the code, such as the ability to read or write data.

**Accounting:** Accounting in cybersecurity refers to the process of tracking and logging actions within an environment. With managed identities in Azure, you can gain better visibility into which supported Azure resources are accessing other resources and set appropriate permissions for each resource or service. Although connection strings with secrets stored in Azure Key Vault can provide secure access to a resource, they don't offer the same level of accounting visibility. As a result, it can be more challenging to govern and control access using only connection strings. Managed identities provide a traceable way to control access to Azure resources. For more information, see:

- [Developer introduction and guidelines for credentials](/azure/active-directory/managed-identities-azure-resources/overview-for-developers)
- [Managed identities for Azure resources](/azure/active-directory/managed-identities-azure-resources/overview)
- [Azure Services supporting managed identities](/azure/active-directory/managed-identities-azure-resources/managed-identities-status)
- [Web app managed identity](/azure/active-directory/develop/multi-service-web-app-access-storage)

#### How to set up managed identities

Managed identities have two components. There's a code component and the infrastructure component. You should use the `DefaultAzureCredential` class from the Azure SDK library to set up the code and infrastructure-as-code (IaC) to deploy the infrastructure.

**1. Use DefaultAzureCredential to set up code.** The first option is the `DefaultAzureCredential` class. `DefaultAzureCredential` creates a default `TokenCredential` (credentials that provide an OAuth token) capable of handling most Azure SDK authentication scenarios. It starts the authentication flow for applications that deploy to Azure. The identity it uses depends on the environment. When an access token is needed, it requests a token from its application platform host. For more information, see [DefaultAzureCredential](/dotnet/api/azure.identity.defaultazurecredential?view=azure-dotnet).

*Reference implementation:* The reference implementation uses the `DefaultAzureCredential()` class during start up to enable the use of managed identity between the web API and Key Vault.

```csharp
builder.Configuration.AddAzureAppConfiguration(options =>
{
     options
        .Connect(new Uri(builder.Configuration["Api:AppConfig:Uri"]), new DefaultAzureCredential())
        .ConfigureKeyVault(kv =>
        {
            // Some of the values coming from Azure App Configuration are stored Key Vault, use
            // the managed identity of this host for the authentication.
            kv.SetCredential(new DefaultAzureCredential());
        });
});
```

[See this code in context](https://github.com/Azure/reliable-web-app-pattern-dotnet/blob/b05fb3f940b32af9117dcae4319f7d84624fab28/src/Relecloud.Web.Api/Program.cs#L11)

The `DefaultAzureCredential` class works with Microsoft client libraries to provide credentials for local development and managed identities in the cloud.

**2. Automate infrastructure build.** You should use bicep templates to create and configure the Azure infrastructure to support managed identities. Managed identities don’t use secrets or passwords, so you don't need Key Vault or a secret rotation strategy to ensure integrity. You can store the connection strings in the App Configuration Service.

*Reference implementation:* The reference implementation uses bicep templates to accomplish the following tasks:

1. Create the managed identity.
1. Associate the identity with the web app.
1. Grants the identity permission to access the SQL database.
1. The `Authentication` argument in the following connection string tells the Microsoft client library to connect with a managed identity.

```csharp
Server=tcp:my-sql-server.database.windows.net,1433;Initial Catalog=my-sql-database;Authentication=Active Directory Default
```

[See this code in context](https://github.com/Azure/reliable-web-app-pattern-dotnet/blob/b05fb3f940b32af9117dcae4319f7d84624fab28/infra/resources.bicep#L95). For more information, see [Connect to SQL database from .NET App Service](/azure/app-service/tutorial-connect-msi-sql-database).

### Use a central secrets store

Not every service supports managed identities, and sometimes you have to use secrets. In these situations, you must externalize the application configurations and put the secrets in a central secret store. In Azure, the central secret store is Azure Key Vault.

Many on-premises environments don't have central secrets store. The absence makes key rotation uncommon and auditing to see who has access to a secret difficult. However, with Key Vault you can store secrets, rotate keys, and audit key access. You can also enable monitor in Azure Key Vault, and for more information, see [Monitoring Azure Key Vault](/azure/key-vault/general/monitor-key-vault).

*Reference implementation:* The reference implementation doesn't use Key Vault monitoring. It also uses external secrets for three services.

1. *Azure AD client secret:* There are different authorization processes. To provide the API with an authenticated employee, the web app uses an on-behalf-of flow. The on-behalf-of flow needed a client secret from Azure AD and stored in Key Vault. To rotate the secret, generate a new client secret and then save the new value to Key Vault. In the reference implementation, restart the web app so the code starts using the new secret. After the web app has been restarted, the team can delete the previous client secret.

1. *Azure Cache for Redis secret:* The service doesn't support managed identity yet. To rotate the key in the connection string, you need to change the value in Key Vault to the secondary connection string for Azure Cache for Redis. After changing the value, you must restart the web app to use the new settings. Use the Azure CLI or the Azure portal to regenerate the access key for Azure Cache for Redis.

1. *Azure Storage Account secret:* The web app uses shared access signature (SAS) URLs and generates SAS URLs with each ticket. The reference implementation makes ticket images publicly available to users from Azure storage. The primary Storage Account access key creates the SAS URL and grants access to the ticket image for a limited time of 30-days. For more information, see [Manage account access keys](/azure/storage/common/storage-account-keys-manage).

### Secure communication with private endpoints

You should use private endpoints to provide more secure communication between your web app and Azure services. By default, service communication to most Azure services traverses the public internet. These services include Azure SQL Database, Azure Cache for Redis, and Azure App Service in the reference implementation. Azure Private Link allows you to secure that communication with private endpoints in a virtual network and avoid the public internet.

This network security is transparent from the code perspective. It doesn't involve any app configuration, connection string, or code changes. For more information, see:

- [How to create a private endpoint](/azure/architecture/example-scenario/private-web-app/private-web-app#deploy-this-scenario)
- [Best practices for endpoint security](/azure/architecture/framework/security/design-network-endpoints)

### Use web application firewall

You should protect web applications with a web application firewall. The web application firewall provides protection against common security attacks and botnets. To capture the value of the web application firewall, you have to prevent traffic from bypassing the web application firewall. In Azure, you should restrict access on the application platform (App Service) to only accept inbound communication from Front Door.

*Reference implementation:* The reference implementation uses Front Door as the hostname URL. In production, you should use your own hostname and follow the guidance in [preserve the original HTTP hostname](/azure/architecture/best-practices/host-name-preservation).

## Cost optimization

Cost optimization principles balance business goals with budget justification to create a cost-effective web application. Cost optimization is about looking at ways to reduce unnecessary expenses and improve operational efficiencies. For a web app converging on the cloud, here are our recommendations for cost optimization. The code changes made optimize for horizontal scale as a lower cost investment as compared to optimizing existing business processes, which lead to higher risk change.

**Reference architecture:** The checkout process has a hot path of rendering ticket images during request processing. Isolating the checkout process would improve cost management and performance, but the effort is an example of an optimizations that is beyond the scope of the reliable web app pattern. You should address it in future modernizations.

### Right-size resources for each environment

Production environments need SKUs that meet service level agreements (SLA), features, and scale needed for production. But non-production environments don't normally need the same capabilities. You can optimize costs in non-production environments with cheaper SKUs that have lower capacity and SLAs. You should consider Azure Dev/Test pricing and Azure reservations. How, or if, you use these cost-saving methods depends on your environment.

**Consider Azure Dev/Test pricing.** Azure Dev/Test pricing gives customers access to select Azure services for nonproduction environments at discounted pricing under the Microsoft Customer Agreement. The plan reduces the costs of running and managing applications in development and testing environments, across a range of Microsoft products. For more information, see [Dev/Test pricing options](https://azure.microsoft.com/pricing/dev-test/#overview).

**Consider Azure Reservations or an Azure Savings Plan.** You can combine an Azure savings plan with Azure Reservations to optimize compute cost and flexibility. Azure Reservations helps you save by committing to one-year or three-year plans for multiple products. Azure savings plan for compute is our most flexible savings plan and generates savings on pay-as-you-go prices. Pick a one-year or three-year commitment for compute services regardless of region, instance size, or operating system. Eligible compute services include virtual machines, dedicated hosts, container instances, Azure premium functions, and Azure app services. For more information, see:

- [Azure Reservations](/azure/cost-management-billing/reservations/save-compute-costs-reservations)
- [Azure savings plans for compute](/azure/cost-management-billing/savings-plan/savings-plan-compute-overview)

*Reference implementation:* The reference implementation has Bicep parameters to trigger different resource deployment configuration. One of those parameters tells Azure Resource Manager which SKUs to select. The following code gives Azure Cache for Redis different SKUs for production than for non-prod environments.

```bicep
var redisCacheSkuName = isProd ? 'Standard' : 'Basic'
var redisCacheFamilyName = isProd ? 'C' : 'C'
var redisCacheCapacity = isProd ? 1 : 0
```

[See this code in content](https://github.com/Azure/reliable-web-app-pattern-dotnet/blob/4704f6f43bb9669ebd97716e9e7b6e8ba97d6ebf/infra/azureRedisCache.bicep#L21).

The web app uses the StandardC1 SKU for the production environment and the BasicC0 SKU for the non-production environment. The BasicC0 SKU costs less than the StandardC1 SKU. It provides the behavior needed for testing without the data capacity or availability targets needed for our production environment (see table). For more information, see [SKU pricing Azure Cache for Redis](/pricing/details/cache/).

|   | StandardC1 SKU | BasicC0 SKU|
| --- | --- | --- |
|**SKU Features**| 1-GB cache <br> Dedicated service <br> 99.9% Availability SLA <br> Up to 1,000 connections |250-MB cache <br> Shared infrastructure <br> No SLA <br> Up to 256 connections

### Automate scaling the environment

You should use autoscale to automate horizontal scaling for production environments. Autoscaling adapts to user demand to save you money. Horizontal scaling automatically increases compute capacity to meet user demand and decreases compute capacity when demand drops. Don't increase the size of your application platform (vertical scaling) to meet frequent change in demand because it’s less cost efficient. For more information, see:

- [Scaling in Azure App Service](/azure/app-service/manage-scale-up)
- [Autoscale in Microsoft Azure](/azure/azure-monitor/autoscale/autoscale-overview)

*Reference implementation:* The reference implementation uses the following configuration in the bicep template. It creates an autoscale rule for the Azure App Service. The rule scales up to 10 instances and defaults to one instance.

```csharp
resource webAppScaleRule 'Microsoft.Insights/autoscalesettings@2021-05-01-preview' = if (isProd) {
  name: '${resourceToken}-web-plan-autoscale'
  location: location
  properties: {
    targetResourceUri: webAppServicePlan.id
    enabled: true
    profiles: [
      {
        name: 'Auto scale from one to ten'
        capacity: {
          maximum: '10'
          default: '1'
          minimum: '1'
        }
        rules: [
          ...
        ]
      }
    ]
  }
}
```

[See this code in context](https://github.com/Azure/reliable-web-app-pattern-dotnet/blob/4704f6f43bb9669ebd97716e9e7b6e8ba97d6ebf/infra/resources.bicep#L343)

### Delete non-production environments

Infrastructure as code (IaC) is often listed as an operational best practice, but it's also a way to manage costs. Infrastructure as code can create and delete entire environments. You should delete non-production environments after hours or during holidays to optimize cost.

### Use cache to support multiple data types

You should use a single cache instance to support multiple data types rather than using a single instance for each data type.

*Reference implementation:* The reference implementation uses a single Azure Cache for Redis instance to store session state for the frontend web app and the backend web app. The frontend web app stores two pieces of data in session state. It stores the cart and Microsoft Authentication Library (MSAL) token. The backend web app stores the "Upcoming Concerts" page data. The reference implementation uses the smallest Redis SKU to handle these requirements but still had more capacity than the web API needed. To manage costs, the extra capacity uses multiple data types.

## Operational excellence

A DevOps methodology provides a greater return on investment for application teams in the cloud. Infrastructure-as-code (IaC) is a key tenant of DevOps. The reliable web app pattern requires using IaC to deploy application infrastructure, configure services, and set up application telemetry. Monitoring operational health requires telemetry to measure security, cost, reliability, and performance gains. The cloud offers built-in features to capture telemetry, and when fed into a DevOps framework, they help rapidly improve your application.

### Automate deployments

You should use a DevOps pipeline to deploy changes from source control to production. If you're using Azure DevOps, you should use Azure Pipelines. If you're using GitHub, you should explore GitHub actions.  Automating deployments with IaC offers the following benefits:

- **Resolves production issues faster:** IaC creates consistent environments that foster predictable behaviors in production. The development team can automate the creation of a copy of the production environment to troubleshot production issues.
- **Applies changes consistently across environments:** You should use IaC to consistently apply a change to every environment. You can use a GitHub action to create a deployment workflow with separate pipelines to different environments. You can use environment variables to differentiate between. When you deploy a fix to the development environment, you can manually trigger a deployment of the same code to the production environment.
- **Maximizes productivity:** Use automation to set up new environments and reduce the operational overhead managing environments manually.
- **Improves governance:** IaC makes it easier to audit and review production changes deployed to Azure because it's checked into source control.

For more information, see guide to [using repeatable infrastructure](/azure/architecture/framework/devops/automation-infrastructure).

*Reference implementation:* The reference implementation uses Azure Dev CLI and IaC (bicep templates) to create Azure resources, setup configuration, and deploy the required resources from a GitHub Action.  

### Logging and application telemetry

You should enable logging to diagnose when any request fails for tracing and debugging. The telemetry you gather on your application should cater to the operational needs of the web application. At a minimum, you must collect telemetry on baseline metrics. Gather information on user behavior that can help you apply targeted improvements. Here are our recommendations for collecting application telemetry.

**Monitor baseline metrics.** The workload should monitor baseline metrics. Important metrics to measure include request throughput, average request duration, errors, and dependency-monitoring. You should use application Insights to gather this telemetry. You can use `AddApplicationInsightsTelemetry()` from the NuGet package `Microsoft.ApplicationInsights.AspNetCore` to enable telemetry collection. For more information, see:

- [Enable Application Insights telemetry](/azure/azure-monitor/app/asp-net-core)
- [Dependency injection .NET](/dotnet/core/extensions/dependency-injection)

*Reference implementation:* The reference implementation uses the following code to configure baseline metrics in Application Insights.

```csharp
public void ConfigureServices(IServiceCollection services)
{
   ...
   services.AddApplicationInsightsTelemetry(Configuration["App:Api:ApplicationInsights:ConnectionString"]);
   ...
}
```

[See this code in context](https://github.com/Azure/reliable-web-app-pattern-dotnet/blob/4b486d52bccc54c4e89b3ab089f2a7c2f38a1d90/src/Relecloud.Web/Startup.cs#L38)

**Create custom telemetry as needed.** You should augment baseline metrics with information that helps you understand your users. You can use Application Insights to gather custom telemetry. To create custom telemetry, you need to create an instance of the `TelemetryClient` class and use the `TelemetryClient` methods to create the right metric. For more information, see:

- [Application Insights API for custom events and metrics](/azure/azure-monitor/app/api-custom-events-metrics#trackevent)
- [TelemetryClient Class](/dotnet/api/microsoft.applicationinsights.telemetryclient)
- [Telemetry client methods](/dotnet/api/microsoft.applicationinsights.telemetryclient)

*Reference implementation:* The reference implementation augments the web app with metrics that help the operations team identify that the web app is completing transactions successfully. It validates that the web app is online by monitoring if customers can place orders and not by measuring number requests or CPU usage. The reference implementation uses the `TelemetryClient` via dependency injection and the `TrackEvent` method to gather telemetry on events related to cart activity. The telemetry tracks the tickets that users add, remove, and purchase.

- `AddToCart`: counts how many times users add a certain ticket (`ConcertID`) to the cart ([see code](https://github.com/Azure/reliable-web-app-pattern-dotnet/blob/4b486d52bccc54c4e89b3ab089f2a7c2f38a1d90/src/Relecloud.Web/Controllers/CartController.cs#L81)).
- `RemoveFromCart`: records what ticket users remove from the cart ([see code](https://github.com/Azure/reliable-web-app-pattern-dotnet/blob/4b486d52bccc54c4e89b3ab089f2a7c2f38a1d90/src/Relecloud.Web/Controllers/CartController.cs#L111)).
- `CheckoutCart`: records an event every time a user buys a ticket ([see code](https://github.com/Azure/reliable-web-app-pattern-dotnet/blob/4b486d52bccc54c4e89b3ab089f2a7c2f38a1d90/src/Relecloud.Web/Controllers/CartController.cs#L165)).

You can find the telemetry from `TelemetryClient` in the Azure portal. Go to Application Insights, and under “Usage” select the “Events”. For more information, see [Application Insights TrackEvent](/azure/azure-monitor/app/api-custom-events-metrics#trackevent).

The following code uses `this.telemetryClient.TrackEvent()` to count the tickets added to the cart. It gives the event name (`AddToCart`) and specifies the output (a dictionary with the `concertId` and `count`). You should turn the query into an Azure Dashboard widget.

**Gather log-based metrics.** You should track log-based metrics to gain more visibility into essential application health and metrics. You can use [Kusto Query Language (KQL)](/azure/data-explorer/kusto/query/) queries in Application Insights to find and organize data. You can run these queries in the portal. Under Monitoring, select Logs to run your queries. For more information, see:

- [Azure Application Insights log-based metrics](/azure/azure-monitor/essentials/app-insights-metrics)
- [Log-based and pre-aggregated metrics in Application Insights](/azure/azure-monitor/app/pre-aggregated-metrics-log-metrics)

## Performance efficiency

Performance efficiency is the ability of a workload to scale and meet the demands placed on it by users in an efficient manner. A workload should anticipate increases in cloud environments to meet business requirements. You should use the cache-aside pattern to manage application data while improving performance and optimizing costs.

### Use the cache-aside pattern

The cache-aside pattern is a technique used to manage in-memory data caching. The cache-aside pattern makes the application responsible for managing data requests and data consistency between the cache and the persistent data store such as a database. When a data request reaches the application, the application first checks the cache to see if the cache has the data in memory. If not, the application queries the database, returns it to the requester, and stores that data in the cache. For more information, see [cache-aside pattern overview](/azure/architecture/patterns/cache-aside).

*Simulate the cache-aside pattern:* You can simulate the cache-aside pattern in the reference implementation. For instructions, see [simulate the cache-aside pattern](https://github.com/Azure/reliable-web-app-pattern-dotnet/blob/main/simulate-patterns.md#cache-aside-pattern).

The cache-aside pattern introduces a few benefits to the web application. It lowers the request response time and can lead to increased response throughput. This efficiency reduces the number of horizontal scaling events, making the app more capable of handling traffic bursts. It also improves service availability by reducing the load on the primary data store and decreasing the likelihood of service outages caused by.

*Reference implementation:* The reference implementation uses the cache-aside pattern to improve the performance of the Azure SQL database, minimize cost, and increase application performance. It caches the upcoming concert data, which is part of the ticket purchase hot path. The distributed memory cache is a framework provided by ASP.NET Core that stores items in memory.

When the application starts, it configures itself to use Azure Cache for Redis if it detects a connection string. The configuration also supports local development scenarios when you don't need Redis where you can save cost and reduce complexity. For more information, see:

- [Distributed caching in ASP.NET Core](/aspnet/core/performance/caching/distributed?view=aspnetcore-6.0)
- [AddDistributedMemoryCache Method](/dotnet/api/microsoft.extensions.dependencyinjection.memorycacheservicecollectionextensions.adddistributedmemorycache)

The following method (`AddAzureCacheForRedis`) configures the application to use Azure Cache for Redis.

```csharp
private void AddAzureCacheForRedis(IServiceCollection services)
{
    if (!string.IsNullOrWhiteSpace(Configuration["App:RedisCache:ConnectionString"]))
    {
        services.AddStackExchangeRedisCache(options =>
        {
            options.Configuration = Configuration["App:RedisCache:ConnectionString"];
        });
    }
    else
    {
        services.AddDistributedMemoryCache();
    }
}
```

[See this code in context](https://github.com/Azure/reliable-web-app-pattern-dotnet/blob/4b486d52bccc54c4e89b3ab089f2a7c2f38a1d90/src/Relecloud.Web/Startup.cs#L50).

**Cache high-need data.** Most applications have pages that get more viewers than other pages. You should cache data that supports the most-viewed pages of the application to improve responsiveness to the end user and lessen the demand on the database. You should use Azure Monitor and Azure SQL Analytics to track CPU, memory, and storage of the database. With these metrics, you can determine if a smaller database SKU is possible.

*Reference implementation:* The reference implementation caches the data supporting the “Upcoming Concerts”. The “Upcoming Concerts” page creates the most queries to the Azure SQL Database and produces a consistent output for each visit. The cache-aside pattern caches the data after the first request for this page to reduce the load on the database. The following code uses the `GetUpcomingConcertsAsync()` method to pull data into the Redis cache from the Azure SQL Database.

```csharp
public async Task<ICollection<Concert>> GetUpcomingConcertsAsync(int count)
{
    IList<Concert>? concerts;
    var concertsJson = await this.cache.GetStringAsync(CacheKeys.UpcomingConcerts);
    if (concertsJson != null)
    {
        // We have cached data, deserialize the JSON data.
        concerts = JsonSerializer.Deserialize<IList<Concert>>(concertsJson);
    }
    else
    {
        // There's nothing in the cache, retrieve data from the repository and cache it for one hour.
        concerts = await this.database.Concerts.AsNoTracking()
            .Where(c => c.StartTime > DateTimeOffset.UtcNow && c.IsVisible)
            .OrderBy(c => c.StartTime)
            .Take(count)
            .ToListAsync();
        concertsJson = JsonSerializer.Serialize(concerts);
        var cacheOptions = new DistributedCacheEntryOptions {
            AbsoluteExpirationRelativeToNow = TimeSpan.FromHours(1)
        };
        await this.cache.SetStringAsync(CacheKeys.UpcomingConcerts, concertsJson, cacheOptions);
    }
    return concerts ?? new List<Concert>();
}
```

[See this code in context](https://github.com/Azure/reliable-web-app-pattern-dotnet/blob/4b486d52bccc54c4e89b3ab089f2a7c2f38a1d90/src/Relecloud.Web.Api/Services/SqlDatabaseConcertRepository/SqlDatabaseConcertRepository.cs#L67).

The method populates the cache with the latest concerts. The method filters by time, sorts, and returns data to the controller to display the results.

**Keep cache data fresh.** You should periodically refresh the data in the cache to keep it relevant. The process involves getting the latest version of the data from the database to ensure the cache has the most requested data and most up-to-date information. The goal is to ensure users get current data fast. The frequency of the refreshes depends on the application.

*Reference implementation:* The reference implementation only caches data for 1 hour and has a process for clearing the cache key when the data changes. The following code from the `CreateConcertAsync()` method clears the cache key.

```csharp
public async Task<CreateResult> CreateConcertAsync(Concert newConcert)
{
    database.Add(newConcert);
    await this.database.SaveChangesAsync();
    this.cache.Remove(CacheKeys.UpcomingConcerts);
    return CreateResult.SuccessResult(newConcert.Id);
}
```

[See this code in context](https://github.com/Azure/reliable-web-app-pattern-dotnet/blob/4b486d52bccc54c4e89b3ab089f2a7c2f38a1d90/src/Relecloud.Web.Api/Services/SqlDatabaseConcertRepository/SqlDatabaseConcertRepository.cs#L28).

**Ensure data consistency.** You need to change cached data whenever a user makes an update. An event driven system can make these updates. Another option is to ensure cached data is only accessed directly from the repository class responsible for handling the create and edit events.

*Reference implementation:* The reference implementation uses the `UpdateConcertAsync()` method to keep the data in the cache consistent.

```csharp
public async Task<UpdateResult> UpdateConcertAsync(Concert existingConcert), 
{
   database.Update(existingConcert);
   await database.SaveChangesAsync();
   this.cache.Remove(CacheKeys.UpcomingConcerts);
   return UpdateResult.SuccessResult();
}
```

[See this code in context](https://github.com/Azure/reliable-web-app-pattern-dotnet/blob/4b486d52bccc54c4e89b3ab089f2a7c2f38a1d90/src/Relecloud.Web.Api/Services/SqlDatabaseConcertRepository/SqlDatabaseConcertRepository.cs#L36)

### Autoscale by performance metrics

Autoscale based on performance metrics so that users aren't affected by SKU constraints. CPU utilization performance triggers are a good starting point when you don't understand the scaling criteria of your application. You need to configure and adapt scaling triggers (CPU, RAM, network, and disk) to meet the behavior of your web application.

*Reference implementation:* The reference implementation uses CPU usage as the trigger for scaling in and out. The web app hosting platform scales out at 85% CPU usage and scales in at 60%. The scale-out setting at 85% CPU usage, rather than a percentage closer to 100%, provides a buffer to protect against accumulated user traffic due to sticky sessions. It also protects against high bursts of traffic by scaling early to avoid max CPU usage. These autoscale rules aren't universal.

## Deploy the reference implementation

The reference implementation is a concert ticketing web app with the reliable web app pattern for .NET. You can deploy the reference implementation by following the instructions in the [reliable web app pattern for .NET repository](https://aka.ms/eap/rwa/dotnet). The repository has everything you need.  Follow the deployment guidelines to deploy the code to Azure and local development.

## Next steps

Use the following resources to find cloud best practices, migration tools, and .NET guidance.

### Introduction to web apps on Azure

For a hands-on introduction to .NET web applications on Azure, you can follow the guidance to deploy a [basic .NET web application](https://github.com/Azure-Samples/app-templates-dotnet-azuresql-appservice).

### Cloud best-practices

For Microsoft's best practices in Azure, see:

- [Cloud Adoption Framework](/azure/cloud-adoption-framework/overview): It helps an organization prepare and execute their strategy to build solutions on Azure.
- [Well Architected Framework](/azure/architecture/framework/): Describes the best practices and design principles that should be applied when designing Azure solutions that align with Microsoft's recommended best practices.
- [Azure Architectures](/azure/architecture/browse/): Provides architecture diagrams and technology descriptions for reference architectures, real world examples of cloud architectures, and solution ideas for common workloads on Azure.
- [Azure Architecture Center fundamentals](/azure/architecture/guide/): Provides a library of content that presents a structured approach for designing applications on Azure that are scalable, secure, resilient, and highly available.

### Migration guidance

The following tools and resources can help you with migrating on-premises resources to Azure.

- [Azure Migrate](/azure/migrate/migrate-services-overview) provides a simplified migration, modernization, and optimization service for Azure that handles assessment, migration of web apps, SQL server, and Virtual Machines.
- [Azure Database Migration Guides](/data-migration/) provides resources for different database types, and different tools designed for your migration scenario.
- [Azure App Service Landing Zone Accelerator](/azure/cloud-adoption-framework/scenarios/app-platform/app-services/landing-zone-accelerator) is deployment architecture guidance for hardening and scaling Azure App Service deployments.

### Upgrading .NET Framework applications

The reference implementation deploys to an App Service running Windows, but it's capable of running on Linux. The Azure App Service windows platform enables customers to move .NET Framework web apps to Azure without upgrading to newer framework versions. If you want Linux App Service plans, or new features and performance improvements added to the latest versions of dotnet, you should use the following guidance.

- [Overview of porting from .NET Framework to .NET](/dotnet/core/porting/): A starting point for finding more guidance based on your specific type of .NET app.
- [Overview of the .NET Upgrade Assistant](/dotnet/core/porting/upgrade-assistant-overview): A console tool that can help automate many of the tasks associated with upgrading .NET framework projects.
- [Migrating from ASP.NET to ASP.NET Core in Visual Studio](/dotnet/introducing-project-migrations-visual-studio-extension/): The ASP.NET Core team is developing a Visual Studio extension that can assist with incremental migrations of web apps.<|MERGE_RESOLUTION|>--- conflicted
+++ resolved
@@ -17,11 +17,7 @@
 
 ## Reliability
 
-<<<<<<< HEAD
-A reliable web application is one that is resilient and available. Resiliency is the ability of the system to recover from failures and continue to function. The goal of resiliency is to return the application to a fully functioning state after a failure occurs. Availability is whether your users can access your web application when they need to. You should use the retry and circuit-breaker patterns as a critical first step toward improving application reliability. These design patterns introduce self-healing qualities and help your application maximize the reliability features of the cloud. Here are our reliability recommendations.
-=======
 A reliable web application is one that is both resilient and available. Resiliency is the ability of the system to recover from failures and continue to function. The goal of resiliency is to return the application to a fully functioning state after a failure occurs. Availability is a measure of whether your users can access your web application when they need to. You should use the retry and circuit-breaker patterns as critical first steps toward improving application reliability. These design patterns introduce self-healing qualities and help your application maximize the reliability features of the cloud. Here are our reliability recommendations.
->>>>>>> f7a35afa
 
 ### Use the retry pattern
 
@@ -56,11 +52,7 @@
 
 **2. Use the Polly library when the client library doesn't support retries.** You might need to make calls to a dependency that isn't an Azure service or doesn't support the retry pattern natively. In that case, you should use the Polly library to implement the retry pattern. [Polly](https://github.com/App-vNext/Polly) is a .NET resilience and transient-fault-handling library. With it, you can use fluent APIs to describe behavior in a central location of the application.
 
-<<<<<<< HEAD
-*Reference implementation:* The reference implementation uses Polly to set up the ASP.NET Core Dependency Injection. Polly enforces the retry pattern every time the code constructs an object that calls the `IConcertSearchService` object. In the Polly framework, that behavior is known as a policy. The code extracts this policy in the `GetRetryPolicy` method, and the `GetRetryPolicy` method applies the retry pattern every time the front-end web app calls web API services. The following code applies the retry pattern to all service calls to the concert search service.
-=======
-*Reference implementation:* The reference implementation uses Polly to set up the ASP.NET Core dependency injection. Polly enforces the retry pattern every time the code constructs an object that calls the `IConcertSearchService` object. In the Polly framework, that behavior is known as a _policy_. The code extracts this policy in the `GetRetryPolicy()` method, and the `GetRetryPolicy()` method applies the retry pattern every time the front-end web app calls web API services. The following code applies the retry pattern to all service calls to the concert search service.
->>>>>>> f7a35afa
+*Reference implementation:* The reference implementation uses Polly to set up the ASP.NET Core dependency injection. Polly enforces the retry pattern every time the code constructs an object that calls the `IConcertSearchService` object. In the Polly framework, that behavior is known as a _policy_. The code extracts this policy in the `GetRetryPolicy` method, and the `GetRetryPolicy` method applies the retry pattern every time the front-end web app calls web API services. The following code applies the retry pattern to all service calls to the concert search service.
 
 ```csharp
 private void AddConcertSearchService(IServiceCollection services)
@@ -99,19 +91,11 @@
 
 ### Use the circuit-breaker pattern
 
-<<<<<<< HEAD
-You should pair the retry pattern with the circuit breaker pattern. The circuit breaker pattern handles faults that aren't transient. The goal is to prevent an application from repeatedly invoking a service that is down. It releases the application and avoids wasting CPU cycles so the application retains its performance integrity for end users. For more information, see the [circuit breaker pattern](/azure/architecture/patterns/circuit-breaker).
-
-*Simulate the circuit-breaker pattern:* You can simulate the circuit-breaker pattern in the reference implementation. For instructions, see [Simulate the circuit-breaker pattern](https://github.com/Azure/reliable-web-app-pattern-dotnet/blob/main/simulate-patterns.md#circuit-breaker-pattern).
-
-*Reference implementation:* The reference implementation adds the circuit-breaker pattern with the `GetCircuitBreakerPolicy` method as seen in the following code snippet.
-=======
-You should pair the retry pattern with the circuit breaker pattern. The circuit breaker pattern handles faults that aren't transient. The goal is to prevent an application from repeatedly invoking a service that is clearly faulted. The circuit breaker pattern releases the application and avoids wasting CPU cycles so the application retains its performance integrity for end users. For more information, see the circuit breaker pattern.
-
-*Simulate the circuit breaker pattern:* You can simulate the circuit breaker pattern in the reference implementation. For instructions, see [simulate the circuit breaker pattern](https://github.com/Azure/reliable-web-app-pattern-dotnet/blob/main/simulate-patterns.md#circuit-breaker-pattern).
-
-*Reference implementation:* The reference implementation adds the circuit breaker pattern in the `GetCircuitBreakerPolicy()` method, as you can see in the following code snippet.
->>>>>>> f7a35afa
+You should pair the retry pattern with the circuit breaker pattern. The circuit breaker pattern handles faults that aren't transient. The goal is to prevent an application from repeatedly invoking a service that is down. The circuit breaker pattern releases the application and avoids wasting CPU cycles so the application retains its performance integrity for end users. For more information, see the circuit breaker pattern.
+
+*Simulate the circuit breaker pattern:* You can simulate the circuit breaker pattern in the reference implementation. For instructions, see [Simulate the circuit breaker pattern](https://github.com/Azure/reliable-web-app-pattern-dotnet/blob/main/simulate-patterns.md#circuit-breaker-pattern).
+
+*Reference implementation:* The reference implementation adds the circuit breaker pattern in the `GetCircuitBreakerPolicy` method, as you can see in the following code snippet.
 
 ```csharp
 private static IAsyncPolicy<HttpResponseMessage> GetCircuitBreakerPolicy()
