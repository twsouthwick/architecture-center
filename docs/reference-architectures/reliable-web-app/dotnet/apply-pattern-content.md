--- conflicted
+++ resolved
@@ -1,12 +1,9 @@
-<<<<<<< HEAD
-The reliable web app pattern provides prescriptive implementation guidance for web apps moving to the cloud. The pattern shows you how to re-platform web apps with the minimal changes to need to make to be successful in the cloud. It focuses on adopting reliability design patterns and managed services so that you can rapidly adopt the cloud to meet your short and long term business goals.
-=======
 ---
 ms.custom:
   - devx-track-dotnet
 ---
-The reliable web app pattern is a set of principles that helps developers successfully migrate web applications to the cloud. It provides implementation guidance built on the [Azure Well-Architected Framework](/azure/architecture/framework/). The pattern focuses on the minimal changes you need to make to ensure the success of your web app in the cloud. For more information, see the [Reliable web app pattern video series (YouTube)](https://aka.ms/eap/rwa/dotnet/videos).
->>>>>>> 74f24d36
+
+The reliable web app pattern provides prescriptive implementation guidance for web apps moving to the cloud. The pattern shows you how to re-platform web apps with the minimal changes to need to make to be successful in the cloud. It focuses on adopting reliability design patterns and managed services so that you can rapidly adopt the cloud to meet your short and long term business goals.
 
 ![Diagram showing GitHub icon.](../../../_images/github.png) There are two articles in this series and a reference implementation (sample web app). This article provides code and architecture implementation details to apply the reliable web app pattern to your .NET web app. The second article walks you through important decisions to [plan the implementation](plan-implementation.yml). There's a [reference implementation for .NET](https://aka.ms/eap/rwa/dotnet) that you should deploy.
 
