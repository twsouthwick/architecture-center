The reliable web app pattern is a set of best practices built on the the [Azure Well-Architected Framework](/azure/architecture/framework/) that helps developers successfully migrate web applications to the cloud. The goal is to improve the cost, performance, security, operations, and reliability of your web application with minimal changes. The reliable web app pattern is an essential first step for web applications converging on the cloud and sets a foundation for future modernizations in Azure.

For more information, see the [Reliable web app pattern video series (YouTube)](https://aka.ms/eap/rwa/dotnet/videos).

This article shows you how to apply the reliable web app pattern. There's a companion article that provides an [overview](pattern-overview.yml) of the reliable web application pattern implementation for .NET and a [reference implementation](https://aka.ms/eap/rwa/dotnet) of the reliable web app pattern that you can deploy. The reference implementation is an employee-facing, line of business, concert ticketing app, and the guidance refers to it throughout.

## Architecture and code

Architecture and code are symbiotic. A well-architected web application needs quality code, and quality code needs a well-architected solution. Flaws in one limit the benefits of the other. The guidance here situates code changes within the pillars of the [Azure Well-Architected Framework](/azure/architecture/framework/) to reenforce the interdependence of code and architecture. The following diagram shows the architecture of the reference implementation that applies the reliable web app pattern.

[![Diagram showing the architecture of the reference implementation.](images/reliable-web-app-dotnet.png)](images/reliable-web-app-dotnet.png)

*Download a [Visio file](https://arch-center.azureedge.net/reliable-web-app-dotnet.vsdx) of this architecture. For the estimated cost, see:*

- [Production environment estimated cost](https://azure.com/e/26f1165c5e9344a4bf814cfe6c85ed8d)
- [Non-production environment estimated cost](https://azure.com/e/8a574d4811a74928b55956838db71093)

## Reliability

A reliable web application is one that is both resilient and available. Resiliency is the ability of the system to recover from failures and continue to function. The goal of resiliency is to return the application to a fully functioning state after a failure occurs. Availability is a measure of whether your users can access your web application when they need to. You should use the retry and circuit-breaker patterns as critical first steps toward improving application reliability. These design patterns introduce self-healing qualities and help your application maximize the reliability features of the cloud. Here are our reliability recommendations.

### Use the retry pattern

The retry pattern is a technique for handling temporary service interruptions. These temporary service interruptions are known as *transient faults*. They're transient because they typically resolve themselves in a few seconds. In the cloud, the leading causes of transient faults are service throttling, dynamic load distribution, and network connectivity. The retry pattern handles transient faults by resending failed requests to the service. You can configure the amount of time between retries and how many retries to attempt before throwing an exception.

*Simulate the retry pattern:* You can simulate the retry pattern in the reference implementation. For instructions, see [simulate the retry pattern](https://github.com/Azure/reliable-web-app-pattern-dotnet/blob/main/simulate-patterns.md#retry-pattern).

If your code already uses the retry pattern, you should update your code to use the retry mechanisms available in Azure services and client SDKs. If your application doesn't have a retry pattern, you should add one based on the following guidance. For more information, see:

- [Transient fault handling](/azure/architecture/best-practices/transient-faults)
- [Retry pattern](/azure/architecture/patterns/retry)

**1. Try the Azure service and client SDKs first.** Most Azure services and client SDKs have a built-in retry mechanism. You should use the built-in retry mechanism for Azure services to expedite the implementation. For more information, see [Azure service retry guidance](/azure/architecture/best-practices/retry-service-specific).

*Reference implementation:* The reference implementation uses the connection resiliency mechanism in Entity Framework Core to apply the retry pattern in requests to Azure SQL Database. For more information, see:

- [SQL Database using Entity Framework Core](/azure/architecture/best-practices/retry-service-specific#sql-database-using-entity-framework-core)
- [Connection Resiliency in Entity Framework Core](/ef/core/miscellaneous/connection-resiliency)

```csharp
services.AddDbContextPool<ConcertDataContext>(options => options.UseSqlServer(sqlDatabaseConnectionString,
    sqlServerOptionsAction: sqlOptions =>
    {
        sqlOptions.EnableRetryOnFailure(
        maxRetryCount: 5,
        maxRetryDelay: TimeSpan.FromSeconds(3),
        errorNumbersToAdd: null);
    }));
```

[See this code in context](https://github.com/Azure/reliable-web-app-pattern-dotnet/blob/911f841d4b721bef1d9021d487745f873464d11d/src/Relecloud.Web.Api/Startup.cs#L99)

**2. Use the Polly library when the client library doesn't support retries.** You might need to make calls to a dependency that isn't an Azure service or doesn't support the retry pattern natively. In that case, you should use the Polly library to implement the retry pattern. [Polly](https://github.com/App-vNext/Polly) is a .NET resilience and transient-fault-handling library. With it, you can use fluent APIs to describe behavior in a central location of the application.

*Reference implementation:* The reference implementation uses Polly to set up the ASP.NET Core dependency injection. Polly enforces the retry pattern every time the code constructs an object that calls the `IConcertSearchService` object. In the Polly framework, that behavior is known as a _policy_. The code extracts this policy in the `GetRetryPolicy` method, and the `GetRetryPolicy` method applies the retry pattern every time the front-end web app calls web API services. The following code applies the retry pattern to all service calls to the concert search service.

```csharp
private void AddConcertSearchService(IServiceCollection services)
{
    var baseUri = Configuration["App:RelecloudApi:BaseUri"];
    if (string.IsNullOrWhiteSpace(baseUri))
    {
        services.AddScoped<IConcertSearchService, DummyConcertSearchService>();
    }
    else
    {
        services.AddHttpClient<IConcertSearchService, RelecloudApiConcertSearchService>(httpClient =>
        {
            httpClient.BaseAddress = new Uri(baseUri);
            httpClient.DefaultRequestHeaders.Add(HeaderNames.Accept, "application/json");
            httpClient.DefaultRequestHeaders.Add(HeaderNames.UserAgent, "Relecloud.Web");
        })
        .AddPolicyHandler(GetRetryPolicy())
        .AddPolicyHandler(GetCircuitBreakerPolicy());
    }
}

private static IAsyncPolicy<HttpResponseMessage> GetRetryPolicy()
{
    var delay = Backoff.DecorrelatedJitterBackoffV2(TimeSpan.FromMilliseconds(500), retryCount: 3);
    return HttpPolicyExtensions
      .HandleTransientHttpError()
      .OrResult(msg => msg.StatusCode == System.Net.HttpStatusCode.NotFound)
      .WaitAndRetryAsync(delay);
}
```

[See this code in context](https://github.com/Azure/reliable-web-app-pattern-dotnet/blob/4b486d52bccc54c4e89b3ab089f2a7c2f38a1d90/src/Relecloud.Web/Startup.cs#L89)

The policy handler for the `RelecloudApiConcertSearchService` instance applies the retry pattern on all requests to the API. It uses the `HandleTransientHttpError` logic to detect HTTP requests that it can safely retry and then to retry the request based on the configuration. It includes some randomness to smooth out potential bursts in traffic to the API if an error occurs.

### Use the circuit-breaker pattern

You should pair the retry pattern with the circuit breaker pattern. The circuit breaker pattern handles faults that aren't transient. The goal is to prevent an application from repeatedly invoking a service that is down. The circuit breaker pattern releases the application and avoids wasting CPU cycles so the application retains its performance integrity for end users. For more information, see the circuit breaker pattern.

*Simulate the circuit breaker pattern:* You can simulate the circuit breaker pattern in the reference implementation. For instructions, see [Simulate the circuit breaker pattern](https://github.com/Azure/reliable-web-app-pattern-dotnet/blob/main/simulate-patterns.md#circuit-breaker-pattern).

*Reference implementation:* The reference implementation adds the circuit breaker pattern in the `GetCircuitBreakerPolicy` method, as you can see in the following code snippet.

```csharp
private static IAsyncPolicy<HttpResponseMessage> GetCircuitBreakerPolicy()
{
    return HttpPolicyExtensions
        .HandleTransientHttpError()
        .CircuitBreakerAsync(5, TimeSpan.FromSeconds(30));
}
```

[See this code in context](https://github.com/Azure/reliable-web-app-pattern-dotnet/blob/4b486d52bccc54c4e89b3ab089f2a7c2f38a1d90/src/Relecloud.Web/Startup.cs#L115).

The policy handler for the `RelecloudApiConcertSearchService` instance applies the circuit breaker pattern on all requests to the API. It uses the `HandleTransientHttpError` logic to detect HTTP requests that it can safely retry but limits the number of aggregate faults over a specified period of time. For more information, see [Implement the circuit breaker pattern](/dotnet/architecture/microservices/implement-resilient-applications/implement-circuit-breaker-pattern#implement-circuit-breaker-pattern-with-ihttpclientfactory-and-polly).

## Security

Cloud applications are often composed of multiple Azure services. Communication between those services needs to be secure. Enforcing secure authentication, authorization, and accounting practices in your application is essential to your security posture. At this phase in the cloud journey, you should use managed identities, secrets management, and private endpoints. Here are the security recommendations for the reliable web app pattern.

### Use managed identities

You should use managed identities for all supported Azure services. They make identity management easier and more secure, providing benefits for authentication, authorization, and accounting.

#### Overview

**Authentication:** Managed identities provide an automatically managed identity in Azure Active Directory (Azure AD) that applications can use when they connect to resources that support Azure AD authentication. Application code can use the application platform's managed identity to obtain Azure AD tokens without having to access static credentials from configuration.

Managed identities are similar to the identity component in connection strings in typical on-premises applications. On-premises apps use connection strings to prove an application's identity to a database. Trusted connection and integrated security features hide the database user name and password from the config file. The application connects to the database via an Active Directory account.

**Authorization:** When you grant managed identities access to a resource, you should always grant the least permissions needed.

*Reference implementation:* The reference implementation grants the managed identity of App Service elevated access to Azure SQL Database because the deployed code uses Entity Framework Code First Migrations to manage the schema. You should grant the managed identities only the permissions necessary to support the needs of the code, such as the ability to read or write data.

**Accounting:** Accounting in cybersecurity refers to the process of tracking and logging actions within an environment. With managed identities in Azure, you can gain better visibility into which supported Azure resources are accessing other resources and set appropriate permissions for each resource or service. Although connection strings with secrets stored in Azure Key Vault can provide secure access to a resource, they don't offer the same level of accounting visibility. As a result, it can be more challenging to govern and control access using only connection strings. Managed identities provide a traceable way to control access to Azure resources. For more information, see:

- [Developer introduction and guidelines for credentials](/azure/active-directory/managed-identities-azure-resources/overview-for-developers)
- [Managed identities for Azure resources](/azure/active-directory/managed-identities-azure-resources/overview)
- [Azure services supporting managed identities](/azure/active-directory/managed-identities-azure-resources/managed-identities-status)
- [Web app managed identity](/azure/active-directory/develop/multi-service-web-app-access-storage)

#### How to set up managed identities

Managed identities have two components. There's a code component and the infrastructure component. You should use the `DefaultAzureCredential` class from the Azure SDK library to set up the code and infrastructure as code (IaC) to deploy the infrastructure.

**1. Use DefaultAzureCredential to set up code.** The `DefaultAzureCredential` creates a default `TokenCredential` (credentials that provide an OAuth token) capable of handling most Azure SDK authentication scenarios. It starts the authentication flow for applications that deploy to Azure. The identity it uses depends on the environment. When an access token is needed, it requests a token from its application platform host. For more information, see [DefaultAzureCredential](/dotnet/api/azure.identity.defaultazurecredential?view=azure-dotnet).

*Reference implementation:* The reference implementation uses the `DefaultAzureCredential` class during start up to enable the use of managed identity between the web API and Key Vault.

```csharp
builder.Configuration.AddAzureAppConfiguration(options =>
{
     options
        .Connect(new Uri(builder.Configuration["Api:AppConfig:Uri"]), new DefaultAzureCredential())
        .ConfigureKeyVault(kv =>
        {
            // Some of the values coming from Azure App Configuration are stored Key Vault. Use
            // the managed identity of this host for the authentication.
            kv.SetCredential(new DefaultAzureCredential());
        });
});
```

[See this code in context](https://github.com/Azure/reliable-web-app-pattern-dotnet/blob/b05fb3f940b32af9117dcae4319f7d84624fab28/src/Relecloud.Web.Api/Program.cs#L11)

The `DefaultAzureCredential` class works with Microsoft client libraries to provide credentials for local development and managed identities in the cloud.

**2. Automate infrastructure build.** You should use Bicep templates to create and configure the Azure infrastructure to support managed identities. Managed identities don’t use secrets or passwords, so you don't need Key Vault or a secret rotation strategy to ensure integrity. You can store the connection strings in the App Configuration Service.

*Reference implementation:* The reference implementation uses Bicep templates to accomplish the following tasks:

1. Create the managed identity.
1. Associate the identity with the web app.
1. Grant the identity permission to access the SQL database.
1. The `Authentication` argument in the following connection string tells the Microsoft client library to connect with a managed identity.

    ```csharp
    Server=tcp:my-sql-server.database.windows.net,1433;Initial Catalog=my-sql-database;Authentication=Active Directory Default
    ```

[See this code in context](https://github.com/Azure/reliable-web-app-pattern-dotnet/blob/b05fb3f940b32af9117dcae4319f7d84624fab28/infra/resources.bicep#L95). For more information, see [Connect to SQL database from .NET App Service](/azure/app-service/tutorial-connect-msi-sql-database).

### Use a central secrets store

Not every service supports managed identities, so sometimes you have to use secrets. In these situations, you must externalize the application configurations and put the secrets in a central secret store. In Azure, the central secret store is Azure Key Vault.

Many on-premises environments don't have a central secrets store. The absence makes key rotation uncommon and auditing to see who has access to a secret difficult. However, with Key Vault you can store secrets, rotate keys, and audit key access. You can also enable monitor in Key Vault. For more information, see [Monitoring Azure Key Vault](/azure/key-vault/general/monitor-key-vault).

*Reference implementation:* The reference implementation doesn't use Key Vault monitoring, and it also uses external secrets for three services.

- *Azure AD client secret:* There are different authorization processes. To provide the API with an authenticated employee, the web app uses an on-behalf-of flow. The on-behalf-of flow needed a client secret from Azure AD and stored in Key Vault. To rotate the secret, generate a new client secret and then save the new value to Key Vault. In the reference implementation, restart the web app so the code starts using the new secret. After the web app has been restarted, the team can delete the previous client secret.

- *Azure Cache for Redis secret:* The service doesn't support managed identity yet. To rotate the key in the connection string, you need to change the value in Key Vault to the secondary connection string for Azure Cache for Redis. After changing the value, you must restart the web app to use the new settings. Use the Azure CLI or the Azure portal to regenerate the access key for Azure Cache for Redis.

- *Azure Storage Account secret:* The web app uses shared access signature (SAS) URLs and generates SAS URLs with each ticket. The reference implementation makes ticket images publicly available to users from Azure storage. The primary Storage Account access key creates the SAS URL and grants access to the ticket image for a limited time of 30-days. For more information, see [Manage account access keys](/azure/storage/common/storage-account-keys-manage).

### Secure communication with private endpoints

You should use private endpoints to provide more secure communication between your web app and Azure services. By default, service communication to most Azure services crosses the public internet. In the reference implementation, these services include Azure SQL Database, Azure Cache for Redis, and Azure App Service. Azure Private Link enables you to add security to that communication via private endpoints in a virtual network to avoid the public internet.

This improved network security is transparent from the code perspective. It doesn't involve any app configuration, connection string, or code changes. For more information, see:

- [How to create a private endpoint](/azure/architecture/example-scenario/private-web-app/private-web-app#deploy-this-scenario)
- [Best practices for endpoint security](/azure/architecture/framework/security/design-network-endpoints)

### Use a web application firewall

You should protect web applications with a web application firewall. The web application firewall provides a level protection against common security attacks and botnets. To take advantage of the value of the web application firewall, you have to prevent traffic from bypassing the web application firewall. In Azure, you should restrict access on the application platform (App Service) to only accept inbound communication from Azure Front Door.

*Reference implementation:* The reference implementation uses Front Door as the host name URL. In production, you should use your own host name and follow the guidance in [Preserve the original HTTP host name](/azure/architecture/best-practices/host-name-preservation).

## Cost optimization

Cost optimization principles balance business goals with budget justification to create a cost-effective web application. Cost optimization is about reducing unnecessary expenses and improving operational efficiencies. For a web app converging on the cloud, here are our recommendations for cost optimization. The code changes optimize for horizontal scale to reduce costs rather than optimizing existing business processes. The latter can lead to higher risks.

**Reference architecture:** The checkout process has a hot path of rendering ticket images during request processing. Isolating the checkout process would improve cost management and performance, but this change is beyond the scope of the reliable web app pattern. You should address it in future modernizations.

### Rightsize resources for each environment

Production environments need SKUs that meet the service level agreements (SLA), features, and scale needed for production. But non-production environments don't normally need the same capabilities. You can optimize costs in non-production environments by using cheaper SKUs that have lower capacity and SLAs. You should consider Azure Dev/Test pricing and Azure reservations. How or whether you use these cost-saving methods depends on your environment.

**Consider Azure Dev/Test pricing.** Azure Dev/Test pricing gives you access to select Azure services for non-production environments at discounted pricing under the Microsoft Customer Agreement. The plan reduces the costs of running and managing applications in development and testing environments, across a range of Microsoft products. For more information, see [Dev/Test pricing options](https://azure.microsoft.com/pricing/dev-test/#overview).

**Consider Azure reservations or an Azure savings plan.** You can combine an Azure savings plan with Azure reservations to optimize compute cost and flexibility. Azure reservations help you save by committing to one-year or three-year plans for multiple products. The Azure savings plan for compute is the most flexible savings plan. It generates savings on pay-as-you-go prices. Pick a one-year or three-year commitment for compute services, regardless of region, instance size, or operating system. Eligible compute services include virtual machines, dedicated hosts, container instances, Azure Functions Premium, and Azure app services. For more information, see:

- [Azure Reservations](/azure/cost-management-billing/reservations/save-compute-costs-reservations)
- [Azure savings plans for compute](/azure/cost-management-billing/savings-plan/savings-plan-compute-overview)

*Reference implementation:* The reference implementation uses Bicep parameters to trigger resource deployment configurations. One of these parameters tells Azure Resource Manager which SKUs to select. The following code gives Azure Cache for Redis different SKUs for production and non-production environments:

```bicep
var redisCacheSkuName = isProd ? 'Standard' : 'Basic'
var redisCacheFamilyName = isProd ? 'C' : 'C'
var redisCacheCapacity = isProd ? 1 : 0
```

[See this code in content](https://github.com/Azure/reliable-web-app-pattern-dotnet/blob/4704f6f43bb9669ebd97716e9e7b6e8ba97d6ebf/infra/azureRedisCache.bicep#L21)

The web app uses the Standard C1 SKU for the production environment and the Basic C0 SKU for the non-production environment. The Basic C0 SKU costs less than the Standard C1 SKU. It provides the behavior needed for testing without the data capacity or availability targets needed for the production environment (see following table). For more information, see [Azure Cache for Redis pricing](https://azure.microsoft.com/pricing/details/cache/).

|   | Standard C1 SKU | Basic C0 SKU|
| --- | --- | --- |
|**SKU Features**| 1-GB cache <br> Dedicated service <br> Availability SLA <br> As many as 1,000 connections |250-MB cache <br> Shared infrastructure <br> No SLA <br> As many as 256 connections

### Automate scaling the environment

You should use autoscale to automate horizontal scaling for production environments. Autoscaling adapts to user demand to save you money. Horizontal scaling automatically increases compute capacity to meet user demand and decreases compute capacity when demand drops. Don't increase the size of your application platform (vertical scaling) to meet frequent changes in demand. It's less cost efficient. For more information, see:

- [Scaling in Azure App Service](/azure/app-service/manage-scale-up)
- [Autoscale in Microsoft Azure](/azure/azure-monitor/autoscale/autoscale-overview)

*Reference implementation:* The reference implementation uses the following configuration in the Bicep template. It creates an autoscale rule for the Azure App Service. The rule scales up to 10 instances and defaults to one instance.

```csharp
resource webAppScaleRule 'Microsoft.Insights/autoscalesettings@2021-05-01-preview' = if (isProd) {
  name: '${resourceToken}-web-plan-autoscale'
  location: location
  properties: {
    targetResourceUri: webAppServicePlan.id
    enabled: true
    profiles: [
      {
        name: 'Auto scale from one to ten'
        capacity: {
          maximum: '10'
          default: '1'
          minimum: '1'
        }
        rules: [
          ...
        ]
      }
    ]
  }
}
```

[See this code in context](https://github.com/Azure/reliable-web-app-pattern-dotnet/blob/4704f6f43bb9669ebd97716e9e7b6e8ba97d6ebf/infra/resources.bicep#L343)

### Delete non-production environments

IaC is often considered an operational best practice, but it's also a way to manage costs. IaC can create and delete entire environments. You should delete non-production environments after hours or during holidays to optimize cost.

### Use cache to support multiple data types

You should use a single cache instance to support multiple data types rather than using a single instance for each data type.

*Reference implementation:* The reference implementation uses a single Azure Cache for Redis instance to store session state for the front-end web app and the back-end web app. The front-end web app stores two pieces of data in session state. It stores the cart and the Microsoft Authentication Library (MSAL) token. The back-end web app stores the Upcoming Concerts page data. The reference implementation uses the smallest Redis SKU to handle these requirements. This SKU still provides more capacity than the web API needs. To manage costs, the extra capacity uses multiple data types.

## Operational excellence

A DevOps methodology provides a greater return on investment for application teams in the cloud. IaC is a key tenet of DevOps. The reliable web app pattern requires the use of IaC to deploy application infrastructure, configure services, and set up application telemetry. Monitoring operational health requires telemetry to measure security, cost, reliability, and performance gains. The cloud offers built-in features to capture telemetry. When this telemetry is fed into a DevOps framework, it can help you rapidly improve your application.

### Automate deployments

You should use a DevOps pipeline to deploy changes from source control to production. If you're using Azure DevOps, you should use Azure Pipelines. If you're using GitHub, you should explore GitHub actions.  Automating deployments with IaC offers the following benefits:

- **Resolves production issues faster.** IaC creates consistent environments that foster predictable behaviors in production. The development team can automate the creation of a copy of the production environment to troubleshot production issues.
- **Applies changes consistently across environments.** You should use IaC to consistently apply a change to every environment. You can use a GitHub action to create a deployment workflow that has separate pipelines for different environments. You can use environment variables to differentiate between the environments. When you deploy a fix to the development environment, you can manually trigger a deployment of the same code to the production environment.
- **Maximizes productivity.** Use automation to set up new environments and reduce the operational overhead managing environments manually.
- **Improves governance.** IaC makes it easier to audit and review production changes deployed to Azure because they're checked in to source control.

For more information, see [Repeatable infrastructure](/azure/architecture/framework/devops/automation-infrastructure).

*Reference implementation:* The reference implementation uses Azure Dev CLI and IaC (Bicep templates) to create Azure resources, setup configuration, and deploy the required resources from a GitHub Action.  

### Logging and application telemetry

You should enable logging to diagnose when any request fails for tracing and debugging. The telemetry you gather on your application should cater to the operational needs of the web application. At a minimum, you must collect telemetry on baseline metrics. Gather information on user behavior that can help you apply targeted improvements. Here are our recommendations for collecting application telemetry:

**Monitor baseline metrics.** The workload should monitor baseline metrics. Important metrics to measure include request throughput, average request duration, errors, and dependency monitoring. You should use Application Insights to gather this telemetry. You can use `AddApplicationInsightsTelemetry` from the NuGet package `Microsoft.ApplicationInsights.AspNetCore` to enable telemetry collection. For more information, see:

- [Enable Application Insights telemetry](/azure/azure-monitor/app/asp-net-core)
- [Dependency injection in .NET](/dotnet/core/extensions/dependency-injection)

*Reference implementation:* The reference implementation uses the following code to configure baseline metrics in Application Insights.

```csharp
public void ConfigureServices(IServiceCollection services)
{
   ...
   services.AddApplicationInsightsTelemetry(Configuration["App:Api:ApplicationInsights:ConnectionString"]);
   ...
}
```

[See this code in context](https://github.com/Azure/reliable-web-app-pattern-dotnet/blob/4b486d52bccc54c4e89b3ab089f2a7c2f38a1d90/src/Relecloud.Web/Startup.cs#L38)

**Create custom telemetry as needed.** You should augment baseline metrics with information that helps you understand your users. You can use Application Insights to gather custom telemetry. To create custom telemetry, you need to create an instance of the `TelemetryClient` class and use the `TelemetryClient` methods to create the right metric. For more information, see:

- [Application Insights API for custom events and metrics](/azure/azure-monitor/app/api-custom-events-metrics#trackevent)
- [TelemetryClient class](/dotnet/api/microsoft.applicationinsights.telemetryclient)
- [Telemetry client methods](/dotnet/api/microsoft.applicationinsights.telemetryclient)

*Reference implementation:* The reference implementation augments the web app with metrics that help the operations team identify that the web app is completing transactions successfully. It validates that the web app is online by monitoring whether customers can place orders, not by measuring the number of requests or CPU usage. The reference implementation uses `TelemetryClient` via dependency injection and the `TrackEvent` method to gather telemetry on events related to cart activity. The telemetry tracks the tickets that users add, remove, and purchase.

- `AddToCart` counts how many times users add a certain ticket (`ConcertID`) to the cart ([see code.](https://github.com/Azure/reliable-web-app-pattern-dotnet/blob/4b486d52bccc54c4e89b3ab089f2a7c2f38a1d90/src/Relecloud.Web/Controllers/CartController.cs#L81)).
- `RemoveFromCart` records tickets that users remove from the cart ([see code.](https://github.com/Azure/reliable-web-app-pattern-dotnet/blob/4b486d52bccc54c4e89b3ab089f2a7c2f38a1d90/src/Relecloud.Web/Controllers/CartController.cs#L111)).
- `CheckoutCart` records an event every time a user buys a ticket ([see code.](https://github.com/Azure/reliable-web-app-pattern-dotnet/blob/4b486d52bccc54c4e89b3ab089f2a7c2f38a1d90/src/Relecloud.Web/Controllers/CartController.cs#L165)).

You can find the telemetry from `TelemetryClient` in the Azure portal. Go to Application Insights. Under **Usage**, select **Events**. For more information, see [Application Insights TrackEvent](/azure/azure-monitor/app/api-custom-events-metrics#trackevent).

The following code uses `this.telemetryClient.TrackEvent` to count the tickets added to the cart. It supplies the event name (`AddToCart`) and specifies the output (a dictionary that has the `concertId` and `count`). You should turn the query into an Azure Dashboard widget.

```csharp
this.telemetryClient.TrackEvent("AddToCart", new Dictionary<string, string> {
    { "ConcertId", concertId.ToString() },
    { "Count", count.ToString() }
});
```

**Gather log-based metrics.** You should track log-based metrics to gain more visibility into essential application health and metrics. You can use [Kusto Query Language (KQL)](/azure/data-explorer/kusto/query/) queries in Application Insights to find and organize data. You can run these queries in the portal. Under **Monitoring**, select **Logs** to run your queries. For more information, see:

- [Azure Application Insights log-based metrics](/azure/azure-monitor/essentials/app-insights-metrics)
- [Log-based and pre-aggregated metrics in Application Insights](/azure/azure-monitor/app/pre-aggregated-metrics-log-metrics)

## Performance efficiency

Performance efficiency is the ability of a workload to scale and meet the demands placed on it by users in an efficient manner. In cloud environments, a workload should anticipate increases in demand to meet business requirements. You should use the cache-aside pattern to manage application data while improving performance and optimizing costs.

### Use the cache-aside pattern

The cache-aside pattern is a technique that's used to manage in-memory data caching. The cache-aside pattern makes the application responsible for managing data requests and data consistency between the cache and a persistent data store, like a database. When a data request reaches the application, the application first checks the cache to see if the cache has the data in memory. If it doesn't, the application queries the database, replies to the requester, and stores that data in the cache. For more information, see [Cache-aside pattern overview](/azure/architecture/patterns/cache-aside).

*Simulate the cache-aside pattern:* You can simulate the cache-aside pattern in the reference implementation. For instructions, see [Simulate the cache-aside pattern](https://github.com/Azure/reliable-web-app-pattern-dotnet/blob/main/simulate-patterns.md#cache-aside-pattern).

The cache-aside pattern introduces a few benefits to the web application. It reduces the request response time and can lead to increased response throughput. This efficiency reduces the number of horizontal scaling events, making the app more capable of handling traffic bursts. It also improves service availability by reducing the load on the primary data store and decreasing the likelihood of service outages.

*Reference implementation:* The reference implementation uses the cache-aside pattern to improve the performance of the Azure SQL database, minimize cost, and increase application performance. It caches the upcoming concert data, which is part of the ticket purchase hot path. The distributed memory cache is a framework provided by ASP.NET Core that stores items in memory.

When the application starts, it configures itself to use Azure Cache for Redis if it detects a connection string. The configuration also supports local development scenarios when you don't need Redis. This configuration can save you money and reduce complexity. For more information, see:

- [Distributed caching in ASP.NET Core](/aspnet/core/performance/caching/distributed?view=aspnetcore-6.0)
- [AddDistributedMemoryCache method](/dotnet/api/microsoft.extensions.dependencyinjection.memorycacheservicecollectionextensions.adddistributedmemorycache)

The following method (`AddAzureCacheForRedis`) configures the application to use Azure Cache for Redis.

```csharp
private void AddAzureCacheForRedis(IServiceCollection services)
{
    if (!string.IsNullOrWhiteSpace(Configuration["App:RedisCache:ConnectionString"]))
    {
        services.AddStackExchangeRedisCache(options =>
        {
            options.Configuration = Configuration["App:RedisCache:ConnectionString"];
        });
    }
    else
    {
        services.AddDistributedMemoryCache();
    }
}
```

[See this code in context](https://github.com/Azure/reliable-web-app-pattern-dotnet/blob/4b486d52bccc54c4e89b3ab089f2a7c2f38a1d90/src/Relecloud.Web/Startup.cs#L50).

**Cache high-need data.** Most applications have pages that get more viewers than other pages. You should cache data that supports the most-viewed pages of your application to improve responsiveness for the end user and reduce demand on the database. You should use Azure Monitor and Azure SQL Analytics to track the CPU, memory, and storage of the database. You can use these metrics to determine whether you can use a smaller database SKU.

*Reference implementation:* The reference implementation caches the data that supports the Upcoming Concerts. The Upcoming Concerts page creates the most queries to SQL Database and produces a consistent output for each visit. The cache-aside pattern caches the data after the first request for this page to reduce the load on the database. The following code uses the `GetUpcomingConcertsAsync` method to pull data into the Redis cache from SQL Database.

```csharp
public async Task<ICollection<Concert>> GetUpcomingConcertsAsync(int count)
{
    IList<Concert>? concerts;
    var concertsJson = await this.cache.GetStringAsync(CacheKeys.UpcomingConcerts);
    if (concertsJson != null)
    {
        // There is cached data. Deserialize the JSON data.
        concerts = JsonSerializer.Deserialize<IList<Concert>>(concertsJson);
    }
    else
    {
        // There's nothing in the cache. Retrieve data from the repository and cache it for one hour.
        concerts = await this.database.Concerts.AsNoTracking()
            .Where(c => c.StartTime > DateTimeOffset.UtcNow && c.IsVisible)
            .OrderBy(c => c.StartTime)
            .Take(count)
            .ToListAsync();
        concertsJson = JsonSerializer.Serialize(concerts);
        var cacheOptions = new DistributedCacheEntryOptions {
            AbsoluteExpirationRelativeToNow = TimeSpan.FromHours(1)
        };
        await this.cache.SetStringAsync(CacheKeys.UpcomingConcerts, concertsJson, cacheOptions);
    }
    return concerts ?? new List<Concert>();
}
```

[See this code in context](https://github.com/Azure/reliable-web-app-pattern-dotnet/blob/4b486d52bccc54c4e89b3ab089f2a7c2f38a1d90/src/Relecloud.Web.Api/Services/SqlDatabaseConcertRepository/SqlDatabaseConcertRepository.cs#L67).

The method populates the cache with the latest concerts. The method filters by time, sorts the data, and returns the data to the controller to display the results.

**Keep cache data fresh.** You should periodically refresh the data in the cache to keep it relevant. The process involves getting the latest version of the data from the database to ensure that the cache has the most requested data and the most current information. The goal is to ensure that users get current data fast. The frequency of the refreshes depends on the application.

*Reference implementation:* The reference implementation caches data only for one hour. It has a process for clearing the cache key when the data changes. The following code from the `CreateConcertAsync` method clears the cache key.

```csharp
public async Task<CreateResult> CreateConcertAsync(Concert newConcert)
{
    database.Add(newConcert);
    await this.database.SaveChangesAsync();
    this.cache.Remove(CacheKeys.UpcomingConcerts);
    return CreateResult.SuccessResult(newConcert.Id);
}
```

[See this code in context](https://github.com/Azure/reliable-web-app-pattern-dotnet/blob/4b486d52bccc54c4e89b3ab089f2a7c2f38a1d90/src/Relecloud.Web.Api/Services/SqlDatabaseConcertRepository/SqlDatabaseConcertRepository.cs#L28).

**Ensure data consistency.** You need to change cached data whenever a user makes an update. An event-driven system can make these updates. Another option is to ensure that cached data is only accessed directly from the repository class that's responsible for handling the create and edit events.

*Reference implementation:* The reference implementation uses the `UpdateConcertAsync` method to keep the data in the cache consistent.

```csharp
public async Task<UpdateResult> UpdateConcertAsync(Concert existingConcert), 
{
   database.Update(existingConcert);
   await database.SaveChangesAsync();
   this.cache.Remove(CacheKeys.UpcomingConcerts);
   return UpdateResult.SuccessResult();
}
```

[See this code in context](https://github.com/Azure/reliable-web-app-pattern-dotnet/blob/4b486d52bccc54c4e89b3ab089f2a7c2f38a1d90/src/Relecloud.Web.Api/Services/SqlDatabaseConcertRepository/SqlDatabaseConcertRepository.cs#L36)

### Autoscale by performance metrics

Autoscale based on performance metrics so that users aren't affected by SKU constraints. CPU utilization performance triggers are a good starting point if you don't understand the scaling criteria of your application. You need to configure and adapt scaling triggers (CPU, RAM, network, and disk) to correspond to the behavior of your web application.

*Reference implementation:* The reference implementation uses CPU usage as the trigger for scaling in and out. The web app hosting platform scales out at 85% CPU usage and scales in at 60%. The scale-out setting of 85%, rather than a percentage closer to 100%, provides a buffer to protect against accumulated user traffic caused by sticky sessions. It also protects against high bursts of traffic by scaling early to avoid maximum CPU usage. These autoscale rules aren't universal.

## Deploy the reference implementation

The reference implementation is a concert ticketing web app that uses the reliable web app pattern for .NET. You can deploy the reference implementation by following the instructions in the [reliable web app pattern for .NET repository](https://aka.ms/eap/rwa/dotnet). The repository has everything you need.  Follow the deployment guidelines to deploy the code to Azure and local development.

## Next steps

The following resources can help you learn cloud best practices, discover migration tools, and learn about .NET.

### Introduction to web apps on Azure

For a hands-on introduction to .NET web applications on Azure, see this [guidance for deploying a basic .NET web application](https://github.com/Azure-Samples/app-templates-dotnet-azuresql-appservice).

### Cloud best practices

For Azure best practices, see:

- [Cloud Adoption Framework](/azure/cloud-adoption-framework/overview). Can help your organization prepare and execute a strategy to build solutions on Azure.
- [Well Architected Framework](/azure/architecture/framework/). Describes the best practices and design principles that you should apply when you design Azure solutions that align with Microsoft-recommended best practices.
- [Azure architectures](/azure/architecture/browse/). Provides architecture diagrams and technology descriptions for reference architectures, real-world examples of cloud architectures, and solution ideas for common workloads on Azure.
- [Azure Architecture Center fundamentals](/azure/architecture/guide/). Provides a library of content that presents a structured approach for designing applications on Azure that are scalable, highly secure, resilient, and highly available.

### Migration guidance

The following tools and resources can help you migrate on-premises resources to Azure.

- [Azure Migrate](/azure/migrate/migrate-services-overview) provides a simplified migration, modernization, and optimization service for Azure that handles assessment and migration of web apps, SQL Server, and virtual machines.
- [Azure Database Migration Guides](/data-migration/) provides resources for different database types, and different tools designed for your migration scenario.
- [Azure App Service landing zone accelerator](/azure/cloud-adoption-framework/scenarios/app-platform/app-services/landing-zone-accelerator) provides guidance for hardening and scaling App Service deployments.

### Upgrading .NET Framework applications

The reference implementation deploys to an App Service that runs Windows, but it can run on Linux. The App Service Windows platform enables you to move .NET Framework web apps to Azure without upgrading to newer framework versions. For information about Linux App Service plans or new features and performance improvements added to the latest versions of .NET, see the following guidance.

<<<<<<< HEAD
- [Overview of porting from .NET Framework to .NET](/dotnet/core/porting/): A starting point for finding more guidance based on your specific type of .NET app.
- [Overview of the .NET Upgrade Assistant](/dotnet/core/porting/upgrade-assistant-overview): A console tool that can help automate many of the tasks associated with upgrading .NET framework projects.
- [Migrating from ASP.NET to ASP.NET Core in Visual Studio](https://devblogs.microsoft.com/dotnet/introducing-project-migrations-visual-studio-extension/): The ASP.NET Core team is developing a Visual Studio extension that can assist with incremental migrations of web apps.
=======
- [Overview of porting from .NET Framework to .NET](/dotnet/core/porting/). Get guidance based on your specific type of .NET app.
- [Overview of the .NET Upgrade Assistant](/dotnet/core/porting/upgrade-assistant-overview). Learn about a console tool that can help you automate many of the tasks associated with upgrading .NET Framework projects.
- [Migrating from ASP.NET to ASP.NET Core in Visual Studio](/dotnet/introducing-project-migrations-visual-studio-extension/). Learn about a Visual Studio extension that can help you with incremental migrations of web apps.
>>>>>>> 6d3233ce
<|MERGE_RESOLUTION|>--- conflicted
+++ resolved
@@ -497,12 +497,6 @@
 
 The reference implementation deploys to an App Service that runs Windows, but it can run on Linux. The App Service Windows platform enables you to move .NET Framework web apps to Azure without upgrading to newer framework versions. For information about Linux App Service plans or new features and performance improvements added to the latest versions of .NET, see the following guidance.
 
-<<<<<<< HEAD
-- [Overview of porting from .NET Framework to .NET](/dotnet/core/porting/): A starting point for finding more guidance based on your specific type of .NET app.
-- [Overview of the .NET Upgrade Assistant](/dotnet/core/porting/upgrade-assistant-overview): A console tool that can help automate many of the tasks associated with upgrading .NET framework projects.
-- [Migrating from ASP.NET to ASP.NET Core in Visual Studio](https://devblogs.microsoft.com/dotnet/introducing-project-migrations-visual-studio-extension/): The ASP.NET Core team is developing a Visual Studio extension that can assist with incremental migrations of web apps.
-=======
 - [Overview of porting from .NET Framework to .NET](/dotnet/core/porting/). Get guidance based on your specific type of .NET app.
 - [Overview of the .NET Upgrade Assistant](/dotnet/core/porting/upgrade-assistant-overview). Learn about a console tool that can help you automate many of the tasks associated with upgrading .NET Framework projects.
-- [Migrating from ASP.NET to ASP.NET Core in Visual Studio](/dotnet/introducing-project-migrations-visual-studio-extension/). Learn about a Visual Studio extension that can help you with incremental migrations of web apps.
->>>>>>> 6d3233ce
+- [Migrating from ASP.NET to ASP.NET Core in Visual Studio](https://devblogs.microsoft.com/dotnet/introducing-project-migrations-visual-studio-extension/). Learn about a Visual Studio extension that can help you with incremental migrations of web apps.