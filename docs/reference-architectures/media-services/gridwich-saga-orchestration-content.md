--- conflicted
+++ resolved
@@ -48,9 +48,7 @@
  1. After receiving successful responses from both processes, begins a copy of the sprite files into the published asset.
  1. Receives the blob created for the copy, and completes the publication flow by updating the MAM system.
 
-<<<<<<< HEAD
 ![Diagram showing an asset publication saga.](media/publication-saga.png)
-
 
 ## Components
 
@@ -68,8 +66,4 @@
 
 - [Saga](/azure/architecture/reference-architectures/saga/saga). Learn more about the Saga distributed transactions pattern.
 - [Cloud-native data patterns](https://docs.microsoft.com/dotnet/architecture/cloud-native/distributed-data). Explore cloud-native data patterns.
-- []()
-- [Azure Media Services as an Event Grid source](/azure/event-grid/event-schema-media-services?tabs=event-grid-event-schema) Familiarize yorself with the schemas and properties for Media Services events.
-=======
-![Diagram showing an asset publication saga.](media/publication-saga.png)
->>>>>>> 3412f987
+- [Azure Media Services as an Event Grid source](/azure/event-grid/event-schema-media-services?tabs=event-grid-event-schema). Familiarize yorself with the schemas and properties for Media Services events.