--- conflicted
+++ resolved
@@ -1,27 +1,19 @@
-<!-- cSpell:ignore lbrader netweaver jump-box jump-boxes ACLs HANA SWDs SMLG ABAP SAPGUI SAPGUIs SPOF WSFC ASCS MSEE Iperf SIOS sapmnt -->
-
-# Forewords
+<!-- cSpell:ignore lbrader HANA Fiori -->
 
 This reference architecture shows a set of proven practices for running S/4HANA and Suite on HANA in a high availability environment that supports disaster recovery on Azure. The Fiori information applies only to S/4HANA applications.
 
-<<<<<<< HEAD
-![Reference architecture for SAP S/4HANA for Linux virtual machines on Azure Availability set](./images/s4-avset-afs-ppg.png)
-=======
+![Reference architecture for SAP S/4HANA for Linux virtual machines on Azure Avset](./images/s4-avset-afs-ppg.png)
+
+*Download a [Visio file][visio-download] of this architecture.*
+
+> [!NOTE]
+> Deploying this reference architecture requires appropriate licensing of SAP products and other non-Microsoft technologies.
+
 ## Architecture
 
-:::image type="content" source="./images/sap-s-4hana-linux.png" alt-text="Diagram that shows a reference architecture for SAP S/4HANA on Linux virtual machines." lightbox="./images/sap-s-4hana-linux.png" border="false":::
->>>>>>> da5affcc
-
-*Download a [Visio file][visio-download] of this architecture.*
-
-> [!NOTE]
-> Deploying this reference architecture requires appropriate licensing of SAP products and other non-Microsoft technologies.
-
-### Workflow
-
 This reference architecture describes a common production system. This architecture is deployed with virtual machine sizes that can be changed to accommodate your organization's needs. To suit your business needs, this configuration can be reduced to a single virtual machine.
 
-The network layout is greatly simplified to demonstrate architectural principles and is not intended to describe a full enterprise network.
+The network layout is greatly simplified to demonstrate architectural principals and is not intended to describe a full enterprise network.
 
 The following components are used and some shared services are optional depends on your local implementation.
 
@@ -31,47 +23,24 @@
 
 **Virtual machines.** This architecture uses virtual machines running Linux for the application tier and database tier, grouped as follows:
 
-<<<<<<< HEAD
 - **Application tier.** Includes the Fiori Front-end Server pool, SAP Web Dispatcher pool, application server pool, and SAP Central Services cluster. For high availability of Central Services on Azure running in Linux virtual machines, a highly available network file share service is required, such as [NFS File Shares in Azure Files](/azure/virtual-machines/workloads/sap/high-availability-guide-suse-nfs-azure-files), [Azure NetApp Files](/azure/virtual-machines/workloads/sap/high-availability-guide-suse-netapp-files), clustered Network File Shares (NFS) servers, or [SIOS Protection Suite for Linux](https://us.sios.com/solutions/sap-high-availability/) . To set up a highly available file share for the Central Services cluster on Red Hat Enterprise Linux, [GlusterFS](/azure/virtual-machines/workloads/sap/high-availability-guide-rhel-glusterfs) can be configured on Azure virtual machines running Red Hat Enterprise Linux. On SUSE Linux Enterprise Server 15 SP1 and later versions or SUSE Linux Enterprise Server for SAP Applications, you can use [Azure Shared Disks](/azure/virtual-machines/disks-shared#linux) on a Pacemaker cluster to achieve high availability.
-=======
-- **Application tier.** Includes the Fiori Front-end Server pool, the SAP Web Dispatcher pool, the application server pool, and the SAP Central Services cluster. For high availability of Central Services when it runs on Linux virtual machines on Azure, you need a high-availability network file share service, like [NFS file shares in Azure Files](/azure/virtual-machines/workloads/sap/high-availability-guide-suse-nfs-azure-files), [Azure NetApp Files](/azure/virtual-machines/workloads/sap/high-availability-guide-suse-netapp-files), clustered Network File System (NFS) servers, or [SIOS Protection Suite for Linux](https://us.sios.com/solutions/sap-high-availability). To set up a high-availability file share for the Central Services cluster on Red Hat Enterprise Linux, you can configure [GlusterFS](/azure/virtual-machines/workloads/sap/high-availability-guide-rhel-glusterfs) on Azure virtual machines that run Red Hat Enterprise Linux. On SUSE Linux Enterprise Server 15 SP1 and later versions or on SUSE Linux Enterprise Server for SAP Applications, you can use [Azure shared disks](/azure/virtual-machines/disks-shared#linux) on a Pacemaker cluster to achieve high availability.
->>>>>>> da5affcc
 
 - **SAP HANA.** The database tier uses two or more Linux virtual machines in a cluster to achieve high availability in a scale-up deployment. HANA System Replication (HSR) is used to replicate contents between primary and secondary HANA systems. Linux clustering is used to detect system failures and facilitate automatic failover. A storage-based or cloud-based fencing mechanism must be used to ensure the failed system is isolated or shut down to avoid the cluster split-brain condition. In HANA scale-out deployments, database high availability is achieved by configuring either HANA standby nodes using ANF without the Linux clustering component; or scale-out without standby nodes with Azure premium storage, using Linux clustering for failover.
 
 - **Jumpbox/Bastion.** A jumpbox is also called a bastion host, this secure virtual machine on the network is used to connect to the other virtual machines and is typically deployed as part of the shared services, such as domain controllers and backup services. The jumpbox is deployed on a virtual machine to support SAP HANA Studio, SAPGUI, file transfer, and other functions that are commonly used for installation and administration purposes. For remote desktop protocol (RDP) or secure shell (SSH) services, try [Azure Bastion](/azure/bastion/bastion-overview). If only RDP and SSH are used for administration, Azure Bastion is a great alternative.  If you use other management tools, like SQL Server Management Studio or SAP Front End, use a traditional, self-deployed jump-box
 
-<<<<<<< HEAD
 **Private DNS.** Azure Private DNS provides a reliable and secure DNS service for your virtual network. [Azure Private DNS](/azure/dns/private-dns-overview) manages and resolves domain names in the virtual network without the need to configure a custom DNS solution.
-=======
-**Load balancers.** To distribute traffic to virtual machines in the SAP application tier subnet for high availability, we recommend the [Standard Load Balancer](/azure/load-balancer/load-balancer-standard-availability-zones). The Standard Load Balancer provides high security by default. No virtual machines behind the Standard Load Balancer have outbound internet connectivity. To enable outbound internet connectivity in these virtual machines, you need to change your [Standard Load Balancer configuration](/azure/virtual-machines/workloads/sap/high-availability-guide-standard-load-balancer-outbound-connections). For high availability for SAP web-based applications, use the built-in [SAP Web Dispatcher](https://help.sap.com/doc/saphelp_em900/9.0/en-US/48/8fe37933114e6fe10000000a421937/content.htm?no_cache=true) or another commercially available load balancer, depending on the traffic type (such as HTTP or SAP GUI) or the required network services (such as SSL termination).
->>>>>>> da5affcc
 
 **Load balancers.** To distribute traffic to virtual machines in the SAP application-tier subnet for high availability, we recommend using the [Standard load balancers](/azure/load-balancer/load-balancer-standard-availability-zones) are used. It's important to highlight that the Standard Load Balancer is secure by default, and no virtual machines behind the Standard Load Balancer will have outbound internet connectivity. To enable outbound internet in the virtual machines, you must consider your [Standard Load Balancer configuration](/azure/virtual-machines/workloads/sap/high-availability-guide-standard-load-balancer-outbound-connections). For SAP web-based application high availability, use the built-in [SAP Web Dispatcher](https://help.sap.com/doc/saphelp_em900/9.0/en-US/48/8fe37933114e6fe10000000a421937/content.htm?no_cache=true), or another commercially available load balancer, depending on the traffic type (such as HTTP or SAP GUI) or the required network services (such as Secure Sockets Layer (SSL) termination).
 
-<<<<<<< HEAD
 The Standard LB supports multiple frontend virtual IPs which is ideal for the ASCS/ERS cluster implementation where both services can share one LB to simplify the solution.
 
 The Standard LB also supports multi-SID SAP clusters.  In other words, multiple SAP systems on [SLES](/azure/virtual-machines/workloads/sap/high-availability-guide-suse-multi-sid) or [RHEL](/azure/virtual-machines/workloads/sap/high-availability-guide-rhel-multi-sid) can share a common high availability infrastructure to save cost. We urge readers to evaluate the cost saving with the risk of placing too many systems in one cluster.  We support no more than 5 SIDs per cluster.
-=======
-**Gateway.** A gateway connects distinct networks, extending your on-premises network to the Azure VNet.
-We recommend [Azure ExpressRoute](../../reference-architectures/hybrid-networking/expressroute.yml) for creating private connections that don't go over the public internet. As an alternative, you can use a
-[site-to-site](../../reference-architectures/hybrid-networking/vpn.yml) connection. To reduce latency, you can use
-[ExpressRoute Global Reach](/azure/expressroute/expressroute-global-reach) or [ExpressRoute FastPath](/azure/expressroute/about-fastpath). These options are discussed later in this article.
-
-**Zone-redundant gateway.** ExpressRoute or virtual private network (VPN) gateways can be deployed across zones to guard against zone failures. This architecture uses [zone-redundant](/azure/vpn-gateway/about-zone-redundant-vnet-gateways) VNet gateways for resiliency rather than a zonal deployment based on the same Availability Zone.
-
-**Proximity placement group.** This logical group places a constraint on VMs that are deployed in an availability set or a virtual machine scale set. A [proximity placement group](/azure/virtual-machines/workloads/sap/sap-proximity-placement-scenarios) favors colocation, so that virtual machines reside in the same datacenter to minimize application latency.
-
-> [!NOTE]
-> The article linked to in the previous paragraph includes recently updated configuration strategies for proximity placement groups. Review it if you have previously deployed your SAP systems in proximity placement groups.
->>>>>>> da5affcc
 
 **Application Gateway.** Azure Application Gateway is a web traffic load balancer that enables you to manage traffic to your web applications. Traditional load balancers operate at the transport layer (OSI layer 4 - TCP and UDP) and route traffic based on source IP address and port, to a destination IP address and port. Application Gateway can make routing decisions based on additional attributes of an HTTP request, for example URI path or host headers. This type of routing is known as application layer (OSI layer 7) load balancing.  S/4HANA offers web application services through Fiori.  This Fiori frontend (web apps) can be load balanced using the Azure Application Gateway.  
 
 **Availability sets.** Virtual machines for all pools and clusters (Web Dispatcher, SAP application servers, Central Services, and HANA) are grouped into separate [availability sets](/azure/virtual-machines/windows/tutorial-availability-sets), and at least two virtual machines are provisioned per role. Availability sets increase the availability of applications and virtual machines through management of hosts system faults or maintenance events by distributing role instances onto multiple hosts. An alternative is to use [Availability Zones](/azure/virtual-machines/workloads/sap/sap-ha-availability-zones) to improve workload availability as described later in this article.
 
-<<<<<<< HEAD
 **Gateway.** A gateway connects distinct networks, extending your on-premises network to the Azure VNet.
 [ExpressRoute](../../reference-architectures/hybrid-networking/expressroute.yml) is the recommended Azure service for creating private connections that do not go over the public internet, but a
 [site-to-site](../../reference-architectures/hybrid-networking/vpn.yml) connection can also be used. To reduce latency,
@@ -87,8 +56,6 @@
 
 **Application security groups.** To define fine-grained network security policies based on workloads and centered on applications, use [application security groups](/azure/virtual-network/security-overview#application-security-groups) instead of explicit IP addresses. You can group virtual machines by name and secure applications by filtering traffic from trusted segments of your network.
 
-=======
->>>>>>> da5affcc
 **Azure Storage.** To provide data persistence for a virtual machine in the form of virtual hard disk (VHD). [Azure Managed Disk](/azure/virtual-machines/windows/managed-disks-overview) is recommended.
 
 ## Recommendations
@@ -122,11 +89,7 @@
 
 ### SAP Central Services cluster
 
-<<<<<<< HEAD
 Central Services can be deployed to a single virtual machine when the Azure single-instance VM availability SLA meets your requirement. However, the virtual machine becomes a potential single point of failure (SPOF) for the SAP environment. For a highly available Central Services deployment, use either [NFS over AFS](/azure/virtual-machines/workloads/sap/high-availability-guide-suse-nfs-azure-files) or the [Azure NetApp Files service and a Central Services cluster](/azure/virtual-machines/workloads/sap/high-availability-guide-suse-netapp-files).
-=======
-Central Services can be deployed to a single virtual machine when the Azure single-instance VM availability SLA meets your requirement. However, the virtual machine becomes a potential single point of failure (SPOF) for the SAP environment. For a highly available Central Services deployment, use either [NFS over Azure Files](/azure/virtual-machines/workloads/sap/high-availability-guide-suse-nfs-azure-files) or the [Azure NetApp Files service and a Central Services cluster](/azure/virtual-machines/workloads/sap/high-availability-guide-suse-netapp-files).
->>>>>>> da5affcc
 
 Another option is to use [Azure Shared Disks](/azure/virtual-machines/disks-shared) to achieve high availability. On SUSE Linux Enterprise Server 15 SP1 and later or SUSE Linux Enterprise Server for SAP Applications, you can set up a Pacemaker cluster by using [Azure Shared Disks for Linux](/azure/virtual-machines/disks-shared#linux).
 
@@ -169,11 +132,7 @@
 
 ### ExpressRoute FastPath
 
-<<<<<<< HEAD
 [FastPath](/azure/expressroute/about-fastpath) implements Microsoft Edge Exchanges at the entry point of the Azure network. It reduces network hops for most data packets. FastPath lowers network latency, improves application performance, and is the default for new ExpressRoute connections to Azure.
-=======
-[FastPath](/azure/expressroute/about-fastpath) implements Microsoft Edge exchanges at the entry point of the Azure network. It reduces network hops for most data packets. FastPath lowers network latency, improves application performance, and is the default for new ExpressRoute connections to Azure.
->>>>>>> da5affcc
 
 For existing ExpressRoute circuits, activate FastPath with Azure support.
 
@@ -191,32 +150,19 @@
 
 Some customers use standard storage for their application servers. Because standard managed disks are not supported, as stated in SAP note 1928533, we recommend using Premium [Azure Managed Disks](/azure/storage/storage-managed-disks-overview) or [Azure NetApp Files](/azure/azure-netapp-files/azure-netapp-files-introduction) in all cases. Note that a recent update to [SAP note 2015553](https://launchpad.support.sap.com/#/notes/2015553) excludes the use of Standard HDD Storage and Standard SSD Storage for a few specific use cases.
 
-<<<<<<< HEAD
 Because application servers do not host any business data, you can also use the smaller P4 and P6 Premium disks to help manage cost.  To understand the VM availability SLA associates with the storage types selection, please see [SLA for Virtual Machines](/support/legal/sla/virtual-machines/v1_9/). For High-Availability scenarios [Azure Shared Disks](/azure/virtual-machines/disks-shared) features are available on Premium SSD and Ultra SSD.  See [Azure Managed Disks](/azure/storage/storage-managed-disks-overview).
 
 Azure Shared Disks can be used with Windows Server, SUSE Enterprise Linux 15 SP 1 and above, or SUSE Enterprise Linux For SAP.  It's worth noting that Azure Shared Disk used in Linux clusters is simply to serve the purpose of a Stonith Block Device (SBD).  It offers a quorum vote in a cluster network partitioning situation.  This shared disk doesn't have a filesystem on it and doesn't support simultaneous writes from multiple cluster member VMs.
-=======
-Because application servers don't host business data, you can also use the smaller P4 and P6 Premium disks to help minimize cost. For information about the VM availability SLAs associated with various storage types, see [SLA for Virtual Machines](https://azure.microsoft.com/support/legal/sla/virtual-machines/v1_9).
-For High-Availability scenarios [Azure Shared Disks](/azure/virtual-machines/disks-shared) features are available on Premium SSD and Ultra SSD [Azure Managed Disks](/azure/storage/storage-managed-disks-overview). Azure Shared Disks can be used with Windows Server, SUSE Enterprise Linux 15 SP 1 and above, or SUSE Enterprise Linux For SAP. 
-Azure NetApp Files has file sharing functionality built in.
->>>>>>> da5affcc
 
 Azure NetApp Files have file sharing (NFS and SMB) functionalities built in.
 
-<<<<<<< HEAD
 For NFS Share scenarios, [Azure NetApp Files](/azure/virtual-machines/workloads/sap/hana-vm-operations-netapp) provides 99.99% availability (four nines) for NFS shares that can be used for /hana/shared, /hana/data, and /hana/log volumes. Using Azure NetApp Files-based NFS shares for the /hana/data and /hana/log volumes requires the usage of the NFS v4.1 protocol. For the /hana/shared volume the NFS v3 protocol is supported.
 
-=======
->>>>>>> da5affcc
 For the backup data store, we recommend using Azure [cool and archive access tiers](/azure/storage/blobs/access-tiers-overview). These storage tiers are cost-effective ways to store long-lived data that is infrequently accessed. You can also consider using [Azure NetApp Files Standard tier](/azure/azure-netapp-files/azure-netapp-files-service-levels#supported-service-levels) as a backup target or [Azure NetApp Files Backup option](/azure/azure-netapp-files/backup-introduction). For Managed disk the recommended backup data tier is the Azure cool or archive access tier.
 
 Both [Ultra SSDs](/azure/virtual-machines/linux/disks-enable-ultra-ssd) and Azure NetApp Files [Ultra performance tier](/azure/azure-netapp-files/azure-netapp-files-service-levels) greatly reduce disk latency and benefit performance-critical applications and the SAP database servers.
 
-## Considerations
-
-These considerations implement the pillars of the Azure Well-Architected Framework, which is a set of guiding tenets that you can use to improve the quality of a workload. For more information, see [Microsoft Azure Well-Architected Framework](/azure/architecture/framework).
-
-### Performance efficiency
+## Performance considerations
 
 SAP application servers carry on constant communications with the database servers. For performance-critical applications running on any database platforms, including SAP HANA, enable [Write Accelerator](/azure/virtual-machines/windows/how-to-enable-write-accelerator) (WA) for the log volume to improve log write latency. WA is available for M-series VMs.
 
@@ -239,30 +185,25 @@
 
 Azure NetApp Files has unique performance features that allow for real time tuning that meet the needs of the most demanding SAP environments.  For performance considerations using Azure NetApp Files see [this article](/azure/virtual-machines/workloads/sap/sap-hana-scale-out-standby-netapp-files-suse#sizing-for-hana-database-on-azure-netapp-files).
 
-### Scalability
+## Scalability considerations
 
 At the SAP application layer, Azure offers a wide range of virtual machine sizes for scaling up and scaling out. For an inclusive list, see [SAP Note
 1928533](https://launchpad.support.sap.com/#/notes/1928533) - SAP Applications on Azure: Supported Products and Azure VM types (SAP Service Marketplace account required for access). As we continue to certify more virtual machines types, you can scale up or down in the same cloud deployment.
 
 At the database layer, this architecture runs SAP HANA S/4 applications on Azure virtual machines that can scale up to 12 terabytes (TB) in one instance. If your workload exceeds the maximum virtual machine size, Microsoft offers [Azure Large Instances](/azure/virtual-machines/workloads/sap/hana-overview-architecture) for SAP HANA, an option that far exceeds the 12 TB RAM capacity. Revision 4 of these physical servers are located in a Microsoft Azure datacenter and, as of this writing, provide up to 24 TB of memory capacity for a single instance. A multi-node configuration is also possible with a total memory capacity of up to 24 TB for online transaction processing (OLTP) applications and 60 TB for online analytical processing (OLAP) applications.
 
-### Availability
-
-<<<<<<< HEAD
+## Availability considerations
+
 Resource redundancy is the general theme in highly available infrastructure solutions. For single instance VM availability SLA associates with the storage types selection, please see [SLA for Virtual Machines](/support/legal/sla/virtual-machines/v1_9/). When redundant resources are deployed in an availability set or across Availability Zones, the service availability is elevated.
-=======
-Resource redundancy is the general theme in highly available infrastructure solutions. For the single-instance VM availability SLAs associated with various storage types, see [SLA for Virtual Machines](https://azure.microsoft.com/support/legal/sla/virtual-machines/v1_9). When redundant resources are deployed in an availability set or across Availability Zones, the service availability is elevated.
->>>>>>> da5affcc
 
 In this distributed installation of the SAP application, the base installation is replicated to achieve high availability. For each layer of the architecture, the high availability design varies.
 
-#### Web Dispatcher in the application servers tier
+### Web Dispatcher in the application servers tier
 
 High availability is achieved with redundant Web Dispatcher instances. See the [SAP Web Dispatcher](https://help.sap.com/viewer/683d6a1797a34730a6e005d1e8de6f22/202110.001/en-US/488fe37933114e6fe10000000a421937.html?q=SAP%20Web%20Dispatcher) in the SAP documentation.  Depends on the size of the application behind the SWD, in small deployments with little scalability concern, some customers colocate the SWD with the ASCS VMs.  This way they save independent OS maintenance and gain high availability at the same time.
 
-#### Central Services in the application servers tier
-
-<<<<<<< HEAD
+### Central Services in the application servers tier
+
 For high availability of Central Services on Azure Linux virtual machines, the appropriate high availability extension for the selected Linux distribution is used, and the shared file systems are customarily placed on highly available NFS storage, using SUSE DRBD or Red Hat GlusterFS. Other cost effective or robust solutions like [NFS over Azure Files](/azure/virtual-machines/workloads/sap/high-availability-guide-suse-nfs-azure-files) or [Azure NetApp Files](/azure/virtual-machines/workloads/sap/high-availability-guide-suse-netapp-files) can instead be used to provide a highly available NFS, eliminating the need for a NFS cluster.  A side note, ANF shares can host the SAP HANA data and log files, which enables the
 [HANA scale-out](/azure/virtual-machines/workloads/sap/sap-hana-scale-out-standby-netapp-files-suse) deployment model with standby nodes while NFS over Azure Files are good for highly available non-database file sharing.  
 
@@ -270,34 +211,21 @@
 
 Azure NetApp Files supports high availability of [ASCS on SUSE](/azure/virtual-machines/workloads/sap/high-availability-guide-suse-netapp-files) Linux Enterprise Servers (SLES). For ASCS on Red Hat Enterprise Linux (RHEL) HA, see the [SIOS Protection Suite for Linux](https://us.sios.com/products/sios-protection-suite-linux/) information for details.
 
-=======
-The appropriate high availability extension for the selected Linux distribution is used for high availability of Central Services on Azure Linux virtual machines. The shared file systems are typically placed on high availability NFS storage that's configured with SUSE DRBD or Red Hat GlusterFS. You can alternatively use other cost-effective or robust solutions like [NFS over Azure Files](/azure/virtual-machines/workloads/sap/high-availability-guide-suse-nfs-azure-files) or [Azure NetApp Files](/azure/virtual-machines/workloads/sap/high-availability-guide-suse-netapp-files) to provide a high-availability NFS. Doing so eliminates the need for an NFS cluster. Note that Azure NetApp Files shares can host the SAP HANA data and log files. This configuration enables the
-[HANA scale-out](/azure/virtual-machines/workloads/sap/sap-hana-scale-out-standby-netapp-files-suse) deployment model with standby nodes. NFS over Azure Files is sufficient for high-availability non-database file sharing.  
-
-NFS over Azure Files now supports high-availability file shares for both [SUSE Linux Enterprise Server](/azure/virtual-machines/workloads/sap/high-availability-guide-suse-nfs-azure-files) and [Redhat Enterprise Linux](/azure/virtual-machines/workloads/sap/high-availability-guide-rhel-nfs-azure-files). This solution works well for high-availability file shares like those of /sapmnt and /saptrans in SAP installations.  
-
-Azure NetApp Files supports high availability of [ASCS on SUSE](/azure/virtual-machines/workloads/sap/high-availability-guide-suse-netapp-files) Linux Enterprise Servers (SLES). See [SIOS Protection Suite for Linux](https://us.sios.com/products/sios-protection-suite-linux) for details about ASCS on Red Hat Enterprise Linux (RHEL) HA.
-
->>>>>>> da5affcc
 The improved Azure Fence Agent is available for both
 [SUSE](/azure/virtual-machines/workloads/sap/high-availability-guide-suse-pacemaker) and [Red Hat](/azure/virtual-machines/workloads/sap/high-availability-guide-rhel-pacemaker) and provides significantly faster service failover compared to the previous version of the agent.
 
 Another option is to use [Azure Shared Disks](/azure/virtual-machines/disks-shared) to achieve high availability. On SUSE Enterprise Linux 15 SP 1 and above, or SUSE Enterprise Linux For SAP, Pacemaker cluster can be set up using [Azure Shared Disk](/azure/virtual-machines/disks-shared#linux) to achieve high availability.
 
-<<<<<<< HEAD
 With the Standard Azure Load Balancer SKU, you can simply enable the [high availability port](/azure/load-balancer/load-balancer-ha-ports-overview) and avoid the need to configure load balancing rules for many SAP ports. Also, in setting up load balancers in general, whether it's on-premises or on Azure, enabling the Direct Server Return (also known as Floating IP or DSR) feature allows for server responses to client inquiries to bypass the load balancer. This direct connection keeps the load balancer from becoming the bottleneck in the path of data transmission. For the SAP ASCS and HANA DB clusters, we recommend enabling DSR. If virtual machines in the backend pool require public outbound connectivity, additional
-=======
-With the Standard Azure Load Balancer SKU, you can simply enable the [high-availability port](/azure/load-balancer/load-balancer-ha-ports-overview) and avoid the need to configure load balancing rules for many SAP ports. Also, in setting up load balancers in general, whether it's on-premises or on Azure, enabling the Direct Server Return (also known as Floating IP or DSR) feature allows for server responses to client inquiries to bypass the load balancer. This direct connection keeps the load balancer from becoming the bottleneck in the path of data transmission. For the SAP ASCS and HANA DB clusters, we recommend enabling DSR. If virtual machines in the backend pool require public outbound connectivity, additional
->>>>>>> da5affcc
 [configuration](/azure/virtual-machines/workloads/sap/high-availability-guide-standard-load-balancer-outbound-connections) is required.
 
 For traffic from SAP GUI clients connecting to an SAP server via DIAG protocol or RFC, the Central Services message server balances the load through SAP application server [logon groups](https://wiki.scn.sap.com/wiki/display/SI/ABAP+Logon+Group+based+Load+Balancing). No additional load balancer is needed.
 
-#### Application servers in the application servers tier
+### Application servers in the application servers tier
 
 High availability is achieved by load balancing traffic within a pool of application servers.
 
-#### Database tier
+### Database tier
 
 This reference architecture depicts a highly available SAP HANA database system consisting of two Azure virtual machines. The database tier's native system replication feature provides either manual or automatic failover between replicated nodes:
 
@@ -307,17 +235,13 @@
 
 - Much like the application servers layer, the commonly deployed HANA high availability solution for SLES is Pacemaker and SIOS LifeKeeper for RHEL.
 
-#### Deploy virtual machines across Availability Zones
+### Deploy virtual machines across Availability Zones
 
 [Availability Zones](/azure/virtual-machines/workloads/sap/sap-ha-availability-zones) can help enhance service availability. Zones refer to physically separated locations within a specific Azure region. They improve workload availability and protect application services and virtual machines against datacenter outages. Virtual machines in a single zone are treated as if they were in a single update or fault domain. When zonal deployment is selected, virtual machines in the same zone are distributed to fault and upgrade domains on a best-effort basis.
 
 In [Azure regions](https://azure.microsoft.com/global-infrastructure/regions/) that support this feature, at least three zones are available. However, the maximum distance between datacenters in these zones is not guaranteed. To deploy a multi-tier SAP system across zones, you must know the network latency within a zone and across targeted zones, and how sensitive your deployed applications are to network latency.
 
-<<<<<<< HEAD
 Several [considerations](/azure/virtual-machines/workloads/sap/sap-ha-availability-zones) apply when deciding to deploy resources across Availability Zones, including:
-=======
-When you deploy resources across Availability Zones, some [considerations](/azure/virtual-machines/workloads/sap/sap-ha-availability-zones) apply, including:
->>>>>>> da5affcc
 
 - Latency between virtual machines within one zone.
 
@@ -343,21 +267,17 @@
 
 If zone 1 goes offline, the ASCS and database services will fail over to zone 2. The dormant application servers can be brought online to provide full capacity for application processing.
 
-### Disaster recovery
+## Disaster recovery considerations
 
 Every tier in the SAP application stack uses a different approach to provide DR protection.
 
-<<<<<<< HEAD
 ### Application servers tier
-=======
-#### Application servers tier
->>>>>>> da5affcc
 
 SAP application servers do not contain business data. On Azure, a simple DR strategy is to create SAP application servers in the secondary region, then shut them down. Upon any configuration changes or kernel updates on the primary application server, the same changes must be applied to the virtual machines in the secondary region. For example, copy the SAP kernel executables to the DR virtual machines.
 
 Azure Site Recovery can also be used to set up DR for a [multi-tier SAP NetWeaver application](/azure/site-recovery/site-recovery-sap) deployment.
 
-#### Central Services
+### Central Services
 
 This component of the SAP application stack also does not persist business data. You can build a virtual machine in the DR region to run the Central Services role.
 
@@ -369,17 +289,17 @@
 
 For step-by-step guidance, see [Building a Disaster Recovery Solution for SAP using Azure Site Recovery](https://gallery.technet.microsoft.com/Building-a-Disaster-fc7406b3).
 
-#### Database tier
+### Database tier
 
 Use HSR for HANA-supported replication. In addition to a local, two-node high availability setup, HSR supports multi-tier replication where a third node in a separate Azure region acts as a foreign entity, not part of the cluster, and registers to the secondary replica of the clustered HSR pair as its replication target. This forms a replication daisy chain.
 
 The failover to the DR node is a manual process. Since HANA 2.0 SPS 03, it is possible to configure [multi-target system replication](https://help.sap.com/viewer/6b94445c94ae495c83a19646e7c3fd56/2.0.03/en-US/ba457510958241889a459e606bbcf3d3.html), which supports additional replicas by replicating the primary node in the DR region asynchronously. In addition, if using Azure NetApp Files for either the Central Services or the HANA database layer, use rsync or the content replication tool of choice.
 
-#### DR for shared services
+### DR for shared services
 
 Many IT services are shared by all your deployed cloud assets, such as administrative jumpboxes, cloud-based directory services, backup, and monitoring services. Replicate your shared services into the DR region using whatever means the services provide.
 
-#### Automated DR with Azure Site Recovery
+### Automated DR with Azure Site Recovery
 
 To use Azure Site Recovery to automatically build a fully replicated production site of your original configuration, you must run customized [deployment scripts](/azure/site-recovery/site-recovery-runbook-automation). For example, Site Recovery first deploys the VMs in availability sets, then runs your custom scripts to attach the existing (pre-built) load balancer, which already has the backend pool defined, to the NIC of the failover virtual machines. An example of the custom Site Recovery Automation Runbooks script is available on
 [GitHub](https://github.com/Azure/azure-quickstart-templates/tree/master/demos/asr-automation-recovery).
@@ -387,17 +307,13 @@
 > [!NOTE]
 > In case of a regional disaster that affects many customers in one region and causes a mass failover event, the target region's [resource capacity](/azure/site-recovery/azure-to-azure-common-questions#does-site-recovery-work-with-reserved-instances) is **not** guaranteed. Like all Azure services, Site Recovery continues to add features and capabilities. See the [support matrix](/azure/site-recovery/azure-to-azure-support-matrix) for the latest information about Azure-to-Azure replication.
 
-### Cost optimization
+## Cost considerations
 
 Use the [Azure pricing calculator][azure-pricing-calculator] to estimate costs.
 
 For more information, see the cost section in [Microsoft Azure Well-Architected Framework][aaf-cost].
 
-<<<<<<< HEAD
-### Virtual machine cost
-=======
-#### Virtual machines
->>>>>>> da5affcc
+### Virtual machines
 
 This architecture uses virtual machines running Linux, for the application tier and database tier. SAP NetWeaver tier uses Windows virtual machines to run SAP services and applications. The database tier runs AnyDB as the database, such as Microsoft SQL Server, Oracle, or IBM DB2. Virtual machines are also used as jump boxes for management.
 
@@ -415,36 +331,32 @@
 
 For more information [Linux Virtual Machines Pricing][linux-vms-pricing].
 
-#### Virtual machines and availability sets
+### Virtual machines and availability sets
 
 For all pools and clusters (Web Dispatcher, SAP application servers, Central Services, and HANA) the virtual machines are grouped into separate availability sets. There is no cost for the availability set. You only pay for each VM instance that you create.
 
-#### Azure Load Balancer
+### Azure Load Balancer
 
 In this scenario, Azure Load Balancers are used to distribute traffic to virtual machines in the application-tier subnet.
 
 You are charged only for the number of configured load-balancing and outbound rules. Inbound NAT rules are free. There is no hourly charge for the Standard Load Balancer when no rules are configured.
 
-#### Azure ExpressRoute
+### Azure ExpressRoute
 
 In this architecture, Azure ExpressRoute is the networking service used for creating private connections between an on-premises network and Azure virtual networks.
 
 All inbound data transfer is free. All outbound data transfer is charged based on a pre-determined rate. See [Azure ExpressRoute pricing][expressroute-pricing] For more info.
 
-### Management and operations
-
-#### Backup
-
-<<<<<<< HEAD
+## Management and operations considerations
+
+### Backup
+
 SAP HANA data can be backed up in many ways. After migrating to Azure, continue to use any existing backup solutions you already have. Azure provides two native approaches to backup. You can back up [SAP HANA on virtual machines, or use Azure Backup on the file level](/azure/virtual-machines/workloads/sap/sap-hana-backup-guide). Azure Backup is [BackInt certified](https://www.sap.com/dmc/exp/2013_09_adpd/enEN/#/solutions?id=s:e062231e-9fb7-4ea8-b7d2-e6fe448c592d) by SAP.  See also the [Azure Backup FAQ](/azure/backup/backup-azure-backup-faq).
-=======
-SAP HANA data can be backed up in many ways. After migrating to Azure, continue to use any existing backup solutions you already have. Azure provides two native approaches to backup. You can back up [SAP HANA on virtual machines or use Azure Backup at the file level](/azure/virtual-machines/workloads/sap/sap-hana-backup-guide). Azure Backup is [BackInt certified](https://www.sap.com/dmc/exp/2013_09_adpd/enEN/#/solutions?id=s:e062231e-9fb7-4ea8-b7d2-e6fe448c592d) by SAP.  See also the [Azure Backup FAQ](/azure/backup/backup-azure-backup-faq).
->>>>>>> da5affcc
 
 > [!NOTE]
 > As of this writing, only HANA single container deployments support Azure storage snapshot.
 
-#### Identity management
+### Identity management
 
 Use a centralized identity management system to control access to resources at all levels:
 
@@ -454,15 +366,15 @@
 
 - Support access within the apps themselves through the services that SAP provides, or use [OAuth 2.0 and Azure Active Directory](/azure/active-directory/develop/active-directory-protocols-oauth-code).
 
-#### Monitoring
+### Monitoring
 
 To maximize the availability and performance of applications and services, use [Azure Monitor](/azure/azure-monitor/overview), a comprehensive solution for collecting, analyzing, and acting on telemetry from your cloud and on-premises environments. Azure Monitor shows how applications are performing and proactively identifies issues affecting them and the resources they depend on.
 
 To provide SAP-based monitoring of resources and service performance of the SAP infrastructure, the [Azure SAP Enhanced Monitoring](/azure/virtual-machines/workloads/sap/deployment-guide#d98edcd3-f2a1-49f7-b26a-07448ceb60ca) extension is used. This extension feeds Azure monitoring statistics into the SAP application for operating system monitoring and DBA Cockpit functions. SAP enhanced monitoring is a mandatory prerequisite to run SAP on Azure. For details, see [SAP Note 2191498](https://launchpad.support.sap.com/#/notes/2191498) – "SAP on Linux with Azure: Enhanced Monitoring". (SAP Service Marketplace account required for access)
 
-### Security
-
-SAP has its own Users Management Engine (UME) to control role-based access and authorization within the SAP application and databases. For details, see [SAP HANA Security: An Overview](https://www.tutorialspoint.com/sap_hana/sap_hana_security_overview.htm).
+## Security considerations
+
+SAP has its own Users Management Engine (UME) to control role-based access and authorization within the SAP application and databases. For details, see [SAP HANA Security: An Overview](https://archive.sap.com/documents/docs/DOC-62943).
 
 For additional network security, consider implementing a [network DMZ](../../reference-architectures/dmz/secure-vnet-dmz.yml), which uses a network virtual appliance to create a firewall in front of the subnet for the Web Dispatcher and Fiori Front-End Server pools. Data transfer cost is a reason for active Fiori apps front-end servers to locate in the same vnet as the S/4 systems instead of placing them in the DMZ and connecting to S/4 through vnet peering.
 
@@ -487,21 +399,7 @@
 
 - [Stack Overflow SAP](http://stackoverflow.com/tags/sap/info)
 
-## Contributors
-
-*This article is maintained by Microsoft. It was originally written by the following contributors.*
-
-Principal author:
-
- - [Ben Trinh](https://www.linkedin.com/in/bentrinh) | Principal Architect
-
-Other contributors:
-
- - [Mick Alberts](https://www.linkedin.com/in/mick-alberts-a24a1414) | Technical Writer
- 
-*To see non-public LinkedIn profiles, sign in to LinkedIn.*
-
-## Next steps
+## Related resources
 
 See the following articles for more information and for examples of SAP workloads that use some of the same technologies:
 
@@ -510,8 +408,6 @@
 - [Azure Virtual Machines planning and implementation for SAP NetWeaver](/azure/virtual-machines/workloads/sap/planning-guide)
 
 - [Use Azure to host and run SAP workload scenarios](/azure/virtual-machines/workloads/sap/get-started)
-
-## Related resources
 
 - [Running SAP production workloads using an Oracle Database on Azure](../../example-scenario/apps/sap-production.yml)
 
