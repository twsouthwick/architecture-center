--- conflicted
+++ resolved
@@ -48,14 +48,6 @@
 
 **Application security groups.** To define fine-grained network security policies based on workloads and centered on applications, use [application security groups](/azure/virtual-network/security-overview#application-security-groups) instead of explicit IP addresses. You can group virtual machines by name and secure applications by filtering traffic from trusted segments of your network.
 
-<<<<<<< HEAD
-=======
-**Gateway.** A gateway connects distinct networks, extending your on-premises network to the Azure VNet.
-[ExpressRoute](../../reference-architectures/hybrid-networking/expressroute.yml) is the recommended Azure service for creating private connections that do not go over the public internet, but a
-[site-to-site](/azure/expressroute/expressroute-howto-coexist-resource-manager) connection can also be used. To reduce latency,
-[ExpressRoute Global Reach](/azure/expressroute/expressroute-global-reach) and [ExpressRoute FastPath](/azure/expressroute/about-fastpath) are connectivity options discussed later in this article.
-
->>>>>>> fc11f475
 **Azure Storage.** To provide data persistence for a virtual machine in the form of virtual hard disk (VHD). [Azure Managed Disk](/azure/virtual-machines/windows/managed-disks-overview) is recommended.
 
 ## Recommendations
@@ -103,7 +95,7 @@
 
 All virtual machines in a set must perform the same role. Do not mix servers of different roles in the same availability set. For example, don't place an ASCS node in the same availability set with application servers.
 
-You can deploy Azure availability sets within [Azure Availability Zones](/azure/virtual-machines/workloads/sap/sap-ha-availability-zones) when you use a [proximity placement group](/azure/virtual-machines/linux/co-location).
+You can deploy Azure availability sets within [Azure availability zones](/azure/virtual-machines/workloads/sap/sap-ha-availability-zones) when you use a [proximity placement group](/azure/virtual-machines/linux/co-location).
 
 ### Networking
 
@@ -175,7 +167,7 @@
 We advise against the placement of any network virtual appliance (NVA) in between the application and the database layers for any SAP application stack, because this practice introduces significant data packets processing time and unacceptably slows application performance.
 
 We also recommend you consider performance when deploying resources with
-[Availability Zones](/azure/virtual-machines/workloads/sap/sap-ha-availability-zones), which can enhance service availability as described later in this article. Consider creating a clear network latency profile between all zones of a target region. This helps you decide on the resource placement for minimum latency between zones. To create this profile, run a test by deploying small virtual machines in each zone. Recommended tools for the test include
+[availability zones](/azure/virtual-machines/workloads/sap/sap-ha-availability-zones), which can enhance service availability as described later in this article. Consider creating a clear network latency profile between all zones of a target region. This helps you decide on the resource placement for minimum latency between zones. To create this profile, run a test by deploying small virtual machines in each zone. Recommended tools for the test include
 [PsPing](/sysinternals/downloads/psping) and
 [Iperf](https://sourceforge.net/projects/iperf/). After testing, remove these virtual machines. The [public domain network latency test tool](https://github.com/Azure/SAP-on-Azure-Scripts-and-Utilities/tree/master/AvZone-Latency-Test) is also available for your convenience.
 
@@ -190,11 +182,7 @@
 
 ## Availability considerations
 
-<<<<<<< HEAD
-Resource redundancy is the general theme in highly available infrastructure solutions. For single instance VM availability SLA associates with the storage types selection, please see [SLA for Virtual Machines](/support/legal/sla/virtual-machines/v1_9/). When redundant resources are deployed in an availability set or across Availability Zones, the service availability is elevated.
-=======
-Resource redundancy is the general theme in highly available infrastructure solutions. For enterprises that have a less stringent SLA, single-instance Azure virtual machines with premium disks offer an [uptime SLA](https://build5nines.com/single-instance-vms-now-with-99-9-sla/). When redundant resources are deployed in an availability set or across Availability Zones, the service availability is elevated.
->>>>>>> fc11f475
+Resource redundancy is the general theme in highly available infrastructure solutions. For single instance VM availability, the SLA is associated with the storage types selection. See [SLA for Virtual Machines](/support/legal/sla/virtual-machines/v1_9/). When redundant resources are deployed in an availability set or across availability zones, the service availability is elevated.
 
 In this distributed installation of the SAP application, the base installation is replicated to achieve high availability. For each layer of the architecture, the high availability design varies.
 
@@ -235,13 +223,13 @@
 
 - Much like the application servers layer, the commonly deployed HANA high availability solution for SLES is Pacemaker and SIOS LifeKeeper for RHEL.
 
-### Deploy virtual machines across Availability Zones
-
-[Availability Zones](/azure/virtual-machines/workloads/sap/sap-ha-availability-zones) can help enhance service availability. Zones refer to physically separated locations within a specific Azure region. They improve workload availability and protect application services and virtual machines against datacenter outages. Virtual machines in a single zone are treated as if they were in a single update or fault domain. When zonal deployment is selected, virtual machines in the same zone are distributed to fault and upgrade domains on a best-effort basis.
+### Deploy virtual machines across availability zones
+
+[Availability zones](/azure/virtual-machines/workloads/sap/sap-ha-availability-zones) can help enhance service availability. Zones refer to physically separated locations within a specific Azure region. They improve workload availability and protect application services and virtual machines against datacenter outages. Virtual machines in a single zone are treated as if they were in a single update or fault domain. When zonal deployment is selected, virtual machines in the same zone are distributed to fault and upgrade domains on a best-effort basis.
 
 In [Azure regions](https://azure.microsoft.com/global-infrastructure/regions/) that support this feature, at least three zones are available. However, the maximum distance between datacenters in these zones is not guaranteed. To deploy a multi-tier SAP system across zones, you must know the network latency within a zone and across targeted zones, and how sensitive your deployed applications are to network latency.
 
-Several [considerations](/azure/virtual-machines/workloads/sap/sap-ha-availability-zones) apply when deciding to deploy resources across Availability Zones, including:
+Several [considerations](/azure/virtual-machines/workloads/sap/sap-ha-availability-zones) apply when deciding to deploy resources across availability zones, including:
 
 - Latency between virtual machines within one zone.
 
@@ -250,7 +238,7 @@
 - Availability of the same Azure services (virtual machine types) in the chosen zones.
 
 > [!NOTE]
-> Availability Zones support high availability but are not an effective disaster recovery (DR) strategy. The distance between zones is too close. Typical DR regions should be at least 100 miles away from the primary region.
+> Availability zones support high availability but are not an effective disaster recovery (DR) strategy. The distance between zones is too close. Typical DR regions should be at least 100 miles away from the primary region.
 
 **Active/passive deployment example**
 
