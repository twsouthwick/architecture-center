--- conflicted
+++ resolved
@@ -213,27 +213,6 @@
 
 ### Availability sets
 
-<<<<<<< HEAD
-Availability sets distribute servers to different physical infrastructure and update groups to improve service availability. Put virtual machines that perform the same role into an availability sets to help guard against downtime caused by Azure infrastructure maintenance and to meet [SLAs](https://azure.microsoft.com/support/legal/sla/virtual-machines) (SLAs). Two or more virtual machines per availability set is recommended.
-
-All virtual machines in a set must perform the same role. Do not mix servers of different roles in the same availability set. For example, don't place a Central Services node in the same availability set with the application server.
-
-### NICs
-
-Traditional on-premises SAP deployments implement multiple network interface cards (NICs) per machine to segregate administrative traffic from business traffic. On Azure, the virtual network is a software-defined network that sends all traffic through the same network fabric. Therefore, the use of multiple NICs is unnecessary. However, if your organization needs to segregate traffic, you can deploy multiple NICs per VM, connect each NIC to a different subnet, and then use NSGs to enforce different access control policies.
-
-### Subnets and NSGs
-
-This architecture subdivides the virtual network address space into subnets. This reference architecture focuses primarily on the application tier subnet. Each subnet can be associated with an NSG that defines the access policies for the subnet. Place application servers on a separate subnet so you can secure them more easily by managing the subnet security policies, not the individual servers.
-
-When an NSG is associated with a subnet, it applies to all the servers within the subnet. For more information about using NSGs for fine-grained control over the servers in a subnet, see [Filter network traffic with network security groups](https://azure.microsoft.com/blog/multiple-vm-nics-and-network-virtual-appliances-in-azure).
-
-### Load balancers
-
-[SAP Web Dispatcher](https://help.sap.com/doc/saphelp_nw73ehp1/7.31.19/en-US/48/8fe37933114e6fe10000000a421937/frameset.htm) handles load balancing of HTTP(S) traffic to a pool of SAP application servers.
-
-For traffic from SAP GUI clients connecting an SAP server via DIAG protocol or Remote Function Calls (RFC), the Central Services message server balances the load through SAP application server [logon groups](https://wiki.scn.sap.com/wiki/display/SI/ABAP+Logon+Group+based+Load+Balancing), so no additional load balancer is needed.
-=======
 Availability sets distribute servers to different physical infrastructures and
 update groups to improve service availability. To meet service-level agreements
 ([SLAs](https://azure.microsoft.com/support/legal/sla/virtual-machines)), put
@@ -350,7 +329,6 @@
 load through SAP application server [logon
 groups](https://wiki.scn.sap.com/wiki/display/SI/ABAP+Logon+Group+based+Load+Balancing).
 No additional load balancer is needed.
->>>>>>> 78502e30
 
 ### Azure Storage
 
@@ -557,31 +535,6 @@
 -   Availability of the same Azure services (virtual machine types) in the
     chosen zones.
 
-<<<<<<< HEAD
-To provide SAP-based monitoring of resources and service performance of the SAP infrastructure, the [Azure SAP Enhanced Monitoring](/azure/virtual-machines/workloads/sap/deployment-guide#detailed-tasks-for-sap-software-deployment) extension is used. This extension feeds Azure monitoring statistics into the SAP application for operating system monitoring and DBA Cockpit functions.
-
-## Cost considerations
-
-### Virtual machines and availability sets
-
-This architecture uses virtual machines for the application tier and database tier. SAP NetWeaver tier uses Windows virtual machines to run SAP services and applications. The database tier runs AnyDB as the database, such as Microsoft SQL Server, Oracle, or IBM DB2. Virtual machines are also used as jumpboxes for management.
-
-There are several payment options for virtual machines in general:
-
-- For workloads with no predictable time of completion or resource consumption, consider the Pay-as-you-go option.
-
-- Consider using [Azure Reservations](/azure/cost-management-billing/reservations/save-compute-costs-reservations) if you can commit to using a virtual machine over a one-year or three-year term. VM reservations can reduce costs up to 72% when compared to pay-as-you-go prices.
-
-Use [Azure Spot VMs][az-spot-vms] to run workloads that can be interrupted and do not require completion within a predetermined timeframe or an SLA. Azure deploys Spot VMs if there is available capacity and evicts when it needs the capacity back. Costs associated with Spot virtual machines are lower. Consider Spot VMs for these workloads:
-
-- High-performance computing scenarios, batch processing jobs, or visual rendering applications.
-- Test environments, including continuous integration and continuous delivery workloads.
-- Large-scale stateless applications.
-
-### Virtual machines and availability sets
-
-For all pools and clusters (Web Dispatcher, SAP application servers, Central Services, and database) the virtual machines are grouped into separate availability sets. There is no cost for the Availability Set itself, you only pay for each VM instance that you create.
-=======
 > [!NOTE]
 > Availability Zones support high availability but are not an effective
 DR strategy. The distance between zones is too short. Typical DR regions should
@@ -613,19 +566,12 @@
 The Central Services and database services run in zone 1. The application
 servers in zone 2 may have longer network latency when connecting to the Central
 Services and database services due to the physical distance between zones.
->>>>>>> 78502e30
 
 If zone 1 goes offline, the Central Services and database services will fail
 over to zone 2. The dormant application servers can be brought online to provide
 full capacity for application processing.
 
-<<<<<<< HEAD
-In this scenario, Azure Load Balancers are used to distribute traffic to virtual machines in the application-tier subnet.
-
-You are charged only for the number of configured load-balancing and outbound rules. Inbound NAT rules are free. There is no hourly charge for the Standard Load Balancer when no rules are configured.
-=======
 ## Disaster recovery considerations
->>>>>>> 78502e30
 
 Every tier in the SAP application stack uses a different DR strategy. 
 
@@ -669,14 +615,6 @@
 and SOFS/S2D clusters. Alternatively, replicate and recover the Central Services
 cluster using SIOS DataKeeper disks.
 
-<<<<<<< HEAD
-In this architecture, Express Route is the networking service used for creating private connections between an on-premises network and Azure virtual networks.
-
-All inbound data transfer is free of charge, and all outbound data transfer is charged based on a pre-determined rate. See [Azure ExpressRoute pricing][expressroute-pricing] For more info.
-
-
-Use the [Pricing calculator][Cost-Calculator] to estimate costs.
-=======
 ### Database tier
 
 DR is best implemented with a database's integrated replication technology. For
@@ -705,7 +643,6 @@
 failover virtual machines. An example of the custom Site Recovery Automation
 Runbooks script is available on
 [GitHub](https://github.com/Azure/azure-quickstart-templates/tree/master/asr-automation-recovery).
->>>>>>> 78502e30
 
 > [!NOTE]
 >  In case of a regional disaster that causes a mass failover event for
@@ -816,6 +753,45 @@
 approach](/azure/automation/automation-tutorial-update-management)
 for the task.
 
+## Cost considerations
+
+### Virtual machines
+
+This architecture uses virtual machines for the application tier and database tier. SAP NetWeaver tier uses Windows virtual machines to run SAP services and applications. The database tier runs AnyDB as the database, such as Microsoft SQL Server, Oracle, or IBM DB2. Virtual machines are also used as jumpboxes for management.
+
+There are several payment options for virtual machines in general:
+
+- For workloads with no predictable time of completion or resource consumption, consider the Pay-as-you-go option.
+
+- Consider using [Azure Reservations](/azure/cost-management-billing/reservations/save-compute-costs-reservations) if you can commit to using a virtual machine over a one-year or three-year term. VM reservations can reduce costs up to 72% when compared to pay-as-you-go prices.
+
+Use [Azure Spot VMs][az-spot-vms] to run workloads that can be interrupted and do not require completion within a predetermined timeframe or an SLA. Azure deploys Spot VMs if there is available capacity and evicts when it needs the capacity back. Costs associated with Spot virtual machines are lower. Consider Spot VMs for these workloads:
+
+- High-performance computing scenarios, batch processing jobs, or visual rendering applications.
+- Test environments, including continuous integration and continuous delivery workloads.
+- Large-scale stateless applications.
+
+### Virtual machines and availability sets
+
+For all pools and clusters (Web Dispatcher, SAP application servers, Central Services, and database) the virtual machines are grouped into separate availability sets. There is no cost for the Availability Set itself, you only pay for each VM instance that you create.
+
+### Azure Load Balancer
+
+In this scenario, Azure Load Balancers are used to distribute traffic to virtual machines in the application-tier subnet.
+
+You are charged only for the number of configured load-balancing and outbound rules. Inbound NAT rules are free. There is no hourly charge for the Standard Load Balancer when no rules are configured.
+
+### Express Route
+
+In this architecture, Express Route is the networking service used for creating private connections between an on-premises network and Azure virtual networks.
+
+All inbound data transfer is free of charge, and all outbound data transfer is charged based on a pre-determined rate. See [Azure ExpressRoute pricing][expressroute-pricing] For more info.
+
+
+Use the [Pricing calculator][Cost-Calculator] to estimate costs.
+
+For more information, see the cost section in [Azure Architecture Framework][AAF-cost].
+
 ## Communities
 
 Communities can answer questions and help you set up a successful deployment.
@@ -826,11 +802,7 @@
 
 -   [Azure Forum](https://azure.microsoft.com/support/forums/)
 
-<<<<<<< HEAD
-Communities can answer questions and help you set up a successful deployment. Consider the following articles:
-=======
 -   [SAP Community](https://www.sap.com/community.html)
->>>>>>> 78502e30
 
 -   [Stack Overflow SAP](http://stackoverflow.com/tags/sap/info)
 
@@ -852,11 +824,7 @@
     Azure](/azure/architecture/example-scenario/apps/sap-dev-test)
 <!-- links -->
 
-<<<<<<< HEAD
 [AAF-cost]: /azure/architecture/framework/cost/overview
 [Cost-Calculator]: https://azure.microsoft.com/pricing/calculator/
 [expressroute-pricing]: https://azure.microsoft.com/pricing/details/expressroute/
-[visio-download]: https://archcenter.blob.core.windows.net/cdn/sap-reference-architectures.vsdx
-=======
-[visio-download]: https://archcenter.blob.core.windows.net/cdn/sap-netweaver.vsdx
->>>>>>> 78502e30
+[visio-download]: https://archcenter.blob.core.windows.net/cdn/sap-netweaver.vsdx