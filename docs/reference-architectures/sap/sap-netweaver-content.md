--- conflicted
+++ resolved
@@ -77,11 +77,7 @@
 
 For highly available file-shares, there are several options. We recommend that you use [Azure File Shares](/azure/storage/files/storage-files-introduction) as fully managed, cloud-native SMB or NFS shares. An alternative to Azure Files is [Azure NetApp Files](/azure/azure-netapp-files/azure-netapp-files-introduction), which provides high-performance NFS and SMB shares. Here's an implementation note of the highly available SAP Central Service using WSFC with ([Azure Files](https://docs.microsoft.com/azure/virtual-machines/workloads/sap/high-availability-guide-windows-azure-files-smb)). 
 
-<<<<<<< HEAD
-This solution also supports Windows Cluster with shared disks by using an Azure shared disk as the cluster shared volume (CSV). If you prefer to use shared disks, we recommend that you use [Azure Shared Disks](/azure/virtual-machines/disks-shared#linux) to set up a [Windows Server failover cluster for SAP Central Services Cluster](/azure/virtual-machines/workloads/sap/sap-high-availability-infrastructure-wsfc-shared-disk).
-=======
 You can also implement the highly available file shares on the Central Service instances by using WSFC with ([Azure Files](/azure/virtual-machines/workloads/sap/high-availability-guide-windows-azure-files-smb)). This solution also supports Windows Cluster with shared disks by using an Azure shared disk as the cluster shared volume (CSV). If you prefer to use shared disks, we recommend that you use [Azure shared disks](/azure/virtual-machines/disks-shared#linux) to set up a [Windows Server failover cluster for SAP Central Services Cluster](/azure/virtual-machines/workloads/sap/sap-high-availability-infrastructure-wsfc-shared-disk).
->>>>>>> c0d1a5df
 
 There are also third-party products like [SIOS DataKeeper Cluster Edition](https://azuremarketplace.microsoft.com/marketplace/apps/sios_datakeeper.sios-datakeeper-8) from SIOS Technology Corp. This add-on replicates contents from independent disks attached to the ASCS cluster nodes and then presents the disks as a CSV to the cluster software.
 
