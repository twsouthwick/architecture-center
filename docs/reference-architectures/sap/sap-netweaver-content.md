--- conflicted
+++ resolved
@@ -78,17 +78,11 @@
 
 This reference architecture runs Central Services on VMs in the application tier. Central Services is a potential single point of failure (SPOF) when deployed to a single VM. To implement a highly available solution, use either a file-share cluster or a shared-disk cluster.
 
-<<<<<<< HEAD
 For file-share clusters, there are several different options. The recommendation is to utilise [Azure Files](/azure/storage/files/storage-files-introduction) as fully-managed, cloud native SMB or NFS shares. An alternative to Azure Files is [Azure NetApp Files](/azure/azure-netapp-files/azure-netapp-files-introduction), which offers high-performance, enterprise-class NFS and SMB shares.
 
 It is also possible to implement the high availability file share on the Central Service instances by using WSFC with [Scale Out File Server](https://techcommunity.microsoft.com/t5/Running-SAP-Applications-on-the/File-Server-with-SOFS-and-S2D-as-an-Alternative-to-Cluster/ba-p/368111) (SOFS) and the [Storage Spaces Direct](https://blogs.sap.com/2018/03/07/your-sap-on-azure-part-5-ascs-high-availability-with-storage-spaces-direct) (S2D) feature in Windows Server 2016 and later. This solution also supports [Windows clusters](/azure/virtual-machines/workloads/sap/sap-high-availability-guide-wsfc-file-share) using a file share served up by SOFS as the Cluster Shared Volume (CSV).
 
 If you prefer to utilise shared disks, it's recommended to use [Azure Shared Disk](/azure/virtual-machines/disks-shared#linux) to set up a [Windows Server Failover Cluster for SAP Central Services Cluster](/azure/virtual-machines/workloads/sap/sap-high-availability-infrastructure-wsfc-shared-disk).
-=======
-For file-share clusters, implement the high availability file share on the Central Service instances by using WSFC with [Scale Out File Server](https://techcommunity.microsoft.com/t5/Running-SAP-Applications-on-the/File-Server-with-SOFS-and-S2D-as-an-Alternative-to-Cluster/ba-p/368111) (SOFS) and the [Storage Spaces Direct](https://blogs.sap.com/2018/03/07/your-sap-on-azure-part-5-ascs-high-availability-with-storage-spaces-direct) (S2D) feature in Windows Server 2016 and later. This solution also supports [Windows clusters](/azure/virtual-machines/workloads/sap/sap-high-availability-guide-wsfc-file-share) using a file share served up by SOFS as the Cluster Shared Volume (CSV). 
-
-Alternatively, it's recommended to use [Azure Shared Disk](/azure/virtual-machines/disks-shared#linux) to set up a [Windows Server Failover Cluster for SAP Central Services Cluster](https://docs.microsoft.com/azure/virtual-machines/workloads/sap/sap-high-availability-infrastructure-wsfc-shared-disk)..
->>>>>>> ab025285
 
 There are also third-party offerings such as [SIOS DataKeeper Cluster Edition](https://azuremarketplace.microsoft.com/marketplace/apps/sios_datakeeper.sios-datakeeper-8) from SIOS Technology Corp., which replicates contents from independent disks attached to the ASCS cluster nodes, and then presents the disks as a CSV to the cluster software.
 
@@ -142,11 +136,7 @@
 
 [Azure Load Balancer](https://azure.microsoft.com/blog/azure-load-balancer-new-distribution-mode) is a network transmission layer service (layer 4), which balances traffic by a 5-tuple hash from the data streams (based on source IP, source port, destination IP, destination port, and protocol type). In SAP deployments on Azure, it's used in cluster setups to direct traffic to the primary service instance or the healthy node in case of a fault.
 
-<<<<<<< HEAD
 We recommend using [Azure Standard Load Balancer](/azure/load-balancer/load-balancer-standard-overview) for all SAP scenarios. If virtual machines in the backend pool require public outbound connectivity, or if they are used in an Azure zone deployment, the standard load balancers require [additional configurations](/azure/virtual-machines/workloads/sap/high-availability-guide-standard-load-balancer-outbound-connections) once it's secure by default and won't allow outboud connectivity unless you explict configure it. 
-=======
-We recommend using [Azure Standard Load Balancer](/azure/load-balancer/load-balancer-standard-overview) for all SAP scenarios. If virtual machines in the backend pool require public outbound connectivity, or if they are used in an Azure zone deployment, the standard load balancers require [additional configurations](/azure/virtual-machines/workloads/sap/high-availability-guide-standard-load-balancer-outbound-connections) once it's secure by default and won't allow outbound connectivity unless you explicit configure it. 
->>>>>>> ab025285
 
 For traffic from SAP GUI clients connecting to an SAP server via DIAG protocol or Remote Function Calls (RFC), the Central Services message server balances the load through SAP application server [logon groups](https://wiki.scn.sap.com/wiki/display/SI/ABAP+Logon+Group+based+Load+Balancing). No additional load balancer is needed.
 
@@ -202,15 +192,11 @@
 
 ### Web Dispatcher in the application servers tier
 
-<<<<<<< HEAD
 The Web Dispatcher component is used as a load balancer for SAP traffic among the SAP application servers. To achieve [high availability of the SAP Web Dispatcher](https://help.sap.com/doc/saphelp_nw73ehp1/7.31.19/en-US/48/9a9a6b48c673e8e10000000a42189b/frameset.htm), Azure Load Balancer implements either the failover cluster or the parallel Web Dispatcher setup.
 
 For internet facing communications a stand-alone solution in DMZ would be the recommended architecture to satisfy security concerns.
 
 [Embedded Web Dispatcher](https://help.sap.com/viewer/00b4e4853ef3494da20ebcaceb181d5e/LATEST/en-US/2e708e2d42134b4baabdfeae953b24c5.html) on ASCS is a special option, and proper sizing due to additional workload on ASCS should be taken into account.
-=======
-High availability for SAP Web Dispatcher is achieved with redundant instances. See the [SAP Web Dispatcher](https://help.sap.com/doc/saphelp_nw73ehp1/7.31.19/48/8fe37933114e6fe10000000a421937/frameset.htm) in the SAP documentation. Also, see the SAP note on [How to Install SWD on WSFC](https://launchpad.support.sap.com/#/notes/1564222) (SAP logon required).
->>>>>>> ab025285
 
 ### Central Services in the application servers tier
 
@@ -220,11 +206,8 @@
 
 WSFC supports the use of file shares served up by the [Scale Out File Server](https://techcommunity.microsoft.com/t5/Running-SAP-Applications-on-the/High-Available-ASCS-for-Windows-on-File-Share-8211-Shared-Disk/ba-p/368087?advanced=false&collapse_discussion=true&q=ascs%20sofs&search_type=thread) (SOFS) as cluster storage. SOFS offers resilient file shares you can use as a cluster shared volume (CSV) for the Windows cluster. A SOFS cluster can be shared among multiple SAP Central Services. As of this writing, SOFS is used only for high availability design within one Azure zone (it's not supported when deployed across zones). For disaster recovery (DR) purposes, Azure Site Recovery supports the replication of the entire SOFS cluster to a remote region.
 
-<<<<<<< HEAD
+
 There are two ways to set up  cluster with Shared disks on Azure. First, it's recommended to use [Azure Shared Disk](/azure/virtual-machines/disks-shared) to set up a [Windows Server Failover Cluster for SAP Central Services Cluster](/azure/virtual-machines/workloads/sap/sap-high-availability-infrastructure-wsfc-shared-disk). Alternatively, SIOS DataKeeper can be used to replicate the content of independent disks attached to the cluster nodes and to abstract the drives as a CSV for the cluster manager. For implementation details, see [Clustering SAP ASCS on Azure](https://techcommunity.microsoft.com/t5/Running-SAP-Applications-on-the/Clustering-SAP-ASCS-Instance-using-Windows-Server-Failover/ba-p/367898)..
-=======
-There are two ways to set up  cluster with Shared disks on Azure. First, it's recommended to use [Azure Shared Disk](/azure/virtual-machines/disks-shared) to set up a [Windows Server Failover Cluster for SAP Central Services Cluster](https://docs.microsoft.com/azure/virtual-machines/workloads/sap/sap-high-availability-infrastructure-wsfc-shared-disk). Alternatively, SIOS DataKeeper can be used to replicate the content of independent disks attached to the cluster nodes and to abstract the drives as a CSV for the cluster manager. For implementation details, see [Clustering SAP ASCS on Azure](https://techcommunity.microsoft.com/t5/Running-SAP-Applications-on-the/Clustering-SAP-ASCS-Instance-using-Windows-Server-Failover/ba-p/367898).
->>>>>>> ab025285
 
 With the introduction of the Standard Azure Load Balancer SKU, you can now simply enable the [high availability port](/azure/load-balancer/load-balancer-ha-ports-overview) and avoid the need to configure load balancing rules for many SAP ports. Also, in setting up load balancers in general, whether on-premises or on Azure, enable the Direct Server Return (also called Floating IP or DSR) feature to allow for server responses to bypass the load balancer. This direct connection keeps the load balancer from becoming a bottleneck in the path of data transmission. For the SAP ASCS and database clusters, we recommend enabling DSR.
 
@@ -313,11 +296,8 @@
 Databases are critical workloads that require a low recovery point objective
 (RPO) and long-term retention.
 
-<<<<<<< HEAD
+
 - For SAP on SQL Server, one approach is to use [Azure Backup](/azure/backup/backup-azure-sql-database) to back up SQL Server databases running on virtual machines. Another option is to use [Azure File Snapshots](https://azure.microsoft.com/mediahandler/files/resourcefiles/sql-server-data-files-in-microsoft-azure/SQL_Server_Data_Files_in_Microsoft_Azure.pdf) to back up SQL Server database files.
-=======
-- For SAP on SQL Server, one approach is to use [Azure Backup](https://docs.microsoft.com/azure/backup/backup-azure-sql-database) to back up SQL Server databases running on virtual machines. Another option is to use [Azure File Snapshots](https://azure.microsoft.com/mediahandler/files/resourcefiles/sql-server-data-files-in-microsoft-azure/SQL_Server_Data_Files_in_Microsoft_Azure.pdf) to back up SQL Server database files.
->>>>>>> ab025285
 
 - For SAP on Oracle/Windows, see the "Backup/restore" section in [Azure VM DBMS Deployment for SAP](/azure/virtual-machines/workloads/sap/dbms_guide_oracle).
 
