

This reference architecture implements the [Analytics end-to-end with Azure Synapse][e2e-analytics] pattern, using a Synapse Pipeline to ingest data from an on-premises Data Warehouse into Synapse SQL Pools, before transforming the data for analysis.

<!-- Requires update
![GitHub logo](../../_images/github.png) A reference implementation for this architecture is available on [GitHub][github-folder].
-->

### Enterprise Architecture

![Architecture diagram for Enterprise BI in Azure with Azure Synapse](./images/analytics-with-azure-synapse-pbi.png)
<<<<<<< HEAD
*Diagram: [Analytics end-to-end with Azure Synapse][e2e-analytics]. Red path denotes the scope of this article.*
=======

<!--
TODO - may be grey out the background more and only circle the Synapse Provisioned Pools without ADLS? 
-->
>>>>>>> 9236b33a

**Scenario**: An organization has a large on-premises Data Warehouse stored in a SQL Database. The organization wants to use Azure Synapse to perform analysis, using Power BI to serve these insights.

This reference architecture shows on-premises Data Warehouse as a source of ongoing ingestion with cloud based processing and serving of BI Model. 
This approach could be an end goal or a first step towards full modernization with cloud based components.  

## Architecture

The architecture consists of the following components.

### Data source

**SQL Server**. The source data is located in a SQL Server database on premises. To simulate the on-premises environment, the deployment scripts for this architecture provision a VM in Azure with SQL Server installed. The [Adventure Works DW][adventureworksdw-sample-link] is used as the source data schema and sample data. 
<! TODO - import the backup, save inside the repo and change variable format? -->

### Ingestion and data storage

**Azure Data Lake Gen2 (ADLS)**. [ADLS](/azure/databricks/data/data-sources/azure/adls-gen2/) is used as a temparary 'stage' area during PolyBase copy into Azure Synapse Dedicated SQL Pool.

**Azure Synapse**. [Azure Synapse](/azure/sql-data-warehouse/) is a distributed system designed to perform analytics on large data. It supports massive parallel processing (MPP), which makes it suitable for running high-performance analytics. Azure Synapse Dedicated Pool is a target for ongoing ingestion from on-premises. It is levereged for further processing if required, as well as serving the data for PowerBI over Direct Query mode. 

**Azure Synapse Pipelines**. [Synapse Pipelines](/azure/data-factory/concepts-pipelines-activities) are used as a tool to orchestrate data ingestion and transformation within your Azure Synapse workspace. We are using 'High Watermark' approach to deliver ongoing ingestion of data. 

### Analysis and reporting

Data modeling approach in this use case is presented by composition of Enterprise model and BI Semantic model. [Enterprise model][enterprise-model] is stored in [Synapse Dedicated SQL Pool][synapse-dedicated-pool] and the [BI Semantic model][bi-model] is stored in [Power BI Premium Capacities][pbi-premium-capacities]. Power BI accesses the data via Direct Query mode. 

### Authentication

**Azure Active Directory (Azure AD)** authenticates users who connect to Power BI dashboards and apps and we use SSO to connect to the data souce in Azure Synapse Provisioned Pool. Authorization happens on the source.  

### Architecture Diagram

<!-- TODO: find better place for this -->
![Diagram of the enterprise BI pipeline](./images/enterprise-bi-small-architecture.png)

## Incremental loading

When you run an automated ETL or ELT process, it's most efficient to load only the data that changed since the previous run. This is called an *incremental load*, as opposed to a full load that loads all the data. To perform an incremental load, you need a way to identify which data has changed. The most common approach is to use a *high water mark* value, which means tracking the latest value of some column in the source table, either a datetime column or a unique integer column.

Starting with SQL Server 2016, you can use [temporal tables](/sql/relational-databases/tables/temporal-tables). These are system-versioned tables that keep a full history of data changes. The database engine automatically records the history of every change in a separate history table. You can query the historical data by adding a FOR SYSTEM_TIME clause to a query. Internally, the database engine queries the history table, but this is transparent to the application.

> [!NOTE]
> For earlier versions of SQL Server, you can use [Change Data Capture](/sql/relational-databases/track-changes/about-change-data-capture-sql-server) (CDC). This approach is less convenient than temporal tables, because you have to query a separate change table, and changes are tracked by a log sequence number, rather than a timestamp.
>

Temporal tables are useful for dimension data, which can change over time. Fact tables usually represent an immutable transaction such as a sale, in which case keeping the system version history doesn't make sense. Instead, transactions usually have a column that represents the transaction date, which can be used as the watermark value. For example, in the AdventureWorks Data Warehouse, the `SalesLT.*` tables have a `LastModified` field that defaults to `sysdatetime()`. <!-- Check default-->

Here is the general flow for the ELT pipeline:

1. For each table in the source database, track the cutoff time when the last ELT job ran. Store this information in the data warehouse. (On initial setup, all times are set to '1-1-1900'.)

2. During the data export step, the cutoff time is passed as a parameter to a set of stored procedures in the source database. These stored procedures query for any records that were changed or created after the cutoff time. For all tables in our example, we may use the `ModifiedDate` column.

3. When the data migration is complete, update the table that stores the cutoff times.

## Data pipeline

<<<<<<< HEAD
This reference architecture uses the [Adventure Works DW][adventureworks-sample-link] sample database as a data source. The [Incremental Data Load pattern](incremental-load) discussed above is implemented to ensure we only load data that was modified or added after the most recent pipeline run. The data pipeline has the following stages:
=======
This reference architecture uses the [Adventure Works DW][adventureworksdw-sample-link] sample database as a data source. The data pipeline has the following stages:
>>>>>>> 9236b33a

<!--
1. Export the data from SQL Server to flat files (bcp utility).
2. Copy the flat files to Azure Blob Storage (AzCopy).
3. Load the data into Azure Synapse (PolyBase).
4. Transform the data into a star schema (T-SQL).
5. Load a semantic model into Analysis Services (SQL Server Data Tools). 
-->

1. Most recent watermark entry is retrieved from the control table, located in the SQL DB.
1. For every table in the SQL DB, the pipeline will:

    1. Find the latest value in the table's watermark column
    1. Check if a schema for the table exists, and create a schema if one is not found.
    1. The Copy Data activity in Azure Synapse Pipelines will copy data from the SQL DB into the ADLS staging environment.
    1. Data from the staging environment is then loaded into the Synapse Provisioned SQL Pool via PolyBase
    1. The new watermark value to is saved in the control table by a Stored Procedure, in preparation for the next pipeline run. <!-- TODO - Noah: change if condition to appending variable onto list, update stored proc to simplify-->
1. A stored procedure to update the watermark stored in the SQL DB is executed.


<!-- synapse data mapping flows, added by eng team TODO: how mapping data flows transform the data-->
![Diagram of the enterprise BI pipeline](./images/enterprise-bi-watermark-pipeline.png)

The next sections describe these stages in more detail.

<<<<<<< HEAD
<!-- keeping original data for authoring reference - delete before PR merge
### Export data from SQL Server

The [bcp](/sql/tools/bcp-utility) (bulk copy program) utility is a fast way to create flat text files from SQL tables. In this step, you select the columns that you want to export, but don't transform the data. Any data transformations should happen in Azure Synapse.

=======
### Use SQL Database 
TODO: what to change on source
>>>>>>> 9236b33a
**Recommendations:**
TODO: how to make efficient

### Use Synapse Pipelines 
TODO: what they are, what modules we are using with links, how to set up recurrence to deliver HWM
**Recommendations:**
TODO:IR size selection. pricing? 

<<<<<<< HEAD
Create the storage account in a region near the location of the source data. Deploy the storage account and the Azure Synapse instance in the same region.

Don't run AzCopy on the same machine that runs your production workloads, because the CPU and I/O consumption can interfere with the production workload.

Test the upload first to see what the upload speed is like. You can use the /NC option in AzCopy to specify the number of concurrent copy operations. Start with the default value, then experiment with this setting to tune the performance. In a low-bandwidth environment, too many concurrent operations can overwhelm the network connection and prevent the operations from completing successfully.

AzCopy moves data to storage over the public internet. If this isn't fast enough, consider setting up an [ExpressRoute](/azure/expressroute/) circuit. ExpressRoute is a service that routes your data through a dedicated private connection to Azure. Another option, if your network connection is too slow, is to physically ship the data on disk to an Azure datacenter. For more information, see [Transferring data to and from Azure](../../data-guide/scenarios/data-transfer.md).

During a copy operation, AzCopy creates a temporary journal file, which enables AzCopy to restart the operation if it gets interrupted (for example, due to a network error). Make sure there is enough disk space to store the journal files. You can use the /Z option to specify where the journal files are written.

=======
### Use Azure Synapse Provisioned Pool
>>>>>>> 9236b33a

### Transform the data

Transform the data and move it into production tables. In this step, the data is transformed into a star schema with dimension tables and fact tables, suitable for semantic modeling.

Create the production tables with clustered columnstore indexes, which offer the best overall query performance. Columnstore indexes are optimized for queries that scan many records. Columnstore indexes don't perform as well for singleton lookups (that is, looking up a single row). If you need to perform frequent singleton lookups, you can add a non-clustered index to a table. Singleton lookups can run significantly faster using a non-clustered index. However, singleton lookups are typically less common in data warehouse scenarios than OLTP workloads. For more information, see [Indexing tables in Azure Synapse](/azure/sql-data-warehouse/sql-data-warehouse-tables-index).

> [!NOTE]
> Clustered columnstore tables do not support `varchar(max)`, `nvarchar(max)`, or `varbinary(max)` data types. In that case, consider a heap or clustered index. You might put those columns into a separate table.

Because the sample database is not very large, we created replicated tables with no partitions. For production workloads, using distributed tables is likely to improve query performance. See [Guidance for designing distributed tables in Azure Synapse](/azure/sql-data-warehouse/sql-data-warehouse-tables-distribute). Our example scripts run the queries using a static [resource class](/azure/sql-data-warehouse/resource-classes-for-workload-management).

### Load the semantic model

Load the data into a tabular model in Azure Analysis Services. In this step, you create a semantic data model by using SQL Server Data Tools (SSDT). You can also create a model by importing it from a Power BI Desktop file. Because Azure Synapse does not support foreign keys, you must add the relationships to the semantic model, so that you can join across tables.

-->



### Look up previous watermark

The Lookup activity is used to query the control table for the most recent watermark value. The control table will contain the watermark value corresponding to the most recent value in the watermark column from the last data load. This value is updated in the last step of our data pipeline, to ensure we only load data changed since our most recent pipeline run.

**Recommendations:**

This technique works best if the data type of the watermark column is the same across all tables in your Data Warehouse.

### ForEach Table

The ForEach activity is configured to iterate over every table in the Data Warehouse, allowing us to check if any data has been modified, and if so, copy that data into our SQL Pool.

**Recommendations:**

Something about setting the items params/ array

### Copy Activity - Loading data into Synapse SQL Pool

The Copy activity will copy data from the SQL DB into the Synapse SQL Pool. In this example, because our SQL DB is in Azure, we use the Azure integration runtime to read data from the SQL DB and write the data into the specified staging environment (ADLS).  <!--check staging file type-->

[PolyBase](/sql/relational-databases/polybase/polybase-guide) is used to load the files from the ADLS staging environment into the data warehouse. PolyBase is designed to leverage the MPP (Massively Parallel Processing) architecture of Azure Synapse, which makes it the fastest way to load data into Azure Synapse.

Loading the data is a two-step process:

1. Create a set of external tables for the data. An external table is a table definition that points to data stored outside of the warehouse &mdash; in this case, the flat <!--check staging file type--> files in blob storage. This step does not move any data into the warehouse.
2. Create staging tables, and load the data into the staging tables. This step copies the data into the warehouse.
**Considerations**
TODO: target schema needs to exist
**Recommendations:**

Consider Azure Synapse when you have large amounts of data (more than 1 TB) and are running an analytics workload that will benefit from parallelism. Azure Synapse is not a good fit for OLTP workloads or smaller data sets (less than 250 GB). For data sets less than 250 GB, consider Azure SQL Database or SQL Server. For more information, see [Data warehousing](../../data-guide/relational-data/data-warehousing.md).

Create the staging tables as heap tables, which are not indexed. The queries that create the production tables will result in a full table scan, so there is no reason to index the staging tables.

PolyBase automatically takes advantage of parallelism in the warehouse. The load performance scales as you increase DWUs. For best performance, use a single load operation. There is no performance benefit to breaking the input data into chunks and running multiple concurrent loads.

PolyBase can read Gzip compressed files. However, only a single reader is used per compressed file, because decompressing the file is a single-threaded operation. Therefore, avoid loading a single large compressed file. Instead, split the data into multiple compressed files, in order to take advantage of parallelism.

Be aware of the following limitations:

- PolyBase supports a maximum column size of `varchar(8000)`, `nvarchar(4000)`, or `varbinary(8000)`. If you have data that exceeds these limits, one option is to break the data up into chunks when you export it, and then reassemble the chunks after import.

- PolyBase uses a fixed row terminator of \n or newline. This can cause problems if newline characters appear in the source data.

- Your source data schema might contain data types that are not supported in Azure Synapse.

To work around these limitations, you can create a stored procedure that performs the necessary conversions. Alternatively, [Redgate Data Platform Studio](/azure/sql-data-warehouse/sql-data-warehouse-load-with-redgate) automatically converts data types that aren't supported in Azure Synapse.

For more information, see the following articles:

- [Best practices for loading data into Azure Synapse](/azure/sql-data-warehouse/guidance-for-loading-data).
- [Migrate your schemas to Azure Synapse](/azure/sql-data-warehouse/sql-data-warehouse-migrate-schema)
- [Guidance for defining data types for tables in Azure Synapse](/azure/sql-data-warehouse/sql-data-warehouse-tables-data-types)

<<<<<<< HEAD
### Storing the new watermark value

After copying new records into our SQL pool, we execute the stored procedure defined in the [incremental load pattern](incremental-load). This will update the value of the high watermark in our control table.
=======
### Transform the data
TODO: No transformation happening here, bringing the model one to one
Mapping data flow..
**Recommendataions:**
TODO: partitioning on MPP if needed

// Galina to cover PBI with modelling
### Use Power BI Premium to access, model and visualize the data
TODO: connect mode, security, data gateways, authorization
Power BI premium components 
links to deployment guides
>>>>>>> 9236b33a

Power BI supports several options for connecting to data sources on Azure, in particular Azure Synapse Provisioned Pool:
- Import. The data is imported into the Power BI model. 
- Direct Query. Data is pulled directly from relational storage.
- [Composit model] (https://docs.microsoft.com/en-us/power-bi/transform-model/desktop-composite-models). Importing some tables and Direct Query others. 

This usecase is delivered with Direct Query dashboard, because the amount of data we use and model/dashboard complexity is not high, so we can deliver good user experience. Direct Query delegates the query to the powerfull compute engine underneath and utilizes extensive security capabilities on the source. Also, using DirectQuery ensures that results are always consistent with the latest source data. 

Leveraging [Power BI Premium Gen2] (https://docs.microsoft.com/en-us/power-bi/admin/service-premium-what-is) gives you ability to handle big models, paginated reports, PBI deployment pipelins and built-in Analysis Services endpoint, as well as to have dedicated [capacity] (https://docs.microsoft.com/en-us/power-bi/admin/service-premium-what-is#reserved-capacities) with unique value proposition. 
When the BI Model grows or dashbord camplexity encreases, you may prefer to swith to composit models and start importing parts of look up tables and some preaggreaged data. Enabling [Query Caching] (https://docs.microsoft.com/en-us/power-bi/connect-data/power-bi-query-caching) within Power BI for imported datasets is an options, as well as leveraging [Dual Tables] (https://docs.microsoft.com/en-us/power-bi/transform-model/desktop-storage-mode) for storage mode property. Within Composite model, datasets act as virtual pass through layer. When the user interacts with visualizations, Power BI generates SQL queries to Synapse SQL Pools Dual Storage: in memory or direct query depending on which one is more efficient, the engine decides when to switch from in-memory to direct query and pushes the logic to the Synapse SQL Pool. Depending on the context of the query tables can act as either cached (imported) or not cached Composite Models: pick and choose which table to cache into memory, combine data from one or more DirectQuery sources, and/or combine data from a mix of DirectQuery sources and imported data. 

**Recommendations:**
When using PBI Direct Query over Azure Synapse Analytics Provisioned Pool, consider 
 1. using Azure Synapse [Result Set Caching] (https://docs.microsoft.com/en-us/azure/synapse-analytics/sql-data-warehouse/performance-tuning-result-set-caching).
It caches query results in the user database for repetitive use, improves query performance (down to milliseconds), reduces compute resource usage. Queries using cached results set do not use any concurrency slots in Azure Synapse Analytics and thus do not count against existing concurrency limits.
2. using Azure Synapse [Materialized Views] (https://docs.microsoft.com/en-us/azure/synapse-analytics/sql/develop-materialized-view-performance-tuning)
The views do pre-compute, store, and maintain data in SQL DW just like a table. Queries that use all or a subset of the data in materialized views can get faster performance and they don't need to make a direct reference to the defined materialized view to use it.


## Scalability considerations
TODO: overview
### synapse Pipelines 
### Azure Synapse Provisioned Pool
With Azure Synapse, you can scale out your compute resources on demand. The query engine optimizes queries for parallel processing based on the number of compute nodes, and moves data between nodes as necessary. For more information, see [Manage compute in Azure Synapse](/azure/sql-data-warehouse/sql-data-warehouse-manage-compute-overview).
### Power BI premium


## Security considerations
### for all components  - private connectivity
### Authorization
/*
Azure Analysis Services uses Azure Active Directory (Azure AD) to authenticate users who connect to an Analysis Services server. You can restrict what data a particular user is able to view, by creating roles and then assigning Azure AD users or groups to those roles. For each role, you can:

- Protect tables or individual columns.
- Protect individual rows based on filter expressions.

For more information, see [Manage database roles and users](/azure/analysis-services/analysis-services-database-users).
*/

## DevOps considerations
TODO: internal info on repo, workspace etc
/*
- Create separate resource groups for production, development, and test environments. Separate resource groups make it easier to manage deployments, delete test deployments, and assign access rights.

- Use the [Azure Building blocks][azbb] templates provided in this architecture or create [Azure Resource Manager template][arm-template] to deploy the Azure resources following the infrastructure as Code (IaC) Process. With templates,  automating deployments using [Azure DevOps Services][az-devops], or other CI/CD solutions is easier.

- Put each workload in a separate deployment template and store the resources in source control systems. You can deploy the templates together or individually as part of a CI/CD process, making the automation process easier.

    In this architecture, there are three main workloads:
    - The data warehouse server, Analysis Services, and related resources.
    - Azure Data Factory.
    - An on-premises to cloud simulated scenario.
    
    Each workload has its own deployment template.
    
    The data warehouse server is set up and configured by using Azure CLI commands which follows the imperative approach of the IaC practice. Consider using deployment scripts and integrate them in the automation process.

- Consider staging your workloads. Deploy to various stages and run validation checks at each stage before moving to the next stage. That way you can push updates to your production environments in a highly controlled way and minimize unanticipated deployment issues. Use [Blue-green deployment][blue-green-dep] and [Canary releases][cannary-releases]  strategies for updating live production environments.

    Have a good rollback strategy for handling failed deployments. For example, you can automatically redeploy an earlier, successful deployment from your deployment history. See the --rollback-on-error flag parameter in Azure CLI.

- [Azure Monitor][azure-monitor] is the recommended option for analyzing the performance of your data warehouse and the entire Azure analytics platform for an integrated monitoring experience. [Azure Synapse Analytics][synapse-analytics] provides a monitoring experience within the Azure portal to show insights to your data warehouse workload. The Azure portal is the recommended tool when monitoring your data warehouse because it provides configurable retention periods, alerts, recommendations, and customizable charts and dashboards for metrics and logs.

For more information, see the DevOps section in [Microsoft Azure Well-Architected Framework][AAF-devops].
*/
## Cost Considerations
/*
### Azure Synapse

- Choose **Compute Optimized Gen1** for frequent scaling operations. This option is priced as pay-as-you-go, based on Data warehouse units consumption (DWU).

- Choose **Compute Optimized Gen2** for intensive workloads with higher query performance and compute scalability needs. You can choose the pay-as-you-go model or use reserved plans of one year (37% savings) or 3 years (65% savings).

Data storage is charged separately. Other services such as disaster recovery and threat detection are also charged separately.

For more information, see [Azure Synapse Pricing][az-synapse-pricing].

### Azure Analysis Services

Pricing for Azure Analysis Services depends on the tier. The reference implementation of this architecture uses the **Developer** tier, which is recommended for evaluation, development, and test scenarios. Other tiers include, the **Basic** tier, which is recommended for small production environment; the **Standard** tier for mission-critical production applications. For more information, see [The right tier when you need it](/azure/analysis-services/analysis-services-overview#the-right-tier-when-you-need-it).

No charges apply when you pause your instance.

For more information, see [Azure Analysis Services pricing][az-as-pricing].

### Blob Storage

Consider using the Azure Storage reserved capacity feature to lower cost on storage. With this model, you get a discount if you can commit to reservation for fixed storage capacity for one or three years. For more information, see [Optimize costs for Blob storage with reserved capacity][az-storage-reserved].

### Power BI Embedded

Power BI Embedded is a Platform-as-a-Service (PaaS) solution that offers a set of APIs to enable the integration of Power BI content into custom apps and websites. Users who publish BI content need to be licensed with [Power BI Pro][powerbi-pro-purchase]. For information about pricing, see [Power BI Embedded pricing][powerbi-embedded-pricing].

For more information, see the Cost section in [Microsoft Azure Well-Architected Framework][aaf-cost].
*/
## Deploy the solution
/*
To the deploy and run the reference implementation, follow the steps in the [GitHub readme][github-folder]. It deploys the following resources:

- A Windows VM to simulate an on-premises database server. It includes SQL Server 2017 and related tools, along with Power BI Desktop.
- An Azure storage account that provides Blob storage to hold data exported from the SQL Server database.
- An Azure Synapse instance.
- An Azure Analysis Services instance.
*/
## Next steps
TODO: write about scaling up consideration here? 

## Related resources

You may want to review the following [Azure example scenarios](/azure/architecture/example-scenario) that demonstrate specific solutions using some of the same technologies:

- [Data warehousing and analytics for sales and marketing](../../example-scenario/data/data-warehouse.yml)
- [Hybrid ETL with existing on-premises SSIS and Azure Data Factory](../../example-scenario/data/hybrid-etl-with-adf.yml)

<!-- links -->

[AAF-devops]: ../../framework/devops/overview.md
[arm-template]: /azure/azure-resource-manager/resource-group-overview#resource-groups
[az-devops]: /azure/virtual-machines/windows/infrastructure-automation#azure-devops-services
[azbb]: https://github.com/mspnp/template-building-blocks/wiki
[azure-monitor]: https://azure.microsoft.com/services/monitor
[blue-green-dep]: https://martinfowler.com/bliki/BlueGreenDeployment.html
[cannary-releases]: https://martinfowler.com/bliki/CanaryRelease.html
[e2e-analytics]: ../../example-scenario/dataplate2e/data-platform-end-to-end-content.md
[github-folder]: https://github.com/mspnp/azure-sqldw-enterprise-bi
[synapse-analytics]: /azure/sql-data-warehouse/sql-data-warehouse-concept-resource-utilization-query-activity
[wwi]: /sql/sample/world-wide-importers/wide-world-importers-oltp-database
[powerbi-embedded-pricing]: https://azure.microsoft.com/pricing/details/power-bi-embedded
[powerbi-pro-purchase]: /power-bi/service-admin-purchasing-power-bi-pro
[adventureworksdw-sample-link]: /sql/samples/adventureworks-install-configure?view=sql-server-ver15&tabs=ssms
[az-synapse-pricing]: https://azure.microsoft.com/pricing/details/synapse-analytics
[az-as-pricing]: https://azure.microsoft.com/pricing/details/analysis-services
[az-storage-reserved]: /azure/storage/blobs/storage-blob-reserved-capacity
[aaf-cost]: ../../framework/cost/overview.md
[enterprise-model]: powerbi-docs/guidance/center-of-excellence-business-intelligence-solution-architecture.md#enterprise-models
[bi-model]:powerbi-docs/guidance/center-of-excellence-business-intelligence-solution-architecture.md#bi-semantic-models
[incremental-load]: azure/data-factory/tutorial-incremental-copy-overview
[pbi-premium-capacities]: powerbi-docs/admin/service-premium-what-is.md#reserved-capacities
[synapse-dedicated-pool]:azure/articles/synapse-analytics/sql-data-warehouse/sql-data-warehouse-overview-what-is.md#synapse-sql-pool-in-azure-synapse
[pbi-what-is-premium] https://docs.microsoft.com/en-us/power-bi/admin/service-premium-what-is#analysis-services-in-power-bi-premium<|MERGE_RESOLUTION|>--- conflicted
+++ resolved
@@ -9,14 +9,12 @@
 ### Enterprise Architecture
 
 ![Architecture diagram for Enterprise BI in Azure with Azure Synapse](./images/analytics-with-azure-synapse-pbi.png)
-<<<<<<< HEAD
+
 *Diagram: [Analytics end-to-end with Azure Synapse][e2e-analytics]. Red path denotes the scope of this article.*
-=======
-
 <!--
 TODO - may be grey out the background more and only circle the Synapse Provisioned Pools without ADLS? 
 -->
->>>>>>> 9236b33a
+
 
 **Scenario**: An organization has a large on-premises Data Warehouse stored in a SQL Database. The organization wants to use Azure Synapse to perform analysis, using Power BI to serve these insights.
 
@@ -75,11 +73,8 @@
 
 ## Data pipeline
 
-<<<<<<< HEAD
-This reference architecture uses the [Adventure Works DW][adventureworks-sample-link] sample database as a data source. The [Incremental Data Load pattern](incremental-load) discussed above is implemented to ensure we only load data that was modified or added after the most recent pipeline run. The data pipeline has the following stages:
-=======
-This reference architecture uses the [Adventure Works DW][adventureworksdw-sample-link] sample database as a data source. The data pipeline has the following stages:
->>>>>>> 9236b33a
+This reference architecture uses the [Adventure Works DW][adventureworksdw-sample-link] sample database as a data source. The [Incremental Data Load pattern](incremental-load) discussed above is implemented to ensure we only load data that was modified or added after the most recent pipeline run. The data pipeline has the following stages:
+
 
 <!--
 1. Export the data from SQL Server to flat files (bcp utility).
@@ -105,25 +100,22 @@
 
 The next sections describe these stages in more detail.
 
-<<<<<<< HEAD
+
 <!-- keeping original data for authoring reference - delete before PR merge
-### Export data from SQL Server
+### Export data from SQL Database
 
 The [bcp](/sql/tools/bcp-utility) (bulk copy program) utility is a fast way to create flat text files from SQL tables. In this step, you select the columns that you want to export, but don't transform the data. Any data transformations should happen in Azure Synapse.
-
-=======
-### Use SQL Database 
 TODO: what to change on source
->>>>>>> 9236b33a
+
 **Recommendations:**
 TODO: how to make efficient
 
-### Use Synapse Pipelines 
+### Use Synapse Pipelines
+
 TODO: what they are, what modules we are using with links, how to set up recurrence to deliver HWM
 **Recommendations:**
 TODO:IR size selection. pricing? 
 
-<<<<<<< HEAD
 Create the storage account in a region near the location of the source data. Deploy the storage account and the Azure Synapse instance in the same region.
 
 Don't run AzCopy on the same machine that runs your production workloads, because the CPU and I/O consumption can interfere with the production workload.
@@ -134,9 +126,10 @@
 
 During a copy operation, AzCopy creates a temporary journal file, which enables AzCopy to restart the operation if it gets interrupted (for example, due to a network error). Make sure there is enough disk space to store the journal files. You can use the /Z option to specify where the journal files are written.
 
-=======
+
 ### Use Azure Synapse Provisioned Pool
->>>>>>> 9236b33a
+
+TODO
 
 ### Transform the data
 
@@ -211,11 +204,11 @@
 - [Migrate your schemas to Azure Synapse](/azure/sql-data-warehouse/sql-data-warehouse-migrate-schema)
 - [Guidance for defining data types for tables in Azure Synapse](/azure/sql-data-warehouse/sql-data-warehouse-tables-data-types)
 
-<<<<<<< HEAD
+
 ### Storing the new watermark value
 
 After copying new records into our SQL pool, we execute the stored procedure defined in the [incremental load pattern](incremental-load). This will update the value of the high watermark in our control table.
-=======
+
 ### Transform the data
 TODO: No transformation happening here, bringing the model one to one
 Mapping data flow..
@@ -227,7 +220,6 @@
 TODO: connect mode, security, data gateways, authorization
 Power BI premium components 
 links to deployment guides
->>>>>>> 9236b33a
 
 Power BI supports several options for connecting to data sources on Azure, in particular Azure Synapse Provisioned Pool:
 - Import. The data is imported into the Power BI model. 
