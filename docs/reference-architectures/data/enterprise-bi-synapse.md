--- conflicted
+++ resolved
@@ -1,13 +1,8 @@
 ---
 title: Enterprise business intelligence
 titleSuffix: Azure Reference Architectures
-<<<<<<< HEAD
 description: See an extract, load, and transform pipeline that moves data from an on-premises SQL Server database into Azure Synapse and transforms the data for analysis.
-author: adamboeglin
-=======
-description: Use Azure to gain business insights from relational data stored on-premises.
 author: doodlemania2
->>>>>>> 708ec6ec
 ms.date: 11/20/2019
 ms.topic: reference-architecture
 ms.service: architecture-center
