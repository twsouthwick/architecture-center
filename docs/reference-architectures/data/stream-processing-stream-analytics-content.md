--- conflicted
+++ resolved
@@ -1,10 +1,4 @@
-<<<<<<< HEAD
-This reference architecture shows an end-to-end [stream processing](../../data-guide/big-data/real-time-processing.md) pipeline. The pipeline ingests data from two sources, correlates records in the two streams, and calculates a rolling average across a time window. The results are stored for further analysis.
-=======
-
-
 This reference architecture shows an end-to-end [stream processing](../../data-guide/big-data/real-time-processing.yml) pipeline. The pipeline ingests data from two sources, correlates records in the two streams, and calculates a rolling average across a time window. The results are stored for further analysis.
->>>>>>> 36e5e1b6
 
 ![GitHub logo](../../_images/github.png) A reference implementation for this architecture is available on [GitHub][github].
 
