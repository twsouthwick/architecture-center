---
title: Automated enterprise BI
description: Automate an extract, load, and transform (ELT) workflow in Azure using Azure Data Factory with Azure Synapse Analytics.
author: MikeWasson
ms.date: 11/20/2019
ms.topic: reference-architecture
ms.service: architecture-center
ms.subservice: reference-architecture
ms.custom: seodec18
---

# Automated enterprise BI with Azure Synapse Analytics and Azure Data Factory

This reference architecture shows how to perform incremental loading in an [extract, load, and transform (ELT)](../../data-guide/relational-data/etl.md#extract-load-and-transform-elt) pipeline. It uses Azure Data Factory to automate the ELT pipeline. The pipeline incrementally moves the latest OLTP data from an on-premises SQL Server database into Azure Synapse. Transactional data is transformed into a tabular model for analysis.

![GitHub logo](../../_images/github.png) A reference implementation for this architecture is available on [GitHub][github].

![Architecture diagram for automated enterprise BI with Azure Synapse and Azure Data Factory](./images/enterprise-bi-adf.png)

This architecture builds on the one shown in [Enterprise BI with Azure Synapse](./enterprise-bi-synapse.md), but adds some features that are important for enterprise data warehousing scenarios.

- Automation of the pipeline using Data Factory.
- Incremental loading.
- Integrating multiple data sources.
- Loading binary data such as geospatial data and images.

## Architecture

The architecture consists of the following components.

### Data sources

**On-premises SQL Server**. The source data is located in a SQL Server database on premises. To simulate the on-premises environment, the deployment scripts for this architecture provision a virtual machine in Azure with SQL Server installed. The [Wide World Importers OLTP sample database][wwi] is used as the source database.

**External data**. A common scenario for data warehouses is to integrate multiple data sources. This reference architecture loads an external data set that contains city populations by year, and integrates it with the data from the OLTP database. You can use this data for insights such as: "Does sales growth in each region match or exceed population growth?"

### Ingestion and data storage

**Blob Storage**. Blob storage is used as a staging area for the source data before loading it into Azure Synapse.

**Azure Synapse**. [Azure Synapse](/azure/sql-data-warehouse/) is a distributed system designed to perform analytics on large data. It supports massive parallel processing (MPP), which makes it suitable for running high-performance analytics.

**Azure Data Factory**. [Data Factory][adf] is a managed service that orchestrates and automates data movement and data transformation. In this architecture, it coordinates the various stages of the ELT process.

### Analysis and reporting

**Azure Analysis Services**. [Analysis Services](/azure/analysis-services/) is a fully managed service that provides data modeling capabilities. The semantic model is loaded into Analysis Services.

**Power BI**. Power BI is a suite of business analytics tools to analyze data for business insights. In this architecture, it queries the semantic model stored in Analysis Services.

### Authentication

**Azure Active Directory** (Azure AD) authenticates users who connect to the Analysis Services server through Power BI.

Data Factory can also use Azure AD to authenticate to Azure Synapse, by using a service principal or Managed Service Identity (MSI). For simplicity, the example deployment uses SQL Server authentication.

## Data pipeline

In [Azure Data Factory][adf], a pipeline is a logical grouping of activities used to coordinate a task &mdash; in this case, loading and transforming data into Azure Synapse.

This reference architecture defines a master pipeline that runs a sequence of child pipelines. Each child pipeline loads data into one or more data warehouse tables.

![Screenshot of the pipeline in Azure Data Factory](./images/adf-pipeline.png)

## Incremental loading

When you run an automated ETL or ELT process, it's most efficient to load only the data that changed since the previous run. This is called an *incremental load*, as opposed to a full load that loads all the data. To perform an incremental load, you need a way to identify which data has changed. The most common approach is to use a *high water mark* value, which means tracking the latest value of some column in the source table, either a datetime column or a unique integer column.

Starting with SQL Server 2016, you can use [temporal tables](/sql/relational-databases/tables/temporal-tables). These are system-versioned tables that keep a full history of data changes. The database engine automatically records the history of every change in a separate history table. You can query the historical data by adding a FOR SYSTEM_TIME clause to a query. Internally, the database engine queries the history table, but this is transparent to the application.

> [!NOTE]
> For earlier versions of SQL Server, you can use [Change Data Capture](/sql/relational-databases/track-changes/about-change-data-capture-sql-server) (CDC). This approach is less convenient than temporal tables, because you have to query a separate change table, and changes are tracked by a log sequence number, rather than a timestamp.
>

Temporal tables are useful for dimension data, which can change over time. Fact tables usually represent an immutable transaction such as a sale, in which case keeping the system version history doesn't make sense. Instead, transactions usually have a column that represents the transaction date, which can be used as the watermark value. For example, in the Wide World Importers OLTP database, the Sales.Invoices and Sales.InvoiceLines tables have a `LastEditedWhen` field that defaults to `sysdatetime()`.

Here is the general flow for the ELT pipeline:

1. For each table in the source database, track the cutoff time when the last ELT job ran. Store this information in the data warehouse. (On initial setup, all times are set to '1-1-1900'.)

2. During the data export step, the cutoff time is passed as a parameter to a set of stored procedures in the source database. These stored procedures query for any records that were changed or created after the cutoff time. For the Sales fact table, the `LastEditedWhen` column is used. For the dimension data, system-versioned temporal tables are used.

3. When the data migration is complete, update the table that stores the cutoff times.

It's also useful to record a *lineage* for each ELT run. For a given record, the lineage associates that record with the ELT run that produced the data. For each ETL run, a new lineage record is created for every table, showing the starting and ending load times. The lineage keys for each record are stored in the dimension and fact tables.

![Screenshot of the city dimension table](./images/city-dimension-table.png)

After a new batch of data is loaded into the warehouse, refresh the Analysis Services tabular model. See [Asynchronous refresh with the REST API](/azure/analysis-services/analysis-services-async-refresh).

## Data cleansing

Data cleansing should be part of the ELT process. In this reference architecture, one source of bad data is the city population table, where some cities have zero population, perhaps because no data was available. During processing, the ELT pipeline removes those cities from the city population table. Perform data cleansing on staging tables, rather than external tables.

Here is the stored procedure that removes the cities with zero population from the City Population table. (You can find the source file [here](https://github.com/mspnp/reference-architectures/blob/master/data/enterprise_bi_sqldw_advanced/azure/sqldw_scripts/citypopulation/%5BIntegration%5D.%5BMigrateExternalCityPopulationData%5D.sql).)

```sql
DELETE FROM [Integration].[CityPopulation_Staging]
WHERE RowNumber in (SELECT DISTINCT RowNumber
FROM [Integration].[CityPopulation_Staging]
WHERE POPULATION = 0
GROUP BY RowNumber
HAVING COUNT(RowNumber) = 4)
```

## External data sources

Data warehouses often consolidate data from multiple sources. This reference architecture loads an external data source that contains demographics data. This dataset is available in Azure blob storage as part of the [WorldWideImportersDW](https://github.com/Microsoft/sql-server-samples/tree/master/samples/databases/wide-world-importers/sample-scripts/polybase) sample.

Azure Data Factory can copy directly from blob storage, using the [blob storage connector](/azure/data-factory/connector-azure-blob-storage). However, the connector requires a connection string or a shared access signature, so it can't be used to copy a blob with public read access. As a workaround, you can use PolyBase to create an external table over Blob storage and then copy the external tables into Azure Synapse.

## Handling large binary data

In the source database, the Cities table has a Location column that holds a [geography](/sql/t-sql/spatial-geography/spatial-types-geography) spatial data type. Azure Synapse doesn't support the **geography** type natively, so this field is converted to a **varbinary** type during loading. (See [Workarounds for unsupported data types](/azure/sql-data-warehouse/sql-data-warehouse-tables-data-types#unsupported-data-types).)

However, PolyBase supports a maximum column size of `varbinary(8000)`, which means some data could be truncated. A workaround for this problem is to break the data up into chunks during export, and then reassemble the chunks, as follows:

1. Create a temporary staging table for the Location column.

2. For each city, split the location data into 8000-byte chunks, resulting in 1 &ndash; N rows for each city.

3. To reassemble the chunks, use the T-SQL [PIVOT](/sql/t-sql/queries/from-using-pivot-and-unpivot) operator to convert rows into columns and then concatenate the column values for each city.

The challenge is that each city will be split into a different number of rows, depending on the size of geography data. For the PIVOT operator to work, every city must have the same number of rows. To make this work, the T-SQL query (which you can view [here][MergeLocation]) does some tricks to pad out the rows with blank values, so that every city has the same number of columns after the pivot. The resulting query turns out to be much faster than looping through the rows one at a time.

The same approach is used for image data.

## Slowly changing dimensions

Dimension data is relatively static, but it can change. For example, a product might get reassigned to a different product category. There are several approaches to handling slowly changing dimensions. A common technique, called [Type 2](https://wikipedia.org/wiki/Slowly_changing_dimension#Type_2:_add_new_row), is to add a new record whenever a dimension changes.

In order to implement the Type 2 approach, dimension tables need additional columns that specify the effective date range for a given record. Also, primary keys from the source database will be duplicated, so the dimension table must have an artificial primary key.

The following image shows the Dimension.City table. The `WWI City ID` column is the primary key from the source database. The `City Key` column is an artificial key generated during the ETL pipeline. Also notice that the table has `Valid From` and `Valid To` columns, which define the range when each row was valid. Current values have a `Valid To` equal to '9999-12-31'.

![Screenshot of the city dimension table](./images/city-dimension-table.png)

The advantage of this approach is that it preserves historical data, which can be valuable for analysis. However, it also means there will be multiple rows for the same entity. For example, here are the records that match `WWI City ID` = 28561:

![Second screenshot of the city dimension table](./images/city-dimension-table-2.png)

For each Sales fact, you want to associate that fact with a single row in City dimension table, corresponding to the invoice date. As part of the ETL process, create an additional column that

The following T-SQL query creates a temporary table that associates each invoice with the correct City Key from the City dimension table.

```sql
CREATE TABLE CityHolder
WITH (HEAP , DISTRIBUTION = HASH([WWI Invoice ID]))
AS
SELECT DISTINCT s1.[WWI Invoice ID] AS [WWI Invoice ID],
                c.[City Key] AS [City Key]
    FROM [Integration].[Sale_Staging] s1
    CROSS APPLY (
                SELECT TOP 1 [City Key]
                    FROM [Dimension].[City]
                WHERE [WWI City ID] = s1.[WWI City ID]
                    AND s1.[Last Modified When] > [Valid From]
                    AND s1.[Last Modified When] <= [Valid To]
                ORDER BY [Valid From], [City Key] DESC
                ) c

```

This table is used to populate a column in the Sales fact table:

```sql
UPDATE [Integration].[Sale_Staging]
SET [Integration].[Sale_Staging].[WWI Customer ID] =  CustomerHolder.[WWI Customer ID]
```

This column enables a Power BI query to find the correct City record for a given sales invoice.

## Security considerations

For additional security, you can use [Virtual Network service endpoints](/azure/virtual-network/virtual-network-service-endpoints-overview) to secure Azure service resources to only your virtual network. This fully removes public Internet access to those resources, allowing traffic only from your virtual network.

With this approach, you create a VNet in Azure and then create private service endpoints for Azure services. Those services are then restricted to traffic from that virtual network. You can also reach them from your on-premises network through a gateway.

Be aware of the following limitations:

- If service endpoints are enabled for Azure Storage, PolyBase cannot copy data from Storage into Azure Synapse. There is a mitigation for this issue. For more information, see [Impact of using VNet Service Endpoints with Azure storage](/azure/sql-database/sql-database-vnet-service-endpoint-rule-overview?toc=%2fazure%2fvirtual-network%2ftoc.json#impact-of-using-vnet-service-endpoints-with-azure-storage).

- To move data from on-premises into Azure Storage, you will need to allow public IP addresses from your on-premises or ExpressRoute. For details, see [Securing Azure services to virtual networks](/azure/virtual-network/virtual-network-service-endpoints-overview#secure-azure-services-to-virtual-networks).

- To enable Analysis Services to read data from Azure Synapse, deploy a Windows VM to the virtual network that contains the Azure Synapse service endpoint. Install [Azure On-premises Data Gateway](/azure/analysis-services/analysis-services-gateway) on this VM. Then connect your Azure Analysis service to the data gateway.

## DevOps considerations

Create separate resource groups for production, development, and test environments. Separate resource groups make it easier to manage deployments, delete test deployments, and assign access rights.

Use the [Azure Building blocks][azbb] templates provided in this architecture or create [Azure Resource Manager template][arm-template] to deploy the Azure resources which follows the infrastructure as Code (IaC) Process. Templates make it easier to automate deployments using [Azure DevOps Services][az-devops], or other CI/CD solutions.

Identify your workloads and put every workload in a single deployment template. By using separate templates, you can store the resources in source control systems. You can deploy the templates together or individually as part of a CI/CD process, making the automation process easier. In this architecture, the Data warehouse server, analysis services PaaS and related resources are identified as a single workload, the Azure Data Factory is a separate workload hence it has its own deployment template. there is also an on premimses in cloud simulated scenario, which is separate workload and included in its own deployment template.

In this architecture the Data Warehouse server is setup and configured using Azure CLI commands which follows the imperative approach of the IaC practice, also consider using powershell scripts and integrate them in the automation process.

Consider staging your workloads, which means deploying to various stages and running validations at each stage before moving on to the next one; that way you can push updates to your production environments in a highly controlled way and minimize unanticipated deployment issues. [Blue-green deployment][blue-green-dep] and [Canary releases][cannary-releases] are recommended deployment strategies for updating live production environments. Also consider having a good rollback strategy for when a deployment fails; for example you could automatically redeploy an earlier, successful deployment from your deployment history, the --rollback-on-error flag parameter in Azure CLI is good example. 

Consider using the [Azure Monitor][azure-monitor] to Analyze and optimize the performance of your data warehouse but also your entire Azure analytics platform for an integrated monitoring experience. Also, [Azure Synapse Analytics][synapse-analytics] provides a monitoring experience within the Azure portal to surface insights to your data warehouse workload. The Azure portal is the recommended tool when monitoring your data warehouse as it provides configurable retention periods, alerts, recommendations, and customizable charts and dashboards for metrics and logs. 


For more information, see the DevOps section in [Azure Architecture Framework][AAF-devops].

## DevOps considerations

Create separate resource groups for production, development, and test environments. Separate resource groups make it easier to manage deployments, delete test deployments, and assign access rights.

Use the [Azure Building blocks][azbb] templates provided in this architecture or create [Azure Resource Manager template][arm-template] to deploy the Azure resources which follows the infrastructure as Code (IaC) Process. Templates make it easier to automate deployments using [Azure DevOps Services][az-devops], or other CI/CD solutions.

Identify your workloads and put every workload in a single deployment template. By using separate templates, you can store the resources in source control systems. You can deploy the templates together or individually as part of a CI/CD process, making the automation process easier. In this architecture, the Data warehouse server, analysis services PaaS and related resources are identified as a single workload, the Azure Data Factory is a separate workload hence it has its own deployment template. there is also an on premimses in cloud simulated scenario, which is separate workload and included in its own deployment template.

In this architecture the Data Warehouse server is setup and configured using Azure CLI commands which follows the imperative approach of the IaC practice, also consider using powershell scripts and integrate them in the automation process.

Consider staging your workloads, which means deploying to various stages and running validations at each stage before moving on to the next one; that way you can push updates to your production environments in a highly controlled way and minimize unanticipated deployment issues. [Blue-green deployment][blue-green-dep] and [Canary releases][cannary-releases] are recommended deployment strategies for updating live production environments. Also consider having a good rollback strategy for when a deployment fails; for example you could automatically redeploy an earlier, successful deployment from your deployment history, the --rollback-on-error flag parameter in Azure CLI is good example. 

Consider using the [Azure Monitor][azure-monitor] to Analyze and optimize the performance of your data warehouse but also your entire Azure analytics platform for an integrated monitoring experience. Also, [Azure Synapse Analytics][synapse-analytics] provides a monitoring experience within the Azure portal to surface insights to your data warehouse workload. The Azure portal is the recommended tool when monitoring your data warehouse as it provides configurable retention periods, alerts, recommendations, and customizable charts and dashboards for metrics and logs. 


For more information, see the DevOps section in [Azure Architecture Framework][AAF-devops].

## Cost considerations
Use the [Pricing calculator][Cost-Calculator] to estimate costs. Here are some considerations for services used in this reference architecture.


### Azure Data Factory

In this architecture, Azure Data Factory automates the ELT pipeline. The pipeline moves the data from an on-premises SQL Server database into Azure Synapse. The data is then transformed into a tabular model for analysis. For this scenario, pricing starts from $ 0.001 activity runs per month that includes activity, trigger, and debug runs. That price is the base charge only for orchestration. You are also charged for execution activities, such as copying data, lookups, and external activities. Each activity is individually priced. You are also charged for pipelines with no associated triggers or runs within the month. All activities are prorated by the minute and rounded up.

#### Example cost analysis

Consider a use case where there are two lookups activities from two different sources. One takes 1 minute and 2 seconds (rounded up to 2 minutes) and the other one takes 1 minute resulting in total time of 3 minutes. One data copy activity takes 10 minutes. One stored procedure activity takes 2 minutes. Total activity runs for 4 minutes. Cost is calculated as follows:

Activity runs: 4 * $ 0.001 = $0.004

Lookups: 3 * ($0.005 / 60) = $0.00025

Stored procedure: 2 * ($0.00025 / 60) = $0.000008

Data copy: 10 * ($0.25 / 60) * 4 data integration unit (DIU) = $0.167

- Total cost per pipeline run: $0.17.
- Run once per day for 30 days: $5.1 month. 
- Run once per day per 100 tables for 30 days: $ 510 

Every activity has an associated cost. Understand the pricing model and use the [ADF pricing calculator][adf-calculator] to get a solution optimized not only for performance but also for cost. Manage your costs by starting, stopping, pausing, and scaling your services.

### Azure Synapse

- Choose **Compute Optimized Gen1** for frequent scaling operations. This option is priced as pay-as-you-go, based on Data warehouse units consumption (DWU). 

- Choose **Compute Optimized Gen2** for intensive workloads with higher query performance and compute scalability needs. You can choose the pay-as-you-go model or use reserved plans of one year (37% savings) or 3 years (65% savings).

Data storage is charged separately. Other services such as disaster recovery and threat detection are also charged separately.

For more information, see [Azure Synapse Pricing][az-synapse-pricing].

### Analysis Services

Pricing for Azure Analysis Services depends on the tier. The reference implementation of this architecture uses the **Developer** tier, which is recommended for evaluation, development, and test scenarios. Other tiers include, the **Basic** tier, which is recommended for small production environment; the **Standard** tier for mission-critical production applications. For more information, see [The right tier when you need it](/azure/analysis-services/analysis-services-overview#the-right-tier-when-you-need-it). 

No charges apply when you pause your instance.

For more information, see [Azure Analysis Services pricing][az-as-pricing].

### Blob Storage

Consider using the Azure Storage reserved capacity feature to lower cost on storage. With this model, you get a discount if you can commit to reservation for fixed storage capacity for one or three years. For more information, see [Optimize costs for Blob storage with reserved capacity][az-storage-reserved].


For more information, see the Cost section in [Azure Architecture Framework][AAF-cost].


## Deploy the solution

To the deploy and run the reference implementation, follow the steps in the [GitHub readme][github]. It deploys the following:

- A Windows VM to simulate an on-premises database server. It includes SQL Server 2017 and related tools, along with Power BI Desktop.
- An Azure storage account that provides Blob storage to hold data exported from the SQL Server database.
- An Azure Synapse instance.
- An Azure Analysis Services instance.
- Azure Data Factory and the Data Factory pipeline for the ELT job.

## Related resources

You may want to review the following [Azure example scenarios](/azure/architecture/example-scenario) that demonstrate specific solutions using some of the same technologies:

- [Data warehousing and analytics for sales and marketing](/azure/architecture/example-scenario/data/data-warehouse)
- [Hybrid ETL with existing on-premises SSIS and Azure Data Factory](/azure/architecture/example-scenario/data/hybrid-etl-with-adf)
- [Enterprise BI in Azure with Azure Synapse](/azure/architecture/reference-architectures/data/enterprise-bi-sqldw).

<!-- links -->

<<<<<<< HEAD
[AAF-devops]: /azure/architecture/framework/devops/overview
[adf]: /azure/data-factory
[arm-template]: /azure/azure-resource-manager/resource-group-overview#resource-groups
[az-devops]: https://docs.microsoft.com/azure/virtual-machines/windows/infrastructure-automation#azure-devops-services
[azbb]: https://github.com/mspnp/template-building-blocks/wiki
[azure-monitor]: https://azure.microsoft.com/services/monitor/
[blue-green-dep]: https://martinfowler.com/bliki/BlueGreenDeployment.html
[cannary-releases]: https://martinfowler.com/bliki/CanaryRelease.html
[AAF-cost]: /azure/architecture/framework/cost/overview
=======

[AAF-devops]: /azure/architecture/framework/devops/overview
>>>>>>> 7958730b
[adf]: /azure/data-factory
[arm-template]: /azure/azure-resource-manager/resource-group-overview#resource-groups
[az-devops]: https://docs.microsoft.com/azure/virtual-machines/windows/infrastructure-automation#azure-devops-services
[azbb]: https://github.com/mspnp/template-building-blocks/wiki
[azure-monitor]: https://azure.microsoft.com/services/monitor/
[blue-green-dep]: https://martinfowler.com/bliki/BlueGreenDeployment.html
[cannary-releases]: https://martinfowler.com/bliki/CanaryRelease.html
[github]: https://github.com/mspnp/azure-data-factory-sqldw-elt-pipeline
[MergeLocation]: https://github.com/mspnp/reference-architectures/blob/master/data/enterprise_bi_sqldw_advanced/azure/sqldw_scripts/city/%5BIntegration%5D.%5BMergeLocation%5D.sql
[synapse-analytics]: https://docs.microsoft.com/azure/sql-data-warehouse/sql-data-warehouse-concept-resource-utilization-query-activity
[wwi]: /sql/sample/world-wide-importers/wide-world-importers-oltp-database

<|MERGE_RESOLUTION|>--- conflicted
+++ resolved
@@ -201,23 +201,6 @@
 
 For more information, see the DevOps section in [Azure Architecture Framework][AAF-devops].
 
-## DevOps considerations
-
-Create separate resource groups for production, development, and test environments. Separate resource groups make it easier to manage deployments, delete test deployments, and assign access rights.
-
-Use the [Azure Building blocks][azbb] templates provided in this architecture or create [Azure Resource Manager template][arm-template] to deploy the Azure resources which follows the infrastructure as Code (IaC) Process. Templates make it easier to automate deployments using [Azure DevOps Services][az-devops], or other CI/CD solutions.
-
-Identify your workloads and put every workload in a single deployment template. By using separate templates, you can store the resources in source control systems. You can deploy the templates together or individually as part of a CI/CD process, making the automation process easier. In this architecture, the Data warehouse server, analysis services PaaS and related resources are identified as a single workload, the Azure Data Factory is a separate workload hence it has its own deployment template. there is also an on premimses in cloud simulated scenario, which is separate workload and included in its own deployment template.
-
-In this architecture the Data Warehouse server is setup and configured using Azure CLI commands which follows the imperative approach of the IaC practice, also consider using powershell scripts and integrate them in the automation process.
-
-Consider staging your workloads, which means deploying to various stages and running validations at each stage before moving on to the next one; that way you can push updates to your production environments in a highly controlled way and minimize unanticipated deployment issues. [Blue-green deployment][blue-green-dep] and [Canary releases][cannary-releases] are recommended deployment strategies for updating live production environments. Also consider having a good rollback strategy for when a deployment fails; for example you could automatically redeploy an earlier, successful deployment from your deployment history, the --rollback-on-error flag parameter in Azure CLI is good example. 
-
-Consider using the [Azure Monitor][azure-monitor] to Analyze and optimize the performance of your data warehouse but also your entire Azure analytics platform for an integrated monitoring experience. Also, [Azure Synapse Analytics][synapse-analytics] provides a monitoring experience within the Azure portal to surface insights to your data warehouse workload. The Azure portal is the recommended tool when monitoring your data warehouse as it provides configurable retention periods, alerts, recommendations, and customizable charts and dashboards for metrics and logs. 
-
-
-For more information, see the DevOps section in [Azure Architecture Framework][AAF-devops].
-
 ## Cost considerations
 Use the [Pricing calculator][Cost-Calculator] to estimate costs. Here are some considerations for services used in this reference architecture.
 
@@ -290,20 +273,7 @@
 
 <!-- links -->
 
-<<<<<<< HEAD
 [AAF-devops]: /azure/architecture/framework/devops/overview
-[adf]: /azure/data-factory
-[arm-template]: /azure/azure-resource-manager/resource-group-overview#resource-groups
-[az-devops]: https://docs.microsoft.com/azure/virtual-machines/windows/infrastructure-automation#azure-devops-services
-[azbb]: https://github.com/mspnp/template-building-blocks/wiki
-[azure-monitor]: https://azure.microsoft.com/services/monitor/
-[blue-green-dep]: https://martinfowler.com/bliki/BlueGreenDeployment.html
-[cannary-releases]: https://martinfowler.com/bliki/CanaryRelease.html
-[AAF-cost]: /azure/architecture/framework/cost/overview
-=======
-
-[AAF-devops]: /azure/architecture/framework/devops/overview
->>>>>>> 7958730b
 [adf]: /azure/data-factory
 [arm-template]: /azure/azure-resource-manager/resource-group-overview#resource-groups
 [az-devops]: https://docs.microsoft.com/azure/virtual-machines/windows/infrastructure-automation#azure-devops-services
