--- conflicted
+++ resolved
@@ -77,11 +77,7 @@
 
 API gateways are a general [microservices design pattern](https://microservices.io/patterns/apigateway.html). They can be implemented using a number of different technologies. Probably the most common implementation is to deploy an edge router or reverse proxy, such as Nginx, HAProxy, or Traefik, inside the cluster. A reverse proxy server is a potential bottleneck or single point of failure, so always deploy at least two replicas for high availability.
 
-<<<<<<< HEAD
-For AKS, you can also use Azure Application Gateway, using the [Application Gateway Ingress Controller](https://azure.github.io/application-gateway-kubernetes-ingress/). This option requires [CNI networking](/azure/aks/configure-azure-cni) to be enabled when you configure the ASK cluster, because Application Gateway is deployed into a subnet of the AKS virtual network. For more information about load-balancing services in Azure, see [Overview of load-balancing options in Azure](../../guide/technology-choices/load-balancing-overview.md).
-=======
 For AKS, you can also use Azure Application Gateway, using the [Application Gateway Ingress Controller](https://azure.github.io/application-gateway-kubernetes-ingress/). This option requires [CNI networking](/azure/aks/configure-azure-cni) to be enabled when you configure the AKS cluster, because Application Gateway is deployed into a subnet of the AKS virtual network. For more information about load-balancing services in Azure, see [Overview of load-balancing options in Azure](../../guide/technology-choices/load-balancing-overview.md).
->>>>>>> 775ae3e6
 
 The Kubernetes **Ingress** resource type abstracts the configuration settings for a proxy server. It works in conjunction with an ingress controller, which provides the underlying implementation of the Ingress. There are ingress controllers for Nginx, HAProxy, Traefik, and Application Gateway, among others.
 
