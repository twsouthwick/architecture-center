---
title: Microservices architecture on Azure Kubernetes Service (AKS)
description: Deploy a microservices architecture on Azure Kubernetes Service (AKS)
author: MikeWasson
ms.date: 05/07/2020
ms.topic: reference-architecture
ms.service: architecture-center
ms.category:
  - containers
ms.subservice: reference-architecture
ms.custom: microservices
---

# Microservices architecture on Azure Kubernetes Service (AKS)

This reference architecture shows a microservices application deployed to Azure Kubernetes Service (AKS). It describes a basic AKS configuration that can be the starting point for most deployments. This article assumes basic knowledge of Kubernetes. The article focuses mainly on the infrastructure and DevOps considerations of running a microservices architecture on AKS. For guidance on how to design microservices, see [Building microservices on Azure](../../microservices/index.md).

![GitHub logo](../../_images/github.png) A reference implementation of this architecture is available on [GitHub][ri].

![AKS reference architecture](./_images/aks.png)

*Download a [Visio file][visio-download] of this architecture.*

## Architecture

The architecture consists of the following components.

**Azure Kubernetes Service** (AKS). AKS is an Azure service that deploys a managed Kubernetes cluster.

**Kubernetes cluster**. AKS is responsible for deploying the Kubernetes cluster and for managing the Kubernetes masters. You only manage the agent nodes.

**Virtual network**. By default, AKS creates a virtual network to deploy the agent nodes into. For more advanced scenarios, you can create the virtual network first, which lets you control things like how the subnets are configured, on-premises connectivity, and IP addressing. For more information, see [Configure advanced networking in Azure Kubernetes Service (AKS)](https://docs.microsoft.com/azure/aks/configure-advanced-networking).

**Ingress**. An ingress exposes HTTP(S) routes to services inside the cluster. For more information, see the section [API Gateway](#api-gateway) below.

**Azure Load Balancer**. An Azure Load Balancer is created when the NGINX ingress controller is deployed. The load balancer routes internet traffic to the ingress.

**External data stores**. Microservices are typically stateless and write state to external data stores, such as Azure SQL Database or Cosmos DB.

**Azure Active Directory**. AKS uses an Azure Active Directory (Azure AD) identity to create and manage other Azure resources such as Azure load balancers. Azure AD is also recommended for user authentication in client applications.

**Azure Container Registry**. Use Container Registry to store private Docker images, which are deployed to the cluster. AKS can authenticate with Container Registry using its Azure AD identity. Note that AKS does not require Azure Container Registry. You can use other container registries, such as Docker Hub.

**Azure Pipelines**. Pipelines is part of Azure DevOps Services and runs automated builds, tests, and deployments. You can also use third-party CI/CD solutions such as Jenkins.

**Helm**. Helm is as a package manager for Kubernetes &mdash; a way to bundle Kubernetes objects into a single unit that you can publish, deploy, version, and update.

**Azure Monitor**. Azure Monitor collects and stores metrics and logs, including platform metrics for the Azure services in the solution and application telemetry. Use this data to monitor the application, set up alerts and dashboards, and perform root cause analysis of failures. Azure Monitor integrates with AKS to collect metrics from controllers, nodes, and containers, as well as container logs and master node logs.

## Design considerations

This reference architecture is focused on microservices architectures, although many of the recommended practices will apply to other workloads running on AKS.

### Microservices

A microservice is a loosely coupled, independently deployable unit of code. Microservices typically communicate through well-defined APIs and are discoverable through some form of service discovery. The service should always be reachable even when the pods move around. The Kubernetes **Service** object is a natural way to model microservices in Kubernetes.

### API gateway
API gateways are a general [microservices design pattern](https://microservices.io/patterns/apigateway.html). An *API gateway* sits between external clients and the microservices. It acts as a reverse proxy, routing requests from clients to microservices. It may also perform various cross-cutting tasks such as authentication, SSL termination, and rate limiting. For more information, see 

- [Using API gateways in microservices](/azure/architecture/microservices/design/gateway)
- [Choosing a gateway technology](/azure/architecture/microservices/design/gateway#choosing-a-gateway-technology)

In Kubernetes, the functionality of an API gateway is mostly handled by the **Ingress** resource and the **Ingress controller**. The considerations are described in the [Ingress](#ingress) section.

### Data storage

In a microservices architecture, services should not share data storage. Each service should own its own private data in a separate logical storage, to avoid hidden dependencies among services. The reason is to avoid unintentional coupling between services, which can happen when services share the same underlying data schemas. Also, when services manage their own data stores, they can use the right data store for their particular requirements. For more information, see [Designing microservices: Data considerations](../../microservices/design/data-considerations.md).

Avoid storing persistent data in local cluster storage, because that ties the data to the node. Instead,

- Use an external service such as Azure SQL Database or Cosmos DB, *or*

- Mount a persistent volume using Azure Disks or Azure Files. Use Azure Files if the same volume needs to be shared by multiple pods.


## Service object
The Kubernetes **Service** object provides a set of capabilities that match the microservices requirements for service discoverability:

- IP address. The Service object provides a static internal IP address for a group of pods (ReplicaSet). As pods are created or moved around, the service is always reachable at this internal IP address.

- Load balancing. Traffic sent to the service's IP address is load balanced to the pods.

- Service discovery. Services are assigned internal DNS entries by the Kubernetes DNS service. That means the API gateway can call a backend service using the DNS name. The same mechanism can be used for service-to-service communication. The DNS entries are organized by namespace, so if your namespaces correspond to bounded contexts, then the DNS name for a service will map naturally to the application domain.

The following diagram shows the conceptual relation between services and pods. The actual mapping to endpoint IP addresses and ports is done by kube-proxy, the Kubernetes network proxy.

![Services and pods](./_images/aks-services.png)

## Ingress

In Kubernetes, the **Ingress controller** might implement the API gateway pattern. In that case, **Ingress** and **Ingress controller** work in conjunction to provide these features:

- Route client requests to the right backend services. This provides a single endpoint for clients, and helps to decouple clients from services.

- Aggregate multiple requests into a single request, to reduce chattiness between the client and the backend.

- Offload functionality from the backend services, such as SSL termination, authentication, IP whitelisting, or client rate limiting (throttling).

Ingress abstracts the configuration settings for a proxy server. You also need an Ingress controller, which provides the underlying implementation of the Ingress. There are Ingress controllers for Nginx, HAProxy, Traefik, and Azure Application Gateway, among others.

The Ingress resource can be fulfilled by different technologies. To work together, they need to be deployed as the Ingress controller inside the cluster. It operates as the edge router or reverse proxy. A reverse proxy server is a potential bottleneck or single point of failure, so always deploy at least two replicas for high availability.

Often, configuring the proxy server requires complex files, which can be hard to tune if you aren't an expert. So, the Ingress controller provides a nice abstraction. The Ingress controller also has access to the Kubernetes API, so it can make intelligent decisions about routing and load balancing. For example, the Nginx ingress controller bypasses the kube-proxy network proxy.

On the other hand, if you need complete control over the settings, you may want to bypass this abstraction and configure the proxy server manually. For more information, see [Deploying Nginx or HAProxy to Kubernetes](/azure/architecture/microservices/design/gateway#deploying-nginx-or-haproxy-to-kubernetes).

> For AKS, you can also use Azure Application Gateway, using the [Application Gateway Ingress Controller](https://azure.github.io/application-gateway-kubernetes-ingress/). This option requires [CNI networking](https://docs.microsoft.com/azure/aks/configure-azure-cni) to be enabled when you configure the AKS cluster, because Application Gateway is deployed into a subnet of the AKS virtual network. 
Azure Application Gateway can perform layer-7 routing and SSL termination. It also has built-in support for web application firewall (WAF).

For information about load-balancing services in Azure, see [Overview of load-balancing options in Azure](../../guide/technology-choices/load-balancing-overview.md).

### TLS/SSL encryption

In common implementations, the Ingress controller is used for SSL termination. So, as part of deploying the Ingress controller, you need to create a TLS certificate. Only use self-signed certificates for dev/test purposes. For more information, see 
[Create an HTTPS ingress controller and use your own TLS certificates on Azure Kubernetes Service (AKS)](/azure/aks/ingress-own-tls).

For production workloads, get signed certificates from trusted certificate authorities (CA). For information about generating and configuring [Let's Encrypt](https://letsencrypt.org/) certificates, see [Create an ingress controller with a static public IP address in Azure Kubernetes Service (AKS)](/azure/aks/ingress-static-ip).

You may also need to rotate your certificates as per the organization's policies. For information, see, [Rotate certificates in Azure Kubernetes Service (AKS)](/azure/aks/certificate-rotation). 

## Namespaces

Use namespaces to organize services within the cluster. Every object in a Kubernetes cluster belongs to a namespace. By default, when you create a new object, it goes into the `default` namespace. But it's a good practice to create namespaces that are more descriptive to help organize the resources in the cluster.

First, namespaces help prevent naming collisions. When multiple teams deploy microservices into the same cluster, with possibly hundreds of microservices, it gets hard to manage if they all go into the same namespace. In addition, namespaces allow you to:

- Apply resource constraints to a namespace, so that the total set of pods assigned to that namespace cannot exceed the resource quota of the namespace.

- Apply policies at the namespace level, including RBAC and security policies.

For a microservices architecture, considering organizing the microservices into bounded contexts, and creating namespaces for each bounded context. For example, all microservices related to the "Order Fulfillment" bounded context could go into the same namespace. Alternatively, create a namespace for each development team.

Place utility services into their own separate namespace. For example, you might deploy Elasticsearch or Prometheus for cluster monitoring, or Tiller for Helm.

## Autoscaling

Kubernetes supports scale-out at two levels:

- Scale the number of pods allocated to a deployment.
- Scale the nodes in the cluster, to increase the total compute resources available to the cluster.

Although you can scale out pods and nodes manually, we recommend using autoscaling, to minimize the chance that services will become resource starved under high load. An autoscaling strategy must take both pods and nodes into account. If you just scale out the pods, eventually you will reach the resource limits of the nodes.

### Pod autoscaling

The Horizontal Pod Autoscaler (HPA) scales pods based on observed CPU, memory, or custom metrics. To configure horizontal pod scaling, you specify a target metric (for example, 70% of CPU), and the minimum and maximum number of replicas. You should load test your services to derive these numbers.

A side-effect of autoscaling is that pods may be created or evicted more frequently, as scale-out and scale-in events happen. To mitigate the effects of this:

- Use readiness probes to let Kubernetes know when a new pod is ready to accept traffic.
- Use pod disruption budgets to limit how many pods can be evicted from a service at a time.

### Cluster autoscaling

The cluster autoscaler scales the number of nodes. If pods can't be scheduled because of resource constraints, the cluster autoscaler will provision more nodes.

Whereas HPA looks at actual resources consumed or other metrics from running pods, the cluster autoscaler is provisioning nodes for pods that aren't scheduled yet. Therefore, it looks at the requested resources, as specified in the Kubernetes pod spec for a deployment. Use load testing to fine-tune these values.

You can't change the VM size after you create the cluster, so you should do some initial capacity planning to choose an appropriate VM size for the agent nodes when you create the cluster.

## Health probes

Kubernetes defines two types of health probe that a pod can expose:

- Readiness probe: Tells Kubernetes whether the pod is ready to accept requests.

- Liveness probe: Tells Kubernetes whether a pod should be removed and a new instance started.

When thinking about probes, it's useful to recall how a service works in Kubernetes. A service has a label selector that matches a set of (zero or more) pods. Kubernetes load balances traffic to the pods that match the selector. Only pods that started successfully and are healthy receive traffic. If a container crashes, Kubernetes kills the pod and schedules a replacement.

Sometimes, a pod may not be ready to receive traffic, even though the pod started successfully. For example, there may be initialization tasks, where the application running in the container loads things into memory or reads configuration data. To indicate that a pod is healthy but not ready to receive traffic, define a readiness probe.

Liveness probes handle the case where a pod is still running, but is unhealthy and should be recycled. For example, suppose that a container is serving HTTP requests but hangs for some reason. The container doesn't crash, but it has stopped serving any requests. If you define an HTTP liveness probe, the probe will stop responding and that informs Kubernetes to restart the pod.

Here are some considerations when designing probes:

- If your code has a long startup time, there is a danger that a liveness probe will report failure before the startup completes. To prevent this, use the initialDelaySeconds setting, which delays the probe from starting.

- A liveness probe doesn't help unless restarting the pod is likely to restore it to a healthy state. You can use a liveness probe to mitigate against memory leaks or unexpected deadlocks, but there's no point in restarting a pod that's going to immediately fail again.

- Sometimes readiness probes are used to check dependent services. For example, if a pod has a dependency on a database, the probe might check the database connection. However, this approach can create unexpected problems. An external service might be temporarily unavailable for some reason. That will cause the readiness probe to fail for all the pods in your service, causing all of them to be removed from load balancing, and thus creating cascading failures upstream. A better approach is to implement retry handling within your service, so that your service can recover correctly from transient failures.

## Resource constraints

Resource contention can affect the availability of a service. Define resource constraints for containers, so that a single container cannot overwhelm the cluster resources (memory and CPU). For non-container resources, such as threads or network connections, consider using the [Bulkhead Pattern](../../patterns/bulkhead.md) to isolate resources.

Use resource quotas to limit the total resources allowed for a namespace. That way, the front end can't starve the backend services for resources or vice-versa.

## Role based access control (RBAC)

Kubernetes and Azure both have mechanisms for role-based access control (RBAC):

- Azure RBAC controls access to resources in Azure, including the ability to create new Azure resources. Permissions can be assigned to users, groups, or service principals. (A service principal is a security identity used by applications.)

- Kubernetes RBAC controls permissions to the Kubernetes API. For example, creating pods and listing pods are actions that can be authorized (or denied) to a user through RBAC. To assign Kubernetes permissions to users, you create *roles* and *role bindings*:

  - A Role is a set of permissions that apply within a namespace. Permissions are defined as verbs (get, update, create, delete) on resources (pods, deployments, etc.).

  - A RoleBinding assigns users or groups to a Role.

  - There is also a ClusterRole object, which is like a Role but applies to the entire cluster, across all namespaces. To assign users or groups to a ClusterRole, create a ClusterRoleBinding.

AKS integrates these two RBAC mechanisms. When you create an AKS cluster, you can configure it to use Azure AD for user authentication. For details on how to set this up, see [Integrate Azure Active Directory with Azure Kubernetes Service](https://docs.microsoft.com/azure/aks/aad-integration).

Once this is configured, a user who wants to access the Kubernetes API (for example, through kubectl) must sign in using their Azure AD credentials.

By default, an Azure AD user has no access to the cluster. To grant access, the cluster administrator creates RoleBindings that refer to Azure AD users or groups. If a user doesn't have permissions for a particular operation, it will fail.

If users have no access by default, how does the cluster admin have permission to create the role bindings in the first place? An AKS cluster actually has two types of credentials for calling the Kubernetes API server: cluster user and cluster admin. The cluster admin credentials grant full access to the cluster. The Azure CLI command `az aks get-credentials --admin` downloads the cluster admin credentials and saves them into your kubeconfig file. The cluster administrator can use this kubeconfig to create roles and role bindings.

Because the cluster admin credentials are so powerful, use Azure RBAC to restrict access to them:

- The "Azure Kubernetes Service Cluster Admin Role" has permission to download the cluster admin credentials. Only cluster administrators should be assigned to this role.

- The "Azure Kubernetes Service Cluster User Role" has permission to download the cluster user credentials. Non-admin users can be assigned to this role. This role does not give any particular permissions on Kubernetes resources inside the cluster &mdash; it just allows a user to connect to the API server.

When you define your RBAC policies (both Kubernetes and Azure), think about the roles in your organization:

- Who can create or delete an AKS cluster and download the admin credentials?
- Who can administer a cluster?
- Who can create or update resources within a namespace?

It's a good practice to scope Kubernetes RBAC permissions by namespace, using Roles and RoleBindings, rather than ClusterRoles and ClusterRoleBindings.

Finally, there is the question of what permissions the AKS cluster has to create and manage Azure resources, such as load balancers, networking, or storage. To authenticate itself with Azure APIs, the cluster uses an Azure AD service principal. If you don't specify a service principal when you create the cluster, one is created automatically. However, it's a good security practice to create the service principal first and assign the minimal RBAC permissions to it. For more information, see [Service principals with Azure Kubernetes Service](https://docs.microsoft.com/azure/aks/kubernetes-service-principal).

## Secrets management and application credentials

Applications and services often need credentials that allow them to connect to external services such as Azure Storage or SQL Database. The challenge is to keep these credentials safe and not leak them.

For Azure resources, one option is to use managed identities. The idea of a managed identity is that an application or service has an identity stored in Azure AD, and uses this identity to authenticate with an Azure service. The application or service has a Service Principal created for it in Azure AD, and authenticates using OAuth 2.0 tokens. The executing process calls a localhost address to get the token. That way, you don't need to store any passwords or connection strings. You can use managed identities in AKS by assigning identities to individual pods, using the [aad-pod-identity](https://github.com/Azure/aad-pod-identity) project.

Currently, not all Azure services support authentication using managed identities. For a list, see [Azure services that support Azure AD authentication](https://docs.microsoft.com/azure/active-directory/managed-identities-azure-resources/services-support-msi).

Even with managed identities, you'll probably need to store some credentials or other application secrets, whether for Azure services that don't support managed identities, third-party services, API keys, and so on. Here are some options for storing secrets securely:

- Azure Key Vault. In AKS, you can mount one or more secrets from Key Vault as a volume. The volume reads the secrets from Key Vault. The pod can then read the secrets just like a regular volume. For more information, see the [secrets-store-csi-driver-provider-azure](https://github.com/Azure/secrets-store-csi-driver-provider-azure) project on GitHub.

    The pod authenticates itself by using either a pod identity (described above) or by using an Azure AD Service Principal along with a client secret. Using pod identities is recommended because the client secret isn't needed in that case.

- HashiCorp Vault. Kubernetes applications can authenticate with HashiCorp Vault using Azure AD managed identities. See [HashiCorp Vault speaks Azure Active Directory](https://open.microsoft.com/2018/04/10/scaling-tips-hashicorp-vault-azure-active-directory/). You can deploy Vault itself to Kubernetes, consider running it in a separate dedicated cluster from your application cluster.

- Kubernetes secrets. Another option is simply to use Kubernetes secrets. This option is the easiest to configure but has some challenges. Secrets are stored in etcd, which is a distributed key-value store. AKS [encrypts etcd at rest](https://github.com/Azure/kubernetes-kms#azure-kubernetes-service-aks). Microsoft manages the encryption keys.

Using a system like HashiCorp Vault or Azure Key Vault provides several advantages, such as:

- Centralized control of secrets.
- Ensuring that all secrets are encrypted at rest.
- Centralized key management.
- Access control of secrets.
- Auditing

## Pod and container security

This list is certainly not exhaustive, but here are some recommended practices for securing your pods and containers:

Don't run containers in privileged mode. Privileged mode gives a container access to all devices on the host. 

When possible, avoid running processes as root inside containers. Containers do not provide complete isolation from a security standpoint, so it's better to run a container process as a non-privileged user.

Store images in a trusted private registry, such as Azure Container Registry or Docker Trusted Registry. Use a validating admission webhook in Kubernetes to ensure that pods can only pull images from the trusted registry.

Scan images and running containers for known vulnerabilities, using a scanning solution such as Twistlock and Aqua, which are available through the Azure Marketplace.

Automate image patching using ACR Tasks, a feature of Azure Container Registry. A container image is built up from layers. The base layers include the OS image and application framework images, such as ASP.NET Core or Node.js. The base images are typically created upstream from the application developers, and are maintained by other project maintainers. When these images are patched upstream, it's important to update, test, and redeploy your own images, so that you don't leave any known security vulnerabilities. ACR Tasks can help to automate this process.

<<<<<<< HEAD
## DevOps considerations

This reference architecture provides an [Azure Resource Manager template][arm-template] for provisioning the cloud resources, and its dependencies. With the use of [Azure Resource Manager templates][arm-template] you can use [Azure DevOps Services][az-devops] to provision different environments in minutes, for example to replicate production scenarios. This allows you save cost and provision load testing environment only when needed.

Consider following the workload isolation criteria to structure your ARM template, a workload is typically defined as an arbitrary unit of functionality; you could, for exmaple, have a separate template for the cluster and then other for the dependant services. Workload isolation enables DevOps to perform continuous integration and continuous delivery (CI/CD), since every workload is associated and managed by its corresponding DevOps team. 
=======

## Deployment (CI/CD) considerations
>>>>>>> 1b14c3c9

Here are some goals of a robust CI/CD process for a microservices architecture:

- Each team can build and deploy the services that it owns independently, without affecting or disrupting other teams.
- Before a new version of a service is deployed to production, it gets deployed to dev/test/QA environments for validation. Quality gates are enforced at each stage.
- A new version of a service can be deployed side by side with the previous version.
- Sufficient access control policies are in place.
- For containerized workloads, you can trust the container images that are deployed to production.

To learn more about the challenges, see [CI/CD for microservices architectures](../../microservices/ci-cd.md).

For specific recommendations and best practices, see [CI/CD for microservices on Kubernetes](../../microservices/ci-cd-kubernetes.md).

## Cost considerations

Use the [Azure pricing calculator][azure-pricing-calculator] to estimate costs. Other considerations are described in the Cost section in [Microsoft Azure Well-Architected Framework][aaf-cost].

Here are some points to consider for some of the services used in this architecture.

### Azure Kubernetes Service (AKS)

There are no costs associated for AKS in deployment, management, and operations of the Kubernetes cluster. You only pay for the virtual machines instances, storage, and networking resources consumed by your Kubernetes cluster.

To estimate the cost of the required resources please see the [Container Services calculator][aks-Calculator].

### Azure Load balancer

You are charged only for the number of configured load-balancing and outbound rules. Inbound NAT rules are free. There is no hourly charge for the Standard Load Balancer when no rules are configured.

See [Azure Load Balancer Pricing][az-lb-pricing] for more information.


### Azure DevOps Services

This reference architecture only uses Azure Pipelines. Azure offers the Azure Pipeline as an individual Service. You are allowed a free Microsoft-hosted job with 1,800 minutes per month for CI/CD and 1 self-hosted job with unlimited minutes per month, extra jobs have charges. For more information, [see Azure DevOps Services Pricing](https://azure.microsoft.com/pricing/details/devops/azure-devops-services).

### Azure Monitor

For Azure Monitor Log Analytics, you are charged for data ingestion and retention. For more information, see [Azure Monitor Pricing][az-monitor-pricing] for more information.


## Deploy the solution

To deploy the reference implementation for this architecture, follow the steps in the [GitHub repo][ri-deploy].

<<<<<<< HEAD
[arm-template]: /azure/azure-resource-manager/resource-group-overview#resource-groups
[az-devops]: https://docs.microsoft.com/azure/virtual-machines/windows/infrastructure-automation#azure-devops-services
=======
## Next steps


- To learn about monitoring this architecture, see [Monitoring a microservices architecture in Azure Kubernetes Service (AKS)](../../microservices/logging-monitoring.md).
- To learn how we measured the performance of this application, see [Performance tuning scenario: Distributed business transactions](../../performance/distributed-transaction.md).

>>>>>>> 1b14c3c9
[ri]: https://github.com/mspnp/microservices-reference-implementation
[ri-deploy]: https://github.com/mspnp/microservices-reference-implementation/blob/master/deployment.md
[visio-download]: https://archcenter.blob.core.windows.net/cdn/aks-reference-architecture.vsdx
[aaf-cost]: ../../framework/cost/overview.md
[azure-pricing-calculator]: https://azure.microsoft.com/pricing/calculator
[DevOps-pricing]: https://azure.microsoft.com/pricing/details/devops/azure-devops-services
[AppGatewayPricing]: https://azure.microsoft.com/pricing/details/application-gateway
[aks-Calculator]: https://azure.microsoft.com/pricing/calculator/?service=kubernetes-service
[az-lb-pricing]: https://azure.microsoft.com/pricing/details/load-balancer
[az-monitor-pricing]: https://azure.microsoft.com/pricing/details/monitor<|MERGE_RESOLUTION|>--- conflicted
+++ resolved
@@ -265,16 +265,13 @@
 
 Automate image patching using ACR Tasks, a feature of Azure Container Registry. A container image is built up from layers. The base layers include the OS image and application framework images, such as ASP.NET Core or Node.js. The base images are typically created upstream from the application developers, and are maintained by other project maintainers. When these images are patched upstream, it's important to update, test, and redeploy your own images, so that you don't leave any known security vulnerabilities. ACR Tasks can help to automate this process.
 
-<<<<<<< HEAD
 ## DevOps considerations
 
 This reference architecture provides an [Azure Resource Manager template][arm-template] for provisioning the cloud resources, and its dependencies. With the use of [Azure Resource Manager templates][arm-template] you can use [Azure DevOps Services][az-devops] to provision different environments in minutes, for example to replicate production scenarios. This allows you save cost and provision load testing environment only when needed.
 
 Consider following the workload isolation criteria to structure your ARM template, a workload is typically defined as an arbitrary unit of functionality; you could, for exmaple, have a separate template for the cluster and then other for the dependant services. Workload isolation enables DevOps to perform continuous integration and continuous delivery (CI/CD), since every workload is associated and managed by its corresponding DevOps team. 
-=======
 
 ## Deployment (CI/CD) considerations
->>>>>>> 1b14c3c9
 
 Here are some goals of a robust CI/CD process for a microservices architecture:
 
@@ -320,17 +317,14 @@
 
 To deploy the reference implementation for this architecture, follow the steps in the [GitHub repo][ri-deploy].
 
-<<<<<<< HEAD
 [arm-template]: /azure/azure-resource-manager/resource-group-overview#resource-groups
 [az-devops]: https://docs.microsoft.com/azure/virtual-machines/windows/infrastructure-automation#azure-devops-services
-=======
 ## Next steps
 
 
 - To learn about monitoring this architecture, see [Monitoring a microservices architecture in Azure Kubernetes Service (AKS)](../../microservices/logging-monitoring.md).
 - To learn how we measured the performance of this application, see [Performance tuning scenario: Distributed business transactions](../../performance/distributed-transaction.md).
 
->>>>>>> 1b14c3c9
 [ri]: https://github.com/mspnp/microservices-reference-implementation
 [ri-deploy]: https://github.com/mspnp/microservices-reference-implementation/blob/master/deployment.md
 [visio-download]: https://archcenter.blob.core.windows.net/cdn/aks-reference-architecture.vsdx
