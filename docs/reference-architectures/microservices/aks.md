--- conflicted
+++ resolved
@@ -88,7 +88,24 @@
 
 In Kubernetes, the **Ingress controller** might implement the API gateway pattern. In that case, **Ingress** and **Ingress controller** work in conjunction to provide these features:
 
-<<<<<<< HEAD
+- Route client requests to the right backend services. This provides a single endpoint for clients, and helps to decouple clients from services.
+
+- Aggregate multiple requests into a single request, to reduce chattiness between the client and the backend.
+
+- Offload functionality from the backend services, such as SSL termination, authentication, IP whitelisting, or client rate limiting (throttling).
+
+Ingress abstracts the configuration settings for a proxy server. You also need an Ingress controller, which provides the underlying implementation of the Ingress. There are Ingress controllers for Nginx, HAProxy, Traefik, and Azure Application Gateway, among others.
+
+The Ingress resource can be fulfilled by different technologies. To work together, they need to be deployed as the Ingress controller inside the cluster. It operates as the edge router or reverse proxy. A reverse proxy server is a potential bottleneck or single point of failure, so always deploy at least two replicas for high availability.
+
+Often, configuring the proxy server requires complex files, which can be hard to tune if you aren't an expert. So, the Ingress controller provides a nice abstraction. The Ingress controller also has access to the Kubernetes API, so it can make intelligent decisions about routing and load balancing. For example, the Nginx ingress controller bypasses the kube-proxy network proxy.
+
+On the other hand, if you need complete control over the settings, you may want to bypass this abstraction and configure the proxy server manually. For more information, see [Deploying Nginx or HAProxy to Kubernetes](/azure/architecture/microservices/design/gateway#deploying-nginx-or-haproxy-to-kubernetes).
+
+> For AKS, you can also use Azure Application Gateway, using the [Application Gateway Ingress Controller](https://azure.github.io/application-gateway-kubernetes-ingress/). This option requires [CNI networking](https://docs.microsoft.com/azure/aks/configure-azure-cni) to be enabled when you configure the AKS cluster, because Application Gateway is deployed into a subnet of the AKS virtual network. 
+
+For information about load-balancing services in Azure, see [Overview of load-balancing options in Azure](../../guide/technology-choices/load-balancing-overview.md).
+
 ### TLS/SSL encryption
 
 In common implementations, the Ingress controller is used for SSL termination. So, as part of deploying the Ingress controller, you need to create a TLS certificate. Only use self-signed certificates for dev/test purposes. For more information, see 
@@ -97,27 +114,6 @@
 For production workloads, get signed certificates from trusted certificate authorities (CA). For information about generating and configuring [Let's Encrypt](https://letsencrypt.org/) certificates, see [Create an ingress controller with a static public IP address in Azure Kubernetes Service (AKS)](/azure/aks/ingress-static-ip).
 
 You may also need to rotate your certificates as per the organization's policies. For information, see, [Rotate certificates in Azure Kubernetes Service (AKS)](/azure/aks/certificate-rotation). 
-
-### Data storage
-=======
-- Route client requests to the right backend services. This provides a single endpoint for clients, and helps to decouple clients from services.
->>>>>>> 3aecc227
-
-- Aggregate multiple requests into a single request, to reduce chattiness between the client and the backend.
-
-- Offload functionality from the backend services, such as SSL termination, authentication, IP whitelisting, or client rate limiting (throttling).
-
-Ingress abstracts the configuration settings for a proxy server. You also need an Ingress controller, which provides the underlying implementation of the Ingress. There are Ingress controllers for Nginx, HAProxy, Traefik, and Azure Application Gateway, among others.
-
-The Ingress resource can be fulfilled by different technologies. To work together, they need to be deployed as the Ingress controller inside the cluster. It operates as the edge router or reverse proxy. A reverse proxy server is a potential bottleneck or single point of failure, so always deploy at least two replicas for high availability.
-
-Often, configuring the proxy server requires complex files, which can be hard to tune if you aren't an expert. So, the Ingress controller provides a nice abstraction. The Ingress controller also has access to the Kubernetes API, so it can make intelligent decisions about routing and load balancing. For example, the Nginx ingress controller bypasses the kube-proxy network proxy.
-
-On the other hand, if you need complete control over the settings, you may want to bypass this abstraction and configure the proxy server manually. For more information, see [Deploying Nginx or HAProxy to Kubernetes](/azure/architecture/microservices/design/gateway#deploying-nginx-or-haproxy-to-kubernetes).
-
-> For AKS, you can also use Azure Application Gateway, using the [Application Gateway Ingress Controller](https://azure.github.io/application-gateway-kubernetes-ingress/). This option requires [CNI networking](https://docs.microsoft.com/azure/aks/configure-azure-cni) to be enabled when you configure the AKS cluster, because Application Gateway is deployed into a subnet of the AKS virtual network. 
-
-For information about load-balancing services in Azure, see [Overview of load-balancing options in Azure](../../guide/technology-choices/load-balancing-overview.md).
 
 ## Namespaces
 
