--- conflicted
+++ resolved
@@ -19,11 +19,7 @@
 
 ## Design patterns
 
-<<<<<<< HEAD
-This reference architecture uses two cloud design patterns. [Geographical Node (geodes)](../../../patterns/geodes.md), where any region can service any request, and [Deployment Stamps](../../../patterns/deployment-stamp.yml) where multiple independent copies of an application or application component are deployed from a single source (deployment template).
-=======
-This reference architecture uses two cloud design patterns. [Geographical Node (geodes)](../../../patterns/geodes.yml), where any region can service any request, and [Deployment Stamps](../../../patterns/deployment-stamp.md) where multiple independent copies of an application or application component are deployed from a single source (deployment template).
->>>>>>> b5dacee8
+This reference architecture uses two cloud design patterns. [Geographical Node (geodes)](../../../patterns/geodes.yml), where any region can service any request, and [Deployment Stamps](../../../patterns/deployment-stamp.yml) where multiple independent copies of an application or application component are deployed from a single source (deployment template).
 
 #### Geographical Node pattern considerations
 
