---
title: Baseline architecture for an Azure Kubernetes Service (AKS) cluster
description: Reference architecture for a baseline infrastructure that deploys an Azure Kubernetes Service (AKS) cluster.
author: PageWriter-MSFT
ms.date: 07/19/2020
ms.topic: reference-architecture
ms.service: architecture-center
ms.category:
  - containers
  - kubernetes
  - aks
ms.subservice: reference-architecture
ms.custom: seojul20, containers
---

# Azure Kubernetes Service (AKS) production baseline

In this reference architecture, we’ll build a baseline infrastructure that
deploys an Azure Kubernetes Service (AKS) cluster. This
article includes recommendations for networking, security, identity, management,
and monitoring of the cluster based on an organization’s business requirements. The requirements are assessed by using [Azure Well-Architected Framework](../../../framework/index.md).

![GitHub logo](../../../_images/github.png) An implementation of this architecture is available
on [GitHub: Azure Kubernetes Service (AKS) Secure Baseline Reference Implementation](https://github.com/mspnp/aks-secure-baseline). You can use it as a starting point and configure it as per your needs.

### Recommended content

> This reference architecture requires knowledge of Kubernetes and its concepts. If you need a refresher, complete this workshop to deploy a multi-container application to Kubernetes on Azure Kubernetes Service (AKS).
> [!div class="nextstepaction"]
> [Azure Kubernetes Service Workshop](/learn/modules/aks-workshop/)

### Architecture choices

:::row:::
    :::column:::
      #### Networking configuration
      [Network topology](#network-topology)\
      [Plan the IP addresses](#plan-the-ip-addresses)\
      [Deploy Ingress resources](#deploy-ingress-resources)
    :::column-end:::  
    :::column:::
      #### Cluster compute
      [Compute for the base cluster](#configure-compute-for-the-base-cluster)
    :::column-end:::
    :::column:::
      #### Identity management
      [Integrate Azure AD for the cluster](#integrate-azure-active-directory-for-the-cluster)\
      [Integrate Azure AD for the workload](#integrate-azure-active-directory-for-the-workload)
    :::column-end:::  
:::row-end:::  

:::row:::
   :::column:::
    #### Secure data flow
      [Secure the network flow](#secure-the-network-flow)\
      [Add secret management](#add-secret-management)
    :::column-end:::
   :::column:::
    #### Business continuity
      [Scalability](#node-and-pod-scalability)\
      [Cluster and node availability](#business-continuity-decisions)\
      [Availability and multi-region support](#availability-zones-and-multi-region-support)
    :::column-end:::  
    :::column:::
      #### Operations
      [Cluster and workload CI/CD pipelines](#cluster-and-workload-operations-devops)\
      [Cluster health and metrics](#monitor-and-collect-metrics)\
      [Cost management and reporting](#cost-management)
    :::column-end:::
:::row-end:::

## Network topology

This architecture uses a hub-spoke network topology. The hub and spoke(s) are
deployed in separate virtual networks connected through
[peering](/azure/virtual-network/virtual-network-peering-overview). It's common for organizations to operate with regional hub-spoke topologies. The network can be expanded and isolate workloads. 
Other advantages are:

-   Segregated management. It allows for a way to apply governance and control
    the blast radius. It also supports the concept of landing zone with
    separation of duties.

-   Minimizes direct exposure of Azure resources to the public internet.

-   It makes the architecture extensible. To accommodate new features or workloads, new spokes can be added instead of redesigning the network topology.

-   Certain resources, such as a firewall and DNS can be shared across networks.

![Hub-spoke network topology](images/secure-baseline-architecture.svg)

### Hub

The hub virtual network is the central point of connectivity and observability.
Within the network, three subnets are deployed.

#### Subnet to host Azure Firewall

[Azure Firewall](/azure/firewall/) is firewall as
a service. The firewall instance secures outbound network traffic. Without
this layer of security, the flow might communicate with a malicious
third-party service that could exfiltrate sensitive company data.

#### Subnet to host a gateway

This subnet is a placeholder for a VPN or ExpressRoute gateway. The gateway
provides connectivity between the routers in the on-premises network and the
virtual network.

#### Subnet to host Azure Bastion

This subnet is a placeholder for [Azure
Bastion](/azure/bastion/bastion-overview). You can
use Bastion to securely access Azure resources without exposing the
resources to the internet. This subnet is used for management and operations only.

### Spoke

The spoke virtual network will contain the AKS cluster and other related
resources. The spoke has three subnets:

#### Subnet to host Azure Application Gateway

Azure [Application
Gateway](/azure/application-gateway/overview) is a
web traffic load balancer operating at Layer 7. The reference implementation
uses the Application Gateway v2 SKU that enables [Web Application
Firewall](/azure/application-gateway/waf-overview) (WAF).
WAF secures incoming traffic from common web traffic attacks. The instance
has a public frontend IP configuration that receives user requests. By
design, Application Gateway requires a dedicated subnet.

#### Subnet to host the ingress resources

To route and distribute traffic, Traefik is the ingress controller that is going to fulfill the Kubernetes ingress resources. The Azure internal load balancers exist in this subnet.

#### Subnet to host the cluster nodes

AKS maintains two separate groups of nodes (or node pools). The *system node
pool* hosts pods that run core cluster services. The *user node pool* runs
the Contoso workload and the ingress controller to facilitate inbound
communication to the workload. The workload is a simple ASP.NET application.

For additional information, [Hub-spoke network topology in
Azure](/azure/architecture/reference-architectures/hybrid-networking/hub-spoke).

## Plan the IP addresses

![Network topology of the AKS cluster](images/baseline-network-topology.png)

The address space of the virtual network should be large enough to hold all
subnets. Account for all entities that will receive traffic. IP addresses for
those entities will be allocated from the subnet address space. Consider these
points.
- Upgrade

    AKS updates nodes regularly to make sure the underlying virtual machines are
up to date on security features and other system patches. During an upgrade
process, AKS creates a node that temporarily hosts the pods, while the
upgrade node is cordoned and drained. That temporary node is assigned an IP
address from the cluster subnet.

    For pods, you might need additional addresses depending on your strategy.
For rolling updates, you'll need addresses for the temporary pods that run the workload while the actual pods are updated. If you use
the replace strategy, pods are removed, and the new ones are created. So,
addresses associated with the old pods are reused.

- Scalability

    Take into consideration the node count of all system and user nodes and
their maximum scalability limit. Suppose you want to scale out by 400%. You'll need four times the number of addresses for all those scaled-out nodes.

    In this architecture, each pod can be contacted directly. So, each pod
needs an individual address. Pod scalability will impact the address
calculation. That decision will depend on your choice about the number of
pods you want to grow.

- Azure Private Link addresses

    Factor in the addresses that are required for communication with other Azure
services over Private Link. In this architecture, we have two addresses
assigned for the links to Azure Container Registry and Key Vault.

- [Certain addresses are reserved](/azure/virtual-network/virtual-networks-faq#are-there-any-restrictions-on-using-ip-addresses-within-these-subnets)
    for use by Azure. They can't be assigned.

The preceding list isn't exhaustive. If your design has other resources that
will impact the number of available IP addresses, accommodate those addresses.

This architecture is designed for a single workload. For multiple workloads, you
may want to isolate the user node pools from each other and from the system node
pool. That choice may result in more subnets that are smaller in size. Also, the
ingress resource might be more complex. You might need multiple ingress
controllers that will require extra addresses.

For the complete set of considerations for this architecture, see [AKS baseline
Network Topology](https://github.com/mspnp/aks-secure-baseline/blob/main/networking/topology.md).

For information related to planning IP for an AKS cluster, see [Plan IP
addressing for your
cluster](/azure/aks/configure-azure-cni#plan-ip-addressing-for-your-cluster).

## Configure compute for the base cluster

In AKS, each node pool maps to a virtual machine scale set. Nodes are VMs in
each node pool. Consider using a smaller VM size for the system node pool to
minimize costs. This reference implementation deploys the system node pool with
three DS2_v2 nodes. That size is sufficient to meet the expected load of the
system pods. The OS disk is 512 GB.

For the user node pool, here are some considerations:

-   Choose larger node sizes to pack the maximum number of pods set on a node.
    It will minimize the footprint of services that run on all nodes, such as
    monitoring and logging.

-   Deploy at least two nodes. That way, the workload will have a high
    availability pattern with two replicas. With AKS, you can change the node
    count without recreating the cluster.

-   Actual node sizes for your workload will depend on the requirements
    determined by the design team. Based on the requirements of the Contoso Bicycle company, we chose DS4_v2 for the production workload. To lower costs
    one could drop the size to DS3_v2, which is the minimum recommendation.

-   When planning capacity for your cluster, assume that your workload can
    consume up to 80% of each node; the remaining 20% is reserved for AKS
    services.

-   The maximum pods per node, is set to 30, which is also the default.
    Increasing this value can impact performance because of an unexpected node
    failure or expected node maintenance events.

## Integrate Azure Active Directory for the cluster

Securing access to and from the cluster is critical. Think from the cluster’s
perspective when you're making security choices:

-   *Outside-in access*. Authorize only those external entities that are allowed
    access to the Kubernetes API server and Azure Resource Manager.

-   *Inside-out access*. Authorize only those resources that the cluster is
    allowed access.

There are two ways to manage access: **service principals** or **managed identities**
for Azure resources.

Of the two ways, Azure managed identities is recommended. With Service
principals there's an overhead for managing and rotating secrets without which
the cluster will not be accessible. With managed identities, Azure Active
Directory (Azure AD) handles the authentication and timely rotation of secrets.

It’s recommended that managed identities is enabled so that the cluster can interact with external Azure resources through Azure AD. You can enable this setting only during cluster creation. Even if Azure AD isn't used immediately, you can incorporate it later.

As an example for the inside-out case, let’s study the use of managed identities
when the cluster needs to pull images from a container registry. This action requires the
cluster to get the credentials of the registry. One way is to store that
information in the form of Kubernetes Secrets object and use `imagePullSecrets` to
retrieve the secret. That approach isn't recommended because of security
complexities. Not only do you need prior knowledge of the secret but also
disclosure of that secret through the DevOps pipeline. Another reason is the
operational overhead of managing the rotation of the secret. Instead, grant
`acrPull` access to the managed identity of the cluster to your registry. This
approach addresses those concerns.

In this architecture, the cluster accesses Azure resources that are secured by
Azure AD and do operations that support managed identities. Assign role-based access control (RBAC)
and permissions to the cluster’s managed identities, depending on
the operations that the cluster intends to do. The cluster
will authenticate itself against the resource and consequently be allowed or
denied access. Here are some examples from this reference implementation where
Azure RBAC built-in roles have been assigned to the cluster.

-   [Network Contributor](/azure/role-based-access-control/built-in-roles#network-contributor).
    The cluster’s ability to control the spoke virtual network. This Role
    Assignment allows AKS cluster system assigned identity to work with the
    dedicated subnet for the Internal Ingress Controller services.

-   [Monitoring Metrics Publisher](/azure/role-based-access-control/built-in-roles#monitoring-metrics-publisher).
    The cluster’s ability to send metrics to Azure Monitor.

-   [AcrPull](/azure/role-based-access-control/built-in-roles#acrpull).
    The cluster’s ability to pull images from the specified Azure Container
    Registries.

Azure AD integration also simplifies security for outside-in access. Suppose a
user wants to use kubectl. As an initial step, sends the `az aks get-credentials`
command to get the credentials of the cluster. Azure AD will authenticate the
user’s identity against the Azure Resource Manager RBAC roles that are allowed
to get cluster credentials. For more information, see [Available cluster roles permissions](/azure/aks/control-kubeconfig-access#available-cluster-roles-permissions).

### Associate Kubernetes RBAC to Azure Active Directory

Kubernetes supports role-based access control (RBAC) through:

-   A set of permissions. Defined by a `Role` or `ClusterRole` object for
    cluster-wide permissions.

-   Bindings that assign users and groups who are allowed to do the actions.
    Defined by a `RoleBinding` or `CluserRoleBinding` object.

Kubernetes has some built-in roles such as cluster-admin, edit, view, and so on.
Bind those roles to Azure Active Directory users and groups to use enterprise
directory to manage access. For more information, see [Use Kubernetes RBAC with
Azure AD integration](/azure/aks/azure-ad-rbac).

There’s also an option of using Azure RBAC roles instead of the Kubernetes
built-in roles. For more information, see [Azure RBAC
roles](/azure/aks/manage-azure-rbac).

## Integrate Azure Active Directory for the workload

Similar to having Azure managed identities for the entire cluster, you can
assign managed identities at the pod level. A pod managed identity allows the
hosted workload to access resources through Azure Active Directory. For example,
the workload stores files in the Azure Storage. When it needs to access those
files, the pod will authenticate itself against the resource.

In this reference implementation, managed pod identities is facilitated through
[aad-pod-identity](https://github.com/Azure/aad-pod-identity).

## Deploy Ingress resources

Kubernetes Ingress resources route and distribute incoming traffic to the
cluster. There are two portions of Ingress resources:

- Internal load balancer. Managed by AKS. This load balancer exposes the
    ingress controller through a private static IP address. It serves as single
    point of contact that receives inbound flows.

    In this architecture, Azure Load Balancer is used. It’s placed outside the
cluster; in a subnet dedicated for ingress resources. It receives traffic
from Azure Application Gateway and that communication is over TLS. For
information about TLS encryption for inbound traffic, see [Ingress traffic flow](#ingress-traffic-flow).

- Ingress controller. We have chosen Traefik. It runs in the user node pool in
    the cluster. It receives traffic from the internal load balancer, terminates
    TLS, and forwards it to the workload pods over HTTP.

    The ingress controller is a critical component of cluster. Consider these points
when configuring this component.

- As part of your design decisions, choose a scope within which the ingress
    controller will be allowed operate. For example, you might allow the
    controller to only interact with the pods that run a specific workload.

- Avoid placing replicas on the same node to spread out the load and
    ensure business continuity if a node does down. Use
    `podAntiAffinity` for this purpose.

- Constrain pods to be scheduled only on the user node pool by using
    `nodeSelectors`. This setting will isolate workload and system pods.

- Open ports and protocols that allow specific entities to send traffic to the
    ingress controller. In this architecture, Traefik only receives traffic
    from Azure Application Gateway.

- Ingress controller should send signals that indicate the health of pods.
    Configure `readinessProbe` and `livenessProbe` settings that will monitor the
    health of the pods at the specified interval.

- Consider restricting the ingress controller’s access to specific resources
    and the ability to perform certain actions. That restriction can be implemented through
    Kubernetes RBAC permissions. For example, in this architecture, Traefik has
    been granted permissions to watch, get, and list services and endpoints. by
    using rules in the Kubernetes `ClusterRole` object.

### Router settings

The ingress controller uses routes to determine where to send traffic. Routes
specify the source port at which the traffic is received and information about
the destination ports and protocols.

Here’s an example from this architecture:

Traefik uses the Kubernetes provider to configure routes. The `annotations`, `tls`, 
and `entrypoints` indicate that routes will be served over HTTPS. The `middlewares`
specifies that only traffic from the Azure Application Gateway subnet is
allowed. The responses will use gzip encoding if the client accepts. Because
Traefik does TLS termination, communication with the backend services is over
HTTP.

```YAML
apiVersion:networking.k8s.io/v1beta1
kind: Ingress
metadata:
  name: aspnetapp-ingress
  namespace: a0008
  annotations:
    kubernetes.io/ingress.allow-http: "false"
    kubernetes.io/ingress.class: traefik-internal
    traefik.ingress.kubernetes.io/router.entrypoints: websecure
    traefik.ingress.kubernetes.io/router.tls: "true"
    traefik.ingress.kubernetes.io/router.tls.options: default
    traefik.ingress.kubernetes.io/router.middlewares: app-gateway-snet@file, gzip-compress@file
spec:
  tls:
  - hosts:
      - bu0001a0008-00.aks-ingress.contoso.com
  rules:
  - host: bu0001a0008-00.aks-ingress.contoso.com
    http:
      paths:
      - path: /
        backend:
          serviceName: aspnetapp-service
          servicePort: http
```

## Secure the network flow

Network flow, in this context, can be categorized as:

-   **Ingress traffic**. From the client to the workload running in the cluster.

-   **Egress traffic**. From a pod or node in the cluster to an external
    service.

-   **Pod-to-pod traffic**. Communication between pods. This traffic includes communication
    between the ingress controller and the workload. Also, if your workload is
    composed of multiple applications deployed to the cluster, communication
    between those applications would fall into this category.

-   **Management traffic**. Traffic that goes between the client and the
    Kubernetes API server.

![Cluster traffic flow](images/traffic-flow.png)

This architecture has several layers of security to secure all types of traffic.

### Ingress traffic flow

The architecture only accepts TLS encrypted requests from the client. TLS v1.2
is the minimum allowed version with a restricted set of cyphers. Server Name
Indication (SNI) strict is enabled. End-to-end TLS is set up through Application
Gateway by using two different TLS certificates, as shown in this image.

![TLS termination](images/tls-termination.png)

1.  The client sends an HTTPS request to the domain name: bicycle.contoso.com.
    That name is associated with through a DNS A record to the public IP address
    of Azure Application Gateway. This traffic is encrypted to make sure that
    the traffic between the client browser and gateway cannot be inspected or
    changed.

2.  Application Gateway has an integrated web application firewall (WAF) and
    negotiates the TLS handshake for bicycle.contoso.com, allowing only secure
    ciphers. Application Gateway is a TLS termination point, as it's required
    to process WAF inspection rules, and execute routing rules that forward the
    traffic to the configured backend. The TLS certificate is stored in Azure
    Key Vault. It’s accessed using a user-assigned managed identity integrated
    with Application Gateway. For information about that feature, see [TLS
    termination with Key Vault
    certificates](/azure/application-gateway/key-vault-certs).

3.  The traffic moves from Application Gateway to the backend, the traffic is
    encrypted again with another TLS certificate (wildcard for
    \*.aks-ingress.contoso.com) as it’s forwarded to the internal load balancer.
    This re-encryption makes sure traffic that is not secure doesn’t flow into the cluster
    subnet.

4.  The ingress controller receives the encrypted traffic through the load
    balancer. The controller is another TLS termination point for
    \*.aks-ingress.contoso.com and forwards the traffic to the workload pods over
    HTTP. The certificates are stored in Azure Key Vault and mounted into the
    cluster using the Container Storage Interface (CSI) driver. For more
    information, see Add secret management.

You can implement end-to-end TLS traffic all at every hop the way through to the
workload pod. Be sure to measure the performance, latency, and operational
impact when making the decision to secure pod-to-pod traffic. For most single-tenant clusters, with proper control plane RBAC and mature Software Development Lifecycle practices, it's sufficient to TLS encrypt up to the ingress controller and protect with Web Application Firewall (WAF). That will minimize overhead in workload management and network performance impacts. Your workload and compliance requirements will dictate where you perform [TLS termination](/azure/application-gateway/ssl-overview#tls-termination).

### Egress traffic flow

For zero-trust control and the ability to inspect traffic, all egress traffic
from the cluster moves through Azure Firewall. You can implement that choice
using user-defined routes (UDRs). The next hop of the route is the [private IP
address](/azure/virtual-network/virtual-network-ip-addresses-overview-arm#private-ip-addresses)
of the Azure Firewall. Here, Azure Firewall decides whether to block or allow
the egress traffic. That decision is based on the specific rules defined in the Azure Firewall or
the built-in threat intelligence rules.

>[!NOTE]
>If you use a public load balancer as your public point for ingress traffic and egress through Azure Firewall using UDRs, 
you might see an [asymmetric routing situation](/azure/aks/limit-egress-traffic#add-a-dnat-rule-to-azure-firewall). 
This architecture uses _internal_ load balancers in a dedicated ingress subnet behind the Application Gateway. 
This design choice not only enhances security but also eliminates asymmetric routing concerns. 
Alternatively, you could route ingress traffic through your Azure Firewall before or after your Application Gateway. 
That approach isn't necessary or recommended for most situations.

For more information about asymmetric routing, see [Integrate Azure Firewall with Azure Standard Load Balancer](/azure/firewall/integrate-lb#asymmetric-routing).
>


An exception to the zero-trust control is when the cluster needs to communicate
with other Azure resources. For instance, the cluster needs to pull an updated
image from the container registry. The recommended approach is by using  [Azure
Private Link](/azure/private-link/private-link-overview).
The advantage is that specific subnets reach the service directly. Also, traffic
between the cluster and the service isn't exposed to public internet. A
downside is that Private Link needs additional configuration instead of using
the target service over its public endpoint. Also, not all Azure services or
SKUs support Private Link. For those cases, consider enabling a Service Endpoint
on subnet to access the service.

If Private Link or Service Endpoints aren't an option, you can reach other
services through their public endpoints, and control access through Azure
Firewall rules and the firewall built into the target service. Because this
traffic will go through the static IP address of the firewall, that address can
be added the service’s IP allow list. One downside is that Azure Firewall will
need to have additional rules to make sure only traffic from specific subnet is
allowed.

### Pod-to-pod traffic

By default, a pod can accept traffic from any other pod in the cluster.
Kubernetes `NetworkPolicy` is used to restrict network traffic between pods. Apply
policies judiciously, otherwise you might have a situation where a critical
network flow is blocked. *Only* allow specific communication paths, as needed,
such as traffic between the ingress controller and workload. For more
information, see Network policies.

Enable network policy when the cluster is provisioned because it can't be added later. There are a few choices for technologies that
implement `NetworkPolicy`. Azure Network Policy is recommended, which requires
Azure Container Networking Interface (CNI), see the note below. Other options
include Calico Network Policy, a well-known open-source option. Consider Calico
if you need to manage cluster-wide network policies. Calico isn't covered under standard Azure support.

For information, see [Differences between Azure Network Policy and Calico
policies and their capabilities](/azure/aks/use-network-policies#differences-between-azure-and-calico-policies-and-their-capabilities).

>[!NOTE]
>AKS supports these networking models: kubenet and Azure Container
Networking Interface (CNI).\
CNI is more advanced of the two models. CNI is required for enabling Azure
Network Policy. In this model, every pod gets an IP address from the subnet
address space. Resources within the same network (or peered
resources) can access the pods directly through their IP address. NAT isn't
needed for routing that traffic. So, CNI performant because there aren’t
additional network overlays. It also offers better security control because
it enables the use Azure Network Policy.\
In general, CNI is recommended. CNI offers granular control by teams and the
resources they control. Also, CNI allows for more scaled pods than kubenet.\
Carefully consider the choice otherwise, the cluster will need to be
redeployed.\
For information about the models, see [Compare network models](/azure/aks/concepts-network#compare-network-models).
>

### Management traffic

As part of running the cluster, the Kubernetes API server will receive traffic
from resources that want to do management operations on the cluster, such as
requests to create resources or the scale the cluster. Examples of those
resources include the build agent pool in a DevOps pipeline, a Bastion subnet,
and node pools themselves. Instead of accepting this management traffic from all
IP addresses, use AKS’s Authorized IP Ranges feature to only allow traffic from
your authorized IP ranges to the API server.

For more information, see [Define API server authorized IP ranges](/azure/aks/api-server-authorized-ip-ranges).

## Add secret management



Store secrets in a managed key store, such as Azure Key Vault. The advantage is
that the managed store handles rotation of secrets, offers strong encryption,
provides an access audit log, and keeps core secrets out of the deployment
pipeline.

Azure Key Vault is well integrated with other Azure services. Use the built-in
feature of those services to access secrets. For an example about how Azure
Application Gateway accesses TLS certificates for the ingress flow, see the
[Ingress traffic flow](#ingress-traffic-flow) section.

### Accessing cluster secrets

You'll need to use pod managed identities to allow a pod to access secrets
from a specific store.

To facilitate the retrieval process, use a [Secrets Store CSI driver](https://github.com/kubernetes-sigs/secrets-store-csi-driver). When the
pod needs a secret, the driver connects with the specified store, retrieves
secret on a volume, and mounts that volume in the cluster. The pod can then get
the secret from the volume file system.

The CSI driver has many providers to support various managed stores. In this
implementation, we’ve chosen the [Azure Key Vault with Secrets Store CSI Driver](https://github.com/Azure/secrets-store-csi-driver-provider-azure) to retrieve the TLS certificate from Azure Key Vault and load it in the pod running the ingress controller. It's done during pod creation and the volume stores both public and the private keys.

## Workload storage

The workload used in this architecture is stateless. If you need to store state,
persisting it outside the cluster is recommended. Guidance for workload state is
outside the scope of this article.

To learn more about storage options, see [Storage options for applications in Azure Kubernetes Service (AKS)](/azure/aks/concepts-storage).

## Node and pod scalability


With increasing demand, Kubernetes can scale out by adding more pods to existing
nodes, through horizontal pod autoscaling (HPA). When additional pods can no
longer be scheduled, the number of nodes must be increased through AKS cluster
autoscaling. A complete scaling solution must have ways to scale both pod
replicas and the node count in the cluster.

There are two approaches: autoscaling or manual scaling.

The manual or programmatic way requires you to monitor and set alerts on CPU
utilization or custom metrics. For pod scaling, the application operator can
increase or decrease the number of pod replicas by adjusting the `ReplicaSet`
through Kubernetes APIs. For cluster scaling, one way is to get notified when
the Kubernetes scheduler fails. Another way is to watch for pending pods over time. You can adjust the node count through Azure CLI or the portal.

Autoscaling is the approach because some of those manual mechanisms are built
into the autoscaler.

As a general approach, start by performance testing with a minimum number of
pods and nodes. Use those values to establish the baseline expectation. Then use a combination of
performance metrics and manual scaling to locate bottlenecks and understand the
application’s response to scaling. Finally, use this data to set the parameters
for autoscaling. For information about a performance tuning scenario using AKS,
see [Performance tuning scenario: Distributed business
transactions](/azure/architecture/performance/distributed-transaction).

### Horizontal Pod Autoscaler

The [Horizontal Pod
Autoscaler](https://kubernetes.io/docs/tasks/run-application/horizontal-pod-autoscale/)
(HPA) is a Kubernetes resource that scales the number of pods.

In the HPA resource, setting the minimum and maximum replica count is
recommended. Those values constrain the autoscaling bounds.

HPA can scale based on the CPU utilization, memory usage, and custom metrics.
Only CPU utilization is provided out of the box. The HorizontalPodAutoscaler
definition specifies target values for those metrics. For instance, the spec
sets a target CPU utilization. While pods are running, the HPA controller uses
Kubernetes Metrics API to check each pod’s CPU utilization. It compares that
value against the target utilization and calculates a ratio. It then uses the
ratio to determine whether pods are overallocated or underallocated. It relies
on the Kubernetes scheduler to assign new pods to nodes or remove pods from
nodes.

There might be a race condition where (HPA) checks before a scaling operation is
complete. The outcome might be an incorrect ratio calculation. For details, see
[Cooldown of scaling
events](/azure/aks/concepts-scale#cooldown-of-scaling-events).

If your workload is event-driven, a popular open-source option is
[KEDA](https://github.com/kedacore/keda). Consider KEDA if your workload is
driven by an event source, such as message queue, rather than being CPU- or
memory-bound. KEDA supports many event sources (or scalers). You can find the
list of supported KEDA scalers [here](https://keda.sh/#scalers) including the
[Azure Monitor scaler](https://keda.sh/docs/2.0/scalers/azure-monitor/); a
convenient way to scale KEDA workloads based on Azure Monitor metrics.

### Cluster Autoscaler

The [cluster autoscaler](/azure/aks/cluster-autoscaler) is an
AKS add-on component that scales the number of nodes in a node pool. It should
be added during cluster provisioning. You need a separate cluster autoscaler for
each user node pool.

The cluster autoscaler is triggered by the Kubernetes scheduler. When the
Kubernetes scheduler fails to schedule a pod because of resource constraints,
the autoscaler automatically provisions a new node in the node pool. Conversely,
the cluster autoscaler checks the unused capacity of the nodes. If the node is
not running at an expected capacity, the pods are moved to another node, and the
unused node is removed.

When you enable autoscaler, set the maximum and minimum node count. The
recommended values depend on the performance expectation of the workload, how
much you want the cluster to grow, and cost implications. The minimum number is
the reserved capacity for that node pool. In this reference implementation, the
minimum value is set to 2 because of the simple nature of the workload.

For the system node pool, the recommended minimum value is 3.

## Business continuity decisions

To maintain business continuity, define the Service Level Agreement for the
infrastructure and your application. For information about monthly uptime
calculation, see [SLA for Azure Kubernetes Service (AKS)](https://azure.microsoft.com/support/legal/sla/kubernetes-service/v1_1/).

### Cluster nodes

To meet the minimum level of availability for workloads, multiple nodes in a
node pool are needed. If a node goes down, another node in the node pool in the
same cluster can continue running the application. For reliability, three nodes
are recommended for the system node pool. For the user node pool, start with no
less than two nodes. If you need higher availability, provision more nodes.

Isolate your application from the system services by placing it in a separate
node pool. This way, Kubernetes services run on dedicated nodes and don’t
compete with your workload. Use of tags, labels, and taints is recommended to
identify the node pool to schedule your workload.

Regular upkeep of your cluster such as timely updates is crucial for
reliability. Also monitoring the health of the pods through probes is
recommended.

### Pod availability

**Ensure pod resources**. It’s highly recommended that deployments specify pod
resource requirements. The scheduler can then appropriately
schedule the pod. Reliability will significantly deprecate if pods cannot be
scheduled.

**Set pod disruption budgets**. This setting determines how many replicas in a
deployment can come down during an update or upgrade event. For more
information, see [Pod disruption
budgets](/azure/aks/operator-best-practices-scheduler#plan-for-availability-using-pod-disruption-budgets).

Configure multiple replicas in the deployment to handle disruptions such as
hardware failures. For planned events such as updates and upgrades, a disruption
budget can ensure the required number of pod replicas exist to handle expected
application load.

**Set resource quotas on the workload namespaces**. The resource quota on a
namespace will ensure pod requests and limits are properly set on a deployment.
For more information, see [Enforce resource
quotas](/azure/aks/operator-best-practices-scheduler#enforce-resource-quotas).

> [!NOTE]
>Setting resources quotas at the cluster level can cause problem when
deploying third-party workloads that do not have proper requests and limits.

**Set pod requests and limits**. Setting these limits allows Kubernetes to
efficiently allocate CPU and, or memory resources to the pods and have higher
container density on a node. Limits can also increase reliability with reduced costs
because of better hardware utilization.

To estimate the limits, test and establish a baseline. Start with equal values
for requests and limits. Then, gradually tune those values until you have established a 
threshold that can cause instability in the cluster.

Those limits can be specified in your deployment manifests. For more
information, see [Set pod requests and limits](/azure/aks/developer-best-practices-resource-management#define-pod-resource-requests-and-limits).

### Availability zones and multi-region support

If your SLA requires a higher uptime, protect against loss in a zone. You can
use availability zones if the region supports them. The nodes in the user node
pool are then able to spread across zones. If an entire zone is unavailable, a
node in another zone within the region is still available. Each node pool maps
to a separate virtual machine scale set, which manages node instances and
scalability. Scale set operations and configuration managed by the AKS service. Here
are some considerations when enabling multizone:

-   **Entire infrastructure.** Choose a region that supports availability zones.
    For more information, see [Limitations and region availability](/azure/aks/availability-zones#limitations-and-region-availability).
    If you want to buy an Uptime SLA, choose a region that supports that
    option.

-   **Cluster**. Availability zones can only be set when the node pool is
    created and can't be changed later. The node sizes should be supported in all
    zones so that the expected distribution is possible. The underlying virtual machine scale set
    provides the same hardware configuration across zones.

    Multizone support only applies to node pools. The AKS API server is in a
single zone. If the API server becomes unavailable as part of a zone
failure, pods deployed on node pools will continue to run, however Kubernetes
will lose orchestration capabilities, and workload might be affected.

-   **Dependent resources**. For complete zonal benefit, all service
    dependencies must also support zones. If a dependent service doesn't
    support zones, it's possible that a zone failure could cause that service
    to fail.

For example, a managed disk is available in the zone in which it's
provisioned. In case of a failure, the node might move to another zone, but
the managed disk won’t move with the node to that zone.

For simplicity, in this architecture AKS is deployed to a single region with
node pools spanning availability zones 1, 2, and 3. Other resources of the
infrastructure, such as Azure Firewall and Application Gateway are deployed to
the same region also with multizone support. Geo-replication is enabled for
Azure Container Registry.

### Multiple regions

Enabling availability zones won’t be enough if the entire region goes down. To
have higher availability, run multiple AKS clusters, in different regions.

-   Use paired regions. Consider using a CI/CD pipeline that is configured to
    use a paired region to recover from region failures. A benefit of using
    paired regions is reliability during updates. Azure makes sure that only one
    region in the pair is updated at a time. Certain DevOps tools such as flux
    can make the multi-region deployments easier.

-   If an Azure resource supports geo-redundancy, provide the location where the
    redundant service will have its secondary. For example, enabling
    geo-replication for Azure Container Registry will automatically replicate
    images to the selected Azure regions, and will provide continued access
    to images even if a region were experiencing an outage.

-   Choose a traffic router that can distribute traffic across zones or regions,
    depending on your requirement. This architecture deploys Azure Load Balancer
    because it can distribute non-web traffic across zones. If you need to
    distribute traffic across regions, Azure Front Door should be considered.
    For other considerations, see [Choose a load
    balancer](/azure/architecture/guide/technology-choices/load-balancing-overview).

### Disaster Recovery

In case of failure in the primary region, you should be able to quickly create a
new instance in another region. Here are some recommendations:

-   Use paired regions.

-   A non-stateful workload can be replicated efficiently. If you need to store
    state in the cluster (not recommended), make sure you back up the data
    frequently in the paired region.

-   Integrate the recovery strategy, such as replicating to another region, as
    part of the DevOps pipeline to meet your Service Level Objectives (SLO).

-   When provisioning each Azure service, choose features that support disaster
    recovery. For example, in this architecture, Azure Container Registry is
    enabled for geo-replication. If a region goes down, you can still pull
    images from the replicated region.

### Kubernetes API Server Uptime SLA

AKS can be used as a free service, but that tier doesn't offer a
financially backed SLA. To obtain that SLA, you must choose to add an
Uptime SLA to your purchase. We recommend all production clusters use this
option. Reserve clusters without this option for pre-production clusters. When combined
with Azure Availability Zones, the Kubernetes API server SLA is increased to
99.95%.
>Your node pools, and other resources are covered under their own SLA.

### Tradeoff

There’s a cost-to-availability tradeoff for deploying the architecture across
zones and especially regions. Some replication features, such as geo-replication
in Azure Container Registry, are available in premium SKUs, which is more
expensive. The cost will also increase because bandwidth charges that are
applied when traffic moves across zones and regions.

Also, expect additional network latency in node communication between zones or
regions. Measure the impact of this architectural decision on your workload.

### Test with simulations and forced failovers

Ensure reliability through forced failover testing with simulated outages such
as bring down a node, bringing down all AKS resources in a particular zone to
simulate a zonal failure, or bringing down an external dependency.

## Monitor and collect metrics

The Azure Monitor for containers feature is the recommended tool for monitoring
and logging because you can view events in real time. It captures container logs
from the running pods and aggregates them for viewing. It also collects
information from Metrics API about memory and CPU utilization to monitor the
health of running resources and workloads. You can use it to monitor performance
as the pods scale. Another advantage is that you can easily use Azure portal to
configure charts and dashboards. It has the capability to create alerts that
trigger Automation Runbooks, Azure Functions, and others.

Most workloads hosted in pods emit Prometheus metrics. Azure Monitor is capable
of scraping Prometheus metrics and visualizing them.

There are some third-party utilities integrated with Kubernetes. Take advantage
of log and metrics platforms such as Grafana or Datadog, if your organization
already uses them.

With AKS, Azure manages some core Kubernetes services. Logs from those services
should only be enabled per request from customer support. However, it is
recommended that you enable these log sources as they can help you
troubleshoot cluster issues:

-   Logging on the ClusterAutoscaler to gain observability into the scaling
    operations. For more information, see [Retrieve cluster autoscaler logs and status](/azure/aks/cluster-autoscaler#retrieve-cluster-autoscaler-logs-and-status).

-   KubeControllerManager to have observability into pod scheduler.

### Enable self-healing

Monitor the health of pods by setting [Liveness and Readiness probes](https://kubernetes.io/docs/tasks/configure-pod-container/configure-liveness-readiness-startup-probes/).
If an unresponsive pod is detected, Kubernetes restarts the pod. Liveness probe
determines if the pod is healthy. If it does not respond, Kubernetes will
restart the pod. Readiness probe determines if the pod is ready to receive
requests/traffic.

>[!NOTE]
> AKS provides built-in self-healing of infrastructure nodes using [Node Auto-Repair](/azure/aks/node-auto-repair).

### Security updates

Keep the Kubernetes version up to date with the [supported N-2 versions](/azure/aks/supported-kubernetes-versions).
Upgrading to the latest version of Kubernetes is critical because new versions
are released frequently.

#### Weekly updates
AKS provides new node images that have the latest OS and runtime updates. These new images are not automatically applied. You are responsible for deciding how often the images should get updated. It's recommended that you have a process to upgrade your node pools' base image weekly. For more information, see [Azure Kubernetes Service (AKS) node image upgrade](/azure/aks/node-image-upgrade) the [AKS Release Notes](https://github.com/Azure/AKS/releases).

#### Daily updates
Between image upgrades, AKS nodes download and install OS and runtime patches, individually. An installation might require the node VMs to be rebooted. AKS will not reboot nodes due to pending updates. Have a process that monitors nodes for the applied updates that require a reboot and performs the reboot of those nodes in a controlled manner. An open-source option is [Kured](https://github.com/weaveworks/kured) (Kubernetes reboot daemon). 

Keeping your node images in sync with the latest weekly release will minimize these occasional reboot requests while maintaining an enhanced security posture. Relying just on node image upgrades will only ensure AKS compatibility and weekly security patching. Whereas, applying daily updates will fix security issues faster. Where possible, use node image upgrade as your primary weekly security patching strategy.

For more information, see [Regularly update to the latest version of Kubernetes](/azure/aks/operator-best-practices-cluster-security#regularly-update-to-the-latest-version-of-kubernetes) and [Upgrade an Azure Kubernetes Service (AKS) cluster](/azure/aks/upgrade-cluster).


### Security monitoring

Consider monitoring the node image with [Azure Security Center](/azure/security-center/security-center-intro)
(ASC). ASC monitors the nodes for suspicious activity and makes recommendations.

For information about security hardening applied to AKS virtual machine hosts,
see [Security Hardening in host OS](/azure/aks/security-hardened-vm-host-image).

## Cluster and workload operations (DevOps)

Here are some considerations. For more information, see the [Operational Excellence](/azure/architecture/framework/devops/deployment) pillar.

### Isolate workload responsibilities

Divide the workload by teams and types of resources to individually manage each
portion.

Start with a basic workload that contains the fundamental components and build
on it. An initial task would be to configure networking. Provision virtual
networks for the hub and spoke and subnets within those networks. For instance,
the spoke has separate subnets for system and user node pools, and ingress
resources. A subnet for Azure Firewall in the hub.

Another portion could be to integrate the basic workload with Azure Active
Directory.

### Use Infrastructure as Code (IaC)

Choose an idempotent declarative method over an imperative approach, where
possible. Instead of writing a sequence of commands that specify configuration
options, use declarative syntax that describes the resources and their
properties. One option is an [Azure Resource Manager (ARM)](/azure/azure-resource-manager/templates/overview) templates another is Terraform.

Make sure as you provision resources as per the governing policies. For example,
when selecting the right VM sizes, stay within the cost constraints,
availability zone options to match the requirements of your application.

If you need to write a sequence of commands, use [Azure CLI](/cli/azure/what-is-azure-cli).
These commands cover a range of Azure services and can be automated through
scripting. Azure CLI is supported on Windows and Linux. Another cross-platform
option is Azure PowerShell. Your choice will depend on preferred skillset.

Store and version scripts and template files in your source control system.

### Workload CI/CD

Pipelines for workflow and deployment must have the ability to build and deploy
applications continuously. Updates must be deployed safely and quickly and
rolled back in case there are issues.

Your deployment strategy must include a reliable and an automated continuous
delivery (CD) pipeline. Changes to your workload container images should be
automatically deployed to the cluster.

In this architecture, we've chosen [GitHub Actions](https://github.com/marketplace?type=actions) for managing the workflow and deployment. Other popular options
include [Azure DevOps Services](/azure/virtual-machines/windows/infrastructure-automation#azure-devops-services)
and [Jenkins](/azure/developer/jenkins/).

### Cluster CI/CD

![Workload CI/CD](images/workload-ci-cd.png)

Instead of using an imperative approach like kubectl, use tools that
automatically synchronize cluster and repository changes. To manage the
workflow, such as release of a new version and validation of that version before
deploying to production, consider a GitOps flow. An agent is deployed in the
cluster to make sure that the state of the cluster is coordinated with
configuration stored in your private Git repo. Kubernetes and AKS do not support
that experience natively. A recommended option is
[flux](https://docs.fluxcd.io/en/1.19.0/introduction/). It uses one or more
operators in the cluster to trigger deployments inside Kubernetes. flux does these tasks:
- Monitors all configured repositories.
- Detects new configuration changes.
- Triggers deployments.
- Updates the desired running configuration based on those changes.

You can also set policies that govern how those changes are deployed.

<<<<<<< HEAD
Here’s an example from the reference implementation that shows how to automate
cluster configuration with GitOps and Flux.

![GitOps Flow](images/gitops-flow.png)
=======
- Logging on the ClusterAutoscaler to gain observability into the scaling operations. For more information, see [Retrieve cluster autoscaler logs and status](/azure/aks/cluster-autoscaler#retrieve-cluster-autoscaler-logs-and-status).
- KubeControllerManager to have observability into pod scheduler.
- KubeAuditAdmin to have observability into activities that modify your cluster.
>>>>>>> 97d5cfe8

1.  A developer commits changes to source code, such as configuration YAML
    files, which are stored in a git repository. The changes are then pushed to
    a git server.

2.  flux runs in pod in alongside the workload. flux has read-only access to the
    git repository to make sure that flux is only applying changes as requested
    by developers.

3.  flux recognizes changes in configuration and applies those changes using
    kubectl commands.

Developers do not have direct access to the Kubernetes API through kubectl.
Have branch policies on your git server. That way, multiple developers can
approve a change before it’s applied to production.

### Workload and cluster deployment strategies

Deploy *any* change (architecture components, workload, cluster configuration),
to at least one pre-production AKS cluster. Doing so will simulate the change
might unravel issues before deploying to production.

Run tests/validations at each stage before moving on to the next to make sure
you can push updates to the production environment in a highly controlled way
and minimize disruption from unanticipated deployment issues. This deployment
should follow a similar pattern as production, using the same GitHub Actions
pipeline or Flux operators.

Advanced deployment techniques such as [Blue-green deployment](https://martinfowler.com/bliki/BlueGreenDeployment.html), A/B
testing, and [Canary releases](https://martinfowler.com/bliki/CanaryRelease.html), will require
additional process and potentially tooling.
[Flagger](https://github.com/weaveworks/flagger) is a popular open-source
solution to help solve for your advanced deployment scenarios.

## Cost management

Use the [Azure pricing
calculator](https://azure.microsoft.com/pricing/calculator) to estimate costs
for the services used in the architecture. Other best practices are described in
the [Cost
Optimization](/azure/architecture/framework/cost/overview)
section in [Microsoft Azure Well-Architected
Framework](/azure/architecture/framework/cost/overview).

### Provision

-   There are no costs associated for AKS in deployment, management, and
    operations of the Kubernetes cluster. The main cost driver is the virtual
    machine instances, storage, and networking resources consumed by the
    cluster. Consider choosing cheaper VMs for system node pools. The
    recommended SKU is DS2_v2.

-   Don’t have the same configuration for dev/test and production environments.
    Production workloads have extra requirements for high availability and will
    be more expensive. It may not be necessary in the dev/test environment.

-   For production workloads, add an Uptime SLA. However, there are savings for
    clusters designed for dev/test or experimental workloads where availability
    is not required to be guaranteed. For instance, the SLO is sufficient. Also,
    if your workload supports it, consider using dedicated spot node pools that
    run [Spot VMs](/azure/virtual-machines/windows/spot-vms).

    For non-production workloads that include Azure SQL Database or Azure App
Service as part of the AKS workload architecture, evaluate if you are
eligible to use [Azure Dev/Test subscriptions](https://azure.microsoft.com/pricing/dev-test/) to
receive service discounts.

-   Instead of starting with an oversized cluster to meet the scaling needs,
    provision a cluster with minimum number of nodes and enable the cluster
    autoscaler to monitor and make sizing decisions.

-   Set pod requests and limits to allow Kubernetes to allocate node resources
    with higher density so that hardware is utilized to capacity.

-   Enabling diagnostics on the cluster can increase the cost.

-   If your workload is expected exist for a long period, you can commit to one-
    or three-year Reserved Virtual Machine Instances to reduce the node costs.
    For more information, see [Reserved VMs](/azure/architecture/framework/cost/optimize-vm#reserved-vms).

-   Use tags when you create node pools. Tags are useful in creating custom
    reports to track the incurred costs. Tags give the ability to track the
    total of expenses and map any cost to a specific resource or team. Also, if
    the cluster is shared between teams, build chargeback reports per consumer
    to identify metered costs for shared cloud services. For more information,
    see [Specify a taint, label, or tag for a node pool](/azure/aks/use-multiple-node-pools).

-   Data transfers within availability zones of a region are not free. If your
    workload is multi-region or there are transfers across billing zones, then
    expect additional bandwidth cost. For more information, see [Traffic across billing zones and regions](/azure/architecture/framework/cost/design-regions?branch=master#traffic-across-billing-zones-and-regions).

-   Create budgets to stay within the cost constraints identified by the
    organization. One way is to create budgets through Azure Cost Management.
    You can also create alerts to get notifications when certain thresholds are
    exceeded. For more information, see [Create a budget using a template](/azure/cost-management-billing/costs/quick-create-budget-template).

### Monitor

In order to monitor cost of the entire cluster, along with compute cost also
gather cost information about storage, bandwidth, firewall, and logs. Azure
provides various dashboards to monitor and analyze cost:

-   [Azure Advisor](/azure/advisor/advisor-get-started)

-   [Azure Cost Management](/azure/cost-management-billing/costs/)

Ideally, monitor cost in real time or at least at a regular cadence to take
action before the end of the month when costs are already calculated. Also
monitor the monthly trend over time to stay in the budget.

To make data-driven decisions, pinpoint which resource (granular level) incurs
most cost. Also have a good understanding of the meters that are used to
calculate usage of each resource. By analyzing metrics, you can determine if the
platform is over-sized for instance. You can see the usage meters in Azure
Monitor metrics.

### Optimize

Act on recommendations provided by [Azure Advisor](https://portal.azure.com/#blade/Microsoft_Azure_Expert/AdvisorMenuBlade/overview).
There are other ways to optimize:

-   Enable the cluster autoscaler to detect and remove underutilized nodes in
    the node pool.

-   Choose a lower SKU for the node pools, if your workload supports it.

-   If the application doesn’t require burst scaling, consider sizing the
    cluster to just the right size by analyzing performance metrics over time.

For other cost-related information, see [AKS pricing](https://azure.microsoft.com/pricing/details/kubernetes-service/).

## Next Steps

- To learn about hosting Microservices on AKS, see [Microservices architecture on Azure Kubernetes Service (AKS)](../aks-microservices/aks-microservices.md).
- The see the AKS product roadmap, see [Azure Kubernetes Service Roadmap on GitHub](https://github.com/Azure/AKS/projects/1).<|MERGE_RESOLUTION|>--- conflicted
+++ resolved
@@ -867,10 +867,9 @@
 recommended that you enable these log sources as they can help you
 troubleshoot cluster issues:
 
--   Logging on the ClusterAutoscaler to gain observability into the scaling
-    operations. For more information, see [Retrieve cluster autoscaler logs and status](/azure/aks/cluster-autoscaler#retrieve-cluster-autoscaler-logs-and-status).
-
--   KubeControllerManager to have observability into pod scheduler.
+- Logging on the ClusterAutoscaler to gain observability into the scaling operations. For more information, see [Retrieve cluster autoscaler logs and status](/azure/aks/cluster-autoscaler#retrieve-cluster-autoscaler-logs-and-status).
+- KubeControllerManager to have observability into pod scheduler.
+- KubeAuditAdmin to have observability into activities that modify your cluster.
 
 ### Enable self-healing
 
@@ -978,16 +977,10 @@
 
 You can also set policies that govern how those changes are deployed.
 
-<<<<<<< HEAD
 Here’s an example from the reference implementation that shows how to automate
 cluster configuration with GitOps and Flux.
 
 ![GitOps Flow](images/gitops-flow.png)
-=======
-- Logging on the ClusterAutoscaler to gain observability into the scaling operations. For more information, see [Retrieve cluster autoscaler logs and status](/azure/aks/cluster-autoscaler#retrieve-cluster-autoscaler-logs-and-status).
-- KubeControllerManager to have observability into pod scheduler.
-- KubeAuditAdmin to have observability into activities that modify your cluster.
->>>>>>> 97d5cfe8
 
 1.  A developer commits changes to source code, such as configuration YAML
     files, which are stored in a git repository. The changes are then pushed to
