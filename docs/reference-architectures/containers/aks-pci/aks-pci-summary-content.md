The Azure Well-Architected Framework is a set of guiding tenets that can be used to assess a solution through the quality  pillars of architecture excellence: 
- [Cost Optimization](#cost-optimization)
- [Operational Excellence](#operational-excellence)
- [Performance Efficiency](#performance-efficiency)
- [Reliability](#reliability)
- [Security](#security)

> This article ends this series. Read the [introduction](aks-pci-intro.yml).

This guidance provided in this series incorporate Well-Architected principles in all design choices. This article summarizes those choices.  The [GitHub: Azure Kubernetes Service (AKS) Baseline Cluster for Regulated Workloads](https://github.com/mspnp/aks-baseline-regulated) implementation demonstrates those principles, as applicable. 

PCI DSS 3.2.1 workloads demand the rigor of being a well-architected solution. Although aligning the infrastructure with PCI requirements is critical, compliance doesn't stop at the hosting infrastructure. Not addressing the quality pillars, specifically security, can jeopardize compliance. Well-architected solutions combine both the infrastructure and workload perspectives to arrive at the rigor necessary for achieving compliant outcomes.

## Security

Follow the fundamental guidance provided in the [Security design principles](/azure/architecture/framework/security/security-principles). Best practices for a regulated environment are summarized in these sections.

### Governance
The governance implementation is driven by the compliance requirements in PCI-DSS 3.2.1. This influences the technical controls for maintaining segmentation, accessing resources, detecting vulnerabilities, and most importantly protecting customer data. 

#### Enterprise segmentation strategy

To maintain complete isolation, we recommend deploying the regulated infrastructure in a standalone subscription. If you have multiple subscriptions that are necessary for compliance, consider grouping them under a management group hierarchy that applies the relevant Azure policies uniformly across your in-scope subscriptions. Within the subscription, apply related Azure policies at a subscription level to capture the broad policies that should apply to all clusters in the cardholder data environment (CDE). Apply related Azure policies at the resource group level to capture policies that apply to a specific cluster instance. These policies build the core guardrails of a landing zone.

Isolate the PCI workload (in-scope) from other (out-of-scope) workloads in terms of operations and connectivity. You can create isolation by deploying separate clusters. Or, use segmentation strategies to maintain the separation. For example, the clusters use separate node pools so that workloads never share a node virtual machine (VM).

#### Policy enforcement

Enforce security controls by enabling Azure policies. For example, in this regulated architecture, you can prevent misconfiguration of the cardholder data environment. You can apply an Azure policy that doesn't allow public IP allocations on the VM nodes. Such allocations are detected and reported or blocked.

For information about policies you can enable for AKS, see 
[Azure Policy built-in definitions for Azure Kubernetes Service](/azure/aks/policy-reference).

Azure provides several built-in policies for most services. Review these [Azure Policy built-in policy definitions](/azure/governance/policy/samples/built-in-policies) and apply them as appropriate. 

#### Compliance monitoring
Compliance must be systematically monitored and maintained. Regular compliance attestations are performed. Knowing whether your cloud resources are in compliance will help prepare for attestations and audit. 

Take advantage the regulatory compliance dashboard in Azure Security Center. By continuously monitoring the dashboard, you can keep track of the compliance status of your workload. 

![Screenshot that shows the compliance dashboard.](.\images\regulatory-compliance-pci.png)

### Network security
In a hub and spoke topology, having separate virtual networks for each entity provides basic segmentation in the networking footprint. Each network is further segmented into subnets. 

The AKS cluster forms the core of the CDE. It shouldn't be accessible from public IP addresses, and connectivity must be secured. Typical flows in and out of CDE can be categorized as:

- Inbound traffic to the cluster.
- Outbound traffic from the cluster.
- In-cluster traffic between pods. 

To meet the requirements of a regulated environment, the cluster is deployed as a private cluster. In this mode, traffic to and from the public internet is restricted. Even communication with the AKS-managed Kubernetes API server is private. Security is further enhanced with strict network controls and IP firewall rules. 

- Network Security Groups (NSGs) to help secure communication between resources within a network.
- Azure Firewall to filter any outbound traffic between cloud resources, the internet, and on-premises.
- Azure Application Gateway integrated with Azure Web Application Framework to filter all inbound traffic from the internet that Azure Application Gateway intercepts. 
- Kubernetes NetworkPolicy to allow only certain paths between the pods in the cluster. 
- Azure Private Link to connect to other Azure platform as a service (PaaS) services, such as Azure Key Vault and Azure Container Registry for operational tasks.

Monitoring processes are in place to make sure that traffic flows as expected and that any anomaly is detected and reported.

For details on network security, see [Network segmentation](/azure/architecture/reference-architectures/containers/aks-pci/aks-pci-network).

### Data security

PCI-DSS 3.2.1 requires that all cardholder data (CHD) is never clear, whether in transit or in storage. 

Because this architecture and the implementation are focused on infrastructure and not the workload, data management is not demonstrated. Here are some well-architected recommendations.

#### Data at rest

The data must be encrypted through industry-standard encryption algorithms. 

- Don't store data in the cardholder environment. 
- Encrypt outside the storage layer.
- Write only encrypted data into the storage medium.
- Don't store the keys in the storage layer.

All data in Azure Storage is encrypted and decrypted by using strong cryptography. Self-managed encryption keys are preferred. 

If you need to store data temporarily, apply the same considerations to that data. We strongly recommend enabling the [host-encryption feature](/azure/aks/enable-host-encryption) of AKS. You can enforce encryption of temporary data with built-in Azure policies.

When you're choosing a storage technology, explore the retention features. Make sure all data is safely removed when the configured time expires. 

The standard also requires that sensitive authentication data (SAD) is not stored. Make sure that the data is not exposed in logs, file names, cache, and other data.

#### Data in transit

All communication with entities that interact with the CDE must be over encrypted channels. 

- Only HTTPS traffic must be allowed to flow into the CDE. In this architecture, Azure Application Gateway denies all traffic over port 80.
- Preferably, don't encrypt and decrypt data outside the CDE. If you do, consider that entity to be a part of the CDE.
- Within the CDE, provide secure communication between pods with mTLS. You can choose to implement a service mesh for this purpose.
- Only allow secure ciphers and TLS 1.2 or later.

### Identity

Follow these security principles when you're designing access policies:

- Start with Zero-Trust policies. Make exceptions as needed.
- Grant the least privileges--just enough to complete a task.
- Minimize standing access.  

Kubernetes role-based access control (RBAC) manages permissions to the Kubernetes API. AKS supports those Kubernetes roles. AKS is fully integrated with Azure Active Directory (Azure AD). You can assign Azure AD identities to the roles and also take advantage of other capabilities. 

#### Zero-Trust access
Kubernetes RBAC, Azure RBAC, and Azure services implement *deny all* by default. Override that setting with caution, allowing access to only those entities who need it. Another area for implementing Zero-Trust is to disable SSH access to the cluster nodes. 

### Least privileges
You can use managed identities for Azure resources and pods and scope them to the expected tasks. For example, Azure Application Gateway must have permissions to get secrets (TLS certificates) from Azure Key Vault. It must not have permissions to modify secrets.

### Minimizing standing access
Minimize standing access by using [just-in-time Azure AD group membership](/azure/aks/managed-aad#use-conditional-access-with-azure-ad-and-aks). Harden the control with [Conditional Access Policies in Azure AD](/azure/aks/managed-aad#use-conditional-access-with-azure-ad-and-aks). This option supports many use cases, such as multifactor authentication, restricting authentication to devices that are managed by your Azure AD tenant, or blocking atypical sign-in attempts.

## Secret management

Store secrets, certificates, keys, and passwords outside the CDE. You can use the native Kubernetes secrets or a managed key store, such as Azure Key Vault. Using a managed store will help in secret management tasks, such as key rotation and certificate renewal.

Make sure access to the key store has a balance of network and access controls. When you enable managed identities, the cluster has to authenticate itself against Key Vault to get access. Also, the connectivity to the key store must not be over the public internet. Use a private network, such as Private Link.

##  Operational Excellence

Follow the fundamental guidance provided in the [Operational Excellence principles](/azure/architecture/framework/devops/principles). Best practices for a regulated environment are summarized in these sections.

### Separation of roles

Enforcing clear segregation of duties for regulated environments is key. Have definitions of roles and responsibilities based on the needs of the workload and interaction with the CDE. For instance, you might need an infrastructure operator or site reliability engineer (SRE) role for operations related to the cluster and dependent services. The role is responsible for maintaining security, isolation, deployment, and observability. Formalize those definitions and decide the permissions that those roles need. For example, SREs are highly privileged for cluster access but need read access to workload namespaces.

### Workload isolation

PCI-DSS 3.2.1 requires isolation of the PCI workload from other workloads in terms of operations. In this implementation, the in-scope and out-of-scope workloads are segmented in two separate user node pools. Application developers for in-scope and developers for out-of-scope workloads might have different sets of permissions. Also, there will be separate quality gates. For example, the in-scope code is subject to upholding compliance and attestation, whereas the out-of-scope code isn't. There's also a need to have separate build pipelines and release management processes. 

### Operational metadata
Requirement 12 of the PCI DSS 3.2.1 standard requires you to maintain information about workload inventory and personnel access documentation. We strongly recommend using Azure tags because you can collate environment information with Azure resources, resource groups, and subscriptions. 

Maintain information about approved solutions that are part of the infrastructure and workload. This includes a list of VM images, databases, and third-party solutions of your choice that you bring to the CDE. You can even automate that process by building a service catalog. It provides self-service deployment by using those approved solutions in a specific configuration, which adheres to ongoing platform operations. 

### Observability
To fulfill Requirement 10, observability into the CDE is critical for compliance. Activity logs provide information about operations related to account and secret management, diagnostic setting management, server management, and other resource access operations. All logs are recorded with date, time, identity, and other detailed information. Retain logs for up to a year for in storage accounts for long-term archival and auditing.

Make sure logs are only accessed by roles that need them. Log Analytics and Azure Sentinel support various role-based access controls to manage audit trail access. 

### Response and remediation

The Azure monitoring services, Azure Monitor and Azure Security Center, can generate notifications or alerts when they detect anomalous activity. Those alerts include context information such as severity, status, and activity time. As alerts are generated, have a remediation strategy and review progress. We recommend centralizing data in a security information and event management (SIEM) solution because integrating data can provide rich alert context.

From the **Security alerts** view in Azure Security Center, you have access to all alerts that Azure Security Center detects on your resources. Have a triage process to address the issue. Work with your security team to understand how relevant alerts will be made available to the workload owners.


## Performance Efficiency 

Follow the fundamental guidance provided in the [Performance Efficiency principles](/azure/architecture/framework/scalability/principles). Best practices for a regulated environment are summarized in these sections.

### Scaling
	
Observing how the environment adjusts to changing demands will indicate the expected runtime behavior of the environment under high load. Autoscaling resources in the workload will minimize human interaction in the CDE. An added security benefit is reducing the attack surface at all times. You can maximize the benefit by taking advantage of resources that support the scale-to-zero approach. For example, AKS supports scaling down the user node pools to 0. For more information, see [Scale user node pools to 0](/azure/aks/scale-cluster#scale-user-node-pools-to-0).
	
### Partitioning
	
Partitioning is a key factor for performance efficiency in regulated workloads. Having discrete components allows for crisp definition of responsibility and helps in precise controls, such as network policies. Similar to any segmentation strategy, partitioning isolates components and controls the impact of blast radius on unexpected failures or system compromise.
	
### Shared-nothing architecture
	
The shared-nothing architecture is designed to remove contention between colocated workloads. Also, this is a strategy for removing single points of failure. In a regulated environment, components are required to be isolated by logical or physical boundaries. This aligns with the shared-nothing architecture, resulting in scalability benefits. Also, it allows for targeting of relevant security controls and tighter auditing capabilities of the various components.
	
### Lightweight frameworks
	
Complexity of workloads is hard to document and to audit. Strive for simplicity because of the performance benefits and ease of auditing regulatory requirements. Evaluate choices that have more breath than is needed, because that increases the attack surface area and the potential for misuse or misconfiguration.

## Reliability
The reliability of regulated environments needs to be predictable so that they can be explained consistently for auditing purposes. Follow the fundamental guidance provided in the [reliability principles](/azure/architecture/framework/resiliency/overview). Best practices for a regulated environment are summarized in these sections.

	
### Recovery targets and disaster recovery
	
Due to the sensitive nature of the data handled in regulated workloads, recovery targets and recovery point objectives (RPOs) are critical to define. What is acceptable loss of CHD? Recovery efforts within the CDE are still subject to the standard requirements. Expect failures and have a clear recovery plan for those failures that align with roles, responsibilities, and justified data access. Live-site issues are not justification for deviating from any regulations.
	
This is especially important in a full disaster recovery situation. Have clear disaster recovery documentation that adheres to the requirements and minimizes unexpected CDE or CHD access. After recovery, always review the recovery process steps to ensure that no unexpected access occurred. Document business justifications for those instances.
	
### Recovery
	
Adding resilience and recovery strategies to your architecture can prevent the need for ad hoc access to the CDE. The system should be able to self-recover at the defined RPO without the need for direct human intervention. This way, you can eliminate unnecessary exposure of CHD, even to those individuals who are authorized to have emergency access. The recovery process must be auditable. 
	
### Addressing security-related risks
	
Review security risks because they can be a source of workload downtime and data loss. The investments in security also have an impact on workload reliability.
	
### Operational processes
	
Reliability extends to all operational processes in and adjacent to the CDE. Well-defined, automated, and tested processes for concerns like image building and jump box management factor into a well-architected solution.

## Cost Optimization

<<<<<<< HEAD
Follow the fundamental guidance provided in the [Cost Optimization principles](/azure/architecture/framework/cost/overview). 

Because of the compliance requirements and strict security controls, a clear tradeoff is cost. We recommend, that you establish initial estimates by using the [Pricing Calculator](https://azure.microsoft.com/pricing/calculator/).
=======
Because of the compliance requirements and strict security controls, a clear tradeoff is cost. We recommend that you establish initial estimates by using the [Pricing Calculator](https://azure.microsoft.com/pricing/calculator/).
>>>>>>> ea63796b

Here's a high-level representation of the cost impact of the main resources that this architecture uses.

![Diagram of cost management in the architecture.](.\images\cost-analysis.png)

The main drivers are the virtual machine scale sets that make up the node pools and Azure Firewall. Another contributor is Log Analytics. There are also incremental costs associated with Azure Defender, depending on your choice of plans.

Have a clear understanding of what constitutes the price of a service. Azure tracks metered usage. Here's a drilldown of Azure Firewall for this architecture.  

![Diagram that illustrates cost management in an Azure Firewall example.](.\images\firewall-cost.png)

The cost associated with some resources, such as Azure Firewall, can be spread across multiple business units and/or applications. Another way to optimize cost might be to host a multitenant cluster within an organization, maximizing density with workload diversity. We do _not_ recommend this approach for regulated workloads. Always prioritize compliance and segmentation over cost benefits.

To keep within the budget constraints, some ways to control cost are by adjusting the Azure Application Gateway infrastructure, setting the instance count for autoscaling, and reducing the log output as long as they still meet the audit trail required by PCI-DSS 3.2.1. Always evaluate those choices against the tradeoffs on other aspects of the design that allow you to meet your SLA. For example, are you  still able to scale appropriately to meet spikes in traffic. 

As you create groups of Azure resources, apply tags so that they can be tracked for cost. Use cost management tools like [Azure Advisor](/azure/advisor/advisor-cost-recommendations) and [Azure Cost Management](/azure/cost-management-billing/costs/cost-mgt-best-practices) for tracking and analyzing cost. 

<|MERGE_RESOLUTION|>--- conflicted
+++ resolved
@@ -191,13 +191,9 @@
 
 ## Cost Optimization
 
-<<<<<<< HEAD
 Follow the fundamental guidance provided in the [Cost Optimization principles](/azure/architecture/framework/cost/overview). 
 
 Because of the compliance requirements and strict security controls, a clear tradeoff is cost. We recommend, that you establish initial estimates by using the [Pricing Calculator](https://azure.microsoft.com/pricing/calculator/).
-=======
-Because of the compliance requirements and strict security controls, a clear tradeoff is cost. We recommend that you establish initial estimates by using the [Pricing Calculator](https://azure.microsoft.com/pricing/calculator/).
->>>>>>> ea63796b
 
 Here's a high-level representation of the cost impact of the main resources that this architecture uses.
 
@@ -213,5 +209,4 @@
 
 To keep within the budget constraints, some ways to control cost are by adjusting the Azure Application Gateway infrastructure, setting the instance count for autoscaling, and reducing the log output as long as they still meet the audit trail required by PCI-DSS 3.2.1. Always evaluate those choices against the tradeoffs on other aspects of the design that allow you to meet your SLA. For example, are you  still able to scale appropriately to meet spikes in traffic. 
 
-As you create groups of Azure resources, apply tags so that they can be tracked for cost. Use cost management tools like [Azure Advisor](/azure/advisor/advisor-cost-recommendations) and [Azure Cost Management](/azure/cost-management-billing/costs/cost-mgt-best-practices) for tracking and analyzing cost. 
-
+As you create groups of Azure resources, apply tags so that they can be tracked for cost. Use cost management tools like [Azure Advisor](/azure/advisor/advisor-cost-recommendations) and [Azure Cost Management](/azure/cost-management-billing/costs/cost-mgt-best-practices) for tracking and analyzing cost. 