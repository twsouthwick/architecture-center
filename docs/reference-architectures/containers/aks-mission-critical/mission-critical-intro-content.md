--- conflicted
+++ resolved
@@ -111,11 +111,8 @@
 
 In this design, **Azure Event Hubs** is used. An additional Azure Storage account is provisioned for checkpointing. Event Hubs is the recommended choice for use cases that require high throughput, such as event streaming.
 
-<<<<<<< HEAD
-For other scenarios that need additional message guarantees, Azure Service Bus is recommended. It allows for two-phase commits with a client side cursor, and features such as a built-in dead letter queue and dedupe capabilities.
-=======
+
 For use cases that require additional message guarantees, Azure Service Bus is recommended. It allows for two-phase commits with a client side cursor, and features such as a built-in dead letter queue and dedupe capabilities.
->>>>>>> 30241a82
 
 > Refer to [Well-architected mission critical workloads: Loosely coupled event-driven architecture](/azure/architecture/framework/mission-critical/mission-critical-application-design#loosely-coupled-event-driven-architecture).
 
@@ -195,21 +192,13 @@
 6. Azure Front Door matches the request to the API routing rule by the "/api/*" pattern. The API routing rule routes the request to a backend pool that contains the public IP addresses for NGINX Ingress Controllers that know how to route requests to the correct service in Azure Kubernetes Service (AKS). Like before, Azure Front Door uses the Priority and Weight assigned to the backends to select the correct NGINX Ingress Controller backend.
 
 7. For GET requests, the frontend API performs read operations on a database. For this reference implementation, the database is a global Azure Cosmos DB instance. Azure Cosmos DB has several features that makes it a good choice for a mission critical workload including the ability to easily configure multi-write regions, allowing for automatic failover for reads and writes to secondary regions. The API uses the client SDK configured with retry logic to communicate with Cosmos DB. The SDK determines the optimal order of available Cosmos DB regions to communicate with based on the ApplicationRegion parameter.
-<<<<<<< HEAD
-
-8. For POST or PUT requests, the Frontend API performs writes to a message broker. For this reference architecture, the message broker is Microsoft Azure Service Bus. Service Bus is a good choice for mission critical workloads where every message must be processed because of features like ensuring every message is processed at least once and dead lettering. A handler will later read messages from Service Bus and perform any required writes to Cosmos DB. The API uses the client SDK to perform writes. The client can be configured for retries.
+
+8. For POST or PUT requests, the Frontend API performs writes to a message broker. In the reference implementation, the message broker is Azure Event Hubs. You can choose Service Bus alternatively. A handler will later read messages from the message broker and perform any required writes to Cosmos DB. The API uses the client SDK to perform writes. The client can be configured for retries.
 
 ## Background processor flow
 
-9. The background processors subscribe to a topic in Service Bus and receives messages to process. The background processors use the client SDK to perform reads. The client can be configured for retries.
-
-=======
-8. For POST or PUT requests, the Frontend API performs writes to a message broker. In the reference implementation, the message broker is Azure Event Hubs. You can choose Service Bus alternatively. A handler will later read messages from the message broker and perform any required writes to Cosmos DB. The API uses the client SDK to perform writes. The client can be configured for retries.
-
-## Background processor flow
-
 9. The background processors process messages from the message broker. The background processors use the client SDK to perform reads. The client can be configured for retries.
->>>>>>> 30241a82
+
 10. The background processors perform the appropriate write operations on the global Azure Cosmos DB instance. The background processors use the client SDK configured with retry to connect to Azure Cosmos DB. The client's preferred region list could be configured with multiple regions. In that case, if a write fails, the retry will be done on the next preferred region.
 
 ## Design areas
