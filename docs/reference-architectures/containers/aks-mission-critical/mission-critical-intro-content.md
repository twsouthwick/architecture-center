--- conflicted
+++ resolved
@@ -7,11 +7,9 @@
 
 ## Reliability tier
 
-<<<<<<< HEAD
+
 All design decisions depend on the business requirements and the Service Level Agreement (SLA) and Service Level Objective (SLO). Both are percentage figures represents the amount of time in a month when the application is available. This reference architecture considers a target Service Level Objective (SLO) of 99.99%, which corresponds to a permitted annual downtime of 52 minutes and 35 seconds. All encompassed design decisions are intended to reflect this target SLO.
-=======
-All design decisions depend on the business requirements and the Service Level Agreement (SLA) and Service Level Objective (SLO). Both are percentage figures represents the amount of time in a month when the application is available. This architecture targets availability of 99.95%, which corresponds to a permitted annual downtime of x minutes and x seconds. All design decisions are intended to reflect this target SLO.
->>>>>>> e63a5043
+
 
 > [!TIP]
 > To define a realistic SLO, it's important to understand the SLA numbers of the individual Azure components. Combine those numbers, factor in deployment and application outages, and then define a composite SLO percentage.
