--- conflicted
+++ resolved
@@ -42,11 +42,8 @@
 
 The application defined in the architecture is internet facing and has several requirements:
 
-<<<<<<< HEAD
-=======
 - A routing solution that is global and can distribute traffic between independent regional stamps.
 
->>>>>>> 64027335
 - Low-latency in health checking and the ability to stop sending traffic to unhealthy stamps.
 
 - Prevention of malicious attacks at the edge.
