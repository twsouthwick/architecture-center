---
title: Azure Kubernetes Service (AKS) design
titleSuffix: Azure Architecture Center
description: An overview of Microsoft Azure Kubernetes Service (AKS) guidance offerings ranging from &quot;just starting out&quot;, to production, and through sustained operations.
author: ckittel
ms.author: architectures
ms.date: 07/28/2022
ms.topic: conceptual
ms.service: architecture-center
ms.subservice: reference-architecture
categories:
  - containers
products:
  - azure-kubernetes-service
ms.custom:
  - overview
  - e2e-aks
---

# Azure Kubernetes Service (AKS) architecture design

Kubernetes is an open-source system for automating deployment, scaling, and management of containerized applications. [Azure Kubernetes Service (AKS)](/azure/aks/) makes it simple to deploy a managed Kubernetes cluster in Azure.

Organizations are at various points in their understanding, rationalizing, and adoption of Kubernetes on Azure. Your organization's journey will likely follow a similar path to many other technologies you've adopted; learning, aligning your organization around roles &amp; responsibilities, and deploying production-ready workloads. From there, you'll iterate; growing your product as your customer and business demands change.

:::image type="content" source="images/aks-journey.svg" alt-text="Visualizes your journey through learn, align, baseline, workload, and then into a loop of operate, best practices, iterate.":::

## Introduction to Azure Kubernetes Service (AKS)

If you're new to Kubernetes or AKS, the best place to learn about the service is Microsoft Learn. This free online platform provides interactive training for Microsoft products and more. The **Introduction to Kubernetes on Azure** learning path will provide you with foundational knowledge that will take you through core concepts of containers, AKS cluster management, and workload deployment.

> [!div class="nextstepaction"]
> [Introduction to Kubernetes on Azure](/training/paths/intro-to-kubernetes-on-azure/)

## Path to production

You understand the benefits and trade-offs of Kubernetes, and have decided that AKS is the best Azure compute platform for your workload. Your organizational controls have been put into place; you're ready to learn how to deploy production-ready clusters for your workload.

**Microsoft's AKS Baseline Cluster** is the starting point to help you build production-ready AKS clusters.

> [!div class="nextstepaction"]
> [Microsoft's AKS Baseline Cluster](/azure/architecture/reference-architectures/containers/aks/baseline-aks)

We recommend you start from the baseline implementation and modify it to align to your workload's specific needs.

## Suite of baseline implementations

We've provided a set of more baseline implementations to illustrate how you can adopt and configure components of AKS Baseline Cluster for various scenarios.

### Microservices

When running microservices in the baseline cluster, you'll need to configure network policies, pod autoscaling, and set up distributed tracing for observability.

> [!div class="nextstepaction"]
> [Microservices architecture using the baseline implementation](./aks-microservices/aks-microservices-advanced.yml)

### High security compliance

If you need a regulated environment, make the baseline implementation highly secure and restrict interactions to and from of the cluster. This use case is demonstrated in a cluster that's designed to run a PCI-DSS 3.2.1 workload.

> [!div class="nextstepaction"]
> [Regulated baseline cluster for PCI-DSS 3.2.1](./aks-pci/aks-pci-intro.yml)

### Business continuity and disaster recovery

A resilient solution needs multiple instances of the baseline cluster across regions in an active/active and highly available configuration.

> [!div class="nextstepaction"]
> [Baseline for multiregion clusters](./aks-multi-region/aks-multi-cluster.yml)

## Best practices

As organizations such as yours have adopted Azure, the [Cloud Adoption Framework](/azure/cloud-adoption-framework/get-started/) provides them prescriptive guidance as they move between the phases of the cloud adoption lifecycle. The Cloud Adoption Framework includes tools, programs, and content to simplify adoption of Kubernetes and related cloud-native practices at scale.

> [!div class="nextstepaction"]
> [Kubernetes in the Cloud Adoption Framework](/azure/cloud-adoption-framework/innovate/kubernetes/)

<<<<<<< HEAD
As part of ongoing operations, you might want to spot check your cluster against current recommended best practices. The best place to start is to ensure your cluster is aligned with Microsoft's [AKS Baseline Cluster](../../reference-architectures/containers/aks/secure-baseline-aks.yml).
=======
As part of on going operations, you may wish to spot check your cluster against current recommended best practices. The best place to start is to ensure your cluster is aligned with Microsoft's [AKS Baseline Cluster](/azure/architecture/reference-architectures/containers/aks/baseline-aks).
>>>>>>> a2f96da3

See [Best Practices for Cluster Operations](/azure/aks/best-practices) and [Best Practices for AKS Workloads](/azure/aks/best-practices#developer-best-practices).

> You may also consider evaluating a community-driven utility like [The AKS Checklist](https://www.the-aks-checklist.com) as a way of organizing and tracking your alignment to these best practices.

## Operations guide

Getting your workload deployed on AKS is a great milestone and this is when [day-2 operations](https://dzone.com/articles/defining-day-2-operations) are going to be top-of-mind. **Microsoft's AKS Day 2 Operations Guide** was built for your ease of reference. This will help ensure you are ready to meet the demands of your customers and ensure you are prepared for break-fix situations via optimized triage processes.

> [!div class="nextstepaction"]
> [Microsoft's AKS Day 2 Operations Guide](../../operator-guides/aks/day-2-operations-guide.md)

## Stay current with AKS

Kubernetes and AKS are both moving fast. The platform is evolving and just knowing what's on the roadmap might help you make architectural decisions and understand planned deprecations; consider bookmarking it.

> [!div class="nextstepaction"]
> [AKS product roadmap](https://aka.ms/aks/roadmap)

---

## Additional resources

The typical AKS solution journey shown ranges from learning about AKS to growing your existing clusters to meet new product and customer demands. However, you might also just be looking for additional reference and supporting material to help along the way for your specific situation.

### Example solutions

If you're seeking additional references that use AKS as their foundation, here are a few to consider.

* [Microservices architecture on AKS](../../reference-architectures/containers/aks-microservices/aks-microservices.yml)
* [Secure DevOps for AKS](../../solution-ideas/articles/secure-devops-for-kubernetes.yml)
* [Building a telehealth system](../../example-scenario/apps/telehealth-system.yml)
* [CI/CD pipeline for container-based workloads](../../example-scenario/apps/devops-with-aks.yml)

### Azure Arc-enabled Kubernetes

Azure Kubernetes Service offers you a managed Kubernetes experience on Azure, however there are workloads or situations that might be best suited for placing your own Kubernetes clusters under [Azure Arc-enabled Kubernetes](/azure/azure-arc/kubernetes) management. This includes your clusters such as RedHat OpenShift, RedHat RKE, and Canonical Charmed Kubernetes. Azure Arc management can also be used with [Cluster API provider Azure](https://github.com/kubernetes-sigs/cluster-api-provider-azure) clusters to benefit from the Azure Resource Manager representation of the cluster and availability of cluster extensions like Azure Monitor container insights and Azure Policy. Azure Arc-enabled Kubernetes can also be used with [AKS on Azure Stack HCI clusters](/azure-stack/aks-hci/connect-to-arc) and with Kubernetes clusters running on other cloud providers.

> [!div class="nextstepaction"]
> [Azure Arc-enabled Kubernetes](/Azure/azure-arc/kubernetes/overview)

### Managed service provider

If you're a managed service provider, you already use Azure Lighthouse to manage resources for multiple customers. Azure Kubernetes Service supports Azure Lighthouse so that you can manage hosted Kubernetes environments and deploy containerized applications within your customers' tenants.

> [!div class="nextstepaction"]
> [AKS with Azure Lighthouse](/azure/lighthouse/overview)

### AWS or Google Cloud professionals

These articles provide service mapping and comparison between Azure and other cloud services. This reference can help you ramp up quickly on Azure.

* [Containers and container orchestrators for AWS Professionals](../../aws-professional/compute.md#containers-and-container-orchestrators)
* [Containers and container orchestrators for Google Cloud Professionals](../../gcp-professional/services.md#containers-and-container-orchestrators)<|MERGE_RESOLUTION|>--- conflicted
+++ resolved
@@ -75,11 +75,7 @@
 > [!div class="nextstepaction"]
 > [Kubernetes in the Cloud Adoption Framework](/azure/cloud-adoption-framework/innovate/kubernetes/)
 
-<<<<<<< HEAD
-As part of ongoing operations, you might want to spot check your cluster against current recommended best practices. The best place to start is to ensure your cluster is aligned with Microsoft's [AKS Baseline Cluster](../../reference-architectures/containers/aks/secure-baseline-aks.yml).
-=======
-As part of on going operations, you may wish to spot check your cluster against current recommended best practices. The best place to start is to ensure your cluster is aligned with Microsoft's [AKS Baseline Cluster](/azure/architecture/reference-architectures/containers/aks/baseline-aks).
->>>>>>> a2f96da3
+As part of ongoing operations, you might want to spot check your cluster against current recommended best practices. Start by aligning your cluster with Microsoft's [AKS Baseline Cluster](../../reference-architectures/containers/aks/secure-baseline-aks.yml).
 
 See [Best Practices for Cluster Operations](/azure/aks/best-practices) and [Best Practices for AKS Workloads](/azure/aks/best-practices#developer-best-practices).
 
