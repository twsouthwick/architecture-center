--- conflicted
+++ resolved
@@ -53,12 +53,7 @@
 Compare IoT Central (aPaaS) to an Azure PaaS solution approach based on your solution needs.
 
 > [!div class="nextstepaction"]
-<<<<<<< HEAD
 > [Compare solution approaches](/azure/architecture/example-scenario/iot/iot-central-iot-hub-cheat-sheet)
-
-=======
-> [Azure IoT reference architecture](../iot.yml)
->>>>>>> 20dac17b
 
 ## Design an IoT architecture
 
@@ -74,24 +69,14 @@
 
 
 > [!div class="nextstepaction"]
-<<<<<<< HEAD
-> [Azure IoT reference architecture](/azure/architecture/reference-architectures/iot)
+> [Azure IoT reference architecture](../iot.yml)
 > [!div class="nextstepaction"]
 > [Azure IoT Central architecture](/azure/iot-central/core/concepts-architecture)
-=======
-> [Azure IoT reference architecture](../iot.yml)
->>>>>>> 20dac17b
 
 ## Monitor and optimize your Azure IoT solution
 
 You can use the insights gathered from your device data to monitor, manage, and control your environment. You can use services such as **Power BI** to visualize and inspect your data or services such as **Azure Logic Apps** and **Microsoft Flow** to set up automated actions.
 
-<<<<<<< HEAD
-=======
-> [!div class="nextstepaction"]
-> [Azure IoT reference architecture](../iot.yml)
-
->>>>>>> 20dac17b
 ## Next steps
 
 * [Azure IoT documentation](/azure/iot-fundamentals)
