--- conflicted
+++ resolved
@@ -208,17 +208,16 @@
 
 ### VMs for N-Tier application
 
-For cost information about these resources, [Run VMs for an N-tier architecture][implementing-a-multi-tier-architecture-on-Azure].
-
-<<<<<<< HEAD
-### Pricing
+For cost information about these resources, see [Run VMs for an N-tier architecture][implementing-a-multi-tier-architecture-on-Azure].
+
+## Pricing
 
 Use the [Azure pricing calculator][azure-pricing-calculator] to estimate costs. 
 
 - Other considerations are described in the Cost section in [Microsoft Azure Well-Architected Framework][aaf-cost].
 - For pricing information about the editions of Azure Active Directory, see [Azure AD pricing][Azure-AD-pricing].
 
-### Next Steps
+## Next steps
 
 - Review the [Azure Active Directory Hybrid Identity Design Considerations][hybrid-identity-design], which includes further information on making decisions regarding hybrid identity.
 - Review [Topologies for Azure AD Connect][aad-topologies] to ensure the hybrid topology for Azure AD Connect is deployed in a supported configuration.
@@ -227,13 +226,13 @@
 - Review [Azure AD Application Proxy][aad-application-proxy] if you intend on providing Azure AD integrations with on-premises or cloud IaaS applications.
 - Because identity is the new control plane for security, review [Identity Management Best Practices][identity-best-practices]. 
 - Furthmore, as deplying this solution requires highly privileged accounts, review [Securing privileged access][security-compass-paw], to understand security controls for privileged accounts.
-=======
-## Next steps
+
+## Related resources
 
 * [Manage identity in multitenant applications](/azure/architecture/multitenant-identity/)
 * [Integrate on-premises AD with Azure](/azure/architecture/reference-architectures/identity/)
 * [Extend on-premises AD FS to Azure](/azure/architecture/reference-architectures/identity/adfs)
->>>>>>> e8292827
+
 
 <!-- links -->
 
