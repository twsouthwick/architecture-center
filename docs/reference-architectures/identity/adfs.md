--- conflicted
+++ resolved
@@ -186,11 +186,10 @@
 
 Consider using a set of network virtual appliances that logs detailed information on traffic traversing the edge of your virtual network for auditing purposes.
 
-<<<<<<< HEAD
 ## DevOps considerations
 
 For DevOps considerations, refer to DevOps section described in [Extending Active Directory Domain Services (AD DS) to Azure](./adds-extend-domain#devops-considerations) reference architecture.
-=======
+
 ## Cost considerations
 Use the [Pricing calculator][Cost-Calculator] to estimate costs. Other considerations are described in the Cost section in [Azure Architecture Framework][AAF-cost]. 
 
@@ -203,7 +202,7 @@
 ### Azure AD Federation Services
 
 For information about the editions offered by Azure Active Directory, see [Azure AD pricing][Azure-AD-pricing]. The  AD Federation Services feature is available in all editions.
->>>>>>> 362af154
+
 
 ## Deploy the solution
 
