--- conflicted
+++ resolved
@@ -164,24 +164,16 @@
 
 ## DevOps considerations
 
-<<<<<<< HEAD
 Use the Infrastructure as code (IaC) when possible. IaC manages the infrastructure, application, and storage resources with a declarative approach like [Azure Resource Manager][arm-template]. That will help in automating the deployment using DevOps as a CI/CD solution. Templates should be versioned and included as part of the release pipeline. 
 
 When creating templates, group the resources as a way to organize and isolate them per workload. A common way to think about workload is a single serveless application or a virtual network. The goal of workload isolation is to associate the resources to a team, so that the DevOps team can independently manage all aspects of those resources and perform continuous integration and continuous delivery (CI/CD).
-=======
-Consider including all the infrastructure, application and storage resources in a descriptive template like [Azure Resource Manager][arm-template], that will allow to automate the deployment using DevOps as a CI/CD solutions and make it repeatable to produce the same results. Use the same versioning as DevOps team uses for source code. The cloud resources should be grouped in templates using the workload criteria, that means isolating workloads by the way resources are organized; tipically a workload is defined as a single serveless application or a virtual network. The goal of workload isolation is to associate the resources to a team, so that the DevOps team can independently manage all aspects of those resources and perform continuous integration and continuous delivery (CI/CD).
->>>>>>> e7621fab
 
 This architecture includes steps to configure the Drone Status Function App CI/CD with Azure DevOps, using Azure Pipelines with YAML and Azure Functions Slots, this allows to quickly provision prorduction or testing environments to mimic real-life scenarios when needed.
 
 As you deploy your services you will need to monitor them. Consider using [Application Insights][app-insights] to enable the developers to monitor performance and detect issues.
 
 
-<<<<<<< HEAD
 For more information, see the DevOps section in [Microsoft Azure Well-Architected Framework][AAF-devops].
-=======
-For more information, see the DevOps section in [Azure Architecture Framework][AAF-devops].
->>>>>>> e7621fab
 
 
 ## Deploy the solution
@@ -194,11 +186,8 @@
 
 <!-- links -->
 
-<<<<<<< HEAD
-=======
-
-
->>>>>>> e7621fab
+
+
 [AAF-cost]: /azure/architecture/framework/cost/overview
 [AAF-devops]: /azure/architecture/framework/devops/overview
 [app-insights]: https://docs.microsoft.com/azure/azure-monitor/app/app-insights-overview
@@ -225,10 +214,7 @@
 [queue-binding]: /azure/azure-functions/functions-bindings-storage-queue-output
 [ra-grs]: /azure/storage/common/storage-redundancy-grs
 [ru]: /azure/cosmos-db/request-units
-<<<<<<< HEAD
-=======
-
->>>>>>> e7621fab
+
 [aaf-cost]: ../../framework/cost/overview.md
 [Cosmos-Calculator]: https://cosmos.azure.com/capacitycalculator
 [cosmosdb]: https://docs.microsoft.com/azure/cosmos-db/introduction
