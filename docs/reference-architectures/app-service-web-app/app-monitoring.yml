--- conflicted
+++ resolved
@@ -1,11 +1,7 @@
 ### YamlMime:Architecture
 metadata:
   title: Web application monitoring on Azure
-<<<<<<< HEAD
-  description: Read about web application monitoring on Azure. Learn about the monitoring services and a dataflow model for use with multiple data sources.
-=======
   description: Learn about the monitoring services you can use on Azure by following a reference architecture that uses a dataflow model for use with multiple data sources.
->>>>>>> c4c5d499
   author: doodlemania2
   ms.author: pnp
   ms.date: 12/12/2018
