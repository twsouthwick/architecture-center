--- conflicted
+++ resolved
@@ -1,12 +1,7 @@
 ### YamlMime:Architecture
 metadata:
-<<<<<<< HEAD
-  title: Highly available multi-region web application
-  description: Understand how to run an Azure App Service application in multiple regions to achieve high availability.
-=======
   title: Highly available multi-region web app
   description: Learn how to run an Azure App Service application in multiple regions to achieve high availability, by following this reference architecture.
->>>>>>> cefe5606
   author: doodlemania2
   ms.author: pnp
   ms.date: 08/14/2019
