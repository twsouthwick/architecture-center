--- conflicted
+++ resolved
@@ -1,7 +1,6 @@
 <!-- cSpell:ignore CNAME -->
 
 This reference architecture shows how to run an Azure App Service application in multiple regions to achieve high availability.
-<<<<<<< HEAD
 
 There are several general approaches to achieve high availability across regions:
 
@@ -10,16 +9,14 @@
 - Active/Passive with cold standby: traffic goes to one region, while the other waits on cold standby. Cold standby means the VMs in the secondary region are not allocated until needed for failover. This approach costs less to run, but will generally take longer to come online during a failure.
 
 - Active/Active: both regions are active, and requests are load balanced between them. If one region becomes unavailable, it is taken out of rotation.
-=======
->>>>>>> 99e4d982
-
-![Reference architecture for a web application with high availability](./images/multi-region-web-app-diagram.png)
+
+![Diagram showing the reference architecture for a web application with high availability.](./images/multi-region-web-app-diagram.png)
 
 *Download a [Visio file][visio-download] of this architecture.*
 
 This reference focuses on active/passive with hot standby. It extends the single region design for a scalable web application. See [Improve scalability in a web application][guidance-web-apps-scalability] for information on the base architecture.
 
-### Relevent use cases
+### Potential use cases
 
 These use cases can benefit from a multi-region deployment:
 
@@ -28,8 +25,6 @@
 - Deploy mission-critical applications running on Windows or Linux
 
 - Improve user experience by keeping applications available
-
-
 
 ## Architecture
 
@@ -41,7 +36,7 @@
 
 A multi-region architecture can provide higher availability than deploying to a single region. If a regional outage affects the primary region, you can use [Front Door](/azure/frontdoor) to fail over to the secondary region. This architecture can also help if an individual subsystem of the application fails.
 
-## Components
+### Components
 
 Key technologies used to implement this architecture:
 
