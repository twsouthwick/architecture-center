This article provides a baseline architecture for running web applications on Azure App Service in a single region. It details guidance for designing a secure, zone-redundant, and highly available web application on Azure. The architecture exposes a public endpoint via Azure Application Gateway with Web Application Firewall. It routes requests to Azure App Service through Private Link. The App Service application uses virtual network integration and Private Link to securely communicate to Azure PaaS services such as Azure Key Vault and Azure SQL Database.

> [!IMPORTANT]
> ![GitHub logo](../../_images/github.svg) The guidance is backed by an [example implementation](https://github.com/Azure-Samples/app-service-baseline-implementation) which showcases a baseline App Service implementation on Azure. This implementation can be used as a basis for further solution development in your first step towards production.

## Architecture

:::image type="complex" source="images/baseline-app-service-architecture.svg" lightbox="images/baseline-app-service-architecture.svg" alt-text="Diagram that shows a baseline App Service architecture with zonal redundancy and high availability.":::
    The diagram shows a virtual network with three subnets. One subnet contains Azure Application Gateway with Azure Web Application Firewall. The second subnet contains private endpoints for Azure PaaS services, while the third subnet contains a virtual interface for Azure App Service network integration. The diagram shows App Gateway communicating to Azure App Service via a private endpoint. App Service shows a zonal configuration. The diagram also shows App Service using virtual network integration and private endpoints to communicate to Azure SQL Database, Azure Key Vault and Azure Storage.
:::image-end:::
*Figure 1: Baseline Azure App Service architecture*

*Download a [Visio file](https://arch-center.azureedge.net/web-app-services.vsdx) of this architecture.*

## Components

- [Azure Active Directory (Azure AD)](https://azure.microsoft.com/products/active-directory/) is a cloud-based identity and access management service. It provides a single identity control plane to manage permissions and roles for users accessing your web application. It integrates with App Service and simplifies authentication and authorization for web apps.
- [Application Gateway](https://azure.microsoft.com/products/application-gateway/) is a layer 7 (HTTP/S) load balancer and web traffic manager. It uses URL path-based routing to distribute incoming traffic across availability zones and offloads encryption to improve application performance.
- [Web Application Firewall (WAF)](https://azure.microsoft.com/products/web-application-firewall/) is a cloud-native service that protects web apps from common exploits such as SQL injection and cross-site scripting. WAF provides visibility into the traffic to and from your web application, enabling you to monitor and secure your application.
- [App Service](https://azure.microsoft.com/services/app-service) is a fully managed platform for building, deploying, and scaling web applications.
- [Azure Key Vault](https://azure.microsoft.com/products/key-vault/) is a service that securely stores and manages secrets, encryption keys, and certificates. It centralizes the management of sensitive information.
- [Azure Monitor](https://azure.microsoft.com/products/monitor/) is a monitoring service that collects, analyzes, and acts on telemetry data across your deployment. 
- [Azure virtual network](https://azure.microsoft.comproducts/virtual-network/) is a service that enables you to create isolated and secure private virtual networks in Azure. For a web application on App Service, you need a virtual network subnet to use private endpoints for network-secure communication between resources.
- [Private Link](https://azure.microsoft.com/products/private-link/) makes it possible for clients to access Azure platform as a service (PaaS) services directly from private virtual networks without using public IP addressing.
- [Azure DNS](https://azure.microsoft.com/services/dns) is a hosting service for DNS domains that provides name resolution using Microsoft Azure infrastructure. Private DNS zones provide a way to map a service's fully qualified domain name (FQDN) to a private endpoint's IP address.
- [Azure SQL Database](/azure/azure-sql/) is a managed relational database service for relational data.

## Networking

Network security is at the core of the App Services baseline architecture (*see Figure 2*). From a high level, the network architecture ensures the following:

1. A single secure entry point for client traffic
1. Network traffic is filtered
1. Data in transit is encrypted end-to-end with TLS
1. Data exfiltration is minimized by keeping traffic in Azure through the use of Private Link
1. Network resources are logically grouped and isolated from each other through network segmentation

### Network flows

:::image type="complex" source="images/baseline-app-service-network-architecture.svg" lightbox="images/baseline-app-service-network-architecture.svg" alt-text="Diagram that shows a baseline App Service network architecture.":::
    The diagram resembles the Baseline Azure App Service architecture with two numbered network flows. The inbound flow shows a line from the user to the Azure Application Gateway with Web Application Firewall (WAF). The second number is for WAF. The third number shows private DNS zones are linked to the virtual network. The fourth number shows App Gateway using private endpoints to communicate with App Service. The first number in the flow from App Service to Azure PaaS services shows an arrow from App Service to a virtual interface. The second shows that private DNS zones are linked to the virtual network. The third shows arrows from the virtual interface communicating via private endpoints to Azure PaaS services.
:::image-end:::
*Figure 2: Network architecture of the baseline Azure App Service application*

The following are descriptions of the inbound flow of internet traffic to the App Service instance and the flow from the App Service to Azure services.

#### Inbound flow

1. The user issues a request to the Application Gateway public IP. 
2. The WAF rules are evaluated. WAF rules positively affect the system's reliability by protecting against various attacks, such as cross-site scripting (XSS) and SQL injection. Azure Application Gateway returns an error to the requester if a WAF rule is violated and processing stops. If no WAF rules are violated, Application Gateway routes the request to the backend pool, which in this case is the App Service default domain.
3. The private DNS zone `privatelink.azurewebsites.net` is linked to the virtual network. The DNS zone has an A record that maps the App Service default domain to the private IP address of the App Service private endpoint. This linked private DNS zone allows Azure DNS to resolve the default domain to the private endpoint IP address.
4. The request is routed to an App Service instance through the private endpoint.

#### App Service to Azure PaaS services flow

1. App Service makes a request to the DNS name of the required Azure service. The request could be to Azure Key Vault to get a secret, Azure Storage to get a publish zip file, Azure SQL Database, or any other Azure service that supports Private Link. The App Service [virtual network integration](/azure/app-service/overview-vnet-integration) feature routes the request through the virtual network.
2. Like step 3 in the inbound flow, the linked private DNS zone has an A record that maps the Azure service's domain to the private IP address of the private endpoint. Again, this linked private DNS zone allows Azure DNS to resolve the domain to the private endpoint IP address of the service.
3. The request is routed to the service through the private endpoint.

### Ingress to App Services

Application Gateway is a regional resource that meets the requirements of this baseline architecture. Application Gateway is a scalable, regional, layer 7 load balancer that supports features such as web application firewall and TLS offloading. Consider the following points when implementing Application Gateway for ingress to Azure App Services.

- Deploy Application Gateway and configure a [WAF policy](/azure/web-application-firewall/ag/policy-overview) with a Microsoft-managed ruleset. Use Prevention mode to mitigate web attacks, that might cause an origin service (App Service in the architecture) to become unavailable.
- Implement [end-to-end TLS encryption](/azure/application-gateway/ssl-overview#end-to-end-tls-encryption).
- Use [private endpoints to implement inbound private access to your App Service](/azure/app-service/networking/private-endpoint).
- Consider implementing [autoscaling](/azure/application-gateway/overview-v2) for Application Gateway to readily adjust to dynamic traffic flows. 
- Consider using a minimum scale instance count of no less than three and always use all the availability zones your region supports. While Application Gateway is deployed in a highly available fashion, even for a single scale instance, [creating a new instance upon a failure can take up to seven minutes](/azure/application-gateway/application-gateway-autoscaling-zone-redundant#autoscaling-and-high-availability). Deploying multiple instances across Availability Zones help ensure, upon a failure, an instance is running while a new instance is being created.
- Disable public network access on the App Service to ensure network isolation. In Bicep, this is accomplished by setting `publicNetworkAccess: 'Disabled'` under properties/siteConfig.

### Flow from App Services to Azure services

This architecture uses [virtual network integration](/azure/app-service/overview-vnet-integration) for the App Service, specifically to route traffic to private endpoints through the virtual network. The baseline architecture doesn't enable *all traffic routing* to force all outbound traffic through the virtual network, just internal traffic, such as traffic bound for private endpoints.

Azure services that don't require access from the public internet should have private endpoints enabled and public endpoints disabled. Private endpoints are used throughout this architecture to improve security by allowing your App Service to connect to Private Link services directly from your private virtual network without using public IP addressing.

In this architecture, Azure SQL Database, Azure Storage, and Key Vault all have public endpoints disabled. Azure service firewalls are used only to allow traffic from other authorized Azure services. You should configure other Azure services with private endpoints, such as Azure Cosmos DB and Azure Redis Cache. In this architecture, Azure Monitor doesn't use a private endpoint, but it could.

The baseline architecture implements a private DNS zone for each service. The private DNS zone contains an A record that maps between the service's fully qualified domain name and the private endpoint private IP address. The zones are linked to the virtual network. Private DNS zone groups ensure that private link DNS records are automatically created and updated.

Consider the following points when implementing virtual network integration and private endpoints.

- Use the [Azure services DNS zone configuration](/azure/private-link/private-endpoint-dns) guidance for naming private DNS zones.
- Configure service firewalls to ensure the storage account, key vault, SQL Database, and other Azure services can only be connected to privately.
  - [Set storage account default network access rule](/azure/storage/common/storage-network-security?tabs=azure-portal#change-the-default-network-access-rule) to deny all traffic.
  - [Enable Key Vault for Private Link](/azure/key-vault/general/network-security#key-vault-firewall-enabled-private-link).
  - [Deny public network access to Azure SQL](/azure/azure-sql/database/connectivity-settings?view=azuresql&tabs=azure-portal#deny-public-network-access).

### Virtual network segmentation and security

The network in this architecture has separate subnets for the Application Gateway, App Service integration components, and private endpoints. Each subnet has a network security group that limits both inbound and outbound traffic for those subnets to just what is required. The following table shows a simplified view of the NSG rules the baseline adds to each subnet. The table gives the rule name and function.

| Subnet   | Inbound | Outbound |
| -------  | ---- | ---- |
| snet-AppGateway    | `AppGw.In.Allow.ControlPlane`: Allow inbound control plane access<br><br>`AppGw.In.Allow443.Internet`: Allow inbound internet HTTPS access | `AppGw.Out.Allow.AppServices`: Allow outbound access to AppServicesSubnet<br><br>`AppGw.Out.Allow.PrivateEndpoints`: Allow outbound access to PrivateEndpointsSubnet<br><br>`AppPlan.Out.Allow.AzureMonitor`: Allow outbound access to Azure Monitor |
| snet-PrivateEndpoints | Default rules: Allow inbound from virtual network | Default rules: Allow outbound to virtual network |
| snet-AppService | Default rules: Allow inbound from vnet  | `AppPlan.Out.Allow.PrivateEndpoints`: Allow outbound access to PrivateEndpointsSubnet<br><br>`AppPlan.Out.Allow.AzureMonitor`: Allow outbound access to Azure Monitor |

Consider the following points when implementing virtual network segmentation and security.

- Enable [DDoS protection](https://portal.azure.com/#blade/Microsoft_Azure_Policy/PolicyDetailBlade/definitionId/%2Fproviders%2FMicrosoft.Authorization%2FpolicyDefinitions%2Fa7aca53f-2ed4-4466-a25e-0b45ade68efd) for the virtual network with a subnet that is part of an application gateway with a public IP.
- [Add an NSG](/azure/virtual-network/network-security-groups-overview) to every subnet where possible. You should use the strictest rules that enable full solution functionality.
- Use [application security groups](/azure/virtual-network/tutorial-filter-network-traffic#create-application-security-groups). Application security groups allow you to group NSGs, making rule creation easier for complex environments.

An example of a Virtual subnet schema could be:

| Type            | Name                   | Address Range |
| --------------- | ---------------------- | ------------- |
| Virtual Network | Address Prefix         | 10.0.0.0/16   |
| Subnet          | GatewaySubnet          | 10.0.1.0/24   |
| Subnet          | AppServicesSubnet      | 10.0.0.0/24   |
| Subnet          | PrivateEndpointsSubnet | 10.0.2.0/27   |
| Subnet          | AgentsSubject          | 10.0.2.32/27  |

Reference [Azure-Samples\app-service-baseline-implementation](https://github.com/Azure-Samples/app-service-baseline-implementation/tree/main)

## Reliability  

The baseline App Services architecture focuses on zonal redundancy for key regional services. Availability zones are physically separate locations within a region. They provide zonal redundancy for [supporting services](/azure/reliability/availability-zones-service-support#azure-regions-with-availability-zone-support) when two or more instances are deployed in [supporting regions](/azure/reliability/availability-zones-service-support#azure-regions-with-availability-zone-support). When one zone experiences downtime, the other zones may still be unaffected.

The architecture also ensures enough instances of Azure services to meet demand. The following sections provide reliability guidance for key services in the architecture. This way, availability zones help you achieve reliability by providing high availability and fault tolerance.

### Application Gateway

Deploy Azure Application Gateway v2 in a zone redundant configuration. Consider using a minimum scale instance count of no less than three to avoid the six to seven-minute startup time for an instance of Application Gateway if there is a failure.

### App Services

- Deploy a minimum of three instances of App Services with Availability Zone support.
- Implement health check endpoints in your apps and configure the App Service health check feature to reroute requests away from unhealthy instances. For more information about App Service Health check, see [Monitor App Service instances using health check](/azure/app-service/monitor-instances-health-check). For more information about implementing health check endpoints in ASP.NET applications, see [Health checks in ASP.NET Core](https://learn.microsoft.com/aspnet/core/host-and-deploy/health-checks).
- Overprovision capacity to be able to handle zone failures.

### SQL Database  

- Deploy Azure SQL DB General Purpose, Premium, or Business Critical with zone redundancy enabled. The General Purpose, Premium, and Business Critical tiers support [Zone-redundancy in Azure SQL DB](/azure/azure-sql/database/high-availability-sla#general-purpose-service-tier-zone-redundant-availability).  
- [Configure SQL DB backups](/azure/azure-sql/database/automated-backups-overview#configure-backup-storage-redundancy-by-using-the-azure-cli) to use zone-redundant storage (ZRS) or geo-zone-redundant storage (GZRS).

### Blob storage

- Azure [Zone-Redundant Storage](/azure/storage/common/storage-redundancy#zone-redundant-storage) (ZRS) replicates your data synchronously across three availability zones in the region. Create Standard ZRS or Standard GZRS storage accounts to ensure data is replicated across availability zones.
- Create separate storage accounts for deployments, web assets, and other data so that you can manage and configure the accounts separately.

## Scalability

Scalability allows applications to handle increases and decreases in demand while optimizing performance and cost. The following sections discuss scalability for key components in this architecture.

### Application Gateway

- Implement autoscaling for Application Gateway to scale in or out to meet demand.
- Set the maximum instance count to a number higher than your expected need. You'll only be charged for the Capacity Units you use.
- Set a minimum instance count that can handle small spikes in traffic. You can use [average Compute Unit usage](/azure/application-gateway/high-traffic-support#set-your-minimum-instance-count-based-on-your-average-compute-unit-usage) to calculate your minimum instance count.
- Follow the [guidance on sizing the Application Gateway subnet](/azure/application-gateway/configuration-infrastructure#size-of-the-subnet).

### App Service

- Use Standard or higher plans with three or more worker instances for high availability.
- Enable [Autoscale](/azure/azure-monitor/autoscale/autoscale-get-started) to make sure you can scale up and down to meet demand.
- Consider [opening a support ticket to increase the maximum number of workers to two times the instance count](/azure/well-architected/services/compute/azure-app-service/reliability#configuration-recommendations) if your App Service consistently uses half the number of maximum instances. The maximum number of instances defaults to up to 30 for a Premium App Service plan and 10 for a Standard plan.
- Consider deploying multiple stamps of the application when your App Service starts hitting the upper limits.
- Choose the right [Azure App Service plan]( /azure/app-service/overview-hosting-plans#manage-an-app-service-plan) that meets your workload requirements.
- [Add Azure CDN to Azure App Service](/azure/cdn/cdn-add-to-web-app) to serve static content.
- Consider [App Service Environment](/azure/app-service/environment/overview) if noisy neighbors are a concern.

### SQL Server

Scaling database resources is a complex topic outside of the scope of this architecture. Consider the following resources when scaling your database,

- [Dynamically scale database resources with minimal downtime](/azure/azure-sql/database/scale-resources)
- [Scaling out with Azure SQL Database](/azure/azure-sql/database/elastic-scale-introduction)
- [Use read-only replicas to offload read-only query workloads](/azure/azure-sql/database/read-scale-out)

### Other scalability guidance

- Review [subscription limits and quotas](/azure/azure-resource-manager/management/azure-subscription-service-limits) to ensure that services scale to demand.
- Consider [caching](/azure/architecture/best-practices/caching) for the following kinds of data to increase performance and scalability:
  - Semi-static transaction data.
  - Session state.
  - HTML output. This can be useful in applications that render complex HTML output.

## Security

The baseline App Service architecture focuses on essential security recommendations for your web app. Understanding how encryption and identity work at every layer is critical to securing your workload.

### App Service

- Disable local authentication methods for FTP and SCM site deployments
- Turn off remote debugging.
- Use the latest TLS version.
- [Enable Microsoft Defender for App Service](/azure/defender-for-cloud/enable-enhanced-security).
- Use the latest versions of supported platforms, programming languages, protocols, and frameworks.
- Consider [App Service Environment](/azure/app-service/environment/overview) if you require higher isolation or secure network access.

### Encryption

A production web app needs to encrypt data in transit using HTTPS. HTTPS protocol relies on Transport Layer Security (TLS) and uses public and private keys for encryption. You must store a certificate (X.509) in Key Vault and permit the Application Gateway to retrieve the private key. For data at rest, some services automatically encrypt data, and others allow you to customize.

#### Data in transit

In the baseline architecture, data in transit is encrypted from the user to the web app in App Service. The following workflow describes how encryption works at a high level.

:::image type="complex" source="images/baseline-app-service-encryption-flow.svg" lightbox="images/baseline-app-service-encryption-flow.svg" alt-text="Diagram that shows a baseline App Service encryption flow.":::
    The diagram adds numbers to the Baseline Azure App Service architecture to indicate the encryption flow. Number one is the user. Number two is Application Gateway with WAF. Number three is Azure Key Vault, storing the X.509 certificate. Number four represents the encrypted traffic from the application gateway to App Service.
:::image-end:::

1. The user sends an HTTPS request to the web app.
1. The HTTPS request reaches the application gateway.
1. The application gateway uses a certificate (X.509) in Key Vault to create a secure TLS connection with the user's web browser. The application gateway decrypts the HTTPS request so the web application firewall can inspect it.
1. The application gateway creates a TLS connection with App Service to re-encrypt the user request. App Service provides native support for HTTPS, so you don’t need to add a certificate to App Service. The application gateway sends the encrypted traffic to App Service. App Service decrypts the traffic, and the web app processes the request.

Consider the following recommendations when configuring data-in-transit encryption.

- Create or upload your certificate to Key Vault. HTTPS encryption requires a certificate (X.509). You need a certificate from a trusted certificate authority for your custom domain.
- Store the private key to the certificate in Key Vault.
- Follow the guidance in [Grant permission to applications to access an Azure key vault using Azure RBAC](/azure/key-vault/general/rbac-guide) and [Managed identities for Azure resources](/azure/active-directory/managed-identities-azure-resources/overview) to provide Application Gateway access to the certificate private key. Don't use Key Vault access policies to provide access. Access policies only let you to grant broad permissions not just to specific values.
- [Enable end to end encryption](/azure/application-gateway/ssl-overview#end-to-end-tls-encryption). App Service is the backend pool for the application gateway. When you configure the backend setting for the backend pool, use the HTTPS protocol over the backend port 443.

#### Data at rest

- Encrypt sensitive data in Azure SQL Database using [transparent data encryption](/azure/azure-sql/database/transparent-data-encryption-tde-overview#manage-transparent-data-encryption). Transparent data encrypts the entire database, backups, and transaction log files and requires no changes to your web application.
- Minimize database encryption latency. To minimize encryption latency, place the data you need to secure in its own database and only enable encryption for that database.
- Understand built-in encryption support. [Azure Storage automatically encrypts](/azure/storage/common/storage-service-encryption) data at rest using server-side encryption (256-bit AES). Azure Monitor automatically encrypts data at rest using Microsoft-managed keys (MMKs).

### Identity and Access Management

The App Service baseline configures authentication and authorization for user identities (users) and workload identities (Azure resources) and implements the principle of least privilege.

#### User identities

- Use the [integrated authentication mechanism for App Service ("EasyAuth")](/azure/app-service/overview-authentication-authorization). EasyAuth simplifies the process of integrating identity providers into your web app. It handles authentication outside your web app, so you don't have to make significant code changes.
- Configure the reply URL for the custom domain. You must redirect the web app to `https://<application-gateway-endpoint>/.auth/login/<provider>/callback`. Replace `<application-gateway-endpoint>` with either the public IP address or the custom domain name associated with your application gateway. Replace `<provider>` with the authentication provider you're using, such as "aad" for Azure Active Directory. You can use [the Azure Front documentation](/azure/app-service/overview-authentication-authorization#considerations-when-using-azure-front-door) to set up this flow with Application Gateway or [Setting up Application Gateway](https://techcommunity.microsoft.com/t5/apps-on-azure-blog/setting-up-application-gateway-with-an-app-service-that-uses/ba-p/392490).

#### Workload identities

- Use managed identity for workload identities. Managed identity eliminates the need for developers to manage authentication credentials.
- Use user-assigned managed identities. A system-assigned identity can cause infrastructure-as-code deployments to fail based on race conditions and order of operations. You can use user-assigned managed identities to avoid some of these deployment error scenarios. For more information, see [Managed identities](/azure/active-directory/managed-identities-azure-resources/managed-identity-best-practice-recommendations).

## Deployment

Deployment for the baseline App Service application follows the guidance in [CI/CD for Azure Web Apps with Azure Pipelines](/azure/architecture/solution-ideas/articles/azure-devops-continuous-integration-and-continuous-deployment-for-azure-web-apps). In addition to that guidance, the App Services baseline architecture takes into account that the application and the deployment storage account are network secured. The architecture denies public access to App Service. This means you can't deploy from outside the virtual network. The baseline shows you how to deploy the application code within the virtual network using self-hosted deployment agents. The following deployment guidance focuses on deploying the application code and not deploying infrastructure or database changes.

:::image type="complex" source="images/baseline-app-service-deployments.svg" lightbox="images/baseline-app-service-deployments.svg" alt-text="Diagram that shows a baseline App Service deployment architecture.":::
    The diagram shows a subnet containing self-hosted deployment agents. It also adds Azure Pipelines with managed agents. The last change is numbered for the deployment flow. Number one is on Azure Pipelines. Number two is an arrow from the self-hosted agents to Azure Pipelines. Three is an arrow from the self-hosted agent to the private endpoint for Azure Storage. Four is again above Azure Pipelines and the managed agents. Five is in App Services. Six is again over Azure Pipelines and the managed agents.
:::image-end:::
*Figure 3: Deploying Azure App Service applications*

### Deployment flow

1. As part of the release pipeline, the pipeline posts a job request for the self-hosted agents in the job queue. The job request is for the agent to upload the *publish zip file* build artifact to an Azure Storage Account.
2. The self-hosted deployment agent picks up the new job request through polling. It downloads the job and the build artifact.
3. The self-hosted deployment agent uploads the zip file to the storage account through the storage account's private endpoint.
4. The pipeline continues, and a managed agent picks up a subsequent job. The managed agent [makes a CLI call to update the appSetting](/cli/azure/webapp/config/appsettings) WEBSITE_RUN_FROM_PACKAGE to the name of the new publish zip file for the staging slot.

    ```bash
    az webapp config appsettings set -g MyResourceGroupName -n MyUniqueApp --slot staging --settings WEBSITE_RUN_FROM_PACKAGE=UriToNewZip
    ```

5. Azure App Service pulls the new publish zip file from storage via the storage account private endpoint. The staging instance restarts with the new package because WEBSITE_RUN_FROM_PACKAGE was set to a different file name.
6. The pipeline resumes and runs any smoke tests or waits for approval. If the tests pass or approval is given, the pipeline swaps the staging and production slots.

### Deployment guidance

The following highlights key deployment guidance for the baseline architecture.

- Use [run from package](/azure/app-service/deploy-run-package) to avoid deployment conflicts. When you run your app directly from a package in Azure App Service, the files in the package aren't copied to the wwwroot directory. Instead, the ZIP package itself gets mounted directly as the read-only wwwroot directory. This eliminates file lock conflicts between deployment and runtime and ensures only fully deployed apps are running at any time
- Include version numbers in the deployed package zip files. Updating the `WEBSITE_RUN_FROM_PACKAGE` appSetting to the deployment package with a different file name causes App Services to automatically pick up the new version and restart the service.
- Use Deployment slots for resilient code deployments.
- Consider using a blend of managed and self-hosted agents.
  - Use [Self-hosted agents](/azure/devops/pipelines/agents/agents#install) to upload the package zip file to the storage account over the private endpoint. The [agent initiates communication to the pipeline through polling](/azure/devops/pipelines/agents/agents#communication) so it isn't required to open up the network for an inbound call.
  - Use managed agents for the other jobs in the pipeline.
- Automate infrastructure deployments with [Infrastructure as Code (IaC)](/devops/deliver/what-is-infrastructure-as-code).
- Continuously validate the workload to test the performance and resilience of the entire solution using services such as [Azure Load Testing](https://azure.microsoft.com/products/load-testing/) and [Azure Chaos Studio](https://azure.microsoft.com/products/chaos-studio/).

## Configuration

Applications require both configuration values and secrets. Use the following guidance for configuration and secrets management.

- Never check secrets such as passwords or access keys into source control.
- Use [Azure Key Vault](/azure/key-vault/general/overview) to store secrets.
- Use [App Service configuration](/azure/app-service/configure-common) for your application configuration. If you need to externalize the configuration from your application config or require [feature flag support](/azure/azure-app-configuration/concept-feature-management), consider using [Azure App Configuration](/azure/azure-app-configuration/overview).
- [Use Key Vault references](/azure/app-service/app-service-key-vault-references) in App Service configuration to securely expose secrets in your application.
- Create app settings that stick to a slot and don't get swapped if you need different production and staging settings. When you swap a deployment slot, the app settings are swapped by default.
- Set local environment variables for local development or take advantage of application platform features. App Services configuration exposes app settings as environment variables. Visual Studio, for example, lets you set environment variables in launch profiles. It also allows you to use App Settings and user secrets to store local application settings and secrets.

## Monitoring

Monitoring is the collection and analysis of data from IT systems. The goal of monitoring is observability at multiple layers to track web app health and security. Observability is a key facet of the baseline App Service architecture.

To monitor your web app, you need to collect and analyze metrics and logs from your application code, infrastructure (runtime), and the platform (Azure resources). For more information, see [Azure activity log](/azure/azure-monitor/essentials/activity-log), [Azure resource logs](/azure/azure-monitor/essentials/resource-logs), and application logs.

### Monitor the platform

Platform monitoring is the collection of data from the Azure services in your architecture. Consider the following guidance regarding platform monitoring.

- Add a diagnostic setting for every Azure resource. Each Azure service has a different set of logs and metrics you can capture. Use the following table to figure out the metrics and logs you want to collect.

  |Azure resource | Metrics and logs descriptions |
  | --- | --- |
  |Application Gateway | [Application Gateway metrics and logs descriptions](/azure/application-gateway/monitor-application-gateway-reference) |
  |Web Application Firewall | [Web application firewall metrics and logs descriptions](/azure/web-application-firewall/ag/application-gateway-waf-metrics) |
  |App Service | [App Service metrics and logs descriptions](/azure/app-service/monitor-app-service-reference) |
  |Azure SQL Database | [Azure SQL Database metrics and logs description](/azure/azure-sql/database/monitoring-sql-database-azure-monitor-reference?view=azuresql) |
  |CosmosDB | [Azure Cosmos DB metrics and logs descriptions](/azure/cosmos-db/monitor-reference) |
  | Key Vault | [Key Vault metrics and logs descriptions](/azure/key-vault/general/monitor-key-vault-reference) |
  |Blob Storage | [Azure Blob Storage metrics and logs descriptions](/azure/storage/blobs/monitor-blob-storage-reference) |
  | Application Insights | [Application Insights metrics and logs descriptions](/azure/azure-monitor/app/api-custom-events-metrics) |
  | Public IP address | [Public IP address metrics and logs descriptions](/azure/virtual-network/ip-services/monitor-public-ip) |

- Understand the cost of collecting metrics and logs. In general, the more metrics and logs you collect, the more it costs. For more information, see [Log Analytics cost calculations and options](/azure/azure-monitor/logs/cost-logs) and [Pricing for Log Analytics workspace](https://azure.microsoft.com/pricing/details/monitor/).
- Create alerts. You should create alerts for all the Azure resources in the architecture and configure Actions to remediate issues. Pick common and recommended alert rules to start with and modify over time as needed. For more information, see:

  - [Overview of Azure Monitor alerts](/azure/azure-monitor/alerts/alerts-overview)
  - [Application Gateway alerts](/azure/application-gateway/high-traffic-support#alerts-for-application-gateway-v2-sku-standard_v2waf_v2)
  - [App Service alerts](/azure/app-service/monitor-app-service#alerts)
  - [Azure SQL Database alerts](/azure/app-service/monitor-app-service#alerts)
  - [Blob storage alerts](/azure/storage/blobs/monitor-blob-storage?tabs=azure-portal#alerts)
  - [Key vault alerts](/azure/key-vault/general/monitor-key-vault#alerts)

#### Application Gateway

<<<<<<< HEAD
Application Gateway monitors the health of resources in its backend pool. Use the Application Gateway Access logs to collect information like the timestamp, the HTTP response code, and the URL path. For more information, see [Application Gateway default health probe](/azure/application-gateway/application-gateway-probe-overview#default-health-probe) and [Backend health and diagnostic logs](/azure/application-gateway/application-gateway-diagnostics#diagnostic-logging).
=======
Application Gateway monitors the health of resources in its backend pool. Use the Application Gateway Access logs for information like the timestamp, the HTTP response code, and the URL path. For more information, see [Application Gateway default health probe](/azure/application-gateway/application-gateway-probe-overview#default-health-probe) and [Backend health and diagnostic logs](/azure/application-gateway/application-gateway-diagnostics#diagnostic-logging).
>>>>>>> 2d4db792

#### App Service

App Service has built-in and integrated monitoring tools that you should enable for improved observability. If your web app already has telemetry and monitoring features ("in-process instrumentation"), it should continue to work on App Service.

- [Enable auto-instrumentation.](/azure/azure-monitor/app/codeless-overview) App Service has an instrumentation extension that you can enable with no code changes. You gain application performance monitoring (APM) visibility. For more information, see [Monitor Azure App Service performance](/azure/azure-monitor/app/azure-web-apps).
- [Enable distributed tracing.](/azure/azure-monitor/app/distributed-tracing-telemetry-correlation) Auto-instrumentation offers a way to monitor distributed cloud systems via distributed tracing and a performance profiler.
- Use code-based instrumentation for custom telemetry. ­Azure Application Insights also supports code-based instrumentation for custom application telemetry. Add the Application Insights SDK to your code and use the Application Insights API.
- [Enable App Service logs](/azure/app-service/troubleshoot-diagnostic-logs). The App Service platform supports four additional logs that you should enable to support troubleshooting. These logs are application logs, web server logs, detailed error messages, and failed request tracing.
- Use structured logging. Add a structured logging library to your application code. Update your code to use key-value pairs and enable Application logs in App Service to store these logs in your Log Analytics Workspace.
- [Turn on the App Service Health check.](/azure/app-service/monitor-instances-health-check) Health check reroutes requests away from unhealthy instances and replaces the unhealthy instances. Your App Service plan needs to use two or more instances for Health checks to work.

## Database

- User database Insights. For Azure SQL databases, you should configure [SQL Insights in Azure Monitor](/azure/azure-sql/database/sql-insights-overview). Database Insights uses dynamic management views to expose the data that you need to monitor health, diagnose problems, and tune performance. For more information, see [Monitoring Azure SQL Database with Azure Monitor.](/azure/azure-sql/database/monitoring-sql-database-azure-monitor?view=azuresql)
- If your architecture includes Cosmos DB, you don't need to enable or configure anything to use [Cosmos DB insights](/azure/cosmos-db/insights-overview).

## Governance

Web apps benefit from Azure Policy by enforcing architectural and security decisions. Azure Policy can make it (1) impossible to deploy (deny) or (2) easy to detect (audit) configuration drift from your preferred desired state. This helps you catch Infrastructure as Code (IaC) deployments or Azure portal changes that deviate from the agreed-upon architecture. You should place all resources in your architecture under Azure Policy governance. Use built-in policies or policy initiatives where possible to enforce essential network topology, service features, security, and monitoring decisions, for example:

- App Service should disable public network access
- App service should use virtual network integration
- App Service should use Azure Private Link to connect to PaaS services
- App Service should have local authentication methods disabled for FTP & SCM site deployments
- App Service should have remote debugging turned off
- App Service apps should use the latest TLS version
- Microsoft Defender for App Service should be enabled
- Web Application Firewall (WAF) should be enabled for Application Gateway

See more built-in policies for key services such as [Application Gateway and networking components](/azure/governance/policy/samples/built-in-policies#network), [App Service](/azure/governance/policy/samples/built-in-policies#app-service), [Key Vault](/azure/governance/policy/samples/built-in-policies#key-vault), and [Monitoring](/azure/governance/policy/samples/built-in-policies#monitoring). It's possible to create custom policies or use community policies (such as from Azure Landing Zones) if built-in policies do not fully cover your needs. Prefer built-in policies when they are available.

## Next steps

> [!div class="nextstepaction"]
> [Read Highly available multi-region web application](./multi-region.yml)

## Related resources

- [Guide to Private Link in Virtual WAN](../../guide/networking/private-link-virtual-wan-dns-guide.yml)
- [Scale up an app in Azure App Service](/azure/app-service/manage-scale-up)
- [Migrate App Service to availability zone support](/azure/reliability/migrate-app-service)
- [Scaling Application Gateway v2 and WAF v2](/azure/application-gateway/application-gateway-autoscaling-zone-redundant)<|MERGE_RESOLUTION|>--- conflicted
+++ resolved
@@ -317,11 +317,7 @@
 
 #### Application Gateway
 
-<<<<<<< HEAD
 Application Gateway monitors the health of resources in its backend pool. Use the Application Gateway Access logs to collect information like the timestamp, the HTTP response code, and the URL path. For more information, see [Application Gateway default health probe](/azure/application-gateway/application-gateway-probe-overview#default-health-probe) and [Backend health and diagnostic logs](/azure/application-gateway/application-gateway-diagnostics#diagnostic-logging).
-=======
-Application Gateway monitors the health of resources in its backend pool. Use the Application Gateway Access logs for information like the timestamp, the HTTP response code, and the URL path. For more information, see [Application Gateway default health probe](/azure/application-gateway/application-gateway-probe-overview#default-health-probe) and [Backend health and diagnostic logs](/azure/application-gateway/application-gateway-diagnostics#diagnostic-logging).
->>>>>>> 2d4db792
 
 #### App Service
 
