This article provides a baseline architecture for running web applications on Azure App Service in a single region. It details guidance for designing a secure, zone-redundant, and highly available web application on Azure. The architecture exposes a public endpoint via Azure Application Gateway with Web Application Firewall. It routes requests to Azure App Service through Private Link. The App Service application uses virtual network integration and Private Link to securely communicate to Azure PaaS services such as Azure Key Vault and Azure SQL Database.

> [!IMPORTANT]
> ![GitHub logo](../../_images/github.svg) The guidance is backed by an [example implementation](https://github.com/Azure-Samples/app-service-baseline-implementation) which showcases a baseline App Service implementation on Azure. This implementation can be used as a basis for further solution development in your first step towards production.

## Architecture

:::image type="complex" source="images/baseline-app-service-architecture.svg" lightbox="images/baseline-app-service-architecture.svg" alt-text="Diagram that shows a baseline App Service architecture with zonal redundancy and high availability.":::
    The diagram shows a virtual network with three subnets. One subnet contains Azure Application Gateway with Azure Web Application Firewall. The second subnet contains private endpoints for Azure PaaS services, while the third subnet contains a virtual interface for Azure App Service network integration. The diagram shows App Gateway communicating to Azure App Service via a private endpoint. App Service shows a zonal configuration. The diagram also shows App Service using virtual network integration and private endpoints to communicate to Azure SQL Database, Azure Key Vault and Azure Storage.
:::image-end:::
*Figure 1: Baseline Azure App Service architecture*

*Download a [Visio file](https://arch-center.azureedge.net/web-app-services.vsdx) of this architecture.*

## Components

- [Azure Active Directory (Azure AD)](https://azure.microsoft.com/products/active-directory/) is a cloud-based identity and access management service. It provides a single identity control plane to manage permissions and roles for users accessing your web application. It integrates with App Service and simplifies authentication and authorization for web apps.
- [Application Gateway](https://azure.microsoft.com/products/application-gateway/) is a layer 7 (HTTP/S) load balancer and web traffic manager. It uses URL path-based routing to distribute incoming traffic across availability zones and offloads encryption to improve application performance.
- [Web Application Firewall (WAF)](https://azure.microsoft.com/products/web-application-firewall/) is a cloud-native service that protects web apps from common exploits such as SQL injection and cross-site scripting. WAF provides visibility into the traffic to and from your web application, enabling you to monitor and secure your application.
- [App Service](https://azure.microsoft.com/services/app-service) is a fully managed platform for building, deploying, and scaling web applications.
- [Azure Key Vault](https://azure.microsoft.com/products/key-vault/) is a service that securely stores and manages secrets, encryption keys, and certificates. It centralizes the management of sensitive information.
- [Azure Monitor](https://azure.microsoft.com/products/monitor/) is a monitoring service that collects, analyzes, and acts on telemetry data across your deployment. 
- [Azure virtual network](https://azure.microsoft.comproducts/virtual-network/) is a service that enables you to create isolated and secure private virtual networks in Azure. For a web application on App Service, you need a virtual network subnet to use private endpoints for network-secure communication between resources.
- [Private Link](https://azure.microsoft.com/products/private-link/) makes it possible for clients to access Azure platform as a service (PaaS) services directly from private virtual networks without using public IP addressing.
- [Azure DNS](https://azure.microsoft.com/services/dns) is a hosting service for DNS domains that provides name resolution using Microsoft Azure infrastructure. Private DNS zones provide a way to map a service's fully qualified domain name (FQDN) to a private endpoint's IP address.
- [Azure SQL Database](/azure/azure-sql/) is a managed relational database service for relational data.

## Networking

Network security is at the core of the App Services baseline architecture (*see Figure 2*). From a high level, the network architecture ensures the following:

1. A single secure entry point for client traffic
1. Network traffic is filtered
1. Data in transit is encrypted end-to-end with TLS
1. Data exfiltration is minimized by keeping traffic in Azure through the use of Private Link
1. Network resources are logically grouped and isolated from each other through network segmentation

### Network flows

:::image type="complex" source="images/baseline-app-service-network-architecture.svg" lightbox="images/baseline-app-service-network-architecture.svg" alt-text="Diagram that shows a baseline App Service network architecture.":::
<<<<<<< HEAD
    The diagram is similar to the Baseline Azure App Service architecture with two numbered network flows. The inbound flow shows a line from the user to the Azure Application Gateway with Web Application Firewall (WAF). The second number is for WAF. The third number shows private DNS zones are linked to the virtual network. The fourth number shows App Gateway using private endpoints to communicate to App Service. The first number in the flow from App Service to Azure PaaS services shows an arrow from App Service to a virtual interface. The second shows that private DNS zones are linked to the virtual network. The third shows arrows from the virtual interface communicating via private endpoints to Azure PaaS services.
=======
    The diagram resembles the Baseline Azure App Service architecture with two numbered network flows. The inbound flow shows a line from the user to the Azure Application Gateway with Web Application Firewall (WAF). The second number is for WAF. The third number shows private DNS zones are linked to the virtual network. The fourth number shows App Gateway using private endpoints to communicate with App Service. The first number in the flow from App Service to Azure PaaS services shows an arrow from App Service to a virtual interface. The second shows that private DNS zones are linked to the virtual network. The third shows arrows from the virtual interface communicating via private endpoints to Azure PaaS services.
>>>>>>> 0ebb217c
:::image-end:::
*Figure 2: Network architecture of the baseline Azure App Service application*

The following are descriptions of the inbound flow of internet traffic to the App Service instance and the flow from the App Service to Azure services.

#### Inbound flow

1. The user issues a request to the Application Gateway public IP. 
<<<<<<< HEAD
2. The WAF rules are evaluated. WAF rules positively affect the reliability of the system by protecting against various attacks, such as cross-site scripting (XSS) and SQL injection. Azure Application Gateway returns an error to the requester if a WAF rule is violated and processing stops. If there are no WAF rules violated, Application Gateway routes the request to the backend pool, which in this case is the App Service default domain.
=======
2. The WAF rules are evaluated. WAF rules positively affect the system's reliability by protecting against various attacks, such as cross-site scripting (XSS) and SQL injection. Azure Application Gateway returns an error to the requester if a WAF rule is violated and processing stops. If no WAF rules are violated, Application Gateway routes the request to the backend pool, which in this case is the App Service default domain.
>>>>>>> 0ebb217c
3. The private DNS zone `privatelink.azurewebsites.net` is linked to the virtual network. The DNS zone has an A record that maps the App Service default domain to the private IP address of the App Service private endpoint. This linked private DNS zone allows Azure DNS to resolve the default domain to the private endpoint IP address.
4. The request is routed to an App Service instance through the private endpoint.

#### App Service to Azure PaaS services flow

1. App Service makes a request to the DNS name of the required Azure service. The request could be to Azure Key Vault to get a secret, Azure Storage to get a publish zip file, Azure SQL Database, or any other Azure service that supports Private Link. The App Service [virtual network integration](/azure/app-service/overview-vnet-integration) feature routes the request through the virtual network.
2. Like step 3 in the inbound flow, the linked private DNS zone has an A record that maps the Azure service's domain to the private IP address of the private endpoint. Again, this linked private DNS zone allows Azure DNS to resolve the domain to the private endpoint IP address of the service.
3. The request is routed to the service through the private endpoint.

### Ingress to App Services

Application Gateway is a regional resource that meets the requirements of this baseline architecture. Application Gateway is a scalable, regional, layer 7 load balancer that supports features such as web application firewall and TLS offloading. Consider the following points when implementing Application Gateway for ingress to Azure App Services.

- Deploy Application Gateway and configure a [WAF policy](/azure/web-application-firewall/ag/policy-overview) with a Microsoft-managed ruleset. Use Prevention mode to mitigate web attacks, that might cause an origin service (App Service in the architecture) to become unavailable.
- Implement [end-to-end TLS encryption](/azure/application-gateway/ssl-overview#end-to-end-tls-encryption).
- Use [private endpoints to implement inbound private access to your App Service](/azure/app-service/networking/private-endpoint).
- Consider implementing [autoscaling](/azure/application-gateway/overview-v2) for Application Gateway to readily adjust to dynamic traffic flows. 
- Consider using a minimum scale instance count of no less than three and always use all the availability zones your region supports. While Application Gateway is deployed in a highly available fashion, even for a single scale instance, [creating a new instance upon a failure can take up to seven minutes](/azure/application-gateway/application-gateway-autoscaling-zone-redundant#autoscaling-and-high-availability). Deploying multiple instances across Availability Zones help ensure, upon a failure, an instance is running while a new instance is being created.
- Disable public network access on the App Service to ensure network isolation. In Bicep, this is accomplished by setting `publicNetworkAccess: 'Disabled'` under properties/siteConfig.

### Flow from App Services to Azure services

This architecture uses [virtual network integration](/azure/app-service/overview-vnet-integration) for the App Service, specifically to route traffic to private endpoints through the virtual network. The baseline architecture doesn't enable *all traffic routing* to force all outbound traffic through the virtual network, just internal traffic, such as traffic bound for private endpoints.

Azure services that don't require access from the public internet should have private endpoints enabled and public endpoints disabled. Private endpoints are used throughout this architecture to improve security by allowing your App Service to connect to Private Link services directly from your private virtual network without using public IP addressing.

<<<<<<< HEAD
In this architecture, Azure SQL Database, Azure Storage, and Key Vault all have public endpoints disabled. Azure service firewalls only allow traffic from other authorized Azure services. You should configure other Azure services with private endpoints, such as Azure Cosmos DB and Azure Redis Cache. Azure Monitor doesn't use a private endpoint in this architecture, but it could.
=======
In this architecture, Azure SQL Database, Azure Storage, and Key Vault all have public endpoints disabled. Azure service firewalls are used only to allow traffic from other authorized Azure services. You should configure other Azure services with private endpoints, such as Azure Cosmos DB and Azure Redis Cache. In this architecture, Azure Monitor doesn't use a private endpoint, but it could.
>>>>>>> 0ebb217c

The baseline architecture implements a private DNS zone for each service. The private DNS zone contains an A record that maps between the service's fully qualified domain name and the private endpoint private IP address. The zones are linked to the virtual network. Private DNS zone groups ensure that private link DNS records are automatically created and updated.

Consider the following points when implementing virtual network integration and private endpoints.

- Use the [Azure services DNS zone configuration](/azure/private-link/private-endpoint-dns) guidance for naming private DNS zones.
- Configure service firewalls to ensure the storage account, key vault, SQL Database, and other Azure services can only be connected to privately.
  - [Set storage account default network access rule](/azure/storage/common/storage-network-security?tabs=azure-portal#change-the-default-network-access-rule) to deny all traffic.
  - [Enable Key Vault for Private Link](/azure/key-vault/general/network-security#key-vault-firewall-enabled-private-link).
  - [Deny public network access to Azure SQL](/azure/azure-sql/database/connectivity-settings?view=azuresql&tabs=azure-portal#deny-public-network-access).

### Virtual network segmentation and security

The network in this architecture has separate subnets for the Application Gateway, App Service integration components, and private endpoints. Each subnet has a network security group that limits both inbound and outbound traffic for those subnets to just what is required. The following table shows a simplified view of the NSG rules the baseline adds to each subnet. The table gives the rule name and function.

| Subnet   | Inbound | Outbound |
| -------  | ---- | ---- |
| snet-AppGateway    | `AppGw.In.Allow.ControlPlane`: Allow inbound control plane access<br><br>`AppGw.In.Allow443.Internet`: Allow inbound internet HTTPS access | `AppGw.Out.Allow.AppServices`: Allow outbound access to AppServicesSubnet<br><br>`AppGw.Out.Allow.PrivateEndpoints`: Allow outbound access to PrivateEndpointsSubnet<br><br>`AppPlan.Out.Allow.AzureMonitor`: Allow outbound access to Azure Monitor |
| snet-PrivateEndpoints | Default rules: Allow inbound from virtual network | Default rules: Allow outbound to virtual network |
| snet-AppService | Default rules: Allow inbound from vnet  | `AppPlan.Out.Allow.PrivateEndpoints`: Allow outbound access to PrivateEndpointsSubnet<br><br>`AppPlan.Out.Allow.AzureMonitor`: Allow outbound access to Azure Monitor |

Consider the following points when implementing virtual network segmentation and security.

- Enable [DDoS protection](https://portal.azure.com/#blade/Microsoft_Azure_Policy/PolicyDetailBlade/definitionId/%2Fproviders%2FMicrosoft.Authorization%2FpolicyDefinitions%2Fa7aca53f-2ed4-4466-a25e-0b45ade68efd) for the virtual network with a subnet that is part of an application gateway with a public IP.
- [Add an NSG](/azure/virtual-network/network-security-groups-overview) to every subnet where possible. You should use the strictest rules that enable full solution functionality.
- Use [application security groups](/azure/virtual-network/tutorial-filter-network-traffic#create-application-security-groups). Application security groups allow you to group NSGs, making rule creation easier for complex environments.
<<<<<<< HEAD

An example of a Virtual subnet schema could be:

| Type            | Name                   | Address Range |
| --------------- | ---------------------- | ------------- |
| Virtual Network | Address Prefix         | 10.0.0.0/16   |
| Subnet          | GatewaySubnet          | 10.0.1.0/24   |
| Subnet          | AppServicesSubnet      | 10.0.0.0/24   |
| Subnet          | PrivateEndpointsSubnet | 10.0.2.0/27   |
| Subnet          | AgentsSubject          | 10.0.2.32/27  |

Reference [Azure-Samples\app-service-baseline-implementation](https://github.com/Azure-Samples/app-service-baseline-implementation/tree/main)
=======
>>>>>>> 0ebb217c

## Reliability  

The baseline App Services architecture focuses on zonal redundancy for key regional services. Availability zones are physically separate locations within a region. They provide zonal redundancy for [supporting services](/azure/reliability/availability-zones-service-support#azure-regions-with-availability-zone-support) when two or more instances are deployed in [supporting regions](/azure/reliability/availability-zones-service-support#azure-regions-with-availability-zone-support). When one zone experiences downtime, the other zones may still be unaffected.

The architecture also ensures enough instances of Azure services to meet demand. The following sections provide reliability guidance for key services in the architecture. This way, availability zones help you achieve reliability by providing high availability and fault tolerance.

### Application Gateway

Deploy Azure Application Gateway v2 in a zone redundant configuration. Consider using a minimum scale instance count of no less than three to avoid the six to seven-minute startup time for an instance of Application Gateway if there is a failure.

### App Services

- Deploy a minimum of three instances of App Services with Availability Zone support.
- Implement health check endpoints in your apps and configure the App Service health check feature to reroute requests away from unhealthy instances. For more information about App Service Health check, see [Monitor App Service instances using health check](/azure/app-service/monitor-instances-health-check). For more information about implementing health check endpoints in ASP.NET applications, see [Health checks in ASP.NET Core](https://learn.microsoft.com/aspnet/core/host-and-deploy/health-checks).
- Overprovision capacity to be able to handle zone failures.

### SQL Database  

- Deploy Azure SQL DB General Purpose, Premium, or Business Critical with zone redundancy enabled. The General Purpose, Premium, and Business Critical tiers support [Zone-redundancy in Azure SQL DB](/azure/azure-sql/database/high-availability-sla#general-purpose-service-tier-zone-redundant-availability).  
- [Configure SQL DB backups](/azure/azure-sql/database/automated-backups-overview#configure-backup-storage-redundancy-by-using-the-azure-cli) to use zone-redundant storage (ZRS) or geo-zone-redundant storage (GZRS).

### Blob storage

- Azure [Zone-Redundant Storage](/azure/storage/common/storage-redundancy#zone-redundant-storage) (ZRS) replicates your data synchronously across three availability zones in the region. Create Standard ZRS or Standard GZRS storage accounts to ensure data is replicated across availability zones.
- Create separate storage accounts for deployments, web assets, and other data so that you can manage and configure the accounts separately.

## Scalability

Scalability allows applications to handle increases and decreases in demand while optimizing performance and cost. The following sections discuss scalability for key components in this architecture.

### Application Gateway

- Implement autoscaling for Application Gateway to scale in or out to meet demand.
- Set the maximum instance count to a number higher than your expected need. You'll only be charged for the Capacity Units you use.
- Set a minimum instance count that can handle small spikes in traffic. You can use [average Compute Unit usage](/azure/application-gateway/high-traffic-support#set-your-minimum-instance-count-based-on-your-average-compute-unit-usage) to calculate your minimum instance count.
- Follow the [guidance on sizing the Application Gateway subnet](/azure/application-gateway/configuration-infrastructure#size-of-the-subnet).

### App Service

- Use Standard or higher plans with three or more worker instances for high availability.
- Enable [Autoscale](/azure/azure-monitor/autoscale/autoscale-get-started) to make sure you can scale up and down to meet demand.
- Consider [opening a support ticket to increase the maximum number of workers to two times the instance count](/azure/well-architected/services/compute/azure-app-service/reliability#configuration-recommendations) if your App Service consistently uses half the number of maximum instances. The maximum number of instances defaults to up to 30 for a Premium App Service plan and 10 for a Standard plan.
- Consider deploying multiple stamps of the application when your App Service starts hitting the upper limits.
- Choose the right [Azure App Service plan]( /azure/app-service/overview-hosting-plans#manage-an-app-service-plan) that meets your workload requirements.
- [Add Azure CDN to Azure App Service](/azure/cdn/cdn-add-to-web-app) to serve static content.
- Consider [App Service Environment](/azure/app-service/environment/overview) if noisy neighbors are a concern.

### SQL Server

Scaling database resources is a complex topic outside of the scope of this architecture. Consider the following resources when scaling your database,

- [Dynamically scale database resources with minimal downtime](/azure/azure-sql/database/scale-resources)
- [Scaling out with Azure SQL Database](/azure/azure-sql/database/elastic-scale-introduction)
- [Use read-only replicas to offload read-only query workloads](/azure/azure-sql/database/read-scale-out)

### Other scalability guidance

- Review [subscription limits and quotas](/azure/azure-resource-manager/management/azure-subscription-service-limits) to ensure that services scale to demand.
- Consider [caching](/azure/architecture/best-practices/caching) for the following kinds of data to increase performance and scalability:
  - Semi-static transaction data.
  - Session state.
  - HTML output. This can be useful in applications that render complex HTML output.

## Security

The baseline App Service architecture focuses on essential security recommendations for your web app. Understanding how encryption and identity work at every layer is critical to securing your workload.

### App Service

- Disable local authentication methods for FTP and SCM site deployments
- Turn off remote debugging.
- Use the latest TLS version.
- [Enable Microsoft Defender for App Service](/azure/defender-for-cloud/enable-enhanced-security).
- Use the latest versions of supported platforms, programming languages, protocols, and frameworks.
- Consider [App Service Environment](/azure/app-service/environment/overview) if you require higher isolation or secure network access.

### Encryption

A production web app needs to encrypt data in transit using HTTPS. HTTPS protocol relies on Transport Layer Security (TLS) and uses public and private keys for encryption. You must store a certificate (X.509) in Key Vault and permit the Application Gateway to retrieve the private key. For data at rest, some services automatically encrypt data, and others allow you to customize.

#### Data in transit

In the baseline architecture, data in transit is encrypted from the user to the web app in App Service. The following workflow describes how encryption works at a high level.

:::image type="complex" source="images/baseline-app-service-encryption-flow.svg" lightbox="images/baseline-app-service-encryption-flow.svg" alt-text="Diagram that shows a baseline App Service encryption flow.":::
    The diagram adds numbers to the Baseline Azure App Service architecture to indicate the encryption flow. Number one is the user. Number two is Application Gateway with WAF. Number three is Azure Key Vault, storing the X.509 certificate. Number four represents the encrypted traffic from the application gateway to App Service.
:::image-end:::

1. The user sends an HTTPS request to the web app.
1. The HTTPS request reaches the application gateway.
1. The application gateway uses a certificate (X.509) in Key Vault to create a secure TLS connection with the user's web browser. The application gateway decrypts the HTTPS request so the web application firewall can inspect it.
1. The application gateway creates a TLS connection with App Service to re-encrypt the user request. App Service provides native support for HTTPS, so you don’t need to add a certificate to App Service. The application gateway sends the encrypted traffic to App Service. App Service decrypts the traffic, and the web app processes the request.

Consider the following recommendations when configuring data-in-transit encryption.

- Create or upload your certificate to Key Vault. HTTPS encryption requires a certificate (X.509). You need a certificate from a trusted certificate authority for your custom domain.
- Store the private key to the certificate in Key Vault.
- Follow the guidance in [Grant permission to applications to access an Azure key vault using Azure RBAC](/azure/key-vault/general/rbac-guide) and [Managed identities for Azure resources](/azure/active-directory/managed-identities-azure-resources/overview) to provide Application Gateway access to the certificate private key. Don't use Key Vault access policies to provide access. Access policies only let you to grant broad permissions not just to specific values.
- [Enable end to end encryption](/azure/application-gateway/ssl-overview#end-to-end-tls-encryption). App Service is the backend pool for the application gateway. When you configure the backend setting for the backend pool, use the HTTPS protocol over the backend port 443.

#### Data at rest

- Encrypt sensitive data in Azure SQL Database using [transparent data encryption](/azure/azure-sql/database/transparent-data-encryption-tde-overview#manage-transparent-data-encryption). Transparent data encrypts the entire database, backups, and transaction log files and requires no changes to your web application.
- Minimize database encryption latency. To minimize encryption latency, place the data you need to secure in its own database and only enable encryption for that database.
- Understand built-in encryption support. [Azure Storage automatically encrypts](/azure/storage/common/storage-service-encryption) data at rest using server-side encryption (256-bit AES). Azure Monitor automatically encrypts data at rest using Microsoft-managed keys (MMKs).

### Identity and Access Management

The App Service baseline configures authentication and authorization for user identities (users) and workload identities (Azure resources) and implements the principle of least privilege.

#### User identities

- Use the [integrated authentication mechanism for App Service ("EasyAuth")](/azure/app-service/overview-authentication-authorization). EasyAuth simplifies the process of integrating identity providers into your web app. It handles authentication outside your web app, so you don't have to make significant code changes.
<<<<<<< HEAD
- Configure the reply URL for the custom domain. You must redirect the web app to `https://<application-gateway-endpoint>/.auth/login/<provider>/callback`. Replace `<application-gateway-endpoint>` with either the public IP address or the custom domain name associated with your application gateway. Replace `<provider>` with the authentication provider you're using such as "aad" for Azure Active Directory. You can use [the Azure Front documentation](/azure/app-service/overview-authentication-authorization#considerations-when-using-azure-front-door) to set up this flow with Application Gateway or [Setting up Application Gateway](https://techcommunity.microsoft.com/t5/apps-on-azure-blog/setting-up-application-gateway-with-an-app-service-that-uses/ba-p/392490).
=======
- Configure the reply URL for the custom domain. You must redirect the web app to `https://<application-gateway-endpoint>/.auth/login/<provider>/callback`. Replace `<application-gateway-endpoint>` with either the public IP address or the custom domain name associated with your application gateway. Replace `<provider>` with the authentication provider you're using, such as "aad" for Azure Active Directory. You can use [the Azure Front documentation](/azure/app-service/overview-authentication-authorization#considerations-when-using-azure-front-door) to set up this flow with Application Gateway or [Setting up Application Gateway](https://techcommunity.microsoft.com/t5/apps-on-azure-blog/setting-up-application-gateway-with-an-app-service-that-uses/ba-p/392490).
>>>>>>> 0ebb217c

#### Workload identities

- Use managed identity for workload identities. Managed identity eliminates the need for developers to manage authentication credentials.
- Use user-assigned managed identities. A system-assigned identity can cause infrastructure-as-code deployments to fail based on race conditions and order of operations. You can use user-assigned managed identities to avoid some of these deployment error scenarios. For more information, see [Managed identities](/azure/active-directory/managed-identities-azure-resources/managed-identity-best-practice-recommendations).

## Deployment

Deployment for the baseline App Service application follows the guidance in [CI/CD for Azure Web Apps with Azure Pipelines](/azure/architecture/solution-ideas/articles/azure-devops-continuous-integration-and-continuous-deployment-for-azure-web-apps). In addition to that guidance, the App Services baseline architecture takes into account that the application and the deployment storage account are network secured. The architecture denies public access to App Service. This means you can't deploy from outside the virtual network. The baseline shows you how to deploy the application code within the virtual network using self-hosted deployment agents. The following deployment guidance focuses on deploying the application code and not deploying infrastructure or database changes.

:::image type="complex" source="images/baseline-app-service-deployments.svg" lightbox="images/baseline-app-service-deployments.svg" alt-text="Diagram that shows a baseline App Service deployment architecture.":::
    The diagram shows a subnet containing self-hosted deployment agents. It also adds Azure Pipelines with managed agents. The last change is numbered for the deployment flow. Number one is on Azure Pipelines. Number two is an arrow from the self-hosted agents to Azure Pipelines. Three is an arrow from the self-hosted agent to the private endpoint for Azure Storage. Four is again above Azure Pipelines and the managed agents. Five is in App Services. Six is again over Azure Pipelines and the managed agents.
:::image-end:::
*Figure 3: Deploying Azure App Service applications*

### Deployment flow

1. As part of the release pipeline, the pipeline posts a job request for the self-hosted agents in the job queue. The job request is for the agent to upload the *publish zip file* build artifact to an Azure Storage Account.
2. The self-hosted deployment agent picks up the new job request through polling. It downloads the job and the build artifact.
3. The self-hosted deployment agent uploads the zip file to the storage account through the storage account's private endpoint.
4. The pipeline continues, and a managed agent picks up a subsequent job. The managed agent [makes a CLI call to update the appSetting](/cli/azure/webapp/config/appsettings) WEBSITE_RUN_FROM_PACKAGE to the name of the new publish zip file for the staging slot.

    ```bash
    az webapp config appsettings set -g MyResourceGroupName -n MyUniqueApp --slot staging --settings WEBSITE_RUN_FROM_PACKAGE=UriToNewZip
    ```

5. Azure App Service pulls the new publish zip file from storage via the storage account private endpoint. The staging instance restarts with the new package because WEBSITE_RUN_FROM_PACKAGE was set to a different file name.
6. The pipeline resumes and runs any smoke tests or waits for approval. If the tests pass or approval is given, the pipeline swaps the staging and production slots.

### Deployment guidance

The following highlights key deployment guidance for the baseline architecture.

- Use [run from package](/azure/app-service/deploy-run-package) to avoid deployment conflicts. When you run your app directly from a package in Azure App Service, the files in the package aren't copied to the wwwroot directory. Instead, the ZIP package itself gets mounted directly as the read-only wwwroot directory. This eliminates file lock conflicts between deployment and runtime and ensures only fully deployed apps are running at any time
- Include version numbers in the deployed package zip files. Updating the `WEBSITE_RUN_FROM_PACKAGE` appSetting to the deployment package with a different file name causes App Services to automatically pick up the new version and restart the service.
- Use Deployment slots for resilient code deployments.
- Consider using a blend of managed and self-hosted agents.
  - Use [Self-hosted agents](/azure/devops/pipelines/agents/agents#install) to upload the package zip file to the storage account over the private endpoint. The [agent initiates communication to the pipeline through polling](/azure/devops/pipelines/agents/agents#communication) so it isn't required to open up the network for an inbound call.
  - Use managed agents for the other jobs in the pipeline.
- Automate infrastructure deployments with [Infrastructure as Code (IaC)](/devops/deliver/what-is-infrastructure-as-code).
- Continuously validate the workload to test the performance and resilience of the entire solution using services such as [Azure Load Testing](https://azure.microsoft.com/products/load-testing/) and [Azure Chaos Studio](https://azure.microsoft.com/products/chaos-studio/).

## Configuration

Applications require both configuration values and secrets. Use the following guidance for configuration and secrets management.

- Never check secrets such as passwords or access keys into source control.
- Use [Azure Key Vault](/azure/key-vault/general/overview) to store secrets.
- Use [App Service configuration](/azure/app-service/configure-common) for your application configuration. If you need to externalize the configuration from your application config or require [feature flag support](/azure/azure-app-configuration/concept-feature-management), consider using [Azure App Configuration](/azure/azure-app-configuration/overview).
- [Use Key Vault references](/azure/app-service/app-service-key-vault-references) in App Service configuration to securely expose secrets in your application.
- Create app settings that stick to a slot and don't get swapped if you need different production and staging settings. When you swap a deployment slot, the app settings are swapped by default.
- Set local environment variables for local development or take advantage of application platform features. App Services configuration exposes app settings as environment variables. Visual Studio, for example, lets you set environment variables in launch profiles. It also allows you to use App Settings and user secrets to store local application settings and secrets.

## Monitoring

Monitoring is the collection and analysis of data from IT systems. The goal of monitoring is observability at multiple layers to track web app health and security. Observability is a key facet of the baseline App Service architecture.

To monitor your web app, you need to collect and analyze metrics and logs from your application code, infrastructure (runtime), and the platform (Azure resources). For more information, see [Azure activity log](/azure/azure-monitor/essentials/activity-log), [Azure resource logs](/azure/azure-monitor/essentials/resource-logs), and application logs.

### Monitor the platform

Platform monitoring is the collection of data from the Azure services in your architecture. Consider the following guidance regarding platform monitoring.

- Add a diagnostic setting for every Azure resource. Each Azure service has a different set of logs and metrics you can capture. Use the following table to figure out the metrics and logs you want to collect.

  |Azure resource | Metrics and logs descriptions |
  | --- | --- |
  |Application Gateway | [Application Gateway metrics and logs descriptions](/azure/application-gateway/monitor-application-gateway-reference) |
  |Web Application Firewall | [Web application firewall metrics and logs descriptions](/azure/web-application-firewall/ag/application-gateway-waf-metrics) |
  |App Service | [App Service metrics and logs descriptions](/azure/app-service/monitor-app-service-reference) |
  |Azure SQL Database | [Azure SQL Database metrics and logs description](/azure/azure-sql/database/monitoring-sql-database-azure-monitor-reference?view=azuresql) |
  |CosmosDB | [Azure Cosmos DB metrics and logs descriptions](/azure/cosmos-db/monitor-reference) |
  | Key Vault | [Key Vault metrics and logs descriptions](/azure/key-vault/general/monitor-key-vault-reference) |
  |Blob Storage | [Azure Blob Storage metrics and logs descriptions](/azure/storage/blobs/monitor-blob-storage-reference) |
  | Application Insights | [Application Insights metrics and logs descriptions](/azure/azure-monitor/app/api-custom-events-metrics) |
  | Public IP address | [Public IP address metrics and logs descriptions](/azure/virtual-network/ip-services/monitor-public-ip) |

- Understand the cost of collecting metrics and logs. In general, the more metrics and logs you collect, the more it costs. For more information, see [Log Analytics cost calculations and options](/azure/azure-monitor/logs/cost-logs) and [Pricing for Log Analytics workspace](https://azure.microsoft.com/pricing/details/monitor/).
- Create alerts. You should create alerts for all the Azure resources in the architecture and configure Actions to remediate issues. Pick common and recommended alert rules to start with and modify over time as needed. For more information, see:

  - [Overview of Azure Monitor alerts](/azure/azure-monitor/alerts/alerts-overview)
  - [Application Gateway alerts](/azure/application-gateway/high-traffic-support#alerts-for-application-gateway-v2-sku-standard_v2waf_v2)
  - [App Service alerts](/azure/app-service/monitor-app-service#alerts)
  - [Azure SQL Database alerts](/azure/app-service/monitor-app-service#alerts)
  - [Blob storage alerts](/azure/storage/blobs/monitor-blob-storage?tabs=azure-portal#alerts)
  - [Key vault alerts](/azure/key-vault/general/monitor-key-vault#alerts)

#### Application Gateway

Application Gateway monitors the health of resources in its backend pool. Use the Application Gateway Access logs for information like the timestamp, the HTTP response code, and the URL path. For more information, see [Application Gateway default health probe](/azure/application-gateway/application-gateway-probe-overview#default-health-probe) and [Backend health and diagnostic logs](/azure/application-gateway/application-gateway-diagnostics#diagnostic-logging).

#### App Service

App Service has built-in and integrated monitoring tools that you should enable for improved observability. If your web app already has telemetry and monitoring features ("in-process instrumentation"), it should continue to work on App Service.

- [Enable auto-instrumentation.](/azure/azure-monitor/app/codeless-overview) App Service has an instrumentation extension that you can enable with no code changes. You gain application performance monitoring (APM) visibility. For more information, see [Monitor Azure App Service performance](/azure/azure-monitor/app/azure-web-apps).
- [Enable distributed tracing.](/azure/azure-monitor/app/distributed-tracing-telemetry-correlation) Auto-instrumentation offers a way to monitor distributed cloud systems via distributed tracing and a performance profiler.
- Use code-based instrumentation for custom telemetry. ­Azure Application Insights also supports code-based instrumentation for custom application telemetry. Add the Application Insights SDK to your code and use the Application Insights API.
- [Enable App Service logs](/azure/app-service/troubleshoot-diagnostic-logs). The App Service platform supports four additional logs that you should enable to support troubleshooting. These logs are application logs, web server logs, detailed error messages, and failed request tracing.
- Use structured logging. Add a structured logging library to your application code. Update your code to use key-value pairs and enable Application logs in App Service to store these logs in your Log Analytics Workspace.
- [Turn on the App Service Health check.](/azure/app-service/monitor-instances-health-check) Health check reroutes requests away from unhealthy instances and replaces the unhealthy instances. Your App Service plan needs to use two or more instances for Health checks to work.

## Database

- User database Insights. For Azure SQL databases, you should configure [SQL Insights in Azure Monitor](/azure/azure-sql/database/sql-insights-overview). Database Insights uses dynamic management views to expose the data that you need to monitor health, diagnose problems, and tune performance. For more information, see [Monitoring Azure SQL Database with Azure Monitor.](/azure/azure-sql/database/monitoring-sql-database-azure-monitor?view=azuresql)
- If your architecture includes Cosmos DB, you don't need to enable or configure anything to use [Cosmos DB insights](/azure/cosmos-db/insights-overview).

## Governance

<<<<<<< HEAD
Web apps benefit from Azure Policy by enforcing architectural and security decisions. Azure Policy can make it (1) impossible to deploy (deny) or (2) easy to detect (audit) configuration drift from your preferred desired state. This helps you catch IaC deployments or Azure portal changes that deviate from agreed-upon architecture. You should place all resources in your architecture under Azure Policy governance. Use built-in policies or policy initiatives where possible to enforce key network topology, service feature, security, and monitoring decisions, for example:

- App Service should disable public network access
- App service should use virtual network integration
- App Service should use a private link
=======
Web apps benefit from Azure Policy by enforcing architectural and security decisions. Azure Policy can make it (1) impossible to deploy (deny) or (2) easy to detect (audit) configuration drift from your preferred desired state. This helps you catch Infrastructure as Code (IaC) deployments or Azure portal changes that deviate from the agreed-upon architecture. You should place all resources in your architecture under Azure Policy governance. Use built-in policies or policy initiatives where possible to enforce essential network topology, service features, security, and monitoring decisions, for example:

- App Service should disable public network access
- App service should use virtual network integration
- App Service should use Azure Private Link to connect to PaaS services
>>>>>>> 0ebb217c
- App Service should have local authentication methods disabled for FTP & SCM site deployments
- App Service should have remote debugging turned off
- App Service apps should use the latest TLS version
- Microsoft Defender for App Service should be enabled
- Web Application Firewall (WAF) should be enabled for Application Gateway

See more built-in policies for key services such as [Application Gateway and networking components](/azure/governance/policy/samples/built-in-policies#network), [App Service](/azure/governance/policy/samples/built-in-policies#app-service), [Key Vault](/azure/governance/policy/samples/built-in-policies#key-vault), and [Monitoring](/azure/governance/policy/samples/built-in-policies#monitoring). It's possible to create custom policies or use community policies (such as from Azure Landing Zones) if built-in policies do not fully cover your needs. Prefer built-in policies when they are available.

## Next steps

> [!div class="nextstepaction"]
> [Read Highly available multi-region web application](./multi-region.yml)

## Related resources

- [Guide to Private Link in Virtual WAN](../../guide/networking/private-link-virtual-wan-dns-guide.yml)
- [Scale up an app in Azure App Service](/azure/app-service/manage-scale-up)
- [Migrate App Service to availability zone support](/azure/reliability/migrate-app-service)
- [Scaling Application Gateway v2 and WAF v2](/azure/application-gateway/application-gateway-autoscaling-zone-redundant)<|MERGE_RESOLUTION|>--- conflicted
+++ resolved
@@ -38,11 +38,7 @@
 ### Network flows
 
 :::image type="complex" source="images/baseline-app-service-network-architecture.svg" lightbox="images/baseline-app-service-network-architecture.svg" alt-text="Diagram that shows a baseline App Service network architecture.":::
-<<<<<<< HEAD
-    The diagram is similar to the Baseline Azure App Service architecture with two numbered network flows. The inbound flow shows a line from the user to the Azure Application Gateway with Web Application Firewall (WAF). The second number is for WAF. The third number shows private DNS zones are linked to the virtual network. The fourth number shows App Gateway using private endpoints to communicate to App Service. The first number in the flow from App Service to Azure PaaS services shows an arrow from App Service to a virtual interface. The second shows that private DNS zones are linked to the virtual network. The third shows arrows from the virtual interface communicating via private endpoints to Azure PaaS services.
-=======
     The diagram resembles the Baseline Azure App Service architecture with two numbered network flows. The inbound flow shows a line from the user to the Azure Application Gateway with Web Application Firewall (WAF). The second number is for WAF. The third number shows private DNS zones are linked to the virtual network. The fourth number shows App Gateway using private endpoints to communicate with App Service. The first number in the flow from App Service to Azure PaaS services shows an arrow from App Service to a virtual interface. The second shows that private DNS zones are linked to the virtual network. The third shows arrows from the virtual interface communicating via private endpoints to Azure PaaS services.
->>>>>>> 0ebb217c
 :::image-end:::
 *Figure 2: Network architecture of the baseline Azure App Service application*
 
@@ -51,11 +47,7 @@
 #### Inbound flow
 
 1. The user issues a request to the Application Gateway public IP. 
-<<<<<<< HEAD
-2. The WAF rules are evaluated. WAF rules positively affect the reliability of the system by protecting against various attacks, such as cross-site scripting (XSS) and SQL injection. Azure Application Gateway returns an error to the requester if a WAF rule is violated and processing stops. If there are no WAF rules violated, Application Gateway routes the request to the backend pool, which in this case is the App Service default domain.
-=======
 2. The WAF rules are evaluated. WAF rules positively affect the system's reliability by protecting against various attacks, such as cross-site scripting (XSS) and SQL injection. Azure Application Gateway returns an error to the requester if a WAF rule is violated and processing stops. If no WAF rules are violated, Application Gateway routes the request to the backend pool, which in this case is the App Service default domain.
->>>>>>> 0ebb217c
 3. The private DNS zone `privatelink.azurewebsites.net` is linked to the virtual network. The DNS zone has an A record that maps the App Service default domain to the private IP address of the App Service private endpoint. This linked private DNS zone allows Azure DNS to resolve the default domain to the private endpoint IP address.
 4. The request is routed to an App Service instance through the private endpoint.
 
@@ -82,11 +74,7 @@
 
 Azure services that don't require access from the public internet should have private endpoints enabled and public endpoints disabled. Private endpoints are used throughout this architecture to improve security by allowing your App Service to connect to Private Link services directly from your private virtual network without using public IP addressing.
 
-<<<<<<< HEAD
-In this architecture, Azure SQL Database, Azure Storage, and Key Vault all have public endpoints disabled. Azure service firewalls only allow traffic from other authorized Azure services. You should configure other Azure services with private endpoints, such as Azure Cosmos DB and Azure Redis Cache. Azure Monitor doesn't use a private endpoint in this architecture, but it could.
-=======
 In this architecture, Azure SQL Database, Azure Storage, and Key Vault all have public endpoints disabled. Azure service firewalls are used only to allow traffic from other authorized Azure services. You should configure other Azure services with private endpoints, such as Azure Cosmos DB and Azure Redis Cache. In this architecture, Azure Monitor doesn't use a private endpoint, but it could.
->>>>>>> 0ebb217c
 
 The baseline architecture implements a private DNS zone for each service. The private DNS zone contains an A record that maps between the service's fully qualified domain name and the private endpoint private IP address. The zones are linked to the virtual network. Private DNS zone groups ensure that private link DNS records are automatically created and updated.
 
@@ -113,7 +101,6 @@
 - Enable [DDoS protection](https://portal.azure.com/#blade/Microsoft_Azure_Policy/PolicyDetailBlade/definitionId/%2Fproviders%2FMicrosoft.Authorization%2FpolicyDefinitions%2Fa7aca53f-2ed4-4466-a25e-0b45ade68efd) for the virtual network with a subnet that is part of an application gateway with a public IP.
 - [Add an NSG](/azure/virtual-network/network-security-groups-overview) to every subnet where possible. You should use the strictest rules that enable full solution functionality.
 - Use [application security groups](/azure/virtual-network/tutorial-filter-network-traffic#create-application-security-groups). Application security groups allow you to group NSGs, making rule creation easier for complex environments.
-<<<<<<< HEAD
 
 An example of a Virtual subnet schema could be:
 
@@ -126,8 +113,6 @@
 | Subnet          | AgentsSubject          | 10.0.2.32/27  |
 
 Reference [Azure-Samples\app-service-baseline-implementation](https://github.com/Azure-Samples/app-service-baseline-implementation/tree/main)
-=======
->>>>>>> 0ebb217c
 
 ## Reliability  
 
@@ -242,11 +227,7 @@
 #### User identities
 
 - Use the [integrated authentication mechanism for App Service ("EasyAuth")](/azure/app-service/overview-authentication-authorization). EasyAuth simplifies the process of integrating identity providers into your web app. It handles authentication outside your web app, so you don't have to make significant code changes.
-<<<<<<< HEAD
-- Configure the reply URL for the custom domain. You must redirect the web app to `https://<application-gateway-endpoint>/.auth/login/<provider>/callback`. Replace `<application-gateway-endpoint>` with either the public IP address or the custom domain name associated with your application gateway. Replace `<provider>` with the authentication provider you're using such as "aad" for Azure Active Directory. You can use [the Azure Front documentation](/azure/app-service/overview-authentication-authorization#considerations-when-using-azure-front-door) to set up this flow with Application Gateway or [Setting up Application Gateway](https://techcommunity.microsoft.com/t5/apps-on-azure-blog/setting-up-application-gateway-with-an-app-service-that-uses/ba-p/392490).
-=======
 - Configure the reply URL for the custom domain. You must redirect the web app to `https://<application-gateway-endpoint>/.auth/login/<provider>/callback`. Replace `<application-gateway-endpoint>` with either the public IP address or the custom domain name associated with your application gateway. Replace `<provider>` with the authentication provider you're using, such as "aad" for Azure Active Directory. You can use [the Azure Front documentation](/azure/app-service/overview-authentication-authorization#considerations-when-using-azure-front-door) to set up this flow with Application Gateway or [Setting up Application Gateway](https://techcommunity.microsoft.com/t5/apps-on-azure-blog/setting-up-application-gateway-with-an-app-service-that-uses/ba-p/392490).
->>>>>>> 0ebb217c
 
 #### Workload identities
 
@@ -356,19 +337,11 @@
 
 ## Governance
 
-<<<<<<< HEAD
-Web apps benefit from Azure Policy by enforcing architectural and security decisions. Azure Policy can make it (1) impossible to deploy (deny) or (2) easy to detect (audit) configuration drift from your preferred desired state. This helps you catch IaC deployments or Azure portal changes that deviate from agreed-upon architecture. You should place all resources in your architecture under Azure Policy governance. Use built-in policies or policy initiatives where possible to enforce key network topology, service feature, security, and monitoring decisions, for example:
-
-- App Service should disable public network access
-- App service should use virtual network integration
-- App Service should use a private link
-=======
 Web apps benefit from Azure Policy by enforcing architectural and security decisions. Azure Policy can make it (1) impossible to deploy (deny) or (2) easy to detect (audit) configuration drift from your preferred desired state. This helps you catch Infrastructure as Code (IaC) deployments or Azure portal changes that deviate from the agreed-upon architecture. You should place all resources in your architecture under Azure Policy governance. Use built-in policies or policy initiatives where possible to enforce essential network topology, service features, security, and monitoring decisions, for example:
 
 - App Service should disable public network access
 - App service should use virtual network integration
 - App Service should use Azure Private Link to connect to PaaS services
->>>>>>> 0ebb217c
 - App Service should have local authentication methods disabled for FTP & SCM site deployments
 - App Service should have remote debugging turned off
 - App Service apps should use the latest TLS version
