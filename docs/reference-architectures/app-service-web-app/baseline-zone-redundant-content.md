--- conflicted
+++ resolved
@@ -42,13 +42,8 @@
 #### Inbound flow
 
 1. The user issues a request to the Application Gateway public IP. 
-<<<<<<< HEAD
 2. The WAF Rules are evaluated. WAF rules positively affect the reliability of the system by protecting against various attacks such as cross-site scripting (XSS) and SQL injection. Azure Application Gateway returns an error to the requester if a WAF rule is violated, and processing stops. If there are no WAF rules violated, Application Gateway routes the request to the backend pool, which in this case is the App Service default domain.
 3. The private DNS zone `privatelink.azurewebsites.net` is linked to the virtual network. The DNS zone has an A record that maps the App Service default domain to the private IP address of the App Service private endpoint. This linked private DNS zone allows Azure DNS to resolve the default domain to the private endpoint IP address.
-=======
-2. The WAF Rules are evaluated. WAF rules positively affect the reliability of the system by protecting against various attacks such as cross-site scripting (XSS) and SQL injection. Azure Application Gateway returns an error to the requester if a WAF rule is violated, and processing stops. If there are no WAF rules violated, Application Gateway routes the request to the backend pool. The backend pool is the default domain of App Service.
-3. Because a private DNS zone, `privatelink.azurewebsites.net`, is linked to the virtual network. The DNS zone has an A record that maps the App Service default domain to the private IP address of the App Service private endpoint. This linked private DNS zone allows Azure DNS to resolve the default domain to the private endpoint IP address.
->>>>>>> 7e47ef76
 4. The request is routed to an App Service instance through the private endpoint.
 
 #### Outbound flow
