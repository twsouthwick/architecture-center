--- conflicted
+++ resolved
@@ -207,11 +207,7 @@
 
 ![Screenshot showing the status of connections.](./images/portal-connections.png)
 
-<<<<<<< HEAD
-The IIS instance found in the spoke network can be accessed from the virtual machine located in the mock on-prem network. Create a connection to the virtual machine using the included Azure Bastion host, open a web browser, and navigate to the address of the network load balancer.
-=======
 The IIS instance found in the spoke network can be accessed from the virtual machine located in the mock on-premises network. Create a connection to the virtual machine using the included Azure Bastion host, open a web browser, and navigate to the address of the application's network load balancer.
->>>>>>> a4adc8da
 
 For detailed information and additional deployment options, see the Azure Resource Manager templates (ARM templates) used to deploy this solution: [Secure Hybrid Network](/samples/mspnp/samples/secure-hybrid-network/).
 
