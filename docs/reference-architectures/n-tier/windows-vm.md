---
title: Run a Windows VM on Azure
titleSuffix: Azure Reference Architectures
description: Best practices for running a Windows virtual machine on Azure.
author: telmosampaio
ms.date: 12/13/2018
ms.topic: reference-architecture
ms.service: architecture-center
ms.category:
  - compute
ms.subservice: reference-architecture
---

# Run a Windows virtual machine on Azure

Provisioning a virtual machine (VM) in Azure requires some additional components besides the VM itself, including networking and storage resources. This article shows best practices for running a Windows VM on Azure.

![Windows VM in Azure](./images/single-vm-diagram.png)

## Resource group

A [resource group][resource-manager-overview] is a logical container that holds related Azure resources. In general, group resources based on their lifetime and who will manage them.

Put closely associated resources that share the same lifecycle into the same [resource group][resource-manager-overview]. Resource groups allow you to deploy and monitor resources as a group and track billing costs by resource group. You can also delete resources as a set, which is very useful for test deployments. Assign meaningful resource names to simplify locating a specific resource and understanding its role. For more information, see [Recommended Naming Conventions for Azure Resources][naming-conventions].

## Virtual machine

You can provision a VM from a list of published images, or from a custom managed image or virtual hard disk (VHD) file uploaded to Azure Blob storage.

Azure offers many different virtual machine sizes. For more information, see [Sizes for virtual machines in Azure][virtual-machine-sizes]. If you are moving an existing workload to Azure, start with the VM size that's the closest match to your on-premises servers. Then measure the performance of your actual workload in terms of CPU, memory, and disk input/output operations per second (IOPS), and adjust the size as needed.

Generally, choose an Azure region that is closest to your internal users or customers. Not all VM sizes are available in all regions. For more information, see [Services by region][services-by-region]. For a list of the VM sizes available in a specific region, run the following command from the Azure CLI:

```azurecli
az vm list-sizes --location <location>
```

For information about choosing a published VM image, see [Find Windows VM images][select-vm-image].

## Disks

For best disk I/O performance, we recommend [Premium Storage][premium-storage], which stores data on solid-state drives (SSDs). Cost is based on the capacity of the provisioned disk. IOPS and throughput also depend on disk size, so when you provision a disk, consider all three factors (capacity, IOPS, and throughput).

We also recommend using [Managed Disks][managed-disks]. Managed disks simplify disk management by handling the storage for you. Managed disks do not require a storage account. You simply specify the size and type of disk and it is deployed as a highly available resource

The OS disk is a VHD stored in [Azure Storage][azure-storage], so it persists even when the host machine is down. We also recommend creating one or more [data disks][data-disk], which are persistent VHDs used for application data. When possible, install applications on a data disk, not the OS disk. Some legacy applications might need to install components on the C: drive; in that case, you can [resize the OS disk][resize-os-disk] using PowerShell.

The VM is also created with a temporary disk (the `D:` drive on Windows). This disk is stored on a physical drive on the host machine. It is *not* saved in Azure Storage and may be deleted during reboots and other VM lifecycle events. Use this disk only for temporary data, such as page or swap files.

## Network

The networking components include the following resources:

- **Virtual network**. Every VM is deployed into a virtual network that can be segmented into multiple subnets.

- **Network interface (NIC)**. The NIC enables the VM to communicate with the virtual network. If you need multiple NICs for your VM, be aware that a maximum number of NICs is defined for each [VM size][vm-size-tables].

- **Public IP address**. A public IP address is needed to communicate with the VM &mdash; for example, via remote desktop (RDP). The public IP address can be dynamic or static. The default is dynamic.

- Reserve a [static IP address][static-ip] if you need a fixed IP address that won't change &mdash; for example, if you need to create a DNS 'A' record or add the IP address to a safe list.
- You can also create a fully qualified domain name (FQDN) for the IP address. You can then register a [CNAME record][cname-record] in DNS that points to the FQDN. For more information, see [Create a fully qualified domain name in the Azure portal][fqdn].

- **Network security group (NSG)**. [Network security groups][nsg] are used to allow or deny network traffic to VMs. NSGs can be associated either with subnets or with individual VM instances.

All NSGs contain a set of [default rules][nsg-default-rules], including a rule that blocks all inbound Internet traffic. The default rules cannot be deleted, but other rules can override them. To enable Internet traffic, create rules that allow inbound traffic to specific ports &mdash; for example, port 80 for HTTP. To enable RDP, add an NSG rule that allows inbound traffic to TCP port 3389.

## Operations

**Diagnostics**. Enable monitoring and diagnostics, including basic health metrics, diagnostics infrastructure logs, and [boot diagnostics][boot-diagnostics]. Boot diagnostics can help you diagnose boot failure if your VM gets into a non-bootable state. Create an Azure Storage account to store the logs. A standard locally redundant storage (LRS) account is sufficient for diagnostic logs. For more information, see [Enable monitoring and diagnostics][enable-monitoring].

**Availability**. Your VM may be affected by [planned maintenance][planned-maintenance] or [unplanned downtime][manage-vm-availability]. You can use [VM reboot logs][reboot-logs] to determine whether a VM reboot was caused by planned maintenance. For higher availability, deploy multiple VMs in an [availability set](https://docs.microsoft.com/azure/virtual-machines/windows/manage-availability#configure-multiple-virtual-machines-in-an-availability-set-for-redundancy). This configuration provides a higher [service level agreement (SLA)][vm-sla].

**Backups** To protect against accidental data loss, use the [Azure Backup](https://docs.microsoft.com/azure/backup/) service to back up your VMs to geo-redundant storage. Azure Backup provides application-consistent backups.

**Stopping a VM**. Azure makes a distinction between "stopped" and "deallocated" states. You are charged when the VM status is stopped, but not when the VM is deallocated. In the Azure portal, the **Stop** button deallocates the VM. If you shut down through the OS while logged in, the VM is stopped but **not** deallocated, so you will still be charged.

**Deleting a VM**. If you delete a VM, the VHDs are not deleted. That means you can safely delete the VM without losing data. However, you will still be charged for storage. To delete the VHD, delete the file from [Blob storage][blob-storage]. To prevent accidental deletion, use a [resource lock][resource-lock] to lock the entire resource group or lock individual resources, such as a VM.

## Cost considerations

There are various options for VM sizes depending on the usage and workload. The range includes most economical option of the Bs-series to the newest GPU VMs optimized for machine learning. For information about the available options, see [Azure Windows VM pricing][windows-vms-pricing].

For workloads with no predictable time of completion or resource consumption, consider the **Pay as you go** option. 

Consider using [Azure Reservations](https://docs.microsoft.com/azure/cost-management-billing/reservations/save-compute-costs-reservations) if you can commit to using a virtual machine over a one-year or three-year term. VM reservations can reduce costs up to 72 % compared to pay-as-you-go prices.

Use [Azure Spot VMs](https://docs.microsoft.com/azure/virtual-machines/windows/spot-vms) to run workloads the can be interrupted and do not require completion within a predetermined timeframe or an SLA. Azure deploys Spot VMs if there is available capacity and evicts when it needs the capacity back. Costs associated with Spot virtual machines are significantly lower.  Consider Spot VMs for these workloads:

- High-performance computing scenarios, batch processing jobs, or visual rendering applications.
- Test environments, including continuous integration and continuous delivery workloads.
- Large-scale stateless applications.

Use the [Azure Pricing Calculator][azure-pricing-calculator] to estimates costs.

For more information, see the cost section in [Microsoft Azure Well-Architected Framework][aaf-cost].


## Security considerations

Use [Azure Security Center][security-center] to get a central view of the security state of your Azure resources. Security Center monitors potential security issues and provides a comprehensive picture of the security health of your deployment. Security Center is configured per Azure subscription. Enable security data collection as described in [Onboard your Azure subscription to Security Center Standard][security-center-get-started]. When data collection is enabled, Security Center automatically scans any VMs created under that subscription.

**Patch management**. If enabled, Security Center checks whether any security and critical updates are missing. Use [Group Policy settings][group-policy] on the VM to enable automatic system updates.

**Antimalware**. If enabled, Security Center checks whether antimalware software is installed. You can also use Security Center to install antimalware software from inside the Azure portal.

**Access control**. Use [role-based access control (RBAC)][rbac] to control access to Azure resources. RBAC lets you assign authorization roles to members of your DevOps team. For example, the Reader role can view Azure resources but not create, manage, or delete them. Some permissions are specific to an Azure resource type. For example, the Virtual Machine Contributor role can restart or deallocate a VM, reset the administrator password, create a new VM, and so on. Other [built-in RBAC roles][rbac-roles] that may be useful for this architecture include [DevTest Labs User][rbac-devtest] and [Network Contributor][rbac-network].

> [!NOTE]
> RBAC does not limit the actions that a user logged into a VM can perform. Those permissions are determined by the account type on the guest OS.

**Audit logs**. Use [audit logs][audit-logs] to see provisioning actions and other VM events.

**Data encryption**. Use [Azure Disk Encryption][disk-encryption] if you need to encrypt the OS and data disks.

## DevOps considerations

Use infrastructure as Code (IaC) either by using a single [Azure Resource Manager template][arm-template] for provisioning the Azure resources (declarative approach) or by using a single Powershell script (imperative approach). Since all the resources are in the same virtual network, they are isolated in the same basic workload, that makes it easier to associate the workload's specific resources to a team, so that the team can independently manage all aspects of those resources. This isolation enables DevOps to perform continuous integration and continuous delivery (CI/CD).

With the use of [Azure Resource Manager templates][arm-template] you can use [Azure DevOps Services][az-devops] to provision different environments in minutes, for example to replicate production scenarios. This allows you save cost and provision load testing environments only when needed.

For higher availability architecture see [Windows N-tier application on Azure with SQL Server](./n-tier-sql-server.md), the reference architecture includes more than one VM and each VM is included in an availability set.

Consider using the [Azure Monitor][azure-monitor] to Analyze and optimize the performance of your infrastructure, Monitor and diagnose networking issues without logging into your virtual machines.


For more information, see the DevOps section in [Azure Architecture Framework][AAF-devops].

## Next steps

- To provision a Windows VM, see [Create and Manage Windows VMs with Azure PowerShell](https://docs.microsoft.com/azure/virtual-machines/windows/tutorial-manage-vm)
- For a complete N-tier architecture on Windows VMs, see [Windows N-tier application on Azure with SQL Server](./n-tier-sql-server.md).



<!-- links -->

<<<<<<< HEAD
[AAF-cost]: /azure/architecture/framework/cost/overview
[AAF-devops]: /azure/architecture/framework/devops/overview
[arm-template]: /azure/azure-resource-manager/resource-group-overview#resource-groups
[az-devops]: https://docs.microsoft.com/azure/virtual-machines/windows/infrastructure-automation#azure-devops-services
[Azure Architecture Framework]: /azure/architecture/framework/cost/overview
[azure-monitor]: https://azure.microsoft.com/en-us/services/monitor/
=======
[aaf-cost]: /azure/architecture/framework/cost/overview
>>>>>>> baf233d3
[audit-logs]: https://azure.microsoft.com/blog/analyze-azure-audit-logs-in-powerbi-more/
[azure-storage]: https://docs.microsoft.com/azure/storage/common/storage-introduction
[blob-storage]: https://docs.microsoft.com/azure/storage/common/storage-introduction
[boot-diagnostics]: https://azure.microsoft.com/blog/boot-diagnostics-for-virtual-machines-v2/
[cname-record]: https://en.wikipedia.org/wiki/CNAME_record
[Pricing calculator]: https://azure.microsoft.com/pricing/calculator
[data-disk]: https://docs.microsoft.com/azure/virtual-machines/virtual-machines-windows-about-disks-vhds
[disk-encryption]: https://docs.microsoft.com/azure/security/fundamentals/azure-disk-encryption-vms-vmss
[enable-monitoring]: https://docs.microsoft.com/azure/monitoring-and-diagnostics/insights-how-to-use-diagnostics
[fqdn]: https://docs.microsoft.com/azure/virtual-machines/virtual-machines-windows-portal-create-fqdn
[group-policy]: https://docs.microsoft.com/windows-server/administration/windows-server-update-services/deploy/4-configure-group-policy-settings-for-automatic-updates
[manage-vm-availability]: https://docs.microsoft.com/azure/virtual-machines/virtual-machines-windows-manage-availability
[managed-disks]: https://docs.microsoft.com/azure/storage/storage-managed-disks-overview
[naming-conventions]: https://docs.microsoft.com/azure/cloud-adoption-framework/ready/azure-best-practices/naming-and-tagging
[nsg]: https://docs.microsoft.com/azure/virtual-network/virtual-networks-nsg
[nsg-default-rules]: https://docs.microsoft.com/azure/virtual-network/security-overview#default-security-rules
[planned-maintenance]: https://docs.microsoft.com/azure/virtual-machines/virtual-machines-windows-planned-maintenance
[premium-storage]: https://docs.microsoft.com/azure/virtual-machines/windows/premium-storage
[rbac]: https://docs.microsoft.com/azure/active-directory/role-based-access-control-what-is
[rbac-roles]: https://docs.microsoft.com/azure/active-directory/role-based-access-built-in-roles
[rbac-devtest]: https://docs.microsoft.com/azure/active-directory/role-based-access-built-in-roles#devtest-labs-user
[rbac-network]: https://docs.microsoft.com/azure/active-directory/role-based-access-built-in-roles#network-contributor
[reboot-logs]: https://azure.microsoft.com/blog/viewing-vm-reboot-logs
[resize-os-disk]: https://docs.microsoft.com/azure/virtual-machines/virtual-machines-windows-expand-os-disk
[resource-lock]: https://docs.microsoft.com/azure/resource-group-lock-resources
[resource-manager-overview]: https://docs.microsoft.com/azure/azure-resource-manager/resource-group-overview
[security-center]: https://docs.microsoft.com/azure/security-center/security-center-intro
[security-center-get-started]: https://docs.microsoft.com/azure/security-center/security-center-get-started
[select-vm-image]: https://docs.microsoft.com/azure/virtual-machines/virtual-machines-windows-cli-ps-findimage
[services-by-region]: https://azure.microsoft.com/regions/#services
[static-ip]: https://docs.microsoft.com/azure/virtual-network/virtual-networks-reserved-public-ip
[virtual-machine-sizes]: https://docs.microsoft.com/azure/virtual-machines/virtual-machines-windows-sizes
[vm-size-tables]: https://docs.microsoft.com/azure/virtual-machines/virtual-machines-windows-sizes
[vm-sla]: https://azure.microsoft.com/support/legal/sla/virtual-machines
[windows-vms-pricing]: https://azure.microsoft.com/pricing/details/virtual-machines/windows<|MERGE_RESOLUTION|>--- conflicted
+++ resolved
@@ -92,7 +92,7 @@
 
 Use the [Azure Pricing Calculator][azure-pricing-calculator] to estimates costs.
 
-For more information, see the cost section in [Microsoft Azure Well-Architected Framework][aaf-cost].
+For more information, see the cost section in [Microsoft Azure Well-Architected Framework][WAF-cost].
 
 
 ## Security considerations
@@ -114,16 +114,16 @@
 
 ## DevOps considerations
 
-Use infrastructure as Code (IaC) either by using a single [Azure Resource Manager template][arm-template] for provisioning the Azure resources (declarative approach) or by using a single Powershell script (imperative approach). Since all the resources are in the same virtual network, they are isolated in the same basic workload, that makes it easier to associate the workload's specific resources to a team, so that the team can independently manage all aspects of those resources. This isolation enables DevOps to perform continuous integration and continuous delivery (CI/CD).
+Use infrastructure as Code (IaC) either by using a single [Azure Resource Manager template][arm-template] for provisioning the Azure resources (declarative approach) or by using a single Powershell script (imperative approach). Since all the resources are in the same virtual network, they are isolated in the same basic workload, that makes it easier to associate the workload's specific resources to a DevOps team, so that the team can independently manage all aspects of those resources. This isolation enables the DevOps Team and Services to perform continuous integration and continuous delivery (CI/CD).
 
-With the use of [Azure Resource Manager templates][arm-template] you can use [Azure DevOps Services][az-devops] to provision different environments in minutes, for example to replicate production scenarios. This allows you save cost and provision load testing environments only when needed.
+Also, you can use different [Azure Resource Manager templates][arm-template] and integrate them with [Azure DevOps Services][az-devops] to provision different environments in minutes, for example to replicate production like scenarios or load testing environments only when needed, saving cost.
 
 For higher availability architecture see [Windows N-tier application on Azure with SQL Server](./n-tier-sql-server.md), the reference architecture includes more than one VM and each VM is included in an availability set.
 
 Consider using the [Azure Monitor][azure-monitor] to Analyze and optimize the performance of your infrastructure, Monitor and diagnose networking issues without logging into your virtual machines.
 
 
-For more information, see the DevOps section in [Azure Architecture Framework][AAF-devops].
+For more information, see the Operational Excellence section in [Azure Well-Architected Framework][WAF-devops].
 
 ## Next steps
 
@@ -134,16 +134,10 @@
 
 <!-- links -->
 
-<<<<<<< HEAD
-[AAF-cost]: /azure/architecture/framework/cost/overview
-[AAF-devops]: /azure/architecture/framework/devops/overview
 [arm-template]: /azure/azure-resource-manager/resource-group-overview#resource-groups
 [az-devops]: https://docs.microsoft.com/azure/virtual-machines/windows/infrastructure-automation#azure-devops-services
 [Azure Architecture Framework]: /azure/architecture/framework/cost/overview
 [azure-monitor]: https://azure.microsoft.com/en-us/services/monitor/
-=======
-[aaf-cost]: /azure/architecture/framework/cost/overview
->>>>>>> baf233d3
 [audit-logs]: https://azure.microsoft.com/blog/analyze-azure-audit-logs-in-powerbi-more/
 [azure-storage]: https://docs.microsoft.com/azure/storage/common/storage-introduction
 [blob-storage]: https://docs.microsoft.com/azure/storage/common/storage-introduction
@@ -178,4 +172,6 @@
 [virtual-machine-sizes]: https://docs.microsoft.com/azure/virtual-machines/virtual-machines-windows-sizes
 [vm-size-tables]: https://docs.microsoft.com/azure/virtual-machines/virtual-machines-windows-sizes
 [vm-sla]: https://azure.microsoft.com/support/legal/sla/virtual-machines
-[windows-vms-pricing]: https://azure.microsoft.com/pricing/details/virtual-machines/windows+[windows-vms-pricing]: https://azure.microsoft.com/pricing/details/virtual-machines/windows
+[AAF-cost]: /azure/architecture/framework/cost/overview
+[AAF-devops]: /azure/architecture/framework/devops/overview