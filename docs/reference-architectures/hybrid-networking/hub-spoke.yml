--- conflicted
+++ resolved
@@ -2,20 +2,13 @@
 metadata:
   title: Hub-spoke network topology in Azure
   titleSuffix: Azure Reference Architectures
-<<<<<<< HEAD
   description: 'Learn how to implement a hub-spoke topology in Azure, where the hub is a virtual network and the spokes are virtual networks that peer with the hub.'
   author: neilpeterson
-  ms.date: 12/29/2020
-=======
-  description: Learn how to implement a hub-spoke topology in Azure, where the hub is a virtual network and the spokes are virtual networks that peer with the hub.
-  author: doodlemania2
-  ms.date: 09/30/2020
->>>>>>> f1be2ec2
+  ms.date: 01/26/2021
   ms.topic: conceptual
   ms.service: architecture-center
   ms.category:
     - networking
-    - management-and-governance
     - hybrid
   ms.subservice: reference-architecture
   ms.custom:
@@ -23,6 +16,7 @@
     - networking
     - fcp
     - reference-architecture
+    - 2021-deployment
 name: Hub-spoke network topology in Azure
 azureCategories:
   - networking
@@ -30,19 +24,11 @@
   - hybrid
 summary: Learn how to implement a hub-spoke topology in Azure, where the hub is a virtual network and the spokes are virtual networks that peer with the hub.
 products:
-<<<<<<< HEAD
   - azure
   - azure-firewall
   - azure-virtual-network
   - azure-bastion
   - azure-vpn-gateway
-=======
-  - azure-active-directory
-  - azure-expressroute
-  - azure-firewall
-  - azure-load-balancer
-  - azure-network-watcher
->>>>>>> f1be2ec2
 thumbnailUrl: /azure/architecture/browse/thumbs/hub-spoke.png
 content: |
    [!include[](hub-spoke-content.md)]