--- conflicted
+++ resolved
@@ -33,15 +33,9 @@
 - Service Pricing differs per region. For example, a VM in East US might be cheaper than in West Europe.
 - Not all services and VM sizes are available in each region.
 - There are multiple VM families optimized for different types of workloads.
-<<<<<<< HEAD
 - Virtual machines are charged according to their size and usage. Review this article for additional information on [how Azure compute compares to AWS](../../compute.md).
   - Generally speaking, the bigger the VM size you select for a node pool, the higher the hourly cost for the agent nodes.
-  - The more specialized (e.g., GPU enabled or memory-optimized) is the VM series used for a node pool, the more expensive will be the cost of the agent pool.
-=======
-- Virtual machines are charged according to their size and usage.
-  - Generally speaking, the bigger the VM size you select for a node pool, the higher the hourly cost for the agent nodes.
   - Likewise, generally speaking, the more specialized (e.g., GPU enabled or memory-optimized) is the VM series used for a node pool, the more expensive will be the cost of the agent pool.
->>>>>>> 7e7f4a1e
   - The more time agent nodes are up and running, the higher the total cost of ownership for a cluster. Development environments usually don't need to be running 24/7.
 - Ephemeral OS disks are free and included in the VM price.
 - When using managed disks as OS drives, they are charged separately, and you must add their cost to the total cost estimation.
@@ -123,12 +117,8 @@
 - Additional storage or PaaS services such as databases.
 - Global networking services such as [Azure Traffic Manager](https://azure.microsoft.com/en-gb/pricing/details/traffic-manager/) or [Azure Front Door](https://azure.microsoft.com/en-gb/pricing/details/frontdoor/) used to route traffic to the public endpoints of workloads running on your AKS cluster.
 - Firewall and protection services such as [Azure Firewall](/azure/firewall/overview) inspect, allow, or block traffic to and from your [Azure Kubernetes Service (AKS)](/azure/aks) cluster.
-<<<<<<< HEAD
 - Monitoring and logging services such as [Azure Monitor Container Insights](/azure/azure-monitor/containers/container-insights-cost), [Azure Monitor Application Insights](https://azure.microsoft.com/en-gb/pricing/details/monitor/), [Microsoft Defender for Cloud](https://azure.microsoft.com/en-gb/pricing/details/defender-for-cloud/), etc.
 - DevOps tools like ([Azure DevOps](https://azure.microsoft.com/en-gb/pricing/details/devops/azure-devops-services/) or [GitHub](https://github.com/pricing)
-=======
-- Monitoring services such as [Azure Monitor Container Insights](/azure/azure-monitor/containers/container-insights-cost), [Azure Monitor Application Insights](https://azure.microsoft.com/en-gb/pricing/details/monitor/), [Azure DevOps](https://azure.microsoft.com/pricing/details/devops/azure-devops-services/), [GitHub](https://github.com/pricing), [Microsoft Defender](https://azure.microsoft.com/pricing/details/defender-for-cloud/), etc.
->>>>>>> 7e7f4a1e
 
 ## Cost Optimizations
 
