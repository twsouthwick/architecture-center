--- conflicted
+++ resolved
@@ -33,17 +33,16 @@
 Azure provides similar site-to-site dedicated connections through its
 [ExpressRoute](https://azure.microsoft.com/documentation/services/expressroute) service. ExpressRoute allows you to connect your local network directly to Azure resources using a dedicated private network connection. Azure also offers more conventional [site-to-site VPN connections](/azure/vpn-gateway/vpn-gateway-howto-site-to-site-resource-manager-portal) at a lower cost.
 
-<<<<<<< HEAD
 ## AWS VPC Peering, Azure Vnet Peering
+
 In AWS, A VPC peering connection is a networking connection between two VPCs that enables you to route traffic between them using private IPv4 addresses or IPv6 addresses. 
 [VNET peering](https://docs.microsoft.com/azure/virtual-network/virtual-network-peering-overview)In Azure Virtual network peering enables you to seamlessly connect two or more Virtual Networks in Azure. The virtual networks appear as one for connectivity purposes. The traffic between virtual machines in peered virtual networks uses the Microsoft backbone infrastructure. Like traffic between virtual machines in the same network, traffic is routed through Microsoft's private network only.
-=======
+
 ## Content Delivery Networks - CloudFront and Azure CDN
+
 In AWS, CloudFront provides CDN services, to globally deliver data, videos, applications, and APIs. This is similar to Azure Content Delivery Network (CDN). 
 
 [Azure CDN](https://azure.microsoft.com/services/cdn) is a feature-inclusive content delivery network bundle that is capable of handling most CDN workloads. Customers can choose to use Azure Content Delivery Network Standard from Verizon or Akamai. For a full list of Azure CDN product offerings, see [What are the comparisons between Azure CDN product features?](/azure/cdn/cdn-features).
-
->>>>>>> 024ea178
 
 ## Network service comparison
 
