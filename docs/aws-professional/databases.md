--- conflicted
+++ resolved
@@ -1,9 +1,5 @@
 ---
-<<<<<<< HEAD
 title: Compare AWS and Azure database technology
-=======
-title: Compare AWS and Azure database technologies
->>>>>>> 7d69f9b8
 description: Compare database technology differences between Azure and AWS. Review the RDS and Azure relational database services. See equivalents for analytics and big data.
 author: splitfinity
 ms.author: pnp
