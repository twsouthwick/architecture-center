--- conflicted
+++ resolved
@@ -1,17 +1,9 @@
 ---
-<<<<<<< HEAD
-title: Compare AWS and Azure database technology
-description: A comparison of the differences between database technologies on Azure and AWS.
-author: EdPrice-MSFT
-ms.author: pnp
-ms.date: 09/17/2021
-=======
-title: Comparing AWS and Azure database technologies
+title: Compare AWS and Azure database technologies
 description: Compare database technology differences between Azure and AWS. Review the RDS and Azure relational database services. See equivalents for analytics and big data.
 author: splitfinity
 ms.author: pnp
-ms.date: 08/10/2021
->>>>>>> 3015ddde
+ms.date: 09/17/2021
 ms.topic: reference
 ms.service: architecture-center
 ms.subservice: cloud-fundamentals
@@ -26,11 +18,7 @@
 - [SQL Database](/azure/sql-database/sql-database-technical-overview)
 - [Azure Database for MySQL](/azure/mysql/overview)
 - [Azure Database for PostgreSQL](/azure/postgresql/overview)
-<<<<<<< HEAD
-- [Azure Database for MariaDB](https://azure.microsoft.com/services/mariadb)
-=======
 - [Azure Database for MariaDB](/azure/mariadb/overview)
->>>>>>> 3015ddde
 
 Other database engines such as [SQL Server](https://azure.microsoft.com/services/virtual-machines/sql-server), [Oracle](https://azure.microsoft.com/campaigns/oracle), and [MySQL](/azure/mysql) can be deployed using Azure VM Instances.
 
@@ -82,8 +70,4 @@
 
 - [Big data architecture style](../guide/architecture-styles/big-data.md)
 
-<<<<<<< HEAD
-- [Azure Data Lake and Azure HDInsight Blog](/archive/blogs/azuredatalake)
-=======
-- [Azure Data Lake and Azure HDInsight blog](/archive/blogs/azuredatalake/)
->>>>>>> 3015ddde
+- [Azure Data Lake and Azure HDInsight blog](/archive/blogs/azuredatalake)