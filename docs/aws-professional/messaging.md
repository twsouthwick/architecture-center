---
title: Comparing AWS and Azure messaging services
<<<<<<< HEAD
description: Compare messaging service differences between Azure and AWS. Know Azure equivalents for Simple Email Service, Simple Queueing Service, and messaging components.
=======
description: A comparison of the differences between the messaging services of Azure and AWS
>>>>>>> 53026fe4
author: bgener
ms.author: bogenera
ms.date: 08/10/2021
ms.topic: reference
ms.service: architecture-center
ms.subservice: cloud-fundamentals
---

# Messaging services on Azure and AWS

## Simple Email Service

AWS provides the Simple Email Service (SES), which enables developers to support several email use cases, including transactional, marketing, and mass email communications. In Azure, third-party solutions, like [SendGrid](https://sendgrid.com/partners/azure), provide email services that can be incorporated into solutions to cater for various use cases. 

## Simple Queueing Service

AWS Simple Queueing Service (SQS) is a fully managed message queuing service that enables developers to decouple and scale microservices, distributed systems, and serverless applications. Azure has two services that provide similar functionality:

- [Queue storage](/azure/storage/queues/storage-nodejs-how-to-use-queues) is a cloud messaging service that allows communication between application components within Azure.

- [Service Bus](https://azure.microsoft.com/services/service-bus) is a robust messaging system for connecting applications, services, and devices. By using the related [Service Bus relay](/azure/service-bus-relay/relay-what-is-it), Service Bus can also connect to remotely hosted applications and services.

## Messaging components

[!INCLUDE [Messaging Components](../../includes/aws/messaging.md)]<|MERGE_RESOLUTION|>--- conflicted
+++ resolved
@@ -1,10 +1,6 @@
 ---
 title: Comparing AWS and Azure messaging services
-<<<<<<< HEAD
 description: Compare messaging service differences between Azure and AWS. Know Azure equivalents for Simple Email Service, Simple Queueing Service, and messaging components.
-=======
-description: A comparison of the differences between the messaging services of Azure and AWS
->>>>>>> 53026fe4
 author: bgener
 ms.author: bogenera
 ms.date: 08/10/2021
