--- conflicted
+++ resolved
@@ -2,9 +2,9 @@
 title: AWS to Azure services comparison
 titleSuffix: Azure Architecture Center
 description: Compare Azure cloud services to Amazon Web Services (AWS) for multicloud solutions or migration to Azure.
-author: BrianQu 
+author: EdPrice-MSFT
 ms.author: yuanzhiqu
-ms.date: 8/13/2021
+ms.date: 8/16/2021
 ms.topic: reference
 ms.service: architecture-center
 ms.subservice: cloud-fundamentals
@@ -229,34 +229,24 @@
 
 | AWS service | Azure service | Description |
 |-------------|---------------|-------------|
-<<<<<<< HEAD
 | [AWS Organizations](https://aws.amazon.com/organizations) | [Management Groups](/azure/governance/management-groups)| Azure management groups help you organize your resources and subscriptions.|
 | [AWS Well-Architected Tool](https://docs.aws.amazon.com/wellarchitected/latest/userguide/intro.html)| [Azure Well-Architected Review](https://docs.microsoft.com/assessments/?mode=pre-assessment)| Examine your workload through the lenses of reliability, cost management, operational excellence, security, and performance efficiency. |
-| [Trusted Advisor](https://aws.amazon.com/premiumsupport/technology/trusted-advisor) | [Advisor](https://azure.microsoft.com/services/advisor) | Provides analysis of cloud resource configuration and security so subscribers can ensure they're making use of best practices and optimum configurations. |
+| [Trusted Advisor](https://aws.amazon.com/premiumsupport/technology/trusted-advisor) | [Advisor](https://azure.microsoft.com/services/advisor) | Provides analysis of cloud resource configuration and security, so that subscribers can ensure they're making use of best practices and optimum configurations. |
 | [AWS Billing and Cost Management](https://docs.aws.amazon.com/account-billing/index.html) | [Azure Cost Management and Billing](/azure/cost-management-billing) | Azure Cost Management and Billing helps you understand your Azure invoice (bill), manage your billing account and subscriptions, monitor and control Azure spending, and optimize resource use. |
+| [Cost and Usage Reports](https://docs.aws.amazon.com/cur/latest/userguide/cur-create.html) | [Usage Details API](/azure/cost-management-billing/manage/consumption-api-overview#usage-details-api) | Services to help generate, monitor, forecast, and share billing data for resource usage by time, organization, or product resources. |
 | [Management Console](https://aws.amazon.com/console) | [Portal](https://azure.microsoft.com/features/azure-portal) | A unified management console that simplifies building, deploying, and operating your cloud resources. |
 | [Application Discovery Service](https://aws.amazon.com/application-discovery) | [Migrate](https://azure.microsoft.com/services/azure-migrate) | Assesses on-premises workloads for migration to Azure, performs performance-based sizing, and provides cost estimations. |
 | [Systems Manager](https://aws.amazon.com/systems-manager) | [Monitor](https://azure.microsoft.com/services/monitor) | Comprehensive solution for collecting, analyzing, and acting on telemetry from your cloud and on-premises environments. |
 | [Personal Health Dashboard](https://aws.amazon.com/premiumsupport/technology/personal-health-dashboard) | [Resource Health](/azure/resource-health/resource-health-overview) | Provides detailed information about the health of resources, as well as recommended actions for maintaining resource health. |
 | [CloudTrail](https://aws.amazon.com/cloudtrail) | [Activity log](/azure/azure-monitor/essentials/activity-log) | The Activity log is a platform log in Azure that provides insight into subscription-level events, such as when a resource is modified or when a virtual machine is started. |
-| [CloudWatch](https://aws.amazon.com/cloudwatch) | [Application Insights](/azure/azure-monitor/app/app-insights-overview) | A feature of Azure Monitor, Application Insights is an extensible Application Performance Management (APM) service for developers and DevOps professionals, to monitor live applications and detect performance anomalies. |
+| [CloudWatch](https://aws.amazon.com/cloudwatch) | [Application Insights](/azure/azure-monitor/app/app-insights-overview) | A feature of Azure Monitor, Application Insights is an extensible Application Performance Management (APM) service for developers and DevOps professionals, which provides telemetry insights and information, in order to better understand how applications are performing and to identify areas for optimization. |
 | [Config](https://aws.amazon.com/config) | [Application Change Analysis](/azure/azure-monitor/app/change-analysis) | Application Change Analysis detects various types of changes, from the infrastructure layer all the way to application deployment.|
-| [Cost Explorer](https://aws.amazon.com/aws-cost-management) | [Cost Management](https://azure.microsoft.com/services/cost-management) | Optimize cloud costs while maximizing cloud potential. |
+| [Cost Explorer](https://aws.amazon.com/aws-cost-management/aws-cost-explorer) | [Cost Management](https://azure.microsoft.com/services/cost-management) | Optimize costs while maximizing cloud potential. |
 | [Control Tower](https://aws.amazon.com/controltower) | [Blueprints](/azure/governance/blueprints) | Set up and govern a multi account/subscription environment by creating landing zones. |
 | [Resource Groups and Tag Editor](https://docs.aws.amazon.com/ARG) | [Resource Groups](/azure/azure-resource-manager/management/overview) and [Tags](/azure/azure-resource-manager/management/tag-resources) | A Resource Group is a container that holds related resources for an Azure solution. Apply tags to your Azure resources to logically organize them by categories. |
 | [AWS AppConfig](https://aws.amazon.com/systems-manager/features/appconfig) | [Azure App Configuration](/azure/azure-app-configuration) | Azure App Configuration is a managed service that helps developers centralize their application and feature settings simply and securely. |
 | [Service Catalog](https://aws.amazon.com/servicecatalog) | [Azure Managed Applications](/azure/azure-resource-manager/managed-applications/overview) | Offers cloud solutions that are easy for consumers to deploy and operate.
 | [SDKs and tools](https://aws.amazon.com/getting-started/tools-sdks) | [SDKs and tools](https://azure.microsoft.com/downloads) | Manage and interact with Azure services the way you prefer, programmatically from your language of choice, by using the Azure SDKs, our collection of tools, or both. |
-=======
-| [Trusted Advisor](https://aws.amazon.com/premiumsupport/technology/trusted-advisor) | [Advisor](https://azure.microsoft.com/services/advisor) | Provides analysis of cloud resource configuration and security, so that subscribers can ensure they're making use of best practices and optimum configurations. |
-| [Usage and Billing Report](https://docs.aws.amazon.com/awsaccountbilling/latest/aboutv2/billing-reports-gettingstarted-turnonreports.html) | [Billing API](/azure/billing/billing-usage-rate-card-overview) | Services to help generate, monitor, forecast, and share billing data for resource usage by time, organization, or product resources. |
-| [Management Console](https://aws.amazon.com/console) | [Portal](https://azure.microsoft.com/features/azure-portal) | A unified management console that simplifies building, deploying, and operating your cloud resources. |
-| [Application Discovery Service](https://aws.amazon.com/application-discovery) | [Migrate](https://azure.microsoft.com/services/azure-migrate) | Assesses on-premises workloads for migration to Azure, performs performance-based sizing, and provides cost estimations. |
-| [EC2 Systems Manager](https://aws.amazon.com/systems-manager) <br/><br/>[CloudTrail](https://aws.amazon.com/cloudtrail) | [Monitor](https://azure.microsoft.com/services/monitor) | Comprehensive solution for collecting, analyzing, and acting on telemetry from your cloud and on-premises environments. |
-| [Personal Health Dashboard](https://aws.amazon.com/premiumsupport/technology/personal-health-dashboard) | [Resource Health](/azure/resource-health/resource-health-overview) | Provides detailed information about the health of resources, as well as recommended actions for maintaining resource health. |
-| [CloudWatch](https://aws.amazon.com/cloudwatch) | [Application Insights](/azure/azure-monitor/app/app-insights-overview) | An extensible Application Performance Management (APM) service for developers and DevOps professionals, which provides telemetry insights and information, in order to better understand how applications are performing and to identify areas for optimization. |
-| [Cost Explorer](https://aws.amazon.com/aws-cost-management/aws-cost-explorer) | [Cost Management](https://azure.microsoft.com/services/cost-management) | Optimize costs while maximizing cloud potential. |
->>>>>>> beefdbf2
 
 ## Messaging and eventing
 
@@ -303,13 +293,8 @@
 | [Identity and Access Management (IAM)](https://aws.amazon.com/iam) | [Azure Active Directory](https://azure.microsoft.com/services/active-directory) | Allows users to securely control access to services and resources while offering data security and protection. Create and manage users and groups, and use permissions to allow and deny access to resources. |
 | [Identity and Access Management (IAM)](https://aws.amazon.com/iam) | [Azure role-based access control](/azure/role-based-access-control/overview) | Azure role-based access control (Azure RBAC) helps you manage who has access to Azure resources, what they can do with those resources, and what areas they have access to. |
 | [Organizations](https://aws.amazon.com/organizations) | [Subscription Management + Azure RBAC](/azure/azure-subscription-service-limits) | Security policy and role management for working with multiple accounts. |
-<<<<<<< HEAD
-| [Multi-Factor Authentication](https://aws.amazon.com/iam/features/mfa/) | [Multi-Factor Authentication](https://azure.microsoft.com/services/multi-factor-authentication/) | Safeguard access to data and applications while meeting user demand for a simple sign-in process. |
-| [Directory Service](https://aws.amazon.com/directoryservice/) | [Azure Active Directory Domain Services](https://azure.microsoft.com/services/active-directory-ds) | Provides managed domain services such as domain join, group policy, LDAP, and Kerberos/NTLM authentication that are fully compatible with Windows Server Active Directory. |
-=======
-| [Multi-Factor Authentication](https://aws.amazon.com/iam/features/mfa) | [Azure Active Directory](https://azure.microsoft.com/services/active-directory) | Safeguard access to data and applications while meeting user demand for a simple sign-in process. |
-| [Directory Service](https://aws.amazon.com/directoryservice) | [Azure Active Directory Domain Services](https://azure.microsoft.com/services/active-directory-ds/) | Provides managed domain services such as domain join, group policy, LDAP, and Kerberos/NTLM authentication that are fully compatible with Windows Server Active Directory. |
->>>>>>> beefdbf2
+| [Multi-Factor Authentication](https://aws.amazon.com/iam/features/mfa) | [Azure Active Directory](https://azure.microsoft.com/services/active-directory) | Safeguard access to data and applications, while meeting user demand for a simple sign-in process. |
+| [Directory Service](https://aws.amazon.com/directoryservice) | [Azure Active Directory Domain Services](https://azure.microsoft.com/services/active-directory-ds) | Provides managed domain services, such as domain join, group policy, LDAP, and Kerberos/NTLM authentication, which are fully compatible with Windows Server Active Directory. |
 | [Cognito](https://aws.amazon.com/cognito) | [Azure Active Directory B2C](https://azure.microsoft.com/services/active-directory-b2c) | A highly available, global, identity management service for consumer-facing applications that scales to hundreds of millions of identities. |
 | [Organizations](https://aws.amazon.com/organizations) | [Policy](https://azure.microsoft.com/services/azure-policy/) | Azure Policy is a service in Azure that you use to create, assign, and manage policies. These policies enforce different rules and effects over your resources, so those resources stay compliant with your corporate standards and service level agreements. |
 | [Organizations](https://aws.amazon.com/organizations) | [Management Groups](/azure/governance/management-groups/) | Azure management groups provide a level of scope above subscriptions. You organize subscriptions into containers called "management groups" and apply your governance conditions to the management groups. All subscriptions within a management group automatically inherit the conditions applied to the management group. Management groups give you enterprise-grade management at a large scale, no matter what type of subscriptions you have. |
@@ -394,17 +379,11 @@
 | Media transcoding | [Elastic Transcoder](https://aws.amazon.com/elastictranscoder) | [Media Services](https://azure.microsoft.com/services/media-services/) | Services that offer broadcast-quality video streaming services, including various transcoding technologies. |
 | Workflow | [Simple Workflow Service (SWF)](https://aws.amazon.com/swf) | [Logic Apps](https://azure.microsoft.com/services/logic-apps) | Serverless technology for connecting apps, data and devices anywhere, whether on-premises or in the cloud for large ecosystems of SaaS and cloud-based connectors. |
 | Hybrid | [Outposts](https://aws.amazon.com/outposts) | [Stack](https://azure.microsoft.com/overview/azure-stack) | Azure Stack is a hybrid cloud platform that enables you to run Azure services in your company's or service provider's datacenter. As a developer, you can build apps on Azure Stack. You can then deploy them to either Azure Stack or Azure, or you can build truly hybrid apps that take advantage of connectivity between an Azure Stack cloud and Azure. |
-<<<<<<< HEAD
 | Media | [Elemental MediaConvert](https://aws.amazon.com/media-services) | [Media Services](https://azure.microsoft.com/services/media-services) | Cloud-based media workflow platform to index, package, protect, and stream video at scale.|
-| Satellite | [Ground Station](https://aws.amazon.com/ground-station/) | [Azure Orbital](/azure/networking/azure-orbital-overview) | Fully Managed cloud based ground station as a service.|
-| Blockchain | [Amazon Managed Blockchain](https://aws.amazon.com/managed-blockchain) | [Azure Blockchain Service](/azure/blockchain/service/overview) | Fully Managed service that gives users the ability to grow and operate blockchain networks at scale.|
-| Quantum computing | [Amazon Braket](https://aws.amazon.com/braket) | [Azure Quantum](/azure/quantum) | Managed Quantum Computing Service that developers, researchers and bsuiness can use to run quantum computing programs.|
-=======
-| Media | [Elemental MediaConvert](https://aws.amazon.com/media-services) | [Media Services](https://azure.microsoft.com/services/media-services/) | Cloud-based media workflow platform to index, package, protect, and stream video at scale.|
-| Satellite | [Ground Station](https://aws.amazon.com/ground-station) | [Azure Orbital](/azure/networking/azure-orbital-overview) | Fully Managed cloud based ground station as a service.|
-| Blockchain | [Amazon Managed Blockchain](https://aws.amazon.com/managed-blockchain) | [Azure Blockchain Service](/azure/blockchain/service/overview) | Fully Managed service that gives users the ability to grow and operate blockchain networks at scale.|
-| Quantum computing | [Amazon Braket](https://aws.amazon.com/braket) | [Azure Quantum](/azure/quantum) | Managed Quantum Computing Service that developers, researchers and business can use to run quantum computing programs.|
->>>>>>> beefdbf2
+| Satellite | [Ground Station](https://aws.amazon.com/ground-station) | [Azure Orbital](/azure/networking/azure-orbital-overview) | Fully managed cloud-based ground station as a service.|
+| Blockchain | [Amazon Managed Blockchain](https://aws.amazon.com/managed-blockchain) | [Azure Blockchain Service](/azure/blockchain/service/overview) | Fully managed service that gives users the ability to grow and operate blockchain networks at scale.|
+| Quantum computing | [Amazon Braket](https://aws.amazon.com/braket) | [Azure Quantum](/azure/quantum/overview-azure-quantum) | Managed quantum computing service that developers, researchers, and businesses can use to run quantum computing programs.|
+
 ## More learning
 
 If you are new to Azure, review the interactive [Core Cloud Services - Introduction to Azure](/learn/modules/welcome-to-azure) module on [Microsoft Learn](/learn).