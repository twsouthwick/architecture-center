---
title: AWS to Azure services comparison
titleSuffix: Azure Architecture Center
description: Compare Azure cloud services to Amazon Web Services (AWS) for multicloud solutions or migration to Azure.
author: EdPrice-MSFT
ms.author: yuanzhiqu
ms.date: 8/16/2021
ms.topic: reference
ms.service: architecture-center
ms.subservice: cloud-fundamentals
ms.custom:
  - fcp
ms.category:
  - analytics
  - ai-machine-learning
keywords:
  - cloud services comparison
  - cloud services compared
  - multicloud
  - compare Azure AWS
  - compare Azure and AWS
  - compare AWS and Azure
  - IT capabilities
categories:
  - compute
  - storage
  - databases
  - networking
  - security
  - ai-machine-learning
products:
  - azure-cosmos-db
  - azure-functions
  - azure-storage
  - azure-search
  - azure-cognitive-search
  - azure-computer-vision
  - azure-translator-text
---

<!-- cSpell:ignore Alexa Rekognition Cognito ElastiCache Greengrass Firehose -->

# AWS to Azure services comparison

This article helps you understand how Microsoft Azure services compare to Amazon Web Services (AWS). Whether you are planning a multicloud solution with Azure and AWS, or migrating to Azure, you can compare the IT capabilities of Azure and AWS services in all categories.

This article compares services that are roughly comparable. Not every AWS service or Azure service is listed, and not every matched service has exact feature-for-feature parity.

## Azure and AWS for multicloud solutions

As the leading public cloud platforms, Azure and AWS each offer a broad and deep set of capabilities with global coverage. Yet many organizations choose to use both platforms together for greater choice and flexibility, as well as to spread their risk and dependencies with a multicloud approach. Consulting companies and software vendors might also build on and use both Azure and AWS, as these platforms represent most of the cloud market demand.

For an overview of Azure for AWS users, see [Introduction to Azure for AWS professionals](./index.md).

<!-- markdownlint-disable MD033 -->

## Marketplace

| AWS service | Azure service | Description |
| ----------- | ------------- | ----------- |
| [AWS Marketplace](https://aws.amazon.com/marketplace) | [Azure Marketplace](https://azure.microsoft.com/marketplace) | Easy-to-deploy and automatically configured third-party applications, including single virtual machine or multiple virtual machine solutions. |

## AI and machine learning

| AWS service | Azure service | Description |
| ----------- | ------------- | ----------- |
| [SageMaker](https://aws.amazon.com/sagemaker) | [Machine Learning](https://azure.microsoft.com/services/machine-learning-services) | A cloud service to train, deploy, automate, and manage machine learning models. |
| [Alexa Skills Kit](https://developer.amazon.com/alexa/alexa-skills-kit) | [Bot Framework](https://dev.botframework.com) | Build and connect intelligent bots that interact with your users using text/SMS, Skype, Teams, Slack, Microsoft 365 mail, Twitter, and other popular services. |
| [Lex](https://aws.amazon.com/lex) | [Speech Services](https://azure.microsoft.com/services/cognitive-services/speech) | API capable of converting speech to text, understanding intent, and converting text back to speech for natural responsiveness. |
| [Lex](https://aws.amazon.com/lex) | [Language Understanding (LUIS)](https://azure.microsoft.com/services/cognitive-services/language-understanding-intelligent-service) | Allows your applications to understand user commands contextually. |
| [Polly](https://aws.amazon.com/polly), [Transcribe](https://aws.amazon.com/transcribe) | [Speech Services](https://azure.microsoft.com/services/cognitive-services/speech) | Enables both Speech to Text, and Text into Speech capabilities. |
| [Rekognition](https://aws.amazon.com/rekognition) | [Cognitive Services](https://azure.microsoft.com/services/cognitive-services) | [Computer Vision](https://azure.microsoft.com/services/cognitive-services/computer-vision/): Extract information from images to categorize and process visual data.<br/><br/> [Face](https://azure.microsoft.com/services/cognitive-services/face): Detect, identify, and analyze faces and facial expressions in photos. |
| [Skills Kit](https://developer.amazon.com/alexa/alexa-skills-kit) | [Virtual Assistant](/azure/bot-service/bot-builder-virtual-assistant-introduction?view=azure-bot-service-4.0&preserve-view=true) | The Virtual Assistant Template brings together a number of best practices we've identified through the building of conversational experiences and automates integration of components that we've found to be highly beneficial to Bot Framework developers.

### AI and machine learning architectures

<ul class="grid">

[!INCLUDE [Image classification on Azure](../../includes/cards/intelligent-apps-image-processing.md)]
[!INCLUDE [Predictive Marketing with Machine Learning](../../includes/cards/predictive-marketing-campaigns-with-machine-learning-and-spark.md)]
[!INCLUDE [Scalable personalization on Azure](../../includes/cards/scalable-personalization-with-content-based-recommendation-system.md)]

</ul>

[view all](../browse/index.yml?azure_categories=ai-machine-learning)

## Big data and analytics

### Data warehouse

| AWS service | Azure service | Description |
| ----------- | ------------- | ----------- |
| [Redshift](https://aws.amazon.com/redshift) | [Synapse Analytics](https://azure.microsoft.com/services/synapse-analytics/) | Cloud-based Enterprise Data Warehouse (EDW) that uses Massively Parallel Processing (MPP) to quickly run complex queries across petabytes of data. |
| [Lake Formation](https://aws.amazon.com/lake-formation) | [Data Share](https://azure.microsoft.com/services/data-share/) | A simple and safe service for sharing big data|

### Data warehouse architectures

<ul class="grid">

[!INCLUDE [Modern Data Warehouse Architecture](../../includes/cards/modern-data-warehouse.md)]
[!INCLUDE [Automated enterprise BI](../../includes/cards/enterprise-bi-adf.md)]

</ul>

[view all](../browse/index.yml?azure_categories=databases)

### Time series

| AWS service | Azure service | Description |
| ----------- | ------------- | ----------- |
| [Amazon Timestream](https://aws.amazon.com/timestream) | [Azure Data Explorer](https://azure.microsoft.com/services/data-explorer)<br/><br/> [Azure Time Series Insights](https://azure.microsoft.com/services/time-series-insights) | Fully managed, low latency, and distributed big data analytics platform that runs complex queries across petabytes of data. Highly optimized for log and time series data. <br/><br/> Open and scalable end-to-end IoT analytics service. Collect, process, store, query, and visualize data at Internet of Things (IoT) scale--data that's highly contextualized and optimized for time series.

### Time series architectures

<ul class="grid">

[!INCLUDE [IoT analytics with Azure Data Explorer](../../includes/cards/iot-azure-data-explorer.md)]
[!INCLUDE [Azure Data Explorer interactive analytics](../../includes/cards/interactive-azure-data-explorer.md)]

</ul>

### Big data processing

| AWS service | Azure service | Description |
| ----------- | ------------- | ----------- |
| [EMR](https://aws.amazon.com/emr) | [Azure Data Explorer](https://azure.microsoft.com/services/data-explorer) | Fully managed, low latency, distributed big data analytics platform to run complex queries across petabytes of data. |
| [EMR](https://aws.amazon.com/emr) | [Databricks](https://azure.microsoft.com/services/databricks) | Apache Spark-based analytics platform. |
| [EMR](https://aws.amazon.com/emr) | [HDInsight](https://azure.microsoft.com/services/hdinsight) | Managed Hadoop service. Deploy and manage Hadoop clusters in Azure. |
| [EMR](https://aws.amazon.com/emr) | [Data Lake Storage](https://azure.microsoft.com/services/storage/data-lake-storage) | Massively scalable, secure data lake functionality built on Azure Blob Storage. |

### Big data architectures

<ul class="grid">

[!INCLUDE [Azure data platform end-to-end](../../includes/cards/data-platform-end-to-end.md)]
[!INCLUDE [Campaign Optimization with Azure HDInsight Spark Clusters](../../includes/cards/campaign-optimization-with-azure-hdinsight-spark-clusters.md)]
[!INCLUDE [Big data analytics with Azure Data Explorer](../../includes/cards/big-data-azure-data-explorer.md)]

</ul>

[view all](../browse/index.yml?azure_categories=databases)

### Data orchestration / ETL

| AWS service | Azure service | Description |
| ----------- | ------------- | ----------- |
| [Data Pipeline](https://aws.amazon.com/datapipeline), [Glue](https://aws.amazon.com/glue) | [Data Factory](https://azure.microsoft.com/services/data-factory) | Processes and moves data between different compute and storage services, as well as on-premises data sources at specified intervals. Create, schedule, orchestrate, and manage data pipelines. |
| [Glue](https://aws.amazon.com/glue) | [Azure Purview](https://azure.microsoft.com/services/purview) | A unified data governance service that helps you manage and govern your on-premises, multicloud, and software as a service (SaaS) data. |
| [Dynamo DB](https://aws.amazon.com/dynamodb)| [Table Storage](https://azure.microsoft.com/services/storage/tables), [Cosmos DB](https://azure.microsoft.com/services/cosmos-db) | NoSQL key-value store for rapid development using massive semi-structured datasets.|

### Analytics and visualization

| AWS service | Azure service | Description |
| ----------- | ------------- | ----------- |
| [Kinesis Analytics](https://aws.amazon.com/kinesis/data-analytics) | [Stream Analytics](https://azure.microsoft.com/services/stream-analytics) <br/><br/> [Azure Data Explorer](https://azure.microsoft.com/services/data-explorer) <br/><br/> [Data Lake Analytics](https://azure.microsoft.com/services/data-lake-analytics) <br/><br/>[Data Lake Store](https://azure.microsoft.com/services/data-lake-store) | Storage and analysis platforms that create insights from large quantities of data, or data that originates from many sources. |
| [QuickSight](https://aws.amazon.com/quicksight) | [Power BI](https://powerbi.microsoft.com/) | Business intelligence tools that build visualizations, perform ad hoc analysis, and develop business insights from data.
| [CloudSearch](https://aws.amazon.com/cloudsearch) | [Cognitive Search](https://azure.microsoft.com/services/search/) | Delivers full-text search and related search analytics and capabilities. |
| [Athena](https://aws.amazon.com/athena) | [Data Lake Analytics](https://azure.microsoft.com/services/data-lake-analytics) <br/><br/> [Azure Synapse Analytics](/azure/synapse-analytics/overview-what-is)| Provides a serverless interactive query service that uses standard SQL for analyzing databases. <br/><br/> Azure Synapse Analytics is a limitless analytics service that brings together data integration, enterprise data warehousing, and big data analytics. It gives you the freedom to query data on your terms, using either serverless or dedicated resources at scale.|
| [Elasticsearch Service](https://aws.amazon.com/elasticsearch-service/the-elk-stack) | [Elastic on Azure](https://azure.microsoft.com/overview/linux-on-azure/elastic) |  Use the Elastic Stack (Elastic, Logstash, and Kibana) to search, analyze, and visualize in real time. |

### Analytics architectures

<ul class="grid">

[!INCLUDE [Advanced Analytics Architecture](../../includes/cards/advanced-analytics-on-big-data.md)]
[!INCLUDE [Automated enterprise BI](../../includes/cards/enterprise-bi-adf.md)]
[!INCLUDE [Mass ingestion and analysis of news feeds on Azure](../../includes/cards/news-feed-ingestion-and-near-real-time-analysis.md)]

</ul>

[view all](../browse/index.yml?azure_categories=analytics)

## Compute

[!INCLUDE [Compute Services](../../includes/aws/compute.md)]

## Database

[!INCLUDE [Database Services](../../includes/aws/databases.md)]

## DevOps and application monitoring

| AWS service | Azure service | Description |
|-------------|---------------|-------------|
| [CloudWatch](https://aws.amazon.com/cloudwatch), [X-Ray](https://aws.amazon.com/xray/) | [Monitor](https://azure.microsoft.com/services/monitor) | Comprehensive solution for collecting, analyzing, and acting on telemetry from your cloud and on-premises environments. |
| [CodeDeploy](https://aws.amazon.com/codedeploy) <br/><br/>[CodeCommit](https://aws.amazon.com/codecommit/) <br/><br/>[CodePipeline](https://aws.amazon.com/codepipeline) | [DevOps](https://azure.microsoft.com/services/devops/) | A cloud service for collaborating on code development. |
| [Developer Tools](https://aws.amazon.com/products/developer-tools) | [Developer Tools](https://azure.microsoft.com/tools) | Collection of tools for building, debugging, deploying, diagnosing, and managing multiplatform scalable apps and services. |
| [CodeBuild](https://aws.amazon.com/codebuild) | [DevOps](https://azure.microsoft.com/services/devops/) | Fully managed build service that supports continuous integration and deployment. |
| [Command Line Interface](https://aws.amazon.com/cli) | [CLI](/cli/azure/install-azure-cli) <br/><br/>[PowerShell](/powershell/azure/overview) | Built on top of the native REST API across all cloud services, various programming language-specific wrappers provide easier ways to create solutions. |
| [eksctl](https://docs.aws.amazon.com/eks/latest/userguide/getting-started-eksctl.html) | [az aks](/cli/azure/aks?view=azure-cli-latest) | Manage Azure Kubernetes Services. |
| [AWS CloudShell](https://aws.amazon.com/cloudshell) | [Azure Cloud Shell](/azure/cloud-shell/overview) | Azure Cloud Shell is an interactive, authenticated, browser-accessible shell for managing Azure resources. It gives you the flexibility to choose the shell experience that best suits the way you work, either Bash or PowerShell. |
| [OpsWorks (Chef-based)](https://aws.amazon.com/opsworks) | [Automation](https://azure.microsoft.com/services/automation) | Configures and operates applications of all shapes and sizes, and provides templates to create and manage a collection of resources. |
| [CloudFormation](https://aws.amazon.com/cloudformation) | [Resource Manager](https://azure.microsoft.com/features/resource-manager) <br/><br/>[Bicep](/azure/azure-resource-manager/bicep/overview) <br/><br/>[VM extensions](/azure/virtual-machines/extensions/features-windows?toc=%2fazure%2fvirtual-machines%2fwindows%2ftoc.json) <br/><br/>[Azure Automation](https://azure.microsoft.com/services/automation) | Provides a way for users to automate the manual, long-running, error-prone, and frequently repeated IT tasks.

### DevOps architectures

<ul class="grid">

[!INCLUDE [Container CI/CD using Jenkins and Kubernetes on Azure Kubernetes Service (AKS)](../../includes/cards/container-cicd-using-jenkins-and-kubernetes-on-azure-container-service.md)]
[!INCLUDE [Run a Jenkins server on Azure](../../includes/cards/jenkins.md)]
[!INCLUDE [DevOps in a hybrid environment](../../includes/cards/devops-in-a-hybrid-environment.md)]

</ul>

[view all](../browse/index.yml?azure_categories=devops)

## Internet of things (IoT)

| AWS service | Azure service | Description |
| ----------- | ------------- | ----------- |
| [IoT Core](https://aws.amazon.com/iot-core) | [IoT Hub](https://azure.microsoft.com/services/iot-hub) | A cloud gateway for managing bidirectional communication with billions of IoT devices, securely and at scale. |
| [Greengrass](https://aws.amazon.com/greengrass) | [IoT Edge](https://azure.microsoft.com/services/iot-edge) | Deploy cloud intelligence directly onto IoT devices, catering to on-premises scenarios. |
| [Kinesis Firehose](https://aws.amazon.com/kinesis/data-firehose), [Kinesis Streams](https://aws.amazon.com/kinesis/data-streams) | [Event Hubs](https://azure.microsoft.com/services/event-hubs) | Services that facilitate the mass ingestion of events (messages), typically from devices and sensors. The data can then be processed in real-time micro-batches or be written to storage for further analysis. |
| [IoT Things Graph](https://aws.amazon.com/iot-things-graph) | [Digital Twins](https://azure.microsoft.com/services/digital-twins) | Services you can use to create digital representations of real-world things, places, business processes, and people. Use these services to gain insights, drive the creation of better products and new customer experiences, and optimize operations and costs. |

### IOT architectures

<ul class="grid">

[!INCLUDE [IoT Architecture – Azure IoT Subsystems](../../includes/cards/azure-iot-subsystems.md)]
[!INCLUDE [Azure IoT reference architecture](../../includes/cards/iot.md)]
[!INCLUDE [Process real-time vehicle data using IoT](../../includes/cards/realtime-analytics-vehicle-iot.md)]

</ul>

[view all](../browse/index.yml?azure_categories=iot)

## Management and governance

| AWS service | Azure service | Description |
|-------------|---------------|-------------|
| [AWS Organizations](https://aws.amazon.com/organizations) | [Management Groups](/azure/governance/management-groups)| Azure management groups help you organize your resources and subscriptions.|
| [AWS Well-Architected Tool](https://docs.aws.amazon.com/wellarchitected/latest/userguide/intro.html)| [Azure Well-Architected Review](https://docs.microsoft.com/assessments/?mode=pre-assessment)| Examine your workload through the lenses of reliability, cost management, operational excellence, security, and performance efficiency. |
| [Trusted Advisor](https://aws.amazon.com/premiumsupport/technology/trusted-advisor) | [Advisor](https://azure.microsoft.com/services/advisor) | Provides analysis of cloud resource configuration and security, so that subscribers can ensure they're making use of best practices and optimum configurations. |
| [AWS Billing and Cost Management](https://docs.aws.amazon.com/account-billing/index.html) | [Azure Cost Management and Billing](/azure/cost-management-billing) | Azure Cost Management and Billing helps you understand your Azure invoice (bill), manage your billing account and subscriptions, monitor and control Azure spending, and optimize resource use. |
| [Cost and Usage Reports](https://docs.aws.amazon.com/cur/latest/userguide/cur-create.html) | [Usage Details API](/azure/cost-management-billing/manage/consumption-api-overview#usage-details-api) | Services to help generate, monitor, forecast, and share billing data for resource usage by time, organization, or product resources. |
| [Management Console](https://aws.amazon.com/console) | [Portal](https://azure.microsoft.com/features/azure-portal) | A unified management console that simplifies building, deploying, and operating your cloud resources. |
| [Application Discovery Service](https://aws.amazon.com/application-discovery) | [Migrate](https://azure.microsoft.com/services/azure-migrate) | Assesses on-premises workloads for migration to Azure, performs performance-based sizing, and provides cost estimations. |
| [Systems Manager](https://aws.amazon.com/systems-manager) | [Monitor](https://azure.microsoft.com/services/monitor) | Comprehensive solution for collecting, analyzing, and acting on telemetry from your cloud and on-premises environments. |
| [Personal Health Dashboard](https://aws.amazon.com/premiumsupport/technology/personal-health-dashboard) | [Resource Health](/azure/resource-health/resource-health-overview) | Provides detailed information about the health of resources, as well as recommended actions for maintaining resource health. |
| [CloudTrail](https://aws.amazon.com/cloudtrail) | [Activity log](/azure/azure-monitor/essentials/activity-log) | The Activity log is a platform log in Azure that provides insight into subscription-level events, such as when a resource is modified or when a virtual machine is started. |
| [CloudWatch](https://aws.amazon.com/cloudwatch) | [Application Insights](/azure/azure-monitor/app/app-insights-overview) | A feature of Azure Monitor, Application Insights is an extensible Application Performance Management (APM) service for developers and DevOps professionals, which provides telemetry insights and information, in order to better understand how applications are performing and to identify areas for optimization. |
| [Config](https://aws.amazon.com/config) | [Application Change Analysis](/azure/azure-monitor/app/change-analysis) | Application Change Analysis detects various types of changes, from the infrastructure layer all the way to application deployment.|
| [Cost Explorer](https://aws.amazon.com/aws-cost-management/aws-cost-explorer) | [Cost Management](https://azure.microsoft.com/services/cost-management) | Optimize costs while maximizing cloud potential. |
| [Control Tower](https://aws.amazon.com/controltower) | [Blueprints](/azure/governance/blueprints) | Set up and govern a multi account/subscription environment by creating landing zones. |
| [Resource Groups and Tag Editor](https://docs.aws.amazon.com/ARG) | [Resource Groups](/azure/azure-resource-manager/management/overview) and [Tags](/azure/azure-resource-manager/management/tag-resources) | A Resource Group is a container that holds related resources for an Azure solution. Apply tags to your Azure resources to logically organize them by categories. |
| [AWS AppConfig](https://aws.amazon.com/systems-manager/features/appconfig) | [Azure App Configuration](/azure/azure-app-configuration) | Azure App Configuration is a managed service that helps developers centralize their application and feature settings simply and securely. |
| [Service Catalog](https://aws.amazon.com/servicecatalog) | [Azure Managed Applications](/azure/azure-resource-manager/managed-applications/overview) | Offers cloud solutions that are easy for consumers to deploy and operate.
| [SDKs and tools](https://aws.amazon.com/getting-started/tools-sdks) | [SDKs and tools](https://azure.microsoft.com/downloads) | Manage and interact with Azure services the way you prefer, programmatically from your language of choice, by using the Azure SDKs, our collection of tools, or both. |

## Messaging and eventing

[!INCLUDE [Messaging Components](../../includes/aws/messaging.md)]

## Mobile services

| AWS service | Azure service | Description |
| ----------- | ------------- | ----------- |
| [Mobile Hub](https://aws.amazon.com/blogs/aws/aws-mobile-hub-build-test-and-monitor-mobile-applications) | [App Center](https://azure.microsoft.com/services/app-center) <br/><br/>[Xamarin Apps](https://azure.microsoft.com/features/xamarin) | Provides backend mobile services for rapid development of mobile solutions, identity management, data synchronization, and storage and notifications across devices. |
| [Mobile SDK](https://docs.aws.amazon.com/mobile-sdk) | [App Center](https://azure.microsoft.com/services/app-center) | Provides the technology to rapidly build cross-platform and native apps for mobile devices. |
| [Cognito](https://aws.amazon.com/cognito) | [Azure Active Directory](https://azure.microsoft.com/services/active-directory/) | Provides authentication capabilities for mobile applications. |
| [Device Farm](https://aws.amazon.com/device-farm) | [App Center](https://azure.microsoft.com/services/app-center) | Provides services to support testing mobile applications. |
| [Mobile Analytics](https://aws.amazon.com/mobileanalytics) | [App Center](https://azure.microsoft.com/services/app-center) | Supports monitoring, and feedback collection for the debugging and analysis of a mobile application service quality. |

### Device Farm

The AWS Device Farm provides cross-device testing services. In Azure, [Visual Studio App Center](https://appcenter.ms) provides similar cross-device front-end testing for mobile devices.

In addition to front-end testing, the [Azure DevTest Labs](https://azure.microsoft.com/services/devtest-lab) provides back-end testing resources for Linux and Windows environments.

### Mobile architectures

<ul class="grid">

[!INCLUDE [Scalable web and mobile applications using Azure Database for PostgreSQL](../../includes/cards/scalable-web-and-mobile-applications-using-azure-database-for-postgresql.md)]
[!INCLUDE [Social App for Mobile and Web with Authentication](../../includes/cards/social-mobile-and-web-app-with-authentication.md)]
[!INCLUDE [Task-Based Consumer Mobile App](../../includes/cards/task-based-consumer-mobile-app.md)]

</ul>

[view all](../browse/index.yml?azure_categories=mobile)

## Networking

[!INCLUDE [Networking Services](../../includes/aws/networking.md)]

## Security, identity, and access

### Authentication and authorization

| AWS service | Azure service | Description |
| ----------- | ------------- | ----------- |
| [Identity and Access Management (IAM)](https://aws.amazon.com/iam) | [Azure Active Directory](https://azure.microsoft.com/services/active-directory) | Allows users to securely control access to services and resources while offering data security and protection. Create and manage users and groups, and use permissions to allow and deny access to resources. |
| [Identity and Access Management (IAM)](https://aws.amazon.com/iam) | [Azure role-based access control](/azure/role-based-access-control/overview) | Azure role-based access control (Azure RBAC) helps you manage who has access to Azure resources, what they can do with those resources, and what areas they have access to. |
| [Organizations](https://aws.amazon.com/organizations) | [Subscription Management + Azure RBAC](/azure/azure-subscription-service-limits) | Security policy and role management for working with multiple accounts. |
| [Multi-Factor Authentication](https://aws.amazon.com/iam/features/mfa) | [Azure Active Directory](https://azure.microsoft.com/services/active-directory) | Safeguard access to data and applications, while meeting user demand for a simple sign-in process. |
| [Directory Service](https://aws.amazon.com/directoryservice) | [Azure Active Directory Domain Services](https://azure.microsoft.com/services/active-directory-ds) | Provides managed domain services, such as domain join, group policy, LDAP, and Kerberos/NTLM authentication, which are fully compatible with Windows Server Active Directory. |
| [Cognito](https://aws.amazon.com/cognito) | [Azure Active Directory B2C](https://azure.microsoft.com/services/active-directory-b2c) | A highly available, global, identity management service for consumer-facing applications that scales to hundreds of millions of identities. |
| [Organizations](https://aws.amazon.com/organizations) | [Policy](https://azure.microsoft.com/services/azure-policy/) | Azure Policy is a service in Azure that you use to create, assign, and manage policies. These policies enforce different rules and effects over your resources, so those resources stay compliant with your corporate standards and service level agreements. |
| [Organizations](https://aws.amazon.com/organizations) | [Management Groups](/azure/governance/management-groups/) | Azure management groups provide a level of scope above subscriptions. You organize subscriptions into containers called "management groups" and apply your governance conditions to the management groups. All subscriptions within a management group automatically inherit the conditions applied to the management group. Management groups give you enterprise-grade management at a large scale, no matter what type of subscriptions you have. |

### Encryption

| AWS service | Azure service | Description |
| ----------- | ------------- | ----------- |
| [Server-side encryption with Amazon S3 Key Management Service](https://docs.aws.amazon.com/kms/latest/developerguide/services-s3.html) | [Azure Storage Service Encryption](/azure/storage/storage-service-encryption) | Helps you protect and safeguard your data and meet your organizational security and compliance commitments. |
| [Key Management Service (KMS)](https://aws.amazon.com/kms), [CloudHSM](https://aws.amazon.com/cloudhsm) | [Key Vault](https://azure.microsoft.com/services/key-vault) | Provides security solution and works with other services by providing a way to manage, create, and control encryption keys stored in hardware security modules (HSM). |

### Firewall

| AWS service | Azure service | Description |
| ----------- | ------------- | ----------- |
| [Web Application Firewall](https://aws.amazon.com/waf) | [Web Application Firewall](/azure/application-gateway/application-gateway-web-application-firewall-overview) | A firewall that protects web applications from common web exploits. |
| [Web Application Firewall](https://aws.amazon.com/waf)| [Firewall](https://azure.microsoft.com/services/azure-firewall) | Provides inbound protection for non-HTTP/S protocols, outbound network-level protection for all ports and protocols, and application-level protection for outbound HTTP/S. |

### Security

| AWS service | Azure service | Description |
| ----------- | ------------- | ----------- |
| [Inspector](https://aws.amazon.com/inspector) | [Security Center](https://azure.microsoft.com/services/security-center) | An automated security assessment service that improves the security and compliance of applications. Automatically assess applications for vulnerabilities or deviations from best practices. |
| [Certificate Manager](https://aws.amazon.com/certificate-manager) | [App Service Certificates available on the Portal](https://azure.microsoft.com/blog/internals-of-app-service-certificate) | Service that allows customers to create, manage, and consume certificates seamlessly in the cloud. |
| [GuardDuty](https://aws.amazon.com/guardduty/) | [Advanced Threat Protection](https://azure.microsoft.com/features/azure-advanced-threat-protection) | Detect and investigate advanced attacks on-premises and in the cloud. |
| [Artifact](https://aws.amazon.com/artifact) | [Service Trust Portal](https://servicetrust.microsoft.com/) | Provides access to audit reports, compliance guides, and trust documents from across cloud services. |
| [Shield](https://aws.amazon.com/shield) | [DDos Protection Service](/azure/security/fundamentals/ddos-best-practices) | Provides cloud services with protection from distributed denial of services (DDoS) attacks. |

#### Security architectures

<ul class="grid">

[!INCLUDE [Real-time fraud detection](../../includes/cards/fraud-detection.md)]
[!INCLUDE [Securely managed web applications](../../includes/cards/fully-managed-secure-apps.md)]
[!INCLUDE [Threat indicators for cyber threat intelligence in Azure Sentinel](../../includes/cards/sentinel-threat-intelligence.md)]

</ul>

[view all](../browse/index.yml?azure_categories=security)

## Storage

[!INCLUDE [Storage components](../../includes/aws/storage.md)]

## Web applications

| AWS service | Azure service | Description |
|------|-------------|---------------|
| [Elastic Beanstalk](https://aws.amazon.com/elasticbeanstalk) | [App Service](https://azure.microsoft.com/services/app-service) | Managed hosting platform providing easy to use services for deploying and scaling web applications and services. |
| [API Gateway](https://aws.amazon.com/api-gateway) | [API Management](https://azure.microsoft.com/services/api-management) | A turnkey solution for publishing APIs to external and internal consumers. |
| [CloudFront](https://aws.amazon.com/cloudfront) | [Content Delivery Network](https://azure.microsoft.com/services/cdn) | A global content delivery network that delivers audio, video, applications, images, and other files. |
<<<<<<< HEAD
| [Global Accelerator](https://aws.amazon.com/global-accelerator) | [Front Door](https://azure.microsoft.com/services/frontdoor/) | Easily join your distributed microservices architectures into a single global application using HTTP load balancing and path-based routing rules. Automate turning up new regions and scale-out with API-driven global actions, and independent fault-tolerance to your back end microservices in Azure-or anywhere. |
| [Global Accelerator](https://aws.amazon.com/global-accelerator) | [Cross-regional load balancer](/azure/load-balancer/cross-region-overview) | Distribute and load balance traffic across multiple Azure regions via a single, static, global anycast public IP address. |
| [LightSail](https://aws.amazon.com/lightsail) | [App Service](https://azure.microsoft.com/services/app-service) | Build, deploy, and scale web apps on a fully managed platform. |
| [App Runner](https://aws.amazon.com/apprunner) | [Web App for Containers](https://azure.microsoft.com/services/app-service/containers) | Easily deploy and run containerized web apps on Windows and Linux. |
| [Amplify](https://aws.amazon.com/amplify) | [Static Web Apps](https://azure.microsoft.com/services/app-service/static) | Boost productivity with a tailored developer experience, CI/CD workflows to build and deploy your static content hosting, and dynamic scale for integrated serverless APIs. |
=======
| [Global Accelerator](https://aws.amazon.com/global-accelerator) | [Front Door](https://azure.microsoft.com/services/frontdoor) | Easily join your distributed microservices architectures into a single global application using HTTP load balancing and path-based routing rules. Automate turning up new regions and scale-out with API-driven global actions, and independent fault-tolerance to your back end microservices in Azure-or anywhere. |
| [Global Accelerator](https://aws.amazon.com/global-accelerator) | [Cross-regional load balancer](/azure/load-balancer/cross-region-overview) | Distribute and load balance traffic across multiple Azure regions via a single, static, global anycast public IP address. |
| [LightSail](https://aws.amazon.com/lightsail) | [App Service](https://azure.microsoft.com/services/app-service) | Build, deploy, and scale web apps on a fully managed platform. |
>>>>>>> 9a0dee9f

### Web architectures

<ul class="grid">

[!INCLUDE [Architect scalable e-commerce web app](../../includes/cards/scalable-ecommerce-web-app.md)]
[!INCLUDE [Multi-region N-tier application](../../includes/cards/multi-region-sql-server.md)]
[!INCLUDE [Serverless web application](../../includes/cards/web-app.md)]

</ul>

[view all](../browse/index.yml?azure_categories=web)

## End-user computing

| AWS service | Azure service | Description |
|------|-------------|---------------|
| [WorkSpaces](https://aws.amazon.com/workspaces), [AppStream 2.0](https://aws.amazon.com/appstream2) | [Azure Virtual Desktop](/azure/virtual-desktop) | Manage virtual desktops and applications to enable corporate network and data access to users, anytime, anywhere, from supported devices. Amazon WorkSpaces support Windows and Linux virtual desktops. Azure Virtual Desktop supports multi-session Windows 10 virtual desktops.|
| [WorkLink](https://aws.amazon.com/worklink) | [Application Proxy](/azure/active-directory/app-proxy/application-proxy) | Provides access to intranet applications, without requiring VPN connectivity. Amazon WorkLink is limited to iOS and Android devices.|

## Miscellaneous

| Area | AWS service | Azure service | Description |
|------|-------------|---------------|-------------|
| Backend process logic | [Step Functions](https://aws.amazon.com/step-functions) | [Logic Apps](https://azure.microsoft.com/services/logic-apps) | Cloud technology to build distributed applications using out-of-the-box connectors to reduce integration challenges. Connect apps, data and devices on-premises or in the cloud. |
| Enterprise application services | [WorkMail](https://aws.amazon.com/workmail), [WorkDocs](https://aws.amazon.com/workdocs), [Chime](https://aws.amazon.com/chime) | [Microsoft 365](https://products.office.com) | Fully integrated cloud service that provides communications, email, and document management in the cloud and is available on a wide variety of devices. |
| Gaming | [GameLift](https://aws.amazon.com/gamelift) | [PlayFab](https://playfab.com) | Managed services for hosting dedicated game servers. |
| Media transcoding | [Elastic Transcoder](https://aws.amazon.com/elastictranscoder) | [Media Services](https://azure.microsoft.com/services/media-services/) | Services that offer broadcast-quality video streaming services, including various transcoding technologies. |
| Workflow | [Simple Workflow Service (SWF)](https://aws.amazon.com/swf) | [Logic Apps](https://azure.microsoft.com/services/logic-apps) | Serverless technology for connecting apps, data and devices anywhere, whether on-premises or in the cloud for large ecosystems of SaaS and cloud-based connectors. |
| Hybrid | [Outposts](https://aws.amazon.com/outposts) | [Stack](https://azure.microsoft.com/overview/azure-stack) | Azure Stack is a hybrid cloud platform that enables you to run Azure services in your company's or service provider's datacenter. As a developer, you can build apps on Azure Stack. You can then deploy them to either Azure Stack or Azure, or you can build truly hybrid apps that take advantage of connectivity between an Azure Stack cloud and Azure. |
<<<<<<< HEAD
| Media | [Elemental MediaConvert](https://aws.amazon.com/media-services) | [Media Services](https://azure.microsoft.com/services/media-services/) | Cloud-based media workflow platform to index, package, protect, and stream video at scale.|
| Satellite | [Ground Station](https://aws.amazon.com/ground-station/) | [Azure Orbital](/azure/networking/azure-orbital-overview) | Fully Managed cloud based ground station as a service.|
| Blockchain | [Amazon Managed Blockchain](https://aws.amazon.com/managed-blockchain/) | [Azure Blockchain Service](/azure/blockchain/service/overview) | Fully Managed service that gives users the ability to grow and operate blockchain networks at scale.|
| Quantum computing | [Amazon Braket](https://aws.amazon.com/braket/) | [Azure Quantum](/azure/quantum/) | Managed Quantum Computing Service that developers, researchers and bsuiness can use to run quantum computing programs.|
=======
| Media | [Elemental MediaConvert](https://aws.amazon.com/media-services) | [Media Services](https://azure.microsoft.com/services/media-services) | Cloud-based media workflow platform to index, package, protect, and stream video at scale.|
| Satellite | [Ground Station](https://aws.amazon.com/ground-station) | [Azure Orbital](/azure/networking/azure-orbital-overview) | Fully managed cloud-based ground station as a service.|
| Blockchain | [Amazon Managed Blockchain](https://aws.amazon.com/managed-blockchain) | [Azure Blockchain Service](/azure/blockchain/service/overview) | Fully managed service that gives users the ability to grow and operate blockchain networks at scale.|
| Quantum computing | [Amazon Braket](https://aws.amazon.com/braket) | [Azure Quantum](/azure/quantum/overview-azure-quantum) | Managed quantum computing service that developers, researchers, and businesses can use to run quantum computing programs.|
>>>>>>> 9a0dee9f

## More learning

If you are new to Azure, review the interactive [Core Cloud Services - Introduction to Azure](/learn/modules/welcome-to-azure) module on [Microsoft Learn](/learn).<|MERGE_RESOLUTION|>--- conflicted
+++ resolved
@@ -346,17 +346,11 @@
 | [Elastic Beanstalk](https://aws.amazon.com/elasticbeanstalk) | [App Service](https://azure.microsoft.com/services/app-service) | Managed hosting platform providing easy to use services for deploying and scaling web applications and services. |
 | [API Gateway](https://aws.amazon.com/api-gateway) | [API Management](https://azure.microsoft.com/services/api-management) | A turnkey solution for publishing APIs to external and internal consumers. |
 | [CloudFront](https://aws.amazon.com/cloudfront) | [Content Delivery Network](https://azure.microsoft.com/services/cdn) | A global content delivery network that delivers audio, video, applications, images, and other files. |
-<<<<<<< HEAD
-| [Global Accelerator](https://aws.amazon.com/global-accelerator) | [Front Door](https://azure.microsoft.com/services/frontdoor/) | Easily join your distributed microservices architectures into a single global application using HTTP load balancing and path-based routing rules. Automate turning up new regions and scale-out with API-driven global actions, and independent fault-tolerance to your back end microservices in Azure-or anywhere. |
+| [Global Accelerator](https://aws.amazon.com/global-accelerator) | [Front Door](https://azure.microsoft.com/services/frontdoor) | Easily join your distributed microservices architectures into a single global application using HTTP load balancing and path-based routing rules. Automate turning up new regions and scale-out with API-driven global actions, and independent fault-tolerance to your back end microservices in Azure-or anywhere. |
 | [Global Accelerator](https://aws.amazon.com/global-accelerator) | [Cross-regional load balancer](/azure/load-balancer/cross-region-overview) | Distribute and load balance traffic across multiple Azure regions via a single, static, global anycast public IP address. |
 | [LightSail](https://aws.amazon.com/lightsail) | [App Service](https://azure.microsoft.com/services/app-service) | Build, deploy, and scale web apps on a fully managed platform. |
 | [App Runner](https://aws.amazon.com/apprunner) | [Web App for Containers](https://azure.microsoft.com/services/app-service/containers) | Easily deploy and run containerized web apps on Windows and Linux. |
 | [Amplify](https://aws.amazon.com/amplify) | [Static Web Apps](https://azure.microsoft.com/services/app-service/static) | Boost productivity with a tailored developer experience, CI/CD workflows to build and deploy your static content hosting, and dynamic scale for integrated serverless APIs. |
-=======
-| [Global Accelerator](https://aws.amazon.com/global-accelerator) | [Front Door](https://azure.microsoft.com/services/frontdoor) | Easily join your distributed microservices architectures into a single global application using HTTP load balancing and path-based routing rules. Automate turning up new regions and scale-out with API-driven global actions, and independent fault-tolerance to your back end microservices in Azure-or anywhere. |
-| [Global Accelerator](https://aws.amazon.com/global-accelerator) | [Cross-regional load balancer](/azure/load-balancer/cross-region-overview) | Distribute and load balance traffic across multiple Azure regions via a single, static, global anycast public IP address. |
-| [LightSail](https://aws.amazon.com/lightsail) | [App Service](https://azure.microsoft.com/services/app-service) | Build, deploy, and scale web apps on a fully managed platform. |
->>>>>>> 9a0dee9f
 
 ### Web architectures
 
@@ -387,17 +381,10 @@
 | Media transcoding | [Elastic Transcoder](https://aws.amazon.com/elastictranscoder) | [Media Services](https://azure.microsoft.com/services/media-services/) | Services that offer broadcast-quality video streaming services, including various transcoding technologies. |
 | Workflow | [Simple Workflow Service (SWF)](https://aws.amazon.com/swf) | [Logic Apps](https://azure.microsoft.com/services/logic-apps) | Serverless technology for connecting apps, data and devices anywhere, whether on-premises or in the cloud for large ecosystems of SaaS and cloud-based connectors. |
 | Hybrid | [Outposts](https://aws.amazon.com/outposts) | [Stack](https://azure.microsoft.com/overview/azure-stack) | Azure Stack is a hybrid cloud platform that enables you to run Azure services in your company's or service provider's datacenter. As a developer, you can build apps on Azure Stack. You can then deploy them to either Azure Stack or Azure, or you can build truly hybrid apps that take advantage of connectivity between an Azure Stack cloud and Azure. |
-<<<<<<< HEAD
-| Media | [Elemental MediaConvert](https://aws.amazon.com/media-services) | [Media Services](https://azure.microsoft.com/services/media-services/) | Cloud-based media workflow platform to index, package, protect, and stream video at scale.|
-| Satellite | [Ground Station](https://aws.amazon.com/ground-station/) | [Azure Orbital](/azure/networking/azure-orbital-overview) | Fully Managed cloud based ground station as a service.|
-| Blockchain | [Amazon Managed Blockchain](https://aws.amazon.com/managed-blockchain/) | [Azure Blockchain Service](/azure/blockchain/service/overview) | Fully Managed service that gives users the ability to grow and operate blockchain networks at scale.|
-| Quantum computing | [Amazon Braket](https://aws.amazon.com/braket/) | [Azure Quantum](/azure/quantum/) | Managed Quantum Computing Service that developers, researchers and bsuiness can use to run quantum computing programs.|
-=======
 | Media | [Elemental MediaConvert](https://aws.amazon.com/media-services) | [Media Services](https://azure.microsoft.com/services/media-services) | Cloud-based media workflow platform to index, package, protect, and stream video at scale.|
 | Satellite | [Ground Station](https://aws.amazon.com/ground-station) | [Azure Orbital](/azure/networking/azure-orbital-overview) | Fully managed cloud-based ground station as a service.|
 | Blockchain | [Amazon Managed Blockchain](https://aws.amazon.com/managed-blockchain) | [Azure Blockchain Service](/azure/blockchain/service/overview) | Fully managed service that gives users the ability to grow and operate blockchain networks at scale.|
 | Quantum computing | [Amazon Braket](https://aws.amazon.com/braket) | [Azure Quantum](/azure/quantum/overview-azure-quantum) | Managed quantum computing service that developers, researchers, and businesses can use to run quantum computing programs.|
->>>>>>> 9a0dee9f
 
 ## More learning
 
