--- conflicted
+++ resolved
@@ -258,11 +258,8 @@
 | Elastic Beanstalk | [App Service](https://azure.microsoft.com/services/app-service) | Managed hosting platform providing easy to use services for deploying and scaling web applications and services. |
 | API Gateway | [API Management](https://azure.microsoft.com/services/api-management/) | A turnkey solution for publishing APIs to external and internal consumers. |
 | CloudFront | [Azure Content Delivery Network](https://azure.microsoft.com/services/cdn/) | A global content delivery network that delivers audio, video, applications, images, and other files. |
-<<<<<<< HEAD
-| Global Accelerator | [Azure Front Door](https://azure.microsoft.com/en-us/services/frontdoor/) | Easily join your distributed microservice architectures into a single global application using HTTP load balancing and path-based routing rules. Automate turning up new regions and scale-out with API-driven global actions, and independent fault-tolerance to your back end microservices in Azure—or anywhere.
-=======
-| SiteWise | [Azure Front Door](https://azure.microsoft.com/services/frontdoor/) | Easily join your distributed microservice architectures into a single global application using HTTP load balancing and path-based routing rules. Automate turning up new regions and scale-out with API-driven global actions, and independent fault-tolerance to your back end microservices in Azure—or anywhere.
->>>>>>> 677a6094
+| Global Accelerator | [Azure Front Door](https://azure.microsoft.com/en-us/services/frontdoor/) | Easily join your distributed microservice architectures into a single global application using HTTP load balancing and path-based routing rules. Automate turning up new regions and scale-out with API-driven global actions, and independent fault-tolerance to your back end microservices in Azure—or anywhere. |
+
 
 ## Miscellaneous
 
