---
title: AWS to Azure services comparison
titleSuffix: Azure Architecture Center
description: Compare Azure cloud services to Amazon Web Services (AWS) for multicloud solutions or migration to Azure.
author: EdPrice-MSFT
ms.author: yuanzhiqu
<<<<<<< HEAD
ms.date: 08/13/2021
=======
ms.date: 8/16/2021
>>>>>>> c688d4eb
ms.topic: reference
ms.service: architecture-center
ms.subservice: cloud-fundamentals
ms.custom:
  - fcp
ms.category:
  - analytics
  - ai-machine-learning
keywords:
  - cloud services comparison
  - cloud services compared
  - multicloud
  - compare Azure AWS
  - compare Azure and AWS
  - compare AWS and Azure
  - IT capabilities
categories:
  - compute
  - storage
  - databases
  - networking
  - security
  - ai-machine-learning
products:
  - azure-cosmos-db
  - azure-functions
  - azure-storage
  - azure-search
  - azure-cognitive-search
  - azure-computer-vision
  - azure-translator-text
---

<!-- cSpell:ignore Alexa Rekognition Cognito ElastiCache Greengrass Firehose -->

# AWS to Azure services comparison

This article helps you understand how Microsoft Azure services compare to Amazon Web Services (AWS). Whether you are planning a multicloud solution with Azure and AWS, or migrating to Azure, you can compare the IT capabilities of Azure and AWS services in all categories.

This article compares services that are roughly comparable. Not every AWS service or Azure service is listed, and not every matched service has exact feature-for-feature parity.

## Azure and AWS for multicloud solutions

As the leading public cloud platforms, Azure and AWS each offer a broad and deep set of capabilities with global coverage. Yet many organizations choose to use both platforms together for greater choice and flexibility, as well as to spread their risk and dependencies with a multicloud approach. Consulting companies and software vendors might also build on and use both Azure and AWS, as these platforms represent most of the cloud market demand.

For an overview of Azure for AWS users, see [Introduction to Azure for AWS professionals](./index.md).

<!-- markdownlint-disable MD033 -->

## Marketplace

| AWS service | Azure service | Description |
| ----------- | ------------- | ----------- |
| [AWS Marketplace](https://aws.amazon.com/marketplace) | [Azure Marketplace](https://azure.microsoft.com/marketplace) | Easy-to-deploy and automatically configured third-party applications, including single virtual machine or multiple virtual machine solutions. |

## AI and machine learning

| AWS service | Azure service | Description |
| ----------- | ------------- | ----------- |
| [SageMaker](https://aws.amazon.com/sagemaker) | [Machine Learning](https://azure.microsoft.com/services/machine-learning-services) | A cloud service to train, deploy, automate, and manage machine learning models. |
| [Alexa Skills Kit](https://developer.amazon.com/alexa/alexa-skills-kit) | [Bot Framework](https://dev.botframework.com) | Build and connect intelligent bots that interact with your users using text/SMS, Skype, Teams, Slack, Microsoft 365 mail, Twitter, and other popular services. |
| [Lex](https://aws.amazon.com/lex) | [Speech Services](https://azure.microsoft.com/services/cognitive-services/speech) | API capable of converting speech to text, understanding intent, and converting text back to speech for natural responsiveness. |
| [Lex](https://aws.amazon.com/lex) | [Language Understanding (LUIS)](https://azure.microsoft.com/services/cognitive-services/language-understanding-intelligent-service) | Allows your applications to understand user commands contextually. |
| [Polly](https://aws.amazon.com/polly), [Transcribe](https://aws.amazon.com/transcribe) | [Speech Services](https://azure.microsoft.com/services/cognitive-services/speech) | Enables both Speech to Text, and Text into Speech capabilities. |
| [Rekognition](https://aws.amazon.com/rekognition) | [Cognitive Services](https://azure.microsoft.com/services/cognitive-services) | [Computer Vision](https://azure.microsoft.com/services/cognitive-services/computer-vision/): Extract information from images to categorize and process visual data.<br/><br/> [Face](https://azure.microsoft.com/services/cognitive-services/face): Detect, identify, and analyze faces and facial expressions in photos. |
| [Skills Kit](https://developer.amazon.com/alexa/alexa-skills-kit) | [Virtual Assistant](/azure/bot-service/bot-builder-virtual-assistant-introduction?view=azure-bot-service-4.0&preserve-view=true) | The Virtual Assistant Template brings together a number of best practices we've identified through the building of conversational experiences and automates integration of components that we've found to be highly beneficial to Bot Framework developers.

### AI and machine learning architectures

<ul class="grid">

[!INCLUDE [Image classification on Azure](../../includes/cards/intelligent-apps-image-processing.md)]
[!INCLUDE [Predictive Marketing with Machine Learning](../../includes/cards/predictive-marketing-campaigns-with-machine-learning-and-spark.md)]
[!INCLUDE [Scalable personalization on Azure](../../includes/cards/scalable-personalization-with-content-based-recommendation-system.md)]

</ul>

[view all](../browse/index.yml?azure_categories=ai-machine-learning)

## Big data and analytics

### Data warehouse

| AWS service | Azure service | Description |
| ----------- | ------------- | ----------- |
| [Redshift](https://aws.amazon.com/redshift) | [Synapse Analytics](https://azure.microsoft.com/services/synapse-analytics/) | Cloud-based Enterprise Data Warehouse (EDW) that uses Massively Parallel Processing (MPP) to quickly run complex queries across petabytes of data. |
| [Lake Formation](https://aws.amazon.com/lake-formation) | [Data Share](https://azure.microsoft.com/services/data-share/) | A simple and safe service for sharing big data|

### Data warehouse architectures

<ul class="grid">

[!INCLUDE [Modern Data Warehouse Architecture](../../includes/cards/modern-data-warehouse.md)]
[!INCLUDE [Automated enterprise BI](../../includes/cards/enterprise-bi-adf.md)]

</ul>

[view all](../browse/index.yml?azure_categories=databases)

### Time series

| AWS service | Azure service | Description |
| ----------- | ------------- | ----------- |
| [Amazon Timestream](https://aws.amazon.com/timestream) | [Azure Data Explorer](https://azure.microsoft.com/services/data-explorer)<br/><br/> [Azure Time Series Insights](https://azure.microsoft.com/services/time-series-insights) | Fully managed, low latency, and distributed big data analytics platform that runs complex queries across petabytes of data. Highly optimized for log and time series data. <br/><br/> Open and scalable end-to-end IoT analytics service. Collect, process, store, query, and visualize data at Internet of Things (IoT) scale--data that's highly contextualized and optimized for time series.

### Time series architectures

<ul class="grid">

[!INCLUDE [IoT analytics with Azure Data Explorer](../../includes/cards/iot-azure-data-explorer.md)]
[!INCLUDE [Azure Data Explorer interactive analytics](../../includes/cards/interactive-azure-data-explorer.md)]

</ul>

### Big data processing

| AWS service | Azure service | Description |
| ----------- | ------------- | ----------- |
| [EMR](https://aws.amazon.com/emr) | [Azure Data Explorer](https://azure.microsoft.com/services/data-explorer) | Fully managed, low latency, distributed big data analytics platform to run complex queries across petabytes of data. |
| [EMR](https://aws.amazon.com/emr) | [Databricks](https://azure.microsoft.com/services/databricks) | Apache Spark-based analytics platform. |
| [EMR](https://aws.amazon.com/emr) | [HDInsight](https://azure.microsoft.com/services/hdinsight) | Managed Hadoop service. Deploy and manage Hadoop clusters in Azure. |
| [EMR](https://aws.amazon.com/emr) | [Data Lake Storage](https://azure.microsoft.com/services/storage/data-lake-storage) | Massively scalable, secure data lake functionality built on Azure Blob Storage. |

### Big data architectures

<ul class="grid">

[!INCLUDE [Azure data platform end-to-end](../../includes/cards/data-platform-end-to-end.md)]
[!INCLUDE [Campaign Optimization with Azure HDInsight Spark Clusters](../../includes/cards/campaign-optimization-with-azure-hdinsight-spark-clusters.md)]
[!INCLUDE [Big data analytics with Azure Data Explorer](../../includes/cards/big-data-azure-data-explorer.md)]

</ul>

[view all](../browse/index.yml?azure_categories=databases)

### Data orchestration / ETL

| AWS service | Azure service | Description |
| ----------- | ------------- | ----------- |
| [Data Pipeline](https://aws.amazon.com/datapipeline), [Glue](https://aws.amazon.com/glue) | [Data Factory](https://azure.microsoft.com/services/data-factory) | Processes and moves data between different compute and storage services, as well as on-premises data sources at specified intervals. Create, schedule, orchestrate, and manage data pipelines. |
| [Glue](https://aws.amazon.com/glue) | [Azure Purview](https://azure.microsoft.com/services/purview) | A unified data governance service that helps you manage and govern your on-premises, multicloud, and software as a service (SaaS) data. |
| [Dynamo DB](https://aws.amazon.com/dynamodb)| [Table Storage](https://azure.microsoft.com/services/storage/tables), [Cosmos DB](https://azure.microsoft.com/services/cosmos-db) | NoSQL key-value store for rapid development using massive semi-structured datasets.|

### Analytics and visualization

| AWS service | Azure service | Description |
| ----------- | ------------- | ----------- |
| [Kinesis Analytics](https://aws.amazon.com/kinesis/data-analytics) | [Stream Analytics](https://azure.microsoft.com/services/stream-analytics) <br/><br/> [Azure Data Explorer](https://azure.microsoft.com/services/data-explorer) <br/><br/> [Data Lake Analytics](https://azure.microsoft.com/services/data-lake-analytics) <br/><br/>[Data Lake Store](https://azure.microsoft.com/services/data-lake-store) | Storage and analysis platforms that create insights from large quantities of data, or data that originates from many sources. |
| [QuickSight](https://aws.amazon.com/quicksight) | [Power BI](https://powerbi.microsoft.com/) | Business intelligence tools that build visualizations, perform ad hoc analysis, and develop business insights from data.
| [CloudSearch](https://aws.amazon.com/cloudsearch) | [Cognitive Search](https://azure.microsoft.com/services/search/) | Delivers full-text search and related search analytics and capabilities. |
| [Athena](https://aws.amazon.com/athena) | [Data Lake Analytics](https://azure.microsoft.com/services/data-lake-analytics) <br/><br/> [Azure Synapse Analytics](/azure/synapse-analytics/overview-what-is)| Provides a serverless interactive query service that uses standard SQL for analyzing databases. <br/><br/> Azure Synapse Analytics is a limitless analytics service that brings together data integration, enterprise data warehousing, and big data analytics. It gives you the freedom to query data on your terms, using either serverless or dedicated resources at scale.|
| [Elasticsearch Service](https://aws.amazon.com/elasticsearch-service/the-elk-stack) | [Elastic on Azure](https://azure.microsoft.com/overview/linux-on-azure/elastic) |  Use the Elastic Stack (Elastic, Logstash, and Kibana) to search, analyze, and visualize in real time. |

### Analytics architectures

<ul class="grid">

[!INCLUDE [Advanced Analytics Architecture](../../includes/cards/advanced-analytics-on-big-data.md)]
[!INCLUDE [Automated enterprise BI](../../includes/cards/enterprise-bi-adf.md)]
[!INCLUDE [Mass ingestion and analysis of news feeds on Azure](../../includes/cards/news-feed-ingestion-and-near-real-time-analysis.md)]

</ul>

[view all](../browse/index.yml?azure_categories=analytics)

## Compute

[!INCLUDE [Compute Services](../../includes/aws/compute.md)]

## Database

[!INCLUDE [Database Services](../../includes/aws/databases.md)]

## DevOps and application monitoring

| AWS service | Azure service | Description |
|-------------|---------------|-------------|
| [CloudWatch](https://aws.amazon.com/cloudwatch), [X-Ray](https://aws.amazon.com/xray/) | [Monitor](https://azure.microsoft.com/services/monitor) | Comprehensive solution for collecting, analyzing, and acting on telemetry from your cloud and on-premises environments. |
| [CodeDeploy](https://aws.amazon.com/codedeploy) <br/><br/>[CodeCommit](https://aws.amazon.com/codecommit/) <br/><br/>[CodePipeline](https://aws.amazon.com/codepipeline) | [DevOps](https://azure.microsoft.com/services/devops/) | A cloud service for collaborating on code development. |
| [Developer Tools](https://aws.amazon.com/products/developer-tools) | [Developer Tools](https://azure.microsoft.com/tools) | Collection of tools for building, debugging, deploying, diagnosing, and managing multiplatform scalable apps and services. |
| [CodeBuild](https://aws.amazon.com/codebuild) | [DevOps](https://azure.microsoft.com/services/devops/) | Fully managed build service that supports continuous integration and deployment. |
| [Command Line Interface](https://aws.amazon.com/cli) | [CLI](/cli/azure/install-azure-cli) <br/><br/>[PowerShell](/powershell/azure/overview) | Built on top of the native REST API across all cloud services, various programming language-specific wrappers provide easier ways to create solutions. |
| [eksctl](https://docs.aws.amazon.com/eks/latest/userguide/getting-started-eksctl.html) | [az aks](/cli/azure/aks?view=azure-cli-latest) | Manage Azure Kubernetes Services. |
| [AWS CloudShell](https://aws.amazon.com/cloudshell) | [Azure Cloud Shell](/azure/cloud-shell/overview) | Azure Cloud Shell is an interactive, authenticated, browser-accessible shell for managing Azure resources. It gives you the flexibility to choose the shell experience that best suits the way you work, either Bash or PowerShell. |
| [OpsWorks (Chef-based)](https://aws.amazon.com/opsworks) | [Automation](https://azure.microsoft.com/services/automation) | Configures and operates applications of all shapes and sizes, and provides templates to create and manage a collection of resources. |
| [CloudFormation](https://aws.amazon.com/cloudformation) | [Resource Manager](https://azure.microsoft.com/features/resource-manager) <br/><br/>[Bicep](/azure/azure-resource-manager/bicep/overview) <br/><br/>[VM extensions](/azure/virtual-machines/extensions/features-windows?toc=%2fazure%2fvirtual-machines%2fwindows%2ftoc.json) <br/><br/>[Azure Automation](https://azure.microsoft.com/services/automation) | Provides a way for users to automate the manual, long-running, error-prone, and frequently repeated IT tasks.

### DevOps architectures

<ul class="grid">

[!INCLUDE [Container CI/CD using Jenkins and Kubernetes on Azure Kubernetes Service (AKS)](../../includes/cards/container-cicd-using-jenkins-and-kubernetes-on-azure-container-service.md)]
[!INCLUDE [Run a Jenkins server on Azure](../../includes/cards/jenkins.md)]
[!INCLUDE [DevOps in a hybrid environment](../../includes/cards/devops-in-a-hybrid-environment.md)]

</ul>

[view all](../browse/index.yml?azure_categories=devops)

## Internet of things (IoT)

| AWS service | Azure service | Description |
| ----------- | ------------- | ----------- |
| [IoT Core](https://aws.amazon.com/iot-core) | [IoT Hub](https://azure.microsoft.com/services/iot-hub) | A cloud gateway for managing bidirectional communication with billions of IoT devices, securely and at scale. |
| [Greengrass](https://aws.amazon.com/greengrass) | [IoT Edge](https://azure.microsoft.com/services/iot-edge) | Deploy cloud intelligence directly onto IoT devices, catering to on-premises scenarios. |
| [Kinesis Firehose](https://aws.amazon.com/kinesis/data-firehose), [Kinesis Streams](https://aws.amazon.com/kinesis/data-streams) | [Event Hubs](https://azure.microsoft.com/services/event-hubs) | Services that facilitate the mass ingestion of events (messages), typically from devices and sensors. The data can then be processed in real-time micro-batches or be written to storage for further analysis. |
| [IoT Things Graph](https://aws.amazon.com/iot-things-graph) | [Digital Twins](https://azure.microsoft.com/services/digital-twins) | Services you can use to create digital representations of real-world things, places, business processes, and people. Use these services to gain insights, drive the creation of better products and new customer experiences, and optimize operations and costs. |

### IOT architectures

<ul class="grid">

[!INCLUDE [IoT Architecture – Azure IoT Subsystems](../../includes/cards/azure-iot-subsystems.md)]
[!INCLUDE [Azure IoT reference architecture](../../includes/cards/iot.md)]
[!INCLUDE [Process real-time vehicle data using IoT](../../includes/cards/realtime-analytics-vehicle-iot.md)]

</ul>

[view all](../browse/index.yml?azure_categories=iot)

## Management and governance

| AWS service | Azure service | Description |
|-------------|---------------|-------------|
| [AWS Organizations](https://aws.amazon.com/organizations) | [Management Groups](/azure/governance/management-groups)| Azure management groups help you organize your resources and subscriptions.|
| [AWS Well-Architected Tool](https://docs.aws.amazon.com/wellarchitected/latest/userguide/intro.html)| [Azure Well-Architected Review](https://docs.microsoft.com/assessments/?mode=pre-assessment)| Examine your workload through the lenses of reliability, cost management, operational excellence, security, and performance efficiency. |
| [Trusted Advisor](https://aws.amazon.com/premiumsupport/technology/trusted-advisor) | [Advisor](https://azure.microsoft.com/services/advisor) | Provides analysis of cloud resource configuration and security, so that subscribers can ensure they're making use of best practices and optimum configurations. |
| [AWS Billing and Cost Management](https://docs.aws.amazon.com/account-billing/index.html) | [Azure Cost Management and Billing](/azure/cost-management-billing) | Azure Cost Management and Billing helps you understand your Azure invoice (bill), manage your billing account and subscriptions, monitor and control Azure spending, and optimize resource use. |
| [Cost and Usage Reports](https://docs.aws.amazon.com/cur/latest/userguide/cur-create.html) | [Usage Details API](/azure/cost-management-billing/manage/consumption-api-overview#usage-details-api) | Services to help generate, monitor, forecast, and share billing data for resource usage by time, organization, or product resources. |
| [Management Console](https://aws.amazon.com/console) | [Portal](https://azure.microsoft.com/features/azure-portal) | A unified management console that simplifies building, deploying, and operating your cloud resources. |
| [Application Discovery Service](https://aws.amazon.com/application-discovery) | [Migrate](https://azure.microsoft.com/services/azure-migrate) | Assesses on-premises workloads for migration to Azure, performs performance-based sizing, and provides cost estimations. |
| [Systems Manager](https://aws.amazon.com/systems-manager) | [Monitor](https://azure.microsoft.com/services/monitor) | Comprehensive solution for collecting, analyzing, and acting on telemetry from your cloud and on-premises environments. |
| [Personal Health Dashboard](https://aws.amazon.com/premiumsupport/technology/personal-health-dashboard) | [Resource Health](/azure/resource-health/resource-health-overview) | Provides detailed information about the health of resources, as well as recommended actions for maintaining resource health. |
| [CloudTrail](https://aws.amazon.com/cloudtrail) | [Activity log](/azure/azure-monitor/essentials/activity-log) | The Activity log is a platform log in Azure that provides insight into subscription-level events, such as when a resource is modified or when a virtual machine is started. |
| [CloudWatch](https://aws.amazon.com/cloudwatch) | [Application Insights](/azure/azure-monitor/app/app-insights-overview) | A feature of Azure Monitor, Application Insights is an extensible Application Performance Management (APM) service for developers and DevOps professionals, which provides telemetry insights and information, in order to better understand how applications are performing and to identify areas for optimization. |
| [Config](https://aws.amazon.com/config) | [Application Change Analysis](/azure/azure-monitor/app/change-analysis) | Application Change Analysis detects various types of changes, from the infrastructure layer all the way to application deployment.|
| [Cost Explorer](https://aws.amazon.com/aws-cost-management/aws-cost-explorer) | [Cost Management](https://azure.microsoft.com/services/cost-management) | Optimize costs while maximizing cloud potential. |
| [Control Tower](https://aws.amazon.com/controltower) | [Blueprints](/azure/governance/blueprints) | Set up and govern a multi account/subscription environment by creating landing zones. |
| [Resource Groups and Tag Editor](https://docs.aws.amazon.com/ARG) | [Resource Groups](/azure/azure-resource-manager/management/overview) and [Tags](/azure/azure-resource-manager/management/tag-resources) | A Resource Group is a container that holds related resources for an Azure solution. Apply tags to your Azure resources to logically organize them by categories. |
| [AWS AppConfig](https://aws.amazon.com/systems-manager/features/appconfig) | [Azure App Configuration](/azure/azure-app-configuration) | Azure App Configuration is a managed service that helps developers centralize their application and feature settings simply and securely. |
| [Service Catalog](https://aws.amazon.com/servicecatalog) | [Azure Managed Applications](/azure/azure-resource-manager/managed-applications/overview) | Offers cloud solutions that are easy for consumers to deploy and operate.
| [SDKs and tools](https://aws.amazon.com/getting-started/tools-sdks) | [SDKs and tools](https://azure.microsoft.com/downloads) | Manage and interact with Azure services the way you prefer, programmatically from your language of choice, by using the Azure SDKs, our collection of tools, or both. |

## Messaging and eventing

[!INCLUDE [Messaging Components](../../includes/aws/messaging.md)]

## Mobile services

| AWS service | Azure service | Description |
| ----------- | ------------- | ----------- |
| [Mobile Hub](https://aws.amazon.com/blogs/aws/aws-mobile-hub-build-test-and-monitor-mobile-applications) | [App Center](https://azure.microsoft.com/services/app-center) <br/><br/>[Xamarin Apps](https://azure.microsoft.com/features/xamarin) | Provides backend mobile services for rapid development of mobile solutions, identity management, data synchronization, and storage and notifications across devices. |
| [Mobile SDK](https://docs.aws.amazon.com/mobile-sdk) | [App Center](https://azure.microsoft.com/services/app-center) | Provides the technology to rapidly build cross-platform and native apps for mobile devices. |
| [Cognito](https://aws.amazon.com/cognito) | [Azure Active Directory](https://azure.microsoft.com/services/active-directory/) | Provides authentication capabilities for mobile applications. |
| [Device Farm](https://aws.amazon.com/device-farm) | [App Center](https://azure.microsoft.com/services/app-center) | Provides services to support testing mobile applications. |
| [Mobile Analytics](https://aws.amazon.com/mobileanalytics) | [App Center](https://azure.microsoft.com/services/app-center) | Supports monitoring, and feedback collection for the debugging and analysis of a mobile application service quality. |

### Device Farm

The AWS Device Farm provides cross-device testing services. In Azure, [Visual Studio App Center](https://appcenter.ms) provides similar cross-device front-end testing for mobile devices.

In addition to front-end testing, the [Azure DevTest Labs](https://azure.microsoft.com/services/devtest-lab) provides back-end testing resources for Linux and Windows environments.

### Mobile architectures

<ul class="grid">

[!INCLUDE [Scalable web and mobile applications using Azure Database for PostgreSQL](../../includes/cards/scalable-web-and-mobile-applications-using-azure-database-for-postgresql.md)]
[!INCLUDE [Social App for Mobile and Web with Authentication](../../includes/cards/social-mobile-and-web-app-with-authentication.md)]
[!INCLUDE [Task-Based Consumer Mobile App](../../includes/cards/task-based-consumer-mobile-app.md)]

</ul>

[view all](../browse/index.yml?azure_categories=mobile)

## Networking

[!INCLUDE [Networking Services](../../includes/aws/networking.md)]

## Security, identity, and access

### Authentication and authorization

| AWS service | Azure service | Description |
| ----------- | ------------- | ----------- |
| [Identity and Access Management (IAM)](https://aws.amazon.com/iam) | [Azure Active Directory](https://azure.microsoft.com/services/active-directory) | Allows users to securely control access to services and resources while offering data security and protection. Create and manage users and groups, and use permissions to allow and deny access to resources. |
| [Identity and Access Management (IAM)](https://aws.amazon.com/iam) | [Azure role-based access control](/azure/role-based-access-control/overview) | Azure role-based access control (Azure RBAC) helps you manage who has access to Azure resources, what they can do with those resources, and what areas they have access to. |
| [Organizations](https://aws.amazon.com/organizations) | [Subscription Management + Azure RBAC](/azure/azure-subscription-service-limits) | Security policy and role management for working with multiple accounts. |
| [Multi-Factor Authentication](https://aws.amazon.com/iam/features/mfa) | [Azure Active Directory](https://azure.microsoft.com/services/active-directory) | Safeguard access to data and applications, while meeting user demand for a simple sign-in process. |
| [Directory Service](https://aws.amazon.com/directoryservice) | [Azure Active Directory Domain Services](https://azure.microsoft.com/services/active-directory-ds) | Provides managed domain services, such as domain join, group policy, LDAP, and Kerberos/NTLM authentication, which are fully compatible with Windows Server Active Directory. |
| [Cognito](https://aws.amazon.com/cognito) | [Azure Active Directory B2C](https://azure.microsoft.com/services/active-directory-b2c) | A highly available, global, identity management service for consumer-facing applications that scales to hundreds of millions of identities. |
| [Organizations](https://aws.amazon.com/organizations) | [Policy](https://azure.microsoft.com/services/azure-policy/) | Azure Policy is a service in Azure that you use to create, assign, and manage policies. These policies enforce different rules and effects over your resources, so those resources stay compliant with your corporate standards and service level agreements. |
| [Organizations](https://aws.amazon.com/organizations) | [Management Groups](/azure/governance/management-groups/) | Azure management groups provide a level of scope above subscriptions. You organize subscriptions into containers called "management groups" and apply your governance conditions to the management groups. All subscriptions within a management group automatically inherit the conditions applied to the management group. Management groups give you enterprise-grade management at a large scale, no matter what type of subscriptions you have. |

### Encryption

| AWS service | Azure service | Description |
| ----------- | ------------- | ----------- |
| [Server-side encryption with Amazon S3 Key Management Service](https://docs.aws.amazon.com/kms/latest/developerguide/services-s3.html) | [Azure Storage Service Encryption](/azure/storage/storage-service-encryption) | Helps you protect and safeguard your data and meet your organizational security and compliance commitments. |
| [Key Management Service (KMS)](https://aws.amazon.com/kms), [CloudHSM](https://aws.amazon.com/cloudhsm) | [Key Vault](https://azure.microsoft.com/services/key-vault) | Provides security solution and works with other services by providing a way to manage, create, and control encryption keys stored in hardware security modules (HSM). |

### Firewall

| AWS service | Azure service | Description |
| ----------- | ------------- | ----------- |
| [Web Application Firewall](https://aws.amazon.com/waf) | [Web Application Firewall](/azure/application-gateway/application-gateway-web-application-firewall-overview) | A firewall that protects web applications from common web exploits. |
| [Web Application Firewall](https://aws.amazon.com/waf)| [Firewall](https://azure.microsoft.com/services/azure-firewall) | Provides inbound protection for non-HTTP/S protocols, outbound network-level protection for all ports and protocols, and application-level protection for outbound HTTP/S. |

### Security

| AWS service | Azure service | Description |
| ----------- | ------------- | ----------- |
| [Inspector](https://aws.amazon.com/inspector) | [Security Center](https://azure.microsoft.com/services/security-center) | An automated security assessment service that improves the security and compliance of applications. Automatically assess applications for vulnerabilities or deviations from best practices. |
| [Certificate Manager](https://aws.amazon.com/certificate-manager) | [App Service Certificates available on the Portal](https://azure.microsoft.com/blog/internals-of-app-service-certificate) | Service that allows customers to create, manage, and consume certificates seamlessly in the cloud. |
| [GuardDuty](https://aws.amazon.com/guardduty/) | [Advanced Threat Protection](https://azure.microsoft.com/features/azure-advanced-threat-protection) | Detect and investigate advanced attacks on-premises and in the cloud. |
| [Artifact](https://aws.amazon.com/artifact) | [Service Trust Portal](https://servicetrust.microsoft.com/) | Provides access to audit reports, compliance guides, and trust documents from across cloud services. |
| [Shield](https://aws.amazon.com/shield) | [DDos Protection Service](/azure/security/fundamentals/ddos-best-practices) | Provides cloud services with protection from distributed denial of services (DDoS) attacks. |

#### Security architectures

<ul class="grid">

[!INCLUDE [Real-time fraud detection](../../includes/cards/fraud-detection.md)]
[!INCLUDE [Securely managed web applications](../../includes/cards/fully-managed-secure-apps.md)]
[!INCLUDE [Threat indicators for cyber threat intelligence in Azure Sentinel](../../includes/cards/sentinel-threat-intelligence.md)]

</ul>

[view all](../browse/index.yml?azure_categories=security)

## Storage

[!INCLUDE [Storage components](../../includes/aws/storage.md)]

## Web applications

| AWS service | Azure service | Description |
|------|-------------|---------------|
| [Elastic Beanstalk](https://aws.amazon.com/elasticbeanstalk) | [App Service](https://azure.microsoft.com/services/app-service) | Managed hosting platform providing easy to use services for deploying and scaling web applications and services. |
| [API Gateway](https://aws.amazon.com/api-gateway) | [API Management](https://azure.microsoft.com/services/api-management) | A turnkey solution for publishing APIs to external and internal consumers. |
| [CloudFront](https://aws.amazon.com/cloudfront) | [Content Delivery Network](https://azure.microsoft.com/services/cdn) | A global content delivery network that delivers audio, video, applications, images, and other files. |
| [Global Accelerator](https://aws.amazon.com/global-accelerator) | [Front Door](https://azure.microsoft.com/services/frontdoor) | Easily join your distributed microservices architectures into a single global application using HTTP load balancing and path-based routing rules. Automate turning up new regions and scale-out with API-driven global actions, and independent fault-tolerance to your back end microservices in Azure-or anywhere. |
| [Global Accelerator](https://aws.amazon.com/global-accelerator) | [Cross-regional load balancer](/azure/load-balancer/cross-region-overview) | Distribute and load balance traffic across multiple Azure regions via a single, static, global anycast public IP address. |
| [LightSail](https://aws.amazon.com/lightsail) | [App Service](https://azure.microsoft.com/services/app-service) | Build, deploy, and scale web apps on a fully managed platform. |
| [App Runner](https://aws.amazon.com/apprunner) | [Web App for Containers](https://azure.microsoft.com/services/app-service/containers) | Easily deploy and run containerized web apps on Windows and Linux. |
| [Amplify](https://aws.amazon.com/amplify) | [Static Web Apps](https://azure.microsoft.com/services/app-service/static) | Boost productivity with a tailored developer experience, CI/CD workflows to build and deploy your static content hosting, and dynamic scale for integrated serverless APIs. |

### Web architectures

<ul class="grid">

[!INCLUDE [Architect scalable e-commerce web app](../../includes/cards/scalable-ecommerce-web-app.md)]
[!INCLUDE [Multi-region N-tier application](../../includes/cards/multi-region-sql-server.md)]
[!INCLUDE [Serverless web application](../../includes/cards/web-app.md)]

</ul>

[view all](../browse/index.yml?azure_categories=web)

## End-user computing

| AWS service | Azure service | Description |
|------|-------------|---------------|
| [WorkSpaces](https://aws.amazon.com/workspaces), [AppStream 2.0](https://aws.amazon.com/appstream2) | [Azure Virtual Desktop](/azure/virtual-desktop) | Manage virtual desktops and applications to enable corporate network and data access to users, anytime, anywhere, from supported devices. Amazon WorkSpaces support Windows and Linux virtual desktops. Azure Virtual Desktop supports multi-session Windows 10 virtual desktops.|
| [WorkLink](https://aws.amazon.com/worklink) | [Application Proxy](/azure/active-directory/app-proxy/application-proxy) | Provides access to intranet applications, without requiring VPN connectivity. Amazon WorkLink is limited to iOS and Android devices.|

## Miscellaneous

| Area | AWS service | Azure service | Description |
|------|-------------|---------------|-------------|
| Backend process logic | [Step Functions](https://aws.amazon.com/step-functions) | [Logic Apps](https://azure.microsoft.com/services/logic-apps) | Cloud technology to build distributed applications using out-of-the-box connectors to reduce integration challenges. Connect apps, data, and devices on-premises or in the cloud. |
| Enterprise application services | [WorkMail](https://aws.amazon.com/workmail), [WorkDocs](https://aws.amazon.com/workdocs), [Chime](https://aws.amazon.com/chime) | [Microsoft 365](https://products.office.com) | Fully integrated cloud service that provides communications, email, and document management in the cloud and is available on a wide variety of devices. |
| Gaming | [GameLift](https://aws.amazon.com/gamelift) | [PlayFab](https://playfab.com) | Managed services for hosting dedicated game servers. |
| Media transcoding | [Elastic Transcoder](https://aws.amazon.com/elastictranscoder) | [Media Services](https://azure.microsoft.com/services/media-services/) | Services that offer broadcast-quality video streaming services, including various transcoding technologies. |
| Workflow | [Simple Workflow Service (SWF)](https://aws.amazon.com/swf) | [Logic Apps](https://azure.microsoft.com/services/logic-apps) | Serverless technology for connecting apps, data and devices anywhere, whether on-premises or in the cloud for large ecosystems of SaaS and cloud-based connectors. |
| Hybrid | [Outposts](https://aws.amazon.com/outposts) | [Stack](https://azure.microsoft.com/overview/azure-stack) | Azure Stack is a hybrid cloud platform that enables you to run Azure services in your company's or service provider's datacenter. As a developer, you can build apps on Azure Stack. You can then deploy them to either Azure Stack or Azure, or you can build truly hybrid apps that take advantage of connectivity between an Azure Stack cloud and Azure. |
<<<<<<< HEAD
| Media | [Elemental MediaConvert](https://aws.amazon.com/media-services) | [Media Services](https://azure.microsoft.com/services/media-services/) | Cloud-based media workflow platform to index, package, protect, and stream video at scale.|
| Satellite | [Ground Station](https://aws.amazon.com/ground-station/) | [Azure Orbital](/azure/networking/azure-orbital-overview) | Fully Managed cloud-based ground station as a service.|
| Quantum computing | [Amazon Braket](https://aws.amazon.com/braket/) | [Azure Quantum](/azure/quantum/) | Managed Quantum Computing Service that developers, researchers, and business can use to run quantum computing programs.|
=======
| Media | [Elemental MediaConvert](https://aws.amazon.com/media-services) | [Media Services](https://azure.microsoft.com/services/media-services) | Cloud-based media workflow platform to index, package, protect, and stream video at scale.|
| Satellite | [Ground Station](https://aws.amazon.com/ground-station) | [Azure Orbital](/azure/networking/azure-orbital-overview) | Fully managed cloud-based ground station as a service.|
| Blockchain | [Amazon Managed Blockchain](https://aws.amazon.com/managed-blockchain) | [Azure Blockchain Service](/azure/blockchain/service/overview) | Fully managed service that gives users the ability to grow and operate blockchain networks at scale.|
| Quantum computing | [Amazon Braket](https://aws.amazon.com/braket) | [Azure Quantum](/azure/quantum/overview-azure-quantum) | Managed quantum computing service that developers, researchers, and businesses can use to run quantum computing programs.|

>>>>>>> c688d4eb
## More learning

If you are new to Azure, review the interactive [Core Cloud Services - Introduction to Azure](/learn/modules/welcome-to-azure) module on [Microsoft Learn](/learn).<|MERGE_RESOLUTION|>--- conflicted
+++ resolved
@@ -4,11 +4,7 @@
 description: Compare Azure cloud services to Amazon Web Services (AWS) for multicloud solutions or migration to Azure.
 author: EdPrice-MSFT
 ms.author: yuanzhiqu
-<<<<<<< HEAD
-ms.date: 08/13/2021
-=======
-ms.date: 8/16/2021
->>>>>>> c688d4eb
+ms.date: 09/06/2021
 ms.topic: reference
 ms.service: architecture-center
 ms.subservice: cloud-fundamentals
@@ -385,17 +381,10 @@
 | Media transcoding | [Elastic Transcoder](https://aws.amazon.com/elastictranscoder) | [Media Services](https://azure.microsoft.com/services/media-services/) | Services that offer broadcast-quality video streaming services, including various transcoding technologies. |
 | Workflow | [Simple Workflow Service (SWF)](https://aws.amazon.com/swf) | [Logic Apps](https://azure.microsoft.com/services/logic-apps) | Serverless technology for connecting apps, data and devices anywhere, whether on-premises or in the cloud for large ecosystems of SaaS and cloud-based connectors. |
 | Hybrid | [Outposts](https://aws.amazon.com/outposts) | [Stack](https://azure.microsoft.com/overview/azure-stack) | Azure Stack is a hybrid cloud platform that enables you to run Azure services in your company's or service provider's datacenter. As a developer, you can build apps on Azure Stack. You can then deploy them to either Azure Stack or Azure, or you can build truly hybrid apps that take advantage of connectivity between an Azure Stack cloud and Azure. |
-<<<<<<< HEAD
-| Media | [Elemental MediaConvert](https://aws.amazon.com/media-services) | [Media Services](https://azure.microsoft.com/services/media-services/) | Cloud-based media workflow platform to index, package, protect, and stream video at scale.|
-| Satellite | [Ground Station](https://aws.amazon.com/ground-station/) | [Azure Orbital](/azure/networking/azure-orbital-overview) | Fully Managed cloud-based ground station as a service.|
-| Quantum computing | [Amazon Braket](https://aws.amazon.com/braket/) | [Azure Quantum](/azure/quantum/) | Managed Quantum Computing Service that developers, researchers, and business can use to run quantum computing programs.|
-=======
 | Media | [Elemental MediaConvert](https://aws.amazon.com/media-services) | [Media Services](https://azure.microsoft.com/services/media-services) | Cloud-based media workflow platform to index, package, protect, and stream video at scale.|
 | Satellite | [Ground Station](https://aws.amazon.com/ground-station) | [Azure Orbital](/azure/networking/azure-orbital-overview) | Fully managed cloud-based ground station as a service.|
-| Blockchain | [Amazon Managed Blockchain](https://aws.amazon.com/managed-blockchain) | [Azure Blockchain Service](/azure/blockchain/service/overview) | Fully managed service that gives users the ability to grow and operate blockchain networks at scale.|
 | Quantum computing | [Amazon Braket](https://aws.amazon.com/braket) | [Azure Quantum](/azure/quantum/overview-azure-quantum) | Managed quantum computing service that developers, researchers, and businesses can use to run quantum computing programs.|
 
->>>>>>> c688d4eb
 ## More learning
 
 If you are new to Azure, review the interactive [Core Cloud Services - Introduction to Azure](/learn/modules/welcome-to-azure) module on [Microsoft Learn](/learn).