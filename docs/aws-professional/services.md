---
title: AWS to Azure services comparison
titleSuffix: Azure Architecture Center
description: Compare Azure cloud services to Amazon Web Services (AWS) for multicloud solutions or migration to Azure.
author: BrianQu 
ms.author: yuanzhiqu
<<<<<<< HEAD
ms.date: 8/11/2021
=======
ms.date: 8/13/2021
>>>>>>> 41af8309
ms.topic: reference
ms.service: architecture-center
ms.subservice: cloud-fundamentals
ms.custom:
  - fcp
ms.category:
  - analytics
  - ai-machine-learning
keywords:
  - cloud services comparison
  - cloud services compared
  - multicloud
  - compare Azure AWS
  - compare Azure and AWS
  - compare AWS and Azure
  - IT capabilities
categories:
  - compute
  - storage
  - databases
  - networking
  - security
  - ai-machine-learning
products:
  - azure-cosmos-db
  - azure-functions
  - azure-storage
  - azure-search
  - azure-cognitive-search
  - azure-computer-vision
  - azure-translator-text
---

<!-- cSpell:ignore Alexa Rekognition Cognito ElastiCache Greengrass Firehose -->

# AWS to Azure services comparison

This article helps you understand how Microsoft Azure services compare to Amazon Web Services (AWS). Whether you are planning a multicloud solution with Azure and AWS, or migrating to Azure, you can compare the IT capabilities of Azure and AWS services in all categories.

This article compares services that are roughly comparable. Not every AWS service or Azure service is listed, and not every matched service has exact feature-for-feature parity.

## Azure and AWS for multicloud solutions

As the leading public cloud platforms, Azure and AWS each offer a broad and deep set of capabilities with global coverage. Yet many organizations choose to use both platforms together for greater choice and flexibility, as well as to spread their risk and dependencies with a multicloud approach. Consulting companies and software vendors might also build on and use both Azure and AWS, as these platforms represent most of the cloud market demand.

For an overview of Azure for AWS users, see [Introduction to Azure for AWS professionals](./index.md).

<!-- markdownlint-disable MD033 -->

## Marketplace

| AWS service | Azure service | Description |
| ----------- | ------------- | ----------- |
| [AWS Marketplace](https://aws.amazon.com/marketplace) | [Azure Marketplace](https://azure.microsoft.com/marketplace) | Easy-to-deploy and automatically configured third-party applications, including single virtual machine or multiple virtual machine solutions. |

## AI and machine learning

| AWS service | Azure service | Description |
| ----------- | ------------- | ----------- |
| [SageMaker](https://aws.amazon.com/sagemaker) | [Machine Learning](https://azure.microsoft.com/services/machine-learning-services) | A cloud service to train, deploy, automate, and manage machine learning models. |
| [Alexa Skills Kit](https://developer.amazon.com/alexa/alexa-skills-kit) | [Bot Framework](https://dev.botframework.com) | Build and connect intelligent bots that interact with your users using text/SMS, Skype, Teams, Slack, Microsoft 365 mail, Twitter, and other popular services. |
| [Lex](https://aws.amazon.com/lex) | [Speech Services](https://azure.microsoft.com/services/cognitive-services/speech) | API capable of converting speech to text, understanding intent, and converting text back to speech for natural responsiveness. |
| [Lex](https://aws.amazon.com/lex) | [Language Understanding (LUIS)](https://azure.microsoft.com/services/cognitive-services/language-understanding-intelligent-service) | Allows your applications to understand user commands contextually. |
| [Polly](https://aws.amazon.com/polly), [Transcribe](https://aws.amazon.com/transcribe) | [Speech Services](https://azure.microsoft.com/services/cognitive-services/speech) | Enables both Speech to Text, and Text into Speech capabilities. |
| [Rekognition](https://aws.amazon.com/rekognition) | [Cognitive Services](https://azure.microsoft.com/services/cognitive-services) | [Computer Vision](https://azure.microsoft.com/services/cognitive-services/computer-vision/): Extract information from images to categorize and process visual data.<br/><br/> [Face](https://azure.microsoft.com/services/cognitive-services/face): Detect, identify, and analyze faces and facial expressions in photos. |
| [Skills Kit](https://developer.amazon.com/alexa/alexa-skills-kit) | [Virtual Assistant](/azure/bot-service/bot-builder-virtual-assistant-introduction?view=azure-bot-service-4.0&preserve-view=true) | The Virtual Assistant Template brings together a number of best practices we've identified through the building of conversational experiences and automates integration of components that we've found to be highly beneficial to Bot Framework developers.

### AI and machine learning architectures

<ul class="grid">

[!INCLUDE [Image classification on Azure](../../includes/cards/intelligent-apps-image-processing.md)]
[!INCLUDE [Predictive Marketing with Machine Learning](../../includes/cards/predictive-marketing-campaigns-with-machine-learning-and-spark.md)]
[!INCLUDE [Scalable personalization on Azure](../../includes/cards/scalable-personalization-with-content-based-recommendation-system.md)]

</ul>

[view all](../browse/index.yml?azure_categories=ai-machine-learning)

## Big data and analytics

### Data warehouse

| AWS service | Azure service | Description |
| ----------- | ------------- | ----------- |
| [Redshift](https://aws.amazon.com/redshift) | [Synapse Analytics](https://azure.microsoft.com/services/synapse-analytics/) | Cloud-based Enterprise Data Warehouse (EDW) that uses Massively Parallel Processing (MPP) to quickly run complex queries across petabytes of data. |
| [Lake Formation](https://aws.amazon.com/lake-formation) | [Data Share](https://azure.microsoft.com/services/data-share/) | A simple and safe service for sharing big data|

### Data warehouse architectures

<ul class="grid">

[!INCLUDE [Modern Data Warehouse Architecture](../../includes/cards/modern-data-warehouse.md)]
[!INCLUDE [Automated enterprise BI](../../includes/cards/enterprise-bi-adf.md)]

</ul>

[view all](../browse/index.yml?azure_categories=databases)

### Time series

| AWS service | Azure service | Description |
| ----------- | ------------- | ----------- |
| [Amazon Timestream](https://aws.amazon.com/timestream) | [Azure Data Explorer](https://azure.microsoft.com/services/data-explorer)<br/><br/> [Azure Time Series Insights](https://azure.microsoft.com/services/time-series-insights) | Fully managed, low latency, and distributed big data analytics platform that runs complex queries across petabytes of data. Highly optimized for log and time series data. <br/><br/> Open and scalable end-to-end IoT analytics service. Collect, process, store, query, and visualize data at Internet of Things (IoT) scale--data that's highly contextualized and optimized for time series.

### Time series architectures

<ul class="grid">

[!INCLUDE [IoT analytics with Azure Data Explorer](../../includes/cards/iot-azure-data-explorer.md)]
[!INCLUDE [Azure Data Explorer interactive analytics](../../includes/cards/interactive-azure-data-explorer.md)]

</ul>

### Big data processing

| AWS service | Azure service | Description |
| ----------- | ------------- | ----------- |
| [EMR](https://aws.amazon.com/emr) | [Azure Data Explorer](https://azure.microsoft.com/services/data-explorer) | Fully managed, low latency, distributed big data analytics platform to run complex queries across petabytes of data. |
| [EMR](https://aws.amazon.com/emr) | [Databricks](https://azure.microsoft.com/services/databricks) | Apache Spark-based analytics platform. |
| [EMR](https://aws.amazon.com/emr) | [HDInsight](https://azure.microsoft.com/services/hdinsight) | Managed Hadoop service. Deploy and manage Hadoop clusters in Azure. |
| [EMR](https://aws.amazon.com/emr) | [Data Lake Storage](https://azure.microsoft.com/services/storage/data-lake-storage) | Massively scalable, secure data lake functionality built on Azure Blob Storage. |

### Big data architectures

<ul class="grid">

[!INCLUDE [Azure data platform end-to-end](../../includes/cards/data-platform-end-to-end.md)]
[!INCLUDE [Campaign Optimization with Azure HDInsight Spark Clusters](../../includes/cards/campaign-optimization-with-azure-hdinsight-spark-clusters.md)]
[!INCLUDE [Big data analytics with Azure Data Explorer](../../includes/cards/big-data-azure-data-explorer.md)]

</ul>

[view all](../browse/index.yml?azure_categories=databases)

### Data orchestration / ETL

| AWS service | Azure service | Description |
| ----------- | ------------- | ----------- |
| [Data Pipeline](https://aws.amazon.com/datapipeline), [Glue](https://aws.amazon.com/glue) | [Data Factory](https://azure.microsoft.com/services/data-factory) | Processes and moves data between different compute and storage services, as well as on-premises data sources at specified intervals. Create, schedule, orchestrate, and manage data pipelines. |
| [Glue](https://aws.amazon.com/glue) | [Azure Purview](https://azure.microsoft.com/services/purview) | A unified data governance service that helps you manage and govern your on-premises, multicloud, and software as a service (SaaS) data. |
| [Dynamo DB](https://aws.amazon.com/dynamodb)| [Table Storage](https://azure.microsoft.com/services/storage/tables), [Cosmos DB](https://azure.microsoft.com/services/cosmos-db) | NoSQL key-value store for rapid development using massive semi-structured datasets.|

### Analytics and visualization

| AWS service | Azure service | Description |
| ----------- | ------------- | ----------- |
| [Kinesis Analytics](https://aws.amazon.com/kinesis/data-analytics) | [Stream Analytics](https://azure.microsoft.com/services/stream-analytics) <br/><br/> [Azure Data Explorer](https://azure.microsoft.com/services/data-explorer) <br/><br/> [Data Lake Analytics](https://azure.microsoft.com/services/data-lake-analytics) <br/><br/>[Data Lake Store](https://azure.microsoft.com/services/data-lake-store) | Storage and analysis platforms that create insights from large quantities of data, or data that originates from many sources. |
| [QuickSight](https://aws.amazon.com/quicksight) | [Power BI](https://powerbi.microsoft.com/) | Business intelligence tools that build visualizations, perform ad hoc analysis, and develop business insights from data.
| [CloudSearch](https://aws.amazon.com/cloudsearch) | [Cognitive Search](https://azure.microsoft.com/services/search/) | Delivers full-text search and related search analytics and capabilities. |
| [Athena](https://aws.amazon.com/athena) | [Data Lake Analytics](https://azure.microsoft.com/services/data-lake-analytics) <br/><br/> [Azure Synapse Analytics](/synapse-analytics/overview-what-is)| Provides a serverless interactive query service that uses standard SQL for analyzing databases. <br/><br/> Azure Synapse Analytics is a limitless analytics service that brings together data integration, enterprise data warehousing, and big data analytics. It gives you the freedom to query data on your terms, using either serverless or dedicated resources at scale.|
| [Elasticsearch Service](https://aws.amazon.com/elasticsearch-service/the-elk-stack) | [Elastic on Azure](https://azure.microsoft.com/overview/linux-on-azure/elastic) |  Use the Elastic Stack (Elastic, Logstash, and Kibana) to search, analyze, and visualize in real time. |

### Analytics architectures

<ul class="grid">

[!INCLUDE [Advanced Analytics Architecture](../../includes/cards/advanced-analytics-on-big-data.md)]
[!INCLUDE [Automated enterprise BI](../../includes/cards/enterprise-bi-adf.md)]
[!INCLUDE [Mass ingestion and analysis of news feeds on Azure](../../includes/cards/news-feed-ingestion-and-near-real-time-analysis.md)]

</ul>

[view all](../browse/index.yml?azure_categories=analytics)

## Compute

[!INCLUDE [Compute Services](../../includes/aws/compute.md)]

## Database

[!INCLUDE [Database Services](../../includes/aws/databases.md)]

## DevOps and application monitoring

| AWS service | Azure service | Description |
|-------------|---------------|-------------|
| [CloudWatch](https://aws.amazon.com/cloudwatch), [X-Ray](https://aws.amazon.com/xray/) | [Monitor](https://azure.microsoft.com/services/monitor) | Comprehensive solution for collecting, analyzing, and acting on telemetry from your cloud and on-premises environments. |
| [CodeDeploy](https://aws.amazon.com/codedeploy) <br/><br/>[CodeCommit](https://aws.amazon.com/codecommit/) <br/><br/>[CodePipeline](https://aws.amazon.com/codepipeline) | [DevOps](https://azure.microsoft.com/services/devops/) | A cloud service for collaborating on code development. |
| [Developer Tools](https://aws.amazon.com/products/developer-tools) | [Developer Tools](https://azure.microsoft.com/tools) | Collection of tools for building, debugging, deploying, diagnosing, and managing multiplatform scalable apps and services. |
| [CodeBuild](https://aws.amazon.com/codebuild) | [DevOps](https://azure.microsoft.com/services/devops/) | Fully managed build service that supports continuous integration and deployment. |
| [Command Line Interface](https://aws.amazon.com/cli) | [CLI](/cli/azure/install-azure-cli) <br/><br/>[PowerShell](/powershell/azure/overview) | Built on top of the native REST API across all cloud services, various programming language-specific wrappers provide easier ways to create solutions. |
| [eksctl](https://docs.aws.amazon.com/eks/latest/userguide/getting-started-eksctl.html) | [az aks](/cli/azure/aks?view=azure-cli-latest) | Manage Azure Kubernetes Services. |
| [AWS CloudShell](https://aws.amazon.com/cloudshell) | [Azure Cloud Shell](/azure/cloud-shell/overview) | Azure Cloud Shell is an interactive, authenticated, browser-accessible shell for managing Azure resources. It gives you the flexibility to choose the shell experience that best suits the way you work, either Bash or PowerShell. |
| [OpsWorks (Chef-based)](https://aws.amazon.com/opsworks) | [Automation](https://azure.microsoft.com/services/automation) | Configures and operates applications of all shapes and sizes, and provides templates to create and manage a collection of resources. |
| [CloudFormation](https://aws.amazon.com/cloudformation) | [Resource Manager](https://azure.microsoft.com/features/resource-manager) <br/><br/>[Bicep](/azure/azure-resource-manager/bicep/overview) <br/><br/>[VM extensions](/azure/virtual-machines/extensions/features-windows?toc=%2fazure%2fvirtual-machines%2fwindows%2ftoc.json) <br/><br/>[Azure Automation](https://azure.microsoft.com/services/automation) | Provides a way for users to automate the manual, long-running, error-prone, and frequently repeated IT tasks.

### DevOps architectures

<ul class="grid">

[!INCLUDE [Container CI/CD using Jenkins and Kubernetes on Azure Kubernetes Service (AKS)](../../includes/cards/container-cicd-using-jenkins-and-kubernetes-on-azure-container-service.md)]
[!INCLUDE [Run a Jenkins server on Azure](../../includes/cards/jenkins.md)]
[!INCLUDE [DevOps in a hybrid environment](../../includes/cards/devops-in-a-hybrid-environment.md)]

</ul>

[view all](../browse/index.yml?azure_categories=devops)

## Internet of things (IoT)

| AWS service | Azure service | Description |
| ----------- | ------------- | ----------- |
| [IoT Core](https://aws.amazon.com/iot-core) | [IoT Hub](https://azure.microsoft.com/services/iot-hub) | A cloud gateway for managing bidirectional communication with billions of IoT devices, securely and at scale. |
| [Greengrass](https://aws.amazon.com/greengrass) | [IoT Edge](https://azure.microsoft.com/services/iot-edge) | Deploy cloud intelligence directly onto IoT devices, catering to on-premises scenarios. |
| [Kinesis Firehose](https://aws.amazon.com/kinesis/data-firehose), [Kinesis Streams](https://aws.amazon.com/kinesis/data-streams) | [Event Hubs](https://azure.microsoft.com/services/event-hubs) | Services that facilitate the mass ingestion of events (messages), typically from devices and sensors. The data can then be processed in real-time micro-batches or be written to storage for further analysis. |
| [IoT Things Graph](https://aws.amazon.com/iot-things-graph) | [Digital Twins](https://azure.microsoft.com/services/digital-twins) | Services you can use to create digital representations of real-world things, places, business processes, and people. Use these services to gain insights, drive the creation of better products and new customer experiences, and optimize operations and costs. |

### IOT architectures

<ul class="grid">

[!INCLUDE [IoT Architecture – Azure IoT Subsystems](../../includes/cards/azure-iot-subsystems.md)]
[!INCLUDE [Azure IoT reference architecture](../../includes/cards/iot.md)]
[!INCLUDE [Process real-time vehicle data using IoT](../../includes/cards/realtime-analytics-vehicle-iot.md)]

</ul>

[view all](../browse/index.yml?azure_categories=iot)

## Management

| AWS service | Azure service | Description |
|-------------|---------------|-------------|
| [Trusted Advisor](https://aws.amazon.com/premiumsupport/technology/trusted-advisor) | [Advisor](https://azure.microsoft.com/services/advisor) | Provides analysis of cloud resource configuration and security, so that subscribers can ensure they're making use of best practices and optimum configurations. |
| [Usage and Billing Report](https://docs.aws.amazon.com/awsaccountbilling/latest/aboutv2/billing-reports-gettingstarted-turnonreports.html) | [Billing API](/azure/billing/billing-usage-rate-card-overview) | Services to help generate, monitor, forecast, and share billing data for resource usage by time, organization, or product resources. |
| [Management Console](https://aws.amazon.com/console) | [Portal](https://azure.microsoft.com/features/azure-portal) | A unified management console that simplifies building, deploying, and operating your cloud resources. |
| [Application Discovery Service](https://aws.amazon.com/application-discovery) | [Migrate](https://azure.microsoft.com/services/azure-migrate) | Assesses on-premises workloads for migration to Azure, performs performance-based sizing, and provides cost estimations. |
| [EC2 Systems Manager](https://aws.amazon.com/systems-manager) <br/><br/>[CloudTrail](https://aws.amazon.com/cloudtrail) | [Monitor](https://azure.microsoft.com/services/monitor) | Comprehensive solution for collecting, analyzing, and acting on telemetry from your cloud and on-premises environments. |
| [Personal Health Dashboard](https://aws.amazon.com/premiumsupport/technology/personal-health-dashboard) | [Resource Health](/azure/resource-health/resource-health-overview) | Provides detailed information about the health of resources, as well as recommended actions for maintaining resource health. |
| [CloudWatch](https://aws.amazon.com/cloudwatch) | [Application Insights](/azure/azure-monitor/app/app-insights-overview) | An extensible Application Performance Management (APM) service for developers and DevOps professionals, which provides telemetry insights and information, in order to better understand how applications are performing and to identify areas for optimization. |
| [Cost Explorer](https://aws.amazon.com/aws-cost-management/aws-cost-explorer) | [Cost Management](https://azure.microsoft.com/services/cost-management) | Optimize costs while maximizing cloud potential. |

## Messaging and eventing

[!INCLUDE [Messaging Components](../../includes/aws/messaging.md)]

## Mobile services

| AWS service | Azure service | Description |
| ----------- | ------------- | ----------- |
| [Mobile Hub](https://aws.amazon.com/blogs/aws/aws-mobile-hub-build-test-and-monitor-mobile-applications) | [App Center](https://azure.microsoft.com/services/app-center) <br/><br/>[Xamarin Apps](https://azure.microsoft.com/features/xamarin) | Provides backend mobile services for rapid development of mobile solutions, identity management, data synchronization, and storage and notifications across devices. |
| [Mobile SDK](https://docs.aws.amazon.com/mobile-sdk) | [App Center](https://azure.microsoft.com/services/app-center) | Provides the technology to rapidly build cross-platform and native apps for mobile devices. |
| [Cognito](https://aws.amazon.com/cognito) | [Azure Active Directory](https://azure.microsoft.com/services/active-directory/) | Provides authentication capabilities for mobile applications. |
| [Device Farm](https://aws.amazon.com/device-farm) | [App Center](https://azure.microsoft.com/services/app-center) | Provides services to support testing mobile applications. |
| [Mobile Analytics](https://aws.amazon.com/mobileanalytics) | [App Center](https://azure.microsoft.com/services/app-center) | Supports monitoring, and feedback collection for the debugging and analysis of a mobile application service quality. |

### Device Farm

The AWS Device Farm provides cross-device testing services. In Azure, [Visual Studio App Center](https://appcenter.ms) provides similar cross-device front-end testing for mobile devices.

In addition to front-end testing, the [Azure DevTest Labs](https://azure.microsoft.com/services/devtest-lab) provides back-end testing resources for Linux and Windows environments.

### Mobile architectures

<ul class="grid">

[!INCLUDE [Scalable web and mobile applications using Azure Database for PostgreSQL](../../includes/cards/scalable-web-and-mobile-applications-using-azure-database-for-postgresql.md)]
[!INCLUDE [Social App for Mobile and Web with Authentication](../../includes/cards/social-mobile-and-web-app-with-authentication.md)]
[!INCLUDE [Task-Based Consumer Mobile App](../../includes/cards/task-based-consumer-mobile-app.md)]

</ul>

[view all](../browse/index.yml?azure_categories=mobile)

## Networking

[!INCLUDE [Networking Services](../../includes/aws/networking.md)]

## Security, identity, and access

### Authentication and authorization

| AWS service | Azure service | Description |
| ----------- | ------------- | ----------- |
| [Identity and Access Management (IAM)](https://aws.amazon.com/iam) | [Azure Active Directory](https://azure.microsoft.com/services/active-directory) | Allows users to securely control access to services and resources while offering data security and protection. Create and manage users and groups, and use permissions to allow and deny access to resources. |
| [Identity and Access Management (IAM)](https://aws.amazon.com/iam) | [Azure role-based access control](/azure/role-based-access-control/overview) | Azure role-based access control (Azure RBAC) helps you manage who has access to Azure resources, what they can do with those resources, and what areas they have access to. |
| [Organizations](https://aws.amazon.com/organizations) | [Subscription Management + Azure RBAC](/azure/azure-subscription-service-limits) | Security policy and role management for working with multiple accounts. |
| [Multi-Factor Authentication](https://aws.amazon.com/iam/features/mfa) | [Azure Active Directory](https://azure.microsoft.com/services/active-directory) | Safeguard access to data and applications while meeting user demand for a simple sign-in process. |
| [Directory Service](https://aws.amazon.com/directoryservice) | [Azure Active Directory Domain Services](https://azure.microsoft.com/services/active-directory-ds/) | Provides managed domain services such as domain join, group policy, LDAP, and Kerberos/NTLM authentication that are fully compatible with Windows Server Active Directory. |
| [Cognito](https://aws.amazon.com/cognito) | [Azure Active Directory B2C](https://azure.microsoft.com/services/active-directory-b2c) | A highly available, global, identity management service for consumer-facing applications that scales to hundreds of millions of identities. |
| [Organizations](https://aws.amazon.com/organizations) | [Policy](https://azure.microsoft.com/services/azure-policy/) | Azure Policy is a service in Azure that you use to create, assign, and manage policies. These policies enforce different rules and effects over your resources, so those resources stay compliant with your corporate standards and service level agreements. |
| [Organizations](https://aws.amazon.com/organizations) | [Management Groups](/azure/governance/management-groups/) | Azure management groups provide a level of scope above subscriptions. You organize subscriptions into containers called "management groups" and apply your governance conditions to the management groups. All subscriptions within a management group automatically inherit the conditions applied to the management group. Management groups give you enterprise-grade management at a large scale, no matter what type of subscriptions you have. |

### Encryption

| AWS service | Azure service | Description |
| ----------- | ------------- | ----------- |
| [Server-side encryption with Amazon S3 Key Management Service](https://docs.aws.amazon.com/kms/latest/developerguide/services-s3.html) | [Azure Storage Service Encryption](/azure/storage/storage-service-encryption) | Helps you protect and safeguard your data and meet your organizational security and compliance commitments. |
| [Key Management Service (KMS)](https://aws.amazon.com/kms), [CloudHSM](https://aws.amazon.com/cloudhsm) | [Key Vault](https://azure.microsoft.com/services/key-vault) | Provides security solution and works with other services by providing a way to manage, create, and control encryption keys stored in hardware security modules (HSM). |

### Firewall

| AWS service | Azure service | Description |
| ----------- | ------------- | ----------- |
| [Web Application Firewall](https://aws.amazon.com/waf) | [Web Application Firewall](/azure/application-gateway/application-gateway-web-application-firewall-overview) | A firewall that protects web applications from common web exploits. |
| [Web Application Firewall](https://aws.amazon.com/waf)| [Firewall](https://azure.microsoft.com/services/azure-firewall/) | Provides inbound protection for non-HTTP/S protocols, outbound network-level protection for all ports and protocols, and application-level protection for outbound HTTP/S. |

### Security

| AWS service | Azure service | Description |
| ----------- | ------------- | ----------- |
| [Inspector](https://aws.amazon.com/inspector) | [Security Center](https://azure.microsoft.com/services/security-center) | An automated security assessment service that improves the security and compliance of applications. Automatically assess applications for vulnerabilities or deviations from best practices. |
| [Certificate Manager](https://aws.amazon.com/certificate-manager) | [App Service Certificates available on the Portal](https://azure.microsoft.com/blog/internals-of-app-service-certificate) | Service that allows customers to create, manage, and consume certificates seamlessly in the cloud. |
| [GuardDuty](https://aws.amazon.com/guardduty/) | [Advanced Threat Protection](https://azure.microsoft.com/features/azure-advanced-threat-protection) | Detect and investigate advanced attacks on-premises and in the cloud. |
| [Artifact](https://aws.amazon.com/artifact) | [Service Trust Portal](https://servicetrust.microsoft.com/) | Provides access to audit reports, compliance guides, and trust documents from across cloud services. |
| [Shield](https://aws.amazon.com/shield) | [DDos Protection Service](/azure/security/fundamentals/ddos-best-practices) | Provides cloud services with protection from distributed denial of services (DDoS) attacks. |

#### Security architectures

<ul class="grid">

[!INCLUDE [Real-time fraud detection](../../includes/cards/fraud-detection.md)]
[!INCLUDE [Securely managed web applications](../../includes/cards/fully-managed-secure-apps.md)]
[!INCLUDE [Threat indicators for cyber threat intelligence in Azure Sentinel](../../includes/cards/sentinel-threat-intelligence.md)]

</ul>

[view all](../browse/index.yml?azure_categories=security)

## Storage

[!INCLUDE [Storage components](../../includes/aws/storage.md)]

## Web applications

| AWS service | Azure service | Description |
|------|-------------|---------------|
| [Elastic Beanstalk](https://aws.amazon.com/elasticbeanstalk/) | [App Service](https://azure.microsoft.com/services/app-service) | Managed hosting platform providing easy to use services for deploying and scaling web applications and services. |
| [API Gateway](https://aws.amazon.com/api-gateway) | [API Management](https://azure.microsoft.com/services/api-management/) | A turnkey solution for publishing APIs to external and internal consumers. |
| [CloudFront](https://aws.amazon.com/cloudfront/) | [Content Delivery Network](https://azure.microsoft.com/services/cdn/) | A global content delivery network that delivers audio, video, applications, images, and other files. |
| [Global Accelerator](https://aws.amazon.com/global-accelerator/) | [Front Door](https://azure.microsoft.com/services/frontdoor/) | Easily join your distributed microservices architectures into a single global application using HTTP load balancing and path-based routing rules. Automate turning up new regions and scale-out with API-driven global actions, and independent fault-tolerance to your back end microservices in Azure-or anywhere. |
| [Global Accelerator](https://aws.amazon.com/global-accelerator/) | [Cross-regional load balancer](/azure/load-balancer/cross-region-overview) | Distribute and load balance traffic across multiple Azure regions via a single, static, global anycast public IP address. |
| [LightSail](https://aws.amazon.com/lightsail/) | [App Service](https://azure.microsoft.com/services/app-service/) | Build, deploy, and scale web apps on a fully managed platform. |

### Web architectures

<ul class="grid">

[!INCLUDE [Architect scalable e-commerce web app](../../includes/cards/scalable-ecommerce-web-app.md)]
[!INCLUDE [Multi-region N-tier application](../../includes/cards/multi-region-sql-server.md)]
[!INCLUDE [Serverless web application](../../includes/cards/web-app.md)]

</ul>

[view all](../browse/index.yml?azure_categories=web)

## Landing zone

| AWS service | Azure service | Description |
|------|-------------|---------------|
| [Control Tower](https://aws.amazon.com/controltower) | [Blueprints](/azure/governance/blueprints) | Set up and govern a multi account/subscription environment by creating landing zones.|

## End-user computing

| AWS service | Azure service | Description |
|------|-------------|---------------|
| [WorkSpaces](https://aws.amazon.com/workspaces), [AppStream 2.0](https://aws.amazon.com/appstream2) | [Azure Virtual Desktop](/azure/virtual-desktop) | Manage virtual desktops and applications to enable corporate network and data access to users, anytime, anywhere, from supported devices. Amazon WorkSpaces support Windows and Linux virtual desktops. Azure Virtual Desktop supports multi-session Windows 10 virtual desktops.|
| [WorkLink](https://aws.amazon.com/worklink) | [Application Proxy](/azure/active-directory/app-proxy/application-proxy) | Provides access to intranet applications, without requiring VPN connectivity. Amazon WorkLink is limited to iOS and Android devices.|

## Miscellaneous

| Area | AWS service | Azure service | Description |
|------|-------------|---------------|-------------|
| Backend process logic | [Step Functions](https://aws.amazon.com/step-functions) | [Logic Apps](https://azure.microsoft.com/services/logic-apps) | Cloud technology to build distributed applications using out-of-the-box connectors to reduce integration challenges. Connect apps, data and devices on-premises or in the cloud. |
| Enterprise application services | [WorkMail](https://aws.amazon.com/workmail), [WorkDocs](https://aws.amazon.com/workdocs), [Chime](https://aws.amazon.com/chime) | [Microsoft 365](https://products.office.com) | Fully integrated cloud service that provides communications, email, and document management in the cloud and is available on a wide variety of devices. |
| Gaming | [GameLift](https://aws.amazon.com/gamelift) | [PlayFab](https://playfab.com) | Managed services for hosting dedicated game servers. |
| Media transcoding | [Elastic Transcoder](https://aws.amazon.com/elastictranscoder) | [Media Services](https://azure.microsoft.com/services/media-services/) | Services that offer broadcast-quality video streaming services, including various transcoding technologies. |
| Workflow | [Simple Workflow Service (SWF)](https://aws.amazon.com/swf) | [Logic Apps](https://azure.microsoft.com/services/logic-apps) | Serverless technology for connecting apps, data and devices anywhere, whether on-premises or in the cloud for large ecosystems of SaaS and cloud-based connectors. |
| Hybrid | [Outposts](https://aws.amazon.com/outposts) | [Stack](https://azure.microsoft.com/overview/azure-stack) | Azure Stack is a hybrid cloud platform that enables you to run Azure services in your company's or service provider's datacenter. As a developer, you can build apps on Azure Stack. You can then deploy them to either Azure Stack or Azure, or you can build truly hybrid apps that take advantage of connectivity between an Azure Stack cloud and Azure. |
| Media | [Elemental MediaConvert](https://aws.amazon.com/media-services) | [Media Services](https://azure.microsoft.com/services/media-services/) | Cloud-based media workflow platform to index, package, protect, and stream video at scale.|
| Satellite | [Ground Station](https://aws.amazon.com/ground-station) | [Azure Orbital](/azure/networking/azure-orbital-overview) | Fully Managed cloud based ground station as a service.|
| Blockchain | [Amazon Managed Blockchain](https://aws.amazon.com/managed-blockchain) | [Azure Blockchain Service](/azure/blockchain/service/overview) | Fully Managed service that gives users the ability to grow and operate blockchain networks at scale.|
| Quantum computing | [Amazon Braket](https://aws.amazon.com/braket) | [Azure Quantum](/azure/quantum) | Managed Quantum Computing Service that developers, researchers and business can use to run quantum computing programs.|
## More learning

If you are new to Azure, review the interactive [Core Cloud Services - Introduction to Azure](/learn/modules/welcome-to-azure) module on [Microsoft Learn](/learn).<|MERGE_RESOLUTION|>--- conflicted
+++ resolved
@@ -4,11 +4,7 @@
 description: Compare Azure cloud services to Amazon Web Services (AWS) for multicloud solutions or migration to Azure.
 author: BrianQu 
 ms.author: yuanzhiqu
-<<<<<<< HEAD
-ms.date: 8/11/2021
-=======
 ms.date: 8/13/2021
->>>>>>> 41af8309
 ms.topic: reference
 ms.service: architecture-center
 ms.subservice: cloud-fundamentals
