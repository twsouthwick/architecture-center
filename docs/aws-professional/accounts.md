---
title: Comparing AWS and Azure accounts and subscriptions
<<<<<<< HEAD
description: A comparison of the differences between accounts and subscriptions between Azure to AWS
author: bigkangji 
ms.author: pnp
ms.date: 09/17/2021
=======
description: Learn the differences in accounts and subscriptions between Azure and AWS. Understand the types of administrator accounts in Azure.
author: doodlemania2
ms.date: 05/21/2020
>>>>>>> 46417a5c
ms.topic: reference
ms.service: architecture-center
ms.subservice: cloud-fundamentals
---

# Azure and AWS accounts and subscriptions

Azure services can be purchased using several pricing options, depending on your organization's size and needs. See the [pricing overview](https://azure.microsoft.com/pricing) page for details.

[Azure subscriptions](/azure/virtual-machines/linux/infrastructure-example) are a grouping of resources with an assigned owner responsible for billing and permissions management. Unlike AWS, where any resources created under the AWS account are tied to that account, subscriptions exist independently of their owner accounts, and can be reassigned to new owners as needed.

<!-- markdownlint-disable MD033 -->

![Comparison of structure and ownership of AWS accounts and Azure subscriptions](./images/azure-aws-account-compare.png "Comparison of structure and ownership of AWS accounts and Azure subscriptions")

<br/>*Comparison of structure and ownership of AWS accounts and Azure subscriptions*
<br/><br/>

<!-- markdownlint-enable MD033 -->

An Azure account represents a billing relationship and Azure subscriptions help you organize access to Azure resources.
Account Administrator, Service Administrator, and Co-Administrator are the three classic subscription administrator roles in Azure:

- **Account Administrator**. The subscription owner and the billing owner for the resources used in the subscription. The account administrator can only be changed by transferring ownership of the subscription. Only one Account administrator is assigned per Azure Account. 

- **Service Administrator**. This user has rights to create and manage resources in the subscription, but is not responsible for billing. By default, for a new subscription, the Account Administrator is also the Service Administrator. The account administrator can assign a separate user to the service administrator for managing the technical and operational aspects of a subscription. Only one service administrator is assigned per subscription.

- **Co-administrator**. There can be multiple co-administrators assigned to a subscription. Co-administrators have the same access privileges as the Service Administrator, but they cannot change the service administrator.

Below the subscription level user roles and individual permissions can also be assigned to specific resources, similarly to how permissions are granted to IAM users and groups in AWS. In Azure, all user accounts are associated with either a Microsoft Account or Organizational Account (an account managed through an Azure Active Directory).

Like AWS accounts, subscriptions have default service quotas and limits. For a full list of these limits, see [Azure subscription and service limits, quotas, and constraints](/azure/azure-subscription-service-limits).
These limits can be increased up to the maximum by [filing a support request in the management portal](/archive/blogs/girishp/increasing-core-quota-limits-in-azure).

### See also

- [Classic subscription administrator roles, Azure roles, and Azure AD roles](/azure/role-based-access-control/rbac-and-directory-admin-roles)

- [How to add or change Azure administrator roles](/azure/billing/billing-add-change-azure-subscription-administrator)

- [How to download your Azure billing invoice and daily usage data](/azure/billing/billing-download-azure-invoice-daily-usage-date)<|MERGE_RESOLUTION|>--- conflicted
+++ resolved
@@ -1,15 +1,9 @@
 ---
 title: Comparing AWS and Azure accounts and subscriptions
-<<<<<<< HEAD
-description: A comparison of the differences between accounts and subscriptions between Azure to AWS
+description: Learn the differences in accounts and subscriptions between Azure and AWS. Understand the types of administrator accounts in Azure.
 author: bigkangji 
 ms.author: pnp
 ms.date: 09/17/2021
-=======
-description: Learn the differences in accounts and subscriptions between Azure and AWS. Understand the types of administrator accounts in Azure.
-author: doodlemania2
-ms.date: 05/21/2020
->>>>>>> 46417a5c
 ms.topic: reference
 ms.service: architecture-center
 ms.subservice: cloud-fundamentals
