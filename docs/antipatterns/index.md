--- conflicted
+++ resolved
@@ -1,15 +1,9 @@
 ---
 title: Performance testing and antipatterns
-<<<<<<< HEAD
 description: Build scalability solutions for common stressors by learning about performance antipatterns. These are common practices that are likely to cause scalability problems when an application is under pressure.
 author: johndowns
 ms.author: jodowns
-ms.date: 08/16/2021
-=======
-description: Learn about performance antipatterns, common practices that are likely to cause scalability problems when an application is under pressure.
-author: dragon119
-ms.date: 06/05/2017
->>>>>>> c6bf75d2
+ms.date: 08/19/2021
 ms.topic: conceptual
 ms.service: architecture-center
 ms.subservice: anti-pattern
