--- conflicted
+++ resolved
@@ -59,13 +59,7 @@
     on identity systems for controlling access rather than relying on network
     controls or direct use of cryptographic keys.
 
-<<<<<<< HEAD
--   **Ensure**
-
--   **Accountability -** Designate clear ownership of assets and security
-=======
 -   **Accountability** – Designate clear ownership of assets and security
->>>>>>> 078e8214
     responsibilities and ensure actions are traceable for nonrepudiation. You
     should also ensure entities have been granted the least privilege required
     (to a manageable level of granularity).
