<<<<<<< HEAD
Spaceborne data collection is increasingly common. For the application of artificial intelligence, stored archives of data are necessary for machine learning. The need to build a cloud-based solution for spaceborne data analysis has become more important to enable enterprises and governments to drive better-informed business and tactical decisions. 
=======
Spaceborne data collection is increasingly common. For the application of artificial intelligence, stored archives of data are necessary for machine learning. The need to build a cloud-based solution for geospatial analysis has become more important to enable enterprises and governments to drive better-informed business and tactical decisions.
>>>>>>> 61f172b5

This architecture is designed to show an end-to-end implementation that involves extracting, loading, transforming, and analyzing spaceborne data by using geospatial libraries and AI models with [Azure Synapse Analytics](/azure/synapse-analytics/overview-what-is). This article also shows how to integrate geospatial-specific [Azure Cognitive Services](/azure/cognitive-services) models, AI models from partners, bring-your-own-data, and AI models that use Azure Synapse Analytics.

The intended audience for this document is users with intermediate skill levels in working with geospatial or spaceborne data.

An implementation of this architecture is available on [GitHub](https://github.com/Azure/Azure-Orbital-Analytics-Samples).

*Apache®, Apache Spark, Spark, the Spark logo, Apache Sedona, Apache Incubator, the Apache feather logo and the Apache Incubator project logo are either registered trademarks or trademarks of the Apache Software Foundation in the United States and/or other countries. No endorsement by The Apache Software Foundation is implied by the use of these marks.*

## Potential use cases

This solution is ideal for the aerospace and aircraft industries. It addresses these scenarios:

- Raster data ingestion and processing
- Object detection via pre-trained AI models
- Classification of land masses via AI models
- Monitoring changes in the environment via AI models
- Derived datasets from preprocessed imagery sets
- Vector visualization / small-area consumption
- Vector data filtering and cross-data joins

## Architecture

:::image type="content" border="false" source="./images/geospatial-processing-analytics/geospatial-processing-analytics-architecture.png" alt-text="Diagram that shows the geospatial processing analytics solution." lightbox="./images/geospatial-processing-analytics/geospatial-processing-analytics-architecture.png":::

*Download a [Visio file](https://arch-center.azureedge.net/geospatial-processing-analytics-arch.vsdx) of this architecture.*

### Dataflow

The following sections describe the stages in the architecture.

#### Data ingestion

Spaceborne data is pulled from data sources like [Airbus](https://oneatlas.airbus.com/home), [NAIP/USDA (via the Planetary Computer API)](https://planetarycomputer.microsoft.com/dataset/naip), and [Maxar](https://www.maxar.com). Data is ingested into [Azure Data Lake Storage](/azure/storage/blobs/data-lake-storage-introduction). 

Azure Synapse Analytics provides various pipelines and activities, like Web activity, Data Flow activity, and Custom activities, to connect to these sources and copy the data into Data Lake Storage.

Azure Synapse Custom activities run your customized code logic on an [Azure Batch](/azure/batch/batch-technical-overview) pool of virtual machines or in [Docker-compatible containers](/azure/batch/batch-docker-container-workloads).
  
#### Data transformation

 The data is processed and transformed into a format that analysts and AI models can consume. Geospatial libraries, including GDAL, OGR, Rasterio, and GeoPandas, are available to perform the transformation.

Azure Synapse Spark pools provide the ability to configure and use these libraries to perform the data transformations. You can also use Azure Synapse Custom activities, which use Azure Batch pools.

An [Azure Synapse notebook](/azure/synapse-analytics/spark/apache-spark-notebook-concept) is a web interface that you can use to create files that contain live code, visualizations, and narrative text. Notebooks are a good place to validate ideas, define transformations, and do quick experiments to get insights from your data and build a pipeline. In the sample code, the GDAL library is used in a Spark pool to perform data transformations. For more information, see the [sample code](#sample-code) section of this article.
  
The sample solution implements this pipeline from this data transformation step. The sample is written with the assumption that data is copied in Data Lake Storage by the data ingestion methods described earlier. It demonstrates implementation of this pipeline for raster data processing.

#### Analysis and execution of AI models

The Azure Synapse notebook environment analyzes and runs AI models.

AI models developed with services like the Cognitive Services Custom Vision model, trained in their own environment, and packaged as Docker containers are available in the Azure Synapse environment.

In the Azure Synapse environment, you can also run AI models that are available from partners for various capabilities like object detection, change detection, and land classification. These models are trained in their own environment and packaged as Docker containers.

Azure Synapse can run such AI models via a Custom activity that runs code in Batch pools as executables or Docker containers. The sample solution demonstrates how to run a [Custom Vision AI model](/azure/cognitive-services/custom-vision-service/overview) as part of an Azure Synapse pipeline for object detection over a specific geospatial area.

#### Post-analysis and visualization

 - For further analysis and visualization, output from analysis and execution of the AI models can be stored in Data Lake Storage, data-aware databases like Azure Database for PostgreSQL, or Azure Cosmos DB. The sample solution shows how to transform AI model output and store it as [GeoJSON](https://tools.ietf.org/html/rfc7946) data in Data Lake Storage and Azure Database for PostgreSQL. You can retrieve and query the output from there.
 - For visualization:
    - You can use licensed tools like ArcGIS Desktop or open-source tools like QGIS.
    - You can use Power BI to access GeoJSON from various data sources and visualize the geographic information system (GIS) data.
    - You can use client-side geospatial JavaScript-based libraries to visualize the data in web applications.

### Components

#### Data sources

- **Imagery providers.**
	- [Airbus](https://oneatlas.airbus.com/home)
	- [NAIP/USDA (via the Planetary Computer API)](https://planetarycomputer.microsoft.com/dataset/naip)
	- [Maxar](https://www.maxar.com)
- **Bring your own data.** Copy your own data to Data Lake Storage.

#### Data ingestion

- [Azure Synapse Analytics](https://azure.microsoft.com/services/synapse-analytics) is a limitless analytics service that brings together data integration, enterprise data warehousing, and big data analytics. Azure Synapse contains the same Data Integration engine and experiences as Azure Data Factory, so you can create at-scale ETL pipelines without leaving Azure Synapse.
- [Azure Data Lake Storage](https://azure.microsoft.com/services/storage/data-lake-storage) is dedicated to big data analytics, and is built on [Azure Blob Storage](https://azure.microsoft.com/services/storage/blobs).
- [Azure Batch](https://azure.microsoft.com/services/batch) enables you to run and scale a large number of batch computing jobs on Azure. Batch tasks can run directly on virtual machines (nodes) in a Batch pool, but you can also set up a Batch pool to run tasks in [Docker-compatible containers](/azure/batch/batch-docker-container-workloads) on the nodes.
  - An Azure Synapse Custom activity runs customized code logic on an Azure Batch pool of virtual machines or in Docker containers.
- [Azure Key Vault](https://azure.microsoft.com/services/key-vault) stores and controls access to secrets like tokens, passwords, and API keys. Key Vault also creates and controls encryption keys and manages security certificates.

#### Data transformation

The following geospatial libraries and packages are used together for transformations. These libraries and packages are installed in a serverless Spark pool, which is then attached to an Azure Synapse notebook. For information on installing the libraries, see [Install geospatial packages in an Azure Synapse Spark pool](#install-geospatial-packages-in-an-azure-synapse-spark-pool), later in this article. 

- **Geospatial libraries**
	- [GDAL](https://gdal.org) is a library of tools for manipulating spaceborne data. GDAL works on raster and vector data types. It's a good tool to know if you're working with spaceborne data.
	- [Rasterio](https://rasterio.readthedocs.io/en/latest/intro.html) is a module for raster processing. You can use it to read and write several different raster formats in Python. Rasterio is based on GDAL. When the module is imported, Python automatically registers all known GDAL drivers for reading supported formats.
	- [GeoPandas](https://geopandas.org/en/stable) is an open-source project that can make it easier to work with spaceborne data in Python. GeoPandas extends the data types used by Pandas to allow spatial operations on geometric types.
	- [Shapely](https://shapely.readthedocs.io/en/stable/manual.html#introduction) is a Python package for set-theoretic analysis and manipulation of planar features. It uses (via Python's ctypes module) functions from the widely deployed GEOS library.
	- [pyproj](https://pyproj4.github.io/pyproj/stable/examples.html) performs cartographic transformations. It converts from longitude and latitude to native map projection x, y coordinates, and vice versa, by using [PROJ](https://proj.org).
- [Azure Batch](https://azure.microsoft.com/services/batch) enables you to run and scale a large number of batch computing jobs on Azure. 
- [Azure Synapse notebooks](/azure/synapse-analytics/spark/apache-spark-notebook-concept) is a web interface for creating files that contain live code, visualizations, and narrative text. You can add existing Azure Synapse notebooks to an Azure Synapse pipeline by using the Notebook activity.
- [Apache Spark pool](/azure/synapse-analytics/spark/apache-spark-overview#spark-pool-architecture) provides the ability to configure and use libraries to perform data transformations. You can add existing Spark jobs to an Azure Synapse pipeline by using the Spark Job Definition activity.

#### Analysis and AI modeling

- [Azure Synapse](https://azure.microsoft.com/services/synapse-analytics) provides machine learning capabilities.
- [Azure Batch](https://azure.microsoft.com/services/batch) enables you to run and scale a large number of batch computing jobs on Azure. In this solution, the Azure Synapse Custom activity is used to run Docker-based AI models on Azure Batch pools. 
- [Azure Cognitive Services](https://azure.microsoft.com/services/cognitive-services) provides the ability to embed vision into your apps. You can use [Custom Vision](https://azure.microsoft.com/services/cognitive-services/custom-vision-service), a component of Cognitive Services, to customize and embed state-of-the-art computer vision image analysis for specific domains. 
- You can also use bring-your-own AI models and Microsoft partner AI models like [blackshark.ai](https://blackshark.ai/).

#### Post-analysis and visualization links

- [Azure Database for PostgreSQL](https://azure.microsoft.com/services/postgresql) is a fully managed relational database service designed for hyperscale workloads. It supports spaceborne data via the [PostGIS](https://www.postgis.net) extension.
- [Azure Cosmos DB](https://azure.microsoft.com/services/cosmos-db) supports indexing and querying of geospatial point data that's represented in [GeoJSON](https://tools.ietf.org/html/rfc7946).
- [Power BI](https://powerbi.microsoft.com) is an interactive data visualization tool for building reports and dashboards. You can get insights on spaceborne data from Esri [ArcGIS Maps](https://powerbi.microsoft.com/power-bi-esri-arcgis).
- [QGIS](https://www.qgis.org) is a free open-source GIS for creating, editing, visualizing, analyzing, and publishing geospatial information.
- [ArcGIS Desktop](https://www.esri.com/en-us/arcgis/products/arcgis-desktop/overview) is licensed product provided by Esri. You can use it to create, analyze, manage, and share geographic information.

### Alternatives

If you want to run containerized AI models that you can call from Azure Synapse, you can use [Azure Kubernetes Service](https://azure.microsoft.com/services/kubernetes-service), [Azure Container Instances](https://azure.microsoft.com/services/container-instances), or [Azure Container Apps](https://azure.microsoft.com/services/container-apps).

[Azure Databricks](https://azure.microsoft.com/services/databricks) provides an alternative for hosting an analytics pipeline.

[Spark in Azure HDInsight](https://azure.microsoft.com/services/hdinsight) provides an alternative for using geospatial libraries in the Apache Spark environment.

<<<<<<< HEAD
Here are some alternative libraries and frameworks that you can use for spaceborne data processing:
=======
Here are some alternative libraries and frameworks that you can use for geospatial processing:

>>>>>>> 61f172b5
- [Apache Sedona](https://sedona.apache.org), formerly named GeoSpark, is a cluster computing system for processing large-scale spatial data. Sedona extends Spark and Spark SQL with out-of-the-box Spatial Resilient Distributed Datasets and SpatialSQL that efficiently load, process, and analyze large-scale spatial data across machines.
- [Dask for Python](https://tutorial.dask.org/00_overview.html) is a parallel computing library that scales the existing Python ecosystem.

## Considerations

These considerations implement the pillars of the Azure Well-Architected Framework, which is a set of guiding tenets that can be used to improve the quality of a workload. For more information, see [Microsoft Azure Well-Architected Framework](/azure/architecture/framework).

### Operational excellence

If you collaborate by using Git for source control, you can use Synapse Studio to associate your workspace with a Git repository, Azure DevOps, or GitHub. For more information, see [Source control in Synapse Studio](/azure/synapse-analytics/cicd/source-control).

- In an Azure Synapse workspace, CI/CD moves all entities from one environment (development, test, production) to another environment. 
- You can use Azure DevOps release pipelines and GitHub Actions to automate the deployment of an Azure Synapse workspace to multiple environments.

### Performance

- Azure Synapse supports [Apache Spark 3.1.2](https://techcommunity.microsoft.com/t5/azure-synapse-analytics-blog/speed-up-your-data-workloads-with-performance-updates-to-apache/ba-p/2769467#:~:text=In%20the%20new%20release%20of%20Spark%20on%20Azure,your%20data%2C%20faster%20and%20at%20a%20lower%20cost.), which is more performant than its predecessors. 
- For information about Spark pool scaling and node sizes, see [Spark pools in Azure Synapse Analytics](/azure/synapse-analytics/spark/apache-spark-pool-configurations).
- With [Azure Batch](/azure/batch/batch-technical-overview), you can scale out intrinsically parallel for transformations submitted in an Azure Synapse Custom activity. Azure Batch supports specialized GPU-optimized VM sizes that you can use to run AI models.

### Reliability

For SLA information, see [Azure Synapse SLA](https://azure.microsoft.com/support/legal/sla/synapse-analytics/v1_1).

### Security

See these articles for security best practices: 

- [Azure Synapse Analytics security: Introduction](/azure/synapse-analytics/guidance/security-white-paper-introduction)
- [Azure Synapse Analytics security: Data protection](/azure/synapse-analytics/guidance/security-white-paper-data-protection)
- [Azure Synapse Analytics security: Access control](/azure/synapse-analytics/guidance/security-white-paper-access-control)
- [Azure Synapse Analytics security: Authentication](/azure/synapse-analytics/guidance/security-white-paper-authentication)
- [Azure Synapse Analytics: Network security](/azure/synapse-analytics/guidance/security-white-paper-network-security)

### Cost optimization

These resources provide information about pricing and cost optimization:

- [Plan and manage costs for Azure Synapse](/azure/synapse-analytics/plan-manage-costs?msclkid=af63ba3caa2111ec86673cc969d7ed5e#monitor-costs)
- [Azure Synapse in the Azure pricing calculator](https://azure.microsoft.com/pricing/calculator/?service=synapse-analytics)
- [Apache Spark pool in Azure Synapse](/azure/synapse-analytics/spark/apache-spark-pool-configurations?msclkid=3fe55d68aa2111ec9c3fdac2368fec1a#autoscale)
- [Nodes and pools in Azure Batch](/azure/batch/nodes-and-pools?msclkid=5bf9ea8caa2111eca300073ea3740fa6#pool-and-compute-node-lifetime)
- [Azure Batch in the Azure pricing calculator](https://azure.microsoft.com/pricing/calculator/?service=batch)

> [!NOTE]
>
> For pricing and license terms for partner AI models, see the partner's documentation.

## Deploy this scenario

A [Bicep](/azure/azure-resource-manager/bicep/overview?tabs=bicep) deployment of the sample solution is available. To get started with this deployment, see [these instructions](https://github.com/Azure/Azure-Orbital-Analytics-Samples). 

:::image type="content" border="false" source="./images/geospatial-processing-analytics/geospatial-processing-analytics-deploy.png" alt-text="Diagram that demonstrates the architecture of the deployed sample solution." lightbox="./images/geospatial-processing-analytics/geospatial-processing-analytics-deploy.png":::

*Download a [Visio file](https://arch-center.azureedge.net/geospatial-processing-analytics-deploy.vsdx) of this architecture.*

### Limitations

This architecture demonstrates an end-to-end geoprocessing and analytics solution that uses Azure Synapse. This sample implementation is targeted for a small to medium area of interest and limited concurrent geoprocessing of raster data.

### Sample code

The following instructions describe how to read, write, and apply transformations to raster data that's stored in Azure Data Lake Storage by using a Synapse notebook. The intention is more to demonstrate the use of libraries in Synapse notebooks than to demonstrate the transformation.

#### Prerequisites

- [Install the geospatial libraries.](#install-geospatial-packages-in-an-azure-synapse-spark-pool)
- [Create an Azure key vault](/azure/key-vault/general/quick-create-portal#create-a-vault) to store secrets. In this scenario, we'll store the access key of the storage account in the key vault. For instructions, see [Store credentials in Azure Key Vault](/azure/data-factory/store-credentials-in-key-vault).
- [Create a linked service](/azure/data-factory/concepts-linked-services?tabs=synapse-analytics#linked-service-with-ui) for Azure Key Vault by using Azure Synapse.
  
#### Instructions

- Print information from the raster data:

  ```python
  from osgeo import gdal  
  gdal.UseExceptions()
  access_key = TokenLibrary.getSecret('<key-vault-name>','<secret-name>')
  gdal.SetConfigOption('AZURE_STORAGE_ACCOUNT', '<storage_account_name>')
  gdal.SetConfigOption('AZURE_STORAGE_ACCESS_KEY', access_key)  
  dataset_info = gdal.Info('/vsiadls/aoa/input/sample_image.tiff')  #/vsiadls/<container_name>/path/to/image
  print(dataset_info)
  ```
     > [!NOTE]   
     > `/vsiadls/` is a file system handler that enables on-the-fly random reading of primarily non-public files that are available in Azure Data Lake Storage file systems. Prior download of the entire file isn't required. `/vsiadls/` is similar to `/vsiaz/`. It uses the same configuration options for authentication. Unlike `/vsiaz/`,  `/vsiadls/` provides real directory management and Unix-style ACL support. For some features, hierarchical support needs to be turned on in Azure storage. For more information, see the [`/vsiadls/` documentation](https://gdal.org/user/virtual_file_systems.html#vsiadls-microsoft-azure-data-lake-storage-gen2).

  ```output
  Driver: GTiff/GeoTIFF
	Files: /vsiadls/naip/input/sample_image.tiff
	Size is 6634, 7565
	Coordinate System is:
	PROJCRS["NAD83 / UTM zone 16N",
	    BASEGEOGCRS["NAD83",
	        DATUM["North American Datum 1983",
	            ELLIPSOID["GRS 1980",6378137,298.257222101,
	                LENGTHUNIT["metre",1]]],
	        PRIMEM["Greenwich",0,
	            ANGLEUNIT["degree",0.0174532925199433]],
	        ID["EPSG",4269]],
	    CONVERSION["UTM zone 16N",
	        METHOD["Transverse Mercator",
	            ID["EPSG",9807]],
	        PARAMETER["Latitude of natural origin",0,
	            ANGLEUNIT["degree",0.0174532925199433],
	            ID["EPSG",8801]],
	        PARAMETER["Longitude of natural origin",-87,
	            ANGLEUNIT["degree",0.0174532925199433],
	            ID["EPSG",8802]],
	        PARAMETER["Scale factor at natural origin",0.9996,
	            SCALEUNIT["unity",1],
	            ID["EPSG",8805]],
	        PARAMETER["False easting",500000,
	            LENGTHUNIT["metre",1],
	            ID["EPSG",8806]],
	        PARAMETER["False northing",0,
	            LENGTHUNIT["metre",1],
	            ID["EPSG",8807]]],
	    CS[Cartesian,2],
	        AXIS["(E)",east,
	            ORDER[1],
	            LENGTHUNIT["metre",1]],
	        AXIS["(N)",north,
	            ORDER[2],
	            LENGTHUNIT["metre",1]],
	    USAGE[
	        SCOPE["Engineering survey, topographic mapping."],
	        AREA["North America - between 90°W and 84°W - onshore and offshore. Canada - Manitoba; Nunavut; Ontario. United States (USA) - Alabama; Arkansas; Florida; Georgia; Indiana; Illinois; Kentucky; Louisiana; Michigan; Minnesota; Mississippi; Missouri; North Carolina; Ohio; Tennessee; Wisconsin."],
	        BBOX[23.97,-90,84,-84]],
	    ID["EPSG",26916]]
	Data axis to CRS axis mapping: 1,2
	Origin = (427820.000000000000000,3395510.000000000000000)
	Pixel Size = (1.000000000000000,-1.000000000000000)
	Metadata:
	  AREA_OR_POINT=Area
	Image Structure Metadata:
	  COMPRESSION=DEFLATE
	  INTERLEAVE=PIXEL
	  LAYOUT=COG
	  PREDICTOR=2
	Corner Coordinates:
	Upper Left  (  427820.000, 3395510.000) ( 87d45'13.12"W, 30d41'24.67"N)
	Lower Left  (  427820.000, 3387945.000) ( 87d45'11.21"W, 30d37'18.94"N)
	Upper Right (  434454.000, 3395510.000) ( 87d41' 3.77"W, 30d41'26.05"N)
	Lower Right (  434454.000, 3387945.000) ( 87d41' 2.04"W, 30d37'20.32"N)
	Center      (  431137.000, 3391727.500) ( 87d43' 7.54"W, 30d39'22.51"N)
	Band 1 Block=512x512 Type=Byte, ColorInterp=Red
	  Overviews: 3317x3782, 1658x1891, 829x945, 414x472
	Band 2 Block=512x512 Type=Byte, ColorInterp=Green
	  Overviews: 3317x3782, 1658x1891, 829x945, 414x472
	Band 3 Block=512x512 Type=Byte, ColorInterp=Blue
	  Overviews: 3317x3782, 1658x1891, 829x945, 414x472
	Band 4 Block=512x512 Type=Byte, ColorInterp=Undefined
	  Overviews: 3317x3782, 1658x1891, 829x945, 414x472
	```	
  
	
- Convert GeoTiff to PNG by using GDAL:

	```python
	from osgeo import gdal
	gdal.UseExceptions()
	access_key = TokenLibrary.getSecret('<key-vault-name>','<secret-name>')
	gdal.SetConfigOption('AZURE_STORAGE_ACCOUNT', '<storage_account_name>')
	gdal.SetConfigOption('AZURE_STORAGE_ACCESS_KEY', access_key) 
	tiff_in = "/vsiadls/aoa/input/sample_image.tiff"	#/vsiadls/<container_name>/path/to/image
	png_out = "/vsiadls/aoa/input/sample_image.png"	#/vsiadls/<container_name>/path/to/image
	options = gdal.TranslateOptions(format='PNG')
	gdal.Translate(png_out, tiff_in, options=options)
	```
	
- Store GeoTiff images in Azure Data Lake Storage. 
	
   Because of how data is stored in the cloud and the fact that the file handlers `/vsiaz/` and `/vsiadls/` support only sequential writes, we use the file mount feature available in the [mssparkutils package](/azure/synapse-analytics/spark/synapse-file-mount-api). After the output is written to a mount location, copy it to Azure Data Lake Storage as shown in this sample transformation:
	
	```python
	import shutil
	import sys
	from osgeo import gdal
	from notebookutils import mssparkutils 

	mssparkutils.fs.mount( 
    	"abfss://<container_name>@<storage_account_name>.dfs.core.windows.net", 
    	"/<mount_path>", 
    	{"linkedService":"<linked_service_name>"} 
	)
	
	access_key = TokenLibrary.getSecret('<key-vault-name>','<secret-name>')
    gdal.SetConfigOption('AZURE_STORAGE_ACCOUNT', '<storage_account_name>')
    gdal.SetConfigOption('AZURE_STORAGE_ACCESS_KEY', access_key) 

    options = gdal.WarpOptions(options=['tr'], xRes=1000, yRes=1000)
    gdal.Warp('dst_img.tiff', '/vsiadls/<container_name>/path/to/src_img.tiff', options=options)

    jobId = mssparkutils.env.getJobId()
	
    shutil.copy("dst_img.tiff", f"/synfs/{jobId}/<mount_path>/path/to/dst_img.tiff")
	```	
    In Azure Synapse, you can add Azure Data Lake Storage as one of the linked services. For instructions, see [Linked services](/azure/data-factory/concepts-linked-services?context=%2Fazure%2Fsynapse-analytics%2Fcontext%2Fcontext&tabs=synapse-analytics#linked-service-with-ui).
	
### Sample solution

An implementation of this architecture is available on [GitHub](https://github.com/Azure/Azure-Orbital-Analytics-Samples).

This diagram shows the steps in the sample solution:

:::image type="content" border="false" source="./images/geospatial-processing-analytics/geospatial-processing-analytics-sequence-diagram.png" alt-text="Diagram that shows the steps in the sample solution." lightbox="./images/geospatial-processing-analytics/geospatial-processing-analytics-sequence-diagram.png":::

*Download a [Visio file](https://arch-center.azureedge.net/geospatial-processing-analytics-sequence-diagram.vsdx) of this architecture.*

> [!NOTE]
>
> The data is pulled from spaceborne data sources and copied to Azure Data Lake Storage. The data ingestion isn't part of the reference implementation.

1. An Azure Synapse pipeline reads the spaceborne data from Azure Data Lake Storage.  
2. The data is processed with the GDAL library in an Azure Synapse notebook.
3. The processed data is stored in Azure Data Lake Storage.
4. The processed data is read from Azure Data Lake Storage and passed to object detection Custom Vision AI models by an Azure Synapse Custom activity.

   The Custom activity uses Azure Batch pools to run the object detection model.
1. The object detection model outputs a list of detected objects and bounding boxes.
1. The detected objects are converted to GeoJSON and stored in Azure Data Lake Storage.
1. The GeoJSON data is read from Azure Data Lake Storage and stored in a PostgreSQL database.
1. The data is read from the PostgreSQL database. It can be visualized further in tools like ArcGIS Pro, QGIS, and Power BI.

### Install geospatial packages in an Azure Synapse Spark pool

You need to install the packages in an Azure Synapse Spark pool by using the package management feature. For more information, see [Azure Synapse package management](/azure/synapse-analytics/spark/apache-spark-azure-portal-add-libraries).

To support spaceborne data workloads on Azure Synapse, you need libraries like [GDAL](https://gdal.org), [Rasterio](https://rasterio.readthedocs.io/en/latest/intro.html), and [GeoPandas](https://geopandas.org/en/stable). You can install these libraries on a serverless Apache Spark pool by using a YAML file. [Anaconda](https://docs.continuum.io/anaconda) libraries are pre-installed on the Spark pool.

#### Prerequisites

- [Create an Azure Synapse workspace.](/azure/synapse-analytics/get-started-create-workspace)
- [Create the Spark pool in Azure Synapse Studio.](/azure/synapse-analytics/quickstart-create-apache-spark-pool-studio#create-the-apache-spark-pool-in-synapse-studio)

#### Instructions

1. The following libraries and packages are available in the [environment.yml](https://github.com/Azure/Azure-Orbital-Analytics-Samples/blob/main/deploy/environment.yml) file. We recommend using this file to install the libraries in the Spark pools. If you copy the below content, make sure there are no tabs, as YAML only allows spaces as indentation.

	```yaml
	name: aoi-env
	channels:
  	  - conda-forge
  	  - defaults
	dependencies:
  	  - azure-storage-file-datalake
	  - gdal=3.3.0
	  - libgdal
	  - pip>=20.1.1		
	  - pyproj
  	  - shapely
  	  - pip:
        - rasterio
        - geopandas
	```
   > [!NOTE] 
   >
   > GDAL uses virtual file system [`/vsiadls/`](https://gdal.org/user/virtual_file_systems.html#vsiadls-microsoft-azure-data-lake-storage-gen2) for Azure Data Lake Storage. This functionality is available starting in [GDAL v3.3.0](https://github.com/OSGeo/gdal/blob/eeeffe624996518655f231125712582551222932/gdal/NEWS#L9). Be sure to use version 3.3.0 or later.

2. Go to [https://web.azuresynapse.net](https://web.azuresynapse.net) and sign in to your workspace. 

3. Select **Manage** in the navigation pane and then select **Apache Spark pools**.
4. Select **Packages** by selecting the ellipsis button (...) on the Spark pool. Upload the environment.yml file from local and apply the package settings.

5. The notification section of the portal notifies you when the installation is complete. You can also track installation progress by taking these steps:
	1. Go to the Spark applications list on the **Monitor** tab.
	2. Select the **SystemReservedJob-LibraryManagement** link that corresponds to your pool update.
	3. View the driver logs. 

6. Run the following code to verify that the correct versions of the libraries installed. The pre-installed libraries that Conda installs will also be listed.

    ```python
    import pkg_resources
    for d in pkg_resources.working_set:
       print(d)
    ```

For more information, see [Manage packages](/azure/synapse-analytics/spark/apache-spark-manage-python-packages).

## Contributors

*This article is being updated and maintained by Microsoft. It was originally written by the following contributors.*

Principal authors:

* [Kungumaraj Nachimuthu](https://www.linkedin.com/in/kungumarajnachimuthu) | Senior Software Engineer
* [Karthick Narendran](https://www.linkedin.com/in/karthick-r-narendran-1b540314) | Senior Software Engineer

Additional contributors:
<<<<<<< HEAD
 * [Mick Alberts](https://www.linkedin.com/in/mick-alberts-a24a1414) | Technical Writer
 * [Taylor Corbett](https://www.linkedin.com/in/gtcorbett) | Senior Data Scientist
 * [Tushar Dhadiwal](https://www.linkedin.com/in/tushar-dhadiwal) | Senior Software Engineer
 * [Mandar Inamdar](https://www.linkedin.com/in/mandarinamdar) | Principal Engineering Manager
 * [Sushil Kumar](https://www.linkedin.com/in/sushil-kumar-01692310) | Senior Software Engineer
 * [Nikhil Manchanda](https://www.linkedin.com/in/nikman) | Principal Engineering Manager
 * [Safiyah Sadiq](https://www.linkedin.com/in/safiyah-s-2768632a) | Software Engineer II
 * [Xiaoyuan Yang](https://www.linkedin.com/in/xiaoyuan-yang-970bab8) | Principal Data Science Manager
 * [Tai Yee](https://www.linkedin.com/in/taiyee/) | Senior Program Manager
=======

* [Mick Alberts](https://www.linkedin.com/in/mick-alberts-a24a1414) | Technical Writer
* [Taylor Corbett](https://www.linkedin.com/in/gtcorbett) | Senior Data Scientist
* [Tushar Dhadiwal](https://www.linkedin.com/in/tushar-dhadiwal) | Senior Software Engineer
* [Mandar Inamdar](https://www.linkedin.com/in/mandarinamdar) | Principal Engineering Manager
* [Sushil Kumar](https://www.linkedin.com/in/sushil-kumar-01692310) | Senior Software Engineer
* [Nikhil Manchanda](https://www.linkedin.com/in/nikman) | Principal Engineering Manager
* [Safiyah Sadiq](https://www.linkedin.com/in/safiyah-s-2768632a) | Software Engineer II
* [Xiaoyuan Yang](https://www.linkedin.com/in/xiaoyuan-yang-970bab8) | Principal Data Science Manager
>>>>>>> 61f172b5

## Next steps

- [Azure Maps Geospatial Services](https://microsoft.github.io/SynapseML/docs/features/geospatial_services/GeospatialServices%20-%20Overview)
- [Getting geospatial insights from big data using SynapseML](https://techcommunity.microsoft.com/t5/azure-maps-blog/getting-geospatial-insides-in-big-data-using-synapseml/ba-p/3154717)
- [Get started with Azure Synapse Analytics](/azure/synapse-analytics/get-started)
- [Microsoft Learn: Explore Azure Synapse Studio](/learn/modules/explore-azure-synapse-studio)
- [Microsoft Learn: Create and consume Cognitive Services](/learn/modules/create-manage-cognitive-services)

## Related resources

- [Geospatial data processing and analytics](../../example-scenario/data/geospatial-data-processing-analytics-azure.yml)
- [Geospatial analysis for the telecommunications industry](../../example-scenario/data/geospatial-analysis-telecommunications-industry.yml)
- [Big data architectures](/azure/architecture/data-guide/big-data)
- [End-to-end computer vision at the edge for manufacturing](../../reference-architectures/ai/end-to-end-smart-factory.yml)<|MERGE_RESOLUTION|>--- conflicted
+++ resolved
@@ -1,8 +1,4 @@
-<<<<<<< HEAD
 Spaceborne data collection is increasingly common. For the application of artificial intelligence, stored archives of data are necessary for machine learning. The need to build a cloud-based solution for spaceborne data analysis has become more important to enable enterprises and governments to drive better-informed business and tactical decisions. 
-=======
-Spaceborne data collection is increasingly common. For the application of artificial intelligence, stored archives of data are necessary for machine learning. The need to build a cloud-based solution for geospatial analysis has become more important to enable enterprises and governments to drive better-informed business and tactical decisions.
->>>>>>> 61f172b5
 
 This architecture is designed to show an end-to-end implementation that involves extracting, loading, transforming, and analyzing spaceborne data by using geospatial libraries and AI models with [Azure Synapse Analytics](/azure/synapse-analytics/overview-what-is). This article also shows how to integrate geospatial-specific [Azure Cognitive Services](/azure/cognitive-services) models, AI models from partners, bring-your-own-data, and AI models that use Azure Synapse Analytics.
 
@@ -125,12 +121,8 @@
 
 [Spark in Azure HDInsight](https://azure.microsoft.com/services/hdinsight) provides an alternative for using geospatial libraries in the Apache Spark environment.
 
-<<<<<<< HEAD
 Here are some alternative libraries and frameworks that you can use for spaceborne data processing:
-=======
-Here are some alternative libraries and frameworks that you can use for geospatial processing:
-
->>>>>>> 61f172b5
+
 - [Apache Sedona](https://sedona.apache.org), formerly named GeoSpark, is a cluster computing system for processing large-scale spatial data. Sedona extends Spark and Spark SQL with out-of-the-box Spatial Resilient Distributed Datasets and SpatialSQL that efficiently load, process, and analyze large-scale spatial data across machines.
 - [Dask for Python](https://tutorial.dask.org/00_overview.html) is a parallel computing library that scales the existing Python ecosystem.
 
@@ -420,7 +412,7 @@
 * [Karthick Narendran](https://www.linkedin.com/in/karthick-r-narendran-1b540314) | Senior Software Engineer
 
 Additional contributors:
-<<<<<<< HEAD
+
  * [Mick Alberts](https://www.linkedin.com/in/mick-alberts-a24a1414) | Technical Writer
  * [Taylor Corbett](https://www.linkedin.com/in/gtcorbett) | Senior Data Scientist
  * [Tushar Dhadiwal](https://www.linkedin.com/in/tushar-dhadiwal) | Senior Software Engineer
@@ -430,17 +422,6 @@
  * [Safiyah Sadiq](https://www.linkedin.com/in/safiyah-s-2768632a) | Software Engineer II
  * [Xiaoyuan Yang](https://www.linkedin.com/in/xiaoyuan-yang-970bab8) | Principal Data Science Manager
  * [Tai Yee](https://www.linkedin.com/in/taiyee/) | Senior Program Manager
-=======
-
-* [Mick Alberts](https://www.linkedin.com/in/mick-alberts-a24a1414) | Technical Writer
-* [Taylor Corbett](https://www.linkedin.com/in/gtcorbett) | Senior Data Scientist
-* [Tushar Dhadiwal](https://www.linkedin.com/in/tushar-dhadiwal) | Senior Software Engineer
-* [Mandar Inamdar](https://www.linkedin.com/in/mandarinamdar) | Principal Engineering Manager
-* [Sushil Kumar](https://www.linkedin.com/in/sushil-kumar-01692310) | Senior Software Engineer
-* [Nikhil Manchanda](https://www.linkedin.com/in/nikman) | Principal Engineering Manager
-* [Safiyah Sadiq](https://www.linkedin.com/in/safiyah-s-2768632a) | Software Engineer II
-* [Xiaoyuan Yang](https://www.linkedin.com/in/xiaoyuan-yang-970bab8) | Principal Data Science Manager
->>>>>>> 61f172b5
 
 ## Next steps
 
