---
title: Enable the financial services risk lifecycle with Azure and R
description: Learn about risk calculations, which are pivotal at several stages in the lifecycle of key financial services operations.
author: EdPrice-MSFT
ms.author: edprice
ms.service: industry
ms.topic: overview
ms.date: 02/05/2022
categories:
  - management-and-governance
products:
  - azure-batch
---

# Enable the financial services risk lifecycle with Azure and R

Risk calculations are pivotal at several stages in the lifecycle of
key financial services operations. For example, a simplified form of
the insurance product management lifecycle might look something like
the diagram below. The risk calculation aspects are shown in blue
text.

![Diagram shows risk calculation factors.](./images/financial-risk-model/image1.png)

A scenario in a capital markets firm might look like this:

![Diagram shows risk calculation scenario for a capital markets firm.](./images/financial-risk-model/image2.png)

Through these processes, there are common needs around risk modeling
including:

<<<<<<< HEAD
- The need for ad-hoc risk-related experimentation by risk analysts; actuaries in an insurance firm or quants in a capital markets firm.
  These analysts typically work with code and modeling tools popular in their domain: R and Python. Many university curriculums include training in R or Python in mathematical finance and in MBA courses.
  Both languages offer a wide range of open source libraries that support popular risk calculations.
- Along with appropriate tooling, analysts often require access to:

  - Accurate market pricing data.
  - Existing policy and claims data.
  - Existing market position data.
  - Other external data. Sources include structured data such as mortality tables and competitive pricing data.
    Less traditional sources such as weather, news and others may also be used.
  - Computational capacity to enable quick interactive data investigations.

- They may also make use of ad-hoc machine learning algorithms for pricing or determining market strategy.

- The need to visualize and present data for use in product planning, trading strategy, and similar discussions.

- The rapid execution of defined models, configured by the analysts for pricing, valuations, and market risk.
  The valuations use a combination of dedicated risk modeling, market risk tools, and custom code.
  The analysis is executed in a batch with varying nightly, weekly, monthly, quarterly, and annual calculations.
  This analysis generates spikes in workloads.

- The integration of data with other enterprise wide risk measures for consolidated risk reporting.
  In larger organizations, lower level risk estimates can be transferred to an enterprise risk modeling and reporting tool.

- Results must be reported in a defined format at the required interval to meet investor and regulatory requirements.
=======
- The need for ad-hoc risk-related experimentation by risk analysts;
    actuaries in an insurance firm or quants in a capital markets firm.
    These analysts typically work with code and modeling tools popular
    in their domain: R and Python. Many university curriculums include
    training in R or Python in mathematical finance and in MBA courses.
    Both languages offer a wide range of open source libraries that
    support popular risk calculations. Along with appropriate tooling,
    analysts often require access to:

    -  Accurate market pricing data.

    -  Existing policy and claims data.

    -  Existing market position data.

    - Other external data. Sources include structured data such as
        mortality tables and competitive pricing data. Less traditional
        sources such as weather, news and others may also be used.

    -  Computational capacity to enable quick interactive data
        investigations.

- They may also make use of ad-hoc machine learning algorithms for
    pricing or determining market strategy.

- The need to visualize and present data for use in product planning,
    trading strategy, and similar discussions.

- The rapid execution of defined models, configured by the analysts,
    for pricing, valuations, and market risk. The valuations use a
    combination of dedicated risk modeling, market risk tools, and
    custom code. The analysis is executed in a batch with varying
    nightly, weekly, monthly, quarterly, and annual calculations.
    This analysis generates spikes in workloads.

- The integration of data with other enterprise wide risk measures for
    consolidated risk reporting. In larger organizations, lower level
    risk estimates can be transferred to an enterprise risk modeling
    and reporting tool.

- Results must be reported in a defined format at the required
    interval to meet investor and regulatory requirements.
>>>>>>> c80a4721

Microsoft supports the above concerns through a combination of Azure
services and partner offerings in the [Azure
Marketplace](https://azuremarketplace.microsoft.com/?WT.mc_id=fsiriskmodelr-docs-scseely). In this article,
we show practical examples of how to perform ad-hoc experimentation
using R. We begin by explaining how to run the experiment on a single
machine. Next, we show you how to run the same experiment on [Azure
Batch](/azure/batch/?WT.mc_id=fsiriskmodelr-docs-scseely), and we close by showing
you how to take advantage of external services in our modeling. The options and
considerations for the execution of defined models on Azure are
described in these articles focused on
[banking](/azure/industry/financial/risk-grid-banking-solution-guide?WT.mc_id=fsiriskmodelr-docs-scseely)
and
[insurance](/azure/industry/financial/actuarial-risk-analysis-and-financial-modeling-solution-guide?WT.mc_id=fsiriskmodelr-docs-scseely).

## Analyst modeling in R

Let's start by looking at how R may be used by an analyst in a
simplified, representative capital markets scenario. You can build this
either by referencing an existing R library for the calculation or by
writing code from scratch. In our example, we also must fetch external
pricing data. To keep the example simple but illustrative, we calculate
the potential future exposure (PFE) of an equity stock forward contract.
This example avoids complex quantitative modeling techniques for
instruments like complex derivatives and focuses on a single risk factor
to concentrate on the risk life cycle. Our example lets you do the following actions:

- Select an instrument of interest.
<<<<<<< HEAD
- Source historic prices for the instrument.
- Model equity price by simple Monte Carlo (MC) calculation, which uses Geometric Brownian Motion (GBM):

  - Estimate expected return μ (mu) and volatility σ (theta).
  - Calibrate the model to historic data.

- Visualize the various paths to communicate the results.
- Plot max(0,Stock Value) to demonstrate the meaning of PFE, the difference to Value at Risk (VaR).

  - To clarify: PFE = Share Price (T) -- Forward Contract Price K

- Take the 0.95 Quantile to get the PFE value at each time step / end of simulation period.
=======

- Source historic prices for the instrument.

- Model equity price by simple Monte Carlo (MC) calculation, which
    uses Geometric Brownian Motion (GBM):

    -  Estimate expected return μ (mu) and volatility σ (theta).

    -  Calibrate the model to historic data.

- Visualize the various paths to communicate the results.

- Plot max(0,Stock Value) to demonstrate the meaning of PFE, the
    difference to Value at Risk (VaR)

    -  To clarify: PFE = Share Price (T) -- Forward Contract Price K

- Take the 0.95 Quantile to get the PFE value at each time step / end
    of simulation period
>>>>>>> c80a4721

We'll calculate the potential future exposure for an equity forward
based on Microsoft (MSFT) stock. As mentioned previously, to model the stock prices,
historic prices for the MSFT stock are required so we can calibrate the
model to historical data. There are many ways to acquire historical
stock prices. In our example, we use a free version of a stock price
service from an external service provider,
[Quandl](https://www.quandl.com/).


> Note: The example uses the [WIKI Prices dataset](https://www.quandl.com/databases/WIKIP) which can be used for learning concepts. For production usage of US based equities, Quandl recommends using the [End of Day US Stock Prices dataset](https://www.quandl.com/data/EOD-End-of-Day-US-Stock-Prices).

To process the data and define the risk associated with the equity, we
need to do the following things:

- Retrieve history data from the equity.
<<<<<<< HEAD
- Determine the expected return μ and volatility σ from the historic data.
- Model the underlying stock prices using some simulation.
- Run the model.
=======

- Determine the expected return μ and volatility σ from the historic
    data.

- Model the underlying stock prices using some simulation.

- Run the model

>>>>>>> c80a4721
- Determine the exposure of the equity in the future.

We start by retrieving the stock from the Quandl service and plotting
the closing price history over the last 180 days.

````R
# Lubridate package must be installed
if (!require(lubridate)) install.packages('lubridate')
library(lubridate)

# Quandl package must be installed
if (!require(Quandl)) install.packages('Quandl')
library(Quandl)

# Get your API key from quandl.com
quandl_api = "enter your key here"

# Add the key to the Quandl keychain
Quandl.api_key(quandl_api)

quandl_get <-
    function(sym, start_date = "2018-01-01") {
        require(devtools)
        require(Quandl)
        # Retrieve the Open, High, Low, Close and Volume Column for a given Symbol
        # Column Indices can be deduced from this sample call
        # data <- Quandl(c("WIKI/MSFT"), rows = 1)

        tryCatch(Quandl(c(
        paste0("WIKI/", sym, ".8"),    # Column 8 : Open
        paste0("WIKI/", sym, ".9"),    # Column 9 : High
        paste0("WIKI/", sym, ".10"),   # Column 10: Low
        paste0("WIKI/", sym, ".11"),   # Column 11: Close
        paste0("WIKI/", sym, ".12")),  # Column 12: Volume
        start_date = start_date,
        type = "raw"
        ))
    }

# Define the Equity Forward
instrument.name <- "MSFT"
instrument.premium <- 100.1
instrument.pfeQuantile <- 0.95

# Get the stock price for the last 180 days
instrument.startDate <- today() - days(180)

# Get the quotes for an equity and transform them to a data frame
df_instrument.timeSeries <- quandl_get(instrument.name,start_date = instrument.startDate)

#Rename the columns
colnames(df_instrument.timeSeries) <- c()
colnames(df_instrument.timeSeries) <- c("Date","Open","High","Low","Close","Volume")

# Plot the closing price history to get a better feeling for the data
plot(df_instrument.timeSeries$Date, df_instrument.timeSeries$Close)
````

With the data in hand, we calibrate the GBM model.

````R
# Code inspired by the book Computational Finance, An Introductory Course with R by 
#    A. Arratia.

# Calculate the daily return in order to estimate sigma and mu in the Wiener Process
df_instrument.dailyReturns <- c(diff(log(df_instrument.timeSeries$Close)), NA)

# Estimate the mean of std deviation of the log returns to estimate the parameters of the Wiener Process

estimateGBM_Parameters <- function(logReturns,dt = 1/252) {

    # Volatility
    sigma_hat = sqrt(var(logReturns)) / sqrt(dt)

    # Drift
    mu_hat = mean(logReturns) / dt + sigma_hat**2 / 2.0

    # Return the parameters
    parameter.list <- list("mu" = mu_hat,"sigma" = sigma_hat)

    return(parameter.list)
}

# Calibrate the model to historic data
GBM_Parameters <- estimateGBM_Parameters(df_instrument.dailyReturns[1:length(df_instrument.dailyReturns) - 1])
````

Next, we model the underlying stock prices. We can either implement the
discrete GBM process from scratch or utilize one of many R packages
which provide this functionality. We use the R package [*sde*
(Simulation and Inference for Stochastic Differential
Equations)](https://cran.r-project.org/web/packages/sde/index.html)
which provides a method of solving this problem. The GBM method requires
a set of parameters which are either calibrated to historic data or
given as simulation parameters. We use the historic data, providing μ, σ 
and the stock prices at the beginning of the simulation (P0).

````R
if (!require(sde)) install.packages('sde')
library(sde)

sigma <-  GBM_Parameters$sigma
mu <- GBM_Parameters$mu
P0 <- tail(df_instrument.timeSeries$Close, 1)

# Calculate the PFE looking one month into the future
T <- 1 / 12

# Consider nt MC paths
nt=50

# Divide the time interval T into n discrete time steps
n = 2 ^ 8 

dt <- T / n
t <- seq(0,T,by=dt)
````

We're now ready to start a Monte Carlo simulation to model the
potential exposure for some number of simulation paths. We'll limit
the simulation to 50 Monte Carlo paths and 256 time steps. In
preparation for scaling out the simulation and taking advantage of
parallelization in R, the Monte Carlo simulation loop uses a foreach
statement.

````R
# Track the start time of the simulation
start_s <- Sys.time()

# Instead of a simple for loop to execute a simulation per MC path, call the
# simulation with the foreach package
# in order to demonstrate the similarity to the AzureBatch way to call the method.

library(foreach)
# Execute the MC simulation for the wiener process utilizing the GBM method from the sde package
exposure_mc <- foreach (i=1:nt, .combine = rbind ) %do%  GBM(x = P0, r = mu, sigma = sigma, T = T, N = n)
rownames(exposure_mc) <- c()

# Track the end time of the simulation
end_s <- Sys.time()

# Duration of the simulation

difftime(end_s, start_s) 
````

We've now simulated the price of the underlying MSFT stock. To
calculate the exposure of the equity forward, we subtract the premium
and limit the exposure to only positive values.

````R
# Calculate the total Exposure as V_i(t) - K, put it to zero for negative exposures
pfe_mc <- pmax(exposure_mc - instrument.premium ,0)

ymax <- max(pfe_mc)
ymin <- min(pfe_mc)
plot(t, pfe_mc[1,], t = 'l', ylim = c(ymin, ymax), col = 1, ylab="Credit Exposure in USD", xlab="time t in Years")
for (i in 2:nt) {
    lines(t, pfe_mc[i,], t = 'l', ylim = c(ymin, ymax), col = i)
}
````

The next two pictures show the result of the simulation. The first
picture shows the Monte Carlo simulation of the underlying stock price
for 50 paths. The second picture illustrates the underlying credit
exposure for the equity forward after subtracting the premium of the
equity forward and limiting the exposure to positive values.

<img src="./images/financial-risk-model/image3.png" width="400px" alt="Figure 1 - 50 Monte Carlo Paths"/>

Figure 1 - 50 Monte Carlo paths

<img src="./images/financial-risk-model/image4.png" width="400px" alt="Figure 2 - Credit Exposure for Equity Forward"/>

Figure 2 - Credit exposure for equity forward

In the last step, the 1-month 0.95 quantile PFE is calculated by the
following code.

````R
# Calculate the PFE at each time step
df_pfe <- cbind(t,apply(pfe_mc,2,quantile,probs = instrument.pfeQuantile ))

resulting in the final PFE plot
plot(df_pfe, t = 'l', ylab = "Potential Future Exposure in USD", xlab = "time t in Years")
````

<img src="./images/financial-risk-model/image5.png" width="500px" alt="Potential Future Exposure for MSFT Equity Forward" /> 

Figure 3 Potential future exposure for MSFT equity forward

## Using Azure Batch with R 

The R solution described above can be connected to Azure Batch and
leverage the cloud for risk calculations. This takes little extra effort
for a parallel calculation such as ours. The tutorial,
[Run a parallel R simulation with Azure
Batch](/azure/batch/tutorial-r-doazureparallel?WT.mc_id=fsiriskmodelr-docs-scseely),
provides detailed information on connecting R to Azure Batch. Below we
show the code and summary of the process to connect to Azure Batch and
how to take advantage of the extension to the cloud in a simplified PFE
calculation.

This example tackles the same model described earlier. As we've seen
before, this calculation can run on our personal computer. Increases to
the number of Monte Carlo paths or use of smaller time steps will result
in much longer execution times. Almost all of the R code will remain
unchanged. We'll highlight the differences in this section.

Each path of the Monte Carlo simulation runs in Azure. We can do this
because each path is independent of the others, giving us an
"embarrassingly parallel" calculation.

To use Azure Batch, we define the underlying cluster and reference it in
the code before the cluster can be used in the calculations. To run the
calculations, we use the following cluster.json definition:

````JavaScript
{
  "name": "myMCPool",
  "vmSize": "Standard_D2_v2",
  "maxTasksPerNode": 4,
  "poolSize": {
    "dedicatedNodes": {
      "min": 1,
      "max": 1
    },
    "lowPriorityNodes": {
      "min": 3,
      "max": 3
    },
    "autoscaleFormula": "QUEUE"
  },
  "containerImage": "rocker/tidyverse:latest",
  "rPackages": {
    "cran": [],
    "github": [],
    "bioconductor": []
  },
  "commandLine": [],
  "subnetId": ""
}
````

With this cluster definition, the following R code makes use of the
cluster:
````R
# Define the cloud burst environment
library(doAzureParallel)

# set your credentials
setCredentials("credentials.json")

# Create your cluster if not exist
cluster <- makeCluster("cluster.json")

# register your parallel backend
registerDoAzureParallel(cluster)

# check that your workers are up
getDoParWorkers()
````

Finally, we update the foreach statement from earlier to use the
doAzureParallel package. It's a minor change, adding a reference to the
sde package and changing the %do% to %dopar%:

````R
# Execute the MC simulation for the wiener process utilizing the GBM method from the sde package and extend the computation to the cloud
exposure_mc <- foreach(i = 1:nt, .combine = rbind, .packages = 'sde') %dopar% GBM(x = P0, r = mu, sigma = sigma, T = T, N = n)
rownames(exposure_mc) <- c()
````

Each Monte Carlo simulation is submitted as a task to Azure Batch. The
task executes in the cloud. Results are merged before being sent back to
the analyst workbench. The heavy lifting and computations execute in the
cloud to take full advantage of scaling and the underlying
infrastructure required by the requested calculations.

After the calculations have finished, the additional resources can
easily be shut-down by invoking the following a single instruction:

````R
# Stop the cloud cluster
stopCluster(cluster)
````


## Use a SaaS offering

The first two examples show how to utilize local and cloud
infrastructure for developing an adequate valuation model. This paradigm
has begun to shift. In the same way that on-premises infrastructure has
transformed into cloud-based IaaS and PaaS services, the modeling of
relevant risk figures is transforming into a service-oriented process.
Today's analysts face two major challenges:

- The regulatory requirements use increasing compute capacity to add to modeling requirements.
  The regulators are asking for more frequent and up-to date risk figures.
- The existing risk infrastructure has grown organically with time and creates challenges when implementing new requirements and more advanced risk modeling in an agile manner.

Cloud-based services can deliver the required functionality and support
risk analysis. This approach has some advantages:

- The most common risk calculations required by the regulator must be implemented by everyone under the regulation.
  By utilizing services from a specialized service provider, the analyst benefits from ready to use, regulator-compliant risk calculations.
  Such services may include market risk calculations, counterparty risk calculations, X-Value Adjustment (XVA), and even Fundamental Review of Trading Book (FRTB) calculations.

- These services expose their interfaces through web services.
  The existing risk infrastructure can be enhanced by these other services.

In our example, we want to invoke a cloud-based service for FRTB
calculations. Several of these can be found on
[AppSource](https://appsource.microsoft.com/?WT.mc_id=fsiriskmodelr-docs-scseely). For this article we chose
a trial option from [Vector Risk](http://www.vectorrisk.com/). We'll
continue to modify our system. This time, we use a service to calculate
the risk figure of interest. This process consists of the following
steps:

- Call the relevant risk service and with the right parameters.

- Wait until the service finishes the calculation.

- Retrieve and incorporate the results into the risk analysis.

Translated into R code, our R code can be enhanced by the definition of
the required input values from a prepared input template.

````R
Template <- readLines('RequiredInputData.json')
data <- list(
# drilldown setup
  timeSteps = seq(0, n, by = 1),
  paths = as.integer(seq(0, nt, length.out = min(nt, 100))),
# calc setup
  calcDate = instrument.startDate,
  npaths = nt,
  price = P0,
  vol = sigma,
  drift = mu,
  premium = instrument.premium,
  maturityDate = today()
  )
body <- whisker.render(template, data)
````


Next, we need to call the web service. In this case, we call the
StartCreditExposure method to trigger the calculation. We store the
endpoint for the API in a variable named *endpoint*.

````R
# make the call
result <- POST( paste(endpoint, "StartCreditExposure", sep = ""),  
                authenticate(username, password, type = "basic"),
                content_type("application/json"),
                add_headers(`Ocp-Apim-Subscription-Key` = api_key),
                body = body, encode = "raw"
               )

result <- content(result)
````

Once the calculations have finished, we retrieve the results.

````R
# get back high level results
result <- POST( paste(endpoint, "GetCreditExposureResults", sep = ""), 
                authenticate(username, password, type = "basic"),
                content_type("application/json"),
                add_headers(`Ocp-Apim-Subscription-Key` = api_key),
               body = sprintf('{"getCreditExposureResults": {"token":"DataSource=Production;Organisation=Microsoft", "ticket": "%s"}}', ticket), encode = "raw")

result <- content(result)
````

This leaves the analyst to continue with the results received. The
relevant risk figures of interest are extracted from the results and
plotted.

````R
if (!is.null(result$error)) {
    cat(result$error$message)
} else {
    # plot PFE
    result <- result$getCreditExposureResultsResponse$getCreditExposureResultsResult
    df <- do.call(rbind, result$exposures)
    df <- as.data.frame(df)
    df <- subset(df, term <= n)   
}

plot(as.numeric(df$term[df$statistic == 'PFE']) / 365, df$result[df$statistic == 'PFE'], type = "p", xlab = ("time t in Years"), ylab = ("Potential Future Exposure in USD"), ylim = range(c(df$result[df$statistic == 'PFE'], df$result[df$statistic == 'PFE'])), col = "red")
````


The resulting plots look like this:

<img src="./images/financial-risk-model/image6.png" width="400px" alt="Figure 4 - Credit exposure for MSFT equity forward - Calculated with a cloud-based risk engine."/>

Figure 4 - Credit exposure for MSFT equity forward - Calculated with a cloud-based risk engine

<img src="./images/financial-risk-model/image7.png" width="400px" alt="Figure 5 - Potential future exposure for MSFT equity forward - Calculated with a cloud-based risk engine" />

Figure 5 - Potential future exposure for MSFT equity forward - Calculated with a cloud-based risk engine

## Contributors

_This article is being updated and maintained by Microsoft. It was originally written by the following contributors:_

- [Dr. Darko Mocelj](https://www.linkedin.com/in/darko-mocelj) | HPC Global Blackbelt & AI Sr. Technology Specialist
- [Rupert Nicolay](https://www.linkedin.com/in/rupert-nicolay) | Financial Services Industry Solutions Lead

## Next steps

Flexible access to the cloud through compute infrastructure and
SaaS-based risk analysis services can deliver improvements in speed and
agility for risk analysts working in capital markets and insurance. In
this article we worked through an example which illustrates how to use
Azure and other services using tools risk analysts know. Try taking
advantage of Azure's capabilities as you create and enhance your risk
models.

### Tutorials

- R developers: [Run a parallel R simulation with Azure
    Batch](/azure/batch/tutorial-r-doazureparallel?WT.mc_id=fsiriskmodelr-docs-scseely)

- [Basic R commands and RevoScaleR functions: 25 common
    examples](/machine-learning-server/r/tutorial-r-to-revoscaler?WT.mc_id=fsiriskmodelr-docs-scseely)

- [Visualize and analyze data using
    RevoScaleR](/machine-learning-server/r/tutorial-revoscaler-data-model-analysis?WT.mc_id=fsiriskmodelr-docs-scseely)

- [Introduction to ML services and open-source R capabilities on
    HDInsight](/azure/hdinsight/r-server/r-server-overview?WT.mc_id=fsiriskmodelr-docs-scseely)<|MERGE_RESOLUTION|>--- conflicted
+++ resolved
@@ -29,7 +29,6 @@
 Through these processes, there are common needs around risk modeling
 including:
 
-<<<<<<< HEAD
 - The need for ad-hoc risk-related experimentation by risk analysts; actuaries in an insurance firm or quants in a capital markets firm.
   These analysts typically work with code and modeling tools popular in their domain: R and Python. Many university curriculums include training in R or Python in mathematical finance and in MBA courses.
   Both languages offer a wide range of open source libraries that support popular risk calculations.
@@ -55,50 +54,6 @@
   In larger organizations, lower level risk estimates can be transferred to an enterprise risk modeling and reporting tool.
 
 - Results must be reported in a defined format at the required interval to meet investor and regulatory requirements.
-=======
-- The need for ad-hoc risk-related experimentation by risk analysts;
-    actuaries in an insurance firm or quants in a capital markets firm.
-    These analysts typically work with code and modeling tools popular
-    in their domain: R and Python. Many university curriculums include
-    training in R or Python in mathematical finance and in MBA courses.
-    Both languages offer a wide range of open source libraries that
-    support popular risk calculations. Along with appropriate tooling,
-    analysts often require access to:
-
-    -  Accurate market pricing data.
-
-    -  Existing policy and claims data.
-
-    -  Existing market position data.
-
-    - Other external data. Sources include structured data such as
-        mortality tables and competitive pricing data. Less traditional
-        sources such as weather, news and others may also be used.
-
-    -  Computational capacity to enable quick interactive data
-        investigations.
-
-- They may also make use of ad-hoc machine learning algorithms for
-    pricing or determining market strategy.
-
-- The need to visualize and present data for use in product planning,
-    trading strategy, and similar discussions.
-
-- The rapid execution of defined models, configured by the analysts,
-    for pricing, valuations, and market risk. The valuations use a
-    combination of dedicated risk modeling, market risk tools, and
-    custom code. The analysis is executed in a batch with varying
-    nightly, weekly, monthly, quarterly, and annual calculations.
-    This analysis generates spikes in workloads.
-
-- The integration of data with other enterprise wide risk measures for
-    consolidated risk reporting. In larger organizations, lower level
-    risk estimates can be transferred to an enterprise risk modeling
-    and reporting tool.
-
-- Results must be reported in a defined format at the required
-    interval to meet investor and regulatory requirements.
->>>>>>> c80a4721
 
 Microsoft supports the above concerns through a combination of Azure
 services and partner offerings in the [Azure
@@ -127,7 +82,6 @@
 to concentrate on the risk life cycle. Our example lets you do the following actions:
 
 - Select an instrument of interest.
-<<<<<<< HEAD
 - Source historic prices for the instrument.
 - Model equity price by simple Monte Carlo (MC) calculation, which uses Geometric Brownian Motion (GBM):
 
@@ -140,27 +94,6 @@
   - To clarify: PFE = Share Price (T) -- Forward Contract Price K
 
 - Take the 0.95 Quantile to get the PFE value at each time step / end of simulation period.
-=======
-
-- Source historic prices for the instrument.
-
-- Model equity price by simple Monte Carlo (MC) calculation, which
-    uses Geometric Brownian Motion (GBM):
-
-    -  Estimate expected return μ (mu) and volatility σ (theta).
-
-    -  Calibrate the model to historic data.
-
-- Visualize the various paths to communicate the results.
-
-- Plot max(0,Stock Value) to demonstrate the meaning of PFE, the
-    difference to Value at Risk (VaR)
-
-    -  To clarify: PFE = Share Price (T) -- Forward Contract Price K
-
-- Take the 0.95 Quantile to get the PFE value at each time step / end
-    of simulation period
->>>>>>> c80a4721
 
 We'll calculate the potential future exposure for an equity forward
 based on Microsoft (MSFT) stock. As mentioned previously, to model the stock prices,
@@ -177,20 +110,9 @@
 need to do the following things:
 
 - Retrieve history data from the equity.
-<<<<<<< HEAD
 - Determine the expected return μ and volatility σ from the historic data.
 - Model the underlying stock prices using some simulation.
 - Run the model.
-=======
-
-- Determine the expected return μ and volatility σ from the historic
-    data.
-
-- Model the underlying stock prices using some simulation.
-
-- Run the model
-
->>>>>>> c80a4721
 - Determine the exposure of the equity in the future.
 
 We start by retrieving the stock from the Quandl service and plotting
