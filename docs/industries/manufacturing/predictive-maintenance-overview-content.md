Predictive maintenance (PdM) anticipates maintenance needs to avoid costs associated with unscheduled downtime. By connecting to devices and monitoring the data the devices produce, you can identify patterns that lead to potential problems or failures. You can then use these insights to address issues before they happen. This ability to predict when equipment or assets need maintenance allows you to optimize equipment lifetime and minimize downtime.

PdM extracts insights from the data that's produced by the equipment on the shop floor, and then it acts on these insights. The idea of PdM goes back to the early 1990s and augments regularly scheduled, preventive maintenance. Early on, the lack of availability of sensors generating data, as well as a lack of computational resources for gathering and analyzing the data, made it difficult to implement PdM. Today, advances in the Internet of Things (IoT), cloud computing, data analytics, and Machine Learning (ML) are enabling predictive maintenance to go mainstream.

PdM requires the equipment to provide data from sensors monitoring the equipment as well as other operational data. The PdM system analyzes the data and stores the results. Humans act based on the analysis.

After introducing some background in this article, we discuss how to implement the various pieces of a PdM solution using a combination of on-premises data, Azure machine learning, and usage of the machine learning models. PdM relies heavily on data to make decisions, so we start by looking at data collection. The data must be collected and then used to evaluate what is happening now, as well as used to build up better predictive models in the future. Finally, we explain what an analysis solution looks like, including visualizing the analysis results in a reporting tool like [Power BI](/power-bi).

## Maintenance strategies

Over the history of the manufacturing industry, several maintenance strategies emerged. Reactive maintenance fixes issues after they occur. Preventive maintenance fixes issues before they occur by following a maintenance schedule based on prior failure experience. PdM also fixes issues before they occur but considers the actual utilization of the equipment instead of working from a fixed schedule. Of the three, PdM was the most difficult to achieve because of historical limitations on data collection, processing, and data visualization. Let&#39;s look at each option in a bit more detail.

Reactive maintenance embodies the &quot;if it isn&#39;t broken, don&#39;t fix it&quot; mentality. Service the asset only when it fails. For example, the motor of your 5-axis CNC Machining Center gets serviced only when it stops working. Reactive maintenance maximizes the lifetime of the component that eventually fails. Reactive maintenance also introduces unknown amounts of downtime, unexpected collateral damage to components harmed by the failing component, and other issues.

 ![Diagram explains reactive maintenance.](./images/predictive-maintenance-overview/maintenance-strategies-reactive.png)

Preventive maintenance requires you to the service the asset at pre-determined intervals. The interval is typically based on the experienced failure frequency history for the asset. These intervals are based on historical performance, simulations, statistical modeling, and so on. The advantage of this strategy is that it increases uptime, results in less failures, and maintenance can be planned. The downside in many cases is the replaced component on the asset may have had some life left. This results in over-maintenance and waste. On the flip side, some parts may still fail before the scheduled maintenance. You probably know preventive maintenance well: after every set hours of operation (or some other metric), stop using the machine and inspect the machine. Replace any parts that are due to be replaced.

 ![Diagram explains preventive maintenance.](./images/predictive-maintenance-overview/maintenance-strategies-preventative.png)

<<<<<<< HEAD
Predictive maintenance monitors the usage of assets using models to predict when an asset will likely experience a component failure. That component then has its maintenance scheduled for &quot;just-in-time maintenance&quot;. PdM improves on the previous strategies by maximining both uptime and asset life. Since you service the equipment close to the component maximum lifetimes, you spend less money on replacing working parts. The downside is that the just-in-time nature of PdM is more difficult to execute since it requires a more responsive and flexible Services organization. Back to the motor of the 5-axis CNC Machining, you would schedule its maintenance &quot;gracefully&quot; (in a planned fashion, without disrupting production), if a predictive model predicts that the motor has, say, a 75% probability of failure in the next 24 hours (based on the information coming from sensors in the machine).
=======
 [![](./images/predictive-maintenance-overview/maintenance-strategies.png)](./images/predictive-maintenance-overview/maintenance-strategies.png#lightbox)
>>>>>>> 4edfdbe4

 ![Diagram explains predictive maintenance.](./images/predictive-maintenance-overview/maintenance-strategies-predictive.png)

## Different ways PdM can be offered

A PdM solution can be used by a manufacturer directly, monitoring the data coming from its own manufacturing operations. Other ways exist which mean new business opportunities and revenue streams for other organizations. For example:

- A manufacturer adds value for its customers by offering predictive maintenance services for its products.
- A manufacturer offers its products under a Product-as-a-Service model - where customers &quot;subscribe&quot; to the product instead of purchasing it outright. Under this model, the manufacturer wants to maximize product uptime; the product won't generate revenue when the product isn't working.
- A company provides predictive maintenance products and services for products manufactured by one or more manufacturers.

## Building a predictive maintenance solution

To build a PdM solution, we start with data; ideally data that shows normal operation as well as data that shows what the equipment looked like before, during, and after a failure. The data comes from sensors, notes maintained by equipment operators, run information, environmental data, machine specifications, and so on. Systems of record can include historians, manufacturing execution systems, ERP, and so on. The data is made available for analytics in a variety of ways. [The Team Data Science Process](/azure/machine-learning/team-data-science-process) is illustrated in the following diagram. It's customized for manufacturing and does an excellent job explaining the various concerns one has when building and executing machine learning models.

<<<<<<< HEAD
:::image type="content" source="./images/predictive-maintenance-overview/data-science-diagram-inline.png" alt-text="Diagram presents a summary of the Team Data Science Process." lightbox="./images/predictive-maintenance-overview/data-science-diagram-expanded.png":::
=======
[ ![](./images/predictive-maintenance-overview/data-science-diagram.png)](./images/predictive-maintenance-overview/data-science-diagram.png#lightbox)
>>>>>>> 4edfdbe4

Your first task will be to identify the types of failures you want to predict. With that in mind, you then identify the data sources which have interesting data around that failure type. The pipeline gets the data into the system from your environment. The data scientists will use their favorite machine learning tools to prepare the data. At this point, they're ready to create and train models that can identify diverse types of issues. The models answer questions like:

- _For the asset, what is the probability that a failure will occur within the next X hours?_ Answer: 0-100%
- _What is the remaining useful life of the asset?_ Answer: X hours
- _Is this asset behaving in an unusual way?_ Answer: Yes or No
- _Which asset requires servicing most urgently?_ Answer: Asset X

Once developed, the models may sit on the equipment itself for self-diagnostics, in an edge device somewhere in the manufacturing environment, or in Azure. You'll also continue to send the data from the primary sources into a central store so that you can continue to build and maintain the PdM solution.

The horsepower of Azure allows you to train and test the models on your technology of choice. You may make use of GPUs, FPGAs, CPUs, large memory machines, and so on. One of the great things about Azure is that the platform fully embraces the open-source tools that are used by data scientists (such as R and Python). As the analysis completes, the results can be displayed in other facets of the dashboard or in other reports. These reports may appear in custom tools or you can take advantage of reporting tools like [Power BI](/power-bi) or [Time Series Insights](/azure/time-series-insights).

Whatever your PdM needs, Azure has the tools, the scale, the capabilities you need for building a solid solution.

## Getting started

A lot of equipment found on the factory floor collects data and provides mechanisms to collect the data from the devices. Start collecting that data as soon as possible. As failures occur, have the data scientists analyze the data to create models that can detect future failures. As knowledge builds about failure detection, you'll move to predictive mode where you fix components during planned downtime. The [Predictive Maintenance Modeling Guide](https://gallery.azure.ai/Collection/Predictive-Maintenance-Modelling-Guide-1) provides a solid walkthrough of how to build the Machine Learning pieces of the solution.

To see an example solution, review the solution, guide, and playbook for [PdM in Aerospace](https://github.com/Azure/cortana-intelligence-predictive-maintenance-aerospace). If you need to ramp up on building models, we recommend visiting [AI School](https://aischool.microsoft.com/). The [Introduction to Machine Learning with Azure ML](https://aischool.microsoft.com/learning-paths/4ZYo4wHJVCsUSAKa2EoAk8) course will help provide familiarity with our tools.

## Components

- [Azure Blob Storage](/azure/storage/blobs/storage-blobs-introduction) stores from hundreds to billions of objects in hot, cool, or archive tiers, depending on how often data access is needed.

- [Azure Cosmos DB](/azure/cosmos-db) is a database for extremely low latency and massively scalable applications anywhere in the world, with native support for NoSQL.

- [Azure Data Lake Store](/azure/data-lake-store) includes all the capabilities required to make it easy for developers, data scientists, and analysts to store data of any size, shape, and speed, and do all types of processing and analytics across platforms and languages.

- [Azure Event Hubs](/azure/event-hubs) is a hyper-scale telemetry ingestion service that collects, transforms, and stores millions of events. As a distributed streaming platform, it gives you low latency and configurable time retention, which enables you to ingress massive amounts of telemetry into the cloud and read the data from multiple applications using publish-subscribe semantics.

- [Azure IoT Edge](/azure/iot-edge) is an Internet of Things (IoT) service that builds on top of IoT Hub. This service is meant for customers who want to analyze data on devices, also known as &quot;at the edge&quot;, instead of in the cloud. By moving parts of your workload to the edge, your devices can spend less time sending messages to the cloud and react more quickly to changes in status.

- [Azure IoT Hub](/azure/iot-hub) is a fully managed service that enables reliable and secure bidirectional communications between millions of IoT devices and a solution back end.

- [Azure Machine Learning](/azure/machine-learning) enables computers to learn from data and experiences and to act without being explicitly programmed. Customers can build Artificial Intelligence (AI) applications that intelligently sense, process, and act on information - augmenting human capabilities, increasing speed and efficiency, and helping organizations achieve more.

- [Azure Service Bus](/azure/service-bus) is a brokered communication mechanism. The core components of the Service Bus messaging infrastructure are queues, topics, and subscriptions.

- [Azure SQL Database](/azure/sql-database) is the intelligent, fully managed relational cloud database service that provides the broadest SQL Server engine compatibility, so you can migrate your SQL Server databases without changing your apps.

- [Power BI](/power-bi) is a suite of business analytics tools that deliver insights throughout your organization. Connect to hundreds of data sources, simplify data prep, and drive ad hoc analysis.

- [Time Series Insights](/azure/time-series-insights) is a fully managed analytics, storage, and visualization service for managing IoT-scale time-series data in the cloud.

## Conclusion

PdM requires machines to have some level of instrumentation and connectivity to allow us to build systems that can predict issues and to allow us to act before a failure occurs. PdM augments preventive maintenance schedules by identifying specific components to inspect and repair or replace. Many resources exist to help you get started. Microsoft&#39;s infrastructure can help you build solutions that run on the device, at the edge, and in the cloud. 

To begin, pick out the top 1-3 failures you would like to prevent and begin your discovery process with those items. Then, identify where the data resides that helps identify the failures. Combine that data with the skills you pick up from the [Introduction to Machine Learning with Azure ML](https://aischool.microsoft.com/learning-paths/4ZYo4wHJVCsUSAKa2EoAk8) course to build your PdM models.<|MERGE_RESOLUTION|>--- conflicted
+++ resolved
@@ -18,11 +18,7 @@
 
  ![Diagram explains preventive maintenance.](./images/predictive-maintenance-overview/maintenance-strategies-preventative.png)
 
-<<<<<<< HEAD
-Predictive maintenance monitors the usage of assets using models to predict when an asset will likely experience a component failure. That component then has its maintenance scheduled for &quot;just-in-time maintenance&quot;. PdM improves on the previous strategies by maximining both uptime and asset life. Since you service the equipment close to the component maximum lifetimes, you spend less money on replacing working parts. The downside is that the just-in-time nature of PdM is more difficult to execute since it requires a more responsive and flexible Services organization. Back to the motor of the 5-axis CNC Machining, you would schedule its maintenance &quot;gracefully&quot; (in a planned fashion, without disrupting production), if a predictive model predicts that the motor has, say, a 75% probability of failure in the next 24 hours (based on the information coming from sensors in the machine).
-=======
- [![](./images/predictive-maintenance-overview/maintenance-strategies.png)](./images/predictive-maintenance-overview/maintenance-strategies.png#lightbox)
->>>>>>> 4edfdbe4
+Predictive maintenance monitors the usage of assets using models to predict when an asset will likely experience a component failure. That component then has its maintenance scheduled for &quot;just-in-time maintenance&quot;. PdM improves on the previous strategies by maximizing both uptime and asset life. Since you service the equipment close to the component maximum lifetimes, you spend less money on replacing working parts. The downside is that the just-in-time nature of PdM is more difficult to execute since it requires a more responsive and flexible Services organization. Back to the motor of the 5-axis CNC Machining, you would schedule its maintenance &quot;gracefully&quot; (in a planned fashion, without disrupting production), if a predictive model predicts that the motor has, say, a 75% probability of failure in the next 24 hours (based on the information coming from sensors in the machine).
 
  ![Diagram explains predictive maintenance.](./images/predictive-maintenance-overview/maintenance-strategies-predictive.png)
 
@@ -38,11 +34,7 @@
 
 To build a PdM solution, we start with data; ideally data that shows normal operation as well as data that shows what the equipment looked like before, during, and after a failure. The data comes from sensors, notes maintained by equipment operators, run information, environmental data, machine specifications, and so on. Systems of record can include historians, manufacturing execution systems, ERP, and so on. The data is made available for analytics in a variety of ways. [The Team Data Science Process](/azure/machine-learning/team-data-science-process) is illustrated in the following diagram. It's customized for manufacturing and does an excellent job explaining the various concerns one has when building and executing machine learning models.
 
-<<<<<<< HEAD
 :::image type="content" source="./images/predictive-maintenance-overview/data-science-diagram-inline.png" alt-text="Diagram presents a summary of the Team Data Science Process." lightbox="./images/predictive-maintenance-overview/data-science-diagram-expanded.png":::
-=======
-[ ![](./images/predictive-maintenance-overview/data-science-diagram.png)](./images/predictive-maintenance-overview/data-science-diagram.png#lightbox)
->>>>>>> 4edfdbe4
 
 Your first task will be to identify the types of failures you want to predict. With that in mind, you then identify the data sources which have interesting data around that failure type. The pipeline gets the data into the system from your environment. The data scientists will use their favorite machine learning tools to prepare the data. At this point, they're ready to create and train models that can identify diverse types of issues. The models answer questions like:
 
