--- conflicted
+++ resolved
@@ -1,11 +1,7 @@
 ### YamlMime:Hub
 metadata:
   title: Azure Architecture Center
-<<<<<<< HEAD
-  description: The Azure Architecture Center provides best practices for running your workloads on Microsoft Azure.
-=======
   description: The Azure Architecture Center provides guidance for designing and building solutions on Azure using established patterns and practices.
->>>>>>> cefe5606
   ms.topic: hub-page
   ms.date: 04/22/2020
   ms.collection: collection
