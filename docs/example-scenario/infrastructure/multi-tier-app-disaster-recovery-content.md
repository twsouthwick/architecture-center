
<!-- cSpell:ignore sujayt -->



This example scenario is applicable to any industry that needs to deploy resilient multitier applications built for high availability and disaster recovery. In this scenario, the application consists of three layers.

- Web tier: The top layer including the user interface. This layer parses user interactions and passes the actions to next layer for processing.
- Business tier: Processes the user interactions and makes logical decisions about the next steps. This layer connects the web tier and the data tier.
- Data tier: Stores the application data. Either a database, object storage, or file storage is typically used.

Common application scenarios include any mission-critical application running on Windows or Linux. This can be an off-the-shelf application such as SAP and SharePoint or a custom line-of-business application.

## Relevant use cases

Other relevant use cases include:

- Deploying highly resilient applications such as SAP and SharePoint
- Designing a business continuity and disaster recovery plan for line-of-business applications
- Configure disaster recovery and perform related drills for compliance purposes

## Architecture

This scenario demonstrates a multitier application that uses ASP.NET and Microsoft SQL Server. In [Azure regions that support availability zones](/azure/availability-zones/az-overview#services-support-by-region), you can deploy your virtual machines (VMs) in a source region across availability zones and replicate the VMs to the target region used for disaster recovery. In Azure regions that don't support availability zones, you can deploy your VMs within an [availability set](/azure/virtual-machines/availability-set-overview) and replicate the VMs to the target region.

To route traffic between regions, you need a global load balancer. There are two main Azure offerings: 

- Azure Front Door
- Azure Traffic Manager

When choosing a load balancer, consider your requirements and the feature set of the two offerings. How quickly do you want to failover? Can you take on the overhead of TLS management? Are there any organizational cost constraints?

Front Door has Layer 7 capabilities: SSL offload, path-based routing, fast failover, caching, and others to improve performance and high-availability of your applications. You might experience faster packet travel times because the infrastructure is onboarded on Azure network sooner. 

<<<<<<< HEAD
Because Front Door adds a new hop, there are added security operations. If the architecture complies to regulatory requirements, there might be restrictions about the additional traffic TLS termination point. The TLS cipher suites selected by Front Door must meet your organization's security bar. Also, Front Door expects the backend services to use [certificates used by Microsoft](https://ccadb-public.secure.force.com/microsoft/IncludedCACertificateReportForMSFT). 
=======
Because Front Door adds a new hop, there are added security operations. If the architecture complies to regulatory requirements, there might be restrictions about the additional traffic TLS termination point. The TLS cipher suites selected by Front Door must meet your organization's security bar. Also, Front Door expects the backend services to use [specific certificate issuers](https://ccadb-public.secure.force.com/microsoft/IncludedCACertificateReportForMSFT). For routing, you need to provide an allow list of IPs, of the backend services, as a POP. Those IPs are shared by other customers. 
>>>>>>> c190fecf

Another consideration is cost. The architecture should take advantage of the extensive feature set (not just failover) to justify the added cost. 

Traffic Manager is a DNS-based load-balancing service. It balances and fails over only at the DNS level. For that reason, it can't fail over as quickly as Front Door, because of common challenges around DNS caching and systems not honoring DNS TTLs.

You can combine both load balancers, if needed. For example, you want the DNS-based failover but you want to add a POP experience in front of that traffic-managed infrastructure.

This architecture uses Traffic Manager because it's light weight. The failover timing is sufficient for illustrative purposes. 

![Architecture overview of a highly resilient multitier web application][architecture]

- Distribute the VMs in each tier across two availability zones in regions that support zones. In other regions, deploy the VMs in each tier within one availability set.
- The database tier can be configured to use Always On availability groups. With this SQL Server configuration, one primary database within a cluster is configured with up to eight secondary databases. If an issue occurs with the primary database, the cluster fails over to one of the secondary databases, allowing the application to remain available. For more information, see [Overview of Always On availability groups for SQL Server][docs-sql-always-on].
- For disaster recovery scenarios, you can configure SQL Always On asynchronous native replication to the target region used for disaster recovery. You can also configure Azure Site Recovery replication to the target region if the data change rate is within supported limits of Azure Site Recovery.
- Users access the front-end ASP.NET web tier via the traffic manager endpoint.
- The traffic manager redirects traffic to the primary public IP endpoint in the primary source region.
- The public IP redirects the call to one of the web tier VM instances through a public load balancer. All web tier VM instances are in one subnet.
- From the web tier VM, each call is routed to one of the VM instances in the business tier through an internal load balancer for processing. All business tier VMs are in a separate subnet.
- The operation is processed in the business tier and the ASP.NET application connects to Microsoft SQL Server cluster in a back-end tier via an Azure internal load balancer. These back-end SQL Server instances are in a separate subnet.
- The traffic manager's secondary endpoint is configured as the public IP in the target region used for disaster recovery.
- In the event of a primary region disruption, you invoke Azure Site Recovery failover and the application becomes active in the target region.
- The traffic manager endpoint automatically redirects the client traffic to the public IP in the target region.

### Components

- [Availability sets][docs-availability-sets] ensure that the VMs you deploy on Azure are distributed across multiple isolated hardware nodes in a cluster. If a hardware or software failure occurs within Azure, only a subset of your VMs are affected and your entire solution remains available and operational.
- [Availability zones][docs-availability-zones] protect your applications and data from datacenter failures. Availability zones are separate physical locations within an Azure region. Each zone consists of one or more datacenters equipped with independent power, cooling, and networking.
- [Azure Site Recovery][docs-azure-site-recovery] allows you to replicate VMs to another Azure region for business continuity and disaster recovery needs. You can conduct periodic disaster recovery drills to ensure you meet the compliance needs. The VM will be replicated with the specified settings to the selected region so that you can recover your applications in the event of outages in the source region.
- [Azure Traffic Manager][docs-traffic-manager] is a DNS-based traffic load balancer that distributes traffic optimally to services across global Azure regions while providing high availability and responsiveness.
- [Azure Load Balancer][docs-load-balancer] distributes inbound traffic according to defined rules and health probes. A load balancer provides low latency and high throughput, scaling up to millions of flows for all TCP and UDP applications. A public load balancer is used in this scenario to distribute incoming client traffic to the web tier. An internal load balancer is used in this scenario to distribute traffic from the business tier to the back-end SQL Server cluster.

### Alternatives

- Windows can be replaced by other operating systems because nothing in the infrastructure is dependent on the operating system.
- [SQL Server for Linux][docs-sql-server-linux] can replace the back-end data store.
- The database can be replaced by any standard database application available.

## Other considerations

### Scalability

You can add or remove VMs in each tier based on your scaling requirements. Because this scenario uses load balancers, you can add more VMs to a tier without affecting application uptime.

For other scalability topics, see the [performance efficiency checklist][scalability] in the Azure Architecture Center.

### Security

All the virtual network traffic into the front-end application tier is protected by network security groups. Rules limit the flow of traffic so that only the front-end application tier VM instances can access the back-end database tier. No outbound internet traffic is allowed from the business tier or database tier. To reduce the attack footprint, no direct remote management ports are open. For more information, see [Azure network security groups][docs-nsg].

For general guidance on designing secure scenarios, see the [Azure Security Documentation][security].

## Pricing

Configuring disaster recovery for Azure VMs using Azure Site Recovery will incur the following charges on an ongoing basis.

- Azure Site Recovery licensing cost per VM.
- Network egress costs to replicate data changes from the source VM disks to another Azure region. Azure Site Recovery uses built-in compression to reduce the data transfer requirements by approximately 50%.
- Storage costs on the recovery site. This is typically the same as the source region storage plus any additional storage needed to maintain the recovery points as snapshots for recovery.

We have provided a [sample cost calculator][calculator] for configuring disaster recovery for a three-tier application using six virtual machines. All of the services are pre-configured in the cost calculator. To see how the pricing would change for your particular use case, change the appropriate variables to estimate the cost.

<!-- links -->

[architecture]: ./media/architecture-disaster-recovery-multi-tier-app.png
[security]: /azure/security
[scalability]: ../../framework/scalability/performance-efficiency.md
[docs-availability-zones]: /azure/availability-zones/az-overview
[docs-load-balancer]: /azure/load-balancer/load-balancer-overview
[docs-nsg]: /azure/virtual-network/security-overview
[docs-sql-always-on]: /sql/database-engine/availability-groups/windows/overview-of-always-on-availability-groups-sql-server
[docs-sql-server-linux]: /sql/linux/sql-server-linux-overview?view=sql-server-linux-2017
[docs-traffic-manager]: /azure/traffic-manager
[docs-azure-site-recovery]: /azure/site-recovery/azure-to-azure-quickstart
[docs-availability-sets]: /azure/virtual-machines/windows/manage-availability
[calculator]: https://azure.com/e/6835332265044d6d931d68c917979e6d<|MERGE_RESOLUTION|>--- conflicted
+++ resolved
@@ -32,11 +32,7 @@
 
 Front Door has Layer 7 capabilities: SSL offload, path-based routing, fast failover, caching, and others to improve performance and high-availability of your applications. You might experience faster packet travel times because the infrastructure is onboarded on Azure network sooner. 
 
-<<<<<<< HEAD
 Because Front Door adds a new hop, there are added security operations. If the architecture complies to regulatory requirements, there might be restrictions about the additional traffic TLS termination point. The TLS cipher suites selected by Front Door must meet your organization's security bar. Also, Front Door expects the backend services to use [certificates used by Microsoft](https://ccadb-public.secure.force.com/microsoft/IncludedCACertificateReportForMSFT). 
-=======
-Because Front Door adds a new hop, there are added security operations. If the architecture complies to regulatory requirements, there might be restrictions about the additional traffic TLS termination point. The TLS cipher suites selected by Front Door must meet your organization's security bar. Also, Front Door expects the backend services to use [specific certificate issuers](https://ccadb-public.secure.force.com/microsoft/IncludedCACertificateReportForMSFT). For routing, you need to provide an allow list of IPs, of the backend services, as a POP. Those IPs are shared by other customers. 
->>>>>>> c190fecf
 
 Another consideration is cost. The architecture should take advantage of the extensive feature set (not just failover) to justify the added cost. 
 
