--- conflicted
+++ resolved
@@ -100,19 +100,11 @@
 - General purpose v2 (GPv2) Blob storage with LRS and hot tier access (only GPv2 storage accounts expose the Access Tier attribute).
 - Virtual network with support for 10 TB data transfer.
 
-<<<<<<< HEAD
-For details about this architecture, see the [ebook](https://azure.microsoft.com/resources/deploy-agisoft-photoscan-on-azure-with-azere-vfxt-for-azure-or-beegfs/). To see how the pricing would change for your particular use case, choose different VM sizes in the pricing calculator to match your expected deployment.
-
-## Deployment
-
-For step-by-step instructions for deploying this architecture, including all the prerequisites for using either Avere FxT or BeeGFS, download the ebook: [Deploy Agisoft PhotoScan on Azure With Avere vFXT for Azure or BeeGFS](https://azure.microsoft.com/resources/deploy-agisoft-photoscan-on-azure-with-azere-vfxt-for-azure-or-beegfs/).
-=======
 For details about this architecture, see the [e-book](https://azure.microsoft.com/resources/deploy-agisoft-photoscan-on-azure-with-azere-vfxt-for-azure-or-beegfs/). To see how the pricing would change for your particular use case, choose different VM sizes in the pricing calculator to match your expected deployment.
 
 ## Deployment
 
 For step-by-step instructions for deploying this architecture, including all the prerequisites for using either Avere FxT or BeeGFS, download the e-book [Deploy Agisoft PhotoScan on Azure With Avere vFXT for Azure or BeeGFS](https://azure.microsoft.com/resources/deploy-agisoft-photoscan-on-azure-with-azere-vfxt-for-azure-or-beegfs/).
->>>>>>> 73c15818
 
 ## Related resources
 
@@ -124,8 +116,4 @@
 - [Parallel Virtual File Systems on Microsoft Azure: Performance tests of Lustre, GlusterFS, and BeeGFS](https://azure.microsoft.com/mediahandler/files/resourcefiles/parallel-virtual-file-systems-on-microsoft-azure/Parallel_Virtual_File_Systems_on_Microsoft_Azure.pdf) (PDF)
 - An example scenario for [computer-aided engineering (CAE) on Azure](/azure/architecture/example-scenario/apps/hpc-saas)
 - [HPC on Azure](https://azure.microsoft.com/solutions/high-performance-computing/) home page
-<<<<<<< HEAD
-- Overview of [Big Compute: HPC &amp; Microsoft Batch](https://azure.microsoft.com/solutions/big-compute)
-=======
-- Overview of [Big Compute: HPC &amp; Microsoft Batch](https://azure.microsoft.com/solutions/big-compute/)
->>>>>>> 73c15818
+- Overview of [Big Compute: HPC &amp; Microsoft Batch](https://azure.microsoft.com/solutions/big-compute)