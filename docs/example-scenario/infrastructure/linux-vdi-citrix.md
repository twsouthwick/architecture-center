---
title: Linux virtual desktops with Citrix
titleSuffix: Azure Example Scenarios
description: Build a VDI environment for Linux Desktops using Citrix on Azure.
author: miguelangelopereira
ms.date: 09/12/2018
ms.topic: example-scenario
ms.service: architecture-center
<<<<<<< HEAD
ms.subservice: example-scenarios
=======
ms.subservice: example-scenario
>>>>>>> 775ae3e6
ms.custom:
  - fasttrack
  - Linux
  - hpc
social_image_url: /azure/architecture/example-scenario/infrastructure/media/azure-citrix-sample-diagram.png
---

# Linux Virtual Desktops with Citrix

This example scenario is applicable to any industry that needs a Virtual Desktop Infrastructure (VDI) for Linux Desktops. VDI refers to the process of running a user desktop inside a virtual machine that lives on a server in the datacenter. The customer in this scenario chose to use a Citrix-based solution for their VDI needs.

Organizations often have heterogeneous environments with multiple devices and operating systems being used by employees. It can be challenging to provide consistent access to applications while maintaining a secure environment. A VDI solution for Linux desktops will allow your organization to provide access irrespective of the device or OS used by the end user.

Some benefits of this scenario include the following:

- Return on investment will be higher with shared Linux virtual desktops by giving more users access to the same infrastructure. By consolidating resources on a centralized VDI environment, the end user devices don't need to be as powerful.
- Performance will be consistent regardless of the end user device.
- Users can access Linux applications from any device (including non-Linux devices).
- Sensitive data can be secured in the Azure datacenter for all distributed employees.

## Relevant use cases

Consider this scenario for the following use case:

- Providing secure access to mission-critical, specialized Linux VDI desktops from Linux or non-Linux devices

## Architecture

[![Diagram of Virtual Desktop Infrastructure architecture](./media/azure-citrix-sample-diagram.png "Architecture Diagram")](./media/azure-citrix-sample-diagram.png#lightbox)

This example scenario demonstrates allowing the corporate network to access the Linux Virtual Desktops:

- An ExpressRoute is established between the on-premises environment and Azure, for fast and reliable connectivity to the cloud.
- Citrix XenDeskop solution deployed for VDI.
- The CitrixVDA run on Ubuntu (or another supported distro).
- Azure network security groups will apply the correct network ACLs.
- Citrix ADC (NetScaler) will publish and load balance all the Citrix services.
- Active Directory Domain Services will be used to domain join the Citrix servers. VDA servers will not be domain joined.
- Azure Hybrid File Sync will enable shared storage across the solution. For example, it can be used in remote/home solutions.

For this scenario, the following SKUs are used:

- Citrix ADC (NetScaler): 2 x D4sv3 with [NetScaler 12.0 VPX Standard Edition 200 MBPS PAYG image](https://azuremarketplace.microsoft.com/marketplace/apps/citrix.netscalervpx-120?tab=PlansAndPrice)
- Citrix License Server: 1 x D2s v3
- Citrix VDA: 4 x D8s v3
- Citrix Storefront: 2 x D2s v3
- Citrix Delivery Controller: 2 x D2s v3
- Domain Controllers: 2 x D2sv3
- Azure File Servers: 2 x D2sv3

> [!NOTE]
> All the licenses (other than NetScaler) are bring-your-own-license (BYOL)

### Components

- [Azure Virtual Network](/azure/virtual-network/virtual-networks-overview) allows resources such as VMs to securely communicate with each other, the internet, and on-premises networks. Virtual networks provide isolation and segmentation, filter and route traffic, and allow connection between locations. One virtual network will be used for all resources in this scenario.
- [Network security groups](/azure/virtual-network/security-overview) contain a list of security rules that allow or deny inbound or outbound network traffic based on source or destination IP address, port, and protocol. The virtual networks in this scenario are secured with network security group rules that restrict the flow of traffic between the application components.
- [Azure Load Balancer](/azure/application-gateway/overview) distributes inbound traffic according to rules and health probes. A load balancer provides low latency and high throughput, and scales up to millions of flows for all TCP and UDP applications. An internal load balancer is used in this scenario to distribute traffic on the Citrix NetScaler.
- [Azure Hybrid File Sync](https://github.com/MicrosoftDocs/azure-docs/edit/master/articles/storage/files/storage-sync-files-planning.md) will be used for all shared storage. The storage will replicate to two file servers using Hybrid File Sync.
- [Azure SQL Database](/azure/sql-database/sql-database-technical-overview) is a managed relational database service based on the latest stable version of the Microsoft SQL Server Database Engine. In this example, it is used to host Citrix databases.
- [ExpressRoute](/azure/expressroute/expressroute-introduction) lets you extend your on-premises networks into the Microsoft cloud over a private connection facilitated by a connectivity provider.
- [Active Directory Domain Services is used for Directory Services and user authentication
- [Azure Availability Sets](/azure/virtual-machines/windows/tutorial-availability-sets) will ensure that the VMs you deploy on Azure are distributed across multiple isolated hardware nodes in a cluster. Doing this ensures that if a hardware or software failure within Azure happens, only a subset of your VMs are affected and that your overall solution remains available and operational.
- [Citrix ADC (NetScaler)](https://www.citrix.com/products/citrix-adc) is an application delivery controller that performs application-specific traffic analysis to intelligently distribute, optimize, and secure Layer 4-Layer 7 (L4–L7) network traffic for web applications.
- [Citrix Storefront](https://www.citrix.com/products/citrix-virtual-apps-and-desktops/citrix-storefront.html) is an enterprise app store that improves security and simplifies deployments, delivering a modern, unmatched near-native user experience across Citrix Receiver on any platform. StoreFront makes it easy to manage multi-site and multi-version Citrix Virtual Apps and Desktops environments.
- [Citrix License Server](https://www.citrix.com/buy/licensing/overview.html) will manage the licenses for Citrix products.
- [Citrix XenDesktops VDA](https://docs.citrix.com/en-us/citrix-virtual-apps-desktops-service) enables connections to applications and desktops. The VDA is installed on the machine that runs the applications or virtual desktops for the user. It enables the machines to register with Delivery Controllers and manage the High Definition eXperience (HDX) connection to a user device.
- [Citrix Delivery Controller](https://docs.citrix.com/en-us/xenapp-and-xendesktop/7-15-ltsr/manage-deployment/delivery-controllers) is the server-side component responsible for managing user access, plus brokering and optimizing connections. Controllers also provide the Machine Creation Services that create desktop and server images.

### Alternatives

- There are multiple partners with VDI solutions that supported in Azure such as VMware, Workspot, and others. This specific sample architecture is based on a deployed project that used Citrix.
- Citrix provides a cloud service that abstracts part of this architecture. It could be an alternative for this solution. For more information, see [Citrix Cloud](https://www.citrix.com/products/citrix-cloud).

## Considerations

- Check the [Citrix Linux Requirements](https://docs.citrix.com/en-us/linux-virtual-delivery-agent/current-release/system-requirements).
- Latency can have impact on the overall solution. For a production environment, test accordingly.
- Depending on the scenario, the solution may need VMs with GPUs for VDA. For this solution, it is assumed that GPU is not a requirement.

### Availability, Scalability, and Security

- This example is designed for high availability for all roles other than the licensing server. Because the environment continues to function during a 30-day grace period if the license server is offline, no additional redundancy is required on that server.
- All servers providing similar roles should be deployed in [Availability Sets](/azure/virtual-machines/windows/manage-availability#configure-multiple-virtual-machines-in-an-availability-set-for-redundancy).
- This example scenario does not include Disaster Recovery capabilities. [Azure Site Recovery](/azure/site-recovery/site-recovery-overview) could be a good add-on to this design.
- Consider deploying the VM instances in this scenario across [Availability Zones](/azure/availability-zones/az-overview). Each availability zone is made up of one or more datacenters equipped with independent power, cooling, and networking. Each enabled region has a minimum of three availability zones. This distribution of VM instances across zones provides high availability to the application tiers. For more information, see [What are Availability Zones in Azure?](/azure/availability-zones/az-overview). You can also [deploy VPN and ExpressRoute gateways in Azure Availability Zones](/azure/vpn-gateway/about-zone-redundant-vnet-gateways).
- For a production deployment management solution should be implemented such as [backup](/azure/backup/backup-introduction-to-azure-backup), [monitoring](/azure/monitoring-and-diagnostics/monitoring-overview) and [update management](/azure/automation/automation-update-management).
- This example should work for about 250 concurrent (about 50-60 per VDA server) users with a mixed usage. But that will greatly depended on the type of applications being used. For production use, rigorous load testing should be performed.

## Deployment

For deployment information, see the official [Citrix documentation](https://docs.citrix.com/en-us/citrix-virtual-apps-desktops/install-configure.html).

## Pricing

- The Citrix XenDesktop licenses are not included in Azure service charges.
- The Citrix NetScaler license is included in a pay-as-you-go model.
- Using reserved instances will greatly reduce the compute cost for the solution.
- The ExpressRoute cost is not included.

## Next Steps

- Check Citrix documentation for planning and deployment [here](https://docs.citrix.com/en-us/citrix-virtual-apps-desktops/install-configure).
- To deploy Citrix ADC (NetScaler) in Azure, review the Resource Manager templates provided by Citrix [here](https://github.com/citrix/netscaler-azure-templates).<|MERGE_RESOLUTION|>--- conflicted
+++ resolved
@@ -6,11 +6,7 @@
 ms.date: 09/12/2018
 ms.topic: example-scenario
 ms.service: architecture-center
-<<<<<<< HEAD
-ms.subservice: example-scenarios
-=======
 ms.subservice: example-scenario
->>>>>>> 775ae3e6
 ms.custom:
   - fasttrack
   - Linux
