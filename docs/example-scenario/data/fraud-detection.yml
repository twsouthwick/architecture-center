--- conflicted
+++ resolved
@@ -4,13 +4,8 @@
   titleSuffix: Azure Example Scenarios
   description: Analyze data in real time to detect fraudulent transactions or other anomalous activity, using Azure Event Hubs and Stream Analytics.
   author: alexbuckgit
-<<<<<<< HEAD
   ms.author: Alex.Buck
-  ms.date: 07/05/2018
-=======
-  ms.author: edprice
   ms.date: 02/14/2022
->>>>>>> 6b0c4ade
   ms.topic: conceptual
   ms.service: architecture-center
   ms.subservice: example-scenario
