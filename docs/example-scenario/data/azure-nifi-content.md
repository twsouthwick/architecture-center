--- conflicted
+++ resolved
@@ -45,11 +45,7 @@
 - Instead of Key Vault, you can use a comparable service to store system secrets.
 - [Apache Airflow](https://airflow.apache.org). See [how Airflow and NiFi are different](https://algoscale.com/blog/airflow-and-nifi-data-integration-tools).
 
-<<<<<<< HEAD
 ## Scenario details 
-=======
-## Scenario details
->>>>>>> 30430cb7
 
 In this scenario, NiFi runs in a clustered configuration across Azure Virtual Machines in a scale set. But most of this article's recommendations also apply to scenarios that run NiFi in single-instance mode on a single virtual machine (VM). The best practices in this article demonstrate a scalable, high-availability, and secure deployment.
 
@@ -251,11 +247,7 @@
 
 Other options are also available for customizing and filtering the provenance events that the system sends.
 
-<<<<<<< HEAD
 ### Security considerations
-=======
-### Security
->>>>>>> 30430cb7
 
 Security provides assurances against deliberate attacks and the abuse of your valuable data and systems. For more information, see [Overview of the security pillar](/azure/architecture/framework/security/overview).
 
