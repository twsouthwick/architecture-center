### YamlMime:Architecture
metadata:
  title: IoT and data analytics
  description: Build solutions that integrate data from many IoT devices into a comprehensive data analysis architecture to improve and automate decision making.
  author: alexbuckgit
<<<<<<< HEAD
  ms.author: Alex.Buck
  ms.date: 03/30/2021
=======
  ms.author: edprice
  ms.date: 02/14/2022
>>>>>>> 6b0c4ade
  ms.topic: conceptual
  ms.service: architecture-center
  ms.subservice: example-scenario
  ms.category:
    - iot
    - analytics
    - management-and-governance
  ms.custom:
    - IoT
    - data-analytics
    - example-scenario
  social_image_url: /azure/architecture/example-scenario/data/media/architecture-big-data-with-iot.svg
name: IoT and data analytics
azureCategories:
  - iot
  - analytics
  - management-and-governance
summary: Build solutions that integrate data from many IoT devices into a comprehensive data analysis architecture to improve and automate decision making.
products:
  - azure-cosmos-db
  - azure-iot-hub
  - azure-sql-database
  - azure-table-storage
thumbnailUrl: /azure/architecture/browse/thumbs/architecture-big-data-with-iot.svg
content: |
   [!include[](big-data-with-iot-content.md)]<|MERGE_RESOLUTION|>--- conflicted
+++ resolved
@@ -3,13 +3,8 @@
   title: IoT and data analytics
   description: Build solutions that integrate data from many IoT devices into a comprehensive data analysis architecture to improve and automate decision making.
   author: alexbuckgit
-<<<<<<< HEAD
   ms.author: Alex.Buck
-  ms.date: 03/30/2021
-=======
-  ms.author: edprice
   ms.date: 02/14/2022
->>>>>>> 6b0c4ade
   ms.topic: conceptual
   ms.service: architecture-center
   ms.subservice: example-scenario
