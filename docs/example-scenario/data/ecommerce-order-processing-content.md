--- conflicted
+++ resolved
@@ -13,23 +13,13 @@
 1. Event messages enter the system via customer-facing applications (synchronously over HTTP) and various back-end systems (asynchronously via Apache Kafka). These messages are passed into a command processing pipeline.
 2. Each event message is ingested and mapped to one of a defined set of commands by a command processor microservice. The command processor retrieves any current state relevant to executing the command from an event stream snapshot database. The command is then executed, and the output of the command is emitted as a new event.
 3. Each event emitted as the output of a command is committed to an event stream database using Azure Cosmos DB.
-<<<<<<< HEAD
 4. For each database insert or update committed to the event stream database, an event is raised by the Azure Cosmos DB change feed. Downstream systems can subscribe to any event topics that are relevant to that system.
 5. All events from the Azure Cosmos DB change feed are also sent to a snapshot event stream microservice, which calculates any state changes caused by events that have occurred. The new state is then committed to the event stream snapshot database stored in Azure Cosmos DB. The snapshot database provides a globally distributed, low latency data source for the current state of all data elements. The event stream database provides a complete record of all event messages that have passed through the architecture, which enables robust testing, troubleshooting, and disaster recovery scenarios.
 
 ### Components
 
-- [Azure Cosmos DB](/azure/cosmos-db/introduction) is Microsoft's globally distributed, multi-model database that enables your solutions to elastically and independently scale throughput and storage across any number of geographic regions. It offers throughput, latency, availability, and consistency guarantees with comprehensive service level agreements (SLAs). This scenario uses Azure Cosmos DB for event stream storage and snapshot storage, and it applies [Azure Cosmos DB change feed][docs-cosmos-db-change-feed] features to provide data consistency and fault recovery.
-- [Apache Kafka on HDInsight](/azure/hdinsight/kafka/apache-kafka-introduction) is a managed service implementation of Apache Kafka, an open-source distributed streaming platform for building real-time streaming data pipelines and applications. Kafka also provides message broker functionality similar to a message queue, for publishing and subscribing to named data streams. This scenario uses Kafka to process incoming and downstream events, in the order processing pipeline.
-=======
-4. For each database insert or update committed to the event stream database, an event is raised by the Azure Cosmos DB Change Feed. Downstream systems can subscribe to any event topics that are relevant to that system.
-5. All events from the Azure Cosmos DB Change Feed are also sent to a snapshot event stream microservice, which calculates any state changes caused by events that have occurred. The new state is then committed to the event stream snapshot database stored in Azure Cosmos DB. The snapshot database provides a globally distributed, low latency data source for the current state of all data elements. The event stream database provides a complete record of all event messages that have passed through the architecture, which enables robust testing, troubleshooting, and disaster recovery scenarios.
-
-### Components
-
 - [Azure Cosmos DB](https://azure.microsoft.com/products/cosmos-db) is Microsoft's globally distributed, multi-model database that enables your solutions to elastically and independently scale throughput and storage across any number of geographic regions. It offers throughput, latency, availability, and consistency guarantees with comprehensive service level agreements (SLAs). This scenario uses Azure Cosmos DB for event stream storage and snapshot storage, and it applies [Azure Cosmos DB Change Feed][docs-cosmos-db-change-feed] features to provide data consistency and fault recovery.
 - [Apache Kafka on Azure HDInsight](https://azure.microsoft.com/products/hdinsight) is a managed service implementation of Apache Kafka, an open-source distributed streaming platform for building real-time streaming data pipelines and applications. Kafka also provides message broker functionality similar to a message queue, for publishing and subscribing to named data streams. This scenario uses Kafka to process incoming and downstream events, in the order processing pipeline.
->>>>>>> fe4bdf36
 
 ## Scenario details
 
@@ -84,25 +74,15 @@
 
 Cost optimization is about looking at ways to reduce unnecessary expenses and improve operational efficiencies. For more information, see [Overview of the cost optimization pillar](/azure/architecture/framework/cost/overview).
 
-<<<<<<< HEAD
-To examine the cost of running this scenario, all of the services are pre-configured in the cost calculator. To see how pricing would change for your particular scenario, change the appropriate variables to match your expected data volume. For this scenario, the example pricing includes only Azure Cosmos DB and a Kafka cluster for processing events raised from the Azure Cosmos DB change feed. Event processors and microservices for originating systems and other downstream systems are not included, and their cost is highly dependent on the quantity and scale of these services as well as the technologies chosen for implementing them.
-=======
-To examine the cost of running this scenario, all of the services are pre-configured in the cost calculator. To see how pricing would change for your particular scenario, change the appropriate variables to match your expected data volume. For this scenario, the example pricing includes only Azure Cosmos DB and a Kafka cluster for processing events raised from the Azure Cosmos DB Change Feed. Event processors and microservices for originating systems and other downstream systems aren't included, and their cost is highly dependent on the quantity and scale of these services as well as the technologies chosen for implementing them.
->>>>>>> fe4bdf36
+To examine the cost of running this scenario, all of the services are pre-configured in the cost calculator. To see how pricing would change for your particular scenario, change the appropriate variables to match your expected data volume. For this scenario, the example pricing includes only Azure Cosmos DB and a Kafka cluster for processing events raised from the Azure Cosmos DB change feed. Event processors and microservices for originating systems and other downstream systems aren't included, and their cost is highly dependent on the quantity and scale of these services as well as the technologies chosen for implementing them.
 
 The currency of Azure Cosmos DB is the request unit (RU). With request units, you don't need to reserve read/write capacities or provision CPU, memory, and IOPS. Azure Cosmos DB supports various APIs that have different operations, ranging from simple reads and writes to complex graph queries. Because not all requests are equal, requests are assigned a normalized quantity of request units based on the amount of computation required to serve the request. The number of request units required by your solution is dependent on data element size and the number of database read and write operations per second. For more information, see [Request units in Azure Cosmos DB](/azure/cosmos-db/request-units). These estimated prices are based on Azure Cosmos DB running in two Azure regions.
 
 We've provided three sample cost profiles based on amount of activity you expect:
 
-<<<<<<< HEAD
-- [Small][small-pricing]: this pricing example correlates to 5 RUs reserved with a 1 TB data store in Azure Cosmos DB and a small (D3 v2) Kafka cluster.
-- [Medium][medium-pricing]: this pricing example correlates to 50 RUs reserved with a 10 TB data store in Azure Cosmos DB and a midsized (D4 v2) Kafka cluster.
-- [Large][large-pricing]: this pricing example correlates to 500 RUs reserved with a 30 TB data store in Azure Cosmos DB and a large (D5 v2) Kafka cluster.
-=======
 - [Small][small-pricing]: this pricing example correlates to 5 RUs reserved with a 1-TB data store in Azure Cosmos DB and a small (D3 v2) Kafka cluster.
 - [Medium][medium-pricing]: this pricing example correlates to 50 RUs reserved with a 10-TB data store in Azure Cosmos DB and a midsized (D4 v2) Kafka cluster.
 - [Large][large-pricing]: this pricing example correlates to 500 RUs reserved with a 30-TB data store in Azure Cosmos DB and a large (D5 v2) Kafka cluster.
->>>>>>> fe4bdf36
 
 ## Contributors
 
@@ -121,13 +101,10 @@
 - *[Designing Data-Intensive Applications](https://dataintensive.net)* by Martin Kleppmann (O'Reilly Media, 2017).
 - *[Domain Modeling Made Functional: Tackle Software Complexity with Domain-Driven Design and F#](https://pragprog.com/book/swdddf/domain-modeling-made-functional)* by Scott Wlaschin (Pragmatic Programmers LLC, 2018).
 - Other [Azure Cosmos DB use cases][docs-cosmos-db-use-cases]
-<<<<<<< HEAD
-=======
 - [Welcome to Azure Cosmos DB](/azure/cosmos-db/introduction)
 - [Consume an Azure Cosmos DB SQL API change feed using the SDK](/training/modules/consume-azure-cosmos-db-sql-api-change-feed-use-sdk)
-- [What is Apache Kafka in Azure HDInsight](/azure/hdinsight/kafka/apache-kafka-introduction)
+- [What is Apache Kafka in Azure HDInsight?](/azure/hdinsight/kafka/apache-kafka-introduction)
 - [Perform advanced streaming data transformations with Apache Spark and Kafka in Azure HDInsight](/training/modules/perform-advanced-streaming-data-transformations-with-spark-kafka)
->>>>>>> fe4bdf36
 
 ## Related resources
 
