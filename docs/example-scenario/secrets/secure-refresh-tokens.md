---
title: Secure OAuth 2.0 On-Behalf-Of refresh tokens for web services
titleSuffix: Azure Example Scenarios
description: Store OAuth 2.0 On-Behalf-Of (OBO) refresh tokens securely using Azure Key Vault and Azure Functions managed identity for key rotation and token refresh.
author: jmostella
ms.date: 07/15/2020
ms.topic: example-scenario
ms.service: architecture-center
ms.subservice: example-scenario
ms.custom:
- fcp
---

# Secure OAuth 2.0 OBO refresh tokens

When developing web services, you may need to get tokens using the [OAuth 2.0 On-Behalf-Of (OBO) flow](https://docs.microsoft.com/azure/active-directory/develop/v2-oauth2-on-behalf-of-flow). The OBO flow serves the use case where an application invokes a service or web API, which in turn needs to call another service or web API. OBO propagates the delegated user identity and permissions through the request chain. When an application needs to use access and refresh tokens indefinitely, typically in an `offline_access` scenarios, it's critical to store the refresh tokens securely.

>[!WARNING]
<<<<<<< HEAD
>Carefully consider the risk and responsibility involved in storing any security tokens, since these tokens can give a malicious actor access to resources protected by the organization's Azure Active Directory (Azure AD). A security breach of an application that targets **Accounts in any organizational directory (Any Azure AD directory - Multitenant)** can be especially disastrous.
>
>Storing access tokens poses a greater security risk, since an access token in and of itself can access resources. The recommended approach is not to store access tokens, but get the access tokens as needed. Securely store only the refresh tokens, with as much rigor as if they were access tokens.
=======
>Carefully consider the risk and responisbility involved in storing any security tokens, since these tokens can give a malicious actor access to resources protected by the organization's Azure Active Directory (Azure AD). A security breach of an application that targets **Accounts in any organizational directory (Any Azure AD directory - Multitenant)** can be especially disastrous.
>
>When an application needs to use access and refresh tokens indefinitely (typically in an `offline_access` situation), it's critical to store the refresh tokens securely. Storing access tokens poses an even greater security risk, since an access token in and of itself can access resources. The recommended approach is to securely store only refresh tokens, and get access tokens as needed; treating the security of refresh tokens with as much rigor as if they were access tokens.
>>>>>>> 52a5df33
>
>If necessary, you can [revoke refresh tokens](https://docs.microsoft.com/azure/active-directory/develop/access-tokens#token-revocation) if they become compromised.

This solution uses Azure Key Vault, Azure Functions, and Azure DevOps to securely update and store OBO refresh tokens.

## Architecture

![Diagram showing the key and token refresh processes.](./media/refresh-diagram.png)

<<<<<<< HEAD
- Azure [Key Vault](https://azure.microsoft.com/services/key-vault/) holds secret encryption keys for each [Azure AD](https://azure.microsoft.com/services/active-directory/) tenant.
- [Azure Functions](https://azure.microsoft.com/services/functions/) functions get updated secrets from Key Vault, and save the tokens with the latest secret version.
- A database stores the latest encrypted key and opaque data.
- An [Azure DevOps](https://azure.microsoft.com/services/devops/) continuous delivery pipeline manages and syncs the secret rotation and token refresh processes.
=======
- Azure [Key Vault](https://azure.microsoft.com/services/key-vault/) holds a secret encryption key for each [Azure AD](https://azure.microsoft.com/services/active-directory/) tenant, which will be regenerated periodically.
- An [Azure Functions](https://azure.microsoft.com/services/functions/) timer-triggered function gets the latest secret key from Key Vault. Another Azure Functions function retrieves the refresh token from the Microsoft identity platform and saves it with the latest secret key version.
- A database stores the encrypted key and opaque data.
- An [Azure DevOps](https://azure.microsoft.com/services/devops/) continuous delivery pipeline manages and syncs the key rotation and token refresh processes.
>>>>>>> 52a5df33

[Azure Pipelines](https://azure.microsoft.com/services/devops/pipelines/) is a convenient place to add your key rotation strategy, if you're already using Pipelines for infrastructure-as-code (IaC) or continuous integration and delivery (CI/CD). You don't have to use Azure Pipelines, as long as you limit the paths for setting and retrieving secrets.

Apply the following policy to allow the Service Principal for your Azure DevOps service connection to set secrets in Key Vault. Replace the `<Key Vault Name>` and `<Service Connection Principal>` variables with the correct values for your environment.

```azurecli
az keyvault set-policy --name $<Key Vault Name> --spn $<Service Connection Principal> --secret-permissions set
```

After you set up Azure Pipelines to create and update keys, you can schedule the pipeline to run periodically. The pipeline updates the Key Vault secret to sync with key rotation, and saves the encrypted token with the new secret version. For more information, see [Configure schedules for pipelines](https://docs.microsoft.com/azure/devops/pipelines/process/scheduled-triggers?view=azure-devops&tabs=yaml).

## Managed identity

<<<<<<< HEAD
The preferred way for an Azure service like Azure Functions to access Key Vault is to use the service's [managed identity](https://docs.microsoft.com/azure/azure-resource-manager/managed-applications/publish-managed-identity). You can grant access through the Azure portal, Azure CLI, or through an Azure Resource Manager (ARM) template for IaC scenarios.
=======
The perferred way for an Azure service like Azure Functions to access Key Vault is to use the service's [managed identity](https://docs.microsoft.com/azure/azure-resource-manager/managed-applications/publish-managed-identity). You can grant access through the Azure portal, Azure CLI, or through an Azure Resource Manager (ARM) template for IaC scenarios.
>>>>>>> 52a5df33

### Azure portal

In the Azure portal, add a Key Vault access policy to allow the Azure Functions managed identity Object ID to **Get** and **Set** secrets. For more information, see [Add a system-assigned identity](https://docs.microsoft.com/azure/app-service/overview-managed-identity?tabs=dotnet#add-a-system-assigned-identity) and [Use Key Vault references for App Service and Azure Functions](https://docs.microsoft.com/azure/app-service/app-service-key-vault-references).

![Screenshot showing how to enable managed identity in the Azure portal.](./media/system-assigned-managed-identity-in-azure-portal.png)

### Azure CLI

You can also set Azure Key Vault policy by using the [Azure CLI](https://docs.microsoft.com/cli/azure/ext/keyvault-preview/keyvault?view=azure-cli-latest):

```azurecli
az keyvault set-policy --name $<Key Vault Name> --spn $<Service Connection Principal> --secret-permissions set
az keyvault set-policy --name $<Key Vault Name> --spn $<Managed Identity Principal> --secret-permissions get
```

### ARM template

The following [ARM template](https://docs.microsoft.com/azure/azure-resource-manager/templates/) gives Azure Functions access to Azure Key Vault. Replace the `***` variables with the correct values for your environment.

```json
{
  "type": "Microsoft.KeyVault/vaults",
  "apiVersion": "2019-09-01",
  "name": "***",
  "location": "***",
  "properties": {
    "sku": {
      "family": "A",
      "name": "standard"
    },
    "tenantId": "***",
    "enableSoftDelete": true,
    "enabledForDeployment": false,
    "enabledForTemplateDeployment": false,
    "enabledForDiskEncryption": false,
    "accessPolicies": [
      {
        "tenantId": "***",
        "objectId": "<Managed Identity Principal>",
        "permissions": {
          "secrets": [
            "get"
          ]
        }
      },
      {
        "tenantId": "***",
        "objectId": "<Service Connection Principal>",
        "permissions": {
          "secrets": [
            "set"
          ]
        }
      }
    ]
  }
}
```

## Token storage

You can use any database to store the tokens in encrypted form. The following diagram shows the sequence to store refresh tokens in a database:

![Diagram that shows the add token sequence.](./media/add-token-sequence-diagram.png)

The sequence has two functions, `userId()` and `secretId()`. You can define these functions as some combination of `token.oid`, `token.tid`, and `token.sub`. For more information, see [Using the id_token](https://docs.microsoft.com/azure/active-directory/develop/id-tokens#using-the-id_token).

With the cryptographic key stored as a secret, you can look up the latest version of the key in Azure Key Vault.

## Token usage

Using the key is straightforward. The following sequence queries the key based on the latest key version.

![Diagram that shows the stored token usage sequence.](./media/use-stored-token-sequence.png)

The token refresh is orthogonal to the `DoWork` function, so Azure Functions can perform `DoWork` and token refresh asynchronously by using [Durable Functions](https://docs.microsoft.com/azure/azure-functions/durable/). For more information about HTTP-triggered functions with Durable Functions, see [HTTP features](https://docs.microsoft.com/azure/azure-functions/durable/durable-functions-http-features?tabs=csharp).

It's not recommended to use Azure Key Vault in the HTTP request pipeline, so cache responses whenever reasonable. In the example, Key Vault's response to the `getSecret(secretId, secretVersion)` call is cacheable.

## Key rotation and token refresh

You can rotate the secret key at the same time that you refresh the refresh token, so the latest token gets encrypted with the latest version of the encryption secret. This process uses the built-in Azure Functions support for timer triggers. For more information, see [Timer trigger for Azure Functions](https://docs.microsoft.com/azure/azure-functions/functions-bindings-timer?tabs=csharp).

The following sequence diagram illustrates the process of syncing the token refresh with the key rotation:

![Diagram that shows the sequence of syncing token refresh with key rotation.](./media/refresh-token-sequence.png)

## User and access control

Microsoft Identity Platform offers the ability to revoke refresh tokens in case of compromise. See [Token revocation](https://docs.microsoft.com/azure/active-directory/develop/access-tokens#token-revocation) and [Revoke-AzureADUserAllRefreshToken](https://docs.microsoft.com/powershell/module/azuread/revoke-azureaduserallrefreshtoken?view=azureadps-2.0).

To remove a user from Azure AD, just remove the user's record. To remove application access per user, remove the `refreshToken` part of the user data.

To remove access for a group of users, such as all users in a target tenant, you can use Azure Pipelines to delete the group's secret based on `secretId()`.

## Next steps

- [Microsoft identity platform and OAuth 2.0 On-Behalf-Of flow](https://docs.microsoft.com/azure/active-directory/develop/v2-oauth2-on-behalf-of-flow)
- [How to use managed identities for App Service and Azure Functions](https://docs.microsoft.com/azure/app-service/overview-managed-identity)
- [Use Key Vault references for App Service and Azure Functions](https://docs.microsoft.com/azure/app-service/app-service-key-vault-references)
- [Securing Azure Functions](https://docs.microsoft.com/azure/azure-functions/security-concepts)<|MERGE_RESOLUTION|>--- conflicted
+++ resolved
@@ -13,18 +13,12 @@
 
 # Secure OAuth 2.0 OBO refresh tokens
 
-When developing web services, you may need to get tokens using the [OAuth 2.0 On-Behalf-Of (OBO) flow](https://docs.microsoft.com/azure/active-directory/develop/v2-oauth2-on-behalf-of-flow). The OBO flow serves the use case where an application invokes a service or web API, which in turn needs to call another service or web API. OBO propagates the delegated user identity and permissions through the request chain. When an application needs to use access and refresh tokens indefinitely, typically in an `offline_access` scenarios, it's critical to store the refresh tokens securely.
+When developing web services, you may need to get tokens using the [OAuth 2.0 On-Behalf-Of (OBO) flow](https://docs.microsoft.com/azure/active-directory/develop/v2-oauth2-on-behalf-of-flow). The OBO flow serves the use case where an application invokes a service or web API, which in turn needs to call another service or web API. OBO propagates the delegated user identity and permissions through the request chain. When an application needs to use access and refresh tokens indefinitely, typically in offline access scenarios, it's critical to store the refresh tokens securely.
 
 >[!WARNING]
-<<<<<<< HEAD
 >Carefully consider the risk and responsibility involved in storing any security tokens, since these tokens can give a malicious actor access to resources protected by the organization's Azure Active Directory (Azure AD). A security breach of an application that targets **Accounts in any organizational directory (Any Azure AD directory - Multitenant)** can be especially disastrous.
 >
 >Storing access tokens poses a greater security risk, since an access token in and of itself can access resources. The recommended approach is not to store access tokens, but get the access tokens as needed. Securely store only the refresh tokens, with as much rigor as if they were access tokens.
-=======
->Carefully consider the risk and responisbility involved in storing any security tokens, since these tokens can give a malicious actor access to resources protected by the organization's Azure Active Directory (Azure AD). A security breach of an application that targets **Accounts in any organizational directory (Any Azure AD directory - Multitenant)** can be especially disastrous.
->
->When an application needs to use access and refresh tokens indefinitely (typically in an `offline_access` situation), it's critical to store the refresh tokens securely. Storing access tokens poses an even greater security risk, since an access token in and of itself can access resources. The recommended approach is to securely store only refresh tokens, and get access tokens as needed; treating the security of refresh tokens with as much rigor as if they were access tokens.
->>>>>>> 52a5df33
 >
 >If necessary, you can [revoke refresh tokens](https://docs.microsoft.com/azure/active-directory/develop/access-tokens#token-revocation) if they become compromised.
 
@@ -34,17 +28,10 @@
 
 ![Diagram showing the key and token refresh processes.](./media/refresh-diagram.png)
 
-<<<<<<< HEAD
 - Azure [Key Vault](https://azure.microsoft.com/services/key-vault/) holds secret encryption keys for each [Azure AD](https://azure.microsoft.com/services/active-directory/) tenant.
-- [Azure Functions](https://azure.microsoft.com/services/functions/) functions get updated secrets from Key Vault, and save the tokens with the latest secret version.
+- An [Azure Functions](https://azure.microsoft.com/services/functions/) timer-triggered function gets the latest secret key from Key Vault. Another Azure Functions function retrieves the refresh token from the Microsoft identity platform and saves it with the latest secret key version.
 - A database stores the latest encrypted key and opaque data.
 - An [Azure DevOps](https://azure.microsoft.com/services/devops/) continuous delivery pipeline manages and syncs the secret rotation and token refresh processes.
-=======
-- Azure [Key Vault](https://azure.microsoft.com/services/key-vault/) holds a secret encryption key for each [Azure AD](https://azure.microsoft.com/services/active-directory/) tenant, which will be regenerated periodically.
-- An [Azure Functions](https://azure.microsoft.com/services/functions/) timer-triggered function gets the latest secret key from Key Vault. Another Azure Functions function retrieves the refresh token from the Microsoft identity platform and saves it with the latest secret key version.
-- A database stores the encrypted key and opaque data.
-- An [Azure DevOps](https://azure.microsoft.com/services/devops/) continuous delivery pipeline manages and syncs the key rotation and token refresh processes.
->>>>>>> 52a5df33
 
 [Azure Pipelines](https://azure.microsoft.com/services/devops/pipelines/) is a convenient place to add your key rotation strategy, if you're already using Pipelines for infrastructure-as-code (IaC) or continuous integration and delivery (CI/CD). You don't have to use Azure Pipelines, as long as you limit the paths for setting and retrieving secrets.
 
@@ -58,11 +45,7 @@
 
 ## Managed identity
 
-<<<<<<< HEAD
 The preferred way for an Azure service like Azure Functions to access Key Vault is to use the service's [managed identity](https://docs.microsoft.com/azure/azure-resource-manager/managed-applications/publish-managed-identity). You can grant access through the Azure portal, Azure CLI, or through an Azure Resource Manager (ARM) template for IaC scenarios.
-=======
-The perferred way for an Azure service like Azure Functions to access Key Vault is to use the service's [managed identity](https://docs.microsoft.com/azure/azure-resource-manager/managed-applications/publish-managed-identity). You can grant access through the Azure portal, Azure CLI, or through an Azure Resource Manager (ARM) template for IaC scenarios.
->>>>>>> 52a5df33
 
 ### Azure portal
 
