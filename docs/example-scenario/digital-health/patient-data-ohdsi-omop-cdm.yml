--- conflicted
+++ resolved
@@ -5,13 +5,8 @@
   description: Deploy and operate a solution that uses OHDSI and the OMAP CDM to analyze observational patient data. 
   author: plooploops
   ms.author: angee
-<<<<<<< HEAD
-  ms.date: 07/19/2022
+  ms.date: 11/10/2022
   ms.topic: example-scenario
-=======
-  ms.date: 11/10/2022
-  ms.topic: conceptual
->>>>>>> 4354aa9a
   ms.service: architecture-center
   ms.subservice: example-scenario
   ms.custom: fcp
