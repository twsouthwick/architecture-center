--- conflicted
+++ resolved
@@ -3,15 +3,9 @@
   title: Use Profisee MDM to migrate SQL Server MDS to Azure
   titleSuffix: Azure Architecture Center
   description: Migrate from SQL Server Master Data Services (MDS) to a full-featured master data management (MDM) in the Azure cloud with Profisee.
-<<<<<<< HEAD
   author: ssabat
   ms.author: susabat
-  ms.date: 02/02/2023
-=======
-  author: martinekuan
-  ms.author: susabat
   ms.date: 02/03/2023
->>>>>>> 2957624e
   ms.topic: conceptual
   ms.service: architecture-center
   ms.subservice: example-scenario
