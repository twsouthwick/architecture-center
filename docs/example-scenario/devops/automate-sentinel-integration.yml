### YamlMime:Architecture
metadata:
  title: Automate Sentinel integration with Azure DevOps
  titleSuffix: Azure Example Scenarios
  description: Automate your Microsoft Sentinel integration and deployment with Azure DevOps for your Security Operation Center. 
  author: EdPrice-MSFT
<<<<<<< HEAD
  ms.author: edprice
  ms.date: 3/3/2022
=======
  ms.author: kekisoka
  ms.date: 3/4/2022
>>>>>>> f03adc83
  ms.topic: conceptual
  ms.service: architecture-center
  ms.subservice: example-scenario
  ms.custom: fcp
azureCategories:
  - devops
products:
  - azure-active-directory
  - azure-devops
  - azure-key-vault
  - azure-security-center
  - microsoft-sentinel
name: Automate Sentinel integration with Azure DevOps
summary: Automate your Microsoft Sentinel integration and deployment with Azure DevOps for your Security Operation Center. 
thumbnailUrl: /azure/architecture/browse/thumbs/mitre-attack-in-sentinel-artifacts-dev.png
content: |
  [!include[](automate-sentinel-integration-content.md)]<|MERGE_RESOLUTION|>--- conflicted
+++ resolved
@@ -4,13 +4,8 @@
   titleSuffix: Azure Example Scenarios
   description: Automate your Microsoft Sentinel integration and deployment with Azure DevOps for your Security Operation Center. 
   author: EdPrice-MSFT
-<<<<<<< HEAD
-  ms.author: edprice
-  ms.date: 3/3/2022
-=======
   ms.author: kekisoka
   ms.date: 3/4/2022
->>>>>>> f03adc83
   ms.topic: conceptual
   ms.service: architecture-center
   ms.subservice: example-scenario
