<!-- cSpell:ignore fabraga -->

<<<<<<< HEAD


This example scenario demonstrates how to use Azure Synapse Analytics with extensive family of Azure Data Services to build a modern data platform capable of handling the most common data challenges in an organization.
=======
This example scenario demonstrates how to use the extensive family of Azure Data Services to build a modern data platform capable of handling the most common data challenges in an organization.
>>>>>>> ffbd3e46

The solution described in this article combines a range of Azure services that will ingest, store, process, enrich, and serve data and insights from different sources (structured, semi-structured, unstructured, and streaming).

## Relevant use cases

This approach can also be used to:

- Establish a [Data Product](https://docs.microsoft.com/azure/cloud-adoption-framework/scenarios/data-management/architectures/data-landing-zone-data-products) architecture, consisting of a data warehouse for structured data and a data lake for semi-structured and unstructured data. This data hub becomes the single source of truth for your reporting data.
- Integrate relational data sources with other unstructured datasets, with the use of big data processing technologies.
- Use semantic modeling and powerful visualization tools for simpler data analysis.
- Share datasets within the organization or with trusted external partners.
- Implement knowledge mining solutions to extract valuable business information hidden in images, PDFs, documents, etc.

## Architecture

[![Architecture for a modern data platform using Azure data services](./media/azure-analytics-end-to-end.png)](./media/azure-analytics-end-to-end.png#lightbox)

*Download a [Visio file](https://arch-center.azureedge.net/Analytics-with-AzureSynapse.vsdx) of this architecture*.

> [!NOTE]
>
<<<<<<< HEAD
>- The services covered by this architecture are only a subset of a much larger family of Azure services. Similar outcomes can be achieved by using other services or features that are not covered by this design.
>- Specific business requirements for your analytics use case could require the use of different services or features that are not considered in this design.
=======
> - The services covered by this architecture are only a subset of a much larger family of Azure services. Similar outcomes can be achieved by using other services or features that are not covered by this design.
> - Specific business requirements for your analytics use case may also ask for the use of different services or features that are not considered in this design.
>>>>>>> ffbd3e46

## Analytics Use Cases

The analytics use cases covered by the architecture are illustrated by the different data sources on the left-hand side of the diagram. Data flows through the solution from the bottom up as follows:

### Azure Data Services, cloud native HTAP with Cosmos DB and Dataverse

<<<<<<< HEAD
#### Process

1. [Azure Synapse Link for Azure Cosmos DB](https://docs.microsoft.com/azure/cosmos-db/synapse-link) and [Azure Synapse Link for Dataverse](https://docs.microsoft.com/powerapps/maker/data-platform/export-to-data-lake) enable you to run near real-time analytics over operational and business application data using the analytics engines available from your Azure Synapse workspace: [SQL Serverless](https://docs.microsoft.com/azure/synapse-analytics/sql/on-demand-workspace-overview) and [Spark Pools](https://docs.microsoft.com/azure/synapse-analytics/spark/apache-spark-overview).

1. When using Azure Synapse Link for Cosmos DB, use either a [SQL Serverless query](https://docs.microsoft.com/azure/synapse-analytics/sql/query-cosmos-db-analytical-store?tabs=openrowset-key) or a [Spark Pool notebook](https://docs.microsoft.com/azure/synapse-analytics/synapse-link/how-to-query-analytical-store-spark), you can access the [Cosmos DB analytical store](https://docs.microsoft.com/azure/cosmos-db/analytical-store-introduction) and then combine datasets from your near real-time operational data with data from your data lake or from your data warehouse.

1. When using Azure Synapse Link for Dataverse, use either a [SQL Serverless query](https://docs.microsoft.com/powerapps/maker/data-platform/azure-synapse-link-serverless) or a [Spark Pool notebook](https://docs.microsoft.com/powerapps/maker/data-platform/azure-synapse-link-spark), you can access the selected Dataverse tables and then combine datasets from your near real-time business applications data with data from your data lake or from your data warehouse.

#### Store

1. The resulting datasets from your [SQL Serverless queries](https://docs.microsoft.com/azure/synapse-analytics/sql/create-external-table-as-select) can be persisted in your data lake.  If you are using [Spark notebooks](https://docs.microsoft.com/azure/synapse-analytics/spark/synapse-spark-sql-pool-import-export), the resulting datasets can be persisted either in your data lake or data warehouse (SQL pool).

#### Serve

1. Load relevant data from the Azure Synapse SQL pool or data lake into [Power BI datasets](https://techcommunity.microsoft.com/t5/azure-synapse-analytics/integrate-power-bi-with-azure-synapse-analytics/ba-p/2003057) for data visualization and exploration. [Power BI models](https://docs.microsoft.com/learn/modules/design-model-power-bi/) implement a semantic model to simplify the analysis of business data and relationships. Business analysts use [Power BI](https://docs.microsoft.com/power-bi/admin/service-premium-what-is) reports and dashboards to analyze data and derive business insights.

1. Data can also be securely shared to other business units or external trusted partners using [Azure Data Share](https://docs.microsoft.com/azure/data-share/share-your-data). Data consumers have the freedom to choose what data format they want to use and also what compute engine is best to process the shared datasets.

1. Structured and unstructured data stored in your Synapse workspace can also be used to build [knowledge mining solutions](https://azure.microsoft.com/solutions/knowledge-mining) and use AI to uncover valuable business insights across different document types and formats including from Office documents, PDFs, images, audio, forms and web pages.

### Relational databases

#### Ingest

1. Use [Azure Synapse pipelines](https://docs.microsoft.com/azure/data-factory/concepts-pipelines-activities) to pull data from a wide variety of databases, both on-premises and in the cloud. Pipelines can be triggered based on a pre-defined schedule, in response to an event, or can be explicitly called via REST APIs.

#### Store

1. [Organize your data lake](https://docs.microsoft.com/azure/cloud-adoption-framework/scenarios/data-management/best-practices/data-lake-services) following the best practices around which zones to create, what folder structures to use in each zone and what files format to use for each analytics scenario.

1. From the Azure Synapse pipeline, use a [Copy Data activity](https://docs.microsoft.com/azure/data-factory/copy-activity-overview) to stage the data copied from the relational databases into the [Raw zone](https://techcommunity.microsoft.com/t5/data-architecture-blog/how-to-organize-your-data-lake/ba-p/1182562) of your [Azure Data Lake Store Gen 2](https://docs.microsoft.com/azure/storage/blobs/data-lake-storage-introduction) data lake. You can save the data in delimited text format or compressed as Parquet files.

#### Process and Enrich

1. Use either [Data Flows](https://docs.microsoft.com/azure/data-factory/concepts-data-flow-overview), [SQL Serverless queries](https://docs.microsoft.com/learn/modules/use-azure-synapse-serverless-sql-pools-for-transforming-data-lake/), or [Spark notebooks](https://docs.microsoft.com/learn/modules/transform-data-with-dataframes-apache-spark-pools-azure-synapse-analytics/) to validate, transform, and move the datasets into your Curated zone in your data lake.
=======
1. [Azure Synapse Link for Azure Cosmos DB](/azure/cosmos-db/synapse-link) enables you to run near real-time analytics over operational data in Azure Cosmos DB, by using the two analytics engines available from your Azure Synapse workspace: [SQL Serverless](/azure/synapse-analytics/sql/on-demand-workspace-overview) and [Spark Pools](/azure/synapse-analytics/spark/apache-spark-overview).

1. Using either a [SQL Serverless query](/azure/synapse-analytics/sql/query-cosmos-db-analytical-store?tabs=openrowset-key) or a [Spark Pool notebook](/azure/synapse-analytics/synapse-link/how-to-query-analytical-store-spark), you can access the [Cosmos DB analytical store](/azure/cosmos-db/analytical-store-introduction) and then combine datasets from your near real-time operational data with data from your data lake or from your data warehouse.

1. The resulting datasets from your [SQL Serverless queries](/azure/synapse-analytics/sql/create-external-table-as-select) can be persisted in your data lake.  If you are using [Spark notebooks](/azure/synapse-analytics/spark/synapse-spark-sql-pool-import-export), the resulting datasets can be persisted in your data lake or data warehouse (SQL pool).

1. Load relevant data from the Azure Synapse SQL pool or data lake into [Power BI datasets](https://techcommunity.microsoft.com/t5/azure-synapse-analytics/integrate-power-bi-with-azure-synapse-analytics/ba-p/2003057) for data visualization. [Power BI models](/learn/modules/design-model-power-bi/) implement a semantic model to simplify the analysis of business data and relationships.

1. Business analysts use [Power BI](/power-bi/admin/service-premium-what-is) reports and dashboards to analyze data and derive business insights.

1. Data can also be securely shared to other business units or external trusted partners using [Azure Data Share](/azure/data-share/share-your-data).

### Relational databases

1. Use [Azure Synapse pipelines](/azure/data-factory/concepts-pipelines-activities) to pull data from a wide variety of databases, both on-premises and in the cloud. Pipelines can be triggered based on a pre-defined schedule, in response to an event, or can be explicitly called via REST APIs.

1. From the Azure Synapse pipeline, use a [Copy Data activity](/azure/data-factory/copy-activity-overview) to stage the data copied from the relational databases into the [Raw zone](https://techcommunity.microsoft.com/t5/data-architecture-blog/how-to-organize-your-data-lake/ba-p/1182562) of your [Azure Data Lake Store Gen 2](/azure/storage/blobs/data-lake-storage-introduction) data lake. You can save the data in delimited text format or compressed as Parquet files.

1. Use either [Data Flows](/azure/data-factory/concepts-data-flow-overview), [SQL Serverless queries](/learn/modules/use-azure-synapse-serverless-sql-pools-for-transforming-data-lake/), or [Spark notebooks](/learn/modules/transform-data-with-dataframes-apache-spark-pools-azure-synapse-analytics/) to validate, transform, and move the datasets into your Curated zone in your data lake.
>>>>>>> ffbd3e46

    1. As part of your data transformations, you can invoke machine learning models from your [SQL pools using standard T-SQL](/azure/synapse-analytics/sql-data-warehouse/sql-data-warehouse-predict) or Spark notebooks. These ML models can be used to enrich your datasets and generate further business insights. These machine learning models can be consumed from [Azure Cognitive Services](/azure/synapse-analytics/machine-learning/tutorial-cognitive-services-sentiment) or [custom ML models from Azure ML](/azure/synapse-analytics/machine-learning/tutorial-sql-pool-model-scoring-wizard).

1. You can serve your final dataset directly from the data lake Curated zone or you can use Copy Data activity to ingest the final dataset into your SQL pool tables using the [COPY command](/sql/t-sql/statements/copy-into-transact-sql) for fast ingestion.

<<<<<<< HEAD
#### Serve

1. Load relevant data from the Azure Synapse SQL pool or data lake into [Power BI datasets](https://techcommunity.microsoft.com/t5/azure-synapse-analytics/integrate-power-bi-with-azure-synapse-analytics/ba-p/2003057) for data visualization. [Power BI models](https://docs.microsoft.com/learn/modules/design-model-power-bi/) implement a semantic model to simplify the analysis of business data and relationships. Business analysts use [Power BI](https://docs.microsoft.com/power-bi/admin/service-premium-what-is) reports and dashboards to analyze data and derive business insights.

1. Data can also be securely shared to other business units or external trusted partners using [Azure Data Share](https://docs.microsoft.com/azure/data-share/share-your-data). Data consumers have the freedom to choose what data format they want to use and also what compute engine is best to process the shared datasets.

1. Structured and unstructured data stored in your Synapse workspace can also be used to build [knowledge mining solutions](https://azure.microsoft.com/solutions/knowledge-mining) and use AI to uncover valuable business insights across different document types and formats including from Office documents, PDFs, images, audio, forms and web pages.

### Semi-structured data sources

#### Ingest

1. Use [Azure Synapse pipelines](https://docs.microsoft.com/azure/data-factory/concepts-pipelines-activities) to pull data from a wide variety of semi-structured data sources, both on-premises and in the cloud. For example:
=======
1. Load relevant data from the Azure Synapse SQL pool or data lake into [Power BI datasets](https://techcommunity.microsoft.com/t5/azure-synapse-analytics/integrate-power-bi-with-azure-synapse-analytics/ba-p/2003057) for data visualization. [Power BI models](/learn/modules/design-model-power-bi/) implement a semantic model to simplify the analysis of business data and relationships.

1. Business analysts use [Power BI](/power-bi/admin/service-premium-what-is) reports and dashboards to analyze data and derive business insights.

1. Data can also be securely shared to other business units or external trusted partners using [Azure Data Share](/azure/data-share/share-your-data).

### Semi-structured data sources

1. Use [Azure Synapse pipelines](/azure/data-factory/concepts-pipelines-activities) to pull data from a wide variety of semi-structured data sources, both on-premises and in the cloud. For example:
>>>>>>> ffbd3e46

    - Ingest data from file-based sources containing CSV or JSON files.
    - Connect to No-SQL databases such as Cosmos DB or Mongo DB.
    - Call REST APIs provided by SaaS applications that will function as your data source for the pipeline.

<<<<<<< HEAD
#### Store

1. [Organize your data lake](https://docs.microsoft.com/azure/cloud-adoption-framework/scenarios/data-management/best-practices/data-lake-services) following the best practices around which zones to create, what folder structures to use in each zone and what files format to use for each analytics scenario.

1. From the Azure Synapse pipeline, use a [Copy Data activity](https://docs.microsoft.com/azure/data-factory/copy-activity-overview) to stage the data copied from the semi-structured data sources into the [Raw zone](https://techcommunity.microsoft.com/t5/data-architecture-blog/how-to-organize-your-data-lake/ba-p/1182562) of your [Azure Data Lake Store Gen 2](https://docs.microsoft.com/azure/storage/blobs/data-lake-storage-introduction) data lake. You should save data preserving the original format as acquired from the data sources.

#### Process and Enrich

1. For batch/micro-batch pipelines, use either [Data Flows](https://docs.microsoft.com/azure/data-factory/concepts-data-flow-overview), [SQL Serverless queries](https://docs.microsoft.com/learn/modules/use-azure-synapse-serverless-sql-pools-for-transforming-data-lake/) or [Spark notebooks](https://docs.microsoft.com/learn/modules/transform-data-with-dataframes-apache-spark-pools-azure-synapse-analytics/) to validate, transform and move the your datasets into your Curated zone in your data lake. SQL Serverless queries expose underlying [CSV](https://docs.microsoft.com/azure/synapse-analytics/sql/query-single-csv-file), [Parquet](https://docs.microsoft.com/azure/synapse-analytics/sql/query-parquet-files) or [JSON](https://docs.microsoft.com/azure/synapse-analytics/sql/query-json-files) files as external tables so they can be queried using T-SQL.
=======
1. From the Azure Synapse pipeline, use a [Copy Data activity](/azure/data-factory/copy-activity-overview) to stage the data copied from the semi-structured data sources into the [Raw zone](https://techcommunity.microsoft.com/t5/data-architecture-blog/how-to-organize-your-data-lake/ba-p/1182562) of your [Azure Data Lake Store Gen 2](/azure/storage/blobs/data-lake-storage-introduction) data lake. You should save data preserving the original format as acquired from the data sources.

1. Use either [Data Flows](/azure/data-factory/concepts-data-flow-overview), [SQL Serverless queries](/learn/modules/use-azure-synapse-serverless-sql-pools-for-transforming-data-lake/) or [Spark notebooks](/learn/modules/transform-data-with-dataframes-apache-spark-pools-azure-synapse-analytics/) to validate, transform, and move your datasets into your Curated zone in your data lake. SQL Serverless queries expose underlying [CSV](/azure/synapse-analytics/sql/query-single-csv-file), [Parquet](/azure/synapse-analytics/sql/query-parquet-files) or [JSON](/azure/synapse-analytics/sql/query-json-files) files as external tables so they can be queried using T-SQL.
>>>>>>> ffbd3e46

    1. As part of your data transformations, you can invoke machine learning models from your [SQL pools using standard T-SQL](/azure/synapse-analytics/sql-data-warehouse/sql-data-warehouse-predict) or Spark notebooks. These ML models can be used to enrich your datasets and generate further business insights. These machine learning models can be consumed from [Azure Cognitive Services](/azure/synapse-analytics/machine-learning/tutorial-cognitive-services-sentiment) or [custom ML models from Azure ML](/azure/synapse-analytics/machine-learning/tutorial-sql-pool-model-scoring-wizard).

1. You can serve your final dataset directly from the data lake Curated zone or you can use Copy Data activity to ingest the final dataset into your SQL pool tables using the [COPY command](/sql/t-sql/statements/copy-into-transact-sql) for fast ingestion.

<<<<<<< HEAD
1. For near real-time telemetry and time-series analytics scenarios, use [Data Explorer pools](https://docs.microsoft.com/azure/synapse-analytics/data-explorer/data-explorer-overview) to easily [ingest](https://docs.microsoft.com/azure/synapse-analytics/data-explorer/ingest-data/data-explorer-ingest-data-overview), consolidate and correlate logs and IoT events data across multiple data sources. With Data Explorer pools you can use [Kusto queries (KQL)](https://docs.microsoft.com/azure/data-explorer/kusto/query/tutorial?pivots=azuredataexplorer) to perform [time-series analysis](https://docs.microsoft.com/azure/data-explorer/kusto/query/machine-learning-and-tsa), [geo-spacial clustering](https://docs.microsoft.com/azure/data-explorer/kusto/query/geospatial-grid-systems) and machine learning enrichment.

#### Serve

1. Load relevant data from the Azure Synapse [SQL pools](https://docs.microsoft.com/azure/synapse-analytics/get-started-visualize-power-bi), [Data Explorer pools](https://docs.microsoft.com/azure/data-explorer/visualize-power-bi) or [data lake](https://docs.microsoft.com/power-query/connectors/datalakestorage) into [Power BI datasets](https://techcommunity.microsoft.com/t5/azure-synapse-analytics/integrate-power-bi-with-azure-synapse-analytics/ba-p/2003057) for data visualization. [Power BI models](https://docs.microsoft.com/learn/modules/design-model-power-bi/) implement a semantic model to simplify the analysis of business data and relationships. Business analysts use [Power BI](https://docs.microsoft.com/power-bi/admin/service-premium-what-is) reports and dashboards to analyze data and derive business insights.

1. Data can also be securely shared to other business units or external trusted partners using [Azure Data Share](https://docs.microsoft.com/azure/data-share/share-your-data). Data consumers have the freedom to choose what data format they want to use and also what compute engine is best to process the shared datasets.

1. Structured and unstructured data stored in your Synapse workspace can also be used to build [knowledge mining solutions](https://azure.microsoft.com/solutions/knowledge-mining) and use AI to uncover valuable business insights across different document types and formats including from Office documents, PDFs, images, audio, forms and web pages.

### Non-structured data sources

#### Ingest

1. Use [Azure Synapse pipelines](https://docs.microsoft.com/azure/data-factory/concepts-pipelines-activities) to pull data from a wide variety of non-structured  data sources, both on-premises and in the cloud. For example:
=======
1. Load relevant data from the Azure Synapse SQL pool or data lake into [Power BI datasets](https://techcommunity.microsoft.com/t5/azure-synapse-analytics/integrate-power-bi-with-azure-synapse-analytics/ba-p/2003057) for data visualization. [Power BI models](/learn/modules/design-model-power-bi/) implement a semantic model to simplify the analysis of business data and relationships.

1. Business analysts use [Power BI](/power-bi/admin/service-premium-what-is) reports and dashboards to analyze data and derive business insights.

1. Data can also be securely shared to other business units or external trusted partners using [Azure Data Share](/azure/data-share/share-your-data).

### Non-structured data sources

1. Use [Azure Synapse pipelines](/azure/data-factory/concepts-pipelines-activities) to pull data from a wide variety of non-structured data sources, both on-premises and in the cloud. For example:
>>>>>>> ffbd3e46

    - Ingest video, image, audio, or free text from file-based sources containing the source files.
    - Call REST APIs provided by SaaS applications that will function as your data source for the pipeline.

<<<<<<< HEAD
#### Store

1. [Organize your data lake](https://docs.microsoft.com/azure/cloud-adoption-framework/scenarios/data-management/best-practices/data-lake-services) following the best practices around which zones to create, what folder structures to use in each zone and what files format to use for each analytics scenario.

1. From the Azure Synapse pipeline, use a [Copy Data activity](https://docs.microsoft.com/azure/data-factory/copy-activity-overview) to stage the data copied from the non-structured data sources into the [Raw zone](https://techcommunity.microsoft.com/t5/data-architecture-blog/how-to-organize-your-data-lake/ba-p/1182562) of your [Azure Data Lake Store Gen 2](https://docs.microsoft.com/azure/storage/blobs/data-lake-storage-introduction) data lake. You should save data preserving the original format as acquired from the data sources.

#### Process and Enrich

1. Use [Spark notebooks](https://docs.microsoft.com/learn/modules/transform-data-with-dataframes-apache-spark-pools-azure-synapse-analytics/) to validate, transform, enrich and move the your datasets into your Curated zone in your data lake.
=======
1. From the Azure Synapse pipeline, use a [Copy Data activity](/azure/data-factory/copy-activity-overview) to stage the data copied from the non-structured data sources into the [Raw zone](https://techcommunity.microsoft.com/t5/data-architecture-blog/how-to-organize-your-data-lake/ba-p/1182562) of your [Azure Data Lake Store Gen 2](/azure/storage/blobs/data-lake-storage-introduction) data lake. You should save data preserving the original format as acquired from the data sources.

1. Use [Spark notebooks](/learn/modules/transform-data-with-dataframes-apache-spark-pools-azure-synapse-analytics/) to validate, transform, enrich, and move your datasets into your Curated zone in your data lake.
>>>>>>> ffbd3e46

    1. As part of your data transformations, you can invoke machine learning models from your [SQL pools using standard T-SQL](/azure/synapse-analytics/sql-data-warehouse/sql-data-warehouse-predict) or Spark notebooks. These ML models can be used to enrich your datasets and generate further business insights. These machine learning models can be consumed from [Azure Cognitive Services](/azure/synapse-analytics/machine-learning/tutorial-cognitive-services-sentiment) or [custom ML models from Azure ML](/azure/synapse-analytics/machine-learning/tutorial-sql-pool-model-scoring-wizard).

1. You can serve your final dataset directly from the data lake Curated zone or you can use Copy Data activity to ingest the final dataset into your data warehouse tables using the [COPY command](/sql/t-sql/statements/copy-into-transact-sql) for fast ingestion.

<<<<<<< HEAD
#### Serve

1. Load relevant data from the Azure Synapse SQL pool or data lake into [Power BI datasets](https://techcommunity.microsoft.com/t5/azure-synapse-analytics/integrate-power-bi-with-azure-synapse-analytics/ba-p/2003057) for data visualization. [Power BI models](https://docs.microsoft.com/learn/modules/design-model-power-bi/) implement a semantic model to simplify the analysis of business data and relationships.
=======
1. Load relevant data from the Azure Synapse SQL pool or data lake into [Power BI datasets](https://techcommunity.microsoft.com/t5/azure-synapse-analytics/integrate-power-bi-with-azure-synapse-analytics/ba-p/2003057) for data visualization. [Power BI models](/learn/modules/design-model-power-bi/) implement a semantic model to simplify the analysis of business data and relationships.
>>>>>>> ffbd3e46

1. Business analysts use [Power BI](/power-bi/admin/service-premium-what-is) reports and dashboards to analyze data and derive business insights.

<<<<<<< HEAD
1. Data can also be securely shared to other business units or external trusted partners using [Azure Data Share](https://docs.microsoft.com/azure/data-share/share-your-data). Data consumers have the freedom to choose what data format they want to use and also what compute engine is best to process the shared datasets.

1. Structured and unstructured data stored in your Synapse workspace can also be used to build [knowledge mining solutions](https://azure.microsoft.com/solutions/knowledge-mining) and use AI to uncover valuable business insights across different document types and formats including from Office documents, PDFs, images, audio, forms and web pages.

### Streaming

#### Ingest

1. Use [Azure Event Hubs or Azure IoT Hubs](https://docs.microsoft.com/azure/iot-hub/iot-hub-compare-event-hubs) to ingest data streams generated by client applications or IoT devices. Event Hub or IoT Hub will then ingest and store streaming data preserving the sequence of events received. Consumers can then connect to Event Hub or IoT Hub endpoints and retrieve messages for processing.

#### Store

1. [Organize your data lake](https://docs.microsoft.com/azure/cloud-adoption-framework/scenarios/data-management/best-practices/data-lake-services) following the best practices around which zones to create, what folder structures to use in each zone and what files format to use for each analytics scenario.

1. Configure [Event Hub Capture](https://docs.microsoft.com/azure/event-hubs/event-hubs-capture-overview) or [IoT Hub Storage Endpoints](https://docs.microsoft.com/azure/iot-hub/iot-hub-devguide-messages-d2c#azure-blob-storage) to save a copy of the events into the [Raw zone](https://techcommunity.microsoft.com/t5/data-architecture-blog/how-to-organize-your-data-lake/ba-p/1182562) of your [Azure Data Lake Store Gen 2](https://docs.microsoft.com/azure/storage/blobs/data-lake-storage-introduction) data lake. This feature implements the "Cold Path" of the [Lambda architecture pattern](https://docs.microsoft.com/azure/architecture/data-guide/big-data/#lambda-architecture) and allows you to perform historical and trend analysis on the stream data saved in your data lake using [SQL Serverless queries](https://docs.microsoft.com/azure/synapse-analytics/sql/on-demand-workspace-overview) or [Spark notebooks](https://docs.microsoft.com/azure/synapse-analytics/spark/apache-spark-development-using-notebooks?tabs=classical) following the pattern for semi-structured data sources described above.

#### Process and Enrich

1. For real-time insights, use a [Stream Analytics job](https://docs.microsoft.com/azure/stream-analytics/stream-analytics-introduction) to implement the "Hot Path" of the [Lambda architecture pattern](https://docs.microsoft.com/azure/architecture/data-guide/big-data/#lambda-architecture) and derive insights from the stream data in transit. Define at least one input for the data stream coming from your [Event Hub](https://docs.microsoft.com/azure/event-hubs/process-data-azure-stream-analytics) or [IoT Hub](https://docs.microsoft.com/azure/iot-hub/iot-hub-live-data-visualization-in-power-bi), one query to process the input data stream and one Power BI output to where the query results will be sent to.
=======
1. Data can also be securely shared to other business units or external trusted partners using [Azure Data Share](/azure/data-share/share-your-data).

### Streaming

1. Use [Azure Event Hubs or Azure IoT Hubs](/azure/iot-hub/iot-hub-compare-event-hubs) to ingest data streams generated by client applications or IoT devices. Event Hub or IoT Hub will then ingest and store streaming data preserving the sequence of events received. Consumers can then connect to Event Hub or IoT Hub endpoints and retrieve messages for processing.

1. Configure [Event Hub Capture](/azure/event-hubs/event-hubs-capture-overview) or [IoT Hub Storage Endpoints](/azure/iot-hub/iot-hub-devguide-messages-d2c#azure-blob-storage) to save a copy of the events into the [Raw zone](https://techcommunity.microsoft.com/t5/data-architecture-blog/how-to-organize-your-data-lake/ba-p/1182562) of your [Azure Data Lake Store Gen 2](/azure/storage/blobs/data-lake-storage-introduction) data lake. This feature implements the "Cold Path" of the [Lambda architecture pattern](../../data-guide/big-data/index.md#lambda-architecture) and allows you to perform historical and trend analysis on the stream data saved in your data lake using [SQL Serverless queries](/azure/synapse-analytics/sql/on-demand-workspace-overview) or [Spark notebooks](/azure/synapse-analytics/spark/apache-spark-development-using-notebooks?tabs=classical) following the pattern for semi-structured data sources described above.

1. Use a [Stream Analytics job](/azure/stream-analytics/stream-analytics-introduction) to implement the "Hot Path" of the [Lambda architecture pattern](../../data-guide/big-data/index.md#lambda-architecture) and derive insights from the stream data in transit. Define at least one input for the data stream coming from your Event Hub or IoT Hub, one query to process the input data stream and one Power BI output to where the query results will be sent to.
>>>>>>> ffbd3e46

    1. As part of your data processing with Stream Analytics, you can invoke machine learning models to enrich your stream datasets and drive business decisions based on the predictions generated. These machine learning models can be consumed from Azure Cognitive Services or from [custom ML models in Azure Machine learning](/azure/stream-analytics/machine-learning-udf).

<<<<<<< HEAD
1. Use other Stream Analytics job outputs to send processed events to Azure Synapse [SQL pools](https://docs.microsoft.com/azure/synapse-analytics/sql-data-warehouse/sql-data-warehouse-integrate-azure-stream-analytics) or [Data Explorer pools](https://techcommunity.microsoft.com/t5/azure-data-explorer-blog/adx-is-now-supported-as-output-for-azure-stream-analytics-job/ba-p/2923654) for further analytics use cases.

1. For near real-time telemetry and time-series analytics scenarios, use [Data Explorer pools](https://docs.microsoft.com/azure/synapse-analytics/data-explorer/data-explorer-overview) to easily ingest IoT events directly from [Event Hubs](https://docs.microsoft.com/azure/data-explorer/ingest-data-event-hub) or [IoT Hubs](https://docs.microsoft.com/azure/data-explorer/ingest-data-iot-hub). With Data Explorer pools you can use [Kusto queries (KQL)](https://docs.microsoft.com/azure/data-explorer/kusto/query/tutorial?pivots=azuredataexplorer) to perform [time-series analysis](https://docs.microsoft.com/azure/data-explorer/kusto/query/machine-learning-and-tsa), [geo-spacial clustering](https://docs.microsoft.com/azure/data-explorer/kusto/query/geospatial-grid-systems) and machine learning enrichment.

#### Serve

1. Business analysts then use [Power BI real-time datasets and dashboard](https://docs.microsoft.com/power-bi/connect-data/service-real-time-streaming) capabilities for to visualize the fast changing insights generated by your Stream Analytics query.
=======
1. Business analysts then use [Power BI real-time datasets and dashboard](/power-bi/connect-data/service-real-time-streaming) capabilities for to visualize the fast changing insights generated by your Stream Analytics query.
>>>>>>> ffbd3e46

## Discover and Govern

Data governance is a common challenge in large enterprise environments. On one hand, business analysts need to be able to discover and understand data assets that can help them solve business problems. On the other hand, Chief Data Officers want insights on privacy and security of business data.

### Azure Purview

1. Use [Azure Purview](/azure/purview/overview) for [data discovery](/azure/purview/how-to-browse-catalog) and governance insights on your [data assets](/azure/purview/asset-insights), [data classification](/azure/purview/classification-insights) and [sensitivity](/azure/purview/sensitivity-insights) covering the entire organizational data landscape.

1. Azure Purview can help you maintain a [business glossary](/azure/purview/concept-business-glossary) with the specific business terminology required for users to understand the semantics of what datasets mean and how they are meant to be used across the organization.

<<<<<<< HEAD
1. You can [register all your data sources](https://docs.microsoft.com/azure/purview/manage-data-sources) and organize them into [Collections](https://docs.microsoft.com/azure/purview/concept-best-practices-collections), which also serves as a security boundary for your metadata.

1. Setup [regular scans](https://docs.microsoft.com/azure/purview/create-a-scan-rule-set) to automatically catalog and update relevant metadata about data assets in the organization. Azure Purview can also automatically add [data lineage](https://docs.microsoft.com/azure/purview/catalog-lineage-user-guide) information based on information from Azure Data Factory or Azure Synapse pipelines.
=======
1. You can [register all your data sources](/azure/purview/manage-data-sources) and setup [regular scans](/azure/purview/create-a-scan-rule-set) to automatically catalog and update relevant metadata about data assets in the organization. Azure Purview can also automatically add [data lineage](/azure/purview/catalog-lineage-user-guide) information based on information from Azure Data Factory or Azure Synapse pipelines.
>>>>>>> ffbd3e46

1. [Data Classification](/azure/purview/apply-classifications) and [Data Sensitivity](/azure/purview/create-sensitivity-label) labels can be added automatically to your data assets based on pre-configured or customs rules applied during the regular scans.

1. Data governance professionals can use the reports and [insights](https://docs.microsoft.com/azure/purview/concept-insights) generated by Azure Purview to keep control over the entire data landscape and protect the organization against any security and privacy issues.

## Platform Services

In order to improve the quality of your Azure solutions, follow the recommendations and guidelines defined in the [Azure Well-Architected Framework](../../framework/index.md) five pillars of architecture excellence: Cost Optimization, Operational Excellence, Performance Efficiency, Reliability, and Security.

Following these recommendations, the services below should be considered as part of the design:

1. [Azure Active Directory](https://azure.microsoft.com/services/active-directory/): identity services, single sign-on and multi-factor authentication across Azure workloads.
1. [Azure Cost Management](https://azure.microsoft.com/services/cost-management/): financial governance over your Azure workloads.
1. [Azure Key Vault](https://azure.microsoft.com/services/key-vault/): secure credential and certificate management. For example, [Azure Synapse Pipelines](/azure/data-factory/how-to-use-azure-key-vault-secrets-pipeline-activities), [Azure Synapse Spark Pools](/azure/synapse-analytics/spark/apache-spark-secure-credentials-with-tokenlibrary) and [Azure ML](/azure/machine-learning/how-to-use-secrets-in-runs) can retrieve credentials and certificates from Azure Key Vault used to securely access data stores.
1. [Azure Monitor](https://azure.microsoft.com/services/monitor/): collect, analyze, and act on telemetry information of your Azure resources to proactively identify problems and maximize performance and reliability.
1. [Microsoft Defender for Cloud](https://azure.microsoft.com/services/security-center/): strengthen and monitor the security posture of your Azure workloads.
1. [Azure DevOps](https://azure.microsoft.com/solutions/devops/) & [GitHub](https://azure.microsoft.com/products/github/): implement DevOps practices to enforce automation and compliance to your workload development and deployment pipelines for Azure Synapse and Azure ML.
1. [Azure Policy](/azure/governance/policy/): implement organizational standards and governance for resource consistency, regulatory compliance, security, cost, and management.

## Architecture components

The following Azure services have been used in the architecture:

- Azure Synapse Analytics
- Azure Data Lake Gen2
- Azure Cosmos DB
- Azure Cognitive Services
- Azure Machine Learning
- Azure Event Hubs
- Azure IoT Hub
- Azure Stream Analytics
- Azure Purview
- Azure Data Share
- Microsoft Power BI
- Azure Active Directory
- Azure Cost Management
- Azure Key Vault
- Azure Monitor
- Microsoft Defender for Cloud
- Azure DevOps
- Azure Policy
- GitHub

### Alternatives

- In the architecture above, Azure Synapse pipelines are responsible for data pipeline orchestration. [Azure Data Factory](https://azure.microsoft.com/services/data-factory/) pipelines also provide the same capabilities as described in this article.

- [Azure Databricks](https://azure.microsoft.com/services/databricks/) can also be used as the compute engine used to process structured and unstructured data directly on the data lake.

- In the architecture above, Azure Stream Analytics is the service responsible for processing streaming data. Azure Synapse Spark pools and Azure Databricks can also be used to perform the same role through the execution of notebooks.

- [Azure HDInsight Kafka](https://azure.microsoft.com/services/hdinsight/) clusters can also be used to ingest streaming data and provide the right level of performance and scalability required by large streaming workloads.

- You also can make use of [Azure Functions](https://azure.microsoft.com/services/functions/) to invoke Azure Cognitive Services or Azure Machine Learning custom ML models from an Azure Synapse pipeline.

- For comparisons of other alternatives, see:

  - [Choosing a data pipeline orchestration technology in Azure](../../data-guide/technology-choices/pipeline-orchestration-data-movement.md)
  - [Choosing a batch processing technology in Azure](../../data-guide/technology-choices/batch-processing.md)
  - [Choosing an analytical data store in Azure](../../data-guide/technology-choices/analytical-data-stores.md)
  - [Choosing a data analytics technology in Azure](../../data-guide/technology-choices/analysis-visualizations-reporting.md)
  - [Choosing a stream processing technology in Azure](../../data-guide/technology-choices/stream-processing.md)

## Considerations

The technologies in this architecture were chosen because each of them provides the necessary functionality to handle the most common data challenges in an organization. These services meet the requirements for scalability and availability, while helping them control costs. The services covered by this architecture are only a subset of a much larger family of Azure services. Similar outcomes can be achieved by using other services or features not covered by this design.

Specific business requirements for your analytics use cases may also ask for the use of different services or features not considered in this design.

Similar architecture can also be implemented for pre-production environments where you can develop and test your workloads. Consider the specific requirements for your workloads and the capabilities of each service for a cost-effective pre-production environment.

## Pricing

In general, use the [Azure pricing calculator](https://azure.microsoft.com/pricing/calculator) to estimate costs. The ideal individual pricing tier and the total overall cost of each service included in the architecture is dependent on the amount of data to be processed and stored and the acceptable performance level expected. Use the guide below to learn more about how each service is priced:

- [Azure Synapse Analytics](https://azure.microsoft.com/pricing/details/synapse-analytics/) serverless architecture allows you to scale your compute and storage levels independently. Compute resources are charged based on usage, and you can scale or pause these resources on demand. Storage resources are billed per terabyte, so your costs will increase as you ingest more data.

- [Azure Data Lake Gen 2](https://azure.microsoft.com/pricing/details/storage/data-lake/) is charged based on the amount of data stored and based on the number of transactions to read and write data.

- [Azure Event Hubs](https://azure.microsoft.com/pricing/details/event-hubs/) and [Azure IoT Hubs](https://azure.microsoft.com/pricing/details/iot-hub/) are charged based on the amount of compute resources required to process your message streams.

- [Azure Machine Learning](https://azure.microsoft.com/pricing/details/machine-learning) charges come from the amount of compute resources used to train and deploy your machine learning models.

- [Cognitive Services](https://azure.microsoft.com/pricing/details/cognitive-services/) is charged based on the number of call you make to the service APIs.

- [Azure Purview](https://azure.microsoft.com/pricing/details/azure-purview) is priced based on the number of data assets in the catalog and the amount of compute power required to scan them.

- [Azure Stream Analytics](https://azure.microsoft.com/pricing/details/stream-analytics/) is charged based on the amount of compute power required to process your stream queries.

- [Power BI](https://powerbi.microsoft.com/pricing) has different product options for different requirements. [Power BI Embedded](https://azure.microsoft.com/pricing/details/power-bi-embedded) provides an Azure-based option for embedding Power BI functionality inside your applications. A Power BI Embedded instance is included in the pricing sample  above.

- [Azure CosmosDB](https://azure.microsoft.com/pricing/details/cosmos-db/) is priced based on the amount of storage and compute resources required by your databases.

## Next steps

- Find comprehensive architectural guidance on data pipelines, data warehousing, online analytical processing (OLAP), and big data in the [Azure Data Architecture Guide](../../data-guide/index.md).

- Explore the [Data Engineer Learning Paths at Microsoft learn](/learn/roles/data-engineer) for further training content and labs on the services involved in this reference architecture.<|MERGE_RESOLUTION|>--- conflicted
+++ resolved
@@ -1,12 +1,6 @@
 <!-- cSpell:ignore fabraga -->
 
-<<<<<<< HEAD
-
-
-This example scenario demonstrates how to use Azure Synapse Analytics with extensive family of Azure Data Services to build a modern data platform capable of handling the most common data challenges in an organization.
-=======
-This example scenario demonstrates how to use the extensive family of Azure Data Services to build a modern data platform capable of handling the most common data challenges in an organization.
->>>>>>> ffbd3e46
+This example scenario demonstrates how to use Azure Synapse Analytics with the extensive family of Azure Data Services to build a modern data platform capable of handling the most common data challenges in an organization.
 
 The solution described in this article combines a range of Azure services that will ingest, store, process, enrich, and serve data and insights from different sources (structured, semi-structured, unstructured, and streaming).
 
@@ -28,13 +22,8 @@
 
 > [!NOTE]
 >
-<<<<<<< HEAD
 >- The services covered by this architecture are only a subset of a much larger family of Azure services. Similar outcomes can be achieved by using other services or features that are not covered by this design.
 >- Specific business requirements for your analytics use case could require the use of different services or features that are not considered in this design.
-=======
-> - The services covered by this architecture are only a subset of a much larger family of Azure services. Similar outcomes can be achieved by using other services or features that are not covered by this design.
-> - Specific business requirements for your analytics use case may also ask for the use of different services or features that are not considered in this design.
->>>>>>> ffbd3e46
 
 ## Analytics Use Cases
 
@@ -42,7 +31,6 @@
 
 ### Azure Data Services, cloud native HTAP with Cosmos DB and Dataverse
 
-<<<<<<< HEAD
 #### Process
 
 1. [Azure Synapse Link for Azure Cosmos DB](https://docs.microsoft.com/azure/cosmos-db/synapse-link) and [Azure Synapse Link for Dataverse](https://docs.microsoft.com/powerapps/maker/data-platform/export-to-data-lake) enable you to run near real-time analytics over operational and business application data using the analytics engines available from your Azure Synapse workspace: [SQL Serverless](https://docs.microsoft.com/azure/synapse-analytics/sql/on-demand-workspace-overview) and [Spark Pools](https://docs.microsoft.com/azure/synapse-analytics/spark/apache-spark-overview).
@@ -78,33 +66,12 @@
 #### Process and Enrich
 
 1. Use either [Data Flows](https://docs.microsoft.com/azure/data-factory/concepts-data-flow-overview), [SQL Serverless queries](https://docs.microsoft.com/learn/modules/use-azure-synapse-serverless-sql-pools-for-transforming-data-lake/), or [Spark notebooks](https://docs.microsoft.com/learn/modules/transform-data-with-dataframes-apache-spark-pools-azure-synapse-analytics/) to validate, transform, and move the datasets into your Curated zone in your data lake.
-=======
-1. [Azure Synapse Link for Azure Cosmos DB](/azure/cosmos-db/synapse-link) enables you to run near real-time analytics over operational data in Azure Cosmos DB, by using the two analytics engines available from your Azure Synapse workspace: [SQL Serverless](/azure/synapse-analytics/sql/on-demand-workspace-overview) and [Spark Pools](/azure/synapse-analytics/spark/apache-spark-overview).
-
-1. Using either a [SQL Serverless query](/azure/synapse-analytics/sql/query-cosmos-db-analytical-store?tabs=openrowset-key) or a [Spark Pool notebook](/azure/synapse-analytics/synapse-link/how-to-query-analytical-store-spark), you can access the [Cosmos DB analytical store](/azure/cosmos-db/analytical-store-introduction) and then combine datasets from your near real-time operational data with data from your data lake or from your data warehouse.
-
-1. The resulting datasets from your [SQL Serverless queries](/azure/synapse-analytics/sql/create-external-table-as-select) can be persisted in your data lake.  If you are using [Spark notebooks](/azure/synapse-analytics/spark/synapse-spark-sql-pool-import-export), the resulting datasets can be persisted in your data lake or data warehouse (SQL pool).
-
-1. Load relevant data from the Azure Synapse SQL pool or data lake into [Power BI datasets](https://techcommunity.microsoft.com/t5/azure-synapse-analytics/integrate-power-bi-with-azure-synapse-analytics/ba-p/2003057) for data visualization. [Power BI models](/learn/modules/design-model-power-bi/) implement a semantic model to simplify the analysis of business data and relationships.
-
-1. Business analysts use [Power BI](/power-bi/admin/service-premium-what-is) reports and dashboards to analyze data and derive business insights.
-
-1. Data can also be securely shared to other business units or external trusted partners using [Azure Data Share](/azure/data-share/share-your-data).
-
-### Relational databases
-
-1. Use [Azure Synapse pipelines](/azure/data-factory/concepts-pipelines-activities) to pull data from a wide variety of databases, both on-premises and in the cloud. Pipelines can be triggered based on a pre-defined schedule, in response to an event, or can be explicitly called via REST APIs.
-
-1. From the Azure Synapse pipeline, use a [Copy Data activity](/azure/data-factory/copy-activity-overview) to stage the data copied from the relational databases into the [Raw zone](https://techcommunity.microsoft.com/t5/data-architecture-blog/how-to-organize-your-data-lake/ba-p/1182562) of your [Azure Data Lake Store Gen 2](/azure/storage/blobs/data-lake-storage-introduction) data lake. You can save the data in delimited text format or compressed as Parquet files.
-
-1. Use either [Data Flows](/azure/data-factory/concepts-data-flow-overview), [SQL Serverless queries](/learn/modules/use-azure-synapse-serverless-sql-pools-for-transforming-data-lake/), or [Spark notebooks](/learn/modules/transform-data-with-dataframes-apache-spark-pools-azure-synapse-analytics/) to validate, transform, and move the datasets into your Curated zone in your data lake.
->>>>>>> ffbd3e46
+
 
     1. As part of your data transformations, you can invoke machine learning models from your [SQL pools using standard T-SQL](/azure/synapse-analytics/sql-data-warehouse/sql-data-warehouse-predict) or Spark notebooks. These ML models can be used to enrich your datasets and generate further business insights. These machine learning models can be consumed from [Azure Cognitive Services](/azure/synapse-analytics/machine-learning/tutorial-cognitive-services-sentiment) or [custom ML models from Azure ML](/azure/synapse-analytics/machine-learning/tutorial-sql-pool-model-scoring-wizard).
 
 1. You can serve your final dataset directly from the data lake Curated zone or you can use Copy Data activity to ingest the final dataset into your SQL pool tables using the [COPY command](/sql/t-sql/statements/copy-into-transact-sql) for fast ingestion.
 
-<<<<<<< HEAD
 #### Serve
 
 1. Load relevant data from the Azure Synapse SQL pool or data lake into [Power BI datasets](https://techcommunity.microsoft.com/t5/azure-synapse-analytics/integrate-power-bi-with-azure-synapse-analytics/ba-p/2003057) for data visualization. [Power BI models](https://docs.microsoft.com/learn/modules/design-model-power-bi/) implement a semantic model to simplify the analysis of business data and relationships. Business analysts use [Power BI](https://docs.microsoft.com/power-bi/admin/service-premium-what-is) reports and dashboards to analyze data and derive business insights.
@@ -118,23 +85,12 @@
 #### Ingest
 
 1. Use [Azure Synapse pipelines](https://docs.microsoft.com/azure/data-factory/concepts-pipelines-activities) to pull data from a wide variety of semi-structured data sources, both on-premises and in the cloud. For example:
-=======
-1. Load relevant data from the Azure Synapse SQL pool or data lake into [Power BI datasets](https://techcommunity.microsoft.com/t5/azure-synapse-analytics/integrate-power-bi-with-azure-synapse-analytics/ba-p/2003057) for data visualization. [Power BI models](/learn/modules/design-model-power-bi/) implement a semantic model to simplify the analysis of business data and relationships.
-
-1. Business analysts use [Power BI](/power-bi/admin/service-premium-what-is) reports and dashboards to analyze data and derive business insights.
-
-1. Data can also be securely shared to other business units or external trusted partners using [Azure Data Share](/azure/data-share/share-your-data).
-
-### Semi-structured data sources
-
-1. Use [Azure Synapse pipelines](/azure/data-factory/concepts-pipelines-activities) to pull data from a wide variety of semi-structured data sources, both on-premises and in the cloud. For example:
->>>>>>> ffbd3e46
+
 
     - Ingest data from file-based sources containing CSV or JSON files.
     - Connect to No-SQL databases such as Cosmos DB or Mongo DB.
     - Call REST APIs provided by SaaS applications that will function as your data source for the pipeline.
 
-<<<<<<< HEAD
 #### Store
 
 1. [Organize your data lake](https://docs.microsoft.com/azure/cloud-adoption-framework/scenarios/data-management/best-practices/data-lake-services) following the best practices around which zones to create, what folder structures to use in each zone and what files format to use for each analytics scenario.
@@ -144,17 +100,11 @@
 #### Process and Enrich
 
 1. For batch/micro-batch pipelines, use either [Data Flows](https://docs.microsoft.com/azure/data-factory/concepts-data-flow-overview), [SQL Serverless queries](https://docs.microsoft.com/learn/modules/use-azure-synapse-serverless-sql-pools-for-transforming-data-lake/) or [Spark notebooks](https://docs.microsoft.com/learn/modules/transform-data-with-dataframes-apache-spark-pools-azure-synapse-analytics/) to validate, transform and move the your datasets into your Curated zone in your data lake. SQL Serverless queries expose underlying [CSV](https://docs.microsoft.com/azure/synapse-analytics/sql/query-single-csv-file), [Parquet](https://docs.microsoft.com/azure/synapse-analytics/sql/query-parquet-files) or [JSON](https://docs.microsoft.com/azure/synapse-analytics/sql/query-json-files) files as external tables so they can be queried using T-SQL.
-=======
-1. From the Azure Synapse pipeline, use a [Copy Data activity](/azure/data-factory/copy-activity-overview) to stage the data copied from the semi-structured data sources into the [Raw zone](https://techcommunity.microsoft.com/t5/data-architecture-blog/how-to-organize-your-data-lake/ba-p/1182562) of your [Azure Data Lake Store Gen 2](/azure/storage/blobs/data-lake-storage-introduction) data lake. You should save data preserving the original format as acquired from the data sources.
-
-1. Use either [Data Flows](/azure/data-factory/concepts-data-flow-overview), [SQL Serverless queries](/learn/modules/use-azure-synapse-serverless-sql-pools-for-transforming-data-lake/) or [Spark notebooks](/learn/modules/transform-data-with-dataframes-apache-spark-pools-azure-synapse-analytics/) to validate, transform, and move your datasets into your Curated zone in your data lake. SQL Serverless queries expose underlying [CSV](/azure/synapse-analytics/sql/query-single-csv-file), [Parquet](/azure/synapse-analytics/sql/query-parquet-files) or [JSON](/azure/synapse-analytics/sql/query-json-files) files as external tables so they can be queried using T-SQL.
->>>>>>> ffbd3e46
 
     1. As part of your data transformations, you can invoke machine learning models from your [SQL pools using standard T-SQL](/azure/synapse-analytics/sql-data-warehouse/sql-data-warehouse-predict) or Spark notebooks. These ML models can be used to enrich your datasets and generate further business insights. These machine learning models can be consumed from [Azure Cognitive Services](/azure/synapse-analytics/machine-learning/tutorial-cognitive-services-sentiment) or [custom ML models from Azure ML](/azure/synapse-analytics/machine-learning/tutorial-sql-pool-model-scoring-wizard).
 
 1. You can serve your final dataset directly from the data lake Curated zone or you can use Copy Data activity to ingest the final dataset into your SQL pool tables using the [COPY command](/sql/t-sql/statements/copy-into-transact-sql) for fast ingestion.
 
-<<<<<<< HEAD
 1. For near real-time telemetry and time-series analytics scenarios, use [Data Explorer pools](https://docs.microsoft.com/azure/synapse-analytics/data-explorer/data-explorer-overview) to easily [ingest](https://docs.microsoft.com/azure/synapse-analytics/data-explorer/ingest-data/data-explorer-ingest-data-overview), consolidate and correlate logs and IoT events data across multiple data sources. With Data Explorer pools you can use [Kusto queries (KQL)](https://docs.microsoft.com/azure/data-explorer/kusto/query/tutorial?pivots=azuredataexplorer) to perform [time-series analysis](https://docs.microsoft.com/azure/data-explorer/kusto/query/machine-learning-and-tsa), [geo-spacial clustering](https://docs.microsoft.com/azure/data-explorer/kusto/query/geospatial-grid-systems) and machine learning enrichment.
 
 #### Serve
@@ -170,22 +120,10 @@
 #### Ingest
 
 1. Use [Azure Synapse pipelines](https://docs.microsoft.com/azure/data-factory/concepts-pipelines-activities) to pull data from a wide variety of non-structured  data sources, both on-premises and in the cloud. For example:
-=======
-1. Load relevant data from the Azure Synapse SQL pool or data lake into [Power BI datasets](https://techcommunity.microsoft.com/t5/azure-synapse-analytics/integrate-power-bi-with-azure-synapse-analytics/ba-p/2003057) for data visualization. [Power BI models](/learn/modules/design-model-power-bi/) implement a semantic model to simplify the analysis of business data and relationships.
-
-1. Business analysts use [Power BI](/power-bi/admin/service-premium-what-is) reports and dashboards to analyze data and derive business insights.
-
-1. Data can also be securely shared to other business units or external trusted partners using [Azure Data Share](/azure/data-share/share-your-data).
-
-### Non-structured data sources
-
-1. Use [Azure Synapse pipelines](/azure/data-factory/concepts-pipelines-activities) to pull data from a wide variety of non-structured data sources, both on-premises and in the cloud. For example:
->>>>>>> ffbd3e46
 
     - Ingest video, image, audio, or free text from file-based sources containing the source files.
     - Call REST APIs provided by SaaS applications that will function as your data source for the pipeline.
 
-<<<<<<< HEAD
 #### Store
 
 1. [Organize your data lake](https://docs.microsoft.com/azure/cloud-adoption-framework/scenarios/data-management/best-practices/data-lake-services) following the best practices around which zones to create, what folder structures to use in each zone and what files format to use for each analytics scenario.
@@ -195,27 +133,17 @@
 #### Process and Enrich
 
 1. Use [Spark notebooks](https://docs.microsoft.com/learn/modules/transform-data-with-dataframes-apache-spark-pools-azure-synapse-analytics/) to validate, transform, enrich and move the your datasets into your Curated zone in your data lake.
-=======
-1. From the Azure Synapse pipeline, use a [Copy Data activity](/azure/data-factory/copy-activity-overview) to stage the data copied from the non-structured data sources into the [Raw zone](https://techcommunity.microsoft.com/t5/data-architecture-blog/how-to-organize-your-data-lake/ba-p/1182562) of your [Azure Data Lake Store Gen 2](/azure/storage/blobs/data-lake-storage-introduction) data lake. You should save data preserving the original format as acquired from the data sources.
-
-1. Use [Spark notebooks](/learn/modules/transform-data-with-dataframes-apache-spark-pools-azure-synapse-analytics/) to validate, transform, enrich, and move your datasets into your Curated zone in your data lake.
->>>>>>> ffbd3e46
 
     1. As part of your data transformations, you can invoke machine learning models from your [SQL pools using standard T-SQL](/azure/synapse-analytics/sql-data-warehouse/sql-data-warehouse-predict) or Spark notebooks. These ML models can be used to enrich your datasets and generate further business insights. These machine learning models can be consumed from [Azure Cognitive Services](/azure/synapse-analytics/machine-learning/tutorial-cognitive-services-sentiment) or [custom ML models from Azure ML](/azure/synapse-analytics/machine-learning/tutorial-sql-pool-model-scoring-wizard).
 
 1. You can serve your final dataset directly from the data lake Curated zone or you can use Copy Data activity to ingest the final dataset into your data warehouse tables using the [COPY command](/sql/t-sql/statements/copy-into-transact-sql) for fast ingestion.
 
-<<<<<<< HEAD
 #### Serve
 
 1. Load relevant data from the Azure Synapse SQL pool or data lake into [Power BI datasets](https://techcommunity.microsoft.com/t5/azure-synapse-analytics/integrate-power-bi-with-azure-synapse-analytics/ba-p/2003057) for data visualization. [Power BI models](https://docs.microsoft.com/learn/modules/design-model-power-bi/) implement a semantic model to simplify the analysis of business data and relationships.
-=======
-1. Load relevant data from the Azure Synapse SQL pool or data lake into [Power BI datasets](https://techcommunity.microsoft.com/t5/azure-synapse-analytics/integrate-power-bi-with-azure-synapse-analytics/ba-p/2003057) for data visualization. [Power BI models](/learn/modules/design-model-power-bi/) implement a semantic model to simplify the analysis of business data and relationships.
->>>>>>> ffbd3e46
 
 1. Business analysts use [Power BI](/power-bi/admin/service-premium-what-is) reports and dashboards to analyze data and derive business insights.
 
-<<<<<<< HEAD
 1. Data can also be securely shared to other business units or external trusted partners using [Azure Data Share](https://docs.microsoft.com/azure/data-share/share-your-data). Data consumers have the freedom to choose what data format they want to use and also what compute engine is best to process the shared datasets.
 
 1. Structured and unstructured data stored in your Synapse workspace can also be used to build [knowledge mining solutions](https://azure.microsoft.com/solutions/knowledge-mining) and use AI to uncover valuable business insights across different document types and formats including from Office documents, PDFs, images, audio, forms and web pages.
@@ -235,21 +163,9 @@
 #### Process and Enrich
 
 1. For real-time insights, use a [Stream Analytics job](https://docs.microsoft.com/azure/stream-analytics/stream-analytics-introduction) to implement the "Hot Path" of the [Lambda architecture pattern](https://docs.microsoft.com/azure/architecture/data-guide/big-data/#lambda-architecture) and derive insights from the stream data in transit. Define at least one input for the data stream coming from your [Event Hub](https://docs.microsoft.com/azure/event-hubs/process-data-azure-stream-analytics) or [IoT Hub](https://docs.microsoft.com/azure/iot-hub/iot-hub-live-data-visualization-in-power-bi), one query to process the input data stream and one Power BI output to where the query results will be sent to.
-=======
-1. Data can also be securely shared to other business units or external trusted partners using [Azure Data Share](/azure/data-share/share-your-data).
-
-### Streaming
-
-1. Use [Azure Event Hubs or Azure IoT Hubs](/azure/iot-hub/iot-hub-compare-event-hubs) to ingest data streams generated by client applications or IoT devices. Event Hub or IoT Hub will then ingest and store streaming data preserving the sequence of events received. Consumers can then connect to Event Hub or IoT Hub endpoints and retrieve messages for processing.
-
-1. Configure [Event Hub Capture](/azure/event-hubs/event-hubs-capture-overview) or [IoT Hub Storage Endpoints](/azure/iot-hub/iot-hub-devguide-messages-d2c#azure-blob-storage) to save a copy of the events into the [Raw zone](https://techcommunity.microsoft.com/t5/data-architecture-blog/how-to-organize-your-data-lake/ba-p/1182562) of your [Azure Data Lake Store Gen 2](/azure/storage/blobs/data-lake-storage-introduction) data lake. This feature implements the "Cold Path" of the [Lambda architecture pattern](../../data-guide/big-data/index.md#lambda-architecture) and allows you to perform historical and trend analysis on the stream data saved in your data lake using [SQL Serverless queries](/azure/synapse-analytics/sql/on-demand-workspace-overview) or [Spark notebooks](/azure/synapse-analytics/spark/apache-spark-development-using-notebooks?tabs=classical) following the pattern for semi-structured data sources described above.
-
-1. Use a [Stream Analytics job](/azure/stream-analytics/stream-analytics-introduction) to implement the "Hot Path" of the [Lambda architecture pattern](../../data-guide/big-data/index.md#lambda-architecture) and derive insights from the stream data in transit. Define at least one input for the data stream coming from your Event Hub or IoT Hub, one query to process the input data stream and one Power BI output to where the query results will be sent to.
->>>>>>> ffbd3e46
 
     1. As part of your data processing with Stream Analytics, you can invoke machine learning models to enrich your stream datasets and drive business decisions based on the predictions generated. These machine learning models can be consumed from Azure Cognitive Services or from [custom ML models in Azure Machine learning](/azure/stream-analytics/machine-learning-udf).
 
-<<<<<<< HEAD
 1. Use other Stream Analytics job outputs to send processed events to Azure Synapse [SQL pools](https://docs.microsoft.com/azure/synapse-analytics/sql-data-warehouse/sql-data-warehouse-integrate-azure-stream-analytics) or [Data Explorer pools](https://techcommunity.microsoft.com/t5/azure-data-explorer-blog/adx-is-now-supported-as-output-for-azure-stream-analytics-job/ba-p/2923654) for further analytics use cases.
 
 1. For near real-time telemetry and time-series analytics scenarios, use [Data Explorer pools](https://docs.microsoft.com/azure/synapse-analytics/data-explorer/data-explorer-overview) to easily ingest IoT events directly from [Event Hubs](https://docs.microsoft.com/azure/data-explorer/ingest-data-event-hub) or [IoT Hubs](https://docs.microsoft.com/azure/data-explorer/ingest-data-iot-hub). With Data Explorer pools you can use [Kusto queries (KQL)](https://docs.microsoft.com/azure/data-explorer/kusto/query/tutorial?pivots=azuredataexplorer) to perform [time-series analysis](https://docs.microsoft.com/azure/data-explorer/kusto/query/machine-learning-and-tsa), [geo-spacial clustering](https://docs.microsoft.com/azure/data-explorer/kusto/query/geospatial-grid-systems) and machine learning enrichment.
@@ -257,9 +173,6 @@
 #### Serve
 
 1. Business analysts then use [Power BI real-time datasets and dashboard](https://docs.microsoft.com/power-bi/connect-data/service-real-time-streaming) capabilities for to visualize the fast changing insights generated by your Stream Analytics query.
-=======
-1. Business analysts then use [Power BI real-time datasets and dashboard](/power-bi/connect-data/service-real-time-streaming) capabilities for to visualize the fast changing insights generated by your Stream Analytics query.
->>>>>>> ffbd3e46
 
 ## Discover and Govern
 
@@ -271,13 +184,9 @@
 
 1. Azure Purview can help you maintain a [business glossary](/azure/purview/concept-business-glossary) with the specific business terminology required for users to understand the semantics of what datasets mean and how they are meant to be used across the organization.
 
-<<<<<<< HEAD
 1. You can [register all your data sources](https://docs.microsoft.com/azure/purview/manage-data-sources) and organize them into [Collections](https://docs.microsoft.com/azure/purview/concept-best-practices-collections), which also serves as a security boundary for your metadata.
 
 1. Setup [regular scans](https://docs.microsoft.com/azure/purview/create-a-scan-rule-set) to automatically catalog and update relevant metadata about data assets in the organization. Azure Purview can also automatically add [data lineage](https://docs.microsoft.com/azure/purview/catalog-lineage-user-guide) information based on information from Azure Data Factory or Azure Synapse pipelines.
-=======
-1. You can [register all your data sources](/azure/purview/manage-data-sources) and setup [regular scans](/azure/purview/create-a-scan-rule-set) to automatically catalog and update relevant metadata about data assets in the organization. Azure Purview can also automatically add [data lineage](/azure/purview/catalog-lineage-user-guide) information based on information from Azure Data Factory or Azure Synapse pipelines.
->>>>>>> ffbd3e46
 
 1. [Data Classification](/azure/purview/apply-classifications) and [Data Sensitivity](/azure/purview/create-sensitivity-label) labels can be added automatically to your data assets based on pre-configured or customs rules applied during the regular scans.
 
