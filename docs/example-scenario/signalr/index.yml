--- conflicted
+++ resolved
@@ -3,15 +3,9 @@
   title: Real-time location sharing
   titleSuffix: Azure Architecture Center
   description: Learn how to architect a solution that processes changes to underlying data within a web view without the need for a page refresh using real-time services.
-<<<<<<< HEAD
   author: EdPrice-MSFT
   ms.author: pnp
   ms.date: 06/24/2022
-=======
-  author: talhanaveed
-  ms.author: natal
-  ms.date: 06/16/2022
->>>>>>> 9554b701
   ms.topic: conceptual
   ms.service: architecture-center
   ms.subservice: example-scenario
