<!-- cSpell:ignore CNAME -->

This scenario describes how to architect a solution that processes changes to underlying data within a web view without the need for a page refresh using real-time services. Examples that use this scenario include real-time tracking of products and goods, and social media solutions.

## Architecture

![Architectural diagram showing Service Bus Queue, Azure Functions, and SignalR sharing live location data.](./archdiagram.jpg)

### Components

- [Azure Service Bus](https://azure.microsoft.com/services/service-bus) is a highly reliable cloud messaging service between applications and services, even when one or more is offline.
- [SignalR](https://azure.microsoft.com/services/signalr-service) makes it easy to add real-time communications to your web application.
- [Azure Functions](https://azure.microsoft.com/services/functions) is an event-driven serverless compute platform that can also solve complex orchestration problems.

### Alternatives

Alternatives exist to address this scenario, including [Pusher](https://pusher.com/). It's the category leader in robust APIs for app developers building scalable real time communication features.

There's also [PubNub](https://pubnub.com/). PubNub makes it easy for you to add real-time capabilities to your apps, without worrying about the infrastructure. Build apps that allow your users to engage in real time across mobile, browser, desktop, and server.

No doubt that Pusher and PubNub are the widely adopted platforms for real-time messaging but for this scenario, we do everything in Azure. SignalR was simply the go to for me as it allows bi-directional communication between server and client. It's also an open-source tool, with 7.9K GitHub stars and 2.2K GitHub forks.

[Here's](https://github.com/SignalR/SignalR) a link to SignalR's open-source repository on GitHub.

## Scenario details

In this scenario, we look at how to set up a real-time messaging service to share live location of a food delivery service transaction. This example can also be useful for users trying to build a real-time location sharing platform for their web or mobile applications.

We'll use a SignalR service configured in server-less mode to integrate with an Azure Functions app triggered by a Service Bus; all of it using .NET Core.

### Potential use cases

These other uses cases have similar design patterns:

- Sharing real-time location with client devices.
- Pushing notifications to users.
- Updating timelines.
- Create chat rooms.

## Considerations

<<<<<<< HEAD
Here are some of the considerations taken to develop this scenario, including how to configure parameters in the Azure Service Bus connection string in the ServiceBusTrigger and:
=======
In addition to how to configure parameters in the Azure Service Bus connection string in the ServiceBusTrigger, the following considerations are used to develop this scenario:
>>>>>>> 1d8e5890

**Hubs:** Hubs can be compared to a video streaming service. You can subscribe to the Hub to send/receive messages from/to the Hub.

**Targets:** Targets are like radio channels. Everyone who is listening to the Target channel and is notified when there's a new message on it.

<<<<<<< HEAD
If you can remember the above two features of SignalR platform, it will be easy to get up and running quickly.
=======
If you can remember the above two features of the SignalR platform, it will be easy to get up and running quickly.
>>>>>>> 1d8e5890

### Availability, scalability, and security

You can achieve high availability with this solution by performing the following steps:

#### Regional pairing

Each Azure region is paired with another region within the same geography. In general, choose regions from the same regional pair (for example, East US 2 and Central US). Benefits of doing so include:

- If there's a broad outage, recovery of at least one region out of every pair is prioritized.
- Planned Azure system updates are rolled out to paired regions sequentially to minimize possible downtime.
- In most cases, regional pairs reside within the same geography to meet data residency requirements.
- However, make sure that both regions support all of the Azure services needed for your application. See [Services by region](https://azure.microsoft.com/regions/#services). For more information about regional pairs, see [Business continuity and disaster recovery (BCDR): Azure Paired Regions](/azure/best-practices-availability-paired-regions).

#### Azure Front Door

![Architectural diagram showing how Azure Front Page works to provide high availability for a mobile app.](./haarchitecture.jpg)

<<<<<<< HEAD
Azure Front Door is a scalable and secure entry point for fast delivery of your global applications. By using *priority routing*, it automatically fails over if the primary region becomes unavailable. A multi-region architecture can provide higher availability than deploying to a single region. If a regional outage affects the primary region, you can use Front Door to fail over to the secondary region. This architecture can also help if an individual subsystem of the solution fails. Stop network and application layer attacks at the edge with Web Application Firewall and DDoS Protection. Harden your service using Microsoft-managed rule sets and author your own rules for custom protection of your app.
=======
Azure Front Door is a scalable and secure entry point for fast delivery of your global applications. Using *priority routing*, Front Door automatically fails over if the primary region becomes unavailable. A multi-region architecture can provide higher availability than deploying to a single region. If a regional outage affects the primary region, you can use Front Door to fail over to the secondary region. This architecture can also help if an individual subsystem of the solution fails. Stop network and application layer attacks at the edge with Web Application Firewall and DDoS Protection. Harden your service using Microsoft-managed rule sets and author your own rules for custom protection of your app.
>>>>>>> 1d8e5890

Front Door is a possible failure point in the system. If the service fails, clients can't access your application during the downtime. Review the [Front Door service level agreement (SLA)](https://azure.microsoft.com/support/legal/sla/frontdoor) and determine whether using Front Door alone meets your business requirements for high availability. If not, consider adding another traffic management solution as a fallback. If the Front Door service fails, change your canonical name (CNAME) records in DNS to point to the other traffic management service. This step must be performed manually, and your application will be unavailable until the DNS changes are propagated.

### Cost optimization

Assume your business has 1000 orders in a day and needs to share location data with all of them concurrently. Your estimated Azure usage for deploying this scenario will be close to $192 per month, based on pricing at the time of writing.

| Service type          | Estimated Monthly Cost |
|-----------------------|----------------|
| Azure Functions       | $119.40        |
| Azure SignalR Service | $48.97         |
| Service Bus           | $23.71         |
| Total                 | $192.08        |

## Deploy this scenario

### Azure Functions development

A serverless real-time application built with Azure Functions and Azure SignalR Service typically requires two Azure Functions:

- A "negotiate" function that the client calls to obtain a valid SignalR Service access token and service endpoint URL.
- One or more functions that send messages or manage group membership.

### SignalRFunctionApp

SignalRFunctionApp is a function app that creates an Azure Functions instance, with a Service Bus trigger with SignalR.

#### Negotiate.cs

<<<<<<< HEAD
This function is triggered by an HTTP request. It's used by client applications to get a token from the SignalR service which clients can use to subscribe to a hub. This should be named "negotiate." For more information, [read this guide](/azure/azure-signalr/signalr-concept-serverless-development-config)
=======
This function is triggered by an HTTP request. It's used by client applications to get a token from the SignalR service which clients can use to subscribe to a hub. The function should be named "negotiate." For more information [read this guide](/azure/azure-signalr/signalr-concept-serverless-development-config).
>>>>>>> 1d8e5890

#### Message.cs

This function is triggered by a Service Bus Trigger. It has a binding with SignalR service. It pulls the message from the queue and passes it on to a SignalR hub.

#### Instructions

1. Make sure you have a Service Bus Queue provisioned on Azure.
1. Make sure you have a SignalR service provisioned in serverless mode on Azure.
1. Enter your connection strings (Service Bus & SignalR) in the **local.settings.json file.**
1. Enter the URL of client application (SignalR client) in CORS. [This guide](/azure/azure-signalr/signalr-concept-serverless-development-config) provides the most recent syntax.
1. Enter your Service Bus Queue name in the Service Bus Trigger inside **Message.cs file**.

Now, let's configure the client application to test. First, grab the example sources from [here](https://github.com/mspnp/solution-architectures/tree/master/signalr)

### SignalR client

<<<<<<< HEAD
This is a simple .NET Core web application to subscribe to the hub created by SignalRFunctionApp and display messages received on the Service Bus Queue in real time. Although you can use SignalRFunctionApp to work with a mobile client, for this repository, we'll stick to the web client.
=======
This simple .NET Core web application subscribes to the hub that's created by SignalRFunctionApp. It then displays messages that are received in the Service Bus Queue, in real time. You can use SignalRFunctionApp to work with a mobile client, but in this repository, we'll stick to the web client.
>>>>>>> 1d8e5890

<!-- markdownlint-disable MD024 -->

#### Instructions

1. Make sure SignalRFunctionApp is running first.
1. Copy the url generated by the Negotiate function. It will look something like this: `http://localhost:7071/api/`
1. Paste the url into chat.js inside `signalR.HubConnectionBuilder().withUrl("YOUR_URL_HERE").build();`
1. Run the application.
1. You'll see status connected when the web client successfully subscribes to the SignalR hub.

### SendToQueue.js

This node.js script pushes a message to the Service Bus, so that you can test the deployment that you did above.

#### Instructions

1. Install the node Azure Service Bus module (@azure/service-bus).
1. Enter your connection strings and queue name in the script.
1. Run the script.

## Next steps

You can take this scenario into your production environment, however, make sure your Azure services are set to scale. For instance, your Azure Service Bus should be set to a standard or premium plan.

You can deploy the code to Azure Functions right from Visual Studio. [Follow this guide](https://tutorials.visualstudio.com/first-azure-function/publish) to learn how to publish your code to Azure Functions from Visual Studio.

<<<<<<< HEAD
## Alternatives

Alternatives exist to address this scenario including [Pusher](https://pusher.com). It's the category leader in robust APIs for app developers building scalable real time communication features.

There's also [PubNub](https://pubnub.com). PubNub makes it easy for you to add real-time capabilities to your apps, without worrying about the infrastructure. Build apps that allow your users to engage in real time across mobile, browser, desktop, and server.

No doubt that Pusher and PubNub are the widely adopted platforms for real-time messaging but for this scenario, we do everything in Azure. SignalR was simply the go to for me as it allows bi-directional communication between server and client. It's also an open-source tool with 7.9K GitHub stars and 2.2K GitHub forks.

[Here's](https://github.com/SignalR/SignalR) a link to SignalR's open-source repository on GitHub.

=======
>>>>>>> 1d8e5890
## Related resources

- [High-volume batch transaction processing](/azure/architecture-center/example-scenario/mainframe/process-batch-transactions)
- [Transit hub dynamic pub-sub messaging system](/azure/architecture-center/solution-ideas/articles/transit-hub)
- [Serverless event processing](/azure/architecture-center/reference-architectures/serverless/event-processing)
- [Blockchain workflow application](/azure/architecture-center/solution-ideas/articles/blockchain-workflow-application)
- [Event-based cloud automation](/azure/architecture-center/reference-architectures/serverless/cloud-automation)<|MERGE_RESOLUTION|>--- conflicted
+++ resolved
@@ -39,21 +39,13 @@
 
 ## Considerations
 
-<<<<<<< HEAD
 Here are some of the considerations taken to develop this scenario, including how to configure parameters in the Azure Service Bus connection string in the ServiceBusTrigger and:
-=======
-In addition to how to configure parameters in the Azure Service Bus connection string in the ServiceBusTrigger, the following considerations are used to develop this scenario:
->>>>>>> 1d8e5890
 
 **Hubs:** Hubs can be compared to a video streaming service. You can subscribe to the Hub to send/receive messages from/to the Hub.
 
 **Targets:** Targets are like radio channels. Everyone who is listening to the Target channel and is notified when there's a new message on it.
 
-<<<<<<< HEAD
 If you can remember the above two features of SignalR platform, it will be easy to get up and running quickly.
-=======
-If you can remember the above two features of the SignalR platform, it will be easy to get up and running quickly.
->>>>>>> 1d8e5890
 
 ### Availability, scalability, and security
 
@@ -72,11 +64,7 @@
 
 ![Architectural diagram showing how Azure Front Page works to provide high availability for a mobile app.](./haarchitecture.jpg)
 
-<<<<<<< HEAD
 Azure Front Door is a scalable and secure entry point for fast delivery of your global applications. By using *priority routing*, it automatically fails over if the primary region becomes unavailable. A multi-region architecture can provide higher availability than deploying to a single region. If a regional outage affects the primary region, you can use Front Door to fail over to the secondary region. This architecture can also help if an individual subsystem of the solution fails. Stop network and application layer attacks at the edge with Web Application Firewall and DDoS Protection. Harden your service using Microsoft-managed rule sets and author your own rules for custom protection of your app.
-=======
-Azure Front Door is a scalable and secure entry point for fast delivery of your global applications. Using *priority routing*, Front Door automatically fails over if the primary region becomes unavailable. A multi-region architecture can provide higher availability than deploying to a single region. If a regional outage affects the primary region, you can use Front Door to fail over to the secondary region. This architecture can also help if an individual subsystem of the solution fails. Stop network and application layer attacks at the edge with Web Application Firewall and DDoS Protection. Harden your service using Microsoft-managed rule sets and author your own rules for custom protection of your app.
->>>>>>> 1d8e5890
 
 Front Door is a possible failure point in the system. If the service fails, clients can't access your application during the downtime. Review the [Front Door service level agreement (SLA)](https://azure.microsoft.com/support/legal/sla/frontdoor) and determine whether using Front Door alone meets your business requirements for high availability. If not, consider adding another traffic management solution as a fallback. If the Front Door service fails, change your canonical name (CNAME) records in DNS to point to the other traffic management service. This step must be performed manually, and your application will be unavailable until the DNS changes are propagated.
 
@@ -106,11 +94,7 @@
 
 #### Negotiate.cs
 
-<<<<<<< HEAD
 This function is triggered by an HTTP request. It's used by client applications to get a token from the SignalR service which clients can use to subscribe to a hub. This should be named "negotiate." For more information, [read this guide](/azure/azure-signalr/signalr-concept-serverless-development-config)
-=======
-This function is triggered by an HTTP request. It's used by client applications to get a token from the SignalR service which clients can use to subscribe to a hub. The function should be named "negotiate." For more information [read this guide](/azure/azure-signalr/signalr-concept-serverless-development-config).
->>>>>>> 1d8e5890
 
 #### Message.cs
 
@@ -128,11 +112,7 @@
 
 ### SignalR client
 
-<<<<<<< HEAD
 This is a simple .NET Core web application to subscribe to the hub created by SignalRFunctionApp and display messages received on the Service Bus Queue in real time. Although you can use SignalRFunctionApp to work with a mobile client, for this repository, we'll stick to the web client.
-=======
-This simple .NET Core web application subscribes to the hub that's created by SignalRFunctionApp. It then displays messages that are received in the Service Bus Queue, in real time. You can use SignalRFunctionApp to work with a mobile client, but in this repository, we'll stick to the web client.
->>>>>>> 1d8e5890
 
 <!-- markdownlint-disable MD024 -->
 
@@ -160,7 +140,6 @@
 
 You can deploy the code to Azure Functions right from Visual Studio. [Follow this guide](https://tutorials.visualstudio.com/first-azure-function/publish) to learn how to publish your code to Azure Functions from Visual Studio.
 
-<<<<<<< HEAD
 ## Alternatives
 
 Alternatives exist to address this scenario including [Pusher](https://pusher.com). It's the category leader in robust APIs for app developers building scalable real time communication features.
@@ -171,8 +150,6 @@
 
 [Here's](https://github.com/SignalR/SignalR) a link to SignalR's open-source repository on GitHub.
 
-=======
->>>>>>> 1d8e5890
 ## Related resources
 
 - [High-volume batch transaction processing](/azure/architecture-center/example-scenario/mainframe/process-batch-transactions)
