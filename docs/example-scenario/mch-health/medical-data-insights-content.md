<<<<<<< HEAD
By using [Microsoft Cloud for Healthcare](/industry/healthcare/overview), you can build solutions to improve clinical and operational insights. This article discusses one such potential solution, and builds on the knowledge learned from [Virtual health on Microsoft Cloud for Healthcare](virtual-health-mch.yml).
=======
The healthcare industry has traditionally struggled to effectively use the vast amount of data it creates. Most of the medical data is unstructured and inaccessible for data driven decisions. When looking for insights, providers spend a considerable amount of time on data ingestion and unification. Healthcare organizations also face security and compliance pressures and risks of data breaches. By using [Microsoft Cloud for Healthcare](/industry/healthcare/overview), you can build solutions to improve clinical and operational insights. This article discusses one such potential solution, and builds on the knowledge learned from [Virtual health on Microsoft Cloud for Healthcare](virtual-health-mch.yml).
>>>>>>> 66b01aed

## Architecture

[![Clinical insights using Microsoft Cloud for Healthcare](images/clinical-insights-solution.png)](images/clinical-insights-solution.png#lightbox)

*Download a [Visio file](https://arch-center.azureedge.net/clinical-insights-solution.vsdx) that contains this architecture diagram.*

In the architecture diagram and in this article the term **ED** refers to the emergency department of a healthcare facility—the department that specializes in emergency medicine and acute care of patients. 

As in [Virtual health on Microsoft Cloud for Healthcare](virtual-health-mch.yml), the blue-lined boxes in this architecture diagram represent the Microsoft services that are either the underlying services or add-ons required for [Microsoft Cloud for Healthcare](https://www.microsoft.com/industry/health/microsoft-cloud-for-healthcare?rtc=1). Each of these services is licensed separately.

As in the previous solution, data flows into this architecture through external medical systems, such as patient and provider schedules, medical records, wearable devices, and so on, and is then ingested by using Azure. This process can also ingest other structured data required for specific insights, such as financial data. This data is then stored in Microsoft Dataverse in the [Common Data Model (CDM)](/common-data-model) format, to be consumed by [Dynamics 365](https://dynamics.microsoft.com) and [Power BI](https://powerbi.microsoft.com) components in this solution.

### Dataflow

This solution supports the following data flows for each of the user groups shown in the diagram:

1. **Care manager**. Continuing from the virtual visit flow, the care manager can review current patient records through Teams, with the help of the patient monitoring queue. This Dynamics 365 application provides a list of patients along with an index score for each that indicates the urgency of attending to them. The care manager can select the patient with the highest index score, and view information such as medical records, care plan, and appointments, in the care management app. This app is also able to show insights into the patient's daily lifestyle by pulling in data such as heart rate from their registered IoMT device, in near real time. The app tracks the incoming device data and displays it with custom Power BI visualizations. Thresholds are set for each device metric and, if exceeded, Power Automate triggers a sales insights alert within the app. These thresholds and alerts can be set for each patient individually. If necessary, the care manager can call the patient directly from Teams, using the contact information stored in Dataverse.

1. **ED admin**. A patient that needs to visit the ED can coordinate the transportation with the care manager. An ED admin is responsible for the resources and schedules in the department. Resources such as bed usage, rooms, and personnel, as well as trends in intake and readmission events, are monitored with Power BI reports that are customized for the department and integrated with Teams. These reports are created using hospital and patient data stored in Dataverse, and analyzed by Azure Synapse. The ED queue, a custom Dynamics 365 web resource, displays a queue of incoming patients at various stages such as in-transit, check-in, intake, room assignment, and so on. The ED admin can use this information to triage patients based on their arrival times and medical conditions. A decision tree is created with Power Automate flows, which automate tasks required for patient care. Examples of such tasks are room or ICU assignment, medical equipment setup, ordering of required tests, and assignment to available medical staff. These reports and automated tasks support efficient patient care and ED management.

1. **Specialist physician**. The ED admin assigns a specialist physician to review the tests that are recommended for the patient. For example, if X-ray tests are required, a pulmonologist is assigned to review them. Saving the test results triggers Power Automate, which displays a Sales Insights alert in the physician's view of the care management app. Tests such as X-rays are considered unstructured data. This data is pulled into Azure Synapse through Azure Data Lake, and fed into a custom machine learning model to interpret the results. These interpretations can help the physician make the diagnosis and plan the care.

    The social determinants app, a [canvas app](/powerapps/maker/canvas-apps/getting-started) that's custom-built for this solution, provides insights into the patient's socio-economic conditions. This data can help the physician to prescribe a care plan that the patient is likely to follow. Power BI visualizations in the care management app display the treatment success trends for the patient's medical condition, using aggregated population health metrics, demographics, social factors, and other data available in the hospital records.  The app can be designed to use publicly available medical data from government-funded researches. These visualizations can help the physician choose the care plan with the best success rate. The data fed into these visualizations is pulled in through Azure Data Lake. The selected care plan is stored in Dataverse for later reference.

1. **Patient**. When discharged with the care plan, the patient is asked to answer a satisfaction survey on the patient portal. This is a [Customer Voice](/dynamics365/customer-voice/help-hub) form. The survey result is stored in Dataverse to generate operational insights about the healthcare facility.

    The patient uses the patient portal to view the care plan that the physician recommends. The portal can also provide educational material to help the patient understand the care plan.

1. **Hospital admin**. Power BI reports that are customized for the hospital admin provide insights on key healthcare metrics, such as patient readmission rates, length of stay, staff-to-patient ratio, patient satisfaction, and costs. These insights can help improve healthcare management. These reports are created using data aggregated by Azure Synapse from multiple systems, such as patient visit records, financial data, and sentiment scores gathered from patient surveys. The reports can assist the hospital admin in detecting operational shortages. For example, if a hospital has high readmission rates, the admin can use these reports to find the departments that have the most readmissions, and then troubleshoot and fix the underlying issues.

   The Power BI reports are integrated with Microsoft Teams so that they can easily be shared with other departments by using [Teams channels](/microsoftteams/teams-channels-overview), resulting in faster communication and better collaboration. Access to these reports can be controlled by setting permission levels by department or user.

### Components

Most of the components used in this solution are detailed in [Virtual health on Microsoft Cloud for Healthcare](virtual-health-mch.yml). The following components are also used:

- **Azure Synapse Analytics**. [Azure Synapse Analytics](https://azure.microsoft.com/services/synapse-analytics) is used to demonstrate how unstructured medical data such as diagnostic test results, patient data such as medical history, and day-to-day health metrics can be interpreted by machine learning algorithms. These machine-generated findings assist medical providers in diagnosing and treating patients.
- **Azure Data Lake Storage**. [Azure Data Lake Storage](https://azure.microsoft.com/services/storage/data-lake-storage) provides a fast and secure data warehouse for Azure Synapse Analytics. Unlike traditional data warehouses, once the large amount of data required for analytics is stored in Azure Data Lake, it's ready to be queried. This eliminates repeated loading.
- **Azure Machine Learning**. This solution uses [Azure Machine Learning](https://azure.microsoft.com/services/machine-learning) to demonstrate a potential use as a medical provider's assistant. It can be modeled to use [publicly available medical data](https://guides.lib.berkeley.edu/publichealth/healthstatistics/rawdata) and diagnostic test results to provide additional insights into the medical conditions of patients. The final diagnostic responsibility lies with the medical professional.
- **Power BI**. With [Power BI](https://powerbi.microsoft.com), visualizing large amounts of data makes it easier to assimilate insights and identify patterns or trends. See [Visualization types in Power BI](/power-bi/visuals/power-bi-visualization-types-for-reports-and-q-and-a) and [Visualizations in Power BI reports](/power-bi/visuals/power-bi-report-visualizations) to learn how to create different Power BI visualizations. You can use Microsoft Teams to share the visuals across departments to improve collaboration. See [Collaborate with Power BI in Microsoft Teams, Outlook, and Office](/power-bi/collaborate-share/service-collaborate-microsoft-teams) for more information.

  This solution uses Azure Synapse Analytics to create the following Power BI visualizations:
  - A [Power BI dashboard integrated with Teams](/workplace-analytics/tutorials/power-bi-teams#set-up-the-dashboard) for the ED that provides a snapshot of the following:
    - Number of patients waiting
    - Wait times
    - Bed status
    - Projected bed occupancy
    - Other ED metrics.
  - A population health dashboard that helps providers compare the effectiveness of treatment plans with similar demographics and conditions.
  - Cross-department analytics and reports for hospital administration.
- **Power Automate**. [Power Automate](https://powerplatform.microsoft.com/power-automate) provides a no-code and low-code platform to automate repetitive manual tasks. Every workflow that's created is specific to a business or scenario and, as such, is inherently customized. In this solution, Power Automate ingests data that's stored in Dataverse and runs automated flows to act on it, such as sending notifications when data changes. See [Create a cloud flow that uses Microsoft Dataverse](/power-automate/common-data-model-intro) for information about creating customized data-based flows.

  Power Automate flows are also used to automate procedures in the ED, such as room and staff assignments.
- **Dynamics 365 Sales Insights**. This solution uses [Sales Insights](/dynamics365/ai/sales/overview), a Dynamics 365 add-in, to provide alerts and notifications for the following events:
  - A patient's wearable device exceeds preset thresholds for health metrics, such as heart rate.
  - New diagnostic test results are available.

  These notifications are triggered from a [Power Automate flow](/power-automate/flow-types). See [Create custom insight cards](/dynamics365/ai/sales/create-insight-cards-flow) for information about creating automation flows that integrate with Sales Insights.
- **Patient monitoring queue**. This is a custom [Dynamics 365 web resource](/dynamics365/customerengagement/on-premises/customize/create-edit-web-resources), and isn't a part of Microsoft Cloud for Healthcare. It provides the care manager with aggregated patient data from multiple sources, and is a customized entry point for the care management app to access individual patient information. It's integrated with [Microsoft Teams](https://www.microsoft.com/microsoft-teams/group-chat-software) to provide a consistent platform. It also displays the urgency of medical attention for each patient, in the form of an index score. This score can be derived from the patient's device data and known medical conditions.
- **ED queue**. This is a custom Dynamics 365 web resource, and isn't a part of Microsoft Cloud for Healthcare. The ED admin uses this queue to retrieve medical information and arrival times of incoming patients, and also the urgency of their treatment. This helps the admin triage more efficiently and start automated workflows by using Power Automate to assign resources based on patient medical conditions.
- **Social determinants**. This is a [Power BI Canvas app](/powerapps/maker/canvas-apps/get-started-test-drive) that displays a patient's socio-economic factors to medical providers. This information is gathered using a standardized questionnaire, and helps predict how well the patient will adhere to the care plan. This data is gathered during a patient visit, and is stored in Dataverse to inform future decisions.
- **Customer voice**. [Dynamics 365 Customer Voice](/dynamics365/customer-voice/about) is an enterprise feedback management application. It's used to get patient feedback after an emergency hospital visit. This feedback can provide insights into the management of ED processes. The survey results are stored in Dataverse for use by the hospital admin for process improvements.
- **Unstructured data**. This block in the architecture diagram represents unstructured binary data such as X-ray results. This data may be stored in the existing EHR systems. It's ingested by Azure Data Lake for use by Azure Synapse.
- **Structured data**. This block represents any structured data not typically considered part of EMR/EHR or PAS systems that can be used to create insights for the hospital management. An example is the financial records of the healthcare organization.

### Alternatives

The alternatives listed in [Virtual health on Microsoft Cloud for Healthcare](virtual-health-mch.yml) are applicable to this architecture as well.

- The Dynamics 365 and Power BI applications used in this architecture are tightly integrated with Dataverse as their data source. If these are replaced by third-party applications, such as built-in EHR tools for patient monitoring and ED triages, they can interact with Dataverse by using its RESTful [API interface](/powerapps/developer/data-platform/work-with-data). Dataverse is a convenient data source for aggregated data and is used by multiple components such as Power BI, Power Automate, Synapse Analytics, Patient Portal, Teams, and so on.

- The components shown in the architecture diagram that don't have blue outlines need to be created or replaced by available tools, according to the needs of the healthcare organization.

## Scenario details

<<<<<<< HEAD
The healthcare industry has traditionally struggled to effectively use the vast amount of data it creates. Most of the medical data is unstructured and inaccessible for data driven decisions. When looking for insights, providers spend a considerable amount of time on data ingestion and unification. Healthcare organizations also face security and compliance pressures and risks of data breaches.
=======
This solution uses Azure Data Lake to store the large amounts of data required for reporting and analytics. This data is analyzed by using Azure Synapse, for use by the machine learning module and Power BI visualizations. Synapse can also pull in unstructured data, such as X-ray images, and feed it into the machine learning algorithm to generate interpretations. These interpretations are stored in a Microsoft Word document, along with a snapshot of the image. This document is stored as a blob or file in Dataverse, for future reference.
>>>>>>> 66b01aed

### Potential use cases

This solution is ideal for the healthcare industry. The scenario also demonstrates the following capabilities, which are applicable to many industries:

- Gather structured and unstructured data from multiple sources, and visualize trends and insights using Power BI.
- Set up automated operational tasks based on these insights.
- Interpret the data from disparate systems by using machine learning, and assist various roles in the system.
- Share the data and insights securely, and collaborate with different departments and roles by using Microsoft Teams.

## Considerations

These considerations implement the pillars of the Azure Well-Architected Framework, which is a set of guiding tenets that can be used to improve the quality of a workload. For more information, see [Microsoft Azure Well-Architected Framework](/azure/architecture/framework).

### Security

<<<<<<< HEAD
Security provides assurances against deliberate attacks and the abuse of your valuable data and systems. For more information, see [Overview of the security pillar](/azure/architecture/framework/security/overview).

The security considerations for any architecture that uses Microsoft Cloud for Healthcare apply here. For example, see the security considerations discussed in [Virtual health on Microsoft Cloud for Healthcare](virtual-health-mch.yml#security-considerations).

### Cost optimization

=======
The security considerations for any architecture that uses Microsoft Cloud for Healthcare apply here. For example, see the security considerations discussed in [Virtual health on Microsoft Cloud for Healthcare](virtual-health-mch.yml#security).

### Cost optimization

>>>>>>> 66b01aed
Cost optimization is about looking at ways to reduce unnecessary expenses and improve operational efficiencies. For more information, see [Overview of the cost optimization pillar](/azure/architecture/framework/cost/overview).

Pricing considerations for this architecture are similar to those in [Virtual health on Microsoft Cloud for Healthcare](virtual-health-mch.yml#cost-optimization).

## Deploy this scenario

To deploy this solution, do steps one through four of [Virtual health on Microsoft Cloud for Healthcare](virtual-health-mch.yml#deploy-this-scenario).

The following are the additional components that are created specifically for this solution. You can choose to create similar applications, or to use tools provided by your current EHR system.

1. Patient monitoring queue
1. ED queue
1. Power BI reports and visualizations
1. Power Automate notifications for device thresholds and diagnostic test availability
1. Machine learning algorithms such as the machine-generated diagnostic findings
1. Social determinants and satisfaction survey apps

## Next steps

- [What is Microsoft Cloud for Healthcare?](/industry/healthcare/overview)
- [Azure for Healthcare—Healthcare Solutions](https://azure.microsoft.com/industries/healthcare)
- [Questionnaire to detect the socioeconomic conditions of patients](https://icd.who.int/browse10/2016/en#/Z55-Z65)
- [Azure Data Lake overview](/azure/storage/blobs/data-lake-storage-introduction)
- [Azure Machine Learning documentation](/azure/machine-learning)
- [Power Automate overview](/power-automate/getting-started)

## Related resources

- [Virtual health on Microsoft Cloud for Healthcare](virtual-health-mch.yml)
- [Consumer health portal on Azure](../digital-health/health-portal.yml)
- [HIPAA and HITRUST compliant health data AI](../../solution-ideas/articles/security-compliance-blueprint-hipaa-hitrust-health-data-ai.yml)
- [Health data consortium on Azure](..//data/azure-health-data-consortium.yml)
- [Confidential computing on a healthcare platform](../confidential/healthcare-inference.yml)
- [Baseline architecture for an Azure Kubernetes Service (AKS) cluster](../../reference-architectures/containers/aks/secure-baseline-aks.yml)
- [Predict hospital readmissions with traditional and automated machine learning techniques](../ai/predict-hospital-readmissions-machine-learning.yml)
- [Predict length of stay and patient flow](../../solution-ideas/articles/predict-length-of-stay-and-patient-flow-with-healthcare-analytics.yml)
- [Population health management for healthcare](../../solution-ideas/articles/population-health-management-for-healthcare.yml)
- [Precision medicine pipeline with genomics](../precision-medicine/genomic-analysis-reporting.yml)
- [IoT device connectivity for healthcare facilities](../../solution-ideas/articles/healthcare-network.yml)
- [Medical data storage solutions](../../solution-ideas/articles/medical-data-storage.yml)
- [Build a telehealth system on Azure](../apps/telehealth-system.yml)
- [IoT Connected Platform for COVID-19 detection and prevention](../../solution-ideas/articles/iot-connected-platform.yml)
- [Remote patient monitoring](../../solution-ideas/articles/remote-patient-monitoring.yml)<|MERGE_RESOLUTION|>--- conflicted
+++ resolved
@@ -1,8 +1,4 @@
-<<<<<<< HEAD
 By using [Microsoft Cloud for Healthcare](/industry/healthcare/overview), you can build solutions to improve clinical and operational insights. This article discusses one such potential solution, and builds on the knowledge learned from [Virtual health on Microsoft Cloud for Healthcare](virtual-health-mch.yml).
-=======
-The healthcare industry has traditionally struggled to effectively use the vast amount of data it creates. Most of the medical data is unstructured and inaccessible for data driven decisions. When looking for insights, providers spend a considerable amount of time on data ingestion and unification. Healthcare organizations also face security and compliance pressures and risks of data breaches. By using [Microsoft Cloud for Healthcare](/industry/healthcare/overview), you can build solutions to improve clinical and operational insights. This article discusses one such potential solution, and builds on the knowledge learned from [Virtual health on Microsoft Cloud for Healthcare](virtual-health-mch.yml).
->>>>>>> 66b01aed
 
 ## Architecture
 
@@ -79,11 +75,7 @@
 
 ## Scenario details
 
-<<<<<<< HEAD
 The healthcare industry has traditionally struggled to effectively use the vast amount of data it creates. Most of the medical data is unstructured and inaccessible for data driven decisions. When looking for insights, providers spend a considerable amount of time on data ingestion and unification. Healthcare organizations also face security and compliance pressures and risks of data breaches.
-=======
-This solution uses Azure Data Lake to store the large amounts of data required for reporting and analytics. This data is analyzed by using Azure Synapse, for use by the machine learning module and Power BI visualizations. Synapse can also pull in unstructured data, such as X-ray images, and feed it into the machine learning algorithm to generate interpretations. These interpretations are stored in a Microsoft Word document, along with a snapshot of the image. This document is stored as a blob or file in Dataverse, for future reference.
->>>>>>> 66b01aed
 
 ### Potential use cases
 
@@ -100,19 +92,12 @@
 
 ### Security
 
-<<<<<<< HEAD
 Security provides assurances against deliberate attacks and the abuse of your valuable data and systems. For more information, see [Overview of the security pillar](/azure/architecture/framework/security/overview).
 
 The security considerations for any architecture that uses Microsoft Cloud for Healthcare apply here. For example, see the security considerations discussed in [Virtual health on Microsoft Cloud for Healthcare](virtual-health-mch.yml#security-considerations).
 
 ### Cost optimization
 
-=======
-The security considerations for any architecture that uses Microsoft Cloud for Healthcare apply here. For example, see the security considerations discussed in [Virtual health on Microsoft Cloud for Healthcare](virtual-health-mch.yml#security).
-
-### Cost optimization
-
->>>>>>> 66b01aed
 Cost optimization is about looking at ways to reduce unnecessary expenses and improve operational efficiencies. For more information, see [Overview of the cost optimization pillar](/azure/architecture/framework/cost/overview).
 
 Pricing considerations for this architecture are similar to those in [Virtual health on Microsoft Cloud for Healthcare](virtual-health-mch.yml#cost-optimization).
