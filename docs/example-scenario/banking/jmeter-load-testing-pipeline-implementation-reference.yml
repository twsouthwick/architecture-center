--- conflicted
+++ resolved
@@ -3,13 +3,8 @@
   title: JMeter implementation for a load testing pipeline
   description: This article provides an overview of an implementation for a scalable cloud load testing pipeline.
   author: EdPrice-MSFT
-<<<<<<< HEAD
-  ms.author: edprice
-  ms.date: 07/13/2022
-=======
   ms.author: architectures
   ms.date: 07/01/2022
->>>>>>> cf0faf9f
   ms.topic: conceptual
   ms.service: architecture-center
   ms.subservice: example-scenario
