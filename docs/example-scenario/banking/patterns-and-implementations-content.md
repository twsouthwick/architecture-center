--- conflicted
+++ resolved
@@ -68,19 +68,7 @@
 
 #### Workflow
 
-<<<<<<< HEAD
 Azure Load Testing allows you to manually create load tests using the Azure Portal or Azure CLI. Alternatively, you can configure a CI/CD pipeline to integrate with Azure Load Testing. Doing so allows you to automate a load test to continuously validate your application performance and stability as part of your CI/CD workflow.
-=======
-The CSE team structured the load testing framework into two Azure Pipelines:
-
-1. A pipeline that builds a custom JMeter Docker container and pushes the image to [Azure Container Registry (ACR)](https://azure.microsoft.com/services/container-registry). This structure brings flexibility for adding any JMeter plugin.
-
-1. A pipeline that validates the JMeter test definition (.jmx file), dynamically provisions the load testing infrastructure, runs the load test, publishes the test results and artifacts to Azure Pipelines, and destroys the infrastructure.
-
-#### Load testing framework
-
-The load testing framework used during the engagement is now open-sourced on GitHub. The framework is a flexible and scalable cloud load and stress testing pipeline solution. It uses Apache JMeter as the open-source load/performance tool and Terraform to dynamically provision and destroy the infrastructure on Azure.
->>>>>>> a0f29fac
 
 1. Understand how Azure Load Testing works by [creating and running a load test](/azure/load-testing/quickstart-create-and-run-load-test).
 1. Use new or existing JMeter scripts and [configure your CI/CD workflow for running load tests](/azure/load-testing/how-to-configure-load-test-cicd).
