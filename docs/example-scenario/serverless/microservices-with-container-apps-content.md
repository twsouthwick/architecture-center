--- conflicted
+++ resolved
@@ -1,4 +1,3 @@
-<<<<<<< HEAD
 Your business can simplify the deployment and management of microservice containers by using Azure Container Apps Preview. Container Apps provides a fully managed serverless environment for building and deploying modern applications.
 
 This example scenario demonstrates how to deploy microservice containers without needing to manage complex infrastructure and container orchestration.  
@@ -36,12 +35,6 @@
 - Handling event-driven processing
 
 
-=======
-This example scenario demonstrates how to deploy microservice containers, without needing to manage complex infrastructure and container orchestration.  
-
-You can find a code sample in the [Container Apps Example Scenario](https://github.com/mspnp/container-apps-fabrikam-dronedelivery) repository.
-
->>>>>>> 071eed09
 ## Architecture
 
 ![Diagram showing microservices deployed with Azure Container Apps.](./media/microservices-with-container-apps-deployment.png)
@@ -192,15 +185,7 @@
 
 - Network security:  Backend services in the drone delivery app aren't exposed via external ingress. All requests are passed from the **Ingestion service** through the Azure Service Bus.
 
-<<<<<<< HEAD
 - Container Apps supports Managed Identities allowing your app to easily authenticate other Azure AD-protected resources such as Azure Key Vault, without managing credentials in your container app.  For services that don't support AD authentication, you can store secrets in Azure Key Vault and use a managed identity to access Key Vault to access the secrets. 
-
-## Deploy this scenario 
-
-Follow the steps in the README.md in the [sample repository](https://github.com/mspnp/container-apps-fabrikam-dronedelivery) to deploy this scenario.
-=======
-- Container Apps supports Managed Identities allowing your app to easily authenticate other Azure AD-protected resources such as Azure Key Vault, without managing credentials in your container app.  For services that don't support AD authentication, you can store secrets in Azure Key Vault and use the managed identity to access Key Vault to access the secrets.
->>>>>>> 071eed09
 
 ### Cost optimization
 
