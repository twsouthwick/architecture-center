--- conflicted
+++ resolved
@@ -103,7 +103,6 @@
 
 ## Scenario details
 
-<<<<<<< HEAD
 ### Potential use cases
 
 This drone delivery solution applies to the aerospace, aircraft, and robotics industries. In this example solution, the use cases are:
@@ -121,25 +120,6 @@
 - Deploying API endpoints
 - Hosting background processing applications
 - Handling event-driven processing
-=======
-Your business can simplify the deployment and management of microservice containers by using Azure Container Apps. Container Apps provides a fully managed serverless environment for building and deploying modern applications.
-
-This example scenario demonstrates how to deploy microservice containers without needing to manage complex infrastructure and container orchestration.  
-
-Fabrikam, Inc. (a fictional company) has implemented a drone delivery service where users can request a drone to pick up goods for delivery. When a customer schedules a pickup, a backend system assigns a drone and notifies the user with an estimated delivery time. While the delivery is in progress, the customer can track the location of the drone, with a continuously updated ETA. The application is composed of containerized microservices and was originally deployed to Azure Kubernetes Service.
-
-With Azure Container Apps, Fabrikam can run their containerized applications on a flexible, serverless platform purpose-built to support microservices. Azure Container Apps runs on Azure Kubernetes Service, and includes several open-source projects: Kubernetes Event Driven Autoscaling (KEDA), Distributed Application Runtime (Dapr), and Envoy. This open-source foundation enables teams to build and run portable applications powered by Kubernetes and open standards. By using built-in platform capabilities, teams can avoid the management complexity of working with the Kubernetes platform and APIs directly.
-
-Because the Fabrikam team wasn't making use of many of advanced AKS configuration settings, they were able to migrate their application to Azure Container Apps without much overhead. By porting their solution to Azure Container Apps, Fabrikam took advantage of:
-
-1. Migrating the application as-is: No code changes were required when moving their application from AKS to Azure Container Apps.
-1. Deploying with Bicep templates: No Kubernetes YAML manifests were needed to deploy their application containers.
-1. Exposing apps through managed ingress: Built-in support for external, https-based ingress to expose the Ingestion Service removed the need for configuring their own ingress.
-1. Pulling container images from ACR: Azure Container Apps doesn't require a specific base image or registry.
-1. Managing application lifecycle: The revision feature supports running multiple revisions of a particular container app and traffic-splitting across them for A/B testing or Blue/Green deployment scenarios.
-
-You can find a code sample in the [Container Apps Example Scenario](https://github.com/mspnp/container-apps-fabrikam-dronedelivery) repository.
->>>>>>> 3677d78e
 
 ## Considerations
 
