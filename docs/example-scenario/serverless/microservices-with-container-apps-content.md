--- conflicted
+++ resolved
@@ -1,10 +1,8 @@
-<<<<<<< HEAD
 # place holder
 
+Your business can simplify the deployment and management of microservice containers by using Azure Container Apps. Container Apps provides a fully managed serverless environment for building and deploying modern applications.
+
 This example scenario demonstrates how to deploy microservice containers without the needing to manage complex infrastructure and container orchestration.  
-=======
-Your business can simplify the deployment and management of microservice containers by using Azure Container Apps. Container Apps provides a fully managed serverless environment for building and deploying modern applications.
->>>>>>> 09c9cb9b
 
 Fabrikam, Inc. has implemented a drone delivery service where users can request a drone to pick up goods for delivery. When a customer schedules a pickup, a backend system assigns a drone and notifies the user with an estimated delivery time. While the delivery is in progress, the customer can track the location of the drone, with a continuously updated ETA.  The application is implemented as containerized microservices and originally deployed to using Azure Kubernetes Service (AKS).
 
