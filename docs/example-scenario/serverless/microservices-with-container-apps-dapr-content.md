This article describes a solution for running an order management system with 10 microservices on Container Apps. The solution also uses microservices best practices through Dapr and event-driven scaling with KEDA.

## Architecture

:::image type="content" source="./media/microservices-with-container-apps-dapr.png" alt-text="Diagram that shows an order management system with microservices on Container Apps." lightbox="./media/microservices-with-container-apps-dapr.png":::

*Download a [PowerPoint file](https://arch-center.azureedge.net/microservices-with-container-apps-dapr.pptx) of this architecture.*

### Dataflow

This solution uses Bicep templates to execute the deployment of the Reddog order management system and its supporting Azure infrastructure. The architecture is composed of a single Container Apps environment that hosts 10 .NET Core microservice applications. You'll use the .NET Core Dapr SDK to integrate with Azure resources through publish-subscribe (pub/sub) and State and Binding building blocks. Although Dapr typically provides flexibility when you implement components, this solution is based on an opinion. The services also make use of KEDA scale rules to allow for scaling based on event triggers and scale to zero scenarios.

The following list describes each microservice and the Container Apps configuration it deploys with. See the [reddog-code repo on GitHub](https://github.com/Azure/reddog-code) to view the code.

1. **Traefik:** The basic proxy for routing user requests from the UI to the accounting and Makeline services for the interactive dashboard.

2. **UI:** A dashboard that shows real-time order and aggregated sales data for the Reddog order management system.

3. **Virtual customer:** A customer simulation program that simulates customers placing orders via the order service.

4. **Order service:** A CRUD API to place and manage orders.

5. **Accounting service:** A service that processes, stores, and aggregates order data. It transforms customer orders into meaningful sales metrics that are showcased by the UI.

6. **Receipt service:** An archival program that generates and stores order receipts for auditing and historical purposes.

7. **Loyalty service:** A service that manages the loyalty program by tracking customer reward points based on order spend.

8. **Makeline service:** A service that's responsible for managing a queue of current orders awaiting fulfillment. It tracks the processing and completion of the orders by the virtual worker service.

9. **Virtual worker:** A *worker simulation* program that simulates the completion of customer orders.

10. **Bootstrapper (not shown):** A service that uses Entity Framework Core to initialize the tables within Azure SQL Database for use with the accounting service.

| Service          | Ingress |  Dapr components | KEDA scale rules |
|------------------|---------|--------------------|--------------------|
| Traefik | External | Dapr not enabled | HTTP |
| UI | Internal | Dapr not enabled | HTTP |
| Virtual customer | None | Service to service invocation | N/A |
| Order service | Internal | Pub/sub: Azure Service Bus | HTTP |
| Accounting service | Internal | Pub/sub: Azure Service Bus | Azure Service Bus topic length, HTTP |
| Receipt service | Internal | Pub/sub: Azure Service Bus <br> Binding: Azure Blob | Azure Service Bus topic length |
| Loyalty service | Internal | Pub/sub: Azure Service Bus <br> State: Azure Cosmos DB | Azure Service Bus topic length |
| Makeline service | Internal | Pub/sub: Azure Service Bus <br> State: Azure Redis | Azure Service Bus topic length, HTTP |
| Virtual worker | None | Service to service invocation <br> Binding: Cron | N/A |

> [!NOTE]
> You can also execute Bootstrapper in a container app. However, this service is run once to perform the database creation, and then scaled to zero after creating the necessary objects in Azure SQL Database.

### Components

This solution uses the following components:

- [Azure resource groups](/azure/azure-resource-manager/management/manage-resource-groups-portal) are logical containers for Azure resources. You use a single resource group to structure everything related to this solution in the Azure portal.
<<<<<<< HEAD
- [Container Apps](https://azure.microsoft.com/services/container-apps) is a fully managed, serverless container service used to build and deploy modern apps at scale. In this solution, you're hosting all 10 microservices on Container Apps and deploying them into a single Container App environment. This environment acts as a secure boundary around the system.
=======
- [Azure Container Apps](https://azure.microsoft.com/services/container-apps) is a fully managed, serverless container service used to build and deploy modern apps at scale. In this solution, you're hosting all 10 microservices on Container Apps and deploying them into a single Container App environment. This environment acts as a secure boundary around the system.
>>>>>>> 07945048
- [Azure Service Bus](https://azure.microsoft.com/services/service-bus) is a fully managed enterprise message broker complete with queues and publish-subscribe topics. In this solution, use it for the Dapr pub/sub component implementation. Multiple services use this component. The order service publishes messages on the bus, and the Makeline, accounting, loyalty, and receipt services subscribe to these messages.
- [Azure Cosmos DB](https://azure.microsoft.com/services/cosmos-db) is a NoSQL, multi-model managed database service. Use it as a Dapr state store component for the loyalty service to store customer's loyalty data.
- [Azure Cache for Redis](https://azure.microsoft.com/services/cache) is a distributed, in-memory, scalable managed Redis cache. It's used as a Dapr state store component for the Makeline Service to store data on the orders that are being processed.
- [Azure SQL Database](https://azure.microsoft.com/products/azure-sql/database) is an intelligent, scalable, relational database service built for the cloud. Create it for the accounting service, which uses [Entity Framework Core](/ef/core/) to interface with the database. The Bootstrapper service is responsible for setting up the SQL tables in the database, and then runs once before establishing the connection to the accounting service.
- [Azure Blob Storage](https://azure.microsoft.com/services/storage/blobs) stores massive amounts of unstructured data like text or binary files. The receipt service uses Blob Storage via a Dapr output binding to store the order receipts.
- [Traefik](https://traefik.io/traefik) is a leading modern reverse proxy and load balancer that makes it easy to deploy microservices. In this solution, use Traefik's dynamic configuration feature to do path-based routing from the UI, which is a Vue.js single-page application (SPA). This configuration also enables direct API calls to the backend services for testing.
- [Azure Monitor](https://azure.microsoft.com/services/monitor) enables you to collect, analyze, and act on customer content data from your Azure infrastructure environments. You'll use it with [Application Insights](/azure/azure-monitor/app/app-insights-overview) to view the container logs and collect metrics from the microservices.

### Alternatives

In this architecture, you deploy a Traefik proxy to enable path-based routing for the Vue.js API. There are many alternative open-source proxies that you can use for this purpose. Two other popular projects are [NGINX](https://www.nginx.com) and [HAProxy](https://www.haproxy.com).

All Azure infrastructure, except Azure SQL Database, use Dapr components for interoperability. One benefit of Dapr is that you can swap all these components by changing the container apps deployment configuration. In this case, Azure Service Bus, Cosmos DB, Cache for Redis, and Blob Storage were chosen to showcase some of the 70+ Dapr components available. A list of alternative [pub/sub brokers](https://docs.dapr.io/reference/components-reference/supported-pubsub), [state stores](https://docs.dapr.io/reference/components-reference/supported-state-stores) and [output bindings](https://docs.dapr.io/reference/components-reference/supported-bindings) are in the Dapr docs.

## Scenario details

Microservices are an increasingly popular architecture style that can have many benefits, including high scalability, shorter development cycles, and increased simplicity. You can use containers as a mechanism to deploy microservices applications, and then use a container orchestrator like Kubernetes to simplify operations. There are many factors to consider for large scale microservices architectures. Typically, the infrastructure platform requires significant understanding of complex technologies like the container orchestrators.

[Azure Container Apps](/azure/container-apps/overview) is a fully managed serverless container service for running modern applications at scale. It enables you to deploy containerized apps through abstraction of the underlying platform. This way, you won't need to manage a complicated infrastructure. Container Apps is powered by open-source technologies.

This architecture uses Azure Container Apps integration with a managed version of the [Distributed Application Runtime (Dapr)](https://dapr.io/). Dapr is an open source project that helps developers with the inherent challenges in distributed applications, like state management and service invocation.

Container Apps also provides a managed version of [Kubernetes Event-driven Autoscaling (KEDA)](https://keda.sh/). KEDA lets your containers autoscale based on incoming events from external services like Azure Service Bus and Azure Cache for Redis.

You can also enable HTTPS ingress in Container Apps without creating more Azure networking resources. You can use [Envoy proxy](https://www.envoyproxy.io/), which also allows traffic splitting scenarios.

<<<<<<< HEAD
To explore how Container Apps compares to other container hosting platforms in Azure, see [Comparing Container Apps with other Azure container options](/azure/container-apps/compare-options). 
=======
To explore how Container Apps compares to other container hosting platforms in Azure, see [Comparing Container Apps with other Azure container options](/azure/container-apps/compare-options).
>>>>>>> 07945048

This article describes a solution for running an order management system with 10 microservices on Container Apps. The solution also uses microservices best practices through Dapr and event-driven scaling with KEDA.

*Dapr and Traefik are trademarks of their respective companies. No endorsement is implied by the use of these marks.*

### Potential use cases

This solution applies to any organization that uses stateless and stateful microservices for distributed systems. The solution is best for consumer packaged goods and manufacturing industries that have an ordering and fulfillment system.

These other solutions have similar designs:

- Microservices architecture on Azure Kubernetes Service (AKS)
- Microservices architecture on Azure Functions
- Event-driven architectures

## Considerations

These considerations implement the pillars of the Azure Well-Architected Framework, which is a set of guiding tenets that you can use to improve the quality of a workload. For more information, see [Microsoft Azure Well-Architected Framework](/azure/architecture/framework).

### Reliability

Reliability ensures your application can meet the commitments you make to your customers. For more information, see [Overview of the reliability pillar](/azure/architecture/framework/resiliency/overview).

Azure Container Apps runs on Kubernetes behind the scenes. Resiliency mechanisms are built into Kubernetes that monitor and restart containers, or pods, if there are issues. The resiliency mechanisms combine with the built-in load balancer to run multiple replicas of each container app. With this redundancy, the solution can tolerate an instance being unavailable.

You can use Azure Monitor and Application Insights to monitor Container Apps. You can view container logs by navigating in the portal to the **Logs** pane in each container app, and then run the following Kusto query. This example shows logs for the Makeline service app.

```kusto
ContainerAppConsoleLogs_CL |
    where ContainerAppName_s contains "make-line-service" |
    project TimeGenerated, _timestamp_d, ContainerGroupName_s, Log_s |
    order by _timestamp_d asc
```

The application map in Application Insights also shows how the services communicate in real time. You can then use them for debugging scenarios. Navigate to the application map under the Application Insights resource to view something like the following.

:::image type="content" source="./media/microservices-with-container-apps-dapr-appmap.png" alt-text="Screenshot that shows an application map in Application Insights." lightbox="./media/microservices-with-container-apps-dapr-appmap.png":::

For more information on monitoring Container Apps, see [Monitor an app in Azure Container Apps](/azure/container-apps/monitor).

### Cost optimization

Optimize costs by looking at ways to reduce unnecessary expenses and improve operational efficiencies. For more information, see [Overview of the cost optimization pillar](/azure/architecture/framework/cost/overview).

Use the [Azure pricing calculator](https://azure.microsoft.com/pricing/calculator) to estimate the cost of the services in this architecture.

### Performance efficiency

Performance efficiency is the ability of your workload to scale to meet the demands you place on it in an efficient manner. For more information, see [Performance efficiency pillar overview](/azure/architecture/framework/scalability/overview).

This solution relies heavily on the KEDA implementation in Container Apps for event-driven scaling. When you deploy the virtual customer service, it will continuously place orders, which causes the order service to scale up via the HTTP KEDA scaler. As the order service publishes the orders on the service bus, the service bus KEDA scalers cause the accounting, receipt, Makeline, and loyalty services to scale up. The UI and Traefik container apps also configure HTTP KEDA scalers so that the apps scale as more users access the dashboard.

When the virtual customer isn't running, all microservices in this solution scale to zero except for virtual worker and Makeline services. Virtual worker doesn't scale down since it's constantly checking for order fulfillment. For more information on scaling in container apps, see [Set scaling rules in Azure Container Apps](/azure/container-apps/scale-app). For more information on KEDA Scalers, read the [KEDA documentation on Scalers](https://keda.sh/docs/latest/scalers).

## Deploy this scenario

For deployment instructions, see the [Red Dog Demo: Azure Container Apps Deployment](https://github.com/Azure/reddog-containerapps/blob/main/README.md) on GitHub.

## Contributors

*This article is maintained by Microsoft. It was originally written by the following contributors.*

Principal author:

- [Alice Gibbons](https://www.linkedin.com/in/alicejgibbons) | Specialist (GBB)

Other contributors:

- [Kendall Roden](https://www.linkedin.com/in/kendallroden) | Senior program manager
- [Lynn Orrell](https://www.linkedin.com/in/lynn-orrell) | Principal solution specialist (GBB)

## Next steps

- [Azure Container Apps docs](/azure/container-apps)
- [Comparing container offerings in Azure](/azure/container-apps/compare-options)
- Other Reddog order management system implementations:
  - [Azure Arc hybrid deployment](https://github.com/Azure/reddog-hybrid-arc)
  - [AKS deployment](https://github.com/Azure/reddog-aks)
  - [Local development](https://github.com/Azure/reddog-code/blob/master/docs/local-dev.md)

## Related resources

- [Microservices architecture on Azure Kubernetes Service](../../reference-architectures/containers/aks-microservices/aks-microservices.yml)
- [Advanced Azure Kubernetes Service (AKS) microservices architecture](../../reference-architectures/containers/aks-microservices/aks-microservices-advanced.yml)
- [Microservices with AKS and Azure DevOps](../../solution-ideas/articles/microservices-with-aks.yml)<|MERGE_RESOLUTION|>--- conflicted
+++ resolved
@@ -52,11 +52,7 @@
 This solution uses the following components:
 
 - [Azure resource groups](/azure/azure-resource-manager/management/manage-resource-groups-portal) are logical containers for Azure resources. You use a single resource group to structure everything related to this solution in the Azure portal.
-<<<<<<< HEAD
-- [Container Apps](https://azure.microsoft.com/services/container-apps) is a fully managed, serverless container service used to build and deploy modern apps at scale. In this solution, you're hosting all 10 microservices on Container Apps and deploying them into a single Container App environment. This environment acts as a secure boundary around the system.
-=======
 - [Azure Container Apps](https://azure.microsoft.com/services/container-apps) is a fully managed, serverless container service used to build and deploy modern apps at scale. In this solution, you're hosting all 10 microservices on Container Apps and deploying them into a single Container App environment. This environment acts as a secure boundary around the system.
->>>>>>> 07945048
 - [Azure Service Bus](https://azure.microsoft.com/services/service-bus) is a fully managed enterprise message broker complete with queues and publish-subscribe topics. In this solution, use it for the Dapr pub/sub component implementation. Multiple services use this component. The order service publishes messages on the bus, and the Makeline, accounting, loyalty, and receipt services subscribe to these messages.
 - [Azure Cosmos DB](https://azure.microsoft.com/services/cosmos-db) is a NoSQL, multi-model managed database service. Use it as a Dapr state store component for the loyalty service to store customer's loyalty data.
 - [Azure Cache for Redis](https://azure.microsoft.com/services/cache) is a distributed, in-memory, scalable managed Redis cache. It's used as a Dapr state store component for the Makeline Service to store data on the orders that are being processed.
@@ -83,11 +79,7 @@
 
 You can also enable HTTPS ingress in Container Apps without creating more Azure networking resources. You can use [Envoy proxy](https://www.envoyproxy.io/), which also allows traffic splitting scenarios.
 
-<<<<<<< HEAD
-To explore how Container Apps compares to other container hosting platforms in Azure, see [Comparing Container Apps with other Azure container options](/azure/container-apps/compare-options). 
-=======
 To explore how Container Apps compares to other container hosting platforms in Azure, see [Comparing Container Apps with other Azure container options](/azure/container-apps/compare-options).
->>>>>>> 07945048
 
 This article describes a solution for running an order management system with 10 microservices on Container Apps. The solution also uses microservices best practices through Dapr and event-driven scaling with KEDA.
 
