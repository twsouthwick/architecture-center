--- conflicted
+++ resolved
@@ -4,11 +4,7 @@
   description: Create content-based recommendation systems that use Azure Machine Learning and Databricks to deliver personalized recommendations.
   author: gramhagen
   ms.author: scgraham
-<<<<<<< HEAD
-  ms.date: 07/15/2022
-=======
   ms.date: 08/2/2022
->>>>>>> 622a8dfe
   ms.topic: conceptual
   ms.service: architecture-center
   ms.subservice: example-scenario
