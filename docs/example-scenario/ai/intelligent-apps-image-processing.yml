--- conflicted
+++ resolved
@@ -3,14 +3,7 @@
   title: Image classification on Azure
   description: Learn how to build image processing into your applications by using Azure services such as the Computer Vision API and Azure Functions.
   author: david-stanford
-<<<<<<< HEAD
   ms.date: 02/01/2021
-  ms.category:
-    - ai-machine-learning
-    - media
-=======
-  ms.date: 07/05/2018
->>>>>>> 09faed71
   ms.topic: conceptual
   ms.service: architecture-center
   ms.subservice: example-scenario
