
Recommendations are a key revenue driver for many businesses and are used in different kinds of industries, including retail, news, and media. With the availability of large amounts of data, you can now provide highly relevant recommendations using machine learning.

<<<<<<< HEAD
There are three main types of recommendation systems in supervised learning techniques: collaborative filtering, content-based & the hybrid method approach.

**Collaborative filtering**: Collaborative filtering identifies similar patterns in customer behavior and recommends items that other similar customers have interacted with. An advantage of using the collaborative filtering approach is the ease of data generation - users create data while interacting with the items / products. Moreover, the customers could discover new items / products outside of those curated from their historical profile. However, the downside of using a collaborative filtering approach is dealing with the "cold-start" problem. Since there is a scarcity of user-new product interactions, introducing new products to the system is difficult. 

**Content-based**: Content-based recommendation uses information about the items to learn customer preferences and recommends items that share properties with items that a customer has previously interacted with. Content based recommendation systems are resilient to the cold-start problem and can adapt to the novel product introduction. However, the recommendations are limited to the features of the original item. 

**Hybrid method**: Another approach of building recommendation systems is an amalgamation of content-based and collaborative filtering. This system recommends based on the user ratings in similar space and the features of the product. The hybrid approach extracts the advantages of both the approaches. 

## Scenario details

The approach described in this article focuses on building a content-based recommendation system. More details on the best practices of building recommendation systems can be found at [Best Practices on Recommendation Systems](https://github.com/microsoft/recommenders).

This example scenario shows how your business can use machine learning to automate content-based personalization for your customers. At a high level, you use [Azure Databricks](/azure/databricks/scenarios/what-is-azure-databricks) to train a model that predicts the probability a user will engage with an item. That model is deployed to production as a prediction service using managed endpoints. In turn, you can use this prediction to create personalized recommendations by ranking items based on the content that a user is most likely to consume. 
=======
## Architecture

:::image type="content" alt-text="Architectural diagram: training, evaluation, and deployment of a machine learning model for content-based personalization on Apache Spark using Azure Databricks." source="./media/architecture-scalable-personalization.png" lightbox="./media/architecture-scalable-personalization.png":::

*Download a [Visio file](https://arch-center.azureedge.net/architecture-scalable-personalization.vsdx) of this architecture.*

This example scenario covers the training, evaluation, and deployment of a machine learning model for content-based personalization on Apache Spark by using [Azure Databricks](/azure/databricks/scenarios/what-is-azure-databricks). In this case, a model is trained with a supervised classification algorithm on a dataset that contains user and item features. The label for each example is a binary value that indicates whether a user engaged with an item, for example by selecting the item. This scenario covers a subset of the steps that are required for a full end-to-end recommendation system workload. The broader context of this scenario is based on a generic e-commerce website with a front end that serves rapidly changing content to users. The website uses cookies and user profiles to personalize the content for each user. Along with user profiles, the website sometimes has information about the items it serves to each user.

### Dataflow

When the data is available, the following steps are taken to build and operationalize a recommendation system:

1. The sets of distinct user and item data are pre-processed and joined, which results in a mixture of numeric and categorical features to be used for predicting user-item interactions (clicks). This table is uploaded to [Azure Blob Storage](/azure/storage/blobs/storage-blobs-introduction). For demonstration purposes, the [Criteo display advertising challenge dataset](https://labs.criteo.com/2014/02/download-dataset) is used. This dataset matches the described anonymized table because it contains a binary label for observed user clicks, 13 numerical features, and another 26 categorical features.
1. The [MMLSpark][MMLSpark] library enables the training of a [LightGBM][LightGBM] classifier on Azure Databricks to predict the click probability as a function of the numeric and categorical features that were created in the previous step. LightBGM is a highly efficient machine learning algorithm, and MMLSpark enables the distributed training of LightGBM models over large datasets.
1. The trained classifier is serialized and stored in the Azure Model Registry. With Azure Model Registry, you can store and organize different versions of the model (for example, based on newer data or different hyperparameters) within an Azure Machine Learning workspace.
1. A serving script is defined by using the [MML Spark Serving][MML Spark Serving] library to provide predictions from the trained model.
1. Machine Learning is used to create a Docker image in [Azure Container Registry](/azure/container-registry) that holds the image with the scoring script and all necessary dependencies for serving predictions.
1. Machine Learning is also used to provision the compute for serving predictions. A Kubernetes cluster is configured by using [Azure Kubernetes Service (AKS)](/azure/aks/intro-kubernetes) with the number of nodes that are needed to handle the expected load. The virtual machine (VM) size can be adjusted based on the model's computation and memory requirements.
1. The scoring service is deployed as a web service on the AKS cluster. The service provides an endpoint where user and item features can be sent to receive the predicted probability of a click for that user and item.

### Components

This architecture makes use of the following components:

- [Blob Storage][Azure Blob Storage] is a storage service that's optimized for storing massive amounts of unstructured data. In this example scenario, the input data is stored here.
- [Azure Databricks][Azure Databricks] is a managed Apache Spark cluster for model training and evaluation. The scenario also uses [MMLSpark][MMLSpark], a Spark-based framework that's designed for large-scale machine learning.
- [Container Registry][Azure Container Registry] is used to package the scoring script as a container image, which is used to serve the model in production.
- [AKS][Azure Kubernetes Service] is used to deploy the trained model to web or app services.
- [Machine Learning][Azure Machine Learning] is used in this scenario to register the machine learning model and to deploy AKS.
- [Microsoft Recommenders][Microsoft Recommenders] is an open-source repository that contains utility code and samples. By using this repository, users can start to build, evaluate, and operationalize a recommender system.

## Scenario details

Recommendations are a main revenue driver for many businesses and are used in different kinds of industries, including retail, news, and media. With the availability of large amounts of data, you can now provide highly relevant recommendations by using machine learning.

There are two main types of recommendation systems: collaborative filtering and content-based. Collaborative filtering identifies similar patterns in customer behavior and recommends items that other similar customers have interacted with. Content-based recommendation uses information about the items to learn customer preferences and recommends items that share properties with items that a customer has previously interacted with. The approach that's described in this article focuses on a content-based recommendation system.

This example scenario shows how your business can use machine learning to automate content-based personalization for your customers. At a high level, you use Azure Databricks to train a model that predicts the probability that a user will engage with an item. That model is deployed to production as a prediction service by using AKS. In turn, you can use this prediction to create personalized recommendations by ranking items based on the content that a user is most likely to consume.
>>>>>>> 622a8dfe

### Potential use cases

This solution is ideal for the retail industry. This scenario is relevant to the following use cases:

- Content recommendations for websites or mobile apps
- Product recommendations for e-commerce sites
- Displayed ad recommendations for websites

<<<<<<< HEAD
## Architecture

![Architectural diagram: training, evaluation, and deployment of a machine learning model for content-based personalization using Azure Databricks.](./media/architecture-scalable-personalization.png)
=======
## Considerations

These considerations implement the pillars of the Azure Well-Architected Framework, which is a set of guiding tenets that can be used to improve the quality of a workload. For more information, see [Microsoft Azure Well-Architected Framework](/azure/architecture/framework).

### Reliability

Reliability ensures your application can meet the commitments you make to your customers. For more information, see [Overview of the reliability pillar](/azure/architecture/framework/resiliency/overview).

Machine learning tasks are split into two resource components: resources for training, and resources for production deployment. Resources that are required for training generally don't need high availability, because live production requests don't directly hit these resources. Resources that are required for serving need to have high availability to serve customer requests.

Training on Azure Databricks can happen on any one of the [regions](https://azure.microsoft.com/global-infrastructure/services/?products=databricks) with a service level agreement (SLA) to support your needs. For production deployment, AKS is used to provide broad geographic availability. For the SLA of this service, see [SLA summary for Azure services][1].

### Security

Security provides assurances against deliberate attacks and the abuse of your valuable data and systems. For more information, see [Overview of the security pillar](/azure/architecture/framework/security/overview).

This scenario can use Azure Active Directory (Azure AD) to authenticate users to the Azure Databricks workspace and the [AKS](/azure/aks/concepts-security) cluster. Permissions can be managed via Azure AD authentication or role-based access control.

### Cost optimization

Cost optimization is about looking at ways to reduce unnecessary expenses and improve operational efficiencies. For more information, see [Overview of the cost optimization pillar](/azure/architecture/framework/cost/overview).

To better understand the cost of running this scenario on Azure, use the [Azure pricing calculator](https://azure.microsoft.com/pricing/calculator). Good starting assumptions are:

- Training data is of the same scale as the example dataset that's used, which has 45.8 million rows.
- Training needs to happen daily to update the serving model.
- Training occurs on Azure Databricks by using a cluster that's provisioned with 12 VMs that use **L8s** instances.
- Training  takes an hour, including feature processing and model training plus validation.
- Machine Learning is used to deploy the model to AKS with a small three-node cluster that uses **D3** instances.
- The AKS cluster autoscales as needed, resulting in two nodes per month being active on average.

To see how pricing differs for your use case, change the variables to match your expected data size and serving load requirements. For larger or smaller training data sizes, the size of the Azure Databricks cluster can be increased or reduced, respectively. To handle larger numbers of concurrent users during model serving, increase the AKS cluster. For more information about scaling AKS to support latency and load requirements, review the operationalization notebook, [Deploying a Real-Time Content Based Personalization Model](https://github.com/microsoft/recommenders/blob/master/examples/05_operationalize/lightgbm_criteo_o16n.ipynb).

### Performance efficiency

Performance efficiency is the ability of your workload to scale to meet the demands placed on it by users in an efficient manner. For more information, see [Performance efficiency pillar overview](/azure/architecture/framework/scalability/overview).

For training, you can scale Azure Databricks up or down based on the size of the data that you use and the compute that's necessary for model training. To scale, you can adjust the total number of cores or amount of memory available to the cluster. Just edit the number or type of VMs that you use. For more information, see [Linux Virtual Machines Pricing](https://azure.microsoft.com/pricing/details/virtual-machines/linux). The Criteo dataset contains 45.8 million rows in this example. It was trained in a few minutes on a cluster with 10 standard L8s instances. For more information, see [Lsv2-series](/azure/virtual-machines/lsv2-series).

For deployment, you can scale the compute resources based on the expected load for the scoring service and latency requirements. The scoring service uses MML Spark Serving running separately on each node in the Kubernetes cluster. With this practice, you can seamlessly transfer the feature transformation and model prediction pipeline that's developed on Azure Databricks to the production side. The practice also removes the need to precompute scores for all possible user and item combinations, which might be difficult if you're using dynamic user features such as time of day.
>>>>>>> 622a8dfe

### Dataflow

<<<<<<< HEAD
1. Large amounts of user and consumer behavior data are stored in Azure Data Lake Storage v2. 
1. Read: [Azure Databricks](/azure/databricks/scenarios/what-is-azure-databricks) connects to and reads from the ADLS storage. Ingestion into Databricks enables preprocessing and training to register the model. 
1. Data preprocessing involves data cleansing, transformations, and how the data should be fed to the recommendations system model. 
1. Training is a two-step process: Feature Engineering and Model training. During the training stage, Azure Databricks uses the preprocessed dataset to train and explain the best recommendation model. 
1. Postprocessing involves model evaluation and selection of the best performing model. 
1. The model is maintained with Azure Databricks and deployed utilizing managed endpoints for exposure to front-end display. As the model is deployed, the new data is accessible via new endpoints – Batch and near-real time recommendations will be supported.  
1. The stored model results can be consumed through user interfaces, such as a web application. The results are written to and captured in Azure Synapse. The model runs as batch inference and stores the results in the respective datastore. 

### Components
=======
Use the information in the following sections to deploy this solution.

### Prerequisites

You need an Azure account.
>>>>>>> 622a8dfe

This architecture makes use of the following components:

<<<<<<< HEAD
- [Azure Data Lake Storage v2] is a set of storage capabilities dedicated to big data analytics and provides file system semantics, file-level security & scale.
- [Azure Databricks] is a managed Apache Spark cluster for model training and evaluation. 
- [Azure Synapse] is the fast, flexible, and trusted cloud data warehouse that lets you scale, compute, and store elastically and independently, with a massively parallel processing architecture.
- [Microsoft Recommenders] is an open-source repository that contains utility code and samples. By using this repository, users can start to build, evaluate, and operationalize a recommender system.

## Next steps

- To see more examples, tutorials, and tools to help you build your own recommendation system, visit the [Microsoft Recommenders] GitHub repository.
- See the blog post, [Building recommender systems with Azure Machine Learning service](https://azure.microsoft.com/blog/building-recommender-systems-with-azure-machine-learning-service).
=======
All the code for this scenario is available in the [Microsoft Recommenders][Microsoft Recommenders] repository.

To run the notebooks for training and deploying the recommendation model on Azure Databricks, follow these steps:

1. [Create an Azure Databricks workspace](/azure/machine-learning/service/how-to-configure-environment#aml-databricks) from the Azure portal.
1. Follow the [setup instructions](https://github.com/Microsoft/Recommenders/blob/master/SETUP.md#setup-guide-for-azure-databricks) to install utilities from the Microsoft Recommenders repository on a cluster within your workspace.
   1. Include the `--mmlspark` option in the install script to have [MMLSpark][MMLSpark] installed.
   1. Disable autoscaling in the cluster setup. MMLSpark requires that it's disabled.
1. Import the training notebook into your workspace. After signing in to your Azure Databricks workspace:
   1. Select **Home** on the left side of the workspace.
   1. Right-click the whitespace in your home directory.
   1. Select **Import**.
   1. Select **URL**, and paste the following string into the text field: `https://aka.ms/recommenders/lgbm-criteo-training`.
   1. Select **Import**.
1. Repeat step 3 for the following operationalization notebook: `https://aka.ms/recommenders/lgbm-criteo-o16n`.
1. Select the notebook to open it, attach the configured cluster, and run the notebook.
>>>>>>> 622a8dfe

## Contributors

*This article is maintained by Microsoft. It was originally written by the following contributors.*

Principal author:

- [Scott Graham](https://www.linkedin.com/in/scott-graham-3a23822) | Principal Data Scientist

<<<<<<< HEAD
=======
## Next steps

- For general information about recommendation systems, see these resources:

  - For examples, tutorials, and tools that can help you build your own recommendation system, see the [Microsoft Recommenders GitHub repository](https://github.com/Microsoft/Recommenders).
  - For a blog post about a GitHub repository that provides examples and best practices for building recommendation systems, see [Building recommender systems with Azure Machine Learning service](https://azure.microsoft.com/blog/building-recommender-systems-with-azure-machine-learning-service).

- For information about the solution components, see these resources:

  - [Introduction to Azure Blob Storage](/azure/storage/blobs/storage-blobs-introduction)
  - [What is Azure Databricks?](/azure/databricks/scenarios/what-is-azure-databricks)
  - [Introduction to Container registries in Azure](/azure/container-registry/container-registry-intro)
  - [Azure Kubernetes Service](/azure/aks/intro-kubernetes)
  - [What is Azure Machine Learning?](/azure/machine-learning/overview-what-is-azure-machine-learning)

- For courses about recommendation systems and machine learning, see these resources:

  - [Work with product recommendations in Dynamics 365 Commerce](/learn/modules/product-recommendations)
  - [Create machine learning models](/learn/paths/create-machine-learn-models)

>>>>>>> 622a8dfe
## Related resources

- [Build a real-time recommendation API on Azure](../../reference-architectures/ai/real-time-recommendation.yml)
- [Build a movie recommendation system using machine learning](movie-recommendations-with-machine-learning.yml)
- [Optimize and reuse an existing recommendation system](../../industries/retail/recommendation-engine-optimization.yml)
- [Product recommendations for retail using Azure](../../solution-ideas/articles/product-recommendations.yml)
- [Personalization using Cosmos DB](../../solution-ideas/articles/personalization-using-cosmos-db.yml)
- [Batch scoring of Spark models on Azure Databricks](../../reference-architectures/ai/batch-scoring-databricks.yml)
- [Retail assistant with visual capabilities](../../solution-ideas/articles/retail-assistant-or-vacation-planner-with-visual-capabilities.yml)
- [Create personalized marketing solutions in near real time](../../solution-ideas/articles/personalized-marketing.yml)
- [Personalized offers](../../solution-ideas/articles/personalized-offers.yml)

<!-- links -->

[Azure Databricks]: https://azure.microsoft.com/services/databricks
[Azure Data Lake Storage v2]: https://docs.microsoft.com/en-us/azure/storage/blobs/data-lake-storage-introduction
[Azure Machine Learning]: https://azure.microsoft.com/services/machine-learning-service
[Microsoft Recommenders]: https://github.com/Microsoft/Recommenders
[Azure Synapse]: https://azure.microsoft.com/en-us/services/synapse-analytics/
[LightGBM]: https://github.com/Microsoft/LightGBM
[1]: https://azure.microsoft.com/support/legal/sla/summary

>>>>>>> 46612d5e391c15961ec836c9ef549bdac4462d8c<|MERGE_RESOLUTION|>--- conflicted
+++ resolved
@@ -1,7 +1,6 @@
 
 Recommendations are a key revenue driver for many businesses and are used in different kinds of industries, including retail, news, and media. With the availability of large amounts of data, you can now provide highly relevant recommendations using machine learning.
 
-<<<<<<< HEAD
 There are three main types of recommendation systems in supervised learning techniques: collaborative filtering, content-based & the hybrid method approach.
 
 **Collaborative filtering**: Collaborative filtering identifies similar patterns in customer behavior and recommends items that other similar customers have interacted with. An advantage of using the collaborative filtering approach is the ease of data generation - users create data while interacting with the items / products. Moreover, the customers could discover new items / products outside of those curated from their historical profile. However, the downside of using a collaborative filtering approach is dealing with the "cold-start" problem. Since there is a scarcity of user-new product interactions, introducing new products to the system is difficult. 
@@ -15,46 +14,6 @@
 The approach described in this article focuses on building a content-based recommendation system. More details on the best practices of building recommendation systems can be found at [Best Practices on Recommendation Systems](https://github.com/microsoft/recommenders).
 
 This example scenario shows how your business can use machine learning to automate content-based personalization for your customers. At a high level, you use [Azure Databricks](/azure/databricks/scenarios/what-is-azure-databricks) to train a model that predicts the probability a user will engage with an item. That model is deployed to production as a prediction service using managed endpoints. In turn, you can use this prediction to create personalized recommendations by ranking items based on the content that a user is most likely to consume. 
-=======
-## Architecture
-
-:::image type="content" alt-text="Architectural diagram: training, evaluation, and deployment of a machine learning model for content-based personalization on Apache Spark using Azure Databricks." source="./media/architecture-scalable-personalization.png" lightbox="./media/architecture-scalable-personalization.png":::
-
-*Download a [Visio file](https://arch-center.azureedge.net/architecture-scalable-personalization.vsdx) of this architecture.*
-
-This example scenario covers the training, evaluation, and deployment of a machine learning model for content-based personalization on Apache Spark by using [Azure Databricks](/azure/databricks/scenarios/what-is-azure-databricks). In this case, a model is trained with a supervised classification algorithm on a dataset that contains user and item features. The label for each example is a binary value that indicates whether a user engaged with an item, for example by selecting the item. This scenario covers a subset of the steps that are required for a full end-to-end recommendation system workload. The broader context of this scenario is based on a generic e-commerce website with a front end that serves rapidly changing content to users. The website uses cookies and user profiles to personalize the content for each user. Along with user profiles, the website sometimes has information about the items it serves to each user.
-
-### Dataflow
-
-When the data is available, the following steps are taken to build and operationalize a recommendation system:
-
-1. The sets of distinct user and item data are pre-processed and joined, which results in a mixture of numeric and categorical features to be used for predicting user-item interactions (clicks). This table is uploaded to [Azure Blob Storage](/azure/storage/blobs/storage-blobs-introduction). For demonstration purposes, the [Criteo display advertising challenge dataset](https://labs.criteo.com/2014/02/download-dataset) is used. This dataset matches the described anonymized table because it contains a binary label for observed user clicks, 13 numerical features, and another 26 categorical features.
-1. The [MMLSpark][MMLSpark] library enables the training of a [LightGBM][LightGBM] classifier on Azure Databricks to predict the click probability as a function of the numeric and categorical features that were created in the previous step. LightBGM is a highly efficient machine learning algorithm, and MMLSpark enables the distributed training of LightGBM models over large datasets.
-1. The trained classifier is serialized and stored in the Azure Model Registry. With Azure Model Registry, you can store and organize different versions of the model (for example, based on newer data or different hyperparameters) within an Azure Machine Learning workspace.
-1. A serving script is defined by using the [MML Spark Serving][MML Spark Serving] library to provide predictions from the trained model.
-1. Machine Learning is used to create a Docker image in [Azure Container Registry](/azure/container-registry) that holds the image with the scoring script and all necessary dependencies for serving predictions.
-1. Machine Learning is also used to provision the compute for serving predictions. A Kubernetes cluster is configured by using [Azure Kubernetes Service (AKS)](/azure/aks/intro-kubernetes) with the number of nodes that are needed to handle the expected load. The virtual machine (VM) size can be adjusted based on the model's computation and memory requirements.
-1. The scoring service is deployed as a web service on the AKS cluster. The service provides an endpoint where user and item features can be sent to receive the predicted probability of a click for that user and item.
-
-### Components
-
-This architecture makes use of the following components:
-
-- [Blob Storage][Azure Blob Storage] is a storage service that's optimized for storing massive amounts of unstructured data. In this example scenario, the input data is stored here.
-- [Azure Databricks][Azure Databricks] is a managed Apache Spark cluster for model training and evaluation. The scenario also uses [MMLSpark][MMLSpark], a Spark-based framework that's designed for large-scale machine learning.
-- [Container Registry][Azure Container Registry] is used to package the scoring script as a container image, which is used to serve the model in production.
-- [AKS][Azure Kubernetes Service] is used to deploy the trained model to web or app services.
-- [Machine Learning][Azure Machine Learning] is used in this scenario to register the machine learning model and to deploy AKS.
-- [Microsoft Recommenders][Microsoft Recommenders] is an open-source repository that contains utility code and samples. By using this repository, users can start to build, evaluate, and operationalize a recommender system.
-
-## Scenario details
-
-Recommendations are a main revenue driver for many businesses and are used in different kinds of industries, including retail, news, and media. With the availability of large amounts of data, you can now provide highly relevant recommendations by using machine learning.
-
-There are two main types of recommendation systems: collaborative filtering and content-based. Collaborative filtering identifies similar patterns in customer behavior and recommends items that other similar customers have interacted with. Content-based recommendation uses information about the items to learn customer preferences and recommends items that share properties with items that a customer has previously interacted with. The approach that's described in this article focuses on a content-based recommendation system.
-
-This example scenario shows how your business can use machine learning to automate content-based personalization for your customers. At a high level, you use Azure Databricks to train a model that predicts the probability that a user will engage with an item. That model is deployed to production as a prediction service by using AKS. In turn, you can use this prediction to create personalized recommendations by ranking items based on the content that a user is most likely to consume.
->>>>>>> 622a8dfe
 
 ### Potential use cases
 
@@ -64,56 +23,12 @@
 - Product recommendations for e-commerce sites
 - Displayed ad recommendations for websites
 
-<<<<<<< HEAD
 ## Architecture
 
 ![Architectural diagram: training, evaluation, and deployment of a machine learning model for content-based personalization using Azure Databricks.](./media/architecture-scalable-personalization.png)
-=======
-## Considerations
-
-These considerations implement the pillars of the Azure Well-Architected Framework, which is a set of guiding tenets that can be used to improve the quality of a workload. For more information, see [Microsoft Azure Well-Architected Framework](/azure/architecture/framework).
-
-### Reliability
-
-Reliability ensures your application can meet the commitments you make to your customers. For more information, see [Overview of the reliability pillar](/azure/architecture/framework/resiliency/overview).
-
-Machine learning tasks are split into two resource components: resources for training, and resources for production deployment. Resources that are required for training generally don't need high availability, because live production requests don't directly hit these resources. Resources that are required for serving need to have high availability to serve customer requests.
-
-Training on Azure Databricks can happen on any one of the [regions](https://azure.microsoft.com/global-infrastructure/services/?products=databricks) with a service level agreement (SLA) to support your needs. For production deployment, AKS is used to provide broad geographic availability. For the SLA of this service, see [SLA summary for Azure services][1].
-
-### Security
-
-Security provides assurances against deliberate attacks and the abuse of your valuable data and systems. For more information, see [Overview of the security pillar](/azure/architecture/framework/security/overview).
-
-This scenario can use Azure Active Directory (Azure AD) to authenticate users to the Azure Databricks workspace and the [AKS](/azure/aks/concepts-security) cluster. Permissions can be managed via Azure AD authentication or role-based access control.
-
-### Cost optimization
-
-Cost optimization is about looking at ways to reduce unnecessary expenses and improve operational efficiencies. For more information, see [Overview of the cost optimization pillar](/azure/architecture/framework/cost/overview).
-
-To better understand the cost of running this scenario on Azure, use the [Azure pricing calculator](https://azure.microsoft.com/pricing/calculator). Good starting assumptions are:
-
-- Training data is of the same scale as the example dataset that's used, which has 45.8 million rows.
-- Training needs to happen daily to update the serving model.
-- Training occurs on Azure Databricks by using a cluster that's provisioned with 12 VMs that use **L8s** instances.
-- Training  takes an hour, including feature processing and model training plus validation.
-- Machine Learning is used to deploy the model to AKS with a small three-node cluster that uses **D3** instances.
-- The AKS cluster autoscales as needed, resulting in two nodes per month being active on average.
-
-To see how pricing differs for your use case, change the variables to match your expected data size and serving load requirements. For larger or smaller training data sizes, the size of the Azure Databricks cluster can be increased or reduced, respectively. To handle larger numbers of concurrent users during model serving, increase the AKS cluster. For more information about scaling AKS to support latency and load requirements, review the operationalization notebook, [Deploying a Real-Time Content Based Personalization Model](https://github.com/microsoft/recommenders/blob/master/examples/05_operationalize/lightgbm_criteo_o16n.ipynb).
-
-### Performance efficiency
-
-Performance efficiency is the ability of your workload to scale to meet the demands placed on it by users in an efficient manner. For more information, see [Performance efficiency pillar overview](/azure/architecture/framework/scalability/overview).
-
-For training, you can scale Azure Databricks up or down based on the size of the data that you use and the compute that's necessary for model training. To scale, you can adjust the total number of cores or amount of memory available to the cluster. Just edit the number or type of VMs that you use. For more information, see [Linux Virtual Machines Pricing](https://azure.microsoft.com/pricing/details/virtual-machines/linux). The Criteo dataset contains 45.8 million rows in this example. It was trained in a few minutes on a cluster with 10 standard L8s instances. For more information, see [Lsv2-series](/azure/virtual-machines/lsv2-series).
-
-For deployment, you can scale the compute resources based on the expected load for the scoring service and latency requirements. The scoring service uses MML Spark Serving running separately on each node in the Kubernetes cluster. With this practice, you can seamlessly transfer the feature transformation and model prediction pipeline that's developed on Azure Databricks to the production side. The practice also removes the need to precompute scores for all possible user and item combinations, which might be difficult if you're using dynamic user features such as time of day.
->>>>>>> 622a8dfe
 
 ### Dataflow
 
-<<<<<<< HEAD
 1. Large amounts of user and consumer behavior data are stored in Azure Data Lake Storage v2. 
 1. Read: [Azure Databricks](/azure/databricks/scenarios/what-is-azure-databricks) connects to and reads from the ADLS storage. Ingestion into Databricks enables preprocessing and training to register the model. 
 1. Data preprocessing involves data cleansing, transformations, and how the data should be fed to the recommendations system model. 
@@ -123,17 +38,9 @@
 1. The stored model results can be consumed through user interfaces, such as a web application. The results are written to and captured in Azure Synapse. The model runs as batch inference and stores the results in the respective datastore. 
 
 ### Components
-=======
-Use the information in the following sections to deploy this solution.
-
-### Prerequisites
-
-You need an Azure account.
->>>>>>> 622a8dfe
 
 This architecture makes use of the following components:
 
-<<<<<<< HEAD
 - [Azure Data Lake Storage v2] is a set of storage capabilities dedicated to big data analytics and provides file system semantics, file-level security & scale.
 - [Azure Databricks] is a managed Apache Spark cluster for model training and evaluation. 
 - [Azure Synapse] is the fast, flexible, and trusted cloud data warehouse that lets you scale, compute, and store elastically and independently, with a massively parallel processing architecture.
@@ -143,24 +50,6 @@
 
 - To see more examples, tutorials, and tools to help you build your own recommendation system, visit the [Microsoft Recommenders] GitHub repository.
 - See the blog post, [Building recommender systems with Azure Machine Learning service](https://azure.microsoft.com/blog/building-recommender-systems-with-azure-machine-learning-service).
-=======
-All the code for this scenario is available in the [Microsoft Recommenders][Microsoft Recommenders] repository.
-
-To run the notebooks for training and deploying the recommendation model on Azure Databricks, follow these steps:
-
-1. [Create an Azure Databricks workspace](/azure/machine-learning/service/how-to-configure-environment#aml-databricks) from the Azure portal.
-1. Follow the [setup instructions](https://github.com/Microsoft/Recommenders/blob/master/SETUP.md#setup-guide-for-azure-databricks) to install utilities from the Microsoft Recommenders repository on a cluster within your workspace.
-   1. Include the `--mmlspark` option in the install script to have [MMLSpark][MMLSpark] installed.
-   1. Disable autoscaling in the cluster setup. MMLSpark requires that it's disabled.
-1. Import the training notebook into your workspace. After signing in to your Azure Databricks workspace:
-   1. Select **Home** on the left side of the workspace.
-   1. Right-click the whitespace in your home directory.
-   1. Select **Import**.
-   1. Select **URL**, and paste the following string into the text field: `https://aka.ms/recommenders/lgbm-criteo-training`.
-   1. Select **Import**.
-1. Repeat step 3 for the following operationalization notebook: `https://aka.ms/recommenders/lgbm-criteo-o16n`.
-1. Select the notebook to open it, attach the configured cluster, and run the notebook.
->>>>>>> 622a8dfe
 
 ## Contributors
 
@@ -170,29 +59,6 @@
 
 - [Scott Graham](https://www.linkedin.com/in/scott-graham-3a23822) | Principal Data Scientist
 
-<<<<<<< HEAD
-=======
-## Next steps
-
-- For general information about recommendation systems, see these resources:
-
-  - For examples, tutorials, and tools that can help you build your own recommendation system, see the [Microsoft Recommenders GitHub repository](https://github.com/Microsoft/Recommenders).
-  - For a blog post about a GitHub repository that provides examples and best practices for building recommendation systems, see [Building recommender systems with Azure Machine Learning service](https://azure.microsoft.com/blog/building-recommender-systems-with-azure-machine-learning-service).
-
-- For information about the solution components, see these resources:
-
-  - [Introduction to Azure Blob Storage](/azure/storage/blobs/storage-blobs-introduction)
-  - [What is Azure Databricks?](/azure/databricks/scenarios/what-is-azure-databricks)
-  - [Introduction to Container registries in Azure](/azure/container-registry/container-registry-intro)
-  - [Azure Kubernetes Service](/azure/aks/intro-kubernetes)
-  - [What is Azure Machine Learning?](/azure/machine-learning/overview-what-is-azure-machine-learning)
-
-- For courses about recommendation systems and machine learning, see these resources:
-
-  - [Work with product recommendations in Dynamics 365 Commerce](/learn/modules/product-recommendations)
-  - [Create machine learning models](/learn/paths/create-machine-learn-models)
-
->>>>>>> 622a8dfe
 ## Related resources
 
 - [Build a real-time recommendation API on Azure](../../reference-architectures/ai/real-time-recommendation.yml)
@@ -208,11 +74,7 @@
 <!-- links -->
 
 [Azure Databricks]: https://azure.microsoft.com/services/databricks
-[Azure Data Lake Storage v2]: https://docs.microsoft.com/en-us/azure/storage/blobs/data-lake-storage-introduction
+[Azure Data Lake Storage v2]: /azure/storage/blobs/data-lake-storage-introduction
 [Azure Machine Learning]: https://azure.microsoft.com/services/machine-learning-service
 [Microsoft Recommenders]: https://github.com/Microsoft/Recommenders
-[Azure Synapse]: https://azure.microsoft.com/en-us/services/synapse-analytics/
-[LightGBM]: https://github.com/Microsoft/LightGBM
-[1]: https://azure.microsoft.com/support/legal/sla/summary
-
->>>>>>> 46612d5e391c15961ec836c9ef549bdac4462d8c+[Azure Synapse]: https://azure.microsoft.com/en-us/services/synapse-analytics/