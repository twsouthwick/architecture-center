### YamlMime:Architecture
metadata:
  title: Many models ML with Azure Machine Learning
  titleSuffix: Azure Example Scenarios
  description: Many machine learning (ML) problems are too complex for a single ML model to solve. Learn about many models machine learning at scale with Azure Machine Learning.
  author: james-tn
  ms.author: janguy
<<<<<<< HEAD
  ms.date: 10/29/2022
  ms.topic: example-scenario
=======
  ms.date: 11/11/2022
  ms.topic: conceptual
>>>>>>> 4354aa9a
  ms.service: architecture-center
  ms.subservice: example-scenario
  ms.custom: fcp
azureCategories:
  - ai-machine-learning
  - analytics
products:
  - azure-data-factory
  - azure-data-lake
  - azure-databricks
  - azure-machine-learning
  - azure-synapse-analytics
name: Many models machine learning (ML) at scale with Azure Machine Learning
summary: Many machine learning (ML) problems are too complex for a single ML model to solve. Learn about many models machine learning at scale with Azure Machine Learning.
thumbnailUrl: /azure/architecture/browse/thumbs/many-models-machine-learning-azure-thumbnail.png
content: |
  [!include[](many-models-machine-learning-azure-machine-learning-content.md )]<|MERGE_RESOLUTION|>--- conflicted
+++ resolved
@@ -5,13 +5,8 @@
   description: Many machine learning (ML) problems are too complex for a single ML model to solve. Learn about many models machine learning at scale with Azure Machine Learning.
   author: james-tn
   ms.author: janguy
-<<<<<<< HEAD
-  ms.date: 10/29/2022
+  ms.date: 11/11/2022
   ms.topic: example-scenario
-=======
-  ms.date: 11/11/2022
-  ms.topic: conceptual
->>>>>>> 4354aa9a
   ms.service: architecture-center
   ms.subservice: example-scenario
   ms.custom: fcp
