### YamlMime:Architecture
metadata:
  title: Citizen AI with the Power Platform
  titleSuffix: Azure Example Scenarios
  description: Learn how to user Azure Machine Learning and Microsoft Power Platform to quickly create a machine learning (ML) proof of concept, and a production version.
  author: vyasdev
  ms.author: vyvenugo, christinas
<<<<<<< HEAD
  ms.date: 05/10/2022
=======
  ms.date: 05/11/2022
>>>>>>> 12853450
  ms.topic: conceptual
  ms.service: architecture-center
  ms.subservice: example-scenario
azureCategories:
  - ai-machine-learning
  - developer-tools
products:
  - azure-machine-learning
  - power-platform
  - power-apps
  - power-automate
  - power-bi
name: Citizen AI with the Power Platform
summary: Learn how to user Azure Machine Learning and Microsoft Power Platform to quickly create a machine learning (ML) proof of concept, and a production version.
thumbnailUrl: /azure/architecture/browse/thumbs/citizen-ai-power-platform.png
content: |
  [!include[](citizen-ai-power-platform-content.md)]<|MERGE_RESOLUTION|>--- conflicted
+++ resolved
@@ -5,11 +5,7 @@
   description: Learn how to user Azure Machine Learning and Microsoft Power Platform to quickly create a machine learning (ML) proof of concept, and a production version.
   author: vyasdev
   ms.author: vyvenugo, christinas
-<<<<<<< HEAD
-  ms.date: 05/10/2022
-=======
   ms.date: 05/11/2022
->>>>>>> 12853450
   ms.topic: conceptual
   ms.service: architecture-center
   ms.subservice: example-scenario
