--- conflicted
+++ resolved
@@ -42,7 +42,6 @@
 
 - The current solution uses Azure Active Directory B2C as the identity drovider. Other identity providers, such as [Azure Active Directory](https://azure.microsoft.com/services/active-directory/), could be used instead as well.
 - This solution uses two key vaults: One for the Identity Framework and another for the web and API modules. For tighter security, you could use one key vault per module.
-<<<<<<< HEAD
 
 - For stricter security and compliance requirements, you could choose to also implement private networking for cross service communication.
 
@@ -63,19 +62,17 @@
 
 The cost to run this solution is fairly average in comparison to other web applications. Here are some high level points with an explanation of a few of the "dials" you have when it comes to cost:
 
-- The 
+- The [App Service Plan](https://docs.microsoft.com/azure/app-service/overview-hosting-plans) that you run the app services in can be scaled to fit the SKU that is required to handle the amount of throughput you need. In addition, you could run each app on a separate app service plan if you require a higher throughput, but you will incur a higher cost as a result.
+- The Azure AD B2C [pricing](https://azure.microsoft.com/pricing/details/active-directory/external-identities/) has two SKUs (Premium P1 and Premium P2). Both include a free tier (up to a number of Monthly Active Users (MAU)), but you will need to evaluate which features each SKU provides to determine which is required for your use case.
+
+- Azure SQL has a few different [purchasing models](https://docs.microsoft.com/azure/azure-sql/database/purchasing-models?view=azuresql) to fit a wide array of use cases, including the ability to autoscale. You'll need to evaluate the usage on the databases to ensure you are rightsizing them.
+
+### Operational excellence
 
 
 
-### Operational Excellence
-
-## Deploy this Scenario
-=======
-- For stricter security requirements, you could move to using private networking for communication between microservices. The current solution relies solely on identity and access management as its security paradigm.
-- Instead of using REST calls between services, another approach would be to use an [Event Driven Architecture](../../guide/architecture-styles/event-driven.yml) for cross-service messaging.
 
 ## Deploy this scenario
->>>>>>> 8927484b
 
 If you'd like to deploy this scenario, the [Azure SaaS Dev Kit](https://github.com/Azure/azure-saas) is a deployable reference implementation of this architecture.
 
