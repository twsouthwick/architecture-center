--- conflicted
+++ resolved
@@ -3,11 +3,7 @@
   title: SAP deployment on Azure using an Oracle database
   description: This example demonstrates a SAP deployment on virtual machines on Azure, along with a High Availability Oracle database.
   author: DharmeshBhagat
-<<<<<<< HEAD
   ms.author: dharmesh.bhagat
-=======
-  ms.author: pnp
->>>>>>> 6b0c4ade
   ms.date: 09/12/2018
   ms.topic: conceptual
   ms.service: architecture-center
