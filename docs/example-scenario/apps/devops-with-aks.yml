### YamlMime:Architecture
metadata:
  title: CI/CD pipeline for container-based workloads
  titleSuffix: Azure Example Scenarios
  description: Build a DevOps CI/CD pipeline for a Node.js web app with Jenkins, Azure Container Registry, Azure Kubernetes Service, Cosmos DB, and Grafana.
  author: iainfoulds
  ms.author: architectures
<<<<<<< HEAD
  ms.date: 07/25/2022
=======
  ms.date: 07/26/2022
>>>>>>> 883e1be1
  ms.topic: conceptual
  ms.service: architecture-center
  ms.subservice: example-scenario
  ms.category:
    - containers
    - devops
    - featured
    - compute
  ms.custom:
    - devops
    - microservices
    - example-scenario
    - e2e-aks
  social_image_url: /azure/architecture/example-scenario/apps/media/architecture-devops-with-aks.png
name: CI/CD pipeline for container-based workloads
azureCategories:
  - containers
  - devops
  - featured
  - compute
summary: Build a DevOps CI/CD pipeline for a Node.js web app with Jenkins, Azure Container Registry, Azure Kubernetes Service, Cosmos DB, and Grafana.
products:
  - azure-container-registry
  - azure-cosmos-db
  - azure-kubernetes-service
  - azure-monitor
  - azure-pipelines

thumbnailUrl: /azure/architecture/browse/thumbs/architecture-devops-with-aks-thumbnail-new.png
content: |
   [!include[](devops-with-aks-content.md)]<|MERGE_RESOLUTION|>--- conflicted
+++ resolved
@@ -5,11 +5,7 @@
   description: Build a DevOps CI/CD pipeline for a Node.js web app with Jenkins, Azure Container Registry, Azure Kubernetes Service, Cosmos DB, and Grafana.
   author: iainfoulds
   ms.author: architectures
-<<<<<<< HEAD
-  ms.date: 07/25/2022
-=======
   ms.date: 07/26/2022
->>>>>>> 883e1be1
   ms.topic: conceptual
   ms.service: architecture-center
   ms.subservice: example-scenario
