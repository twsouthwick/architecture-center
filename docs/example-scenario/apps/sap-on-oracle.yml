### YamlMime:Architecture
metadata:
  title: SAP system on Oracle Database on Azure
  description: Examine deployment patterns for SAP systems on Oracle Database that align with the pillars of the Azure Well-Architected Framework.
  author: shekhag
<<<<<<< HEAD
  ms.author: gupta.shekhar
=======
  ms.author: pnp
>>>>>>> 6b0c4ade
  ms.date: 02/17/2021
  ms.topic: conceptual
  ms.service: architecture-center
  ms.subservice: example-scenario
  ms.category:
    - databases
    - compute
  ms.custom:
    - fasttrack
    - SAP
    - Windows
    - Linux
    - Oracle
    - Azure
    - example-scenario
    - e2e-sap
  social_image_url: /azure/architecture/example-scenario/apps/media/architecture-sap-production.png
name: SAP system on Oracle Database on Azure
azureCategories:
  - databases
  - compute
summary: This article describe SAP on Oracle Database on Azure deployment patterns.
products:
  - azure-expressroute
  - azure-virtual-machines
  - azure-virtual-network
  - azure-resource-manager
thumbnailUrl: /azure/architecture/browse/thumbs/architecture-sap-production.png
content: |
   [!include[](sap-on-oracle-content.md)]
<|MERGE_RESOLUTION|>--- conflicted
+++ resolved
@@ -1,40 +1,36 @@
-### YamlMime:Architecture
-metadata:
-  title: SAP system on Oracle Database on Azure
-  description: Examine deployment patterns for SAP systems on Oracle Database that align with the pillars of the Azure Well-Architected Framework.
-  author: shekhag
-<<<<<<< HEAD
-  ms.author: gupta.shekhar
-=======
-  ms.author: pnp
->>>>>>> 6b0c4ade
-  ms.date: 02/17/2021
-  ms.topic: conceptual
-  ms.service: architecture-center
-  ms.subservice: example-scenario
-  ms.category:
-    - databases
-    - compute
-  ms.custom:
-    - fasttrack
-    - SAP
-    - Windows
-    - Linux
-    - Oracle
-    - Azure
-    - example-scenario
-    - e2e-sap
-  social_image_url: /azure/architecture/example-scenario/apps/media/architecture-sap-production.png
-name: SAP system on Oracle Database on Azure
-azureCategories:
-  - databases
-  - compute
-summary: This article describe SAP on Oracle Database on Azure deployment patterns.
-products:
-  - azure-expressroute
-  - azure-virtual-machines
-  - azure-virtual-network
-  - azure-resource-manager
-thumbnailUrl: /azure/architecture/browse/thumbs/architecture-sap-production.png
-content: |
-   [!include[](sap-on-oracle-content.md)]
+### YamlMime:Architecture
+metadata:
+  title: SAP system on Oracle Database on Azure
+  description: Examine deployment patterns for SAP systems on Oracle Database that align with the pillars of the Azure Well-Architected Framework.
+  author: shekhag
+  ms.author: gupta.shekhar
+  ms.date: 02/17/2021
+  ms.topic: conceptual
+  ms.service: architecture-center
+  ms.subservice: example-scenario
+  ms.category:
+    - databases
+    - compute
+  ms.custom:
+    - fasttrack
+    - SAP
+    - Windows
+    - Linux
+    - Oracle
+    - Azure
+    - example-scenario
+    - e2e-sap
+  social_image_url: /azure/architecture/example-scenario/apps/media/architecture-sap-production.png
+name: SAP system on Oracle Database on Azure
+azureCategories:
+  - databases
+  - compute
+summary: This article describe SAP on Oracle Database on Azure deployment patterns.
+products:
+  - azure-expressroute
+  - azure-virtual-machines
+  - azure-virtual-network
+  - azure-resource-manager
+thumbnailUrl: /azure/architecture/browse/thumbs/architecture-sap-production.png
+content: |
+   [!include[](sap-on-oracle-content.md)]