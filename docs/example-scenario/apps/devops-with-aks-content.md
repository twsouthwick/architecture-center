--- conflicted
+++ resolved
@@ -2,12 +2,8 @@
 
 The example scenario in this article is applicable to businesses that want to modernize end-to-end application development by using containers, continuous integration (CI) for build, and GitOps for continuous deployment (CD). In this scenario, a [Flask app](/azure/app-service/quickstart-python) is used as an example. This web app consists of a front-end written using Python and the Flask framework.
 
-<<<<<<< HEAD
-By using Azure services such as Azure Kubernetes Service, Container Registry, and Azure Cosmos DB, companies can use the latest in application development techniques and tools to simplify the process of implementing high availability.
-=======
 > [!NOTE]
 > You can use any containerized app with this scenario. For example, you could use the [Azure voting app](/samples/azure-samples/aks-voting-app/aks-voting-app).
->>>>>>> 3176217c
 
 ## Architecture
 
@@ -42,26 +38,6 @@
 
 This scenario covers a pull-based DevOps pipeline for a two-tier web application, with a front-end web component and a back-end that uses Redis. This pipeline uses GitHub Actions for build. For deployment, it uses Argo CD as a GitOps operator to pull/sync the app. The data flows through the scenario as follows:
 
-<<<<<<< HEAD
-1. A developer makes changes to the Node.js web application source code.
-2. The code change is committed to a source control repository, such as GitHub.
-3. To start the continuous integration (CI) process, a GitHub webhook triggers a Jenkins project build.
-4. The Jenkins build job uses a dynamic build agent in Azure Kubernetes Service to perform a container build process.
-5. A container image is created from the code in source control, and is then pushed to an Azure Container Registry.
-6. Through continuous deployment (CD), Jenkins deploys this updated container image to the Kubernetes cluster.
-7. The Node.js web application uses Azure Cosmos DB as its back end. Both Azure Cosmos DB and Azure Kubernetes Service report metrics to Azure Monitor.
-8. A Grafana instance provides visual dashboards of the application performance based on the data from Azure Monitor.
-
-### Components
-
-- [Jenkins][jenkins] is an open-source automation server that can integrate with Azure services to enable continuous integration (CI) and continuous deployment (CD). In this scenario, Jenkins orchestrates the creation of new container images based on commits to source control, pushes those images to Azure Container Registry, then updates application instances in Azure Kubernetes Service.
-- [Azure Linux Virtual Machines][docs-virtual-machines] is the IaaS platform used to run the Jenkins and Grafana instances.
-- [Azure Container Registry][docs-acr] stores and manages container images that are used by the Azure Kubernetes Service cluster. Images are securely stored, and can be replicated to other regions by the Azure platform to speed up deployment times.
-- [Azure Kubernetes Service][docs-aks] is a managed Kubernetes platform that lets you deploy and manage containerized applications without container orchestration expertise. As a hosted Kubernetes service, Azure handles critical tasks like health monitoring and maintenance for you.
-- [Azure Cosmos DB][docs-cosmos-db] is a globally distributed, multi-model database that allows you to choose from various database and consistency models to suit your needs. With Azure Cosmos DB, your data can be globally replicated, and there is no cluster management or replication components to deploy and configure.
-- [Azure Monitor][docs-azure-monitor] helps you track performance, maintain security, and identify trends. Metrics obtained by Monitor can be used by other resources and tools, such as Grafana.
-- [Grafana][grafana] is an open-source solution to query, visualize, alert, and understand metrics. A data source plugin for Azure Monitor allows Grafana to create visual dashboards to monitor the performance of your applications running in Azure Kubernetes Service and using Azure Cosmos DB.
-=======
 1. The app code is developed.
 2. The app code is committed to a GitHub repository.
 3. GitHub Actions builds a container image from the app code and pushes the container image to Azure Container Registry.
@@ -77,7 +53,6 @@
 - [GitHub](https://github.com) is a web-based source control system that runs on Git and is used by developers to store and version their application code. In this scenario, GitHub is used to store the source code in a Git repository, then GitHub Actions is used to perform build and push of the container image to Azure Container Registry in the push-based approach.
 - [Argo CD](https://argoproj.github.io/cd) is an open-source GitOps operator that integrates with GitHub and AKS. Argo CD supports continuous deployment (CD). Flux could have been used for this purpose, but Argo CD showcases how an app team might choose a separate tool for their specific application lifecycle concerns, compared with using the same tool that the cluster operators use for cluster management.
 - [Azure Monitor](https://azure.microsoft.com/services/monitor) helps you track performance, maintain security, and identify trends. Metrics obtained by Azure Monitor can be used by other resources and tools, such as [Grafana](https://grafana.com).
->>>>>>> 3176217c
 
 ### Alternatives
 
@@ -97,15 +72,11 @@
 
 Other relevant use cases include:
 
-<<<<<<< HEAD
-Application data is stored in Azure Cosmos DB, a globally distributed, multi-model database that can scale globally. Azure Cosmos DB abstracts the need to scale your infrastructure as with traditional database components, and you can choose to replicate your Azure Cosmos DB database globally to meet the demands of your customers.
-=======
 - Modernize application development practices by adopting a microservice, container-based approach.
 - Speed up application development and deployment lifecycles.
 - Automate deployments to test or acceptance environments for validation.
 - Ensure configurations and desired state of application.
 - Automate cluster lifecycle management.
->>>>>>> 3176217c
 
 ### CI/CD options
 
