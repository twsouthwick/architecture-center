SAP system on Oracle Database is one of the popular deployment patterns in the SAP world. This article describes a typical architecture of SAP on Oracle on Azure, which aligns with the pillars of the [Azure Well Architected Framework](/azure/architecture/framework/index).

## Architecture

![Diagram showing an architecture overview of a production SAP system on Oracle on Azure.](./media/sap-on-oracle-architecture.png)
*Figure – Architecture Diagram of SAP on Oracle Database on Azure*

Download a [Visio file](https://arch-center.azureedge.net/sap-oracle-architecture.vsdx) of this architecture.

## Components

The reference architecture describes a typical SAP production system running on Oracle database on Azure. The key components of the architecture are mentioned below. The architecture and its components can be customized based on the requirements (for example, RPO/RTO, System Role, and so on). The considerations associated with each of the components highlight some of customizing options and the recommendations are based on the best practices for running SAP on Oracle database on Azure.

### SAP presentation layer

The presentation layer (SAPGUI, SAP NetWeaver Business Client, Browser, and so on) of the reference architecture reside in the user workstation (laptop, desktop, and so on), which connects to Azure via on-premises datacenter. Below are the considerations and recommendations around presentation layer of the architecture.

#### Considerations 

- The presentation layer of the SAP Solution can reside in a user workstation (laptop, desktop, and so on), remote desktop in Azure, or in virtual desktop solutions, such as Citrix, [Azure Virtual Desktop](/azure/virtual-desktop/overview), and so on.

#### Recommendations

- While deploying an SAP presentation layer, ensure the latency requirement between SAP Application servers and the presentation layer are met. This [SCN Wiki](https://wiki.scn.sap.com/wiki/display/VIRTUALIZATION/Frequently+Asked+Questions%3A+Microsoft+Azure#FrequentlyAskedQuestions:MicrosoftAzure-HowcanItestthelatencybetweenmyhomelocationandthenextAzuredatacenter?) page contains good guiding principles. When defining your strategy, aim to adhere to these latency guidelines:

| Quality of Response time | Measured Response time |
|--|--|
| Best | <80 ms |
| Better | <150 ms |
| Good | <220 ms |
| Bad | >220 ms |

### Networking

The reference architecture uses Azure ExpressRoute to connect customer on-premises DC to both the primary and the DR regions of Azure.

The SAP application servers, central services, and enqueue replication server are deployed in the Application subnet and Oracle database together with [Oracle Data Guard FSFO (Fast-Start Fail Over)](https://www.oracle.com/technical-resources/articles/smiley-fsfo.html) observer is deployed in the database subnet within a virtual network in Azure subscription (also known as SAP Landing Zone). Both the subnets are protected through Network Security Group (NSG).

Below are the considerations and recommendations around networking component of the architecture.

#### Considerations

- Site-to-Site (S2S) VPN or Azure ExpressRoute can be used for connecting customer on-premises DC to Azure.
- Azure Standard Load Balancer must be used as a network load balancer.

#### Recommendations

- Refer [SAP Note – 2015553](https://launchpad.support.sap.com/#/notes/2015553) to understand the Network prerequisites for SAP on Azure deployment.
- Create dedicated subnets for SAP Application components (such as PAS, AAS, or Central Services) and Database components (such as Oracle Database and Oracle Observer) deployment.
- Restrict the database access using [Network Security Group (NSG)](/azure/virtual-network/network-security-groups-overview) and [Application Security Group (ASG)](/azure/virtual-network/application-security-groups) policies.
- Enable [Accelerated Networking](/azure/virtual-network/create-vm-accelerated-networking-cli) for supported Azure VM and Operating System.

### Virtual machine

In the reference architecture, SAP Application servers are deployed in the availability set together with Oracle Database and Central Services within an Azure zone. The identical deployment pattern is replicated in the other zone of the primary region for high availability.

The third zone is used for deploying the primary Oracle FSFO observer and first zone, which is the one where the primary Oracle database is running, which is used for the secondary Oracle FSFO deployment.

Below are the considerations and recommendations around virtual machine component of the architecture.

#### Considerations

- Based on sizing requirements, Azure VM can be selected from the list of SAP certified VMs mentioned in the [SAP note 1928533](https://launchpad.support.sap.com/#/notes/1928533).
- Only Windows Server and Oracle Linux are the certified and supported operating systems for Oracle databases and Oracle Client binaries. Therefore, SAP Application and Database server's operating system is restricted to Windows Server and Oracle Linux. However, the central cervices, which don't run any Oracle binaries can run on any of the operating systems mentioned in the [SAP note 1928533](https://launchpad.support.sap.com/#/notes/1928533).
- Pacemaker clustering solution is not supported on Oracle Linux on Azure. One of the alternatives for this scenario is [SIOS Protection Suite for Linux](https://us.sios.com/sap-clustering/).
- There are few restrictions around usage of Oracle products on Azure. Refer [SAP Note – 2039619](https://launchpad.support.sap.com/#/notes/2039619) for details.

#### Recommendations

- Use [constrained core VMs](/azure/virtual-machines/constrained-vcpu?bc=%2fazure%2fvirtual-machines%2flinux%2fbreadcrumb%2ftoc.json&toc=%2fazure%2fvirtual-machines%2flinux%2ftoc.json) for hosting Oracle databases on Azure VMs for cost efficiency.

![Azure VM recommendations for SAP on Oracle Workload](./media/sap-on-oracle-compute-recommendations.png)
*Figure – Azure compute recommendations for SAP on Oracle Database*

- Use availability zones together with availability set for Azure VMs deployment. Perform [latency check between availability zones](/azure/virtual-machines/workloads/sap/sap-ha-availability-zones#network-latency-between-and-within-zones) to ensure that it meets the latency requirement for cross-zone communication.
- Regions where Availability Zones are not available, use availability set for Azure VM deployment.

### Storage

The architecture uses Azure-managed disks for Azure VM disks and Azure Files or Azure NetApp Files for shared storage. Below are the considerations and recommendations around storage component of the architecture.

#### Considerations

<<<<<<< HEAD
- Azure Managed Disks and [Azure NetApp Files](/azure/virtual-machines/workloads/oracle/oracle-database-backup-strategies#azure-netapp-files) are the recommended storage solutions for Oracle databases on Azure. Refer [SAP Note – 2039619](https://launchpad.support.sap.com/#/notes/2039619) to understand the possible supported combinations of Operating systems, Oracle products, and the storage solutions.
- Azure Files (In Preview), Azure Shared Disk, and Azure NetApp files can be used for shared file systems.
- Oracle database is supported on both ASM and Non-ASM File systems on Azure.
- Be aware of some of the [limitations](/azure/virtual-machines/disks-enable-ultra-ssd?tabs=azure-portal) of Azure Ultra SSD, when using Ultra SSD for database storage.
- Azure NetApp files does not currently support Availability Zones, but it does provide highly efficient storage based replication through [Cross region replication](https://docs.microsoft.com/azure/azure-netapp-files/cross-region-replication-introduction).
=======
- Azure Managed Disks and [Azure NetApp Files](/azure/virtual-machines/workloads/oracle/oracle-database-backup-strategies#azure-netapp-files) are the storage solutions for Oracle databases on Azure. Refer [SAP Note – 2039619](https://launchpad.support.sap.com/#/notes/2039619) to understand the possible supported combinations of Operating systems, Oracle products, and the storage solutions.
- Azure Files (In Preview), Azure Shared Disk, and Azure NetApp Files can be used for shared file systems.
- Oracle database is supported on both ASM and Non-ASM File systems on Azure.
- Be aware of some of the [limitations](/azure/virtual-machines/disks-enable-ultra-ssd?tabs=azure-portal) of Azure Ultra SSD, when using Ultra SSD for database storage.
- Azure NetApp Files does not currently support Availability Zones.
>>>>>>> 417bcebf

##### Recommendations

- The below mentioned decision tree can help in the selection of right storage solution based on requirement.

![Azure Storage recommendations for SAP on Oracle Workload](./media/sap-on-oracle-storage-recommendations.png)
*Figure – Azure storage recommendations for SAP on Oracle Database*

- For VM running Oracle database:
  - Enable read-only caching for all the data disks.
  - Enable write accelerator (for write caching) for all the log disks when using premium SSD with M series.
  - For production/performance critical SAP-on-Oracle deployment with E series VMs, use ultra SSD for log disks and can use premium SSD for data disks.
  - For non-prod systems/non-performance critical SAP-on-Oracle deployment, you can replace the Premium-managed disk with Standard SSD.
- Can use [premium SSD performance tiering](/azure/virtual-machines/disks-performance-tiers-portal) to temporarily increase the performance offerings from the premium SSD.
- Can use [Azure NetApp Files service levels](https://docs.microsoft.com/azure/azure-netapp-files/azure-netapp-files-service-levels] to dynamically manage the performance level of the shared disks.

### Security

In Azure, security is a shared responsibility between Microsoft and Customer. SAP-on-Oracle deployment fits into the IaaS vertical of the [shared responsibility model](https://blogs.sap.com/2019/07/21/sap-security-operations-on-azure/). Microsoft Azure takes care of security ranging from the physical datacenter, network, hosts and up to hypervisor layer. The security responsibility of anything above the hypervisor belongs to customer.

![Diagram of an Azure shared responsibility model.](./media/azure-shared-responsibility-model.png)
*Figure – Azure Shared Responsibility Model*

In the reference architecture, the applications (SAP & Oracle software) are deployed on the Azure VMs running security hardened operating system images.

End users using SAPGUI and browser for accessing SAP Application are authenticated using Single-Sign-On (SSO) and SAP Administrator (Basis) uses Azure Bastion to access operating system. All the communications between end-users and SAP application are encrypted (such as with encryption-in-transit) using TLS and SNC (Secure Network Communication).

For Oracle database the encryption-at-rest is achieved through Oracle Transparent Data Encryption (TDE) and for other components (such as managed disks of the VMs that run SAP Application and non-data disks of Oracle database VMs), Azure Disk Encryption is used to achieve the same.

The solution uses Azure backup for protecting the VMs and the Oracle database, and all the backed-up data is automatically encrypted when stored in the cloud using Azure Storage encryption.

The overall solution is integrated into [Microsoft Defender for Cloud](/azure/security-center/security-center-introduction) and [Microsoft Sentinel](/azure/sentinel/overview).

#### Considerations

- Azure Disk Encryption can be achieved with both Microsoft-Managed Key and Customer-Managed Key options. Refer - [ADE support for VMs and Operating System based on Windows](/azure/virtual-machines/windows/disk-encryption-overview#supported-vms-and-operating-systems) and [ADE support for VMs and Operating System based on Linux](/azure/virtual-machines/linux/disk-encryption-overview#supported-vms-and-operating-systems) to understand ADE supported scenarios.

#### Recommendations

- SAP whitepaper [Security Recommendations: A Practical Guide for Securing SAP&reg; Solutions](https://www.sap.com/documents/2017/03/14cf06b2-af7c-0010-82c7-eda71af511fa.html) describes a good framework for SAP Solution Security.
- Enable Single-Sign-On (SSO) for user authentication from SAPGUI and browser-based SAP access.
- Use security hardened operating system images for provisioning Azure VMs. See the latest [CIS benchmarks](https://www.cisecurity.org/benchmark/azure/) for the latest recommendations.
- Implement encryption-at-rest for:
  - Oracle Database - It's recommended to use Oracle Transparent Data Encryption (TDE) for Oracle Database Encryption.
  - Managed Disks – use Azure Disk Encryption with Microsoft or Customer-Managed Keys.
  - Backups – All the backed-up data to Azure is encrypted by default.
- Implement encryption-in-transit for:
  - Use TLS for encrypting HTTP communications and SNC for DIAG/RFC communications.
- Use Azure Bastion (PaaS) for secure and seamless RDP/SSH connectivity to your VMs directly in the Azure portal over SSL.
- Enable Microsoft Defender for Cloud Standard for SAP on Azure subscriptions.
- Enable resource locking to prevent accidental deletion of the deployed Azure resource.

### Scalability

The scalability in the reference architecture will be achieved through scale-out of application servers and scale-up of database server.

The considerations and recommendations around scalability are:

#### Considerations

- Oracle RAC as a scalability and high availability solution is not supported for running SAP on Azure.

#### Recommendations

- With the increase of capacity requirement, prefer scaling-out the application server and scaling-up the Database Server.

### High availability and disaster recovery

SAP application servers in availability set behind standard load balancer and SAP central services in cluster construct the high availability solution of SAP application layer.

The high availability in database layer is achieved through synchronous database replication between Oracle databases in two zones. The database failover between Azure zones is automated using Oracle Data Guard FSFO (Fast-Start Failover) Observer. The disaster-recovery of the application layer is achieved through Azure Site Recovery replication and database layer through asynchronous database replication between Azure regions.

For cost-effectiveness, SAP Central Services clustering is not deployed in the DR region. The Azure Site Recovery replication is enabled only from SAP Central Services but not from SAP ERS server.

Below are the considerations and recommendations related to HA/DR setup.

#### Considerations

- Oracle Data Guard is supported as High Availability and Disaster Recovery solution for database.
- Oracle RAC is not supported as a high availability solution for Oracle databases on Azure.

#### Recommendations

- Use database native solution for Oracle database replication.
- Below is the recommended HA/DR solution for the different components of the reference architecture.

| Architecture component | High availability | Disaster recovery |
|--|--|--|
| SAP Central Services | Linux Cluster Solution -or- Windows Server failover cluster, and so on. | Azure Site Recovery*, RSYNC, and so on. |
| SAP Application Server | VMs in availability Set distributed between Availability Zones behind Azure standard load balancer. | Azure Site Recovery* |
| Oracle Database Server | Synchronous Oracle Data Guard replication between Oracle databases in availability zones. | Asynchronous Oracle Data Guard replication between Oracle databases in two regions. |
| Oracle Observer | VMs distributed between Availability Zones – or – VMs in availability set. | - |

> **_*_**  See the supported scenarios with [Azure Site Recovery](/azure/site-recovery/azure-to-azure-support-matrix).

- Use Azure Automation Runbook to automate the pre- and post-steps of the region failover.

### Backup

The reference architecture uses Azure Backup for backing up Azure VMs and Oracle database. Oracle redo log backup is performed using RMAN backup to Azure Blob Storage.

#### Considerations

- There are multiple ways to perform SAP Oracle database backup on Azure. This includes traditional methods like SAP BRTools, Oracle RMAN, SAP Backint certified third-party backup solutions, Azure native PaaS solution, Azure Backup, Azure NetApp FIles snapshots, and so on.
- Azure Backup offers a simple, enterprise-grade solution for workloads running on virtual machines. For more information, see [Oracle database backup using Azure Backup](/azure/virtual-machines/workloads/oracle/oracle-database-backup-azure-backup?tabs=azure-portal).

#### Recommendations

- It is recommended to store a copy of mission critical SAP systems (for example, SAP Production Systems) backup in the DR region, such as with cross-region backup storage. In Azure, this backup is easily achieved by using the Geo Redundant Storage (GRS) type of storage.

### Monitoring

Below are the considerations and recommendations related to monitoring aspects of the reference architecture.

#### Considerations

- Ensure that the SAP deployment on Azure must meet the monitoring requirements mentioned in the [SAP Note – 2015553](https://launchpad.support.sap.com/#/notes/2015553).
- SAP Application and Database Monitoring can be performed using SAP Tools like – SAP Solution Manager,  DB*/ SM*/ST* SAP transactions.
- Azure VMs running SAP application and databases can be monitored using Azure Monitor and Linux Pacemaker cluster can be monitored using [Azure Monitor for SAP (preview)](/azure/virtual-machines/workloads/sap/azure-monitor-providers#provider-type-high-availability-cluster).
- Azure Network Watcher can be used for Network Monitoring.
- Metrics and Logs from the Azure Monitor can be cascaded to Azure log Analytics workspace and corelated with other KPIs for different use cases.
- Microsoft Defender for Cloud and Microsoft Sentinel can be used for security monitoring and audit logging.

#### Recommendations

- Include [service](/azure/service-health/service-health-overview) and [resource](/azure/service-health/resource-health-overview) health events, as part of the platform monitoring solution.

### Cost optimization

Here are some of the cost optimization measures that can be adopted to achieve cost efficiencies in the solution.

#### Considerations

- Based on SAP sizing requirements, consider using SAP certified Intel or AMD-based VMs (different pricing).
- Consider [Azure Managed disk reservation](/azure/cost-management-billing/reservations/understand-disk-reservations) to lower your disk storage cost.

- Consider not deploying the central services cluster in the DR region if the database is not following the high-availability pattern.

#### Recommendations

- Based on the VM usage profile, aim for rightsizing the Application and DB VMs, and scale, as per the SAP load requirements.
- Based on the system usage profile of different SAP systems of the landscape, such as Development, Test, Pre-Production and Production. Adopt compute cost optimization strategy by choosing either [Azure VM reservations or VM snoozing](https://azure.microsoft.com/resources/reduce-business-costs-by-snoozing-or-reserving-azure-virtual-machines/).
- Consider using [Azure Hybrid Benefit](https://azure.microsoft.com/pricing/hybrid-benefit) to use pre-existing on-premises Windows Server, Red Hat, or SUSE licenses.

- For a temporary increase (such as for finite duration) in storage performance without increasing the storage capacity, consider using [Performance tiering of Premium SSD](/azure/virtual-machines/disks-performance-tiers-portal) and Azure NetApp Files service levels.

## Next steps

For other information about running SAP workloads on Oracle on Azure, review the following reference documentation:

- [SAP Notes relevant for SAP on Azure deployments](/azure/virtual-machines/workloads/sap/dbms_guide_oracle#sap-notes-relevant-for-oracle-sap-and-azure)
- [Azure Virtual Machines Oracle DBMS deployment for SAP workload](/azure/virtual-machines/workloads/sap/dbms_guide_oracle)
- [Frequently Asked Questions: SAP on Microsoft Azure](https://wiki.scn.sap.com/wiki/display/VIRTUALIZATION/Frequently+Asked+Questions%3A+Microsoft+Azure#FrequentlyAskedQuestions:MicrosoftAzure-HowcanItestthelatencybetweenmyhomelocationandthenextAzuredatacenter?)
- [SAP on Azure: Simplifying Global Deployments](https://blogs.sap.com/2020/05/30/sap-on-azure-simplifying-global-deployments/)
- [SAP Security Operations in Azure](https://blogs.sap.com/2019/07/21/sap-security-operations-on-azure/)
- [CIS Benchmarks for Azure](https://www.cisecurity.org/benchmark/azure/)
- [Oracle Data Guard Implementation on Linux VM on Azure](/azure/virtual-machines/workloads/oracle/configure-oracle-dataguard)
- [Enterprise Scale Network Design Considerations and Recommendations](/azure/virtual-machines/workloads/oracle/configure-oracle-dataguard)
- [Migrating SAP on Oracle Workloads to Azure](https://techcommunity.microsoft.com/t5/running-sap-applications-on-the/migrating-sap-on-oracle-workloads-to-azure/ba-p/2109839)
- [Oracle 19c on Azure NetApp Files for SAP Workloads](https://techcommunity.microsoft.com/t5/running-sap-applications-on-the/deploy-sap-anydb-oracle-19c-with-azure-netapp-files/ba-p/2064043)
- [Oracle Applications and solutions on Azure](/azure/virtual-machines/workloads/oracle/oracle-overview)
- [Oracle RMAN Backup on Azure Blob](https://cloud.netapp.com/blog/azure-cvo-blg-oracle-rman-backup-on-azure-blob)

## Related resources

See the following related architecture:

- [SAP deployment on Azure using an Oracle database](/azure/architecture/example-scenario/apps/sap-production)
- [Run Oracle databases on Azure](/azure/architecture/solution-ideas/articles/reference-architecture-for-oracle-database-on-azure)
- [Overview of Oracle database migration](/azure/architecture/example-scenario/oracle-migrate/oracle-migration-overview)
- [Oracle database migration to Azure](/azure/architecture/solution-ideas/articles/reference-architecture-for-oracle-database-migration-to-azure)
- [Oracle Database with Azure NetApp Files](/azure/architecture/example-scenario/file-storage/oracle-azure-netapp-files)
<|MERGE_RESOLUTION|>--- conflicted
+++ resolved
@@ -1,268 +1,260 @@
-SAP system on Oracle Database is one of the popular deployment patterns in the SAP world. This article describes a typical architecture of SAP on Oracle on Azure, which aligns with the pillars of the [Azure Well Architected Framework](/azure/architecture/framework/index).
-
-## Architecture
-
-![Diagram showing an architecture overview of a production SAP system on Oracle on Azure.](./media/sap-on-oracle-architecture.png)
-*Figure – Architecture Diagram of SAP on Oracle Database on Azure*
-
-Download a [Visio file](https://arch-center.azureedge.net/sap-oracle-architecture.vsdx) of this architecture.
-
-## Components
-
-The reference architecture describes a typical SAP production system running on Oracle database on Azure. The key components of the architecture are mentioned below. The architecture and its components can be customized based on the requirements (for example, RPO/RTO, System Role, and so on). The considerations associated with each of the components highlight some of customizing options and the recommendations are based on the best practices for running SAP on Oracle database on Azure.
-
-### SAP presentation layer
-
-The presentation layer (SAPGUI, SAP NetWeaver Business Client, Browser, and so on) of the reference architecture reside in the user workstation (laptop, desktop, and so on), which connects to Azure via on-premises datacenter. Below are the considerations and recommendations around presentation layer of the architecture.
-
-#### Considerations 
-
-- The presentation layer of the SAP Solution can reside in a user workstation (laptop, desktop, and so on), remote desktop in Azure, or in virtual desktop solutions, such as Citrix, [Azure Virtual Desktop](/azure/virtual-desktop/overview), and so on.
-
-#### Recommendations
-
-- While deploying an SAP presentation layer, ensure the latency requirement between SAP Application servers and the presentation layer are met. This [SCN Wiki](https://wiki.scn.sap.com/wiki/display/VIRTUALIZATION/Frequently+Asked+Questions%3A+Microsoft+Azure#FrequentlyAskedQuestions:MicrosoftAzure-HowcanItestthelatencybetweenmyhomelocationandthenextAzuredatacenter?) page contains good guiding principles. When defining your strategy, aim to adhere to these latency guidelines:
-
-| Quality of Response time | Measured Response time |
-|--|--|
-| Best | <80 ms |
-| Better | <150 ms |
-| Good | <220 ms |
-| Bad | >220 ms |
-
-### Networking
-
-The reference architecture uses Azure ExpressRoute to connect customer on-premises DC to both the primary and the DR regions of Azure.
-
-The SAP application servers, central services, and enqueue replication server are deployed in the Application subnet and Oracle database together with [Oracle Data Guard FSFO (Fast-Start Fail Over)](https://www.oracle.com/technical-resources/articles/smiley-fsfo.html) observer is deployed in the database subnet within a virtual network in Azure subscription (also known as SAP Landing Zone). Both the subnets are protected through Network Security Group (NSG).
-
-Below are the considerations and recommendations around networking component of the architecture.
-
-#### Considerations
-
-- Site-to-Site (S2S) VPN or Azure ExpressRoute can be used for connecting customer on-premises DC to Azure.
-- Azure Standard Load Balancer must be used as a network load balancer.
-
-#### Recommendations
-
-- Refer [SAP Note – 2015553](https://launchpad.support.sap.com/#/notes/2015553) to understand the Network prerequisites for SAP on Azure deployment.
-- Create dedicated subnets for SAP Application components (such as PAS, AAS, or Central Services) and Database components (such as Oracle Database and Oracle Observer) deployment.
-- Restrict the database access using [Network Security Group (NSG)](/azure/virtual-network/network-security-groups-overview) and [Application Security Group (ASG)](/azure/virtual-network/application-security-groups) policies.
-- Enable [Accelerated Networking](/azure/virtual-network/create-vm-accelerated-networking-cli) for supported Azure VM and Operating System.
-
-### Virtual machine
-
-In the reference architecture, SAP Application servers are deployed in the availability set together with Oracle Database and Central Services within an Azure zone. The identical deployment pattern is replicated in the other zone of the primary region for high availability.
-
-The third zone is used for deploying the primary Oracle FSFO observer and first zone, which is the one where the primary Oracle database is running, which is used for the secondary Oracle FSFO deployment.
-
-Below are the considerations and recommendations around virtual machine component of the architecture.
-
-#### Considerations
-
-- Based on sizing requirements, Azure VM can be selected from the list of SAP certified VMs mentioned in the [SAP note 1928533](https://launchpad.support.sap.com/#/notes/1928533).
-- Only Windows Server and Oracle Linux are the certified and supported operating systems for Oracle databases and Oracle Client binaries. Therefore, SAP Application and Database server's operating system is restricted to Windows Server and Oracle Linux. However, the central cervices, which don't run any Oracle binaries can run on any of the operating systems mentioned in the [SAP note 1928533](https://launchpad.support.sap.com/#/notes/1928533).
-- Pacemaker clustering solution is not supported on Oracle Linux on Azure. One of the alternatives for this scenario is [SIOS Protection Suite for Linux](https://us.sios.com/sap-clustering/).
-- There are few restrictions around usage of Oracle products on Azure. Refer [SAP Note – 2039619](https://launchpad.support.sap.com/#/notes/2039619) for details.
-
-#### Recommendations
-
-- Use [constrained core VMs](/azure/virtual-machines/constrained-vcpu?bc=%2fazure%2fvirtual-machines%2flinux%2fbreadcrumb%2ftoc.json&toc=%2fazure%2fvirtual-machines%2flinux%2ftoc.json) for hosting Oracle databases on Azure VMs for cost efficiency.
-
-![Azure VM recommendations for SAP on Oracle Workload](./media/sap-on-oracle-compute-recommendations.png)
-*Figure – Azure compute recommendations for SAP on Oracle Database*
-
-- Use availability zones together with availability set for Azure VMs deployment. Perform [latency check between availability zones](/azure/virtual-machines/workloads/sap/sap-ha-availability-zones#network-latency-between-and-within-zones) to ensure that it meets the latency requirement for cross-zone communication.
-- Regions where Availability Zones are not available, use availability set for Azure VM deployment.
-
-### Storage
-
-The architecture uses Azure-managed disks for Azure VM disks and Azure Files or Azure NetApp Files for shared storage. Below are the considerations and recommendations around storage component of the architecture.
-
-#### Considerations
-
-<<<<<<< HEAD
-- Azure Managed Disks and [Azure NetApp Files](/azure/virtual-machines/workloads/oracle/oracle-database-backup-strategies#azure-netapp-files) are the recommended storage solutions for Oracle databases on Azure. Refer [SAP Note – 2039619](https://launchpad.support.sap.com/#/notes/2039619) to understand the possible supported combinations of Operating systems, Oracle products, and the storage solutions.
-- Azure Files (In Preview), Azure Shared Disk, and Azure NetApp files can be used for shared file systems.
-- Oracle database is supported on both ASM and Non-ASM File systems on Azure.
-- Be aware of some of the [limitations](/azure/virtual-machines/disks-enable-ultra-ssd?tabs=azure-portal) of Azure Ultra SSD, when using Ultra SSD for database storage.
-- Azure NetApp files does not currently support Availability Zones, but it does provide highly efficient storage based replication through [Cross region replication](https://docs.microsoft.com/azure/azure-netapp-files/cross-region-replication-introduction).
-=======
-- Azure Managed Disks and [Azure NetApp Files](/azure/virtual-machines/workloads/oracle/oracle-database-backup-strategies#azure-netapp-files) are the storage solutions for Oracle databases on Azure. Refer [SAP Note – 2039619](https://launchpad.support.sap.com/#/notes/2039619) to understand the possible supported combinations of Operating systems, Oracle products, and the storage solutions.
-- Azure Files (In Preview), Azure Shared Disk, and Azure NetApp Files can be used for shared file systems.
-- Oracle database is supported on both ASM and Non-ASM File systems on Azure.
-- Be aware of some of the [limitations](/azure/virtual-machines/disks-enable-ultra-ssd?tabs=azure-portal) of Azure Ultra SSD, when using Ultra SSD for database storage.
-- Azure NetApp Files does not currently support Availability Zones.
->>>>>>> 417bcebf
-
-##### Recommendations
-
-- The below mentioned decision tree can help in the selection of right storage solution based on requirement.
-
-![Azure Storage recommendations for SAP on Oracle Workload](./media/sap-on-oracle-storage-recommendations.png)
-*Figure – Azure storage recommendations for SAP on Oracle Database*
-
-- For VM running Oracle database:
-  - Enable read-only caching for all the data disks.
-  - Enable write accelerator (for write caching) for all the log disks when using premium SSD with M series.
-  - For production/performance critical SAP-on-Oracle deployment with E series VMs, use ultra SSD for log disks and can use premium SSD for data disks.
-  - For non-prod systems/non-performance critical SAP-on-Oracle deployment, you can replace the Premium-managed disk with Standard SSD.
-- Can use [premium SSD performance tiering](/azure/virtual-machines/disks-performance-tiers-portal) to temporarily increase the performance offerings from the premium SSD.
-- Can use [Azure NetApp Files service levels](https://docs.microsoft.com/azure/azure-netapp-files/azure-netapp-files-service-levels] to dynamically manage the performance level of the shared disks.
-
-### Security
-
-In Azure, security is a shared responsibility between Microsoft and Customer. SAP-on-Oracle deployment fits into the IaaS vertical of the [shared responsibility model](https://blogs.sap.com/2019/07/21/sap-security-operations-on-azure/). Microsoft Azure takes care of security ranging from the physical datacenter, network, hosts and up to hypervisor layer. The security responsibility of anything above the hypervisor belongs to customer.
-
-![Diagram of an Azure shared responsibility model.](./media/azure-shared-responsibility-model.png)
-*Figure – Azure Shared Responsibility Model*
-
-In the reference architecture, the applications (SAP & Oracle software) are deployed on the Azure VMs running security hardened operating system images.
-
-End users using SAPGUI and browser for accessing SAP Application are authenticated using Single-Sign-On (SSO) and SAP Administrator (Basis) uses Azure Bastion to access operating system. All the communications between end-users and SAP application are encrypted (such as with encryption-in-transit) using TLS and SNC (Secure Network Communication).
-
-For Oracle database the encryption-at-rest is achieved through Oracle Transparent Data Encryption (TDE) and for other components (such as managed disks of the VMs that run SAP Application and non-data disks of Oracle database VMs), Azure Disk Encryption is used to achieve the same.
-
-The solution uses Azure backup for protecting the VMs and the Oracle database, and all the backed-up data is automatically encrypted when stored in the cloud using Azure Storage encryption.
-
-The overall solution is integrated into [Microsoft Defender for Cloud](/azure/security-center/security-center-introduction) and [Microsoft Sentinel](/azure/sentinel/overview).
-
-#### Considerations
-
-- Azure Disk Encryption can be achieved with both Microsoft-Managed Key and Customer-Managed Key options. Refer - [ADE support for VMs and Operating System based on Windows](/azure/virtual-machines/windows/disk-encryption-overview#supported-vms-and-operating-systems) and [ADE support for VMs and Operating System based on Linux](/azure/virtual-machines/linux/disk-encryption-overview#supported-vms-and-operating-systems) to understand ADE supported scenarios.
-
-#### Recommendations
-
-- SAP whitepaper [Security Recommendations: A Practical Guide for Securing SAP&reg; Solutions](https://www.sap.com/documents/2017/03/14cf06b2-af7c-0010-82c7-eda71af511fa.html) describes a good framework for SAP Solution Security.
-- Enable Single-Sign-On (SSO) for user authentication from SAPGUI and browser-based SAP access.
-- Use security hardened operating system images for provisioning Azure VMs. See the latest [CIS benchmarks](https://www.cisecurity.org/benchmark/azure/) for the latest recommendations.
-- Implement encryption-at-rest for:
-  - Oracle Database - It's recommended to use Oracle Transparent Data Encryption (TDE) for Oracle Database Encryption.
-  - Managed Disks – use Azure Disk Encryption with Microsoft or Customer-Managed Keys.
-  - Backups – All the backed-up data to Azure is encrypted by default.
-- Implement encryption-in-transit for:
-  - Use TLS for encrypting HTTP communications and SNC for DIAG/RFC communications.
-- Use Azure Bastion (PaaS) for secure and seamless RDP/SSH connectivity to your VMs directly in the Azure portal over SSL.
-- Enable Microsoft Defender for Cloud Standard for SAP on Azure subscriptions.
-- Enable resource locking to prevent accidental deletion of the deployed Azure resource.
-
-### Scalability
-
-The scalability in the reference architecture will be achieved through scale-out of application servers and scale-up of database server.
-
-The considerations and recommendations around scalability are:
-
-#### Considerations
-
-- Oracle RAC as a scalability and high availability solution is not supported for running SAP on Azure.
-
-#### Recommendations
-
-- With the increase of capacity requirement, prefer scaling-out the application server and scaling-up the Database Server.
-
-### High availability and disaster recovery
-
-SAP application servers in availability set behind standard load balancer and SAP central services in cluster construct the high availability solution of SAP application layer.
-
-The high availability in database layer is achieved through synchronous database replication between Oracle databases in two zones. The database failover between Azure zones is automated using Oracle Data Guard FSFO (Fast-Start Failover) Observer. The disaster-recovery of the application layer is achieved through Azure Site Recovery replication and database layer through asynchronous database replication between Azure regions.
-
-For cost-effectiveness, SAP Central Services clustering is not deployed in the DR region. The Azure Site Recovery replication is enabled only from SAP Central Services but not from SAP ERS server.
-
-Below are the considerations and recommendations related to HA/DR setup.
-
-#### Considerations
-
-- Oracle Data Guard is supported as High Availability and Disaster Recovery solution for database.
-- Oracle RAC is not supported as a high availability solution for Oracle databases on Azure.
-
-#### Recommendations
-
-- Use database native solution for Oracle database replication.
-- Below is the recommended HA/DR solution for the different components of the reference architecture.
-
-| Architecture component | High availability | Disaster recovery |
-|--|--|--|
-| SAP Central Services | Linux Cluster Solution -or- Windows Server failover cluster, and so on. | Azure Site Recovery*, RSYNC, and so on. |
-| SAP Application Server | VMs in availability Set distributed between Availability Zones behind Azure standard load balancer. | Azure Site Recovery* |
-| Oracle Database Server | Synchronous Oracle Data Guard replication between Oracle databases in availability zones. | Asynchronous Oracle Data Guard replication between Oracle databases in two regions. |
-| Oracle Observer | VMs distributed between Availability Zones – or – VMs in availability set. | - |
-
-> **_*_**  See the supported scenarios with [Azure Site Recovery](/azure/site-recovery/azure-to-azure-support-matrix).
-
-- Use Azure Automation Runbook to automate the pre- and post-steps of the region failover.
-
-### Backup
-
-The reference architecture uses Azure Backup for backing up Azure VMs and Oracle database. Oracle redo log backup is performed using RMAN backup to Azure Blob Storage.
-
-#### Considerations
-
-- There are multiple ways to perform SAP Oracle database backup on Azure. This includes traditional methods like SAP BRTools, Oracle RMAN, SAP Backint certified third-party backup solutions, Azure native PaaS solution, Azure Backup, Azure NetApp FIles snapshots, and so on.
-- Azure Backup offers a simple, enterprise-grade solution for workloads running on virtual machines. For more information, see [Oracle database backup using Azure Backup](/azure/virtual-machines/workloads/oracle/oracle-database-backup-azure-backup?tabs=azure-portal).
-
-#### Recommendations
-
-- It is recommended to store a copy of mission critical SAP systems (for example, SAP Production Systems) backup in the DR region, such as with cross-region backup storage. In Azure, this backup is easily achieved by using the Geo Redundant Storage (GRS) type of storage.
-
-### Monitoring
-
-Below are the considerations and recommendations related to monitoring aspects of the reference architecture.
-
-#### Considerations
-
-- Ensure that the SAP deployment on Azure must meet the monitoring requirements mentioned in the [SAP Note – 2015553](https://launchpad.support.sap.com/#/notes/2015553).
-- SAP Application and Database Monitoring can be performed using SAP Tools like – SAP Solution Manager,  DB*/ SM*/ST* SAP transactions.
-- Azure VMs running SAP application and databases can be monitored using Azure Monitor and Linux Pacemaker cluster can be monitored using [Azure Monitor for SAP (preview)](/azure/virtual-machines/workloads/sap/azure-monitor-providers#provider-type-high-availability-cluster).
-- Azure Network Watcher can be used for Network Monitoring.
-- Metrics and Logs from the Azure Monitor can be cascaded to Azure log Analytics workspace and corelated with other KPIs for different use cases.
-- Microsoft Defender for Cloud and Microsoft Sentinel can be used for security monitoring and audit logging.
-
-#### Recommendations
-
-- Include [service](/azure/service-health/service-health-overview) and [resource](/azure/service-health/resource-health-overview) health events, as part of the platform monitoring solution.
-
-### Cost optimization
-
-Here are some of the cost optimization measures that can be adopted to achieve cost efficiencies in the solution.
-
-#### Considerations
-
-- Based on SAP sizing requirements, consider using SAP certified Intel or AMD-based VMs (different pricing).
-- Consider [Azure Managed disk reservation](/azure/cost-management-billing/reservations/understand-disk-reservations) to lower your disk storage cost.
-
-- Consider not deploying the central services cluster in the DR region if the database is not following the high-availability pattern.
-
-#### Recommendations
-
-- Based on the VM usage profile, aim for rightsizing the Application and DB VMs, and scale, as per the SAP load requirements.
-- Based on the system usage profile of different SAP systems of the landscape, such as Development, Test, Pre-Production and Production. Adopt compute cost optimization strategy by choosing either [Azure VM reservations or VM snoozing](https://azure.microsoft.com/resources/reduce-business-costs-by-snoozing-or-reserving-azure-virtual-machines/).
-- Consider using [Azure Hybrid Benefit](https://azure.microsoft.com/pricing/hybrid-benefit) to use pre-existing on-premises Windows Server, Red Hat, or SUSE licenses.
-
-- For a temporary increase (such as for finite duration) in storage performance without increasing the storage capacity, consider using [Performance tiering of Premium SSD](/azure/virtual-machines/disks-performance-tiers-portal) and Azure NetApp Files service levels.
-
-## Next steps
-
-For other information about running SAP workloads on Oracle on Azure, review the following reference documentation:
-
-- [SAP Notes relevant for SAP on Azure deployments](/azure/virtual-machines/workloads/sap/dbms_guide_oracle#sap-notes-relevant-for-oracle-sap-and-azure)
-- [Azure Virtual Machines Oracle DBMS deployment for SAP workload](/azure/virtual-machines/workloads/sap/dbms_guide_oracle)
-- [Frequently Asked Questions: SAP on Microsoft Azure](https://wiki.scn.sap.com/wiki/display/VIRTUALIZATION/Frequently+Asked+Questions%3A+Microsoft+Azure#FrequentlyAskedQuestions:MicrosoftAzure-HowcanItestthelatencybetweenmyhomelocationandthenextAzuredatacenter?)
-- [SAP on Azure: Simplifying Global Deployments](https://blogs.sap.com/2020/05/30/sap-on-azure-simplifying-global-deployments/)
-- [SAP Security Operations in Azure](https://blogs.sap.com/2019/07/21/sap-security-operations-on-azure/)
-- [CIS Benchmarks for Azure](https://www.cisecurity.org/benchmark/azure/)
-- [Oracle Data Guard Implementation on Linux VM on Azure](/azure/virtual-machines/workloads/oracle/configure-oracle-dataguard)
-- [Enterprise Scale Network Design Considerations and Recommendations](/azure/virtual-machines/workloads/oracle/configure-oracle-dataguard)
-- [Migrating SAP on Oracle Workloads to Azure](https://techcommunity.microsoft.com/t5/running-sap-applications-on-the/migrating-sap-on-oracle-workloads-to-azure/ba-p/2109839)
-- [Oracle 19c on Azure NetApp Files for SAP Workloads](https://techcommunity.microsoft.com/t5/running-sap-applications-on-the/deploy-sap-anydb-oracle-19c-with-azure-netapp-files/ba-p/2064043)
-- [Oracle Applications and solutions on Azure](/azure/virtual-machines/workloads/oracle/oracle-overview)
-- [Oracle RMAN Backup on Azure Blob](https://cloud.netapp.com/blog/azure-cvo-blg-oracle-rman-backup-on-azure-blob)
-
-## Related resources
-
-See the following related architecture:
-
-- [SAP deployment on Azure using an Oracle database](/azure/architecture/example-scenario/apps/sap-production)
-- [Run Oracle databases on Azure](/azure/architecture/solution-ideas/articles/reference-architecture-for-oracle-database-on-azure)
-- [Overview of Oracle database migration](/azure/architecture/example-scenario/oracle-migrate/oracle-migration-overview)
-- [Oracle database migration to Azure](/azure/architecture/solution-ideas/articles/reference-architecture-for-oracle-database-migration-to-azure)
-- [Oracle Database with Azure NetApp Files](/azure/architecture/example-scenario/file-storage/oracle-azure-netapp-files)
+SAP system on Oracle Database is one of the popular deployment patterns in the SAP world. This article describes a typical architecture of SAP on Oracle on Azure, which aligns with the pillars of the [Azure Well Architected Framework](/azure/architecture/framework/index).
+
+## Architecture
+
+![Diagram showing an architecture overview of a production SAP system on Oracle on Azure.](./media/sap-on-oracle-architecture.png)
+*Figure – Architecture Diagram of SAP on Oracle Database on Azure*
+
+Download a [Visio file](https://arch-center.azureedge.net/sap-oracle-architecture.vsdx) of this architecture.
+
+## Components
+
+The reference architecture describes a typical SAP production system running on Oracle database on Azure. The key components of the architecture are mentioned below. The architecture and its components can be customized based on the requirements (for example, RPO/RTO, System Role, and so on). The considerations associated with each of the components highlight some of customizing options and the recommendations are based on the best practices for running SAP on Oracle database on Azure.
+
+### SAP presentation layer
+
+The presentation layer (SAPGUI, SAP NetWeaver Business Client, Browser, and so on) of the reference architecture reside in the user workstation (laptop, desktop, and so on), which connects to Azure via on-premises datacenter. Below are the considerations and recommendations around presentation layer of the architecture.
+
+#### Considerations 
+
+- The presentation layer of the SAP Solution can reside in a user workstation (laptop, desktop, and so on), remote desktop in Azure, or in virtual desktop solutions, such as Citrix, [Azure Virtual Desktop](/azure/virtual-desktop/overview), and so on.
+
+#### Recommendations
+
+- While deploying an SAP presentation layer, ensure the latency requirement between SAP Application servers and the presentation layer are met. This [SCN Wiki](https://wiki.scn.sap.com/wiki/display/VIRTUALIZATION/Frequently+Asked+Questions%3A+Microsoft+Azure#FrequentlyAskedQuestions:MicrosoftAzure-HowcanItestthelatencybetweenmyhomelocationandthenextAzuredatacenter?) page contains good guiding principles. When defining your strategy, aim to adhere to these latency guidelines:
+
+| Quality of Response time | Measured Response time |
+|--|--|
+| Best | <80 ms |
+| Better | <150 ms |
+| Good | <220 ms |
+| Bad | >220 ms |
+
+### Networking
+
+The reference architecture uses Azure ExpressRoute to connect customer on-premises DC to both the primary and the DR regions of Azure.
+
+The SAP application servers, central services, and enqueue replication server are deployed in the Application subnet and Oracle database together with [Oracle Data Guard FSFO (Fast-Start Fail Over)](https://www.oracle.com/technical-resources/articles/smiley-fsfo.html) observer is deployed in the database subnet within a virtual network in Azure subscription (also known as SAP Landing Zone). Both the subnets are protected through Network Security Group (NSG).
+
+Below are the considerations and recommendations around networking component of the architecture.
+
+#### Considerations
+
+- Site-to-Site (S2S) VPN or Azure ExpressRoute can be used for connecting customer on-premises DC to Azure.
+- Azure Standard Load Balancer must be used as a network load balancer.
+
+#### Recommendations
+
+- Refer [SAP Note – 2015553](https://launchpad.support.sap.com/#/notes/2015553) to understand the Network prerequisites for SAP on Azure deployment.
+- Create dedicated subnets for SAP Application components (such as PAS, AAS, or Central Services) and Database components (such as Oracle Database and Oracle Observer) deployment.
+- Restrict the database access using [Network Security Group (NSG)](/azure/virtual-network/network-security-groups-overview) and [Application Security Group (ASG)](/azure/virtual-network/application-security-groups) policies.
+- Enable [Accelerated Networking](/azure/virtual-network/create-vm-accelerated-networking-cli) for supported Azure VM and Operating System.
+
+### Virtual machine
+
+In the reference architecture, SAP Application servers are deployed in the availability set together with Oracle Database and Central Services within an Azure zone. The identical deployment pattern is replicated in the other zone of the primary region for high availability.
+
+The third zone is used for deploying the primary Oracle FSFO observer and first zone, which is the one where the primary Oracle database is running, which is used for the secondary Oracle FSFO deployment.
+
+Below are the considerations and recommendations around virtual machine component of the architecture.
+
+#### Considerations
+
+- Based on sizing requirements, Azure VM can be selected from the list of SAP certified VMs mentioned in the [SAP note 1928533](https://launchpad.support.sap.com/#/notes/1928533).
+- Only Windows Server and Oracle Linux are the certified and supported operating systems for Oracle databases and Oracle Client binaries. Therefore, SAP Application and Database server's operating system is restricted to Windows Server and Oracle Linux. However, the central cervices, which don't run any Oracle binaries can run on any of the operating systems mentioned in the [SAP note 1928533](https://launchpad.support.sap.com/#/notes/1928533).
+- Pacemaker clustering solution is not supported on Oracle Linux on Azure. One of the alternatives for this scenario is [SIOS Protection Suite for Linux](https://us.sios.com/sap-clustering/).
+- There are few restrictions around usage of Oracle products on Azure. Refer [SAP Note – 2039619](https://launchpad.support.sap.com/#/notes/2039619) for details.
+
+#### Recommendations
+
+- Use [constrained core VMs](/azure/virtual-machines/constrained-vcpu?bc=%2fazure%2fvirtual-machines%2flinux%2fbreadcrumb%2ftoc.json&toc=%2fazure%2fvirtual-machines%2flinux%2ftoc.json) for hosting Oracle databases on Azure VMs for cost efficiency.
+
+![Azure VM recommendations for SAP on Oracle Workload](./media/sap-on-oracle-compute-recommendations.png)
+*Figure – Azure compute recommendations for SAP on Oracle Database*
+
+- Use availability zones together with availability set for Azure VMs deployment. Perform [latency check between availability zones](/azure/virtual-machines/workloads/sap/sap-ha-availability-zones#network-latency-between-and-within-zones) to ensure that it meets the latency requirement for cross-zone communication.
+- Regions where Availability Zones are not available, use availability set for Azure VM deployment.
+
+### Storage
+
+The architecture uses Azure-managed disks for Azure VM disks and Azure Files or Azure NetApp Files for shared storage. Below are the considerations and recommendations around storage component of the architecture.
+
+#### Considerations
+
+- Azure Managed Disks and [Azure NetApp Files](/azure/virtual-machines/workloads/oracle/oracle-database-backup-strategies#azure-netapp-files) are the recommended storage solutions for Oracle databases on Azure. Refer [SAP Note – 2039619](https://launchpad.support.sap.com/#/notes/2039619) to understand the possible supported combinations of Operating systems, Oracle products, and the storage solutions.
+- Azure Files (In Preview), Azure Shared Disk, and Azure NetApp files can be used for shared file systems.
+- Oracle database is supported on both ASM and Non-ASM File systems on Azure.
+- Be aware of some of the [limitations](/azure/virtual-machines/disks-enable-ultra-ssd?tabs=azure-portal) of Azure Ultra SSD, when using Ultra SSD for database storage.
+- Azure NetApp files does not currently support Availability Zones, but it does provide highly efficient storage based replication through [Cross region replication](https://docs.microsoft.com/azure/azure-netapp-files/cross-region-replication-introduction).
+
+##### Recommendations
+
+- The below mentioned decision tree can help in the selection of right storage solution based on requirement.
+
+![Azure Storage recommendations for SAP on Oracle Workload](./media/sap-on-oracle-storage-recommendations.png)
+*Figure – Azure storage recommendations for SAP on Oracle Database*
+
+- For VM running Oracle database:
+  - Enable read-only caching for all the data disks.
+  - Enable write accelerator (for write caching) for all the log disks when using premium SSD with M series.
+  - For production/performance critical SAP-on-Oracle deployment with E series VMs, use ultra SSD for log disks and can use premium SSD for data disks.
+  - For non-prod systems/non-performance critical SAP-on-Oracle deployment, you can replace the Premium-managed disk with Standard SSD.
+- Can use [premium SSD performance tiering](/azure/virtual-machines/disks-performance-tiers-portal) to temporarily increase the performance offerings from the premium SSD.
+- Can use [Azure NetApp Files service levels](https://docs.microsoft.com/azure/azure-netapp-files/azure-netapp-files-service-levels] to dynamically manage the performance level of the shared disks.
+
+### Security
+
+In Azure, security is a shared responsibility between Microsoft and Customer. SAP-on-Oracle deployment fits into the IaaS vertical of the [shared responsibility model](https://blogs.sap.com/2019/07/21/sap-security-operations-on-azure/). Microsoft Azure takes care of security ranging from the physical datacenter, network, hosts and up to hypervisor layer. The security responsibility of anything above the hypervisor belongs to customer.
+
+![Diagram of an Azure shared responsibility model.](./media/azure-shared-responsibility-model.png)
+*Figure – Azure Shared Responsibility Model*
+
+In the reference architecture, the applications (SAP & Oracle software) are deployed on the Azure VMs running security hardened operating system images.
+
+End users using SAPGUI and browser for accessing SAP Application are authenticated using Single-Sign-On (SSO) and SAP Administrator (Basis) uses Azure Bastion to access operating system. All the communications between end-users and SAP application are encrypted (such as with encryption-in-transit) using TLS and SNC (Secure Network Communication).
+
+For Oracle database the encryption-at-rest is achieved through Oracle Transparent Data Encryption (TDE) and for other components (such as managed disks of the VMs that run SAP Application and non-data disks of Oracle database VMs), Azure Disk Encryption is used to achieve the same.
+
+The solution uses Azure backup for protecting the VMs and the Oracle database, and all the backed-up data is automatically encrypted when stored in the cloud using Azure Storage encryption.
+
+The overall solution is integrated into [Microsoft Defender for Cloud](/azure/security-center/security-center-introduction) and [Microsoft Sentinel](/azure/sentinel/overview).
+
+#### Considerations
+
+- Azure Disk Encryption can be achieved with both Microsoft-Managed Key and Customer-Managed Key options. Refer - [ADE support for VMs and Operating System based on Windows](/azure/virtual-machines/windows/disk-encryption-overview#supported-vms-and-operating-systems) and [ADE support for VMs and Operating System based on Linux](/azure/virtual-machines/linux/disk-encryption-overview#supported-vms-and-operating-systems) to understand ADE supported scenarios.
+
+#### Recommendations
+
+- SAP whitepaper [Security Recommendations: A Practical Guide for Securing SAP&reg; Solutions](https://www.sap.com/documents/2017/03/14cf06b2-af7c-0010-82c7-eda71af511fa.html) describes a good framework for SAP Solution Security.
+- Enable Single-Sign-On (SSO) for user authentication from SAPGUI and browser-based SAP access.
+- Use security hardened operating system images for provisioning Azure VMs. See the latest [CIS benchmarks](https://www.cisecurity.org/benchmark/azure/) for the latest recommendations.
+- Implement encryption-at-rest for:
+  - Oracle Database - It's recommended to use Oracle Transparent Data Encryption (TDE) for Oracle Database Encryption.
+  - Managed Disks – use Azure Disk Encryption with Microsoft or Customer-Managed Keys.
+  - Backups – All the backed-up data to Azure is encrypted by default.
+- Implement encryption-in-transit for:
+  - Use TLS for encrypting HTTP communications and SNC for DIAG/RFC communications.
+- Use Azure Bastion (PaaS) for secure and seamless RDP/SSH connectivity to your VMs directly in the Azure portal over SSL.
+- Enable Microsoft Defender for Cloud Standard for SAP on Azure subscriptions.
+- Enable resource locking to prevent accidental deletion of the deployed Azure resource.
+
+### Scalability
+
+The scalability in the reference architecture will be achieved through scale-out of application servers and scale-up of database server.
+
+The considerations and recommendations around scalability are:
+
+#### Considerations
+
+- Oracle RAC as a scalability and high availability solution is not supported for running SAP on Azure.
+
+#### Recommendations
+
+- With the increase of capacity requirement, prefer scaling-out the application server and scaling-up the Database Server.
+
+### High availability and disaster recovery
+
+SAP application servers in availability set behind standard load balancer and SAP central services in cluster construct the high availability solution of SAP application layer.
+
+The high availability in database layer is achieved through synchronous database replication between Oracle databases in two zones. The database failover between Azure zones is automated using Oracle Data Guard FSFO (Fast-Start Failover) Observer. The disaster-recovery of the application layer is achieved through Azure Site Recovery replication and database layer through asynchronous database replication between Azure regions.
+
+For cost-effectiveness, SAP Central Services clustering is not deployed in the DR region. The Azure Site Recovery replication is enabled only from SAP Central Services but not from SAP ERS server.
+
+Below are the considerations and recommendations related to HA/DR setup.
+
+#### Considerations
+
+- Oracle Data Guard is supported as High Availability and Disaster Recovery solution for database.
+- Oracle RAC is not supported as a high availability solution for Oracle databases on Azure.
+
+#### Recommendations
+
+- Use database native solution for Oracle database replication.
+- Below is the recommended HA/DR solution for the different components of the reference architecture.
+
+| Architecture component | High availability | Disaster recovery |
+|--|--|--|
+| SAP Central Services | Linux Cluster Solution -or- Windows Server failover cluster, and so on. | Azure Site Recovery*, RSYNC, and so on. |
+| SAP Application Server | VMs in availability Set distributed between Availability Zones behind Azure standard load balancer. | Azure Site Recovery* |
+| Oracle Database Server | Synchronous Oracle Data Guard replication between Oracle databases in availability zones. | Asynchronous Oracle Data Guard replication between Oracle databases in two regions. |
+| Oracle Observer | VMs distributed between Availability Zones – or – VMs in availability set. | - |
+
+> **_*_**  See the supported scenarios with [Azure Site Recovery](/azure/site-recovery/azure-to-azure-support-matrix).
+
+- Use Azure Automation Runbook to automate the pre- and post-steps of the region failover.
+
+### Backup
+
+The reference architecture uses Azure Backup for backing up Azure VMs and Oracle database. Oracle redo log backup is performed using RMAN backup to Azure Blob Storage.
+
+#### Considerations
+
+- There are multiple ways to perform SAP Oracle database backup on Azure. This includes traditional methods like SAP BRTools, Oracle RMAN, SAP Backint certified third-party backup solutions, Azure native PaaS solution, Azure Backup, Azure NetApp FIles snapshots, and so on.
+- Azure Backup offers a simple, enterprise-grade solution for workloads running on virtual machines. For more information, see [Oracle database backup using Azure Backup](/azure/virtual-machines/workloads/oracle/oracle-database-backup-azure-backup?tabs=azure-portal).
+
+#### Recommendations
+
+- It is recommended to store a copy of mission critical SAP systems (for example, SAP Production Systems) backup in the DR region, such as with cross-region backup storage. In Azure, this backup is easily achieved by using the Geo Redundant Storage (GRS) type of storage.
+
+### Monitoring
+
+Below are the considerations and recommendations related to monitoring aspects of the reference architecture.
+
+#### Considerations
+
+- Ensure that the SAP deployment on Azure must meet the monitoring requirements mentioned in the [SAP Note – 2015553](https://launchpad.support.sap.com/#/notes/2015553).
+- SAP Application and Database Monitoring can be performed using SAP Tools like – SAP Solution Manager,  DB*/ SM*/ST* SAP transactions.
+- Azure VMs running SAP application and databases can be monitored using Azure Monitor and Linux Pacemaker cluster can be monitored using [Azure Monitor for SAP (preview)](/azure/virtual-machines/workloads/sap/azure-monitor-providers#provider-type-high-availability-cluster).
+- Azure Network Watcher can be used for Network Monitoring.
+- Metrics and Logs from the Azure Monitor can be cascaded to Azure log Analytics workspace and corelated with other KPIs for different use cases.
+- Microsoft Defender for Cloud and Microsoft Sentinel can be used for security monitoring and audit logging.
+
+#### Recommendations
+
+- Include [service](/azure/service-health/service-health-overview) and [resource](/azure/service-health/resource-health-overview) health events, as part of the platform monitoring solution.
+
+### Cost optimization
+
+Here are some of the cost optimization measures that can be adopted to achieve cost efficiencies in the solution.
+
+#### Considerations
+
+- Based on SAP sizing requirements, consider using SAP certified Intel or AMD-based VMs (different pricing).
+- Consider [Azure Managed disk reservation](/azure/cost-management-billing/reservations/understand-disk-reservations) to lower your disk storage cost.
+
+- Consider not deploying the central services cluster in the DR region if the database is not following the high-availability pattern.
+
+#### Recommendations
+
+- Based on the VM usage profile, aim for rightsizing the Application and DB VMs, and scale, as per the SAP load requirements.
+- Based on the system usage profile of different SAP systems of the landscape, such as Development, Test, Pre-Production and Production. Adopt compute cost optimization strategy by choosing either [Azure VM reservations or VM snoozing](https://azure.microsoft.com/resources/reduce-business-costs-by-snoozing-or-reserving-azure-virtual-machines/).
+- Consider using [Azure Hybrid Benefit](https://azure.microsoft.com/pricing/hybrid-benefit) to use pre-existing on-premises Windows Server, Red Hat, or SUSE licenses.
+
+- For a temporary increase (such as for finite duration) in storage performance without increasing the storage capacity, consider using [Performance tiering of Premium SSD](/azure/virtual-machines/disks-performance-tiers-portal) and Azure NetApp Files service levels.
+
+## Next steps
+
+For other information about running SAP workloads on Oracle on Azure, review the following reference documentation:
+
+- [SAP Notes relevant for SAP on Azure deployments](/azure/virtual-machines/workloads/sap/dbms_guide_oracle#sap-notes-relevant-for-oracle-sap-and-azure)
+- [Azure Virtual Machines Oracle DBMS deployment for SAP workload](/azure/virtual-machines/workloads/sap/dbms_guide_oracle)
+- [Frequently Asked Questions: SAP on Microsoft Azure](https://wiki.scn.sap.com/wiki/display/VIRTUALIZATION/Frequently+Asked+Questions%3A+Microsoft+Azure#FrequentlyAskedQuestions:MicrosoftAzure-HowcanItestthelatencybetweenmyhomelocationandthenextAzuredatacenter?)
+- [SAP on Azure: Simplifying Global Deployments](https://blogs.sap.com/2020/05/30/sap-on-azure-simplifying-global-deployments/)
+- [SAP Security Operations in Azure](https://blogs.sap.com/2019/07/21/sap-security-operations-on-azure/)
+- [CIS Benchmarks for Azure](https://www.cisecurity.org/benchmark/azure/)
+- [Oracle Data Guard Implementation on Linux VM on Azure](/azure/virtual-machines/workloads/oracle/configure-oracle-dataguard)
+- [Enterprise Scale Network Design Considerations and Recommendations](/azure/virtual-machines/workloads/oracle/configure-oracle-dataguard)
+- [Migrating SAP on Oracle Workloads to Azure](https://techcommunity.microsoft.com/t5/running-sap-applications-on-the/migrating-sap-on-oracle-workloads-to-azure/ba-p/2109839)
+- [Oracle 19c on Azure NetApp Files for SAP Workloads](https://techcommunity.microsoft.com/t5/running-sap-applications-on-the/deploy-sap-anydb-oracle-19c-with-azure-netapp-files/ba-p/2064043)
+- [Oracle Applications and solutions on Azure](/azure/virtual-machines/workloads/oracle/oracle-overview)
+- [Oracle RMAN Backup on Azure Blob](https://cloud.netapp.com/blog/azure-cvo-blg-oracle-rman-backup-on-azure-blob)
+
+## Related resources
+
+See the following related architecture:
+
+- [SAP deployment on Azure using an Oracle database](/azure/architecture/example-scenario/apps/sap-production)
+- [Run Oracle databases on Azure](/azure/architecture/solution-ideas/articles/reference-architecture-for-oracle-database-on-azure)
+- [Overview of Oracle database migration](/azure/architecture/example-scenario/oracle-migrate/oracle-migration-overview)
+- [Oracle database migration to Azure](/azure/architecture/solution-ideas/articles/reference-architecture-for-oracle-database-migration-to-azure)
+- [Oracle Database with Azure NetApp Files](/azure/architecture/example-scenario/file-storage/oracle-azure-netapp-files)