### YamlMime:Architecture
metadata:
  title: Decentralized trust between banks
  titleSuffix: Azure Example Scenarios
  description: Establish a trusted environment for communication and information sharing without resorting to a centralized database.
  author: vitoc
<<<<<<< HEAD
  ms.author: vitochin
  ms.date: 09/09/2018
=======
  ms.date: 02/04/2022
>>>>>>> 6b0c4ade
  ms.topic: conceptual
  ms.service: architecture-center
  ms.subservice: example-scenario
  ms.category:
    - blockchain
    - networking
    - compute
  ms.custom:
    - csa-team
    - blockchain
    - finance
    - example-scenario
  social_image_url: /azure/architecture/example-scenario/apps/media/architecture-decentralized-trust.png
name: Decentralized trust between banks
azureCategories:
  - networking
  - compute
summary: Establish a trusted environment for communication and information sharing without resorting to a centralized database.
products:
  - azure-key-vault
  - azure-load-balancer
  - azure-monitor
  - azure-virtual-machines
thumbnailUrl: /azure/architecture/browse/thumbs/architecture-decentralized-trust.png
content: |
   [!include[](decentralized-trust-content.md)]<|MERGE_RESOLUTION|>--- conflicted
+++ resolved
@@ -4,12 +4,8 @@
   titleSuffix: Azure Example Scenarios
   description: Establish a trusted environment for communication and information sharing without resorting to a centralized database.
   author: vitoc
-<<<<<<< HEAD
   ms.author: vitochin
-  ms.date: 09/09/2018
-=======
   ms.date: 02/04/2022
->>>>>>> 6b0c4ade
   ms.topic: conceptual
   ms.service: architecture-center
   ms.subservice: example-scenario
