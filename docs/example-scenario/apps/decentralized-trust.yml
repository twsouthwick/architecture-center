--- conflicted
+++ resolved
@@ -4,12 +4,7 @@
   titleSuffix: Azure Example Scenarios
   description: Establish a trusted environment for communication and information sharing without resorting to a centralized database.
   author: vitoc
-<<<<<<< HEAD
-  ms.author: pnp
-  ms.date: 09/09/2018
-=======
   ms.date: 02/04/2022
->>>>>>> faf7f9de
   ms.topic: conceptual
   ms.service: architecture-center
   ms.subservice: example-scenario
