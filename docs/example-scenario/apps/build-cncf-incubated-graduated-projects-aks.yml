### YamlMime:Architecture
metadata:
  title: Build CNCF projects by using Azure Kubernetes Service
  titleSuffix: Azure Example Scenarios
  description: Conceptualize, architect, build, and deploy an application that uses projects from the CNCF after deployment of AKS. 
  author: EdPrice-MSFT
  ms.author: architectures
<<<<<<< HEAD
  ms.date: 07/25/2022
=======
  ms.date: 07/26/2022
>>>>>>> d73fbeb7
  ms.topic: conceptual
  ms.service: architecture-center
  ms.subservice: example-scenario
  ms.custom: fcp 
azureCategories:
  - "containers"
products:
  - "azure-kubernetes-service"
name: Build CNCF projects by using Azure Kubernetes Service
summary: Conceptualize, architect, build, and deploy an application that uses projects from the Cloud Native Computing Foundation after deployment of AKS.
thumbnailUrl: /azure/architecture/browse/thumbs/cncf-architecture.png
content: |
  [!include[](build-cncf-incubated-graduated-projects-aks-content.md)]<|MERGE_RESOLUTION|>--- conflicted
+++ resolved
@@ -5,11 +5,7 @@
   description: Conceptualize, architect, build, and deploy an application that uses projects from the CNCF after deployment of AKS. 
   author: EdPrice-MSFT
   ms.author: architectures
-<<<<<<< HEAD
-  ms.date: 07/25/2022
-=======
   ms.date: 07/26/2022
->>>>>>> d73fbeb7
   ms.topic: conceptual
   ms.service: architecture-center
   ms.subservice: example-scenario
