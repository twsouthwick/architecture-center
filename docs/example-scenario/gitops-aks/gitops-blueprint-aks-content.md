GitOps is a set of principles for operating and managing software systems using source control as the system's source-of-truth. Though GitOps can be applied to any software system, GitOps is extensively used in Kubernetes cluster management and application delivery. GitOps applies development practices like version control, collaboration, compliance, and continuous integration/continuous deployment (CI/CD) to infrastructure automation. 

<<<<<<< HEAD
This article describes some common options for using GitOps with an Azure Kubernetes Services (AKS) cluster. 
=======
According to [GitOps principles](https://opengitops.dev/), the desired state of a GitOps managed system must be:

1. **Declarative**: A system managed by GitOps must have its desired state expressed declaratively.
1. **Versioned and immutable**: Desired state is stored in a way that enforces immutability, versioning and retains a complete version history.
1. **Pulled automatically**: Software agents automatically pull the desired state declarations from the source.
1. **Continuously reconciled**:  Software agents continuously observe actual system state and attempt to apply the desired state.

In GitOps, [infrastructure as code (IaC)](https://wikipedia.org/wiki/Infrastructure_as_code) uses code to declare the desired state of infrastructure components such as virtual machines (VMs), networks, and firewalls. This code is version controlled and auditable.

Kubernetes describes everything from cluster state to application deployments declaratively with manifests. GitOps for Kubernetes places the cluster infrastructure desired state under version control. A component within the cluster continuously syncs the declarative state. Rather than having direct access to the cluster, most operations happen through code changes that can be reviewed and audited. This approach supports the security principle of least privilege access.

One of the principles of GitOps is to continuously reconcile the system state with the desired state, stored in your code repository. GitOps agents will monitor the cluster state and will attempt to reconcile the cluster state with desired state. Operations performed outside the cluster, such as manual creation of Kubernetes objects, can be reverted by the GitOps agents (such as [Admission Controllers](https://www.openpolicyagent.org/docs/latest/kubernetes-introduction/)) to ensure that the deployments are limited only through code changes in the source repository. 

Policy management / enforcement tools can be combined with GitOps to enforce policies and provide feedback for proposed policy changes. Notifications can be configured for various teams so that the teams are updated on the GitOps operation status (such as if a deployment is succeeded, or if a reconciliation failed).
>>>>>>> f9b3d382

## Architecture

### Scenario 1: GitOps with Flux and AKS

![Diagram of GitOps with Flux v2, GitHub and AKS](media/GitOps_Flux_GitHub_AKS.png)

In this scenario, Flux is the GitOps operator and controller. Flux pulls cluster desired state changes from GitHub, and syncs them into AKS.

### Dataflow 

1. Developer commits configuration changes to GitHub repository.
1. Flux detects configuration drift in the Git repository, and pulls the configuration changes.
1. Flux Reconciles the state in the Kubernetes cluster.

Flux is an  inside-out process, which is important for security, no cluster endpoints need to be exposed.

You can use Azure Policy to apply Flux v2 configurations (Microsoft.KubernetesConfiguration/fluxConfigurations resource type) at scale on AKS clusters. More details can be found [here](/azure/azure-arc/kubernetes/use-azure-policy-flux-2).

#### Alternatives

1. Flux can be used with other Git Repositories such as Azure DevOps, GitLabs, BitBucket etc. 
1. Instead of Git Repositories, [Flux Bucket API](https://fluxcd.io/flux/components/source/buckets/) defines a Source to produce an Artifact for objects from storage solutions like Amazon S3, Google Cloud Storage buckets, or any other solution with a S3 compatible API such as Minio, Alibaba Cloud OSS and others. 
1. [Flux can also be configured against Azure Blob Storage Container as a source to produce artifacts](/azure/azure-arc/kubernetes/conceptual-gitops-flux2).

### Scenario 2: Implementing CI/CD using GitOps with Flux, GitHub and AKS

![Diagram of implementing CI/CD using GitOps with Flux, GitHub and AKS.](media/GitOps_CICD_Flux_GitHub_AKS.png)

This scenario covers a pull-based DevOps pipeline for a web application. This pipeline uses GitHub Actions for build. For deployment, it uses Flux as a GitOps operator to pull/sync the app. The data flows through the scenario as follows:

#### Dataflow

1. The app code is developed using an IDE such as Visual Studio Code.
1. The app code is committed to a GitHub repository.
1. GitHub Actions builds a container image from the app code and pushes the container image to Azure Container Registry.
1. GitHub Actions updates a Kubernetes manifest deployment file with the current image version based on the version number of the container image in the Azure Container Registry.
1. Flux operator syncs with, or pulls from, the Git repository.
1. Flux deploys the app to the AKS cluster using manifest files. (Flux can deploy to AKS using Kubernetes manifests / helm charts / Kustomization files).

### Scenario 3:  GitOps with Argo CD, GitHub repository and AKS

![Diagram of GitOps with Argo CD, GitHub and AKS.](media/GitOps_ArgoCD_GitHub_AKS.png)

In this scenario, Kubernetes administrator(s) may make changes to kubernetes configuration objects (such as secrets / configmaps / etc.) and commit the changes directly to GitHub repository. 

#### Dataflow

The data flow for this scenario is as follows:

1. The Kubernetes administrator makes configuration changes in YAML files and commits the changes to the GitHub repository.
1. Argo CD syncs with, or pulls from, the Git repository.
1. Argo CD deploys the app to the AKS cluster.

#### Alternatives

The configuration source repository could be any Git compatible repository, including Azure DevOps.

Argo CD need not automatically sync the desired target state to the AKS cluster. Argo CD is implemented as a kubernetes controller which continuously monitors running applications and compares the current, live state in AKS cluster against the desired target state specified in the Git repo. Argo CD reports & visualizes the differences, while providing facilities to automatically or manually sync the live state back to the desired target state.

### Scenario 4:  Implementing CI/CD using GitOps with Argo CD, GitHub actions and AKS

![Diagram of implementing CI/CD using GitOps with Argo CD, GitHub and AKS.](media/GitOps_CICD_ArgoCD_GitHub_AKS.png)

This scenario covers a pull-based DevOps pipeline for a web application. This pipeline uses GitHub Actions for build. For deployment, it uses Argo CD as a GitOps operator to pull/sync the app. The data flows through the scenario as follows:

#### Dataflow

1. The app code is developed using an IDE such as Visual Studio code.
1. The app code is committed to a GitHub repository.
1. GitHub Actions builds a container image from the app code and pushes the container image to Azure Container Registry.
1. GitHub Actions updates a Kubernetes manifest deployment file with the current image version based on the version number of the container image in the Azure Container Registry.
1. Argo CD syncs with, or pulls from, the Git repository.
1. Argo CD deploys the app to the AKS cluster.

#### Alternatives

The configuration source repository could be any Git compatible repository, including Azure DevOps.

### Scenario 5: Enforcing policies using Sycier tower and GitOps operator. 

![Diagram of GitOps for AKS, with GitHub source control, Flux GitOps controller, Syncier Security Tower GitOps control kit, and Gatekeeper admission controller.](media/gitops-blueprint-aks-new.png)

*Download a [Visio file](https://archcenter.blob.core.windows.net/cdn/gitops-blueprint-aks.vsdx) of this architecture.*

#### Dataflow

This solution follows a strong GitOps approach.

1. The single point of truth is the **GitHub repository** that holds the provisioned AKS cluster configurations. The repository stores all AKS application manifests and cluster infrastructure desired states. Every change to the cluster happens under version control. GitHub functionality:

   - Ensures review for changes.
   - Prevents unintended or unauthorized changes.
   - Enforces desired quality checks.

1. **Flux** is the GitOps operator and controller, and is the only component that can make changes to the cluster. Flux pulls cluster desired state changes from GitHub, and syncs them into AKS. Flux:

   - Pulls desired changes from GitHub.
   - Detects any configuration drift.
   - Reconciles the state in the Kubernetes cluster.
   - Manages Gatekeeper and the applications.
   - Updates itself.

1. **Open Policy Agent (OPA) Gatekeeper** enforces policies with a validating admission webhook. Gatekeeper validates cluster configuration changes against provisioned policies, and applies the changes only if they comply with policies.

1. **Syncier Security Tower** is a GitOps control kit that provides an overview of all AKS clusters and helps manage policies. Syncier Security Tower:

   - Assembles all cluster images in an overview that shows which versions are deployed and identifies outdated images.
   - Provides feedback on policy violations via pull request (PR) feedback before changes are applied.
   - Introduces risk acceptance whenever policies can't be applied for good reasons.
   - Provides security policies to OPA Gatekeeper.

### Components

The architecture scenarios shown previously use one or more of the following components:

1. [Azure Kubernetes Service (AKS)](/azure/aks) is a highly available, secure, and fully managed Kubernetes service in Azure. In AKS, Azure manages the Kubernetes API server, and cluster owners and operators access and manage the Kubernetes nodes and node pools.

1. [GitHub](https://github.com) is a code hosting platform for version control and collaboration. GitHub offers Git distributed version control, source code management, and other features.

1. [Azure DevOps](https://dev.azure.com) is a platform that provides devops services for teams to share code, track work, and ship software

1. [Flux](https://fluxcd.io/) is a GitOps tool that automates the deployment of applications on Kubernetes. Flux automates configuration updates when there is new code to deploy. Flux is provided as a native extension to Azure Kubernetes Service. 

1. [Argo CD](https://argo-cd.readthedocs.io/) is a declarative, GitOps continuous delivery tool for Kubernetes.

1. [OPA Gatekeeper](https://github.com/open-policy-agent/gatekeeper) is a project that integrates the open-source OPA admission controller with Kubernetes. Kubernetes admission controllers enforce policies on objects during create, update, and delete operations, and are fundamental to Kubernetes policy enforcement.

1. [Syncier Security Tower](https://securitytower.syncier.com/) is a tool that Syncier developed and makes publicly available to help overcome GitOps security and compliance challenges. To help ensure that only trusted images run in the cluster, Syncier Security Tower comes with a set of best-practice policies that are grouped by well-known security standards.

## Scenario details

According to [GitOps principles](https://opengitops.dev/), the desired state of a GitOps managed system must be:

1. **Declarative**: A system managed by GitOps must have its desired state expressed declaratively.
1. **Versioned and immutable**: Desired state is stored in a way that enforces immutability, versioning and retains a complete version history.
1. **Pulled automatically**: Software agents automatically pull the desired state declarations from the source.
1. **Continuously reconciled**:  Software agents continuously observe actual system state and attempt to apply the desired state.

In GitOps, [infrastructure as code (IaC)](https://wikipedia.org/wiki/Infrastructure_as_code) uses code to declare the desired state of infrastructure components such as virtual machines (VMs), networks, and firewalls. This code is version controlled and auditable.

Kubernetes describes everything from cluster state to application deployments declaratively with code. GitOps for Kubernetes places the cluster infrastructure desired state under version control. A component within the cluster continuously syncs the declarative state. Rather than having direct access to the cluster, most operations happen through code changes that can be reviewed and audited. This approach supports the security principle of least privilege access.

One of the principles of GitOps is to continuously reconcile the system state with the desired state (described in code repository). GitOps agents will monitor the cluster state and will attempt to reconcile the cluster state with desired state. Operations performed outside the cluster (such as manual creation of Kubernetes objects) can be reverted by the GitOps agents (such as [Admission Controllers](https://www.openpolicyagent.org/docs/latest/kubernetes-introduction/)) to ensure that the deployments are limited only through code changes in the Git repository. 

Policy management / enforcement tools can be combined with GitOps to enforce policies and provide feedback for proposed policy changes. Notifications can be configured for various teams so that the teams are updated on the GitOps operation status (such as if a deployment is succeeded, or if a reconciliation failed).

### Potential use cases

This solution benefits any organization that wants the advantages of deploying applications and infrastructure as code, with an audit trail of every change.

GitOps provides consistency and standardization of the cluster state, and is useful to ensure strong security guarantees. GitOps can also be used to ensure consistent state across multiple clusters. For example, to apply the same configuration across primary and DR clusters, or across a farm of clusters. 

With GitOps, the developer is shielded from complexities of managing a container environment. Developers continue to work with familiar tools such as Git to manage updates and new features. Hence GitOps enhances developer productivity.

Two of the widely used GitOps operators are [Flux](https://fluxcd.io/) and [Argo CD](https://argo-cd.readthedocs.io/). Both are CNCF projects and can be used with Azure Kubernetes Service.

### Native GitOps extensions to Azure Kubernetes Service

Flux is provided as a native [cluster extension](/azure/aks/cluster-extensions) to Azure Kubernetes Service. Cluster extensions provides a platform for different solutions to be installed and managed on an AKS cluster. Flux can be enabled as an extension to Azure Kubernetes Service through Azure Portal, Azure CLI, through IaC scripts (such as Terraform or Bicep), or across multiple AKS clusters at scale using Azure Policy. 

### Other GitOps tools and add-ons. 

The scenarios described can be extended to other GitOps tools as well. Jenkins-x is another GitOps tool that provides instructions to [integrate to Azure](https://jenkins-x.io/v3/admin/platforms/azure/). Progressive delivery tools such as [Flagger](https://fluxcd.io/flagger/) can be used For gradual shifting of production workloads deployed through GitOps.

## Considerations

The following considerations apply to this solution.

### Scalability

GitOps has many benefits, but as cluster landscapes grow, so does the number of repositories. The solution described in scenario 5 (with Syncier tower) helps meet challenges like:
* Keeping an overview of all environments and clusters.
* Tracking critical images.
* Checking that certain policies are active in every cluster.

### Security

With the GitOps approach, individual developers or administrators don't directly access the Kubernetes clusters to apply changes or updates. Instead, users push changes to a Git repository, and the GitOps operator (Flux or Argo CD) reads them and applies them to the cluster. This approach follows the security best practice of least privilege by not giving DevOps teams write permissions to the Kubernetes API. In diagnostic or troubleshooting scenarios, you can grant cluster permissions for a limited time on a case-by-case basis.

Apart from the task of setting up repository permissions, consider implementing the following security measures in Git repositories that sync to AKS clusters:

* Branch protection: Protect the branches that represent the state of the Kubernetes clusters from having changes pushed to them directly. Require every change to be proposed by a PR that is reviewed by at least one other person. Also use PRs to do automatic checks. 
* PR review: Require PRs to have at least one reviewer, to enforce the four-eyes principle. You can also use the GitHub code owners feature to define individuals or teams that are responsible for reviewing specific files in a repository.
* Immutable history: Only allow new commits on top of existing changes. Immutable history is especially important for auditing purposes.
* Further security measures: Require your GitHub users to activate two-factor authentication. Also, allow only signed commits, which can't be altered after the fact.

### Operations

GitOps can increase DevOps productivity. One of the most useful features is the ability to quickly roll back changes that are behaving unexpectedly, just by performing Git operations. The commit graph still contains all commits, so it can help with the post-mortem analysis.

GitOps teams often manage multiple environments for the same application. It's typical to have several stages of an application deployed to different Kubernetes clusters or namespaces. The Git repository, which is the single source of truth, shows which versions of applications are currently deployed to a cluster.

Optionally, you can use Syncier Security Tower to simplify cluster operations. Syncier Security Tower can extract the application versions deployed to multiple clusters from the repository and displays it in a user-friendly way. An overview shows which container images and versions are deployed in each environment. DevOps teams can use advanced Syncier Security Tower features to get insights into who changed what and when in an application, or browse and filter based on factors like change type or resource kind. Syncier Security Tower provides a control center to activate policies and compare compliance state over different clusters.

## Deploy this scenario

The following tutorials provide steps for deploying applications to AKS using GitOps with Flux v2, and to implement CI/CD with GitOps and Flux v2 to AKS. 

* [Tutorial: Deploy applications using GitOps with Flux v2](/azure/azure-arc/kubernetes/tutorial-use-gitops-flux2?tabs=azure-cli)
* [Tutorial: Implement CI/CD with GitOps (Flux v2)](/azure/azure-arc/kubernetes/tutorial-gitops-flux2-ci-cd)

## Pricing
Use the [Azure pricing calculator](https://azure.microsoft.com/en-us/pricing/calculator) to estimate costs.

- AKS offers free cluster management. Costs are limited to the compute, storage, and networking resources AKS uses to host nodes. 

- GitHub offers a free service, but to use advanced security-related features like code owners or required reviewers, you need the Team plan. For more information, see the [GitHub pricing](https://github.com/pricing) page.

- Azure DevOps offers a free tier for certain scenarios. Use Azure pricing calculator to estimate Azure Devops costs. 

## Contributors
This article is maintained by Microsoft. It was originally written by the following contributors.

Principal authors:

- [Francis Simy Nazareth](https://www.linkedin.com/in/francis-simy-nazereth-971440a/) | Principal Cloud Solutions Architect

## Next Steps 

- [Build and deploy apps on AKS using DevOps and GitOps](/azure/architecture/example-scenario/apps/devops-with-aks)
- [Argo CD documentation](https://argo-cd.readthedocs.io/)
- [Flux CD documentation](https://fluxcd.io/)
- [GitOps with JenkinsX](https://jenkins-x.io/v3/devops/gitops/)<|MERGE_RESOLUTION|>--- conflicted
+++ resolved
@@ -1,23 +1,6 @@
 GitOps is a set of principles for operating and managing software systems using source control as the system's source-of-truth. Though GitOps can be applied to any software system, GitOps is extensively used in Kubernetes cluster management and application delivery. GitOps applies development practices like version control, collaboration, compliance, and continuous integration/continuous deployment (CI/CD) to infrastructure automation. 
 
-<<<<<<< HEAD
 This article describes some common options for using GitOps with an Azure Kubernetes Services (AKS) cluster. 
-=======
-According to [GitOps principles](https://opengitops.dev/), the desired state of a GitOps managed system must be:
-
-1. **Declarative**: A system managed by GitOps must have its desired state expressed declaratively.
-1. **Versioned and immutable**: Desired state is stored in a way that enforces immutability, versioning and retains a complete version history.
-1. **Pulled automatically**: Software agents automatically pull the desired state declarations from the source.
-1. **Continuously reconciled**:  Software agents continuously observe actual system state and attempt to apply the desired state.
-
-In GitOps, [infrastructure as code (IaC)](https://wikipedia.org/wiki/Infrastructure_as_code) uses code to declare the desired state of infrastructure components such as virtual machines (VMs), networks, and firewalls. This code is version controlled and auditable.
-
-Kubernetes describes everything from cluster state to application deployments declaratively with manifests. GitOps for Kubernetes places the cluster infrastructure desired state under version control. A component within the cluster continuously syncs the declarative state. Rather than having direct access to the cluster, most operations happen through code changes that can be reviewed and audited. This approach supports the security principle of least privilege access.
-
-One of the principles of GitOps is to continuously reconcile the system state with the desired state, stored in your code repository. GitOps agents will monitor the cluster state and will attempt to reconcile the cluster state with desired state. Operations performed outside the cluster, such as manual creation of Kubernetes objects, can be reverted by the GitOps agents (such as [Admission Controllers](https://www.openpolicyagent.org/docs/latest/kubernetes-introduction/)) to ensure that the deployments are limited only through code changes in the source repository. 
-
-Policy management / enforcement tools can be combined with GitOps to enforce policies and provide feedback for proposed policy changes. Notifications can be configured for various teams so that the teams are updated on the GitOps operation status (such as if a deployment is succeeded, or if a reconciliation failed).
->>>>>>> f9b3d382
 
 ## Architecture
 
@@ -159,9 +142,9 @@
 
 In GitOps, [infrastructure as code (IaC)](https://wikipedia.org/wiki/Infrastructure_as_code) uses code to declare the desired state of infrastructure components such as virtual machines (VMs), networks, and firewalls. This code is version controlled and auditable.
 
-Kubernetes describes everything from cluster state to application deployments declaratively with code. GitOps for Kubernetes places the cluster infrastructure desired state under version control. A component within the cluster continuously syncs the declarative state. Rather than having direct access to the cluster, most operations happen through code changes that can be reviewed and audited. This approach supports the security principle of least privilege access.
-
-One of the principles of GitOps is to continuously reconcile the system state with the desired state (described in code repository). GitOps agents will monitor the cluster state and will attempt to reconcile the cluster state with desired state. Operations performed outside the cluster (such as manual creation of Kubernetes objects) can be reverted by the GitOps agents (such as [Admission Controllers](https://www.openpolicyagent.org/docs/latest/kubernetes-introduction/)) to ensure that the deployments are limited only through code changes in the Git repository. 
+Kubernetes describes everything from cluster state to application deployments declaratively with manifests. GitOps for Kubernetes places the cluster infrastructure desired state under version control. A component within the cluster continuously syncs the declarative state. Rather than having direct access to the cluster, most operations happen through code changes that can be reviewed and audited. This approach supports the security principle of least privilege access.
+
+One of the principles of GitOps is to continuously reconcile the system state with the desired state, stored in your code repository. GitOps agents will monitor the cluster state and will attempt to reconcile the cluster state with desired state. Operations performed outside the cluster, such as manual creation of Kubernetes objects, can be reverted by the GitOps agents (such as [Admission Controllers](https://www.openpolicyagent.org/docs/latest/kubernetes-introduction/)) to ensure that the deployments are limited only through code changes in the source repository. 
 
 Policy management / enforcement tools can be combined with GitOps to enforce policies and provide feedback for proposed policy changes. Notifications can be configured for various teams so that the teams are updated on the GitOps operation status (such as if a deployment is succeeded, or if a reconciliation failed).
 
