--- conflicted
+++ resolved
@@ -2,19 +2,11 @@
 metadata:
   title: GitOps for Azure Kubernetes Service
   titleSuffix: Azure Example Scenarios
-<<<<<<< HEAD
   description: GitOps solutions for an Azure Kubernetes Services (AKS) cluster. This solution explores AKS GitOps options using Argo CD and Flux v2.
   author: francisnazareth
   ms.author: makor
   ms.date: 02/28/2023
-  ms.topic: conceptual
-=======
-  description: See a GitOps solution for an Azure Kubernetes Services (AKS) cluster. This solution provides full audit capabilities, policy enforcement, and early feedback.
-  author: martinekuan
-  ms.author: makor
-  ms.date: 06/10/2022
   ms.topic: example-scenario
->>>>>>> 1c0a7a81
   ms.service: architecture-center
   ms.subservice: example-scenario
   ms.custom:
