--- conflicted
+++ resolved
@@ -3,11 +3,7 @@
 titleSuffix: Microsoft Cloud Adoption Framework for Azure
 description: Explanation of the internal functioning of Azure
 author: petertaylor9999
-<<<<<<< HEAD
 ms.author: abuck
-=======
-ms.author: pnp
->>>>>>> 8b4166f2
 ms.date: 04/04/2019
 ms.topic: guide
 ms.service: cloud-adoption-framework
