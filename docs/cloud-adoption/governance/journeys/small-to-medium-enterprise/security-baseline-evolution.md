--- conflicted
+++ resolved
@@ -85,11 +85,9 @@
 
 ## Incremental improvement of governance practices
 
-<<<<<<< HEAD
-The governance MVP design will evolve to include new Azure policies and an implementation of Azure Security Center. Together, these two design changes will fulfill the new corporate policy statements.
-=======
+
 The governance MVP design will change to include new Azure policies and an implementation of Azure Cost Management. Together, these two design changes will fulfill the new corporate policy statements.
->>>>>>> a6432c8a
+
 
 1. The Networking and IT Security teams will define network requirements. The cloud governance team will support the conversation.
 2. The Identity and IT Security teams will define identity requirements and make any necessary changes to local Active Directory implementation. The cloud governance team will review changes.
