---
title: "Small-to-medium enterprise guide: Improving Resource Consistency"
titleSuffix: Microsoft Cloud Adoption Framework for Azure
description: "Small-to-medium enterprise guide: Improving Resource Consistency"
author: BrianBlanchard
ms.author: brblanch
ms.date: 02/11/2019
ms.topic: guide
ms.service: cloud-adoption-framework
ms.subservice: govern
ms.custom: governance
---

# Small-to-medium enterprise guide: Improving Resource Consistency

This article advances the narrative by adding Resource Consistency controls to support mission-critical apps.

## Advancing the narrative

New customer experiences, new prediction tools, and migrated infrastructure continue to progress. The business is now ready to begin using those assets in a production capacity.

### Changes in the current state

In the previous phase of this narrative, the application development and BI teams were nearly ready to integrate customer and financial data into production workloads. The IT team was in the process of retiring the DR datacenter.

Since then, some things have changed that will affect governance:

- IT has retired 100% of the DR datacenter, ahead of schedule. In the process, a set of assets in the Production datacenter were identified as cloud migration candidates.
- The application development teams are now ready for production traffic.
- The BI team is ready to feed predictions and insights back into operation systems in the Production datacenter.

### Incrementally improve the future state

Before using Azure deployments in production business processes, cloud operations must mature. In conjunction, additional governance changes is required to ensure assets can be operated properly.

The changes to current and future state expose new risks that will require new policy statements.

## Changes in tangible risks

**Business interruption:** There is an inherent risk of any new platform causing interruptions to mission-critical business processes. The IT Operations team and the teams executing on various cloud adoptions are relatively inexperienced with cloud operations. This increases the risk of interruption and must be remediated and governed.

This business risk can be expanded into several technical risks:

- External intrusion or denial of service attacks might cause a business interruption.
- Mission-critical assets may not be properly discovered, and therefore might not be properly operated.
- Undiscovered or mislabeled assets might not be supported by existing operational management processes.
- The configuration of deployed assets may not meet performance expectations.
- Logging might not be properly recorded and centralized to allow for remediation of performance issues.
- Recovery policies may fail or take longer than expected.
- Inconsistent deployment processes might result in security gaps that could lead to data leaks or interruptions.
- Configuration drift or missed patches might result in unintended security gaps that could lead to data leaks or interruptions.
- Configuration might not enforce the requirements of defined SLAs or committed recovery requirements.
- Deployed operating systems or applications might fail to meet hardening requirements.
- With so many teams working in the cloud, there is a risk of inconsistency.

## Incremental improvement of the policy statements

The following changes to policy will help remediate the new risks and guide implementation. The list looks long, but adopting these policies may be easier than it appears.

1. All deployed assets must be categorized by criticality and data classification. Classifications are to be reviewed by the cloud governance team and the application owner before deployment to the cloud.
2. Subnets containing mission-critical applications must be protected by a firewall solution capable of detecting intrusions and responding to attacks.
3. Governance tooling must audit and enforce network configuration requirements defined by the Security Management team.
4. Governance tooling must validate that all assets related to mission-critical apps or protected data are included in monitoring for resource depletion and optimization.
5. Governance tooling must validate that the appropriate level of logging data is being collected for all mission-critical applications or protected data.
6. Governance process must validate that backup, recovery, and SLA adherence are properly implemented for mission-critical applications and protected data.
7. Governance tooling must limit virtual machine deployments to approved images only.
8. Governance tooling must enforce that automatic updates are prevented on all deployed assets that support mission-critical applications. Violations must be reviewed with operational management teams and remediated in accordance with operations policies. Assets that are not automatically updated must be included in processes owned by IT Operations.
9. Governance tooling must validate tagging related to cost, criticality, SLA, application, and data classification. All values must align to predefined values managed by the governance team.
10. Governance processes must include audits at the point of deployment and at regular cycles to ensure consistency across all assets.
11. Trends and exploits that could affect cloud deployments should be reviewed regularly by the security team to provide updates to security management tooling used in the cloud.
12. Before release into production, all mission-critical apps and protected data must be added to the designated operational monitoring solution. Assets that cannot be discovered by the chosen IT operations tooling, cannot be released for production use. Any changes required to make the assets discoverable must be made to the relevant deployment processes to ensure assets will be discoverable in future deployments.
13. When discovered, operational management teams will size assets, to ensure that assets meet performance requirements.
14. Deployment tooling must be approved by the cloud governance team to ensure ongoing governance of deployed assets.
15. Deployment scripts must be maintained in a central repository accessible by the cloud governance team for periodic review and auditing.
16. Governance review processes must validate that deployed assets are properly configured in alignment with SLA and recovery requirements.

## Incremental improvement of governance practices

<<<<<<< HEAD
This section of the article will evolve the governance MVP design to include new Azure policies and an implementation of Azure Vault and Azure Monitor. These design changes will fulfill the new corporate policy statements.
=======
This section of the article will change the governance MVP design to include new Azure policies and an implementation of Azure Cost Management. Together, these two design changes will fulfill the new corporate policy statements.
>>>>>>> a6432c8a

1. The cloud operations team will define operational monitoring tooling and automated remediation tooling. The cloud governance team will support those discovery processes. In this use case, the cloud operations team chose Azure Monitor as the primary tool for monitoring mission-critical applications.
2. Create a repository in Azure DevOps to store and version all relevant Resource Manager templates and scripted configurations.
3. Azure Vault implementation:
    1. Define and deploy Azure Vault for backup and recovery processes.
    2. Create a Resource Manager template for creation of a vault in each subscription.
4. Update Azure Policy for all subscriptions:
    1. Audit and enforce criticality and data classification across all subscriptions to identify any subscriptions with mission-critical assets.
    2. Audit and enforce the use of approved images only.
5. Azure Monitor implementation:
    1. Once a mission-critical subscription is identified, create an Azure Monitor workspace using PowerShell. This is a predeployment process.
    2. During deployment testing, the cloud operations team deploys the necessary agents and tests discovery.
6. Update Azure Policy for all subscriptions that contain mission-critical applications.
    1. Audit and enforce the application of an NSG to all NICs and subnets. Networking and IT Security define the NSG.
    2. Audit and enforce the use of approved network subnets and VNets for each network interface.
    3. Audit and enforce the limitation of user-defined routing tables.
    4. Audit and enforce deployment of Azure Monitor agents for all virtual machines.
    5. Audit and enforce that Azure Vault exists in the subscription.
7. Firewall configuration:
    1. Identify a configuration of Azure Firewall that meets security requirements. Alternatively, identify a third-party appliance that is compatible with Azure.
    2. Create a Resource Manager template to deploy the firewall with required configurations.
8. Azure blueprint:
    1. Create a new Azure blueprint named `protected-data`.
    2. Add the firewall and Azure Vault templates to the blueprint.
    3. Add the new policies for protected data subscriptions.
    4. Publish the blueprint to any management group intended to host mission-critical applications.
    5. Apply the new blueprint to each affected subscription as well as existing blueprints.

## Conclusion

These additional processes and changes to the governance MVP help remediate many of the risks associated with resource governance. Together they add recovery, sizing, and monitoring controls that empower cloud-aware operations.

## Next steps

As cloud adoption continues and delivers additional business value, risks and cloud governance needs will also change. For the fictional company in this guide, the next trigger is when the scale of deployment exceeds 100 assets to the cloud or monthly spending exceeds $1,000 per month. At this point, the cloud governance team adds Cost Management controls.

> [!div class="nextstepaction"]
> [Improving Cost Management](./cost-management-evolution.md)<|MERGE_RESOLUTION|>--- conflicted
+++ resolved
@@ -76,11 +76,9 @@
 
 ## Incremental improvement of governance practices
 
-<<<<<<< HEAD
-This section of the article will evolve the governance MVP design to include new Azure policies and an implementation of Azure Vault and Azure Monitor. These design changes will fulfill the new corporate policy statements.
-=======
+
 This section of the article will change the governance MVP design to include new Azure policies and an implementation of Azure Cost Management. Together, these two design changes will fulfill the new corporate policy statements.
->>>>>>> a6432c8a
+
 
 1. The cloud operations team will define operational monitoring tooling and automated remediation tooling. The cloud governance team will support those discovery processes. In this use case, the cloud operations team chose Azure Monitor as the primary tool for monitoring mission-critical applications.
 2. Create a repository in Azure DevOps to store and version all relevant Resource Manager templates and scripted configurations.
