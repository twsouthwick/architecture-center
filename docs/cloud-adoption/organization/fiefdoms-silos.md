--- conflicted
+++ resolved
@@ -39,13 +39,9 @@
 
 ### Healthy friction
 
-<<<<<<< HEAD
 It's easy to confuse resistance with friction. Existing IT teams can be knowledgeable regarding past mistakes, tangible risks, tribal knowledge about solutions, and undocumented technical debt. Unfortunately, even the healthiest IT teams can fall in the trap of describing these important data points as part of a specific technical solution, which shouldn't be changed. This approach to communication masks the teams' knowledge, creating a perception of resistance. 
 
 Providing these teams with a mechanism for communicating in future-looking terminology will add data points, identify gaps, and create healthy friction around the proposed solutions. That extra friction will sand down rough edges on the solutions and drive longer-term values. Simply changing the conversation can create clarity around complex topics and generate energy to deliver more successful solutions.
-=======
-It is easy to confuse resistance with friction. Existing IT teams can be knowledgeable regarding past mistakes, tangible risks, tribal knowledge about solutions, and undocumented technical debt. Unfortunately, even the healthiest of IT teams can fall in the trap of describing these important data points as part of a specific technical solution, which shouldn't be changed. This approach to communication masks the teams' knowledge, creating a perception of resistance. Providing these teams with a mechanism for properly communicating in future looking terminology will add data points, identify gaps, and create healthy friction around the proposed solutions. That extra friction will sand down rough edges on the solution & drive longer-term values. Simply changing the conversation can create clarity around complex topics, generate energy to collaborate on a better solution, and deliver more successful solutions.
->>>>>>> 4f327cc5
 
 The guidance on [defining corporate policy](../governance/corporate-policy.md) is aimed at facilitating risk-based conversations with business stakeholders. However, this same model can be used to facilitate conversations with teams that are perceived as cloud resistant. When the perception of resistance is widespread, it might be wise to include resistance resolution practices in the charter for a [cloud governance team](./cloud-governance.md).
 
@@ -59,7 +55,6 @@
 
 ## IT silos
 
-<<<<<<< HEAD
 Team members in an IT silo are likely to define themselves through their alignment to a small number of IT vendors or an area of technical specialization. However, don't confuse IT silos with IT fiefdoms. IT silos tend to be comfort and passion driven, and are generally easier to overcome than the fear-driven motives behind fiefdoms. 
 
 This antipattern often emerges because of a common passion for a specific solution. IT silos are then reinforced by the team's advanced skills as a result of the investment in that specific solution. This superior skill can be an accelerator to cloud adoption efforts if the resistance to change can be overcome. It can also become a major blocker if the silos are broken down or if the team members can't accurately evaluate options. 
@@ -69,9 +64,6 @@
 ### Addressing resistance from IT silos
 
 IT silos can be addressed through the following approaches. The best approach will depend on the root cause of the resistance.
-=======
-Team members within an IT Silo are likely to define themselves through their alignment to a small number of IT vendors or an area of technical specialization. However, don't confuse IT silos with IT fiefdoms. IT silos tend to be comfort- and passion-driven, and are generally easier to overcome than the fear-driven motives behind fiefdoms. This antipattern often emerges as a result of a common passion for a specific solution. IT silos are then reinforced by the team's advanced skills as a result of the investment in that specific solution. This superior skill can be an accelerator to cloud adoption efforts if the resistance to change can be overcome. It can also become a major blocker if the silos aren't broken down or if the team members can't accurately evaluate options. Fortunately, IT silos can often be overcome without any significant changes to the organizational chart.
->>>>>>> 4f327cc5
 
 **Create V-teams:** The [organizational readiness](./index.md) section of the Cloud Adoption Framework describes a multilayered structure for integrating and defining four virtual teams (or V-teams). One benefit of this structure is cross-organization visibility and inclusion. Introducing a [cloud center of excellence](./cloud-center-excellence.md) creates a high-profile aspirational team that top engineers will want to participate in. This helps create new cross-solution alignments that aren't bound by organizational-chart constraints, and will drive inclusion of top engineers who have been sheltered by IT silos. 
 
@@ -119,13 +111,9 @@
 
 ### Addressing resistance from IT fiefdoms
 
-<<<<<<< HEAD
 IT fiefdoms can demonstrate some growth by following the approaches to [addressing IT silo resistance](#addressing-resistance-from-it-silos). Before you try to address resistance from an IT fiefdom, we recommend that you treat the team like an IT silo first. If those types of approaches fail to yield any significant change, the resistant team might be suffering from an IT fiefdom antipattern. The root cause of IT fiefdoms is a little more complex to address, because that resistance tends to come from the direct line manager (or a leader higher up the organizational chart).
 
-Managers within IT fiefdoms tend to be among the strongest high-potential managers in any organization. Their ability to inspire and build confidence in teams is often unmatched. So is their ability to block growth, transformation, and business success. The passion and intelligence of these managers can turn toxic and cause a fear-driven or protection-driven microculture to emerge. Unfortunately, these managers are likely to continue to be a blocker without changes to the organizational chart. 
-=======
-IT fiefdoms can demonstrate some growth by following the approaches to [addressing IT silo resistance above](#addressing-resistance-from-it-silos). Before attempting to address resistance from an IT fiefdom, it's advised that you treat the team like an IT silo first. When those types of approaches fail to yield any significant change, the resistant team may be suffering from an IT fiefdom antipattern. The root cause of IT fiefdoms is a little more complex to address, as that resistance tends to come from the direct line manager (or a leader higher up the organization chart). For your sake, let's hope the challenges are simply IT silo-driven.
->>>>>>> 4f327cc5
+For your sake, let's hope the challenges are simply IT silo-driven.
 
 When continued resistance from IT fiefdoms blocks cloud adoption efforts, it might be wise for a combined effort to evaluate the situation with existing IT leaders. IT leaders should carefully consider insights from the [cloud strategy team](./cloud-strategy.md), [cloud center of excellence](./cloud-center-excellence.md), and [cloud governance team](./cloud-governance.md) before making decisions.
 
@@ -141,11 +129,7 @@
 
 IT fiefdoms can be a sign of systemic leadership issues. To overcome an IT fiefdom, IT leaders need the ability to make changes to operations, responsibilities, and occasionally even the people who provide line management of specific teams. When those changes are required, it's wise to approach those changes with clear and defensible data points. 
 
-<<<<<<< HEAD
 Alignment with business stakeholders, business motivations, and business outcomes might be required to drive the necessary change. Partnership with the [cloud strategy team](./cloud-strategy.md), [cloud center of excellence](./cloud-center-excellence.md), and [cloud governance team](./cloud-governance.md) can provide the data points needed for a defensible position. When necessary, these teams should be involved in a group escalation to address challenges that can't be addressed with IT leadership alone.
-=======
-IT fiefdoms can be a sign of broader systemic leadership issues. To overcome an IT fiefdom, IT leaders will need the ability to make changes to operations, responsibilities, and occasionally even the people providing line management of specific teams. When those changes are required, it's wise to approach those changes with clear and defensible data points. Alignment with business stakeholders, business motivations, and business outcomes may be required to drive the necessary change. Partnership with the [cloud strategy team](./cloud-strategy.md), [cloud center of excellence](./cloud-center-excellence.md), and [cloud governance team](./cloud-governance.md) can provide the data points needed for a defensible position. When necessary, these teams should be involved in a group escalation to address challenges that can't be addressed with IT leadership alone.
->>>>>>> 4f327cc5
 
 ## Next steps
 
