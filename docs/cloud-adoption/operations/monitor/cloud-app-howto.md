---
title: Cloud monitoring guide – Monitoring strategy for cloud deployment models
titleSuffix: Microsoft Cloud Adoption Framework for Azure
description: Choose when to use Azure Monitor or System Center Operations Manager in Microsoft Azure
author: mgoedtel
ms.author: magoedte
<<<<<<< HEAD
ms.date: 07/24/2019
ms.service: architecture-center
ms.subservice: enterprise-cloud-adoption
=======
ms.date: 06/26/2019
ms.topic: guide
ms.service: cloud-adoption-framework
ms.subservice: operate
services: azure-monitor
>>>>>>> c05d148b
---

# Cloud monitoring guide: Monitoring strategy for cloud deployment models

This article includes our recommended monitoring strategy for each of the cloud deployment models, based on the following criteria:

- You require continued commitment to Operations Manager or other enterprise monitoring platform. This is because of integration with your IT operations processes, knowledge and expertise, or because certain functionality isn't available yet in Azure Monitor.
- You have to monitor workloads both on-premises and in the public cloud, or just in the cloud.
- Your cloud migration strategy includes modernizing IT operations and moving to our cloud monitoring services and solutions.
- You might have critical systems that are air-gapped or physically isolated, hosted in a private cloud or on physical hardware, and need to be monitored.

Our strategy includes support for monitoring infrastructure (compute, storage, and server workloads), application (end-user, exceptions, and client), and network resources to deliver a complete, service-oriented monitoring perspective.

## Azure cloud monitoring

Azure Monitor is the platform service that provides a single source for monitoring Azure resources. It's designed for cloud solutions that are built on Azure, and that support a business capability that is based on VM workloads or complex architectures that use microservices and other platform resources. It monitors all layers of the stack, starting with tenant services such as Azure Active Directory Domain Services, and subscription-level events and Azure service health. It also monitors infrastructure resources like VMs, storage, and network resources, and, at the top layer, your application. Monitoring each of these dependencies, and collecting the right signals that each can emit, gives you the observability of applications and the key infrastructure you need.

The following table summarizes the recommended approach to monitoring each layer of the stack.

<!-- markdownlint-disable MD033 -->

Layer | Resource | Scope | Method
---|---|---|----
Application | Web-based application running on .NET, .NET Core, Java, JavaScript, and Node.js platform on an Azure VM, Azure App Services, Azure Service Fabric, Azure Functions, and Azure Cloud Services | Monitor a live web application to automatically detect performance anomalies, identify code exceptions and issues, and collect usability telemetry. |  Application Insights
Containers | Azure Kubernetes Service/Azure Container Instances | Monitor capacity, availability, and performance of workloads running on containers and container instances. | Azure Monitor for containers
Guest operating system | Linux and Windows VM operating system | Monitor capacity, availability, and performance. Map dependencies hosted on each VM, including the visibility of active network connections between servers, inbound and outbound connection latency, and ports across any TCP-connected architecture. | Azure Monitor for VMs
Azure resources - PaaS | Azure Database services (for example, SQL or mySQL) | Azure Database for SQL performance metrics. | Enable diagnostic logging to stream SQL data to Azure Monitor Logs.
Azure resources - IaaS | 1. Azure Storage<br/> 2. Azure Application Gateway<br/> 3. Azure Key Vault<br/> 4. Network security groups<br/> 5. Azure Traffic Manager | 1. Capacity, availability, and performance.<br/> 2. Performance and diagnostic logs (activity, access, performance, and firewall).<br/> 3. Monitor how and when your key vaults are accessed, and by whom.<br/> 4. Monitor events when rules are applied, and the rule counter for how many times a rule is applied to deny or allow.<br/>5. Monitor endpoint status availability. | 1. Storage metrics for Blob storage.<br/> 2. Enable diagnostic logging and configure streaming to Azure Monitor Logs.<br/> 3. <br/> 4. Enable diagnostic logging of network security groups, and configure streaming to Azure Monitor Logs.<br/> 5. Enable diagnostic logging of Traffic Manager endpoints, and configure streaming to Azure Monitor Logs.
Network| Communication between your virtual machine and one or more endpoints (another VM, a fully qualified domain name, a uniform resource identifier, or an IPv4 address). | Monitor reachability, latency, and network topology changes that occur between the VM and the endpoint. | Azure Network Watcher
Azure subscription | Azure service health and basic resource health | <li> Administrative actions performed on a service or resource.<br/><li> Service health with an Azure service is in a degraded or unavailable state.<br/><li> Health issues detected with an Azure resource from the Azure service perspective.<br/><li> Operations performed with Azure Autoscale indicating a failure or exception. <br/><li> Operations performed with Azure Policy indicating that an allowed or denied action occurred.<br/><li> Record of alerts generated by Azure Security Center. |Delivered in the Activity Log for monitoring and alerting by using Azure Resource Manager.
Azure tenant|Azure Active Directory || Enable diagnostic logging, and configure streaming to Azure Monitor Logs.

<!-- markdownlint-enable MD033 -->

## Hybrid cloud monitoring

<<<<<<< HEAD
Some organizations aren't ready to embrace the latest DevOps practices and cloud innovations to manage their heterogenous environments with Azure Monitor. For this situation, we have several strategies intended to support your business and IT operational goals, realizing the need for integration and phased migration from your current tools to Azure Monitor.  

The following are the likely candidates for this scenario:  

* You need to collect data from Azure resources supporting the workload, and forward them to your existing on-premises or managed service provider tools.
* You need to maintain investment in System Center Operations Manager, and configure it to monitor IaaS and PaaS resources running in Azure. Optionally, because you are monitoring two environments with different characteristics, based on your requirements, you determine integrating with Azure Monitor supports your strategy.   
* As part of your modernization strategy, you commit to Azure Monitor for monitoring the resources in Azure and on your corporate network. This decision represents an effort to standardize on a single tool, and reduce costs and complexity.
=======
Some organizations aren't ready to embrace the latest DevOps practices and cloud innovations to manage their heterogenous environments with Azure Monitor. For this situation, Microsoft has several strategies intended to support your business and IT operational goals, realizing the need for integration and phased migration from your current tools to Monitor.

The following are the likely candidates for this scenario:  

- You need to collect data from Azure resources supporting the workload, and forward them to your existing on-premises or managed service provider tools.
- You need to maintain investment in System Center Operations Manager, and configure it to monitor IaaS and PaaS resources running in Azure. Optionally, because you are monitoring two environments with different characteristics, based on your requirements, you determine integrating with Monitor supports your strategy.
- As part of your modernization strategy, you commit to Monitor for monitoring the resources in Azure and on your corporate network. This decision represents an effort to standardize on a single tool, and reduce costs and complexity.
>>>>>>> c05d148b

### Collect and stream monitoring data to third-party or on-premises tools

To collect metrics and logs from Azure infrastructure and platform resources, you enable Azure diagnostic logs for those resources. For Azure VMs, you can collect metrics and logs from the guest operating system, and other diagnostic data using the Azure Diagnostics extension. By using [Event Hubs](https://docs.microsoft.com/azure/azure-monitor/platform/diagnostic-logs-stream-event-hubs), you can stream diagnostic data emitted from Azure resources to your on-premises tools or managed service provider.

### Monitor with System Center Operations Manager

This is the best choice if you require a monitoring platform that provides full visibility and holistic health monitoring of the application. This includes monitoring the workload components that have been migrated to Azure and that are still on-premises. The knowledge defined in management packs describes how to monitor the individual dependencies and components. These include the guest operating system (Windows and Linux), the workloads running on the VM (for example, SQL Server and Apache Tomcat), and resources hosted in Azure that use the Azure Management Pack. To describe and measure the end-to-end health of the application, you customize Operations Manager to build a model representing the relationship among the components of the application. This model allows you to view the overall health of the application at any point in time, as well as measure the availability of your application against defined SLAs.

<<<<<<< HEAD
With Azure or other cloud providers existing as an extension of your own on-premises network, Operations Manager can monitor the Linux and Windows VMs as if they were on your corporate network and intranet. At a minimum, monitoring VMs requires deploying the Operations Manager monitoring agent on the VMs and importing the operating system management pack that supports the version of the operating system installed on the VMs.  
=======
With Azure or other cloud providers existing as an extension of your own on-premises network, with Operations Manager you can monitor the Linux and Windows VMs as if they were on your corporate network and intranet. At a minimum, monitoring VMs requires deploying the Operations Manager monitoring agent on the VMs. You must also deploy the applicable operating system management pack that supports the version of the operating system installed on the VMs.
>>>>>>> c05d148b

At the application tier, Operations Manager offers basic application performance monitoring capabilities for some versions of .NET and Java. If certain applications within your hybrid cloud environment operate in an offline or network-isolated mode, such that they can't communicate with a public cloud service, Operations Manager Application Performance Monitoring (APM) might be your best option. For applications not running on legacy platforms, hosted both on-premises and in any public cloud that allow communication through a firewall to Azure, use Azure Monitor Application Insights. This offers deep, code-level monitoring, with first-class support for .NET, .NET Core, Java, JavaScript, and Node.js.

For any web application that can be reached externally, you should enable availability monitoring. It's extremely important to know if your application, or a critical HTTP/HTTPS endpoint that your app relies on, is available and responsive. Application Insights availability monitoring allows you to run tests from multiple Azure datacenters, and provide insight into the health of your application from a global perspective.

After availability monitoring is in place, Application Insights offers two core forms of code level monitoring: live application monitoring or SDK-based monitoring.

**Live app monitoring** is available for .NET and .NET Core. It allows instrumenting an application without modifying its internal code. You can use live app monitoring to quickly add monitoring to an already deployed live application that you wrote. You can also perform deep application monitoring against third-party .NET applications, where you don’t necessarily have access to the source code. Live app monitoring can collect:

- Requests and exceptions.
- Dependency diagnostic information, including SQL Command text.
- System performance counters.

**SDK-based monitoring** integrates the Application Insights SDK directly into your app’s codebase. It's therefore much more flexible, and allows a level of granularity in monitoring that wouldn't otherwise be possible as you can add custom tracking to any part of your code. A subset of SDK-based monitoring is *client-side monitoring*, where JavaScript is used to collect information on the customer’s in-browser experience of your web app. This collection allows for deep user behavior analytics of both the server-side and client-side experiences.

Integrating Azure Monitor with Operations Manager provides several advantages:

<<<<<<< HEAD
- Azure Monitor Logs delivers a scalable, powerful, integrated analytics platform. It complements the Operations Manager data warehouse database when you want to collect specific and valued performance and log data. Azure Monitor delivers better analytics, performance when querying large data volume, and retention than the Operations Manager data warehouse. The Kusto query language allows you to create much more complex and sophisticated queries, with an ability to run queries across terabytes of data in seconds. You can quickly transform your data into pie charts, time charts, and many other visualizations. No longer are you constrained by working with reports in Operations Manager based on SQL Server Reporting Services, custom SQL queries, or other workarounds to analyze this data. 

- Analyze alerts using the Azure Monitor Alerts Management solution. Alerts generated in the Operations Manager management group are forwarded to the Azure Monitor Logs Analytics workspace. You can configure the subscription responsible for forwarding alerts from Operations Manager to Azure Monitor Logs to only forward certain alerts. For example, you can forward only alerts that meet your criteria for querying in support of problem management for trends, and investigation of the root cause of failures or problems, through a single pane of glass. Additionally, you can correlate other log data from Application Insights or other sources, to gain insight to help improve user experience, increase uptime, and reduce time to resolve incidents.
=======
- Monitor Logs delivers a scalable, powerful, integrated analytics platform. It complements the Operations Manager data warehouse database when you want to collect specific and valued performance and log data. Monitor delivers better analytics, performance when querying large data volume, and retention than the Operations Manager data warehouse. The Kusto query language allows you to create much more complex and sophisticated queries, with an ability to run queries across terabytes of data in seconds. You can quickly transform your data into pie charts, time charts, and many other visualizations. No longer are you constrained by working with reports in Operations Manager based on SQL Server Reporting Services, custom SQL queries, or other workarounds to analyze this data.

- Analyze alerts using the Azure Monitor Alerts Management solution. Alerts generated in the Operations Manager management group are forwarded to the Azure Monitor Logs Analytics workspace. You can configure the subscription responsible for forwarding alerts from Operations Manager to Monitor Logs to only forward certain alerts. For example, you can forward only alerts that meet your criteria for querying in support of problem management for trends, and investigation of the root cause of failures or problems, through a single pane of glass. Additionally, you can correlate other log data from Application Insights or other sources, to gain insight to help improve user experience, increase uptime, and reduce time to resolve incidents.
>>>>>>> c05d148b

- Use the System Center Operations Manager Health Check solution to assess the risk and health of your System Center Operations Manager management group on a regular interval.

- With the Map feature of Azure Monitor for VMs, you can monitor standard connectivity metrics from network connections between your Azure VMs and on-premises VMs. These metrics include response time, requests per minute, traffic throughput, and links. You can identify failed connections, troubleshoot, perform migration validation, perform security analysis, and verify the overall architecture of the service. Map can automatically discover application components on Windows and Linux systems, and map the communication between services. This helps you identify connections and dependencies you were unaware of, plan and validate migration to Azure, and minimize speculation during incident resolution.

- By using Network Performance Monitor, monitor the network connectivity between:

  - Your corporate network and Azure.
  - Mission critical multitier applications and micro-services.
  - User locations and web-based applications (HTTP/HTTPs).
  
  This strategy can deliver visibility of the network layer, without the need for SNMP. It can also present in an interactive topology map the hop-by-hop topology of routes between the source and destination endpoint. It can be a better choice than attempting to accomplish the same result with network monitoring in Operations Manager, or other network monitoring tools currently used in your organization.

### Monitor with Azure Monitor

<<<<<<< HEAD
Use Azure Monitor to migrate from one or more on-premises enterprise monitoring tools, as part of your cloud migration strategy. But understand that it was not designed with the intention of replacing a mature product like Operations Manager. There are distinct features available in Operations Manager and other on-premises enterprise monitoring platforms that Azure Monitor doesn’t provide. 

* Azure Monitor for VMs introduces health monitoring in the cloud, but doesn't support monitoring VMs outside of Azure, nor other infrastructure or platform resources supporting the application. Additionally, it doesn't include support for creating the custom health monitoring criteria you might need to meet your monitoring requirements. 
* Azure Monitor doesn't include the notion of a service model that represents the components and relationships among them. Instead, you enable data collection from each resource, and configure your monitoring logic after the data is written to the metric or logs store.  
* You can't convert your monitoring configuration from System Center Operations Manager into a Resource Manager template. For example, if you want to transition the monitoring configuration from management packs targeting the guest operating system and workloads running on the VM, there is no conversion tool available.
* You can't suppress alerts during planned or emergency maintenance windows.
* Visualizing data in Azure Monitor is delivered by using several different features in Azure. These features include Azure dashboards, Azure Monitor views delivered with monitoring solutions for log data, and workbooks for incident investigation. Each of these visualization methods is applicable across several scenarios. However, there are limitations pertaining to Grafana for rich dashboards, and to exporting the data to Power BI to deliver business and IT-centric dashboards. We recommend using reports for different personas in the organization.  
* Centralized and effective management of a predefined monitoring configuration (solutions, data collection, alerting, and visualizations) isn't available. Neither is verification of applying a configuration change, and how to best define targeting and grouping of affected resources.
* Microsoft consolidated alerting in Azure Monitor to deliver a centralized alerting service. It takes advantage of cloud services, such as machine learning. Azure Monitor alerting doesn't have some features, such as searching alerts based on a query, customized notification messages, and suppression of alerts.
* Azure Monitor identifies if the agent stops sending data to the service, by using a heartbeat event it generates and sends every 60 seconds. It doesn't monitor and alert other aspects of agent health, such as resource utilization, nor does it monitor and alert if there is latency between the agent to the service. Monitoring the agent requires custom-developed monitoring logic with Azure Monitor to proactively identify symptoms affecting agent performance and reliability.  
=======
Use Azure Monitor to migrate from one or more on-premises enterprise monitoring tools, as part of your cloud migration strategy. But understand that it was not designed with the intention of replacing a mature product like Operations Manager. There are distinct features available in Operations Manager and other on-premises enterprise monitoring platforms that Monitor doesn’t provide.

- Azure Monitor for VMs introduces health monitoring in the cloud, but doesn't support monitoring VMs outside of Azure, nor other infrastructure or platform resources supporting the application. Additionally, it doesn't include support for creating the custom health monitoring criteria you might need to meet your monitoring requirements.
- Azure Monitor doesn't include the notion of a service model that represents the components and relationships among them. Instead, you enable data collection from each resource, and configure your monitoring logic after the data is written to the metric or logs store.
- You can't convert your monitoring configuration from System Center Operations Manager into a Resource Manager template. For example, if you want to transition the monitoring configuration from management packs targeting the guest operating system and workloads running on the VM, there is no conversion tool available.
- You can't suppress alerts during planned or emergency maintenance windows.
- Visualizing data in Azure Monitor is delivered by using several different features in Azure. These features include Azure dashboards, Monitor views delivered with monitoring solutions for log data, and workbooks for incident investigation. Each of these visualization methods is applicable across several scenarios. However, there are limitations pertaining to Grafana for rich dashboards, and to exporting the data to Power BI to deliver business and IT-centric dashboards. We recommend using reports for different personas in the organization.
- Centralized and effective management of a predefined monitoring configuration (solutions, data collection, alerting, and visualizations) isn't available. Neither is verification of applying a configuration change, and how to best define targeting and grouping of affected resources.
- Microsoft consolidated alerting in Monitor to deliver a centralized alerting service. It takes advantage of cloud services, such as machine learning. Monitor alerting doesn't have some features, such as searching alerts based on a query, customized notification messages, and suppression of alerts.
- Monitor identifies if the agent stops sending data to the service, by using a heartbeat event it generates and sends every 60 seconds. It doesn't monitor and alert other aspects of agent health, such as resource utilization, nor does it monitor and alert if there is latency between the agent to the service. Monitoring the agent requires custom-developed monitoring logic with Azure Monitor to proactively identify symptoms affecting agent performance and reliability.
>>>>>>> c05d148b

## Private cloud monitoring

You can achieve holistic monitoring of Azure Stack with System Center Operations Manager. Specifically, you can monitor the workloads running in the tenant, the resource level, on the virtual machines, and the infrastructure hosting Azure Stack (physical servers and network switches). You can also achieve holistic monitoring with a combination of [infrastructure monitoring capabilities](/azure/azure-stack/azure-stack-monitor-health) included in Azure Stack. These capabilities help you view health and alerts for an Azure Stack region and the [Azure Monitor service](/azure/azure-stack/user/azure-stack-metrics-azure-data) in Azure Stack, which provides base-level infrastructure metrics and logs for most services.

If you've already invested in Operations Manager, use the Azure Stack management pack to monitor the availability and health state of Azure Stack deployments. This includes regions, resource providers, updates, update runs, scale units, unit nodes, infrastructure roles, and their instances (logical entities comprised of the hardware resources). It uses the Health and Update resource provider REST APIs to communicate with Azure Stack. To monitor physical servers and storage devices, use the OEM vendors' management pack (for example, provided by Lenovo, Hewlett Packard, or Dell). Operations Manager can natively monitor the network switches to collect basic statistics by using the SNMP protocol. Monitoring the tenant workloads is possible with the Azure management pack by following two basic steps. Configure the subscription that you want to monitor, and then add the monitors for that subscription.

## Summary

To summarize, the following table highlights monitoring scenarios and how our monitoring platforms support each scenario.

Scenario | Azure Monitor | Operations Manager
:--|:---|:---
Infrastructure monitoring | Currently delivers health monitoring experience for Azure VMs, somewhat similar to Operations Manager. | Supports monitoring most of the infrastructure from the corporate network. Tracks availability state, metrics, and alerts for Azure VMs, SQL, and storage via the Azure management pack (polling Azure Resource Manager APIs).
Monitor server workloads | Can collect IIS and SQL Server error logs, Windows events, and performance counters. Requires creating custom queries, alerts, and visualizations. | Supports monitoring most of the server workloads with available management packs. Requires either the Log Analytics Windows agent or Operations Manager agent on the VM, reporting back to the management group on the corporate network.
Web application monitoring | Application Insights includes support for the latest versions of .NET, Java, and other platforms. Comprehensive web application monitoring to detect and help diagnose issues with code, capacity, and responsiveness. | Supports monitoring older versions of .NET and Java web servers. Requires creating a custom management pack by using REST API to query data from Application Insights and stream to Operations Manager.
Azure service monitoring | [Azure Service Health](https://docs.microsoft.com/azure/service-health/overview) provides the ability to monitor your service, and how the health of the underlying Azure infrastructure affects your service. | While there is no native monitoring of Azure service health provided today through a management pack, you can create custom workflows to query Azure service health alerts. Use the Azure REST API, and get alerts through your existing notifications.
Network performance monitoring | Azure Monitor Network Insights monitors the Azure networking stack, network performance, and NSGs. Azure Monitor for VM's Map feature includes connectivity metrics between Azure and other environment VMs. | Supports availability checks, and collects basic statistics from network devices by using the SNMP protocol from the corporate network.
Data aggregation | Azure Monitor Logs and alert management support processing data from Operations Manager and other platforms. | Relies on SQL Server Reporting Services pre-canned or custom reports, third-party visualization solutions, or a custom Power BI implementation. There are scale and performance limitations with the Operations Manager data warehouse. Integrate with Azure Monitor Logs as an alternative for data aggregation requirements. Integration is achieved by configuring the Log Analytics connector.
End-to-end diagnostics, root-cause analysis, and timely troubleshooting | Azure Monitor delivers end-to-end diagnostics and root-cause analysis for developer and IT operations, from your cloud and on-premises environments. It does this through several features and tools that provide valuable insights into your applications and other resources that they depend on.| Supports end-to-end diagnostics and troubleshooting only for on-premises infrastructure and applications. It uses other System Center components or partner solutions.
Experiences – Dashboards, reports, integrations with IT/DevOps tools | Supports integration with Azure dashboards, Power BI, Grafana, and integration with ITSM tools to forward collected data and alerts. | Supports dashboards natively, or by using partner solutions from Squared Up and Savision. Integrates with ITSM tools by using custom code, System Center Orchestrator, or partner solutions based on the Operations Manager SDK.

## Next steps

> [!div class="nextstepaction"]
> [Collecting the right data](./data-collection.md)<|MERGE_RESOLUTION|>--- conflicted
+++ resolved
@@ -4,17 +4,11 @@
 description: Choose when to use Azure Monitor or System Center Operations Manager in Microsoft Azure
 author: mgoedtel
 ms.author: magoedte
-<<<<<<< HEAD
-ms.date: 07/24/2019
-ms.service: architecture-center
-ms.subservice: enterprise-cloud-adoption
-=======
-ms.date: 06/26/2019
+ms.date: 07/31/2019
 ms.topic: guide
 ms.service: cloud-adoption-framework
 ms.subservice: operate
 services: azure-monitor
->>>>>>> c05d148b
 ---
 
 # Cloud monitoring guide: Monitoring strategy for cloud deployment models
@@ -51,23 +45,15 @@
 
 ## Hybrid cloud monitoring
 
-<<<<<<< HEAD
 Some organizations aren't ready to embrace the latest DevOps practices and cloud innovations to manage their heterogenous environments with Azure Monitor. For this situation, we have several strategies intended to support your business and IT operational goals, realizing the need for integration and phased migration from your current tools to Azure Monitor.  
 
 The following are the likely candidates for this scenario:  
 
 * You need to collect data from Azure resources supporting the workload, and forward them to your existing on-premises or managed service provider tools.
-* You need to maintain investment in System Center Operations Manager, and configure it to monitor IaaS and PaaS resources running in Azure. Optionally, because you are monitoring two environments with different characteristics, based on your requirements, you determine integrating with Azure Monitor supports your strategy.   
+
+* You need to maintain investment in System Center Operations Manager, and configure it to monitor IaaS and PaaS resources running in Azure. Optionally, because you are monitoring two environments with different characteristics, based on your requirements, you determine integrating with Azure Monitor supports your strategy.
+
 * As part of your modernization strategy, you commit to Azure Monitor for monitoring the resources in Azure and on your corporate network. This decision represents an effort to standardize on a single tool, and reduce costs and complexity.
-=======
-Some organizations aren't ready to embrace the latest DevOps practices and cloud innovations to manage their heterogenous environments with Azure Monitor. For this situation, Microsoft has several strategies intended to support your business and IT operational goals, realizing the need for integration and phased migration from your current tools to Monitor.
-
-The following are the likely candidates for this scenario:  
-
-- You need to collect data from Azure resources supporting the workload, and forward them to your existing on-premises or managed service provider tools.
-- You need to maintain investment in System Center Operations Manager, and configure it to monitor IaaS and PaaS resources running in Azure. Optionally, because you are monitoring two environments with different characteristics, based on your requirements, you determine integrating with Monitor supports your strategy.
-- As part of your modernization strategy, you commit to Monitor for monitoring the resources in Azure and on your corporate network. This decision represents an effort to standardize on a single tool, and reduce costs and complexity.
->>>>>>> c05d148b
 
 ### Collect and stream monitoring data to third-party or on-premises tools
 
@@ -77,11 +63,7 @@
 
 This is the best choice if you require a monitoring platform that provides full visibility and holistic health monitoring of the application. This includes monitoring the workload components that have been migrated to Azure and that are still on-premises. The knowledge defined in management packs describes how to monitor the individual dependencies and components. These include the guest operating system (Windows and Linux), the workloads running on the VM (for example, SQL Server and Apache Tomcat), and resources hosted in Azure that use the Azure Management Pack. To describe and measure the end-to-end health of the application, you customize Operations Manager to build a model representing the relationship among the components of the application. This model allows you to view the overall health of the application at any point in time, as well as measure the availability of your application against defined SLAs.
 
-<<<<<<< HEAD
 With Azure or other cloud providers existing as an extension of your own on-premises network, Operations Manager can monitor the Linux and Windows VMs as if they were on your corporate network and intranet. At a minimum, monitoring VMs requires deploying the Operations Manager monitoring agent on the VMs and importing the operating system management pack that supports the version of the operating system installed on the VMs.  
-=======
-With Azure or other cloud providers existing as an extension of your own on-premises network, with Operations Manager you can monitor the Linux and Windows VMs as if they were on your corporate network and intranet. At a minimum, monitoring VMs requires deploying the Operations Manager monitoring agent on the VMs. You must also deploy the applicable operating system management pack that supports the version of the operating system installed on the VMs.
->>>>>>> c05d148b
 
 At the application tier, Operations Manager offers basic application performance monitoring capabilities for some versions of .NET and Java. If certain applications within your hybrid cloud environment operate in an offline or network-isolated mode, such that they can't communicate with a public cloud service, Operations Manager Application Performance Monitoring (APM) might be your best option. For applications not running on legacy platforms, hosted both on-premises and in any public cloud that allow communication through a firewall to Azure, use Azure Monitor Application Insights. This offers deep, code-level monitoring, with first-class support for .NET, .NET Core, Java, JavaScript, and Node.js.
 
@@ -99,15 +81,9 @@
 
 Integrating Azure Monitor with Operations Manager provides several advantages:
 
-<<<<<<< HEAD
 - Azure Monitor Logs delivers a scalable, powerful, integrated analytics platform. It complements the Operations Manager data warehouse database when you want to collect specific and valued performance and log data. Azure Monitor delivers better analytics, performance when querying large data volume, and retention than the Operations Manager data warehouse. The Kusto query language allows you to create much more complex and sophisticated queries, with an ability to run queries across terabytes of data in seconds. You can quickly transform your data into pie charts, time charts, and many other visualizations. No longer are you constrained by working with reports in Operations Manager based on SQL Server Reporting Services, custom SQL queries, or other workarounds to analyze this data. 
 
 - Analyze alerts using the Azure Monitor Alerts Management solution. Alerts generated in the Operations Manager management group are forwarded to the Azure Monitor Logs Analytics workspace. You can configure the subscription responsible for forwarding alerts from Operations Manager to Azure Monitor Logs to only forward certain alerts. For example, you can forward only alerts that meet your criteria for querying in support of problem management for trends, and investigation of the root cause of failures or problems, through a single pane of glass. Additionally, you can correlate other log data from Application Insights or other sources, to gain insight to help improve user experience, increase uptime, and reduce time to resolve incidents.
-=======
-- Monitor Logs delivers a scalable, powerful, integrated analytics platform. It complements the Operations Manager data warehouse database when you want to collect specific and valued performance and log data. Monitor delivers better analytics, performance when querying large data volume, and retention than the Operations Manager data warehouse. The Kusto query language allows you to create much more complex and sophisticated queries, with an ability to run queries across terabytes of data in seconds. You can quickly transform your data into pie charts, time charts, and many other visualizations. No longer are you constrained by working with reports in Operations Manager based on SQL Server Reporting Services, custom SQL queries, or other workarounds to analyze this data.
-
-- Analyze alerts using the Azure Monitor Alerts Management solution. Alerts generated in the Operations Manager management group are forwarded to the Azure Monitor Logs Analytics workspace. You can configure the subscription responsible for forwarding alerts from Operations Manager to Monitor Logs to only forward certain alerts. For example, you can forward only alerts that meet your criteria for querying in support of problem management for trends, and investigation of the root cause of failures or problems, through a single pane of glass. Additionally, you can correlate other log data from Application Insights or other sources, to gain insight to help improve user experience, increase uptime, and reduce time to resolve incidents.
->>>>>>> c05d148b
 
 - Use the System Center Operations Manager Health Check solution to assess the risk and health of your System Center Operations Manager management group on a regular interval.
 
@@ -123,29 +99,23 @@
 
 ### Monitor with Azure Monitor
 
-<<<<<<< HEAD
 Use Azure Monitor to migrate from one or more on-premises enterprise monitoring tools, as part of your cloud migration strategy. But understand that it was not designed with the intention of replacing a mature product like Operations Manager. There are distinct features available in Operations Manager and other on-premises enterprise monitoring platforms that Azure Monitor doesn’t provide. 
 
 * Azure Monitor for VMs introduces health monitoring in the cloud, but doesn't support monitoring VMs outside of Azure, nor other infrastructure or platform resources supporting the application. Additionally, it doesn't include support for creating the custom health monitoring criteria you might need to meet your monitoring requirements. 
+
 * Azure Monitor doesn't include the notion of a service model that represents the components and relationships among them. Instead, you enable data collection from each resource, and configure your monitoring logic after the data is written to the metric or logs store.  
+
 * You can't convert your monitoring configuration from System Center Operations Manager into a Resource Manager template. For example, if you want to transition the monitoring configuration from management packs targeting the guest operating system and workloads running on the VM, there is no conversion tool available.
+
 * You can't suppress alerts during planned or emergency maintenance windows.
+
 * Visualizing data in Azure Monitor is delivered by using several different features in Azure. These features include Azure dashboards, Azure Monitor views delivered with monitoring solutions for log data, and workbooks for incident investigation. Each of these visualization methods is applicable across several scenarios. However, there are limitations pertaining to Grafana for rich dashboards, and to exporting the data to Power BI to deliver business and IT-centric dashboards. We recommend using reports for different personas in the organization.  
+
 * Centralized and effective management of a predefined monitoring configuration (solutions, data collection, alerting, and visualizations) isn't available. Neither is verification of applying a configuration change, and how to best define targeting and grouping of affected resources.
+
 * Microsoft consolidated alerting in Azure Monitor to deliver a centralized alerting service. It takes advantage of cloud services, such as machine learning. Azure Monitor alerting doesn't have some features, such as searching alerts based on a query, customized notification messages, and suppression of alerts.
+
 * Azure Monitor identifies if the agent stops sending data to the service, by using a heartbeat event it generates and sends every 60 seconds. It doesn't monitor and alert other aspects of agent health, such as resource utilization, nor does it monitor and alert if there is latency between the agent to the service. Monitoring the agent requires custom-developed monitoring logic with Azure Monitor to proactively identify symptoms affecting agent performance and reliability.  
-=======
-Use Azure Monitor to migrate from one or more on-premises enterprise monitoring tools, as part of your cloud migration strategy. But understand that it was not designed with the intention of replacing a mature product like Operations Manager. There are distinct features available in Operations Manager and other on-premises enterprise monitoring platforms that Monitor doesn’t provide.
-
-- Azure Monitor for VMs introduces health monitoring in the cloud, but doesn't support monitoring VMs outside of Azure, nor other infrastructure or platform resources supporting the application. Additionally, it doesn't include support for creating the custom health monitoring criteria you might need to meet your monitoring requirements.
-- Azure Monitor doesn't include the notion of a service model that represents the components and relationships among them. Instead, you enable data collection from each resource, and configure your monitoring logic after the data is written to the metric or logs store.
-- You can't convert your monitoring configuration from System Center Operations Manager into a Resource Manager template. For example, if you want to transition the monitoring configuration from management packs targeting the guest operating system and workloads running on the VM, there is no conversion tool available.
-- You can't suppress alerts during planned or emergency maintenance windows.
-- Visualizing data in Azure Monitor is delivered by using several different features in Azure. These features include Azure dashboards, Monitor views delivered with monitoring solutions for log data, and workbooks for incident investigation. Each of these visualization methods is applicable across several scenarios. However, there are limitations pertaining to Grafana for rich dashboards, and to exporting the data to Power BI to deliver business and IT-centric dashboards. We recommend using reports for different personas in the organization.
-- Centralized and effective management of a predefined monitoring configuration (solutions, data collection, alerting, and visualizations) isn't available. Neither is verification of applying a configuration change, and how to best define targeting and grouping of affected resources.
-- Microsoft consolidated alerting in Monitor to deliver a centralized alerting service. It takes advantage of cloud services, such as machine learning. Monitor alerting doesn't have some features, such as searching alerts based on a query, customized notification messages, and suppression of alerts.
-- Monitor identifies if the agent stops sending data to the service, by using a heartbeat event it generates and sends every 60 seconds. It doesn't monitor and alert other aspects of agent health, such as resource utilization, nor does it monitor and alert if there is latency between the agent to the service. Monitoring the agent requires custom-developed monitoring logic with Azure Monitor to proactively identify symptoms affecting agent performance and reliability.
->>>>>>> c05d148b
 
 ## Private cloud monitoring
 
