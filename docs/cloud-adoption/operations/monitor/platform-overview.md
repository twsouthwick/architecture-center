---
title:  Cloud monitoring guide – monitoring platforms overview
titleSuffix: Microsoft Cloud Adoption Framework for Azure
<<<<<<< HEAD
description: Understand the basic monitoring capabilities and their differences that System Center Operations Manager and Azure Monitor deliver as a monitoring platform.
services: azure-monitor
keywords: 
author: mgoedtel
ms.author: magoedte
ms.date: 07/24/2019
ms.service: architecture-center
ms.subservice: enterprise-cloud-adoption
=======
description: Choose when to use Azure Monitor or System Center Operations Manager in Microsoft Azure
author: mgoedtel
ms.author: magoedte
ms.date: 06/26/2019
ms.topic: guide
ms.service: cloud-adoption-framework
ms.subservice: operate
services: azure-monitor
>>>>>>> c05d148b
---

# Cloud monitoring guide: Overview of our monitoring platforms

Microsoft provides a range of monitoring capabilities from two products: System Center Operations Manager and Azure Monitor. These two offerings deliver core monitoring services, such as alerting, service uptime tracking, application and infrastructure health monitoring, diagnostics, and analytics.

Many organizations are embracing the latest practices for DevOps agility and cloud innovations to manage their heterogenous environments. Yet they are also concerned about their ability to make appropriate and responsible decisions regarding how to monitor those workloads.

<<<<<<< HEAD
This article provides a high-level overview of our monitoring platforms to help you understand how both deliver core monitoring functionality. 
=======
This article compares the current offerings available, and outlines our recommended strategy based on the following factors:

- Your current investment in Operations Manager or other monitoring platforms on your corporate network, and whether it’s tightly integrated with your IT operations processes.
- Your migration approach to Azure. This approach can be a staged one, extending your corporate network to Azure, or redesigning applications and services to run natively in Azure by using a combination of IaaS and PaaS resources.

Our strategy includes support for monitoring infrastructure (compute, storage, and server workloads), application (end-user, exceptions, and client), and network resources to deliver a complete, service-oriented monitoring perspective.

Every journey has a story. Before we dive into the detailed overview, let’s start with a brief look at where it all began when we entered the monitoring field, and how our strategy has evolved over time.

## Story of System Center Operations Manager

In 2000, we entered the operations management field with Microsoft Operations Manager (MOM) 2000. In 2007, we introduced a reengineered version of the product named System Center Operations Manager. It moved beyond simple monitoring of a Windows server and concentrated on robust, end-to-end service and application monitoring, including heterogenous platforms, network devices, and other application or service dependencies. It's an established, enterprise-grade monitoring platform for on-premises environments, in the same class as IBM Tivoli or HP Operations Manager in the industry. It has evolved to support monitoring compute and platform resources running in Azure, Amazon Web Services (AWS), and other cloud providers.

Operations Manager monitors these different platforms, devices, applications, and infrastructure services with a management pack. Defined in a management pack are all the elements required for monitoring an IT service or application, including the service model, health model, discovery rules, views, and reports. After the management pack is imported into the management group, it automatically detects if the agent is running the components supporting the application or IT service. If so, it runs the workflows that proactively monitor them.

As an extensible platform, Operations Manager is supported by a broad ecosystem of partners and communities that provide a variety of solutions. These solutions include:

- Management packs to monitor non-Microsoft applications, vendor hardware, and other technologies, to deliver full-stack monitoring or to automate and extend features of Operations Manager.
- Visualization products that include advanced dashboarding capabilities and engaging data visualizations. These help to easily analyze the data on any browser or device in the enterprise.
- Integration with other ITSM products or orchestration tools, to support incident recording, configuration management, and incident autoremediation.
- Custom code to automate and extend Operations Manager, by using published APIs.

## Story of Azure Monitor

![Timeline](./media/monitoring-management-guidance-cloud-and-on-premises/timeline-v2-opt.svg)

When Azure cloud was released in 2010, monitoring of cloud services was provided with the Azure Diagnostics agent, which delivered a way to collect diagnostic data from Azure compute and platform resources. In addition to viewing this data in the Azure portal, you can use Azure Storage to view the data with one of several available tools, such as Server Explorer in Visual Studio and Azure Storage Explorer.

This capability was considered a general monitoring tool. It lacked many features that were available in enterprise-class monitoring platforms, and it wasn’t consistent between each service that supported this method. In addition, as new Azure services were released, each provided its own monitoring method. Azure services lacked an overall, common monitoring methodology and framework. For these reasons, we began working on Azure Insights. It provided a common framework to collect platform metrics and logs from any Azure service that started using the framework.

In 2015, Azure Operational Insights was made generally available. It delivered the Log Analytics analysis service that collected and searched data from machines in Azure, on-premises, or other cloud environments, and it connected to System Center Operations Manager. Intelligence packs delivered different pre-packaged management and monitoring configurations. These contained a collection of query and analytic logic, visualizations, and data collection rules for such scenarios as capacity planning, security auditing, health assessments, and alert management. As part of this release, Azure Operational Insights was added to the new Operations Management Suite (OMS). OMS intended to provide a unified IT management experience for organizations by bringing together a collection of IT management solutions, including automation, backup, recovery, and security.

Early on, Microsoft realized the need for a common monitoring framework and began working on Azure Insights. This service collected and routed platform metrics and logs from any Azure service into a central pipeline. In 2016, we rebranded Azure Insights as Azure Monitor, which was released in March 2017. Even before release, we began consolidation of the various alerting capabilities into the newly branded Azure Monitor.

In 2018, Azure Monitor expanded to include several different services that were originally developed for independent functionality:

- **Log Analytics** provided rich analytical insight of log data from services and applications. It shared the same agent as Operations Manager to collect monitoring data from VMs both in the cloud and on-premises. Monitoring solutions in Log Analytics were like management packs in Operations Manager, providing packaged logic to monitor a particular product or service.
- **Application Insights** grew from Application Performance Monitoring in Operations Manager. It provided rich monitoring of web applications written in a variety of languages. Application Insights collects details on application performance, requests and exceptions, and traces.
- **Azure Insights** (briefly branded Azure Monitor) provided core metrics and resource diagnostics logs for only Azure platform resources. It also included alerting and notification based on those metrics. The notification system included the ability to integrate with partner applications through webhooks and ITSM software. Later, it also integrated with Azure Logic Apps and Azure Automation, in addition to common notification methods such as voice, SMS, and email.
- **Azure Network Watcher** to monitor, diagnose, and view metrics for resources in an Azure virtual network.

Now that you understand the history, let’s review the way Operations Manager monitors applications and infrastructure services, and understand the advantages Azure Monitor provides as a SaaS monitoring platform for organizations.
>>>>>>> c05d148b

## Infrastructure requirements

### Operations Manager

Operations Manager requires significant infrastructure to support a management group, which is a basic unit of functionality. At a minimum, a management group consists of one or more management servers, a SQL Server, hosting the operational and reporting data warehouse database, and agents. The complexity of a management group design depends on a number of factors, such as the scope of workloads to monitor, how many devices or computers support the workloads, and if you require high availability and site resiliency.

![Diagram of Operations Manager management group](./media/monitoring-management-guidance-cloud-and-on-premises/operations-manager-management-group-optimized.svg)

Each of these components requires infrastructure and software within your corporate network that must be maintained.

### Azure Monitor

<<<<<<< HEAD
Azure Monitor is a SaaS service, where all the infrastructure supporting it is running in the Azure cloud and is managed by Microsoft. It's designed to do monitoring, analytics, and diagnostics at scale, and is available in all national clouds. Core parts of the infrastructure (collectors, metrics and logs store, and analytics) are necessary to support Azure Monitor.  
=======
Azure Monitor is a SaaS service, where all the infrastructure supporting it is running in the Azure cloud and is managed by Microsoft. It's designed to do monitoring, analytics, and diagnostics at scale, and is available in all national clouds. Core parts of the infrastructure (collectors, metrics and logs store, and analytics) are necessary to support Azure Monitor.
>>>>>>> c05d148b

![Diagram of Azure Monitor](./media/monitoring-management-guidance-cloud-and-on-premises/azure-monitor-greyed-optimized.svg)

## Data collection

### Operations Manager

#### Agents

Operations Manager only collects data directly from agents installed on [Windows computers](https://docs.microsoft.com//system-center/scom/plan-planning-agent-deployment?view=sc-om-1807#windows-agent). It can accept data from the Operations Manager SDK, but this is typically used for partners extending the product with custom applications, not for collecting monitoring data. It collects data from other sources, such as [Linux computers](https://docs.microsoft.com/system-center/scom/plan-planning-agent-deployment?view=sc-om-1807#linuxunix-agent) and network devices, by using special modules that run on the Windows agent remotely accessing these other devices.

![Diagram of Operations Manager agent](./media/monitoring-management-guidance-cloud-and-on-premises/data-collection-opsman-agents-optimized.svg)

The Operations Manager agent can collect from multiple data sources on the local computer, such as the event log, custom logs, and performance counters. It can also run scripts, which can collect data from the local computer or from external sources. You can write custom scripts to collect data that can’t be collected by other means, or from a variety of remote devices that can’t otherwise be monitored.

#### Management packs

Operations Manager performs all monitoring with workflows (rules, monitors, and discoveries). These are packaged together in a [management pack](https://docs.microsoft.com/system-center/scom/manage-overview-management-pack?view=sc-om-2019), and deployed to agents. Management packs are available for a variety of products and services that include predefined rules and monitors. You can also author your own management pack for your own applications and custom scenarios.

#### Workflows

Management packs can contain hundreds of workflows, and a single agent simultaneously runs all workflows from all the management packs it has loaded. Each instance of each workflow runs independently, and acts immediately on the data that it collects. This is how Operations Manager can achieve near real-time alerting and the current health state of monitored resources.

For example, a monitor might sample a performance counter every few minutes. If that counter exceeds a threshold, it immediately sets the health state of its target object, which immediately triggers an alert. A scheduled rule might watch for a particular event to be created, and immediately fire an alert when that event is created in the local event log.

Because workflows are isolated from each other and work from the individual sources of data, Operations Manager has challenges correlating data between multiple sources. It’s also difficult to react to data after it’s been collected. You can run workflows that access the Operations Manager database, but this scenario isn’t common and it's typically used for a limited number of special purpose workflows.

![Diagram of Operations Manager Management Group](./media/monitoring-management-guidance-cloud-and-on-premises/operations-manager-management-group-optimized.svg)

### Azure Monitor

#### Data sources

Azure Monitor collects data from a variety of sources, including Azure infrastructure and platform resources, agents on Windows and Linux computers, and monitoring data collected in Azure storage. Any REST client can write log data to Azure Monitor by using an API, and you can define custom metrics for your web applications. Some metric data can be routed to different locations, depending on its usage. For example, you might use the data for "fast-as-possible" alerting, or for long-term trend analysis searched in conjunction with other log data.

#### Monitoring solutions and insights

Monitoring solutions use the logs platform in Azure Monitor to provide monitoring for a particular application or service. They typically define data collection from agents or from Azure services, and provide log queries and views to analyze that data. They typically don’t provide alert rules, meaning that you must define your own alert criteria based on collected data.

Insights use the logs and metrics platform of Azure Monitor to provide a customized monitoring experience for an application or service in the Azure portal. They might provide health monitoring and alerting conditions, in addition to customized analysis of collected data.

#### Workflows

Azure Monitor separates data collection from actions taken against that data, which supports distributed microservices in a cloud environment. It consolidates data from multiple sources into a common data platform, and provides features or performing such monitoring tasks as analysis, visualization, and alerting base on that collected data.

Monitor stores all data collected either as logs or as metrics, and different features of Monitor rely on either. Metrics contain numerical values in time series that are well suited for near real-time alerting and fast detection of issues. Logs contain text or numerical data, and are supported by a powerful query language that make them especially useful for performing complex analysis.

Because Monitor separates data collection from actions against that data, it might not be able to provide near real-time alerting in many cases. You must retrieve all log data by using a log query, which is scheduled in alerts. This behavior allows Monitor to easily correlate data from all monitored sources, and you can interactively analyze data in a variety of ways.

## Health monitoring

### Operations Manager

Management Packs in Operations Manager include a service model that describes the components of the application being monitored and their relationship. Monitors identify the current health state of each component based on data and scripts on the agent. Health states roll up so that you quickly view the summarized health state of monitored computers and applications.

### Azure Monitor

Azure Monitor doesn’t provide a standard means of implementing a service model or monitors that indicate the current health state of any service components. Because monitoring solutions are based on standard features of Azure Monitor, they don’t provide state level monitoring. The following features of Azure Monitor can be helpful:

- **Application Insights** builds a composite map of your web application, and provides a health state for each application component or dependency. This includes alerts status and drill-down to more detailed diagnostics, if your app uses Azure services.
- **Azure Monitor for VMs** delivers a health monitoring experience for the guest Azure VMs, similar to Operations Manager, when monitoring Windows and Linux virtual machines. It evaluates the health of key operating system components from the perspective of availability and performance to determine the current health state. When it determines the guest VM is experiencing sustained resource utilization, disk space capacity, or an issue related to core operating system functionality, it generates an alert to bring this state to your attention.
- **Azure Monitor for containers** monitors the performance and health of Azure Kubernetes Services or Azure Container Instances. It collects memory and processor metrics from controllers, nodes, and containers that are available in Kubernetes through the Metrics API. It also collects container logs, and inventory data about containers and their images. Pre-defined health criteria based on the performance data collected help you identify if there is a resource bottleneck or capacity issue. You can also understand the overall performance, or the performance from a specific Kubernetes object type (pod, node, controller, or container).

## Analyzing data

### Operations Manager

Operations Manager provides four basic ways to analyze data after it’s collected.

- With **Health Explorer**, you can find out which monitor is reflecting a health state issue and review knowledge about the monitor and possible causes for actions related to it.

- **Views** are predefined visualizations of collected data, such as a graph of performance data or a list of monitored components and their current health state. Diagram views visually present the service model of an application.

- **Reports** allow you to summarize historical data stored in the Operations Manager data warehouse. You can customize the data that views and reports are based on, but there is no feature to allow for complex or interactive analysis of collected data.

- **Operations Manager Command Shell**, which extends Windows PowerShell with an additional set of cmdlets, can query and visualize collected data. This includes graphs and other visualizations, natively with PowerShell, or with the Operations Manager HTML-based web console.

### Azure Monitor

Azure Monitor has a powerful analytics engine that allows you to interactively work with detailed or aggregated log data. Views and dashboards allow you to visualize query data in different ways from the Azure portal, and import into Power BI. Monitoring solutions include queries and views to present the data they collect. Insights such as Application Insights, Azure Monitor for VMs, and Azure Monitor for containers include customized visualizations to support interactive monitoring scenarios.

## Alerting

### Operations Manager

Operations Manager creates alerts in response to important events on an agent, when a performance threshold is crossed, and when the health state of a monitored component changes. It includes complete management of alerts, allowing you to set their resolution and assign them to different operators. You can set notification rules that specify which alerts will send proactive notifications.

Management packs include various predefined alerting rules for different critical conditions in the application being monitored. You can tune these rules to the particular requirements of your environment.

### Azure Monitor

Azure Monitor allows you to create alerts based on a metric crossing a threshold, or based on a scheduled query returning results. Alerts based on metrics can achieve near real-time results, while scheduled queries have a longer response time, depending on the speed of data ingestion and indexing. Instead of being limited to a specific agent, log query alerts in Azure Monitor allow you to analyze data across all data stored in multiple workspaces. These alerts also include data from a specific Application Insights app by using a cross-workspace query.

While monitoring solutions can include alert rules, typically you create them based on your own requirements.

## Workflows

### Operations Manager

Management packs in Operations Manager contain hundreds of individual workflows, and determine both what data to collect and what action to perform with that data. For example, a rule might sample a performance counter every few minutes, storing its results for analysis. A monitor might sample the same performance counter, and compare its value to a threshold to determine the health state of a monitored object. Another rule might run a script to collect and analyze some data on an agent computer, and fire an alert if it returned a particular value.

Workflows in Operations Manager are independent of each other, so analysis across multiple monitored objects is difficult. These monitoring scenarios must be based on data after it's collected, which is possible but can be difficult, and isn’t common.

### Azure Monitor

Azure Monitor separates data collection from actions and analysis taken from that data. Agents and other data sources write log data to a Log Analytics workspace, and metric data to the metric database, without any analysis of that data or knowledge of how it might be used. Monitor performs alerting and other actions from the stored data, which allows you to perform analysis across data from all sources.

## Extending base platform

### Operations Manager

Operations Manager implements all monitoring logic in a management pack, which you either create yourself or obtain from us or a partner. When you install a management pack, it automatically discovers components of the application or service on different agents, and deploys appropriate rules and monitors. The management pack contains health definitions, alert rules, performance and event collection rules, and views, to provide complete monitoring supporting the infrastructure service or application.

The Operations Manager SDK enables Operations Manager to integrate with third-party monitoring platforms or ITSM software. The SDK is also used by some partner management packs to support monitoring network devices, and deliver custom presentation experiences like the Squared Up HTML5 dashboard or our Visio integration.

### Azure Monitor

Azure Monitor collects metrics and logs from Azure resources, with little to no configuration. Monitoring solutions add logic for monitoring an application or service, but still work within the standard log queries and views in Monitor. Insights, such as Application Insights and Azure Monitor for VMs, use the Monitor platform for data collecting and processing, and also provide additional tools to visualize and analyze the data. You can combine data collected by insights with other data, by using core Monitor features such as log queries and alerts.

Monitor supports several methods to collect monitoring or management data from Azure or external resources. You can then extract and forward data from the metric or log stores to your ITSM or monitoring tools, or perform administrative tasks by using the Azure Monitor REST API.

## Next step

> [!div class="nextstepaction"]
> [Monitoring Azure cloud applications](./cloud-app-howto.md)<|MERGE_RESOLUTION|>--- conflicted
+++ resolved
@@ -1,25 +1,14 @@
 ---
 title:  Cloud monitoring guide – monitoring platforms overview
 titleSuffix: Microsoft Cloud Adoption Framework for Azure
-<<<<<<< HEAD
-description: Understand the basic monitoring capabilities and their differences that System Center Operations Manager and Azure Monitor deliver as a monitoring platform.
-services: azure-monitor
-keywords: 
-author: mgoedtel
-ms.author: magoedte
-ms.date: 07/24/2019
-ms.service: architecture-center
-ms.subservice: enterprise-cloud-adoption
-=======
 description: Choose when to use Azure Monitor or System Center Operations Manager in Microsoft Azure
 author: mgoedtel
 ms.author: magoedte
-ms.date: 06/26/2019
+ms.date: 07/31/2019
 ms.topic: guide
 ms.service: cloud-adoption-framework
 ms.subservice: operate
 services: azure-monitor
->>>>>>> c05d148b
 ---
 
 # Cloud monitoring guide: Overview of our monitoring platforms
@@ -28,52 +17,7 @@
 
 Many organizations are embracing the latest practices for DevOps agility and cloud innovations to manage their heterogenous environments. Yet they are also concerned about their ability to make appropriate and responsible decisions regarding how to monitor those workloads.
 
-<<<<<<< HEAD
 This article provides a high-level overview of our monitoring platforms to help you understand how both deliver core monitoring functionality. 
-=======
-This article compares the current offerings available, and outlines our recommended strategy based on the following factors:
-
-- Your current investment in Operations Manager or other monitoring platforms on your corporate network, and whether it’s tightly integrated with your IT operations processes.
-- Your migration approach to Azure. This approach can be a staged one, extending your corporate network to Azure, or redesigning applications and services to run natively in Azure by using a combination of IaaS and PaaS resources.
-
-Our strategy includes support for monitoring infrastructure (compute, storage, and server workloads), application (end-user, exceptions, and client), and network resources to deliver a complete, service-oriented monitoring perspective.
-
-Every journey has a story. Before we dive into the detailed overview, let’s start with a brief look at where it all began when we entered the monitoring field, and how our strategy has evolved over time.
-
-## Story of System Center Operations Manager
-
-In 2000, we entered the operations management field with Microsoft Operations Manager (MOM) 2000. In 2007, we introduced a reengineered version of the product named System Center Operations Manager. It moved beyond simple monitoring of a Windows server and concentrated on robust, end-to-end service and application monitoring, including heterogenous platforms, network devices, and other application or service dependencies. It's an established, enterprise-grade monitoring platform for on-premises environments, in the same class as IBM Tivoli or HP Operations Manager in the industry. It has evolved to support monitoring compute and platform resources running in Azure, Amazon Web Services (AWS), and other cloud providers.
-
-Operations Manager monitors these different platforms, devices, applications, and infrastructure services with a management pack. Defined in a management pack are all the elements required for monitoring an IT service or application, including the service model, health model, discovery rules, views, and reports. After the management pack is imported into the management group, it automatically detects if the agent is running the components supporting the application or IT service. If so, it runs the workflows that proactively monitor them.
-
-As an extensible platform, Operations Manager is supported by a broad ecosystem of partners and communities that provide a variety of solutions. These solutions include:
-
-- Management packs to monitor non-Microsoft applications, vendor hardware, and other technologies, to deliver full-stack monitoring or to automate and extend features of Operations Manager.
-- Visualization products that include advanced dashboarding capabilities and engaging data visualizations. These help to easily analyze the data on any browser or device in the enterprise.
-- Integration with other ITSM products or orchestration tools, to support incident recording, configuration management, and incident autoremediation.
-- Custom code to automate and extend Operations Manager, by using published APIs.
-
-## Story of Azure Monitor
-
-![Timeline](./media/monitoring-management-guidance-cloud-and-on-premises/timeline-v2-opt.svg)
-
-When Azure cloud was released in 2010, monitoring of cloud services was provided with the Azure Diagnostics agent, which delivered a way to collect diagnostic data from Azure compute and platform resources. In addition to viewing this data in the Azure portal, you can use Azure Storage to view the data with one of several available tools, such as Server Explorer in Visual Studio and Azure Storage Explorer.
-
-This capability was considered a general monitoring tool. It lacked many features that were available in enterprise-class monitoring platforms, and it wasn’t consistent between each service that supported this method. In addition, as new Azure services were released, each provided its own monitoring method. Azure services lacked an overall, common monitoring methodology and framework. For these reasons, we began working on Azure Insights. It provided a common framework to collect platform metrics and logs from any Azure service that started using the framework.
-
-In 2015, Azure Operational Insights was made generally available. It delivered the Log Analytics analysis service that collected and searched data from machines in Azure, on-premises, or other cloud environments, and it connected to System Center Operations Manager. Intelligence packs delivered different pre-packaged management and monitoring configurations. These contained a collection of query and analytic logic, visualizations, and data collection rules for such scenarios as capacity planning, security auditing, health assessments, and alert management. As part of this release, Azure Operational Insights was added to the new Operations Management Suite (OMS). OMS intended to provide a unified IT management experience for organizations by bringing together a collection of IT management solutions, including automation, backup, recovery, and security.
-
-Early on, Microsoft realized the need for a common monitoring framework and began working on Azure Insights. This service collected and routed platform metrics and logs from any Azure service into a central pipeline. In 2016, we rebranded Azure Insights as Azure Monitor, which was released in March 2017. Even before release, we began consolidation of the various alerting capabilities into the newly branded Azure Monitor.
-
-In 2018, Azure Monitor expanded to include several different services that were originally developed for independent functionality:
-
-- **Log Analytics** provided rich analytical insight of log data from services and applications. It shared the same agent as Operations Manager to collect monitoring data from VMs both in the cloud and on-premises. Monitoring solutions in Log Analytics were like management packs in Operations Manager, providing packaged logic to monitor a particular product or service.
-- **Application Insights** grew from Application Performance Monitoring in Operations Manager. It provided rich monitoring of web applications written in a variety of languages. Application Insights collects details on application performance, requests and exceptions, and traces.
-- **Azure Insights** (briefly branded Azure Monitor) provided core metrics and resource diagnostics logs for only Azure platform resources. It also included alerting and notification based on those metrics. The notification system included the ability to integrate with partner applications through webhooks and ITSM software. Later, it also integrated with Azure Logic Apps and Azure Automation, in addition to common notification methods such as voice, SMS, and email.
-- **Azure Network Watcher** to monitor, diagnose, and view metrics for resources in an Azure virtual network.
-
-Now that you understand the history, let’s review the way Operations Manager monitors applications and infrastructure services, and understand the advantages Azure Monitor provides as a SaaS monitoring platform for organizations.
->>>>>>> c05d148b
 
 ## Infrastructure requirements
 
@@ -87,11 +31,7 @@
 
 ### Azure Monitor
 
-<<<<<<< HEAD
 Azure Monitor is a SaaS service, where all the infrastructure supporting it is running in the Azure cloud and is managed by Microsoft. It's designed to do monitoring, analytics, and diagnostics at scale, and is available in all national clouds. Core parts of the infrastructure (collectors, metrics and logs store, and analytics) are necessary to support Azure Monitor.  
-=======
-Azure Monitor is a SaaS service, where all the infrastructure supporting it is running in the Azure cloud and is managed by Microsoft. It's designed to do monitoring, analytics, and diagnostics at scale, and is available in all national clouds. Core parts of the infrastructure (collectors, metrics and logs store, and analytics) are necessary to support Azure Monitor.
->>>>>>> c05d148b
 
 ![Diagram of Azure Monitor](./media/monitoring-management-guidance-cloud-and-on-premises/azure-monitor-greyed-optimized.svg)
 
