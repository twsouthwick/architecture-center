### YamlMime:Architecture
metadata:
  title: "IaaS: Web app with relational database"
  titleSuffix: Azure Architecture Center
<<<<<<< HEAD
  description: Learn about the best practices for applying availability zones to a web application and Microsoft SQL Server database hosted on virtual machines (VMs).
  author: EdPrice-MSFT
=======
  description: Learn about the best practices for applying Availability Zones to a web application and Microsoft SQL Server database hosted on virtual machines (VMs).
  author: martinekuan
>>>>>>> db817d25
  ms.author: architectures
  ms.date: 07/11/2022
  ms.topic: reference-architecture
  ms.service: architecture-center
  ms.subservice: reference-architecture
azureCategories:
  - networking
  - web
products:
  - azure-application-gateway
  - azure-bastion
  - azure-load-balancer
  - azure-traffic-manager
name: "IaaS: Web application with relational database"
summary: This reference architecture shows best practices for applying availability zones to a web application and Microsoft SQL Server database hosted on virtual machines (VMs) known as a zonal deployment.
thumbnailUrl: /azure/architecture/browse/thumbs/ref-arch-iaas.png
content: |
  [!include[](ref-arch-iaas-web-and-db-content.md)]<|MERGE_RESOLUTION|>--- conflicted
+++ resolved
@@ -2,13 +2,8 @@
 metadata:
   title: "IaaS: Web app with relational database"
   titleSuffix: Azure Architecture Center
-<<<<<<< HEAD
-  description: Learn about the best practices for applying availability zones to a web application and Microsoft SQL Server database hosted on virtual machines (VMs).
-  author: EdPrice-MSFT
-=======
   description: Learn about the best practices for applying Availability Zones to a web application and Microsoft SQL Server database hosted on virtual machines (VMs).
   author: martinekuan
->>>>>>> db817d25
   ms.author: architectures
   ms.date: 07/11/2022
   ms.topic: reference-architecture
