--- conflicted
+++ resolved
@@ -21,15 +21,11 @@
 
 ## Architecture
 
-<<<<<<< HEAD
-:::image type="content" source="./media/baseline-architecture.svg" alt-text="Diagram that shows the virtual machine baseline architecture." lightbox="./media/baseline-architecture.svg" border="false":::
+:::image type="content" source="./media/baseline-architecture.svg" alt-text="Virtual machine baseline architectural diagram" lightbox="./media/baseline-architecture.png":::
 
 *Download a [Visio file](https://arch-center.azureedge.net/baseline-architecture.vsdx) of this architecture.*
 
 For information about these resources, see Azure product documentation listed in [Related resources](#related-resources).
-=======
-:::image type="content" source="./media/baseline-architecture.svg" alt-text="Virtual machine baseline architectural diagram" lightbox="./media/baseline-architecture.png":::
->>>>>>> d14b5037
 
 ### Components
 
@@ -161,13 +157,7 @@
 
 This architecture deploys the workload in a single virtual network. Network controls are a significant part of this architecture and are described in the [Security](#security) section.
 
-:::image type="content" source="./media/baseline-network.svg" alt-text="Diagram of a virtual machine baseline that shows the network layout." lightbox="./media/baseline-network.svg" border="false":::
-
-<<<<<<< HEAD
-*Download a [Visio file](https://arch-center.azureedge.net/baseline-network.vsdx) of this architecture.*
-=======
 :::image type="content" source="./media/baseline-network.svg" alt-text="Virtual machine baseline showing the network layout" lightbox="./media/baseline-network.png":::
->>>>>>> d14b5037
 
 This layout can be integrated with an enterprise topology. That example is shown in [Virtual machine baseline architecture in an Azure landing zone](./baseline-landing-zone.yml).
 
@@ -197,27 +187,19 @@
 
 Two public IP addresses are used for ingress flows. One address is for Application Gateway that serves as the reverse proxy. Users connect using that public IP address. The reverse proxy load balances ingress traffic to the private IPs of the VMs. The other address is for operational access through Azure Bastion.
 
-The internal load balancer is placed between the front end and the back end to distribute traffic to the back-end VMs.
+:::image type="content" source="./media/baseline-network-ingress.svg" alt-text="Virtual machine baseline showing ingress flow" lightbox="./media/baseline-network-ingress.png":::
 
 :::image type="content" source="./media/baseline-network-ingress.svg" alt-text="Diagram of a virtual machine baseline that shows ingress flow." lightbox="./media/baseline-network-ingress.svg" border="false":::
 
-<<<<<<< HEAD
 *Download a [Visio file](https://arch-center.azureedge.net/baseline-network-ingress.vsdx) of this architecture.*
-=======
-:::image type="content" source="./media/baseline-network-ingress.svg" alt-text="Virtual machine baseline showing ingress flow" lightbox="./media/baseline-network-ingress.png":::
->>>>>>> d14b5037
 
 #### Egress traffic
 
-Virtual Machine Scale Sets with Flexible orchestration don't have outbound internet connectivity by default. You must explicitly define this in your architecture. To enable that use case, here are some approaches.
+:::image type="content" source="./media/baseline-network-egress.svg" alt-text="Virtual machine baseline showing ingress flow" lightbox="./media/baseline-network-egress.png":::
 
 This architecture uses standard SKU Load Balancer with outbound rules defined from the VM instances. Load Balancer was chosen because it's zone redundant.
 
-<<<<<<< HEAD
 :::image type="content" source="./media/baseline-network-egress.svg" alt-text="Diagram of a virtual machine baseline that shows ingress flow." lightbox="./media/baseline-network-egress.svg" border="false":::
-=======
-:::image type="content" source="./media/baseline-network-egress.svg" alt-text="Virtual machine baseline showing ingress flow" lightbox="./media/baseline-network-egress.png":::
->>>>>>> d14b5037
 
 *Download a [Visio file](https://arch-center.azureedge.net/baseline-network-egress.vsdx) of this architecture.*
 
@@ -252,11 +234,7 @@
 
 This image shows the monitoring stack for the baseline with components for collecting data from the infrastructure and application, data sinks, and various consumption tools for analysis and visualization. The implementation deploys some components, such as Application Insights, VM boot diagnostics, and Log Analytics. Other components are depicted to showcase the extensibility options, such as dashboards and alerts.
 
-<<<<<<< HEAD
-:::image type="content" source="./media/baseline-monitoring.svg" alt-text="Diagram that shows the baseline monitoring data flow." lightbox="./media/baseline-monitoring.svg" border="false":::
-=======
 :::image type="content" source="./media/baseline-monitoring.svg" alt-text="Baseline monitoring data flow diagram" lightbox="./media/baseline-monitoring.png":::
->>>>>>> d14b5037
 
 *Download a [Visio file](https://arch-center.azureedge.net/baseline-monitoring.vsdx) of this architecture.*
 
@@ -280,13 +258,7 @@
 
 ##### Virtual machines
 
-<<<<<<< HEAD
-[Azure boot diagnostics](/azure/virtual-machines/boot-diagnostics) is enabled to observe the state of their VM as it's booting up by collecting serial log information and screenshots. In this architecture, that data is stored in a Microsoft-managed storage resource that's accessible through the Azure portal and [the Azure CLI vm boot-diagnostics get-boot-log command](/cli/azure/vm/boot-diagnostics?view=azure-cli-latest#az-vm-boot-diagnostics-get-boot-log). However, if your business requirements require more control, you can provision your own storage account to store boot diagnostics.
-=======
 [Azure boot diagnostics](/azure/virtual-machines/boot-diagnostics) is enabled to observe the state of the VMs during boot by collecting serial log information and screenshots. In this architecture, that data can be accessed through Azure portal and the [the Azure CLI vm boot-diagnostics get-boot-log command](/cli/azure/vm/boot-diagnostics?view=azure-cli-latest#az-vm-boot-diagnostics-get-boot-log). The data is managed by Azure and you have no control or access to the underlying storage resource. However, if your business requirements demand for more control, you can provision your own storage account to store boot diagnostics.
->>>>>>> d14b5037
-
-The VMs have [Azure Monitor Agent (AMA)](/azure/azure-monitor/agents/agents-overview) deployed, which collects monitoring data from the guest OS, with OS-specific [data collection rules (DCR)](/azure/azure-monitor/agents/data-collection-rule-azure-monitor-agent) applied to each VM. The DCRs collect performance counters, OS logs, change tracking, dependency tracking, and web server HTTP logs. DCRs allow filtering rules and data transformations to reduce the overall data volume being uploaded, thus lowering ingestion and storage costs significantly. As the scale set grows, newly allocated VMs are configured with the AMA settings enforced by a built-in Azure Policy assignment.
 
 [VM insights](/azure/azure-monitor/vm/vminsights-overview) offers an efficient way to monitor VMs and scale sets. It gathers data from Log Analytics workspaces and provides predefined workbooks for performance data trending. This data can be viewed per VM or aggregated across multiple VMs via Monitor.
 
@@ -520,11 +492,7 @@
 
 #### Secret management
 
-<<<<<<< HEAD
-:::image type="content" source="./media/baseline-certificates.svg" alt-text="Diagram that shows TLS termination and certificates used." lightbox="./media/baseline-certificates.svg" border="false":::
-=======
 :::image type="content" source="./media/baseline-certificates.svg" alt-text="Diagram that shows TLS termination and certificates used." lightbox="./media/baseline-certificates.png":::
->>>>>>> d14b5037
 
 *Download a [Visio file](https://arch-center.azureedge.net/baseline-certificates.vsdx) of this architecture.*
 
