---
title: Designing a microservices architecture
<<<<<<< HEAD
description: Review best practices for a microservices architecture, which require a different approach to designing and building applications.
=======
description: Learn how to design and build a microservices architecture on Azure by following a reference implementation that illustrates best practices.
>>>>>>> c4c5d499
author: doodlemania2
ms.date: 02/26/2019
ms.topic: conceptual
ms.service: architecture-center
ms.subservice: azure-guide
ms.category:
  - developer-tools
  - featured
products:
  - azure-kubernetes-service
ms.custom:
  - microservices
  - guide
---

# Designing a microservices architecture

Microservices have become a popular architectural style for building cloud applications that are resilient, highly scalable, independently deployable, and able to evolve quickly. To be more than just a buzzword, however, microservices require a different approach to designing and building applications.

In this set of articles, we explore how to build a microservices architecture on Azure. Topics include:

- [Compute options for microservices](./compute-options.md)
- [Interservice communication](./interservice-communication.md)
- [API design](./api-design.md)
- [API gateways](./gateway.md)
- [Data considerations](./data-considerations.md)
- [Design patterns](./patterns.md)

## Prerequisites

Before reading these articles, you might start with the following:

- [Introduction to microservices architectures](../index.md). Understand the benefits and challenges of microservices, and when to use this style of architecture.
- [Using domain analysis to model microservices](../model/domain-analysis.md). Learn a domain-driven approach to modeling microservices.

## Reference implementation

To illustrate best practices for a microservices architecture, we created a reference implementation that we call the Drone Delivery application. This implementation runs on Kubernetes using Azure Kubernetes Service (AKS). You can find the reference implementation on [GitHub][drone-ri].

![Architecture of the Drone Delivery application](../images/drone-delivery-impl.png)

## Scenario

​Fabrikam, Inc. is starting a drone delivery service. The company manages a fleet of drone aircraft. Businesses register with the service, and users can request a drone to pick up goods for delivery. When a customer schedules a pickup, a backend system assigns a drone and notifies the user with an estimated delivery time. While the delivery is in progress, the customer can track the location of the drone, with a continuously updated ETA.

This scenario involves a fairly complicated domain. Some of the business concerns include scheduling drones, tracking packages, managing user accounts, and storing and analyzing historical data. Moreover, Fabrikam wants to get to market quickly and then iterate quickly, adding new functionality and capabilities. The application needs to operate at cloud scale, with a high service level objective (SLO). Fabrikam also expects that different parts of the system will have very different requirements for data storage and querying. All of these considerations lead Fabrikam to choose a microservices architecture for the Drone Delivery application.

> [!NOTE]
> For help in choosing between a microservices architecture and other architectural styles, see the [Azure Application Architecture Guide](../../guide/index.md).

Our reference implementation uses Kubernetes with [Azure Kubernetes Service](/azure/aks/) (AKS). However, many of the high-level architectural decisions and challenges will apply to any container orchestrator, including [Azure Service Fabric](/azure/service-fabric/).

<!-- links -->

[drone-ri]: https://github.com/mspnp/microservices-reference-implementation/tree/v0.1.0-orig

## Next steps

> [!div class="nextstepaction"]
> [Choose a compute option](./compute-options.md)<|MERGE_RESOLUTION|>--- conflicted
+++ resolved
@@ -1,10 +1,6 @@
 ---
 title: Designing a microservices architecture
-<<<<<<< HEAD
-description: Review best practices for a microservices architecture, which require a different approach to designing and building applications.
-=======
 description: Learn how to design and build a microservices architecture on Azure by following a reference implementation that illustrates best practices.
->>>>>>> c4c5d499
 author: doodlemania2
 ms.date: 02/26/2019
 ms.topic: conceptual
