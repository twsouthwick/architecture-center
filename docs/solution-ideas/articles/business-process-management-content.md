<!-- cSpell:ignore pracjain -->

[!INCLUDE [header_file](../../../includes/sol-idea-header.md)]

This solution demonstrates how to use [knowledge mining](https://azure.microsoft.com/solutions/knowledge-mining) in business process management.

## Potential use cases

This solution is ideal for the finance industry. When organizations task employees with the review and research of technical data, it can be tedious to read page after page of dense text. Knowledge mining helps employees quickly review these materials. Knowledge mining can help avoid costly mistakes in scenarios where bidding competition is fierce or where you have to diagnosis problems quickly or in near real time. Examples include the following areas:

- Sales
- IT service management
- Finances
- Logistics

## Architecture

![Architecture Diagram: knowledge mining in business process management, with three steps: ingest, enrich, and explore.](../media/knowledge-mining-business-process-management.png)

*Download the [Visio file](../media/knowledge-mining-business-process-management.vsdx) of this architecture.*

### Dataflow

There are three steps in knowledge mining: ingest, enrich, and explore.

* **Ingest**

  The ingest step aggregates content from a range of sources, including structured and unstructured data.

  For business process management, you can ingest different types of content like project-related items including SOWs, requests for proposal, and sales team correspondence. Or, financial-related content can be ingested including: invoice archives, W2 forms, receipts, healthcare claim forms, bank statements, legal agreements, balance sheets, income statements, cash flow statements, company disclosures, SEC documents, and annual reports.

* **Enrich**

  The enrich step uses AI capabilities to extract information, find patterns, and deepen understanding using [Azure's Applied AI Services suite](/azure/applied-ai-services).

  In this step, you can use optical character recognition (OCR) using Azure Computer Vision services and forms recognition over the documents using Azure Form Recognizer. There are even [pre-trained models](https://formrecognizer.appliedai.azure.com/studio) such as the Invoice Model, the ID Document Model, and the Receipt Model. Or, for more flexibility, you can build a custom model.

* **Explore**

  The explore step is exploring the data via search, bots, existing business applications, and data visualizations.

  Explore the content by automatically populating data from invoices into ELP systems, databases, or compile enriched documents in the knowledge store and project them into tabular or object stores. These physical stores can surface trends in an analytics dashboard, such as frequent issues, popular products, and much more.

### Components

<<<<<<< HEAD
Key technologies used to implement tools for this technical content review and research:

* [Cognitive Services Form Recognizer](https://azure.microsoft.com/services/cognitive-services/form-recognizer)
* [Azure Computer Vision](https://azure.microsoft.com/services/cognitive-services/computer-vision/#overview)
* [Azure Cognitive Search](/azure/search)
* [Azure Form Recognizer](/azure/applied-ai-services/form-recognizer/)
* [Web API custom skill interface](/azure/search/cognitive-search-custom-skill-interface)

## Next steps

* Use the [knowledge mining solution accelerator](/samples/azure-samples/azure-search-knowledge-mining/azure-search-knowledge-mining) to build an initial knowledge mining prototype with Azure Cognitive Search.

* Build an Azure Cognitive Search [custom skill](/azure/search/cognitive-search-custom-skill-interface).

* Learn about using [extracting data from documents and forms using OCR and Form Recognizer](/Shows/AI-Show/Extracting-Data-From-Documents-and-Forms-with-OCR-and-Form-Recognizer)
* Explore the Microsoft Learning Path [knowledge mining with Azure Cognitive Search](/learn/paths/implement-knowledge-mining-azure-cognitive-search).
=======
This solution uses the following key technologies to implement tools for technical content review and research:

- [Azure Cognitive Search](https://azure.microsoft.com/services/search) is a cloud search service that supplies infrastructure, APIs, and tools for searching. You can use Azure Cognitive Search to build search experiences over private, heterogeneous content in web, mobile, and enterprise applications.
- The [web API custom skill interface](/azure/search/cognitive-search-custom-skill-interface) is used to integrate a custom skill into an Azure Cognitive Search enrichment pipeline.
- [Azure Form Recognizer](https://azure.microsoft.com/services/cognitive-services/form-recognizer) is part of Azure Applied AI Services. Form Recognizer uses machine-learning models to extract key-value pairs, text, and tables from documents such as invoices, receipts, ID cards, and business cards.

## Next steps

- To build an initial knowledge mining prototype with Azure Cognitive Search, use the [knowledge mining solution accelerator](/samples/azure-samples/azure-search-knowledge-mining/azure-search-knowledge-mining).
- Build an Azure Cognitive Search [custom skill](/azure/search/cognitive-search-custom-skill-interface).
- Explore the learning path [Knowledge mining with Azure Cognitive Search](/learn/paths/implement-knowledge-mining-azure-cognitive-search).
- To learn more about the components in this solution, see these resources:

  - [Azure Cognitive Search documentation](/azure/search)
  - [What is Azure Form Recognizer?](/azure/applied-ai-services/form-recognizer/overview)

## Related resources

- [Knowledge mining in auditing, risk, and compliance management](./auditing-and-risk-compliance.yml)
- [Knowledge mining for content research](./content-research.yml)
- [Knowledge mining in contract management](./contract-management.yml)
- [Knowledge mining for customer support and feedback analysis](./customer-feedback-and-analytics.yml)
- [Knowledge mining in digital asset management](./digital-asset-management.yml)
>>>>>>> 3125c6fa
<|MERGE_RESOLUTION|>--- conflicted
+++ resolved
@@ -43,7 +43,6 @@
 
 ### Components
 
-<<<<<<< HEAD
 Key technologies used to implement tools for this technical content review and research:
 
 * [Cognitive Services Form Recognizer](https://azure.microsoft.com/services/cognitive-services/form-recognizer)
@@ -55,27 +54,9 @@
 ## Next steps
 
 * Use the [knowledge mining solution accelerator](/samples/azure-samples/azure-search-knowledge-mining/azure-search-knowledge-mining) to build an initial knowledge mining prototype with Azure Cognitive Search.
-
 * Build an Azure Cognitive Search [custom skill](/azure/search/cognitive-search-custom-skill-interface).
-
 * Learn about using [extracting data from documents and forms using OCR and Form Recognizer](/Shows/AI-Show/Extracting-Data-From-Documents-and-Forms-with-OCR-and-Form-Recognizer)
 * Explore the Microsoft Learning Path [knowledge mining with Azure Cognitive Search](/learn/paths/implement-knowledge-mining-azure-cognitive-search).
-=======
-This solution uses the following key technologies to implement tools for technical content review and research:
-
-- [Azure Cognitive Search](https://azure.microsoft.com/services/search) is a cloud search service that supplies infrastructure, APIs, and tools for searching. You can use Azure Cognitive Search to build search experiences over private, heterogeneous content in web, mobile, and enterprise applications.
-- The [web API custom skill interface](/azure/search/cognitive-search-custom-skill-interface) is used to integrate a custom skill into an Azure Cognitive Search enrichment pipeline.
-- [Azure Form Recognizer](https://azure.microsoft.com/services/cognitive-services/form-recognizer) is part of Azure Applied AI Services. Form Recognizer uses machine-learning models to extract key-value pairs, text, and tables from documents such as invoices, receipts, ID cards, and business cards.
-
-## Next steps
-
-- To build an initial knowledge mining prototype with Azure Cognitive Search, use the [knowledge mining solution accelerator](/samples/azure-samples/azure-search-knowledge-mining/azure-search-knowledge-mining).
-- Build an Azure Cognitive Search [custom skill](/azure/search/cognitive-search-custom-skill-interface).
-- Explore the learning path [Knowledge mining with Azure Cognitive Search](/learn/paths/implement-knowledge-mining-azure-cognitive-search).
-- To learn more about the components in this solution, see these resources:
-
-  - [Azure Cognitive Search documentation](/azure/search)
-  - [What is Azure Form Recognizer?](/azure/applied-ai-services/form-recognizer/overview)
 
 ## Related resources
 
@@ -83,5 +64,4 @@
 - [Knowledge mining for content research](./content-research.yml)
 - [Knowledge mining in contract management](./contract-management.yml)
 - [Knowledge mining for customer support and feedback analysis](./customer-feedback-and-analytics.yml)
-- [Knowledge mining in digital asset management](./digital-asset-management.yml)
->>>>>>> 3125c6fa
+- [Knowledge mining in digital asset management](./digital-asset-management.yml)