--- conflicted
+++ resolved
@@ -4,15 +4,11 @@
   titleSuffix: Azure Solution Ideas
   description: Build a quality assurance system that collects data and improves productivity by identifying potential problems in a manufacturing pipeline before they occur.
   author: doodlemania2
-<<<<<<< HEAD
+  ms.author: pnp
   ms.date: 2/9/2021
+  ms.topic: conceptual
   description: Build a quality assurance system that collects data and improves productivity by identifying potential problems in a manufacturing pipeline before they occur.
   ms.custom: 'acom-architecture, artificial intelligence, solution architectures, Azure, ai gallery, anomaly-detection, ''https://azure.microsoft.com/solutions/architecture/quality-assurance/'''
-=======
-  ms.author: pnp
-  ms.date: 12/16/2019
-  ms.topic: conceptual
->>>>>>> cea2e64f
   ms.service: architecture-center
   ms.subservice: solution-idea
   ms.category:
