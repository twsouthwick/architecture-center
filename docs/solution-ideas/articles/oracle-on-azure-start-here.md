---
title: Oracle on Azure architecture design
titleSuffix: Azure Architecture Center
description: Learn about sample architectures, solutions, and guides that can help you explore Oracle workloads on Azure.
<<<<<<< HEAD
author: martinekuan
ms.author: edprice
=======
author: EdPrice-MSFT
ms.author: martinek
>>>>>>> d12b5642
ms.date: 08/31/2022
ms.topic: conceptual
ms.service: architecture-center
ms.subservice: azure-guide
categories:
  - databases
products:
  - azure
  - azure-virtual-machines
---

# Oracle on Azure architecture design

Microsoft and Oracle have partnered to enable customers to deploy Oracle applications in the cloud. You can run your Oracle Database and enterprise applications on Oracle Linux, Windows Server, and other supported operating systems in Azure. In addition to Oracle databases, Azure also supports:

- WebLogic Server integrated with Azure services
- Applications on Oracle Linux and WebLogic Server
- Options for high availability and for disaster recovery
- Options for backing up Oracle workloads

The interoperability of Microsoft and Oracle’s cloud services enables you to migrate and run mission-critical enterprise workloads across Microsoft Azure and Oracle Cloud Infrastructure (OCI).

Azure provides a wide range of services to support Oracle on Azure. Following are some of the key services:

- [Accelerate your cloud adoption with Microsoft and Oracle](https://azure.microsoft.com/solutions/oracle/). Run your Oracle Database and enterprise applications on Azure and Oracle Cloud.

- [Java on Azure](https://azure.microsoft.com/resources/developers/java/). Run Java EE applications with Oracle WebLogic Server on Azure Kubernetes Service (AKS) with solutions validated by Microsoft and Oracle.

- [Linux virtual machines in Azure](https://azure.microsoft.com/services/virtual-machines/linux/#overview). Use preconfigured solutions from Oracle and host Java application servers with Oracle WebLogic on Azure virtual machines (VMs).

## Introduction to Oracle on Azure

If you're new to Azure, the best place to start learning about Azure is Microsoft Learn. This free online platform provides interactive training for Microsoft products and more.

If you have an SAP workload that depends on an Oracle database, the Learn modules in the following table can help you understand what Azure has to offer for Oracle databases and SAP.

- [Explore Azure for SAP databases](/training/modules/explore-azure-databases). This module explores SAP databases on Azure and best practices for Azure for SAP workloads, including recommendations from Oracle.

- [Implement high availability for SAP workloads in Azure](/training/modules/implement-high-availability-for-sap-workloads-azure). This module explores high availability and disaster recovery support of Azure for SAP workloads, including use of Oracle Data Guard for high availability of Oracle databases that support SAP workloads.

- [Perform backups and restores for SAP workloads on Azure](/training/modules/perform-backups-restores). This module explores backup and restoration of Azure VMs and examines the steps and considerations in backing up and restoring SAP workloads on Azure, including the Oracle databases that support them.

> [!div class="nextstepaction"]
> [Search Learn for current offerings about Oracle](/search/?terms=Oracle&category=Learn)

## Path to production

The following sections can help you on the path to production for Oracle on Azure:

- [Database migration and deployment](#database-migration-and-deployment)
- [Backup and recovery of databases and workloads](#backup-and-recovery-of-databases-and-workloads)
- [WebLogic Server](#weblogic-server)

### Database migration and deployment

The following articles describe how to run an Oracle database on Azure and connect to an Oracle database that's running in on OCI.

- [Oracle database migration to Azure](./reference-architecture-for-oracle-database-migration-to-azure.yml). This solution idea describes how to migrate an Oracle database to Azure by using Oracle Active Data Guard and Azure Load Balancer. This solution allows you to gradually migrate your application tier in multiple steps.

- [Oracle database migration: Cross-cloud connectivity](../../example-scenario/oracle-migrate/oracle-migration-cross-cloud.yml). This example scenario describes creation of an interconnection between Azure and OCI to allow applications that are hosted on Azure to communicate with an Oracle database that's hosted on OCI.

- [Design and implement an Oracle database in Azure](/azure/virtual-machines/workloads/oracle/oracle-design). This article describes how to size an Oracle workload to run in Azure and decide on the best architecture solution for optimal performance.

### Backup and recovery of databases and workloads

The articles in this section describe methods of backing up and recovering Oracle databases by using Azure resources.

- [Oracle Database in Azure Linux VM backup strategies](/azure/virtual-machines/workloads/oracle/oracle-database-backup-strategies). This article describes strategies for backing up Oracle databases that run on Azure.

- [Back up and recover an Oracle Database on an Azure Linux VM using Azure Files](/azure/virtual-machines/workloads/oracle/oracle-database-backup-azure-storage). This article demonstrates backing up an Oracle database that's running on a VM by using Oracle RMAN and Azure Files.

- [Back up and recover an Oracle Database on an Azure Linux VM using Azure Backup](/azure/virtual-machines/workloads/oracle/oracle-database-backup-azure-backup). This article demonstrates using Azure Backup to create snapshots of the VM disks, which include the database files and fast recovery area. Azure Backup can take full-disk snapshots, which are stored in Recovery Services Vault, that are suitable as backups.

### WebLogic Server

The articles in this section can help you decide on a solution for running Oracle WebLogic Server on Azure and help you prepare for migration.

- [What are solutions for running Oracle WebLogic Server on Azure Virtual Machines?](/azure/virtual-machines/workloads/oracle/oracle-weblogic) This article describes solutions for running Oracle WebLogic Server (WLS) on Azure VMs.

- [What are solutions for running Oracle WebLogic Server on the Azure Kubernetes Service?](/azure/virtual-machines/workloads/oracle/weblogic-aks) This article describes solutions for running Oracle WebLogic Server (WLS) on the Azure Kubernetes Service (AKS).

- [Migrate WebLogic Server applications to Azure Virtual Machines](/azure/developer/java/migration/migrate-weblogic-to-virtual-machines). This guide describes what you should be aware of when you want to migrate an existing WebLogic application to run on Azure VMs.

## Best practices

The articles in this section can help you identify and select the services and configurations that will best support your solutions for Oracle on Azure.

- [SAP deployment on Azure using an Oracle database](../../example-scenario/apps/sap-production.yml). This reference architecture shows a set of proven practices for running SAP NetWeaver with Oracle Database in Azure, with high availability.

- [Connectivity to Oracle Cloud Infrastructure](/azure/cloud-adoption-framework/ready/azure-best-practices/connectivity-to-other-providers-oci). This article describes methods for integrating an Azure landing zone architecture with Oracle Cloud Infrastructure (OCI).

## Oracle on Azure architectures

The articles in this section describe architectures for deploying Oracle applications on Azure and integrating services on Azure with services on OCI.

- [Architectures to deploy Oracle applications on Azure](/azure/virtual-machines/workloads/oracle/oracle-oci-applications). This article describes recommended architectures for deploying Oracle E-Business Suite, JD Edwards EnterpriseOne, and PeopleSoft in cross-cloud configurations or entirely on Azure.

- [Oracle application solutions integrating Microsoft Azure and Oracle Cloud Infrastructure](/azure/virtual-machines/workloads/oracle/oracle-oci-overview). This article describes how to partition a multi-tier application to run the database tier on Oracle Cloud Infrastructure (OCI) and the application and other tiers on Microsoft Azure.

- [Reference architectures for Oracle Database Enterprise Edition on Azure](/azure/virtual-machines/workloads/oracle/oracle-reference-architecture). This article provides detailed information about deploying Oracle Database Enterprise Edition on Azure and using Oracle Data Guard for disaster recovery.

## Stay current with Oracle on Azure

To stay informed about Oracle on Azure, check Azure updates and the Microsoft Azure blog.

> [!div class="nextstepaction"]
> [Check Azure updates for news about Oracle on Azure](https://azure.microsoft.com/updates/?query=Oracle)

> [!div class="nextstepaction"]
> [Check Microsoft Azure Blog for posts about Oracle on Azure](https://azure.microsoft.com/search/blog/?q=Oracle)

## Additional resources

The following articles provide additional support for implementing Oracle on Azure:

- [Overview of Oracle Applications and solutions on Azure](/azure/virtual-machines/workloads/oracle/oracle-overview). This article introduces capabilities to run Oracle solutions by using Azure infrastructure.

- [Oracle VM images and their deployment on Microsoft Azure](/azure/virtual-machines/workloads/oracle/oracle-vm-solutions). This article provides information about Oracle solutions based on virtual machine images published by Oracle in the Azure Marketplace.

- [Oracle application solutions integrating Microsoft Azure and Oracle Cloud Infrastructure](/azure/virtual-machines/workloads/oracle/oracle-oci-overview).  Microsoft and Oracle provide low-latency, high-throughput, cross-cloud connectivity between Azure and OCI, allowing you to partition a multi-tier application across both cloud services.

### Example solutions

Following are some additional solution ideas that might be helpful:

- [Run Oracle databases on Azure](./reference-architecture-for-oracle-database-on-azure.yml). This solution idea illustrates a canonical architecture to achieve high availability for your Oracle Database Enterprise Edition in Azure by using Azure Load Balancers or Application Gateways.

- [Oracle database migration: Lift and shift](../../example-scenario/oracle-migrate/oracle-migration-lift-shift.yml). If you're properly licensed to use Oracle software, you're allowed to migrate Oracle databases to Azure Virtual Machines (VMs).<|MERGE_RESOLUTION|>--- conflicted
+++ resolved
@@ -2,13 +2,8 @@
 title: Oracle on Azure architecture design
 titleSuffix: Azure Architecture Center
 description: Learn about sample architectures, solutions, and guides that can help you explore Oracle workloads on Azure.
-<<<<<<< HEAD
 author: martinekuan
-ms.author: edprice
-=======
-author: EdPrice-MSFT
 ms.author: martinek
->>>>>>> d12b5642
 ms.date: 08/31/2022
 ms.topic: conceptual
 ms.service: architecture-center
