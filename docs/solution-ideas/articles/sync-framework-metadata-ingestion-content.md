[!INCLUDE [header_file](../../../includes/sol-idea-header.md)]

This article describes a highly scalable architecture for ingesting metadata from external catalogs, like [Acryl Data](https://www.acryldata.io/) and [data.world](https://data.world/), into [Microsoft Purview](https://www.microsoft.com/security/business/microsoft-purview). The company in this scenario has various subdivisions and subsidiaries that work independently. 

*Apache® and the flame logo are either registered trademarks or trademarks of the Apache Software Foundation in the United States and/or other countries. No endorsement by The Apache Software Foundation is implied by the use of these marks.*

## Architecture

:::image type="content" source="../media/synchronization-framework.png" alt-text="Diagram that shows an architecture for ingesting metadata from external catalogs." lightbox="../media/synchronization-framework.png" border="false":::

*Download a [Visio file](https://arch-center.azureedge.net/synchronization-framework.vsdx) of this architecture.*  

### Workflow   

This solution imports three types of objects from external catalogs into Microsoft Purview: [assets](/azure/purview/catalog-asset-details), [glossary terms](/azure/purview/concept-business-glossary), and [classifications](/azure/purview/concept-classification).  

The architecture has two main components:

- Connectors (steps 1 and 2) 
- An import module (step 3) 

The **connectors** are specific to each external catalog. They're responsible for the first two steps: extract and transform. Because of the nature of these steps, and because the connectors depend on details that are specific to the external catalog, you need to create a connector for each catalog that the solution works with. Catalog-specific details include how to extract the metadata, by using, for example, APIs, and how the metadata is structured. You therefore need one of each of the services components of the connectors that are shown in the diagram (Azure Functions, Azure Event Hubs) per external catalog. The output of the connector component is written in a catalog-agnostic format, referred in this article to as the *pivot* format.

<<<<<<< HEAD
The **import module** is the last step in the synchronization framework. It's also catalog agnostic, and it works with metadata in pivot format. All metadata that was extracted and transformed into pivot format is streamed to three service buses, one for each object type: classifications, glossary terms, and assets. An Azure function listens to each service bus queue and imports the received object into Microsoft Purview as an upsert operation by using the [Microsoft Purview API](/rest/api/purview/catalogdataplane/entity) or [SDKs](/azure/purview/tutorial-using-python-sdk). The functions also populate intermediate storage, referred to as *synchronization state* in this article, with information about the imported objects. Deletion is handled on a scheduled basis, via an Azure function, based on information from synchronization state.
=======
The **import module** is the last step in the synchronization framework. It's also catalog-agnostic, and it works with metadata in pivot format. All metadata that was extracted and transformed into pivot format is streamed to three service buses, one for each object type: classifications, glossary terms, and assets. An Azure function listens to each service bus queue and imports the received object into Microsoft Purview as an upsert operation by using the [Microsoft Purview API](/rest/api/purview/catalogdataplane/entity) or [SDKs](/azure/purview/tutorial-using-python-sdk). The functions also populate intermediate storage, referred to as *synchronization state* in this article, with information about the imported objects. Deletion is handled on a scheduled basis, via an Azure function, based on information from synchronization state.
>>>>>>> 463a2212

1. **Extract** 

   The extract step is accomplished in one of two ways: pull-based or push-based.

   - **Pull-based** extraction: This approach uses an Azure function with an event hub as output binding. The Azure function pulls all the metadata from the external catalog. The function is triggered on a [scheduled basis](/azure/azure-functions/functions-bindings-timer).  

     - The Azure function can split the extracted metadata into separate messages, as appropriate. For example, if the external catalog contains metadata about six Azure SQL tables, you can split the information into six messages, one for each table. Use the structure of the metadata from the external catalog to determine whether splitting the messages makes sense.
     - Each message is then sent to the Event Hubs topic that corresponds to that external catalog via [Event Hubs output binding](/azure/azure-functions/functions-bindings-event-hubs-output).  
   - **Push-based** extraction: The subdivision owns the extraction step. The subdivision implements a mechanism that uses Kafka to directly push the metadata to an Event Hubs topic.  

   > [!Note] 
   > One Event Hubs topic is used for each external catalog.  

2. **Transform**

   During the transform step, the metadata that's received from the external catalog is converted into a common *[pivot](#pivot-classes)* format. This step consists of one Azure function, with an event hub as an input binding, for each external catalog. The output of this step is a set of assets, glossary terms, or classifications in the pivot format. This set is streamed to the corresponding Azure Service Bus queue via a [Service Bus output binding](/azure/azure-functions/functions-bindings-service-bus-output).  

   For example, if the message that's received in the event hub contains a glossary term, the term is transformed to its pivot format and sent to the pivot glossary terms queue. 

3. **Import** 

   The last step is catalog agnostic and is responsible for loading the objects into Microsoft Purview in the intermediate pivot format. It consists of three Azure functions, each listening to its corresponding Service Bus queue. Every function implements an upsert operation (create/update) for one of the three object types. Using an upsert avoids creating duplicates. The Microsoft Purview REST API or SDKs, like the [Microsoft Purview Python SDK](/azure/purview/tutorial-using-python-sdk), are used for the import.
 
   [Azure Table Storage](/azure/storage/tables/) is used for the synchronization state intermediate storage. During the import, the synchronization state is updated with information about the imported object.  

   This synchronization framework operates based on the assumption that all metadata from the external catalog is imported during each run. Object creation and updates are handled by the upsert operation. An Azure function uses synchronization state to handle deletion. Because the synchronization framework is triggered on a schedule, a cleanup mechanism can run that identifies objects in synchronization state that weren't updated in a given number of days, even when multiple synchronizations ran during that time. In such a case, the metadata doesn't exist in the external catalog and should be removed from Microsoft Purview as well. 

### Components

- [Azure Functions](https://azure.microsoft.com/products/functions) is used in all compute steps. You can easily trigger Azure functions based on a schedule or specific events, which is particularly useful in a synchronization framework. 
- [Event Hubs](https://azure.microsoft.com/products/event-hubs) is used between the extract and transform steps. It streams the metadata that's extracted from the external catalog and consumed during the transformation step. Event Hubs provides [an interface that can consume events produced by Kafka](/azure/event-hubs/azure-event-hubs-kafka-overview).  
   - An external catalog can communicate with the system by using its own protocol and language, without needing details about the internals of the system, which uses exclusively the Event Hubs protocol. 
   - Event Hubs is suitable for both pull-based and push-based scenarios.
- [Service Bus](https://azure.microsoft.com/products/service-bus) is used as the message broker between the transform and import steps. Separate queues are used for assets, glossary terms, and classification. Service Bus provides high scalability and built-in mechanisms that are useful in an event-driven distributed system, like Peek-Lock, a dead letter queue, and message deferral. 
- [Microsoft Purview](https://azure.microsoft.com/products/purview/) is a data governance solution that provides a holistic map of metadata assets. 
- [Table Storage](https://azure.microsoft.com/products/storage/tables) stores the state of the objects that are synchronized between the external sources and Microsoft Purview. It's cost-effective and provides highly scalable data storage, a simple API, and a strong consistency model. 
- [Managed identities](/azure/active-directory/managed-identities-azure-resources/overview) are used for all Azure functions when they communicate with the corresponding event hubs and service bus queues. For information about using the Microsoft Purview Rest API with a service principal, see [How to use REST APIs for Microsoft Purview Data Planes](/azure/purview/tutorial-using-rest-apis). For more information about access control in Microsoft Purview, see [Understand access and permissions in the Microsoft Purview governance portal](/azure/purview/catalog-permissions).
- [Application Insights](/azure/azure-monitor/app/app-insights-overview), a feature of [Azure Monitor](https://azure.microsoft.com/products/monitor), is used to collect telemetry. Monitoring is important in distributed systems. For more information, see [Distributed tracing in Application Insights](/azure/azure-monitor/app/distributed-tracing).

## Scenario details

This entire process is fully idempotent, which means that retriggering the process from any step is enough to make the system eventually consistent. For more information about using Event Hubs with Azure Functions, see [Integrate Event Hubs with serverless functions on Azure](../../serverless/event-hubs-functions/event-hubs-functions.yml). 

This architecture is also highly scalable:

- In addition to offering plans for scalability, Event Hubs provides an [Auto-inflate feature](/azure/event-hubs/event-hubs-auto-inflate) that increases the number of throughput units as needed. Similarly, Service Bus has an automatic scaling feature that adapts the number of messaging units. 
- The architecture uses Event Hubs and Service Bus triggers, which enables Azure Functions to scale in or out, balance the load, and process incoming messages concurrently as needed. 

  > [!note]
  > To avoid lock contention and to achieve the highest performance, you need to perform throughput testing.  

- The Azure functions use Event Hubs triggers, which are compatible with the use of a [consumption plan](https://azure.microsoft.com/pricing/details/functions/#:~:text=Azure%20Functions%20consumption%20plan%20is,function%20apps%20in%20that%20subscription.) that bills based on per-second resource consumption and executions. Using this plan makes the architecture scalable and cost-efficient.

### Potential use cases

Organizations that take advantage of the potential of data can gain significant benefits. For example, Contoso, like many large companies, wants to create a holistic view of its data assets to enable data-driven business scenarios. Contoso is made up of multiple subdivisions and subsidiaries that work independently, which results in data silos and limited collaboration. 

For example, employees in Division A are starting a new project. Data assets like website logs, trend analysis, and social network analysis might be relevant to the project. However, these assets belong to other subsidiaries, and the employees aren't even aware of them, which affects the success of the project. 

Contoso wants to avoid this type of situation by creating a federated metadata catalog. Examples of metadata include the name and schema of a SQL table. The metadata doesn't reveal the contents of the table. 

Contoso decides to use Microsoft Purview to solve this problem. Microsoft Purview enables the search and discovery of metadata about data assets. A federated catalog improves collaboration and breaks down organizational boundaries. Subdivisions and subsidiaries still own their data. However, because they share metadata about the data, collaboration improves. On a case-by-case basis, data can also be shared. Some subdivisions have already invested time and effort into implementing their own catalogs and scanning and enriching metadata, sometimes by using custom solutions. The next challenge is to determine how to import metadata from other catalogs into Microsoft Purview.

To resolve this challenge, Contoso uses the architecture described in this article to ingest metadata from external catalogs into Microsoft Purview. 

## Pivot classes

In this article, the word *pivot* is used to describe a set of custom classes that represents the output of the transform step and the input for the import step. 

Here's the class diagram:

:::image type="content" source="../media/pivot-class-diagram.png" alt-text="Class diagram for the PivotItem class." lightbox="../media/pivot-class-diagram.png" border="false":::

`PivotItem` is the base class. `PivotClassificationItem`, `PivotAssetItem`, and `PivotGlossaryItem` inherit from the base class.

By using the information that's passed in the pivot classes, the import step [can create or update an entity](/rest/api/purview/catalogdataplane/entity/create-or-update-entities), [a glossary term](/rest/api/purview/catalogdataplane/glossary/create-glossary-term), or a [classification](/rest/api/purview/scanningdataplane/classification-rules/create-or-update) via, for example, the REST API.

You can use `PivotAssetItem` to create relationships between assets. You can also assign [glossary terms](/rest/api/purview/catalogdataplane/glossary/assign-term-to-entities) or [classifications](/rest/api/purview/catalogdataplane/entity/add-classification) to assets by using the `glossary_items` and `classification_items` properties.

The Microsoft Purview Data Catalog is based on the [Apache Atlas](https://atlas.apache.org/2.0.0/index.html) format, so each metadata object that's supported in Microsoft Purview has a type.

The type is analogous to a class definition in object-oriented programming (OOP). All metadata objects managed by Microsoft Purview (out of the box or through custom types) are modeled via type definitions. For more information about the type system, see [Type definitions and how to create custom types in Microsoft Purview](/azure/purview/tutorial-custom-types).

> [!Note] 
> For even better scalability, you can [ingest metadata by using the Atlas hook](/azure/purview/how-to-lineage-spark-atlas-connector). Microsoft Purview can have an optional underlying event hub on which Kafka Surface is enabled. However, the import step only sends Kafka messages to a topic. You have no visibility into whether the sent data is actually ingested later in the process. You can enable that visibility by adding logic, but doing so adds complexity. To provide a better user experience, this architecture uses REST APIs that provide return statuses and relies on the Azure Functions scale-out capability.

### Additional details about properties

<<<<<<< HEAD
The `type` property is the type of the asset that you want to create. For example, if you want to create an asset of type SQL table, `type` is `azure_sql_table`. For an overview of the types in Microsoft Purview, see [Types - REST API](/rest/api/purview/catalogdataplane/types/get-all-type-definitions?tabs=HTTP).  
=======
The `type` property is the type of the asset that you want to create. For example, if you want to create an asset of type SQL table, the `type` is `azure_sql_table`. For an overview of the types in Microsoft Purview, see [Types - REST API](/rest/api/purview/catalogdataplane/types/get-all-type-definitions?tabs=HTTP).  
>>>>>>> 463a2212

- `target_collection` is the name of the collection in which the asset should be located in Microsoft Purview. 

- `external_catalog_id` is the unique identifier of the object in the external catalog. 

All of these properties are set in the connector so that they can be used during the import step. 

## Synchronization state 

The synchronization state intermediate storage maintains the state of synchronization by storing the mapping between the source metadata and Microsoft Purview metadata objects, as shown here:

|Partition Key| Row Key| Sync Start Time| Correlation ID|State|Purview Object ID|Sync End Time |
|-|-|-|-|-|-|-|
|*CatalogName*_Asset |123..a1c|2023—10-24T21:05:32Z|456..def|Pending| |
|*CatalogName*_Glossary |7c3…bdf|2023-10-25T22:12:27Z|er3..2d4|Completed|5f9…sds|2023-10-25T22:13:02Z| 
|*CatalogName*_Classification|de3…85f|2023-11-25T22:12:27Z|ce4...13c|Failed||2023-11-25T22:13:02Z| 

> [!Note] 
> Synchronization state is used to reflect the last run of the synchronization framework. It doesn't provide historical data of all runs. Therefore, only one entry per object is imported from external catalogs. The entry reflects the state of the last synchronization (`Completed`, `Pending`, or `Failed`).

Here are some details about these properties: 

- `Partition Key`. A concatenation of the name of the external catalog and the type of the object (`Asset`, `Glossary`, or `Classification`). For example: 
  - `CatalogA_Asset`. Assets from a catalog called Catalog A. 
  - `CatalogB_Glossary`. Glossary terms from a catalog called Catalog B. 
  - `CatalogC_Classification`. Classifications from a catalog called Catalog C. 
- `Row Key`. The unique identifier of the metadata object in the external catalog, such as the GUID. It's used as the row key in every partition. 

  > [!Note] 
  > [Table Storage](https://azure.microsoft.com/products/storage/tables/) is used for synchronization state because it provides strong consistency, which ensures that there's only one unique record per object for a given partition.

- [Correlation ID](/azure/azure-monitor/app/correlation). The unique identifier of the synchronization operation. It's created at the start of the workflow and passed from one step to another. 
- `Sync Start Time` and `Sync End Time`. The start and end time of the synchronization operation (UTC). 
- `State`. The state of the synchronization operation (`Pending`, `Completed`, or `Failed`). 
- `Purview Object ID`. The unique identifier of the object in Microsoft Purview. 

`Partition Key` and `Row Key` are used as a tuple to uniquely identify an object from the external catalog. The tuple uses the `Purview Object ID` property to link the object that's extracted from the external catalog to the object that's created in Microsoft Purview.

This configuration ensures that: 

- Only one unique record exists per object for a given partition. For example, if three glossary terms are imported from Catalog A, there will be three entries in synchronization state that have `CatalogA_Glossary` as the partition key. Each entry will have a different row key, which is based on the unique identifier of that item in the external catalog. 
- Synchronization state is used as a locking mechanism so that two messages can't import the same object at the same time. Table Storage is particularly useful for this purpose.

### Import and synchronization state

The following diagram illustrates the details of the import flow of an asset and shows how the synchronization state storage is used:

:::image type="content" source="../media/import-flow.png" alt-text="Diagram that shows the import flow." border="false":::

*Download a [Visio file](https://arch-center.azureedge.net/synchronization-framework.vsdx) of this architecture.*

#### Dataflow

1. The import step is triggered. Synchronization state storage is queried by `Partition Key` and `Row Key`:  
   1. If no entry exists, the import process initializes a new line with the `State` set to `Pending`. The `Row Key` is set to the unique identifier of the object in the external catalog and the `Partition Key` is set accordingly. A lock ensures that no other process can import the same metadata object at the same time. `Sync Start Time` and `Correlation ID` are also initialized. 
   1. If an entry already exists: 
      1. If the `State` is `Failed`, the entry is updated with a new `Correlation ID` and a new `Sync Start Time`, and the `State` is set to `Pending`.  
      1. If the `State` is `Pending`, the message is scheduled to be re-queued later. For this purpose, the [dead-lettering queue](/azure/service-bus-messaging/service-bus-dead-letter-queues) and re-queue mechanism that [Service Bus](/azure/service-bus-messaging/service-bus-messaging-overview) offers by default is convenient. 
      1. If the `State` is `Completed`, the `Correlation ID` of the current run is compared to the one from the entry:
         1. If they're different, the entry is updated with the current `Correlation ID` and a new `Sync Start Time`, and the `State` is set to `Pending`.  
         1. Otherwise, the message is skipped.  

      > [!Note] 
      > All messages that belong to a single synchronization run have the same value for `Correlation ID`. This configuration ensures that each object is updated only one time per run. It assumes that there are no partial updates. You should consider how this behavior affects your implementation.
1. The object is created or updated in Microsoft Purview.
1. The unique identifier of the object, `Purview Object ID`, and the `Sync End Time` are written to synchronization state, and the `State` is changed to `Completed`. If the import fails, `State` is set to `Failed`. 

You could use [Durable Functions](/azure/azure-functions/durable/durable-functions-overview?tabs=csharp-inproc) instead of the synchronization state intermediate storage. 

## Deletion  

The process for deletion is based on `Sync Start Time` and `Sync End Time` in the synchronization state storage. Because the synchronization framework is triggered on a schedule, the objects in synchronization state that haven't been updated for a given time, even when multiple synchronizations have run during that time, have been removed from the external catalog. Therefore, those objects should also be removed from Microsoft Purview. 

## Contributors 

*This article is maintained by Microsoft. It was originally written by the following contributors.*

Principal authors: 

- [Julien Corioland](https://www.linkedin.com/in/juliencorioland) | Principal Software Engineer 
- [Adina Stoll](https://www.linkedin.com/in/adina-stoll) | Software Engineer 2 

Other contributors: 

- [Mick Alberts](https://www.linkedin.com/in/mick-alberts-a24a1414) | Technical Writer
- [Raouf Aliouat](https://www.linkedin.com/in/raouf-aliouat) | Software Engineer 2 

*To see non-public LinkedIn profiles, sign in to LinkedIn.*

## Next steps

- [Get all type definitions - REST API (Microsoft Purview)](/rest/api/purview/catalogdataplane/types/get-all-type-definitions)  
- [Design a scalable partitioning strategy for Azure Table Storage (REST API)](/rest/api/storageservices/designing-a-scalable-partitioning-strategy-for-azure-table-storage) 
- [Triggers and bindings in Azure Functions](/azure/azure-functions/functions-triggers-bindings)  
- [Tutorial: How to use the Microsoft Purview Python SDK](/azure/purview/tutorial-using-python-sdk) 
- [Compare Azure messaging services](/azure/event-grid/compare-messaging-services) 

## Related resources

- [Design a collection structure for a Microsoft Purview federated catalog](/azure/architecture/guides/collection-structure-federated-catalog)
- [Design Event Hubs and Functions for resilience](../../serverless/event-hubs-functions/resilient-design.md) 
- [Data governance with Profisee and Microsoft Purview](../../reference-architectures/data/profisee-master-data-management-purview.yml)<|MERGE_RESOLUTION|>--- conflicted
+++ resolved
@@ -21,11 +21,7 @@
 
 The **connectors** are specific to each external catalog. They're responsible for the first two steps: extract and transform. Because of the nature of these steps, and because the connectors depend on details that are specific to the external catalog, you need to create a connector for each catalog that the solution works with. Catalog-specific details include how to extract the metadata, by using, for example, APIs, and how the metadata is structured. You therefore need one of each of the services components of the connectors that are shown in the diagram (Azure Functions, Azure Event Hubs) per external catalog. The output of the connector component is written in a catalog-agnostic format, referred in this article to as the *pivot* format.
 
-<<<<<<< HEAD
-The **import module** is the last step in the synchronization framework. It's also catalog agnostic, and it works with metadata in pivot format. All metadata that was extracted and transformed into pivot format is streamed to three service buses, one for each object type: classifications, glossary terms, and assets. An Azure function listens to each service bus queue and imports the received object into Microsoft Purview as an upsert operation by using the [Microsoft Purview API](/rest/api/purview/catalogdataplane/entity) or [SDKs](/azure/purview/tutorial-using-python-sdk). The functions also populate intermediate storage, referred to as *synchronization state* in this article, with information about the imported objects. Deletion is handled on a scheduled basis, via an Azure function, based on information from synchronization state.
-=======
 The **import module** is the last step in the synchronization framework. It's also catalog-agnostic, and it works with metadata in pivot format. All metadata that was extracted and transformed into pivot format is streamed to three service buses, one for each object type: classifications, glossary terms, and assets. An Azure function listens to each service bus queue and imports the received object into Microsoft Purview as an upsert operation by using the [Microsoft Purview API](/rest/api/purview/catalogdataplane/entity) or [SDKs](/azure/purview/tutorial-using-python-sdk). The functions also populate intermediate storage, referred to as *synchronization state* in this article, with information about the imported objects. Deletion is handled on a scheduled basis, via an Azure function, based on information from synchronization state.
->>>>>>> 463a2212
 
 1. **Extract** 
 
@@ -115,11 +111,7 @@
 
 ### Additional details about properties
 
-<<<<<<< HEAD
-The `type` property is the type of the asset that you want to create. For example, if you want to create an asset of type SQL table, `type` is `azure_sql_table`. For an overview of the types in Microsoft Purview, see [Types - REST API](/rest/api/purview/catalogdataplane/types/get-all-type-definitions?tabs=HTTP).  
-=======
 The `type` property is the type of the asset that you want to create. For example, if you want to create an asset of type SQL table, the `type` is `azure_sql_table`. For an overview of the types in Microsoft Purview, see [Types - REST API](/rest/api/purview/catalogdataplane/types/get-all-type-definitions?tabs=HTTP).  
->>>>>>> 463a2212
 
 - `target_collection` is the name of the collection in which the asset should be located in Microsoft Purview. 
 
