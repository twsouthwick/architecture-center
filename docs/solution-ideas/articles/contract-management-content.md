--- conflicted
+++ resolved
@@ -10,17 +10,10 @@
 
 Industries that rely on knowledge mining for contract management include:
 
-<<<<<<< HEAD
-- Marketing
-- Retail
-- Logistics
-- Manufacturing
-=======
 - Marketing.
 - Retail.
 - Logistics.
 - Manufacturing.
->>>>>>> 9417ef3a
 
 ## Architecture
 
@@ -57,7 +50,7 @@
 
 - To build an initial knowledge mining prototype with Azure Cognitive Search, use the [knowledge mining solution accelerator](/samples/azure-samples/azure-search-knowledge-mining/azure-search-knowledge-mining).
 - Build an Azure Cognitive Search [custom skill](/azure/search/cognitive-search-custom-skill-interface).
-- Explore the Microsoft Learning Path [knowledge mining with Azure Cognitive Search](/learn/paths/implement-knowledge-mining-azure-cognitive-search).
+- Explore the learning path [Knowledge mining with Azure Cognitive Search](/learn/paths/implement-knowledge-mining-azure-cognitive-search).
 - To learn more about the components in this solution, see these resources:
 
   - [Azure Cognitive Search documentation](/azure/search)
@@ -67,12 +60,8 @@
 
 ## Related resources
 
-<<<<<<< HEAD
-- Explore the learning path [knowledge mining with Azure Cognitive Search](/learn/paths/implement-knowledge-mining-azure-cognitive-search).
-=======
 - [Knowledge mining in auditing, risk, and compliance management](./auditing-and-risk-compliance.yml)
 - [Knowledge mining in business process management](./business-process-management.yml)
 - [Knowledge mining for content research](./content-research.yml)
 - [Knowledge mining for customer support and feedback analysis](./customer-feedback-and-analytics.yml)
 - [Knowledge mining in digital asset management](./digital-asset-management.yml)
->>>>>>> 9417ef3a
