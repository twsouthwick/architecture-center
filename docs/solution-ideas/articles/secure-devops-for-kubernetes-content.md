
[!INCLUDE [header_file](../../../includes/sol-idea-header.md)]

DevOps and Kubernetes are better together. By implementing secure DevOps together with Kubernetes on Azure, you can achieve the balance between speed and security and deliver code faster, at scale. Put guardrails around the development processes, by using CI/CD with dynamic policy controls, and then accelerate your feedback loop with constant monitoring. Use Azure Pipelines to deliver fast, while ensuring the enforcement of critical policies, with Azure Policy. Azure provides you real-time observability for your build and release pipelines, and the ability to apply a compliance audit and reconfigurations easily.

## Architecture

![Architecture diagram](../media/secure-devops-for-kubernetes.png)
*Download an [SVG](../media/secure-devops-for-kubernetes.svg) of this architecture.*

<!-- markdownlint-disable MD033 -->

## Data flow

1. Developers rapidly iterate, test, and debug different parts of an application together, in the same Kubernetes cluster.
1. Code is merged into a GitHub repository, after which automated builds and tests are run by Azure Pipelines.
1. Release pipeline automatically executes a pre-defined deployment strategy, with each code change.
1. Kubernetes clusters are provisioned, by using tools like Helm charts that define the desired state of app resources and configurations.
1. Container image is pushed to Azure Container Registry.
1. Cluster operators define policies in Azure Policy, to govern deployments to the AKS cluster.
1. Azure Policy audits requests from the pipeline, at the AKS control-plane level.
1. App telemetry, container health monitoring, and real-time log analytics are obtained using Azure Monitor.
1. Insights are used to address issues and are fed into next sprint plans.

## Components

* Source code is hosted on [GitHub Enterprise](https://help.github.com/en/github), where developers can collaborate within your organization and the open-source communities. GitHub Enterprise offers advanced security features to identify vulnerabilities in the code you write and in open-source dependencies
* [Azure Pipelines](/azure/devops/pipelines/get-started/pipelines-get-started?view=azure-devops) is a service that provides Continuous Integration and Continuous Delivery jobs, to build and release your application automatically.
* Host your Docker container images on [Azure Container Registry](/azure/container-registry/container-registry-concepts). This service includes container image scanning with the integration with Azure Security Center.
* [Azure Kubernetes Service](/azure/aks/intro-kubernetes) offers a Kubernetes cluster that is fully managed by Azure, to ensure availability and security of your infrastructure.
* [Azure Policy](/azure/governance/policy/overview) lets you create, assign, and manage policies. These policies enforce different rules and effects over your resources, so those resources stay compliant with your corporate standards and service level agreements. It integrates with Azure Kubernetes Service too.
* Using [Azure Monitor](/azure/azure-monitor/overview) lets you get insights on the availability and performance of your application and infrastructure. It also gives you access to signals to monitor your solution's health and spot abnormal activity early.

## Next steps

- To learn about hosting Microservices on AKS, see [Microservices architecture on Azure Kubernetes Service (AKS)](https://docs.microsoft.com/en-us/azure/architecture/reference-architectures/containers/aks-microservices/aks-microservices).
- To see the AKS product roadmap, see [Azure Kubernetes Service Roadmap on GitHub](https://github.com/Azure/AKS/projects/1).

## Related resources

<<<<<<< HEAD
- If you need a refresher in Kubernetes, complete the [Azure Kubernetes Service Workshop](https://docs.microsoft.com/en-us/learn/modules/aks-workshop/) to deploy a multi-container application to Kubernetes on Azure Kubernetes Service (AKS).

- [Build and deploy to Azure Kubernetes Service](/azure/devops/pipelines/ecosystems/kubernetes/aks-template?view=azure-devops)
=======
[Build and deploy to Azure Kubernetes Service](/azure/devops/pipelines/ecosystems/kubernetes/aks-template?view=azure-devops)

## Components

* [Azure Container Registry](https://azure.microsoft.com/services/container-registry/)
* [Azure Kubernetes Service](https://azure.microsoft.com/services/kubernetes-service/)
* [Azure Monitor](https://azure.microsoft.com/services/monitor/)
* [Azure Pipelines](https://azure.microsoft.com/services/devops/pipelines/)
* [Azure Policy](https://azure.microsoft.com/services/azure-policy/)

## Next steps

* [Azure Kubernetes Service solution journey](/azure/architecture/reference-architectures/containers/aks-start-here)
* [Building a telehealth system on Azure](/azure/architecture/example-scenario/apps/telehealth-system)
* [Microservices with AKS](/azure/architecture/solution-ideas/articles/microservices-with-aks)
>>>>>>> 82fa3743
<|MERGE_RESOLUTION|>--- conflicted
+++ resolved
@@ -24,12 +24,12 @@
 
 ## Components
 
-* Source code is hosted on [GitHub Enterprise](https://help.github.com/en/github), where developers can collaborate within your organization and the open-source communities. GitHub Enterprise offers advanced security features to identify vulnerabilities in the code you write and in open-source dependencies
-* [Azure Pipelines](/azure/devops/pipelines/get-started/pipelines-get-started?view=azure-devops) is a service that provides Continuous Integration and Continuous Delivery jobs, to build and release your application automatically.
-* Host your Docker container images on [Azure Container Registry](/azure/container-registry/container-registry-concepts). This service includes container image scanning with the integration with Azure Security Center.
-* [Azure Kubernetes Service](/azure/aks/intro-kubernetes) offers a Kubernetes cluster that is fully managed by Azure, to ensure availability and security of your infrastructure.
-* [Azure Policy](/azure/governance/policy/overview) lets you create, assign, and manage policies. These policies enforce different rules and effects over your resources, so those resources stay compliant with your corporate standards and service level agreements. It integrates with Azure Kubernetes Service too.
-* Using [Azure Monitor](/azure/azure-monitor/overview) lets you get insights on the availability and performance of your application and infrastructure. It also gives you access to signals to monitor your solution's health and spot abnormal activity early.
+* [GitHub Enterprise](https://help.github.com/en/github) hosts the source code, where developers can collaborate within your organization and the open-source communities. GitHub Enterprise offers advanced security features to identify vulnerabilities in the code you write and in open-source dependencies
+* [Azure Pipelines](https://azure.microsoft.com/services/devops/pipelines/) is a service that provides Continuous Integration and Continuous Delivery jobs, to build and release your application automatically.
+* [Azure Container Registry](https://azure.microsoft.com/services/container-registry/) hosts your Docker container images. This service includes container image scanning with the integration with Azure Security Center.
+* [Azure Kubernetes Service](https://azure.microsoft.com/services/kubernetes-service/) offers a Kubernetes cluster that is fully managed by Azure, to ensure availability and security of your infrastructure.
+* [Azure Policy](https://azure.microsoft.com/services/azure-policy/) lets you create, assign, and manage policies. These policies enforce different rules and effects over your resources, so those resources stay compliant with your corporate standards and service level agreements. It integrates with Azure Kubernetes Service too.
+* [Azure Monitor](https://azure.microsoft.com/services/monitor/) lets you get insights on the availability and performance of your application and infrastructure. It also gives you access to signals to monitor your solution's health and spot abnormal activity early.
 
 ## Next steps
 
@@ -38,24 +38,11 @@
 
 ## Related resources
 
-<<<<<<< HEAD
 - If you need a refresher in Kubernetes, complete the [Azure Kubernetes Service Workshop](https://docs.microsoft.com/en-us/learn/modules/aks-workshop/) to deploy a multi-container application to Kubernetes on Azure Kubernetes Service (AKS).
+- See [Build and deploy to Azure Kubernetes Service](/azure/devops/pipelines/ecosystems/kubernetes/aks-template?view=azure-devops).
 
-- [Build and deploy to Azure Kubernetes Service](/azure/devops/pipelines/ecosystems/kubernetes/aks-template?view=azure-devops)
-=======
-[Build and deploy to Azure Kubernetes Service](/azure/devops/pipelines/ecosystems/kubernetes/aks-template?view=azure-devops)
-
-## Components
-
-* [Azure Container Registry](https://azure.microsoft.com/services/container-registry/)
-* [Azure Kubernetes Service](https://azure.microsoft.com/services/kubernetes-service/)
-* [Azure Monitor](https://azure.microsoft.com/services/monitor/)
-* [Azure Pipelines](https://azure.microsoft.com/services/devops/pipelines/)
-* [Azure Policy](https://azure.microsoft.com/services/azure-policy/)
-
-## Next steps
+See the related architectures:
 
 * [Azure Kubernetes Service solution journey](/azure/architecture/reference-architectures/containers/aks-start-here)
 * [Building a telehealth system on Azure](/azure/architecture/example-scenario/apps/telehealth-system)
-* [Microservices with AKS](/azure/architecture/solution-ideas/articles/microservices-with-aks)
->>>>>>> 82fa3743
+* [Microservices with AKS](/azure/architecture/solution-ideas/articles/microservices-with-aks)