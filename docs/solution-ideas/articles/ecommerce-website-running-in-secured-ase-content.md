[!INCLUDE [header_file](../../../includes/sol-idea-header.md)]

Keep sensitive user and payment data from an e-commerce website secure by using the Microsoft Azure App Service Environment. This solution is ideal for the retail industry.

## Potential use cases

This solution is optimized for the retail industry.

Other relevant use cases include:

- Building an application that needs elastic scale to handle bursts of users at different times.
- Building an application that is designed to operate at high availability in different Azure regions around the world.

## Architecture

<<<<<<< HEAD
![Architecture diagram shows flow from customer to A S E environment: ecommerce website running in secured A S E](../media/ecommerce-website-running-in-secured-ase.png)
=======
![Architecture diagram shows flow from customer to A S E environment: ecommerce website running in secured A S E.](../media/ecommerce-website-running-in-secured-ase.png)
>>>>>>> d160201a
*Download an [SVG](../media/ecommerce-website-running-in-secured-ase.svg) of this architecture.*

### Dataflow

1. Customer accesses the public website in browser.
1. Browser pulls static resources and product images from Azure Content Delivery Network.
1. Content Delivery Network pulls product images from blob storage.
1. Customer searches for products.
1. Public website pulls product catalog from product database.
1. Page output is cached in the Azure Cache for Redis.
1. Customer creates new orders.
1. Public website invokes orders web service.
1. Orders web service saves/loads orders from Azure SQL Database.
1. Employee accesses the admin website in browser.
1. Employee authenticates against Azure Active Directory (Azure AD).
1. Employee searches orders.
1. Admin website invokes orders web service.

### Components

* [App Service](https://azure.microsoft.com/services/app-service): Quickly create powerful cloud apps for web and mobile
* [Web Apps](https://azure.microsoft.com/services/app-service/web): An App Service Web App runs in a single region, accessible to web and mobile browsers
* [Azure SQL Database](https://azure.microsoft.com/services/sql-database): Managed, intelligent SQL in the cloud
* [API Apps](https://azure.microsoft.com/services/app-service/api): Publish APIs to external, partner, and employee developers securely and at scale.
* Application Insights: Detect, triage, and diagnose issues in your web apps and services
* [Application Gateway](https://azure.microsoft.com/services/application-gateway): Build secure, scalable, and highly available web front ends in Azure
* [Azure Cache for Redis](https://azure.microsoft.com/services/cache): Power applications with high-throughput, low-latency data access
* [Content Delivery Network](https://azure.microsoft.com/services/cdn): Ensure secure, reliable content delivery with broad global reach
* [Azure Active Directory](https://azure.microsoft.com/services/active-directory): Synchronize on-premises directories and enable single sign-on
* [Blob Storage](https://azure.microsoft.com/services/storage/blobs): Azure Blob storage is a Massively scalable object storage for any type of unstructured data-images, videos, audio, documents, and more-easily and cost-effectively.

## Next steps

* [Create and use an internal load balancer with an App Service Environment](/azure/app-service/environment/create-ilb-ase)
* [Deploy web apps with CMS using pre-built templates](https://azure.microsoft.com/resources/templates/?term=CMS)
* [Build an ASP.NET app in Azure with SQL Database](/azure/app-service/app-service-web-tutorial-dotnet-sqldatabase)
* [Deploy your first API app](/azure/app-service/app-service-web-tutorial-rest-api)
* [Application Performance Management with Application Insights](/azure/application-insights/app-insights-overview)
* [Overview of Application Gateway](/azure/application-gateway/application-gateway-introduction)
* [Azure Cache for Redis documentation](/azure/redis-cache)
* [Quickstart: Create an Azure Content Delivery Network profile and endpoint](/azure/cdn/cdn-create-new-endpoint)
* [Get started with Azure AD](/azure/active-directory/get-started-azure-ad)
* [Quickstart: Upload, download, and list blobs](/azure/storage/blobs/storage-quickstart-blobs-dotnet?tabs=windows)<|MERGE_RESOLUTION|>--- conflicted
+++ resolved
@@ -13,11 +13,7 @@
 
 ## Architecture
 
-<<<<<<< HEAD
-![Architecture diagram shows flow from customer to A S E environment: ecommerce website running in secured A S E](../media/ecommerce-website-running-in-secured-ase.png)
-=======
 ![Architecture diagram shows flow from customer to A S E environment: ecommerce website running in secured A S E.](../media/ecommerce-website-running-in-secured-ase.png)
->>>>>>> d160201a
 *Download an [SVG](../media/ecommerce-website-running-in-secured-ase.svg) of this architecture.*
 
 ### Dataflow
