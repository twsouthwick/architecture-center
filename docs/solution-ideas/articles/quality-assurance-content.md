


[!INCLUDE [header_file](../../../includes/sol-idea-header.md)]

Quality assurance systems allow businesses to prevent defects throughout their processes of delivering goods or services to customers. Building such a system that collects data and identifies potential problems along a pipeline can provide enormous advantages. For example, in digital manufacturing, quality assurance across the assembly line is imperative. Identifying slowdowns and potential failures before they occur rather than after they are detected can help companies reduce costs for scrap and rework while improving productivity.

This solution shows how to predict failures using the example of manufacturing pipelines (assembly lines). This is done by leveraging test systems already in place and failure data, specifically looking at returns and functional failures at the end of assembly line. By combining these with domain knowledge and root cause analysis within a modular design that encapsulates main processing steps, we provide a generic advanced analytics solution that uses machine learning to predict failures before they happen. Early prediction of future failures allows for less expensive repairs or even discarding, which are usually more cost efficient than going through recall and warranty cost.

## Architecture

![Architecture Diagram](../media/quality-assurance.png)
*Download an [SVG](../media/quality-assurance.svg) of this architecture.*

### Data Flow
1. Source system event generator streams data into Azure Event Hub
2. Event Hub uses Capture to send raw event to Data Lake
3. A Stream Analytics Job read real-time data from Event Hub
4. A Stream Analytics Job calls ML model in Azure Machine Learning to predict failure/defect
5. A Stream Analytics Job sends stream aggregations to Power BI real-time dashboard for operations
6. A Stream Analytics Job pushes the processed real-time data into Azure Synapse SQL Pool
7. A Logic Apps sends alerts from streaming data into mobil phone 


### Components
* [Event Hubs](https://azure.microsoft.com/services/event-hubs) ingests assembly line events and passes them on to Stream Analytics and an Azure ML Web Service.
* [Azure Stream Analytics](https://azure.microsoft.com/services/stream-analytics): Stream Analytics accepts the input stream from Event Hubs, calls an Azure ML Web Service to do predictions, and sends the stream to Azure Synapse and Power BI and Logic Apps for alerts.
* [Azure Machine Learning](https://azure.microsoft.com/services/machine-learning): Machine Learning helps you design, test, operationalize, and manage predictive analytics solutions in the cloud and deploy web 
services that can be called by Stream Analytics.
* [Storage Accounts](https://azure.microsoft.com/services/storage): Azure Storage stores raw events stream data from Event Hub and serves for long term data persistance.
* [Logic Apps](https://azure.microsoft.com/services/logic-apps): Sends alerts generated from the streaming data into operator device
* [Synapse Analytics](https://azure.microsoft.com/en-us/services/synapse-analytics/): Store relational data for ad-hoc and planned analytical processing and user analytical queries
* [Power BI](https://powerbi.microsoft.com/pricing): visualizes real-time operational dashboards and also servers for analytical reports.

## Alternatives
- Depending on the scenario the basic architecture can be simplified by removing batch layer - removing Storage for raw events and Azure Synapse for relational data

<<<<<<< HEAD
- [Azure SQL Database](/azure/sql-database/) is a managed relational database-as-a service. Depending on you data volumes and access patterns you may choose Azure SQL Database.

- [Azure Functions](/azure/azure-functions/functions-overviews) provides an effective serverless approach if the workload architecture is centered around fine grained distributed components, requiring minimal dependencies, where individual components are only required to run on demand (not continuously) and orchestration of components is not required.

- [IoT Hub](/azure/iot-hub/about-iot-hub) acts as a central message hub for secure bi-directional communication with per-device identity between the cloud platform and the construction equipment and other site elements. IoT Hub can rapidly collect data for each device for ingestion into the data analytics pipeline.


## Considerations

### Scalability

The majority of the components used in this example scenario are managed services that scaling based on your current scenario needs. 

For general guidance on designing scalable solutions, see the [performance efficiency checklist][scalability] in the Azure Architecture Center.

### Security

[Managed identities for Azure resources][msi] are used to provide access to other resources internal to your account. Only allow access to the requisite resources in those identities to ensure that nothing extra is exposed to your functions (and potentially to your customers).

For general guidance on designing secure solutions, see the [Azure Security Documentation][security].

### Resiliency

All of the components in this scenario are managed, so at a regional level they are all resilient automatically.

For general guidance on designing resilient solutions, see [Designing resilient applications for Azure][resiliency].

## Related resources

For a guided learning path, see:
* [Build a serverless web app in Azure][serverless].
* [Learn how to Implement a Data Streaming Solution with Azure Streaming Analytics](https://docs.microsoft.com/en-us/learn/paths/implement-data-streaming-with-asa/)
* [Quality Assurance Workshop](https://github.com/Azure/iot-workshop-quality-assurance)
* [Learn how to Create Predictive models on Azure](https://docs.microsoft.com/en-us/learn/paths/create-no-code-predictive-models-azure-machine-learning/)


<!-- links -->
[architecture]: ./media/architecture-intelligent-apps-image-processing.png
[small-pricing]: https://azure.com/e/ee2cac4c69e84a328b578fcd3a398653
[medium-pricing]: https://azure.com/e/7c7fc474db344b87aae93bc29ae27108
[large-pricing]: https://azure.com/e/cbadbca30f8640d6a061f8457a74ba7d
[serverless]: https://docs.microsoft.com/en-us/learn/paths/create-serverless-applications/
[cv-categories]: /azure/cognitive-services/computer-vision/category-taxonomy
[resiliency]: ../../framework/resiliency/overview.md
[security]: /azure/security
[scalability]: ../../framework/scalability/performance-efficiency.md
[functions-best-practices]: /azure/azure-functions/functions-best-practices
[msi]: /azure/app-service/app-service-managed-service-identity
=======
  1. The Manufacturing Assembly Line simulation data is streamed by the newly deployed Azure Web Jobs.
  2. This synthetic data feeds into the Azure Event Hubs as data points/events, that will be consumed in the rest of the solution flow and stored in Azure Synapse Analytics.
  3. There are 2 Azure Stream Analytics jobs used in this pattern to provide near real-time analytics on the input stream from the Azure Event Hub. Both jobs filter through the input data and pass the data points along to a Azure Machine Learning endpoint sending the results to a Power BI Dashboard.
  4. Finally, Power BI is used for results visualization.

## Components

* [Azure Event Hub](/azure/event-hubs/)
* [Azure Machine Learning](https://azure.microsoft.com/en-us/services/machine-learning/)
* [Azure SQL Database](https://azure.microsoft.com/services/sql-database/)
* [Azure Stream Analytics](/azure/stream-analytics/)
* [Azure Synapse Analytics](/azure/synapse-analytics/)
* [Power BI Dashboard](/power-bi/create-reports/)

## Next steps

* [Artificial intelligence (AI) - Architectural overview](../../data-guide/big-data/ai-overview.md)
* [Azure Machine Learning documentation](/azure/machine-learning/)
* [Defect prevention with predictive maintenance](/azure/architecture/reference-architectures/ai/defect-prevention-with-predictive-maintenance)
* [Predictive Maintenance](/azure/architecture/reference-architectures/ai/predictive-maintenance)
>>>>>>> 1b4d2f5f
<|MERGE_RESOLUTION|>--- conflicted
+++ resolved
@@ -13,41 +13,39 @@
 *Download an [SVG](../media/quality-assurance.svg) of this architecture.*
 
 ### Data Flow
+
 1. Source system event generator streams data into Azure Event Hub
 2. Event Hub uses Capture to send raw event to Data Lake
 3. A Stream Analytics Job read real-time data from Event Hub
 4. A Stream Analytics Job calls ML model in Azure Machine Learning to predict failure/defect
 5. A Stream Analytics Job sends stream aggregations to Power BI real-time dashboard for operations
 6. A Stream Analytics Job pushes the processed real-time data into Azure Synapse SQL Pool
-7. A Logic Apps sends alerts from streaming data into mobil phone 
-
+7. A Logic Apps sends alerts from streaming data into mobil phone
+8. Power BI is used for results visualization
 
 ### Components
-* [Event Hubs](https://azure.microsoft.com/services/event-hubs) ingests assembly line events and passes them on to Stream Analytics and an Azure ML Web Service.
-* [Azure Stream Analytics](https://azure.microsoft.com/services/stream-analytics): Stream Analytics accepts the input stream from Event Hubs, calls an Azure ML Web Service to do predictions, and sends the stream to Azure Synapse and Power BI and Logic Apps for alerts.
-* [Azure Machine Learning](https://azure.microsoft.com/services/machine-learning): Machine Learning helps you design, test, operationalize, and manage predictive analytics solutions in the cloud and deploy web 
+
+* [Event Hubs](/azure/event-hubs/) ingests assembly line events and passes them on to Stream Analytics and an Azure ML Web Service.
+* [Azure Stream Analytics](/azure/stream-analytics/): Stream Analytics accepts the input stream from Event Hubs, calls an Azure ML Web Service to do predictions, and sends the stream to Azure Synapse and Power BI and Logic Apps for alerts.
+* [Azure Machine Learning](/azure/machine-learning/): Machine Learning helps you design, test, operationalize, and manage predictive analytics solutions in the cloud and deploy web
 services that can be called by Stream Analytics.
-* [Storage Accounts](https://azure.microsoft.com/services/storage): Azure Storage stores raw events stream data from Event Hub and serves for long term data persistance.
-* [Logic Apps](https://azure.microsoft.com/services/logic-apps): Sends alerts generated from the streaming data into operator device
-* [Synapse Analytics](https://azure.microsoft.com/en-us/services/synapse-analytics/): Store relational data for ad-hoc and planned analytical processing and user analytical queries
-* [Power BI](https://powerbi.microsoft.com/pricing): visualizes real-time operational dashboards and also servers for analytical reports.
+* [Storage Accounts](/azure/storage/): Azure Storage stores raw events stream data from Event Hub and serves for long term data persistance.
+* [Logic Apps](/azure/logic-apps/): Sends alerts generated from the streaming data into operator device
+* [Synapse Analytics](/azure/synapse-analytics/): Store relational data for ad-hoc and planned analytical processing and user analytical queries
+* [Power BI](/power-bi/create-reports/): visualizes real-time operational dashboards and also servers for analytical reports.
 
 ## Alternatives
-- Depending on the scenario the basic architecture can be simplified by removing batch layer - removing Storage for raw events and Azure Synapse for relational data
 
-<<<<<<< HEAD
-- [Azure SQL Database](/azure/sql-database/) is a managed relational database-as-a service. Depending on you data volumes and access patterns you may choose Azure SQL Database.
-
-- [Azure Functions](/azure/azure-functions/functions-overviews) provides an effective serverless approach if the workload architecture is centered around fine grained distributed components, requiring minimal dependencies, where individual components are only required to run on demand (not continuously) and orchestration of components is not required.
-
-- [IoT Hub](/azure/iot-hub/about-iot-hub) acts as a central message hub for secure bi-directional communication with per-device identity between the cloud platform and the construction equipment and other site elements. IoT Hub can rapidly collect data for each device for ingestion into the data analytics pipeline.
-
+* Depending on the scenario the basic architecture can be simplified by removing batch layer - removing Storage for raw events and Azure Synapse for relational data
+* [Azure SQL Database](/azure/sql-database/) is a managed relational database-as-a service. Depending on you data volumes and access patterns you may choose Azure SQL Database.
+* [Azure Functions](/azure/azure-functions/functions-overviews) provides an effective serverless approach if the workload architecture is centered around fine grained distributed components, requiring minimal dependencies, where individual components are only required to run on demand (not continuously) and orchestration of components is not required.
+* [IoT Hub](/azure/iot-hub/about-iot-hub) acts as a central message hub for secure bi-directional communication with per-device identity between the cloud platform and the construction equipment and other site elements. IoT Hub can rapidly collect data for each device for ingestion into the data analytics pipeline.
 
 ## Considerations
 
 ### Scalability
 
-The majority of the components used in this example scenario are managed services that scaling based on your current scenario needs. 
+The majority of the components used in this example scenario are managed services that scaling based on your current scenario needs.
 
 For general guidance on designing scalable solutions, see the [performance efficiency checklist][scalability] in the Azure Architecture Center.
 
@@ -63,46 +61,29 @@
 
 For general guidance on designing resilient solutions, see [Designing resilient applications for Azure][resiliency].
 
+## Next steps
+
+* [Build a serverless web app in Azure][serverless]
+* [Learn how to Create Predictive models on Azure](/learn/paths/create-no-code-predictive-models-azure-machine-learning/)
+* [Learn how to Implement a Data Streaming Solution with Azure Streaming Analytics](/learn/paths/implement-data-streaming-with-asa/)
+* [Quality Assurance Workshop](https://github.com/Azure/iot-workshop-quality-assurance)
+
 ## Related resources
 
-For a guided learning path, see:
-* [Build a serverless web app in Azure][serverless].
-* [Learn how to Implement a Data Streaming Solution with Azure Streaming Analytics](https://docs.microsoft.com/en-us/learn/paths/implement-data-streaming-with-asa/)
-* [Quality Assurance Workshop](https://github.com/Azure/iot-workshop-quality-assurance)
-* [Learn how to Create Predictive models on Azure](https://docs.microsoft.com/en-us/learn/paths/create-no-code-predictive-models-azure-machine-learning/)
-
+* [Artificial intelligence (AI) - Architectural overview](../../data-guide/big-data/ai-overview.md)
+* [Azure Machine Learning documentation](/azure/machine-learning/)
+* [Defect prevention with predictive maintenance](/azure/architecture/reference-architectures/ai/defect-prevention-with-predictive-maintenance)
+* [Predictive Maintenance](/azure/architecture/reference-architectures/ai/predictive-maintenance)
 
 <!-- links -->
 [architecture]: ./media/architecture-intelligent-apps-image-processing.png
 [small-pricing]: https://azure.com/e/ee2cac4c69e84a328b578fcd3a398653
 [medium-pricing]: https://azure.com/e/7c7fc474db344b87aae93bc29ae27108
 [large-pricing]: https://azure.com/e/cbadbca30f8640d6a061f8457a74ba7d
-[serverless]: https://docs.microsoft.com/en-us/learn/paths/create-serverless-applications/
+[serverless]: /learn/paths/create-serverless-applications/
 [cv-categories]: /azure/cognitive-services/computer-vision/category-taxonomy
 [resiliency]: ../../framework/resiliency/overview.md
 [security]: /azure/security
 [scalability]: ../../framework/scalability/performance-efficiency.md
 [functions-best-practices]: /azure/azure-functions/functions-best-practices
-[msi]: /azure/app-service/app-service-managed-service-identity
-=======
-  1. The Manufacturing Assembly Line simulation data is streamed by the newly deployed Azure Web Jobs.
-  2. This synthetic data feeds into the Azure Event Hubs as data points/events, that will be consumed in the rest of the solution flow and stored in Azure Synapse Analytics.
-  3. There are 2 Azure Stream Analytics jobs used in this pattern to provide near real-time analytics on the input stream from the Azure Event Hub. Both jobs filter through the input data and pass the data points along to a Azure Machine Learning endpoint sending the results to a Power BI Dashboard.
-  4. Finally, Power BI is used for results visualization.
-
-## Components
-
-* [Azure Event Hub](/azure/event-hubs/)
-* [Azure Machine Learning](https://azure.microsoft.com/en-us/services/machine-learning/)
-* [Azure SQL Database](https://azure.microsoft.com/services/sql-database/)
-* [Azure Stream Analytics](/azure/stream-analytics/)
-* [Azure Synapse Analytics](/azure/synapse-analytics/)
-* [Power BI Dashboard](/power-bi/create-reports/)
-
-## Next steps
-
-* [Artificial intelligence (AI) - Architectural overview](../../data-guide/big-data/ai-overview.md)
-* [Azure Machine Learning documentation](/azure/machine-learning/)
-* [Defect prevention with predictive maintenance](/azure/architecture/reference-architectures/ai/defect-prevention-with-predictive-maintenance)
-* [Predictive Maintenance](/azure/architecture/reference-architectures/ai/predictive-maintenance)
->>>>>>> 1b4d2f5f
+[msi]: /azure/app-service/app-service-managed-service-identity