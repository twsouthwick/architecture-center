### YamlMime:Architecture
metadata:
  title: DevSecOps with GitHub Security
  titleSuffix: Azure Architecture Center
  description: Learn how GitHub tools like Codespaces and Actions make security practices an integral part of DevOps while maintaining efficiency in an Azure framework.
  author: frankmigacz
  ms.author: fmigacz
  ms.date: 06/30/2022
  ms.topic: example-scenario
  ms.service: architecture-center
  ms.subservice: example-scenario
  ms.category:
    - devops
    - security
  ms.custom:
    - fcp
    - kr2b-contr-experiment
<<<<<<< HEAD
  social_image_url: /azure/architecture/solution-ideas/media/devsecops-in-github-data-flow.svg
=======
>>>>>>> 2a88060f
name: DevSecOps with GitHub Security
azureCategories:
  - devops
  - security
summary: Learn how GitHub tools like Codespaces and Actions make security practices an integral part of DevOps while maintaining efficiency in an Azure framework.
products:
  - azure-active-directory
  - azure-monitor
  - azure-policy
  - azure-security-center
  - github
thumbnailUrl: /azure/architecture/browse/thumbs/devsecops-in-github.svg
content: |
   [!include[](devsecops-in-github-content.md)]<|MERGE_RESOLUTION|>--- conflicted
+++ resolved
@@ -15,10 +15,6 @@
   ms.custom:
     - fcp
     - kr2b-contr-experiment
-<<<<<<< HEAD
-  social_image_url: /azure/architecture/solution-ideas/media/devsecops-in-github-data-flow.svg
-=======
->>>>>>> 2a88060f
 name: DevSecOps with GitHub Security
 azureCategories:
   - devops
