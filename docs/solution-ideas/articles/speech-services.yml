### YamlMime:Architecture
metadata:
  title: Speech services
  titleSuffix: Azure Solution Ideas
  description: Use Speech services to transcribe calls and then run full-text searches, detect sentiment and language, and create custom language and acoustic models.
  author: edprice-msft
<<<<<<< HEAD
  ms.author: pnp
  ms.date: 07/06/2022
=======
  ms.author: edprice
  ms.date: 06/14/2022
>>>>>>> a17530c2
  ms.topic: conceptual
  ms.service: architecture-center
  ms.subservice: solution-idea
  ms.category:
    - ai-machine-learning
  ms.custom:
    - acom-architecture
    - speech service
    - speech
    - services
    - interactive-diagram
    - "https://azure.microsoft.com/solutions/architecture/speech-services"
    - ai-machine-learning
  social_image_url: /azure/architecture/solution-ideas/articles/media/speech-services.png
name: Speech services
azureCategories:
  - ai-machine-learning
summary: Use Speech services to transcribe calls and then run full-text searches, detect sentiment and language, and create custom language and acoustic models.
products:
  - azure-speech
  - azure-blob-storage
thumbnailUrl: /azure/architecture/browse/thumbs/speech-services.png
content: |
  [!include[](speech-services-content.md)]<|MERGE_RESOLUTION|>--- conflicted
+++ resolved
@@ -4,13 +4,8 @@
   titleSuffix: Azure Solution Ideas
   description: Use Speech services to transcribe calls and then run full-text searches, detect sentiment and language, and create custom language and acoustic models.
   author: edprice-msft
-<<<<<<< HEAD
-  ms.author: pnp
-  ms.date: 07/06/2022
-=======
   ms.author: edprice
-  ms.date: 06/14/2022
->>>>>>> a17530c2
+  ms.date: 07/07/2022
   ms.topic: conceptual
   ms.service: architecture-center
   ms.subservice: solution-idea
