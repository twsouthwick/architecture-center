### YamlMime:Architecture
metadata:
  title: Machine teaching with Project Bonsai autonomous systems
  titleSuffix: Azure Example Scenarios
  description: Learn how Project Bonsai builds and deploys autonomous systems using machine teaching, deep reinforcement learning, and simulations.
  author: jocontr
  ms.author: jocontr
<<<<<<< HEAD
  ms.date: 04/20/2022
=======
  ms.date: 05/03/2022
>>>>>>> ededba98
  ms.topic: conceptual
  ms.service: architecture-center
  ms.subservice: solution-idea
  ms.category:
    - ai-machine-learning
  ms.custom:
    - pcp
    - ai-machine-learning
name: Machine teaching with Project Bonsai autonomous systems 
azureCategories:
  - ai-machine-learning
summary: Learn how Project Bonsai builds and deploys autonomous systems using machine teaching, deep reinforcement learning, and simulations.
products:
  - azure-container-instances
  - azure-container-registry
  - azure-storage
thumbnailUrl: /azure/architecture/browse/thumbs/machine-teaching-1-2.png
content: |
  [!include[](autonomous-systems-content.md)]<|MERGE_RESOLUTION|>--- conflicted
+++ resolved
@@ -5,11 +5,7 @@
   description: Learn how Project Bonsai builds and deploys autonomous systems using machine teaching, deep reinforcement learning, and simulations.
   author: jocontr
   ms.author: jocontr
-<<<<<<< HEAD
-  ms.date: 04/20/2022
-=======
   ms.date: 05/03/2022
->>>>>>> ededba98
   ms.topic: conceptual
   ms.service: architecture-center
   ms.subservice: solution-idea
