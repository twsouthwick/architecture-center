[!INCLUDE [header_file](../../../includes/sol-idea-header.md)]

Use AKS to simplify the deployment and management of microservices-based architecture. AKS streamlines horizontal scaling, self-healing, load balancing, and secret management.

## Architecture

![Architecture Diagram](../media/microservices-with-aks.png)
*Download an [SVG](../media/microservices-with-aks.svg) of this architecture.*

## Data flow

1. Developer uses an IDE, such as Visual Studio, to commit changes to GitHub.
1. GitHub triggers a new build on Azure DevOps.
1. Azure DevOps packages microservices as containers and pushes them to the Azure Container Registry.
1. Containers are deployed to the AKS cluster.
1. Users access services via apps and a website.
1. Azure Active Directory is used to secure access to the resources.
1. Microservices use databases to store and retrieve information.
1. Administrator accesses via a separate admin portal.

## Components

- [Azure Kubernetes Service](https://azure.microsoft.com/services/kubernetes-service/) offers fully managed Kubernetes clusters for deployment, scaling, and management of containerized applications.
- [Azure Container Registry](https://docs.microsoft.com/en-us/azure/container-registry/) is a managed, private Docker registry service on Azure. Use Container Registry to store private Docker images, which are deployed to the cluster. 
- [GitHub Enterprise](https://help.github.com/en/github) provides a code-hosting platform that developers can use for collaborating on both open-source and inner-source projects.
- [Azure Pipelines](https://docs.microsoft.com/en-us/azure/devops/pipelines/ecosystems/kubernetes/aks-template?view=azure-devops) Pipelines is part of Azure DevOps Services that is used to run automated builds, tests, and deployments. Every time code is changed in the code repository, Azure DevOps pipeline continuously builds container images, pushed to your Azure Container Registry, and the manifests are then deployed to your Azure Kubernetes Service cluster.
- [Azure Active Directory](https://docs.microsoft.com/en-us/azure/aks/manage-azure-rbac). When AKS is integrated with Azure Active Directory, it allows to use Azure AD users, groups, or service principals as subjects in Kubernetes RBAC to manage AKS resources securely.
- [Azure Database for MySQL](https://azure.microsoft.com/en-us/services/mysql/) is a fully managed MySQL Database service on Azure to store stateful data.
- [Azure SQL Database](https://docs.microsoft.com/en-us/azure/azure-sql/database/sql-database-paas-overview) is a fully managed and intelligent relational database service built for the cloud. With SQL Database, you can create a highly available and high-performance data storage layer for modern cloud applications.
- [Azure Cosmos DB](https://azure.microsoft.com/services/cosmos-db/) is a fully managed NoSQL database service for building and modernizing scalable, high performance applications.

## Next steps

- To learn about hosting Microservices on AKS, see [Microservices architecture on Azure Kubernetes Service (AKS)](https://docs.microsoft.com/en-us/azure/architecture/reference-architectures/containers/aks-microservices/aks-microservices).
- The see the AKS product roadmap, see [Azure Kubernetes Service Roadmap on GitHub](https://github.com/Azure/AKS/projects/1).

## Related articles

<<<<<<< HEAD
If you need a refresher in Kubernetes, complete the [Azure Kubernetes Service Workshop](https://docs.microsoft.com/en-us/learn/modules/aks-workshop/) to deploy a multi-container application to Kubernetes on Azure Kubernetes Service (AKS).
=======
1. Developer uses IDE such as Visual Studio to commit changes to GitHub
1. GitHub triggers a new build on Azure DevOps
1. Azure DevOps packages microservices as containers and pushes them to the Azure Container Registry
1. Containers are deployed to AKS cluster
1. Users access services via apps and website
1. Azure Active Directory is used to secure access to the resources
1. Microservices use databases to store and retrieve information
1. Administrator accesses via a separate admin portal

## Components

* [Azure Active Directory](https://azure.microsoft.com/services/active-directory/)
* [Azure Container Registry](https://azure.microsoft.com/services/container-registry/)
* [Azure Cosmos DB](https://azure.microsoft.com/services/cosmos-db/)
* [Azure Database for MySQL](https://azure.microsoft.com/services/mysql/)
* [Azure DevOps](https://azure.microsoft.com/services/devops/)
* [Azure Kubernetes Service](https://azure.microsoft.com/services/kubernetes-service/)
* [Azure SQL Database](https://azure.microsoft.com/services/sql-database/)

## Next steps

* [Azure Kubernetes Service solution journey](/azure/architecture/reference-architectures/containers/aks-start-here)
* [Microservices architecture on Azure Kubernetes Service (AKS)](/azure/architecture/reference-architectures/containers/aks-microservices/aks-microservices)
* [CI/CD pipeline for container-based workloads](/azure/architecture/example-scenario/apps/devops-with-aks)
>>>>>>> 82fa3743
<|MERGE_RESOLUTION|>--- conflicted
+++ resolved
@@ -11,7 +11,7 @@
 
 1. Developer uses an IDE, such as Visual Studio, to commit changes to GitHub.
 1. GitHub triggers a new build on Azure DevOps.
-1. Azure DevOps packages microservices as containers and pushes them to the Azure Container Registry.
+1. Azure DevOps packages the microservices as containers and pushes them to the Azure Container Registry.
 1. Containers are deployed to the AKS cluster.
 1. Users access services via apps and a website.
 1. Azure Active Directory is used to secure access to the resources.
@@ -20,47 +20,23 @@
 
 ## Components
 
+- [Azure DevOps](https://azure.microsoft.com/services/devops/) packages the microservices as containers.
 - [Azure Kubernetes Service](https://azure.microsoft.com/services/kubernetes-service/) offers fully managed Kubernetes clusters for deployment, scaling, and management of containerized applications.
-- [Azure Container Registry](https://docs.microsoft.com/en-us/azure/container-registry/) is a managed, private Docker registry service on Azure. Use Container Registry to store private Docker images, which are deployed to the cluster. 
+- [Azure Container Registry](https://azure.microsoft.com/services/container-registry/) is a managed, private Docker registry service on Azure. Use Container Registry to store private Docker images, which are deployed to the cluster. 
 - [GitHub Enterprise](https://help.github.com/en/github) provides a code-hosting platform that developers can use for collaborating on both open-source and inner-source projects.
-- [Azure Pipelines](https://docs.microsoft.com/en-us/azure/devops/pipelines/ecosystems/kubernetes/aks-template?view=azure-devops) Pipelines is part of Azure DevOps Services that is used to run automated builds, tests, and deployments. Every time code is changed in the code repository, Azure DevOps pipeline continuously builds container images, pushed to your Azure Container Registry, and the manifests are then deployed to your Azure Kubernetes Service cluster.
-- [Azure Active Directory](https://docs.microsoft.com/en-us/azure/aks/manage-azure-rbac). When AKS is integrated with Azure Active Directory, it allows to use Azure AD users, groups, or service principals as subjects in Kubernetes RBAC to manage AKS resources securely.
-- [Azure Database for MySQL](https://azure.microsoft.com/en-us/services/mysql/) is a fully managed MySQL Database service on Azure to store stateful data.
-- [Azure SQL Database](https://docs.microsoft.com/en-us/azure/azure-sql/database/sql-database-paas-overview) is a fully managed and intelligent relational database service built for the cloud. With SQL Database, you can create a highly available and high-performance data storage layer for modern cloud applications.
+- [Azure Pipelines](https://azure.microsoft.com/services/devops/pipelines/) Pipelines is part of Azure DevOps Services that is used to run automated builds, tests, and deployments. Every time code is changed in the code repository, Azure DevOps pipeline continuously builds container images, pushed to your Azure Container Registry, and the manifests are then deployed to your Azure Kubernetes Service cluster.
+- [Azure Active Directory](https://azure.microsoft.com/services/active-directory/). When AKS is integrated with Azure Active Directory, it allows to use Azure AD users, groups, or service principals as subjects in Kubernetes RBAC to manage AKS resources securely.
+- [Azure Database for MySQL](https://azure.microsoft.com/services/mysql/) is a fully managed MySQL Database service on Azure to store stateful data.
+- [Azure SQL Database](https://azure.microsoft.com/services/sql-database/) is a fully managed and intelligent relational database service built for the cloud. With SQL Database, you can create a highly available and high-performance data storage layer for modern cloud applications.
 - [Azure Cosmos DB](https://azure.microsoft.com/services/cosmos-db/) is a fully managed NoSQL database service for building and modernizing scalable, high performance applications.
 
 ## Next steps
 
 - To learn about hosting Microservices on AKS, see [Microservices architecture on Azure Kubernetes Service (AKS)](https://docs.microsoft.com/en-us/azure/architecture/reference-architectures/containers/aks-microservices/aks-microservices).
-- The see the AKS product roadmap, see [Azure Kubernetes Service Roadmap on GitHub](https://github.com/Azure/AKS/projects/1).
+- Follow the [Azure Kubernetes Service solution journey](/azure/architecture/reference-architectures/containers/aks-start-here).
+- See the [CI/CD pipeline for container-based workloads](/azure/architecture/example-scenario/apps/devops-with-aks).
+- To learn about the AKS product roadmap, see [Azure Kubernetes Service Roadmap on GitHub](https://github.com/Azure/AKS/projects/1).
 
-## Related articles
+## Related resources
 
-<<<<<<< HEAD
-If you need a refresher in Kubernetes, complete the [Azure Kubernetes Service Workshop](https://docs.microsoft.com/en-us/learn/modules/aks-workshop/) to deploy a multi-container application to Kubernetes on Azure Kubernetes Service (AKS).
-=======
-1. Developer uses IDE such as Visual Studio to commit changes to GitHub
-1. GitHub triggers a new build on Azure DevOps
-1. Azure DevOps packages microservices as containers and pushes them to the Azure Container Registry
-1. Containers are deployed to AKS cluster
-1. Users access services via apps and website
-1. Azure Active Directory is used to secure access to the resources
-1. Microservices use databases to store and retrieve information
-1. Administrator accesses via a separate admin portal
-
-## Components
-
-* [Azure Active Directory](https://azure.microsoft.com/services/active-directory/)
-* [Azure Container Registry](https://azure.microsoft.com/services/container-registry/)
-* [Azure Cosmos DB](https://azure.microsoft.com/services/cosmos-db/)
-* [Azure Database for MySQL](https://azure.microsoft.com/services/mysql/)
-* [Azure DevOps](https://azure.microsoft.com/services/devops/)
-* [Azure Kubernetes Service](https://azure.microsoft.com/services/kubernetes-service/)
-* [Azure SQL Database](https://azure.microsoft.com/services/sql-database/)
-
-## Next steps
-
-* [Azure Kubernetes Service solution journey](/azure/architecture/reference-architectures/containers/aks-start-here)
-* [Microservices architecture on Azure Kubernetes Service (AKS)](/azure/architecture/reference-architectures/containers/aks-microservices/aks-microservices)
-* [CI/CD pipeline for container-based workloads](/azure/architecture/example-scenario/apps/devops-with-aks)
->>>>>>> 82fa3743
+If you need a refresher in Kubernetes, complete the [Azure Kubernetes Service Workshop](https://docs.microsoft.com/en-us/learn/modules/aks-workshop/), to deploy a multi-container application to Kubernetes on Azure Kubernetes Service (AKS).
