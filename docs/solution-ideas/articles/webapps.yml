### YamlMime:Architecture
metadata:
  title: Build web and mobile applications
  titleSuffix: Azure Solution Ideas
  description: Build web and mobile applications with an Azure microservices-based architecture. Use this solution inspired by PayMe for Business in e-commerce platforms.
  author: doodlemania2
<<<<<<< HEAD
  ms.date: 02/04/2021
  description: Build web and mobile applications with an Azure microservices-based architecture. Use this solution inspired by PayMe for Business in e-commerce platforms.
  ms.custom: 'acom-architecture, fcp'
=======
  ms.author: pnp
  ms.date: 06/24/2020
  ms.topic: conceptual
>>>>>>> daec96ff
  ms.service: architecture-center
  ms.subservice: solution-idea
  ms.category:
    - ai-machine-learning
  ms.custom:
    - acom-architecture
    - fcp
name: Build web and mobile applications
azureCategories:
  - ai-machine-learning
summary: Build web and mobile applications with an Azure microservices-based architecture. Use this solution inspired by PayMe for Business in e-commerce platforms.
products:
  - azure-cosmos-db
  - azure-database-mysql
  - azure-databricks
  - azure-kubernetes-service
thumbnailUrl: /azure/architecture/browse/thumbs/webapps.png
content: |
   [!include[](webapps-content.md)]<|MERGE_RESOLUTION|>--- conflicted
+++ resolved
@@ -4,15 +4,9 @@
   titleSuffix: Azure Solution Ideas
   description: Build web and mobile applications with an Azure microservices-based architecture. Use this solution inspired by PayMe for Business in e-commerce platforms.
   author: doodlemania2
-<<<<<<< HEAD
+  ms.author: pnp
   ms.date: 02/04/2021
-  description: Build web and mobile applications with an Azure microservices-based architecture. Use this solution inspired by PayMe for Business in e-commerce platforms.
-  ms.custom: 'acom-architecture, fcp'
-=======
-  ms.author: pnp
-  ms.date: 06/24/2020
   ms.topic: conceptual
->>>>>>> daec96ff
   ms.service: architecture-center
   ms.subservice: solution-idea
   ms.category:
