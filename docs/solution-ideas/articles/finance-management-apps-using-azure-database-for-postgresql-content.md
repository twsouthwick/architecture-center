
<<<<<<< HEAD
=======

>>>>>>> 506d69d6
[!INCLUDE [header_file](../../../includes/sol-idea-header.md)]

Securely store critical data and provide high-value analytics and insights over aggregated data to users, using in-built security and performance.

## Potential use cases

This architecture is a simple example of a 3-tier application design on Azure with Power BI for data analytics. A use of case for a finance management application is used to add business context, but this design is applicable for many use cases.

## Architecture

![Architecture Diagram](../media/finance-management-apps-using-azure-database-for-postgresql.png)
*Download an [SVG](../media/finance-management-apps-using-azure-database-for-postgresql.svg) of this architecture.*

## Data flow

The architecture depicts the flow of data in a common 3-tier application design. The presentation tier-1 is represented by the web app (browser) and/or mobile app used by clients. Azure App Service host backend APIs and business logic that comprise tier-2. Finally, Azure Database for PostgreSQL offers a fully managed OSS database for the data layer tier-3. Power BI supports native connectivity with PostgreSQL to ingest data for analytics.

## Components

- [Azure App Service](https://docs.microsoft.com/azure/app-service/) - Azure App Service enables you to build and host web apps, mobile back ends, and RESTful APIs in the programming language of your choice without managing infrastructure.
- [Azure Database for PostgreSQL](https://docs.microsoft.com/azure/postgresql/) - Azure Database for PostgreSQL is a relational database service powered by the PostgreSQL community edition.
- [Power BI](https://docs.microsoft.com/power-bi/fundamentals/) - Power BI is a collection of software services, apps, and connectors that work together to turn your unrelated sources of data into coherent, visually immersive, and interactive insights.

## Next Steps

Learn more about the component technologies:

- [Connect an existing Azure App Service to Azure Database for MySQL server](https://docs.microsoft.com/azure/mysql/howto-connect-webapp)
- [Tutorial: Design an Azure Database for PostgreSQL - Single Server using the Azure portal](https://docs.microsoft.com/azure/postgresql/tutorial-design-database-using-azure-portal)
- [Power BI PostgreSQL Database Connector](https://docs.microsoft.com/power-query/connectors/postgresql)

## Related Resources

Explore related architectures:
- [Finance management apps using Azure Database for MySQL](https://docs.microsoft.com/azure/architecture/solution-ideas/articles/finance-management-apps-using-azure-database-for-mysql)<|MERGE_RESOLUTION|>--- conflicted
+++ resolved
@@ -1,8 +1,3 @@
-
-<<<<<<< HEAD
-=======
-
->>>>>>> 506d69d6
 [!INCLUDE [header_file](../../../includes/sol-idea-header.md)]
 
 Securely store critical data and provide high-value analytics and insights over aggregated data to users, using in-built security and performance.
