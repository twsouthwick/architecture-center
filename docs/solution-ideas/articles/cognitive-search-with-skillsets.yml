### YamlMime:Architecture
metadata:
  title: AI enrichment with image and text processing
  titleSuffix: Azure Architecture Center
  description: Transform latent information in your image and text data into full text searchable content with Azure Cognitive Search pre-built and custom skills.
<<<<<<< HEAD
  author: jocontr
  ms.author: jocontr
=======
  author: carlosasantos
  ms.author: cfernandesdo
>>>>>>> 620ef5cd
  ms.date: 07/22/2022
  ms.topic: conceptual
  ms.service: architecture-center
  ms.subservice: solution-idea
  ms.category:
    - ai-machine-learning
  ms.custom:
    - fcp
    - internal-intro
    - ai-machine-learning
    - aml-project-improvement
name: AI enrichment with image and natural language processing in Azure Cognitive Search
azureCategories:
  - ai-machine-learning
summary: Transform latent information in your image and text data into full text searchable content with Azure Cognitive Search pre-built and custom skills.
products:
  - azure-app-service
  - azure-blob-storage
  - azure-cognitive-search
  - azure-functions
thumbnailUrl: /azure/architecture/browse/thumbs/cognitive-search-for-ai-enrichment-thumbnail.png
content: |
  [!include[](cognitive-search-with-skillsets-content.md)]<|MERGE_RESOLUTION|>--- conflicted
+++ resolved
@@ -3,14 +3,9 @@
   title: AI enrichment with image and text processing
   titleSuffix: Azure Architecture Center
   description: Transform latent information in your image and text data into full text searchable content with Azure Cognitive Search pre-built and custom skills.
-<<<<<<< HEAD
-  author: jocontr
-  ms.author: jocontr
-=======
   author: carlosasantos
   ms.author: cfernandesdo
->>>>>>> 620ef5cd
-  ms.date: 07/22/2022
+  ms.date: 08/02/2022
   ms.topic: conceptual
   ms.service: architecture-center
   ms.subservice: solution-idea
@@ -21,7 +16,7 @@
     - internal-intro
     - ai-machine-learning
     - aml-project-improvement
-name: AI enrichment with image and natural language processing in Azure Cognitive Search
+name: AI enrichment with image and natural language processing
 azureCategories:
   - ai-machine-learning
 summary: Transform latent information in your image and text data into full text searchable content with Azure Cognitive Search pre-built and custom skills.
