---
title: DevSecOps in Azure
titleSuffix: Azure Solution Ideas
author: doodlemania2
ms.date: 12/16/2019
description: DevSecOps involves utilizing security best practices from the beginning of development, shifting the focus on security away from auditing at the end and towards development in the beginning
ms.custom: acom-architecture
ms.service: architecture-center
ms.category:
  - devops
  - hybrid
ms.subservice: solution-idea
ms.author: asegala
social_image_url: /azure/architecture/solution-ideas/articles/media/devsecops-in-azure.png
---

# DevSecOps in Azure

Security is a prime concern for business that are storing any sort of custom or client data. The solution that is covering the management and interface of this data should be developed with security in mind. DevSecOps involves utilizing security best practices from the beginning of development, shifting the focus on security away from auditing at the end and towards development in the beginning using a shift-left strategy.

![Architecture Diagram](../media/devsecops-in-azure.png)
*Download an [SVG](../media/devsecops-in-azure.svg) of this architecture.*

## Data flow

1. Azure Active Directory (AD) can be configured as the identity provider for GitHub. Multi-factor authentication can be enabled for extra security
2. Developers commit to GitHub Enterprise, driven by work items and bugs tracked with Azure Boards
3. GitHub Enterprise can integrate automatic security and dependency scanning through GitHub Advanced Security and GitHub Open Source Security
4. Pull Requests trigger CI builds and automated testing in Azure Pipelines
5. The CI build in Azure Pipelines generates a Docker container image that is stored to Azure Container Registry, which is to be used at release time by Azure Kubernetes Service
6. Upon uploading to the Azure Container Registry, Azure Security Center will scan the image for Azure-native vulnerabilities and for security recommendations for the pushed image
7. A release on Azure Pipelines integrates the Terraform tool, managing both the cloud infrastructure as code, provisioning resources such as Azure Kubernetes Service, Application Gateway, and Azure Cosmos DB
8. Azure Pipelines enable Continuous Delivery (CD) to Azure Kubernetes Service, by accessing the Container Registry through a secure service connection
9. Azure Policy can be applied to Azure Pipelines to enforce post-deployment gateways, and can be applied directly to the AKS engine for policy enforcement
10. Azure Key Vault is used to securely inject secrets and credentials into an application at runtime, abstracting sensitive information away from developers
11. End users can authenticate with Azure AD B2C, required to use MFA for extra security, and be routed through an Application Gateway which can load balance and protect core services
12. Continuous monitoring with Azure Monitor extends to release pipelines to gate or rollback releases based on monitoring data. Azure Monitor also ingests security logs and can alert on suspicious activity
13. As addition and final part of a DevSecOps flow, Azure Security Center will be able to do active threat monitoring on the Azure Kubernetes Service, on both Node level (VM threats) and internals

## Components

* [Azure Active Directory](/azure/active-directory/fundamentals/active-directory-whatis) provides identity and access management services for your organization, allowing control over access to the resources inside Azure, GitHub Enterprise, and Azure DevOps.
* Source code is hosted on [GitHub Enterprise](https://help.github.com/en/github), where developers can collaborate within your organization and the open source communities. GitHub Enterprise offers advanced security features to identify vulnerabilities in the code you write and in open source dependencies
* Use [Azure Boards](/azure/devops/boards/github/connect-to-github?view=azure-devops) to plan work and track its progress, using Agile tools such as Kanban boards.
* [Azure Pipelines](/azure/devops/pipelines/get-started/pipelines-get-started?view=azure-devops) is a service that provides Continuous Integration and Continuous Delivery jobs, to build and release your application automatically.
* Host your Docker container images on [Azure Container Registry](/azure/container-registry/container-registry-concepts). This service includes container image scanning with the integration with Azure Security Center.
* [Azure Kubernetes Service](/azure/aks/intro-kubernetes) offers a Kubernetes cluster that is fully-managed by Azure, to ensure availability and security of your infrastructure.
* [Terraform](/azure/terraform/terraform-create-k8s-cluster-with-tf-and-aks) is a third-party product developed by HashiCorp that allows infrastructure automation on Azure, as well as on other environments.
* [Azure Policy](/azure/governance/policy/overview) lets you create, assign, and manage policies. These policies enforce different rules and effects over your resources, so those resources stay compliant with your corporate standards and service level agreements. It integrates with Azure Kubernetes Service too.
* You can use [Azure Key Vault](/azure/key-vault/key-vault-overview) to store certificates, connection strings, tokens, and other secrets. These are read by your application at run-time, so they're abstracted away from your developers.
* Azure [Cosmos DB](/azure/cosmos-db/introduction) is a globally-distributed, multi-model database service, that is fully-managed and compatible with multiple APIs, including MongoDB, Cassandra, SQL.
* [Azure Application Gateway](/azure/application-gateway/ingress-controller-overview) is a Layer-7 load balancer with support for advanced routing rules and a Web Application Firewall (WAF).
* Using [Azure Monitor](/azure/azure-monitor/overview) lets you get insights on the availability and performance of your application and infrastructure. It also gives you access to signals to monitor your solution's health and spot abnormal activity early.
* Using [Azure AD B2C](/azure/active-directory-b2c/overview) you can provide identity services to consumers (end-users) of your application, even if they're not part of your organization.
<<<<<<< HEAD


## Related resources

* [DevSecOps in GitHub](/azure/architecture/solution-ideas/articles/devsecops-in-github)
=======
* Using [Azure Security Center](/azure/security-center/container-security) you can supply threat and vulnerability management for your deployed container based solution.
>>>>>>> b4f7b05c
<|MERGE_RESOLUTION|>--- conflicted
+++ resolved
@@ -52,12 +52,4 @@
 * [Azure Application Gateway](/azure/application-gateway/ingress-controller-overview) is a Layer-7 load balancer with support for advanced routing rules and a Web Application Firewall (WAF).
 * Using [Azure Monitor](/azure/azure-monitor/overview) lets you get insights on the availability and performance of your application and infrastructure. It also gives you access to signals to monitor your solution's health and spot abnormal activity early.
 * Using [Azure AD B2C](/azure/active-directory-b2c/overview) you can provide identity services to consumers (end-users) of your application, even if they're not part of your organization.
-<<<<<<< HEAD
-
-
-## Related resources
-
-* [DevSecOps in GitHub](/azure/architecture/solution-ideas/articles/devsecops-in-github)
-=======
-* Using [Azure Security Center](/azure/security-center/container-security) you can supply threat and vulnerability management for your deployed container based solution.
->>>>>>> b4f7b05c
+* Using [Azure Security Center](/azure/security-center/container-security) you can supply threat and vulnerability management for your deployed container based solution.