--- conflicted
+++ resolved
@@ -4,13 +4,8 @@
   titleSuffix: Azure Solution Ideas
   description: Deploy machine learning models to Azure Kubernetes Service (AKS) for high-scale production inference.
   author: EdPrice-MSFT
-<<<<<<< HEAD
-  ms.author: edprice
+  ms.author: architectures
   ms.date: 07/26/2022
-=======
-  ms.author: architectures
-  ms.date: 05/31/2022
->>>>>>> 88f576a6
   ms.topic: conceptual
   ms.service: architecture-center
   ms.subservice: solution-idea
