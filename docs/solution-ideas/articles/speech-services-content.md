--- conflicted
+++ resolved
@@ -1,10 +1,6 @@
 [!INCLUDE [header_file](../../../includes/sol-idea-header.md)]
 
-<<<<<<< HEAD
 Speech Services is part of the Cognitive Services family of products and this service uses AI to work and process audio files. Some of the most common use cases for working with speech files involve the transcription of an audio file into a text file by relying on the Speech-to-text API. Furthermore, the previous use case can see its value amplified with the use of other Cognitive Services which can process the transcriptions and mine the data with APIs such as Text Analytics, Sentiment Analysis, Cognitive Search and Translation.
-=======
-Speech Services is part of the Cognitive Services family of products. It leverages AI to work and process audio files. Some of the most common use cases for working with speech files involve the transcription of an audio file into a text file, by relying on the Speech-to-text API. Furthermore, this use case can see its value amplified with the use of other Cognitive Services, which can process the transcriptions and mine the data with APIs, such as Text Analytics, Sentiment Analysis, Cognitive Search, and Translation.
->>>>>>> d8bda868
 
 Several industries rely on supporting their customers over the phonem, such as call centers, medical response units, emergency services units, and so on.
 
@@ -31,17 +27,10 @@
 ### Components
 
 * [Azure Blob Storage](https://azure.microsoft.com/services/storage/blobs)
-<<<<<<< HEAD
-* [Speech service](https://azure.microsoft.com/en-us/services/cognitive-services/speech-services)
-* [Cognitive Service for Language](https://docs.microsoft.com/en-us/azure/cognitive-services/language-service/overview)
-* [Azure Functions](https://docs.microsoft.com/en-us/azure/azure-functions/functions-reference?tabs=blob)
-* [Azure Queue Storage](https://docs.microsoft.com/en-us/azure/storage/queues/storage-queues-introduction)
-=======
 * [Speech service](https://azure.microsoft.com/services/cognitive-services/speech-services)
 * [Cognitive Service for Language](https://azure.microsoft.com/services/cognitive-services/language-service)
-* [Azure Funtions](https://azure.microsoft.com/services/functions)
+* [Azure Functions](https://azure.microsoft.com/services/functions)
 * [Azure Queue Storage](https://azure.microsoft.com/services/storage/queues)
->>>>>>> d8bda868
 
 ## Next steps
 
