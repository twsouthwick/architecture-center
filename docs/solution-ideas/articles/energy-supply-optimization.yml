--- conflicted
+++ resolved
@@ -4,15 +4,11 @@
   titleSuffix: Azure Solution Ideas
   description: Use Azure resources and external open-source tools to determine the optimal energy unit commitments that various resources can supply for an energy grid.
   author: doodlemania2
-<<<<<<< HEAD
+  ms.author: pnp
   ms.date: 01/26/2021
+  ms.topic: conceptual
   description: 'This solution provides an Azure-based smart solution, leveraging external open-source tools, that determines the optimal energy unit commitments from various types of energy resources for an energy grid.'
   ms.custom: 'acom-architecture, artificial intelligence, solution architectures, Azure, ai gallery, ''https://azure.microsoft.com/solutions/architecture/energy-supply-optimization/'''
-=======
-  ms.author: pnp
-  ms.date: 12/16/2019
-  ms.topic: conceptual
->>>>>>> cea2e64f
   ms.service: architecture-center
   ms.subservice: solution-idea
   ms.category:
