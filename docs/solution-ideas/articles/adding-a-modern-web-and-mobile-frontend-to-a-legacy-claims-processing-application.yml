### YamlMime:Architecture
metadata:
  title: Add a mobile front end to a legacy app
  titleSuffix: Azure Solution Ideas
  description: This solution consolidates data from multiple business systems and then surfaces the data through web and mobile front ends. This consolidation helps improve employee productivity and helps speed up decision making.
  author: martinekuan
  ms.author: architectures
  ms.date: 07/14/2022
  ms.topic: solution-idea
  ms.service: architecture-center
  ms.subservice: solution-idea
  ms.category:
    - migration
    - mobile
  ms.custom:
    - acom-architecture
    - line of business app
    - lob app
    - lift and shift cloud strategy
    - cloud migration
    - cloud innovation
    - lift and shift solution
    - lift and shift strategy
    - interactive-diagram
    - "https://azure.microsoft.com/solutions/architecture/adding-a-modern-web-and-mobile-frontend-to-a-legacy-claims-processing-application"
name: Add a mobile front end to a legacy app
azureCategories:
  - migration
  - mobile
summary: This solution consolidates data from multiple business systems and then surfaces the data through web and mobile front ends. This consolidation helps improve employee productivity and helps speed up decision making.
products:
<<<<<<< HEAD
  - azure-active-directory
  - entra-external-id
=======
  - entra-id
  - azure-active-directory-b2c
>>>>>>> 0620c815
  - azure-sql-database
  - azure-virtual-machines
thumbnailUrl: /azure/architecture/browse/thumbs/adding-a-modern-web-and-mobile-frontend-to-a-legacy-claims-processing-application.png
content: |
   [!include[](adding-a-modern-web-and-mobile-frontend-to-a-legacy-claims-processing-application-content.md)]<|MERGE_RESOLUTION|>--- conflicted
+++ resolved
@@ -29,13 +29,8 @@
   - mobile
 summary: This solution consolidates data from multiple business systems and then surfaces the data through web and mobile front ends. This consolidation helps improve employee productivity and helps speed up decision making.
 products:
-<<<<<<< HEAD
-  - azure-active-directory
+  - entra-id
   - entra-external-id
-=======
-  - entra-id
-  - azure-active-directory-b2c
->>>>>>> 0620c815
   - azure-sql-database
   - azure-virtual-machines
 thumbnailUrl: /azure/architecture/browse/thumbs/adding-a-modern-web-and-mobile-frontend-to-a-legacy-claims-processing-application.png
