--- conflicted
+++ resolved
@@ -4,11 +4,7 @@
   titleSuffix: Azure Solution Ideas
   description: Small-sized and medium-sized businesses can inexpensively implement cloud-based disaster recovery solutions by using a partner solution like Double-Take DR.
   author: EdPrice-MSFT
-<<<<<<< HEAD
-  ms.author: pnp
-=======
   ms.author: edprice
->>>>>>> d160201a
   ms.date: 05/26/2022
   ms.topic: conceptual
   ms.service: architecture-center
