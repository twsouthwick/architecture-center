


[!INCLUDE [header_file](../../../includes/sol-idea-header.md)]

Visual assistant provides rich information based on content of the image with capabilities such as reading business card, identifying barcode, and recognizing popular people, places, objects, artworks, and monuments.

## Architecture

![Architecture diagram](../media/visual-assistant.png)
*Download an [SVG](../media/visual-assistant.svg) of this architecture.*

## Data flow

1. Users interact with Bot through mobile app or web app
1. Bot understands user intent and conversational context by leveraging off LUIS which is built into the application
1. Bot passes visual context (i.e. image) to the Bing Visual Search API
1. Bot gets additional information from Bing Entity Search for rich context on people, place, artwork, monument, and objects.
1. Bot gets additional information for barcodes.
<<<<<<< HEAD
1. Optionally, Bot gets more information on barcodes/queries exclusively from your domain through the Bing Custom Search API.
1. Visual Assistant renders similar products/destinations from your domain or provides more information around celebrity/place/monuments/artworks.

## Components

* [Azure App Service](https://azure.microsoft.com/services/app-service/): A fully managed HTTP-based service for hosting web apps, REST APIs and mobile backends
* [Azure Bot Service](https://azure.microsoft.com/services/bot-services/): Develop intelligent, enterprise-grade bots that enrich your customer experience, all while maintaining control of your data
* [Bing Custom Search](https://www.customsearch.ai/): Build customized search that fits your business needs with Bing's powerful ranking and global-scale search index
* [Bing Entity Search](https://www.microsoft.com/bing/apis/bing-entity-search-api): Infuse a deep knowledge search into your existing content by identifying the most relevant
* [Bing Visual Search](/azure/cognitive-services/bing-visual-search/overview): Find visual insights from your images
* [Bing Web Search](https://www.microsoft.com/bing/apis/bing-web-search-api): Bring intelligent search to your apps and harness the ability to comb through billions of webpages, images, videos and news, all with a single API call
* [Language Understanding Intelligence Service (LUIS)](https://www.luis.ai/): Build natural language into apps, bots and IoT devices

## Next steps

* Let your app detect context that matters to you by training your own [Custom Vision model](/azure/cognitive-services/custom-vision-service/quickstarts/object-detection)
* Explore the [Bing family of search APIs](/bing/search-apis/bing-web-search/bing-api-comparison) to get started
* Look through [Bing Search API documentation](/azure/cognitive-services/bing-web-search/) for the reference REST API material
* [Build in LUIS into your Bot](/azure/bot-service/bot-builder-howto-v4-luis)

## Recommended resources

* Explore how LUIS works in this [Learn Module](/learn/modules/create-language-model-with-language-understanding/)
* [Create a LUIS app in Azure](/learn/modules/create-and-publish-a-luis-model/)
* Learn how to build with [Azure Bot Service](/learn/modules/build-faq-chatbot-qna-maker-azure-bot-service/)
* Create a Bot that incorporates [both QnA Maker and Azure Bot Service](/learn/paths/create-bots-with-the-azure-bot-service/)
* Solidify your understanding of LUIS, Azure Bot Service and Bing Visual Search with [Microsoft Certified: AI Fundamentals](/learn/certifications/exams/ai-900)
* Use your SME knowledge in Azure Cognitive Services and [become an Azure AI Engineer](/learn/certifications/exams/ai-100)
=======
1. Optionally Bot gets more information on barcodes/queries exclusively from your domain through the Bing Custom Search API.
1. Assistant renders similar products/destinations from your domain or provides more information around celebrity/place/monuments/artworks.

## Components

* [Azure App Service](/azure/app-service/)
* [Azure Bot Service](/services/bot-services/)
* [Azure Language Understanding](/services/cognitive-services/language-understanding-intelligent-service/)
* [Bing Search](/bing/search-apis/bing-web-search/bing-api-comparison), including Bing Custom search, Bing Entity search, Bing Visual search, and Bing web search

## Next steps

* [Artificial intelligence (AI) - Architectural overview](../../data-guide/big-data/ai-overview.md)
* [Image classification on Azure](/azure/architecture/solution-ideas/articles/example-scenario/ai/intelligent-apps-image-processing)
* [Interactive Voice Response Bot](/azure/architecture/solution-ideas/articles/interactive-voice-response-bot)
* [Retail Assistant with Visual Capabilities](/azure/architecture/solution-ideas/articles/retail-assistant-or-vacation-planner-with-visual-capabilities)
>>>>>>> 1b4d2f5f
<|MERGE_RESOLUTION|>--- conflicted
+++ resolved
@@ -17,50 +17,33 @@
 1. Bot passes visual context (i.e. image) to the Bing Visual Search API
 1. Bot gets additional information from Bing Entity Search for rich context on people, place, artwork, monument, and objects.
 1. Bot gets additional information for barcodes.
-<<<<<<< HEAD
 1. Optionally, Bot gets more information on barcodes/queries exclusively from your domain through the Bing Custom Search API.
 1. Visual Assistant renders similar products/destinations from your domain or provides more information around celebrity/place/monuments/artworks.
 
 ## Components
 
-* [Azure App Service](https://azure.microsoft.com/services/app-service/): A fully managed HTTP-based service for hosting web apps, REST APIs and mobile backends
-* [Azure Bot Service](https://azure.microsoft.com/services/bot-services/): Develop intelligent, enterprise-grade bots that enrich your customer experience, all while maintaining control of your data
-* [Bing Custom Search](https://www.customsearch.ai/): Build customized search that fits your business needs with Bing's powerful ranking and global-scale search index
-* [Bing Entity Search](https://www.microsoft.com/bing/apis/bing-entity-search-api): Infuse a deep knowledge search into your existing content by identifying the most relevant
-* [Bing Visual Search](/azure/cognitive-services/bing-visual-search/overview): Find visual insights from your images
-* [Bing Web Search](https://www.microsoft.com/bing/apis/bing-web-search-api): Bring intelligent search to your apps and harness the ability to comb through billions of webpages, images, videos and news, all with a single API call
-* [Language Understanding Intelligence Service (LUIS)](https://www.luis.ai/): Build natural language into apps, bots and IoT devices
+* [Azure App Service](/azure/app-service/): A fully managed HTTP-based service for hosting web apps, REST APIs and mobile backends
+* [Azure Bot Service](/azure/bot-service/): Develop intelligent, enterprise-grade bots that enrich your customer experience, all while maintaining control of your data
+* [Bing Custom Search](/bing/search-apis/bing-custom-search/overview): Build customized search that fits your business needs with Bing's powerful ranking and global-scale search index
+* [Bing Entity Search](/bing/search-apis/bing-entity-search/overview): Infuse a deep knowledge search into your existing content by identifying the most relevant
+* [Bing Visual Search](/bing/search-apis/bing-visual-search/overview): Find visual insights from your images
+* [Bing Web Search](/bing/search-apis/bing-web-search/overview): Bring intelligent search to your apps and harness the ability to comb through billions of webpages, images, videos and news, all with a single API call
+* [Language Understanding Intelligence Service (LUIS)](/azure/cognitive-services/luis/what-is-luis): Build natural language into apps, bots and IoT devices
 
 ## Next steps
 
 * Let your app detect context that matters to you by training your own [Custom Vision model](/azure/cognitive-services/custom-vision-service/quickstarts/object-detection)
-* Explore the [Bing family of search APIs](/bing/search-apis/bing-web-search/bing-api-comparison) to get started
-* Look through [Bing Search API documentation](/azure/cognitive-services/bing-web-search/) for the reference REST API material
+* Explore the [Bing family of search APIs](/bing/search-apis/bing-web-search/bing-api-comparison)
 * [Build in LUIS into your Bot](/azure/bot-service/bot-builder-howto-v4-luis)
-
-## Recommended resources
-
 * Explore how LUIS works in this [Learn Module](/learn/modules/create-language-model-with-language-understanding/)
-* [Create a LUIS app in Azure](/learn/modules/create-and-publish-a-luis-model/)
 * Learn how to build with [Azure Bot Service](/learn/modules/build-faq-chatbot-qna-maker-azure-bot-service/)
 * Create a Bot that incorporates [both QnA Maker and Azure Bot Service](/learn/paths/create-bots-with-the-azure-bot-service/)
 * Solidify your understanding of LUIS, Azure Bot Service and Bing Visual Search with [Microsoft Certified: AI Fundamentals](/learn/certifications/exams/ai-900)
-* Use your SME knowledge in Azure Cognitive Services and [become an Azure AI Engineer](/learn/certifications/exams/ai-100)
-=======
-1. Optionally Bot gets more information on barcodes/queries exclusively from your domain through the Bing Custom Search API.
-1. Assistant renders similar products/destinations from your domain or provides more information around celebrity/place/monuments/artworks.
+* Use your knowledge in Azure Cognitive Services and [become a Microsoft Certified: Azure AI Engineer Associate](/learn/certifications/azure-ai-engineer/)
 
-## Components
-
-* [Azure App Service](/azure/app-service/)
-* [Azure Bot Service](/services/bot-services/)
-* [Azure Language Understanding](/services/cognitive-services/language-understanding-intelligent-service/)
-* [Bing Search](/bing/search-apis/bing-web-search/bing-api-comparison), including Bing Custom search, Bing Entity search, Bing Visual search, and Bing web search
-
-## Next steps
+## Recommended resources
 
 * [Artificial intelligence (AI) - Architectural overview](../../data-guide/big-data/ai-overview.md)
 * [Image classification on Azure](/azure/architecture/solution-ideas/articles/example-scenario/ai/intelligent-apps-image-processing)
 * [Interactive Voice Response Bot](/azure/architecture/solution-ideas/articles/interactive-voice-response-bot)
-* [Retail Assistant with Visual Capabilities](/azure/architecture/solution-ideas/articles/retail-assistant-or-vacation-planner-with-visual-capabilities)
->>>>>>> 1b4d2f5f
+* [Retail Assistant with Visual Capabilities](/azure/architecture/solution-ideas/articles/retail-assistant-or-vacation-planner-with-visual-capabilities)