[!INCLUDE [header_file](../../../includes/sol-idea-header.md)]

By using SQL Server 2016 and later with Machine Learning Services, a lending institution can make use of predictive analytics to reduce number of loans they offer to those borrowers most likely to default, increasing the profitability of their loan portfolio.

## Architecture

![Architecture Diagram](../media/loan-credit-risk-with-sql-server.png)
*Download the [Visio file](../media/loan-credit-risk-with-sql-server.vsdx) of this architecture.*

### Dataflow

<<<<<<< HEAD
Connect to your data source (e.g. SQL Server) and use your preferred IDE to develop Python and/or R models. When the model is ready, [publish it to SQL Server](/sql/machine-learning/deploy/modify-r-python-code-to-run-in-sql-server) or visualize in Power BI.  Should you want to manage your model in a fully-functional workspace, you are also able to deploy the model to an [Azure Machine Learning Workspace](/azure/machine-learning/concept-workspace). 

If you do not have a workspace set up, such as a database or IDE, try using an Azure Data Science Virtual Machine. You're able to use a Windows or Linux version to run your components.
=======
* Start a Windows or Linux version of the Azure Data Science Virtual Machine. 
* Connect to your data source. 
* Use your preferred IDE to develop Python and R models. 
* When the model is ready, publish it to SQL Server, Azure Machine Learning, or Power BI. In this diagram, we visualize the data in Power BI.
>>>>>>> 7aba862a

### Components

* [SQL Server Machine Learning Services](/sql/machine-learning/sql-server-machine-learning-services?view=sql-server-ver15): SQL Server stores the lender and borrower data. R-based analytics provide training and predicted models, and predicted results for consumption.
* [Data Science Virtual Machine](https://azure.microsoft.com/services/virtual-machines/data-science-virtual-machines) provides an interactive dashboard with visualization that uses data stored in SQL Server to drive decisions on the predictions, in addition to other tools pre-installed commonly used for data science applications.
* [Power BI](https://powerbi.microsoft.com) provides an interactive dashboard with visualization that uses data stored in SQL Server to drive decisions on the predictions.

## Solution details

If we had a crystal ball, we would only loan money to someone we knew would pay us back. A lending institution can make use of predictive analytics to reduce number of loans they offer to those borrowers most likely to default, increasing the profitability of their loan portfolio. This solution uses simulated data for a small personal loan financial institution, building a model to help detect whether the borrower will default on a loan.

### Business perspective

The business user uses the predicted scores to help determine whether or not to grant a loan. He fine tunes his prediction by using the Power BI Dashboard to see the number of loans and the total dollar amount saved under different scenarios. The dashboard includes a filter based on percentiles of the predicted scores. When all the values are selected, he views all the loans in the testing sample and can inspect information about how many of them defaulted. Then by checking just the top percentile (100), he drills down to information about loans with a predicted score in the top 1%. Checking multiple continuous boxes allows him to find a cutoff point he is comfortable with to use as a future loan acceptance criteria.

### Data scientist perspective

SQL Server Machine Learning Services brings the compute to the data by running R or Python on the computer that hosts the database. It includes a database service that runs outside the SQL Server process and communicates securely with the R or Python runtime.

This solution walks through the steps to create and refine data, train R or Python models, and perform scoring on the SQL Server machine. The final scored database table in SQL Server gives a predicted score for each potential borrower. This data is then visualized in Power BI.

Data scientists who are testing and developing solutions can work from the convenience of their R IDE on their client machine, while [pushing the compute to the SQL Server machine](/sql/advanced-analytics/r/getting-started-with-sql-server-r-services). The completed solutions are deployed to SQL Server 2019 by embedding calls to R in stored procedures. These solutions can then be further automated with SQL Server Integration Services and SQL Server agent.

## Next steps

* [Get started with SQL Server R Services](/sql/advanced-analytics/r/getting-started-with-sql-server-r-services)
* [Learn more about Machine Learning](/azure/machine-learning/overview-what-is-azure-ml)
* [Learn more about Power BI](https://powerbi.microsoft.com/documentation/powerbi-service-get-started)<|MERGE_RESOLUTION|>--- conflicted
+++ resolved
@@ -9,16 +9,11 @@
 
 ### Dataflow
 
-<<<<<<< HEAD
-Connect to your data source (e.g. SQL Server) and use your preferred IDE to develop Python and/or R models. When the model is ready, [publish it to SQL Server](/sql/machine-learning/deploy/modify-r-python-code-to-run-in-sql-server) or visualize in Power BI.  Should you want to manage your model in a fully-functional workspace, you are also able to deploy the model to an [Azure Machine Learning Workspace](/azure/machine-learning/concept-workspace). 
+* Connect to your data source (e.g. SQL Server) and use your preferred IDE to develop Python and/or R models.
+* When the model is ready, [publish it to SQL Server](/sql/machine-learning/deploy/modify-r-python-code-to-run-in-sql-server) or visualize in Power BI.
+* Should you want to manage your model in a fully-functional workspace, you are also able to deploy the model to an [Azure Machine Learning Workspace](/azure/machine-learning/concept-workspace). 
 
 If you do not have a workspace set up, such as a database or IDE, try using an Azure Data Science Virtual Machine. You're able to use a Windows or Linux version to run your components.
-=======
-* Start a Windows or Linux version of the Azure Data Science Virtual Machine. 
-* Connect to your data source. 
-* Use your preferred IDE to develop Python and R models. 
-* When the model is ready, publish it to SQL Server, Azure Machine Learning, or Power BI. In this diagram, we visualize the data in Power BI.
->>>>>>> 7aba862a
 
 ### Components
 
