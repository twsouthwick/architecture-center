--- conflicted
+++ resolved
@@ -5,11 +5,7 @@
   description: Keep sensitive user and payment data from an e-commerce website secure by using the Microsoft Azure App Service Environment.
   author: EdPrice-MSFT
   ms.author: edprice
-<<<<<<< HEAD
-  ms.date: 05/27/2022
-=======
-  ms.date: 05/30/2022
->>>>>>> 714fd45c
+  ms.date: 05/31/2022
   ms.topic: conceptual
   ms.service: architecture-center
   ms.subservice: solution-idea
