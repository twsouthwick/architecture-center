--- conflicted
+++ resolved
@@ -9,7 +9,6 @@
 
 ## Data flow
 
-<<<<<<< HEAD
 1. User registers a container in Azure Container Registry.
 1. Container images are pulled from the Azure Container Registry.
 1. AKS virtual node, a Virtual Kubelet implementation, provisions pods inside ACI from AKS, when traffic comes in spikes.
@@ -18,34 +17,16 @@
 ## Components
 
 - [Azure Kubernetes Service](https://azure.microsoft.com/services/kubernetes-service/) offers fully managed Kubernetes clusters for deployment, scaling, and management of containerized applications.
-- [Azure Container Registry](https://docs.microsoft.com/en-us/azure/container-registry/) is a managed, private Docker registry service on Azure. Use Container Registry to store private Docker images, which are deployed to the cluster. 
-- [Azure Container Instances](https://docs.microsoft.com/en-us/azure/container-instances/container-instances-overview) offers the fastest and simplest way to run a container in Azure, without having to manage any virtual machines and without having to adopt a higher-level service. Azure Kubernetes Service (AKS) can use the Virtual Kubelet to provision pods inside Azure Container Instance(ACI) that start in seconds. This enables AKS to run with just enough capacity for your average workload. As you run out of capacity in your AKS cluster, scale out additional pods in ACI without any additional servers to manage.
-- [Azure SQL Database](https://docs.microsoft.com/en-us/azure/azure-sql/database/sql-database-paas-overview) is a fully managed and intelligent relational database service built for the cloud. With SQL Database, you can create a highly available and high-performance data storage layer for modern cloud applications.
+- [Azure Container Registry](https://azure.microsoft.com/services/container-registry/) is a managed, private Docker registry service on Azure. Use Container Registry to store private Docker images, which are deployed to the cluster. 
+- [Azure Container Instances](https://azure.microsoft.com/services/container-instances/) offers the fastest and simplest way to run a container in Azure, without having to manage any virtual machines and without having to adopt a higher-level service. Azure Kubernetes Service (AKS) can use the Virtual Kubelet to provision pods inside Azure Container Instance(ACI) that start in seconds. This enables AKS to run with just enough capacity for your average workload. As you run out of capacity in your AKS cluster, scale out additional pods in ACI without any additional servers to manage.
+- [Azure SQL Database](https://azure.microsoft.com/services/sql-database/) is a fully managed and intelligent relational database service built for the cloud. With SQL Database, you can create a highly available and high-performance data storage layer for modern cloud applications.
 
 ## Next steps
 
 - To learn about how to run a Kubernetes cluster by bridging AKS and ACI through the Virtual-Kubelet, see [Run a serverless Kubernetes cluster by bridging AKS and ACI through the Virtual-Kubelet](https://azure.microsoft.com/en-us/resources/videos/ignite-2018-run-a-serverless-kubernetes-cluster-by-bridging-aks-and-aci-through-the-virtual-kubelet/).
-- The see the AKS product roadmap, see [Azure Kubernetes Service Roadmap on GitHub](https://github.com/Azure/AKS/projects/1).
+- For information about scaling, see [Scale with ease using AKS and ACI](https://azure.microsoft.com/resources/scale-with-ease-using-aks-and-aci/), [Scaling options for applications in Azure Kubernetes Service (AKS) ](/azure/aks/concepts-scale), and [Scale single database resources in Azure SQL Database](/azure/azure-sql/database/single-database-scale).
+- For information about the AKS product roadmap, see [Azure Kubernetes Service Roadmap on GitHub](https://github.com/Azure/AKS/projects/1).
 
 ## Related resources
 
-If you need a refresher in Kubernetes, complete the [Azure Kubernetes Service Workshop](https://docs.microsoft.com/en-us/learn/modules/aks-workshop/) to deploy a multi-container application to Kubernetes on Azure Kubernetes Service (AKS).
-=======
-1. User registers container in Azure Container Registry
-1. Container images are pulled from the Azure Container Registry
-1. AKS virtual node, a Virtual Kubelet implementation, provisions pods inside ACI from AKS when traffic comes in spikes.
-1. AKS and ACI containers write to shared data store
-
-## Components
-
-1. [ Azure Container Registry ](/azure/container-registry/container-registry-intro) - You can deploy the models to a private Docker Registry such as Azure Container Registry since they are Docker container images.
-2. [Azure Kubernetes Services](/azure/aks/) - You can use Azure Kubernetes Services to automatically scale the model's Docker container image for high-scale production deployments.
-3. [ Azure Container Instances ](/azure/container-instances/container-instances-overview) - You can deploy the model's Docker container image directly to a container group.
-4. [Azure SQL DB ](/azure/azure-sql/database/sql-database-paas-overview) - Azure SQL Database is a fully managed platform as a service (PaaS) database engine that handles most of the database management functions such as upgrading, patching, backups, and monitoring without user involvement.
-
-## Next steps
-
-* [ Scale with ease using AKS and ACI ](https://azure.microsoft.com/resources/scale-with-ease-using-aks-and-aci/)
-* [ Scaling options for applications in Azure Kubernetes Service (AKS) ](/azure/aks/concepts-scale)
-* [ Scale single database resources in Azure SQL Database ](/azure/azure-sql/database/single-database-scale)
->>>>>>> 82fa3743
+If you need a refresher in Kubernetes, complete the [Azure Kubernetes Service Workshop](https://docs.microsoft.com/en-us/learn/modules/aks-workshop/) to deploy a multi-container application to Kubernetes on Azure Kubernetes Service (AKS).