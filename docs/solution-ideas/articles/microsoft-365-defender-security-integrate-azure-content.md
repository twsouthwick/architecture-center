--- conflicted
+++ resolved
@@ -160,11 +160,7 @@
 - Part 3: [Building the first layer of defense with Azure Security services](./azure-security-build-first-layer-defense.yml)
 - Part 4: [Build the second layer of defense with Microsoft 365 Defender Security services](./microsoft-365-defender-build-second-layer-defense.yml)
 
-<<<<<<< HEAD
-=======
 For related architectures on Azure Architecture Center, see the following articles:
 
 - [Implement a secure hybrid network](../../reference-architectures/dmz/secure-vnet-dmz.yml)
 - [Monitor hybrid security using Microsoft Defender for Cloud and Microsoft Sentinel](../../hybrid/hybrid-security-monitoring.yml)
-<!-- - Part 5: [Integrate Azure and Microsoft 365 Defender security services](./microsoft-365-defender-security-integrate-azure.yml) --> 
->>>>>>> cb6b9db0
