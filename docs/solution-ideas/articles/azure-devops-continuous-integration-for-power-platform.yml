### YamlMime:Architecture
metadata:
  title: CI/CD for Microsoft Power Platform
  titleSuffix: Azure Solution Ideas
  description: Learn how to create an Azure CI/CD pipeline to manage your Power Platform application lifecycle.
  author: sarahparkes
  ms.author: meparkes
<<<<<<< HEAD
  ms.date: 04/20/2022
=======
  ms.date: 05/12/2022
>>>>>>> ededba98
  ms.topic: conceptual
  ms.service: architecture-center
  ms.subservice: solution-idea
  ms.category:
    - devops
    - web
    - featured
  ms.custom:
    - acom-architecture
    - devops
    - continuous integration
    - continuous delivery
    - CI/CD
    - continuous deployment
    - pricing-calculator
  social_image_url: /azure/architecture/solution-ideas/articles/media/azure-devops-continuous-integration-and-continuous-deployment-for-power-apps.png
name: Build CI/CD with Azure for Microsoft Power Platform
azureCategories:
  - devops
  - web
  - featured
summary: Learn how to create an Azure CI/CD pipeline to manage your Power Platform application lifecycle.
products:
  - azure-application-insights
  - azure-devops
  - azure-web-apps
  - power-apps
  - azure-repos
thumbnailUrl: /azure/architecture/browse/thumbs/azure-devops-continuous-integration-and-continuous-deployment-for-power-apps.png
content: |
   [!include[](azure-devops-continuous-integration-for-power-platform-content.md)]<|MERGE_RESOLUTION|>--- conflicted
+++ resolved
@@ -5,11 +5,7 @@
   description: Learn how to create an Azure CI/CD pipeline to manage your Power Platform application lifecycle.
   author: sarahparkes
   ms.author: meparkes
-<<<<<<< HEAD
-  ms.date: 04/20/2022
-=======
   ms.date: 05/12/2022
->>>>>>> ededba98
   ms.topic: conceptual
   ms.service: architecture-center
   ms.subservice: solution-idea
