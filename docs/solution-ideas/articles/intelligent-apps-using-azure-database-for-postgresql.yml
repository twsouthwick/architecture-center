### YamlMime:Architecture
metadata:
  title: Intelligent apps using Azure Database for PostgreSQL
  titleSuffix: Azure Solution Ideas
  description: Use Azure Database for PostgreSQL to develop sophisticated machine learning and visualization apps that provide analytics and information that you can act on.
  author: doodlemania2
<<<<<<< HEAD
  ms.date: 20/02/2021
  description: Use Azure Database for PostgreSQL to develop sophisticated machine learning and visualization apps for actionable insights and analytics.
  ms.custom: 'acom-architecture, postgresql, use cases, azure, solutions, app-dev, ''https://azure.microsoft.com/solutions/architecture/intelligent-apps-using-azure-database-for-postgresql/'''
=======
  ms.author: pnp
  ms.date: 12/16/2019
  ms.topic: conceptual
>>>>>>> daec96ff
  ms.service: architecture-center
  ms.subservice: solution-idea
  ms.category:
    - databases
    - ai-machine-learning
  ms.custom:
    - acom-architecture
    - postgresql
    - use cases
    - azure
    - solutions
    - app-dev
    - 'https://azure.microsoft.com/solutions/architecture/intelligent-apps-using-azure-database-for-postgresql/'
  social_image_url: /azure/architecture/solution-ideas/articles/media/intelligent-apps-using-azure-database-for-postgresql.png
name: Intelligent apps using Azure Database for PostgreSQL
azureCategories:
  - databases
  - ai-machine-learning
summary: Use Azure Database for PostgreSQL to develop sophisticated machine learning and visualization apps that provide analytics and information that you can act on.
products:
  - azure-app-service
  - azure-cognitive-services
  - azure-database-postgresql
  - azure-machine-learning
  - power-bi
thumbnailUrl: /azure/architecture/browse/thumbs/intelligent-apps-using-azure-database-for-postgresql.png
content: |
   [!include[](intelligent-apps-using-azure-database-for-postgresql-content.md)]<|MERGE_RESOLUTION|>--- conflicted
+++ resolved
@@ -4,15 +4,9 @@
   titleSuffix: Azure Solution Ideas
   description: Use Azure Database for PostgreSQL to develop sophisticated machine learning and visualization apps that provide analytics and information that you can act on.
   author: doodlemania2
-<<<<<<< HEAD
+  ms.author: pnp
   ms.date: 20/02/2021
-  description: Use Azure Database for PostgreSQL to develop sophisticated machine learning and visualization apps for actionable insights and analytics.
-  ms.custom: 'acom-architecture, postgresql, use cases, azure, solutions, app-dev, ''https://azure.microsoft.com/solutions/architecture/intelligent-apps-using-azure-database-for-postgresql/'''
-=======
-  ms.author: pnp
-  ms.date: 12/16/2019
   ms.topic: conceptual
->>>>>>> daec96ff
   ms.service: architecture-center
   ms.subservice: solution-idea
   ms.category:
