[!INCLUDE [header_file](../../../includes/sol-idea-header.md)]

This solution describes how buildings and campuses can securely, reliably, and scalably connect their on-premises Internet of Things (IoT) devices to the cloud. Cloud services can store and analyze the IoT data to diagnose anomalies and take corrective or preventive actions.

In this solution, a healthcare facility uses LTE or 5G-enabled IoT devices to track both patient health and building performance. The devices use built-in Azure Sphere certified chips to stream data to on-premises edge servers, which communicate with the Azure cloud. On-premises network administrators can view network health through the packet cores on the edge servers.

Azure cloud services can further analyze and store the data, and use machine learning to optimize building settings.

## Potential use cases

Other examples of this approach include:

- Predictive maintenance for machines in a coffeehouse.
- Safety and compliance monitoring for perishable food and drink temperatures in a food manufacturing plant.
- Detecting the optimal point for resource extraction in the energy sector, based on data collected by autonomous exploration vehicles.

## Architecture

![Screenshot showing a healthcare facility with two hospitals that collect patient and facility data with IoT devices. The devices connect to radio access devices, IoT Edge servers, and several Azure services through Azure IoT Hub.](../media/healthcare-architecture.png)

1. Hospital buildings use various connected devices to monitor both patient health and facility performance.
   
   - Health-tracking devices include patient monitors, CT scanners, and blood pressure monitors.
   - Building safety and quality devices include air quality and building temperature sensors.
   
1. The patient health and building monitoring devices send data to LTE or 5G Radio Access Network (RAN) devices.
   
1. The 5G or LTE radios in the hospitals forward the data to the [5G or LTE packet cores](https://azuremarketplace.microsoft.com/marketplace/apps/metaswitch.fusioncore_0-1-0?tab=Overview) running on the edge servers. The edge servers can be Azure Stack Edge or any Azure Arc-enabled servers.
   
1. On the edge servers, the IoT Edge runtime can preprocess data before sending it to Azure for further analysis.
   
1. In the cloud, Azure IoT Hub ingests data quickly and securely, and sends it to Azure Machine Learning.
   
1. Azure Machine Learning incorporates the new data to further optimize the model that controls the smart building settings.
   
1. Data from Azure IoT Hub also feeds into Azure Digital Twins, which provides a map of the hospitals' networked IoT devices as a virtual simulation.
   
1. Data also feeds into Azure Time Series Insights, which can analyze patient health over a period of time, or treatment efficacy over several hospitals. Time Series Insights also offers a visualization layer to aid in decision-making.
   
1. All the data is stored in Azure Data Lake Storage, which can store data of any format and size.

### Components

This solution uses the following components:

<<<<<<< HEAD
- [Azure Stack Edge](https://azure.microsoft.com/products/azure-stack/edge/) is a portfolio of devices that bring compute, storage, and intelligence to the IoT Edge. Azure Stack Edge acts as a cloud storage gateway that enables data transfers to Azure, while retaining local access to files.
=======
- [Azure Stack Edge](https://azure.microsoft.com/products/azure-stack/edge). Azure Stack Edge is a portfolio of devices that bring compute, storage, and intelligence to the IoT Edge. Azure Stack Edge acts as a cloud storage gateway that enables data transfers to Azure, while retaining local access to files.
>>>>>>> b01b3d05
- [Azure Arc enabled Kubernetes](/azure/azure-arc/kubernetes/)
- [Azure Sphere](https://azure.microsoft.com/services/azure-sphere)
- [Azure IoT Edge](https://azure.microsoft.com/services/iot-edge)
- [Azure IoT Hub](https://azure.microsoft.com/services/iot-hub)
- [Azure Machine Learning](https://azure.microsoft.com/services/machine-learning)
- [Azure Digital Twins](https://azure.microsoft.com/services/digital-twins)
- [Azure Time Series Insights](https://azure.microsoft.com/services/time-series-insights)
- [Azure Data Lake Storage](https://azure.microsoft.com/services/storage/data-lake-storage)

## Next steps

- [Azure Arc on Kubernetes on Azure Stack Edge](/azure/databox-online/azure-stack-edge-gpu-deploy-arc-kubernetes-cluster)
- [Azure Private Edge Zones](/azure/networking/edge-zones-overview#private-edge-zones)

## Related resources

- [Manage configurations for Azure Arc enabled servers](/azure/architecture/hybrid/azure-arc-hybrid-config)
- [Deploy AI and ML computing on-premises and to the edge](/azure/architecture/hybrid/deploy-ai-ml-azure-stack-edge)<|MERGE_RESOLUTION|>--- conflicted
+++ resolved
@@ -43,11 +43,7 @@
 
 This solution uses the following components:
 
-<<<<<<< HEAD
 - [Azure Stack Edge](https://azure.microsoft.com/products/azure-stack/edge/) is a portfolio of devices that bring compute, storage, and intelligence to the IoT Edge. Azure Stack Edge acts as a cloud storage gateway that enables data transfers to Azure, while retaining local access to files.
-=======
-- [Azure Stack Edge](https://azure.microsoft.com/products/azure-stack/edge). Azure Stack Edge is a portfolio of devices that bring compute, storage, and intelligence to the IoT Edge. Azure Stack Edge acts as a cloud storage gateway that enables data transfers to Azure, while retaining local access to files.
->>>>>>> b01b3d05
 - [Azure Arc enabled Kubernetes](/azure/azure-arc/kubernetes/)
 - [Azure Sphere](https://azure.microsoft.com/services/azure-sphere)
 - [Azure IoT Edge](https://azure.microsoft.com/services/iot-edge)
