--- conflicted
+++ resolved
@@ -3,13 +3,8 @@
   title: Microservices with AKS and Azure DevOps
   titleSuffix: Azure Solution Ideas
   description: Azure Kubernetes Service (AKS) simplifies the deployment and management of microservices-based architecture.
-<<<<<<< HEAD
   author: martinekuan
-  ms.author: edprice
-=======
-  author: EdPrice-MSFT
   ms.author: martinek
->>>>>>> d12b5642
   ms.date: 05/31/2022
   ms.topic: solution-idea
   ms.service: architecture-center
