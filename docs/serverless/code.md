--- conflicted
+++ resolved
@@ -1,11 +1,7 @@
 ---
 title: Serverless Functions code walkthrough
 titleSuffix: Azure Example Scenarios
-<<<<<<< HEAD
-description: In this code walkthrough, review how to implement an example serverless application with Azure Functions.
-=======
 description: Learn about serverless technologies in Azure by walking through an example implementation of a serverless application with Azure Functions.
->>>>>>> cefe5606
 author: rogeriohc
 ms.author: pnp
 ms.date: 06/22/2020
