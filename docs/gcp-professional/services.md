---
title: Google Cloud to Azure services comparison
description: Understand the differences between specific Google Cloud and Azure services.
author: EdPrice-MSFT
ms.author: petuton
ms.date: 08/16/2021
ms.topic: reference
ms.service: architecture-center
ms.subservice: cloud-fundamentals
products:
  - azure-machine-learning
ms.custom:
  - fcp
keywords:
  - Google Cloud experts
  - Azure comparison
  - Google Cloud comparison
  - difference between Azure and Google Cloud
  - Azure and GCP
  - Azure and Google Cloud
---

# Google Cloud to Azure services comparison

This article helps you understand how Microsoft Azure services compare to Google Cloud. (Note that Google Cloud used to be called the Google Cloud Platform (GCP).) Whether you are planning a multi-cloud solution with Azure and Google Cloud, or migrating to Azure, you can compare the IT capabilities of Azure and Google Cloud services in all the technology categories.

This article compares services that are roughly comparable. Not every Google Cloud service or Azure service is listed, and not every matched service has exact feature-for-feature parity.

For an overview of Azure for Google Cloud users, see the introduction to [Azure for Google Cloud Professionals](./index.md).

## Marketplace

| Google Cloud service | Azure service | Description |
| --- | --- | --- |
| [Google Cloud Marketplace](https://cloud.google.com/marketplace) | [Azure Marketplace](https://azure.microsoft.com/marketplace/) | Easy-to-deploy and automatically configured third-party applications, including single virtual machine or multiple virtual machine solutions. |

## AI and machine learning

| Google Cloud service | Azure service | Description |
| --- | --- | --- |
| [AI Hub](https://cloud.google.com/ai-hub) | [Azure Machine Learning](https://azure.microsoft.com/services/machine-learning-services) | A cloud service to train, deploy, automate, and manage machine learning models. |
| [TensorFlow](https://www.tensorflow.org) | [ML.NET](https://dotnet.microsoft.com/apps/machinelearning-ai/ml-dotnet) | ML.NET is an open source and cross-platform machine learning framework for both machine learning & AI. |
| [TensorFlow](https://www.tensorflow.org) | [ONNX (Open Neural Network Exchange)](http://onnx.ai) | ONNX is an open format built to represent machine learning models. It facilitates maximum compatibility and increased inference performance. |
| [AI Building blocks - Sight](https://cloud.google.com/vision) | [Azure Cognitive Services Computer Vision](https://azure.microsoft.com/services/cognitive-services/computer-vision) | Use visual data processing to label content, from objects to concepts, extract printed and handwritten text, recognize familiar subjects like brands and landmarks, and moderate content. No machine learning expertise is required. |
| [AI Building blocks - Language](https://cloud.google.com/natural-language) | [Azure Cognitive Services Text Analytics](https://azure.microsoft.com/services/cognitive-services/text-analytics) | Cloud-based service that provides advanced natural language processing over raw text, and includes four main functions: sentiment analysis, key phrase extraction, language detection, and named entity recognition. |
| [AI Building blocks - Language](https://cloud.google.com/natural-language) | [Azure Cognitive Services Language Understanding (LUIS)](https://azure.microsoft.com/services/cognitive-services/language-understanding-intelligent-service) | A machine learning-based service to build natural language understanding into apps, bots, and IoT devices. Quickly create enterprise-ready, custom models that continuously improve.|
| [AI Building blocks - Conversation](https://cloud.google.com/speech-to-text) | [Azure Cognitive Services Speech To Text](https://azure.microsoft.com/services/cognitive-services/speech-to-text) | Swiftly convert audio into text from a variety of sources. Customize models to overcome common speech recognition barriers, such as unique vocabularies, speaking styles, or background noise. |
| [AI Building blocks – Structured Data](https://cloud.google.com/automl-tables) | [Azure ML - Automated Machine Learning](https://azure.microsoft.com/services/machine-learning/automatedml) | Empower professional and non-professional data scientists to build machine learning models rapidly. Automate time-consuming and iterative tasks of model development using breakthrough research-and accelerate time to market. Available in Azure Machine learning, Power BI, ML.NET & Visual Studio. |
| [AI Building blocks – Structured Data](https://cloud.google.com/automl-tables) | [ML.NET Model Builder](https://dotnet.microsoft.com/apps/machinelearning-ai/ml-dotnet/model-builder) | ML.NET Model Builder provides an easy to understand visual interface to build, train, and deploy custom machine learning models. Prior machine learning expertise is not required. Model Builder supports AutoML, which automatically explores different machine learning algorithms and settings to help you find the one that best suits your scenario. |
| [AI Building blocks – Cloud AutoML](https://cloud.google.com/automl) | [Azure Cognitive Services Custom Vision](https://azure.microsoft.com/services/cognitive-services/custom-vision-service) | Customize and embed state-of-the-art computer vision for specific domains. Build frictionless customer experiences, optimize manufacturing processes, accelerate digital marketing campaigns-and more. No machine learning expertise is required. |
| [AI Building blocks – Cloud AutoML](https://cloud.google.com/automl) | [Video Indexer](https://vi.microsoft.com) | Easily extract insights from your videos and quickly enrich your applications to enhance discovery and engagement. |
| [AI Building blocks – Cloud AutoML](https://cloud.google.com/automl) | [Azure Cognitive Services QnA Maker](https://www.qnamaker.ai) | Build, train, and publish a sophisticated bot using FAQ pages, support websites, product manuals, SharePoint documents, or editorial content through an easy-to-use UI or via REST APIs. |
| [AI Platform Notebooks](https://cloud.google.com/ai-platform-notebooks) | [Azure Notebooks](https://notebooks.azure.com) | Develop and run code from anywhere with Jupyter notebooks on Azure. |
| [Deep Learning VM Image](https://cloud.google.com/deep-learning-vm) | [Data Science Virtual Machines](https://azure.microsoft.com/services/virtual-machines/data-science-virtual-machines) | Pre-Configured environments in the cloud for Data Science and AI Development. |
| [Deep Learning Containers](https://cloud.google.com/ai-platform/deep-learning-containers) | [GPU support on Azure Kubernetes Service (AKS)](/azure/aks/gpu-cluster) | Graphical processing units (GPUs) are often used for compute-intensive workloads such as graphics and visualization workloads. AKS supports the creation of GPU-enabled node pools to run these compute-intensive workloads in Kubernetes. |
| [Data Labeling Service](https://cloud.google.com/ai-platform/data-labeling/docs) | [Azure ML - Data Labeling](/azure/machine-learning/how-to-create-labeling-projects) | A central place to create, manage, and monitor labeling projects (public preview). Use it to coordinate data, labels, and team members to efficiently manage labeling tasks. Machine Learning supports image classification, either multi-label or multi-class, and object identification with bounded boxes. |
| [AI Platform Training](https://cloud.google.com/ai-platform/training/docs/overview) | [Azure ML – Compute Targets](/azure/machine-learning/concept-compute-target) | Designated compute resource/environment where you run your training script or host your service deployment. This location may be your local machine or a cloud-based compute resource. Using compute targets make it easy for you to later change your compute environment without having to change your code. |
| [AI Platform Predictions](https://cloud.google.com/ai-platform/prediction/docs/overview) | [Azure ML - Deployments](/azure/machine-learning/how-to-deploy-and-where) | Deploy your machine learning model as a web service in the Azure cloud or to Azure IoT Edge devices. Use serverless Azure Functions for model inference for dynamic scale. |
| [Continuous Evaluation](https://cloud.google.com/ai-platform/prediction/docs/continuous-evaluation) | [Azure ML – Data Drift](/azure/machine-learning/how-to-monitor-data-drift) | Monitor for data drift between the training dataset and inference data of a deployed model. In the context of machine learning, trained machine learning models may experience degraded prediction performance because of drift. With Azure Machine Learning, you can monitor data drift and the service can send an email alert to you when drift is detected. |
| [What-If Tool](https://cloud.google.com/blog/products/ai-machine-learning/introducing-the-what-if-tool-for-cloud-ai-platform-models) | [Azure ML – Model Interpretability](/azure/machine-learning/how-to-machine-learning-interpretability) | Ensure machine learning model compliance with company policies, industry standards, and government regulations. |
| [Cloud TPU](https://cloud.google.com/tpu) | [Azure ML – FPGA (Field Programmable Gate Arrays)](/azure/machine-learning/how-to-deploy-fpga-web-service) | FPGAs contain an array of programmable logic blocks, and a hierarchy of reconfigurable interconnects. The interconnects allow these blocks to be configured in various ways after manufacturing. Compared to other chips, FPGAs provide a combination of programmability and performance. |
| [Kubeflow](https://www.kubeflow.org/docs/about/kubeflow) | [Machine Learning Operations (MLOps)](https://azure.microsoft.com/services/machine-learning/mlops) | MLOps, or DevOps for machine learning, enables data science and IT teams to collaborate and increase the pace of model development and deployment via monitoring, validation, and governance of machine learning models. |
| [Dialogflow](https://dialogflow.com) | [Microsoft Bot Framework](https://dev.botframework.com) | Build and connect intelligent bots that interact with your users using text/SMS, Skype, Teams, Slack, Microsoft 365 mail, Twitter, and other popular services. |

## Big data and analytics

### Data warehouse

| Google Cloud service | Azure service | Description |
| --- | --- | --- |
| [BigQuery](https://cloud.google.com/bigquery) | [Azure Synapse Analytics](https://azure.microsoft.com/services/synapse-analytics) | Cloud-based Enterprise Data Warehouse (EDW) that uses Massively Parallel Processing (MPP) to quickly run complex queries across petabytes of data. |
| [BigQuery](https://cloud.google.com/bigquery) | [SQL Server Big Data Clusters](/sql/big-data-cluster/big-data-cluster-overview?view=sql-server-ver15&preserve-view=true) <br/><br/> [Azure Databricks](https://azure.microsoft.com/services/databricks) | Allow you to deploy scalable clusters of SQL Server, Spark, and HDFS containers running on Kubernetes. These components are running side by side to enable you to read, write, and process big data from Transact-SQL or Spark, allowing you to easily combine and analyze your high-value relational data with high-volume big data. |

### Time series

| Google Cloud service | Azure service | Description |
| ----------- | ------------- | ----------- |
| [BigQuery](https://cloud.google.com/bigquery) | [Azure Data Explorer](https://azure.microsoft.com/services/data-explorer)<br/><br/> [Azure Time Series Insights](https://azure.microsoft.com/services/time-series-insights) | Fully managed, low latency, and distributed big data analytics platform that runs complex queries across petabytes of data. Highly optimized for log and time series data. <br/><br/> Open and scalable end-to-end IoT analytics service. Collect, process, store, query, and visualize data at Internet of Things (IoT) scale--data that's highly contextualized and optimized for time series.


### Big data processing

| Google Cloud service | Azure service | Description |
| --- | --- | --- |
| [Dataproc](https://cloud.google.com/dataproc) | [Azure HDInsight](/azure/hdinsight) <br><br> [Azure Synapse Analytics](/azure/synapse-analytics/overview-what-is) <br><br> [Azure Databricks](/azure/databricks/scenarios/what-is-azure-databricks) | Managed Apache Spark-based analytics platform. |

### Data orchestration and ETL

| Google Cloud service | Azure service | Description |
| --- | --- | --- |
| [Cloud Data Fusion](https://cloud.google.com/data-fusion) | [Azure Data Factory](https://azure.microsoft.com/services/data-factory) | Processes and moves data between different compute and storage services, as well as on-premises data sources at specified intervals. Create, schedule, orchestrate, and manage data pipelines. |
| [Cloud Data Catalog](https://cloud.google.com/data-catalog) | [Azure Data Catalog](https://azure.microsoft.com/services/data-catalog) | A fully managed service that serves as a system of registration and system of discovery for enterprise data sources. |

### Analytics and visualization

| Google Cloud service | Azure service | Description |
| --- | --- | --- |
| [Cloud Dataflow](https://cloud.google.com/dataflow) | [Azure Databricks](https://azure.microsoft.com/services/databricks/#documentation) | Managed platform for streaming batch data based on Open Source Apache products. |
| [Datastudio](https://datastudio.google.com/overview) <br/><br/> [Looker](https://cloud.google.com/looker) | [Power BI](https://powerbi.microsoft.com) | Business intelligence tools that build visualizations, perform ad hoc analysis, and develop business insights from data. |
| [Cloud Search](https://cloud.google.com/products/search) | [Azure Search](https://azure.microsoft.com/services/search) | Delivers full-text search and related search analytics and capabilities. |
| [BigQuery](https://cloud.google.com/bigquery) | [SQL Server – ML Services](/sql/machine-learning/sql-server-machine-learning-services)<br/><br/> [Big Data Clusters (Spark)](/sql/big-data-cluster/big-data-cluster-overview) <br/><br/> [SQL Server Analysis Services](/analysis-services/analysis-services-overview) | Provides a serverless non-cloud interactive query service that uses standard SQL for analyzing databases. |

## Compute

### Virtual servers

| Google Cloud service | Azure service | Description |
| --- | --- | --- |
| [Compute Engine](https://cloud.google.com/compute#documentation) | [Azure Virtual Machines](https://azure.microsoft.com/services/virtual-machines) | Virtual servers allow users to deploy, manage, and maintain OS and server software. Instance types provide combinations of CPU/RAM. Users pay for what they use with the flexibility to change sizes. |
| [Sole-tenant nodes](https://cloud.google.com/compute/docs/nodes/sole-tenant-nodes) | [Azure Dedicated Host](https://azure.microsoft.com/services/virtual-machines/dedicated-host) | Host your VMs on hardware that's dedicated only to your project. |
| [Batch](https://cloud.google.com/kubernetes-engine/docs/concepts) | [Azure Batch](https://azure.microsoft.com/services/batch) | Run large-scale parallel and high-performance computing applications efficiently in the cloud. |
| [Compute Engine Autoscaler](https://cloud.google.com/compute/docs/autoscaler) <br/><br/>[Compute Engine managed instance groups](https://cloud.google.com/compute/docs/instance-groups) | [Azure virtual machine scale sets](/azure/virtual-machine-scale-sets/virtual-machine-scale-sets-overview) | Allows you to automatically change the number of VM instances. You set defined metric and thresholds that determine if the platform adds or removes instances. |
| [Cloud GPUs](https://cloud.google.com/gpu) | [GPU Optimized VMs](/azure/virtual-machines/sizes-gpu) | GPU-optimized VM sizes are specialized virtual machines that are available with single, multiple, or fractional GPUs. The sizes are designed for compute-intensive, graphics-intensive, and visualization workloads. |
| [VMware Engine](https://cloud.google.com/vmware-engine) | [Azure VMware Solution](https://azure.microsoft.com/services/azure-vmware) | Redeploy and extend your VMware-based enterprise workloads to Azure with Azure VMware Solution. Seamlessly move VMware-based workloads from your datacenter to Azure and integrate your VMware environment with Azure. Keep managing your existing environments with the same VMware tools that you already know, while you modernize your applications with Azure native services. Azure VMware Solution is a Microsoft service that is verified by VMware, and it runs on Azure infrastructure. |

### Containers and container orchestrators

| Google Cloud service | Azure service | Description |
| --- | --- | --- |
| [Cloud Run](https://cloud.google.com/run#documentation) | [Azure Container Instances](https://azure.microsoft.com/services/container-instances) | Azure Container Instances is the fastest and simplest way to run a container in Azure, without having to provision any virtual machines or adopt a higher-level orchestration service. |
| [Artifact Registry (beta)](https://cloud.google.com/artifacts/docs) <br/><br/> [Container Registry](https://cloud.google.com/container-registry/docs) | [Azure Container Registry](https://azure.microsoft.com/services/container-registry) | Allows customers to store Docker formatted images. Used to create all types of container deployments on Azure. |
| [Kubernetes Engine (GKE)](https://cloud.google.com/kubernetes-engine#documentation) | [Azure Kubernetes Service (AKS)](https://azure.microsoft.com/services/kubernetes-service) | Deploy orchestrated containerized applications with Kubernetes. Simplify cluster management and monitoring through automatic upgrades and a built-in operations console. See [AKS solution journey](../reference-architectures/containers/aks-start-here.md). |
| [Kubernetes Engine Monitoring](https://cloud.google.com/monitoring/kubernetes-engine) | [Azure Monitor for containers](/azure/azure-monitor/insights/container-insights-overview) | Azure Monitor for containers is a feature designed to monitor the performance of container workloads deployed to: Managed Kubernetes clusters hosted on Azure Kubernetes Service (AKS); Self-managed Kubernetes clusters hosted on Azure using [AKS Engine](https://github.com/Azure/aks-engine); Azure Container Instances, Self-managed Kubernetes clusters hosted on [Azure Stack](/azure-stack/user/azure-stack-kubernetes-aks-engine-overview?view=azs-1910&preserve-view=true) or on-premises; or [Azure Red Hat OpenShift](/azure/openshift/intro-openshift). |
| [Anthos Service Mesh](https://cloud.google.com/service-mesh/docs) | [Service Fabric Mesh](/azure/service-fabric-mesh/service-fabric-mesh-overview) | Fully managed service that enables developers to deploy microservices applications without managing virtual machines, storage, or networking. |

#### Container architectures

Here are some architectures that use AKS as the orchestrator.
<ul class="grid">

[!INCLUDE [Azure Kubernetes Service (AKS) Baseline Cluster](../../includes/cards/aks-baseline.md)]
[!INCLUDE [Microservices architecture on Azure Kubernetes Service (AKS)](../../includes/cards/aks.md)]
[!INCLUDE [CI/CD pipeline for container-based workloads](../../includes/cards/devops-with-aks.md)]

</ul>

[view all](../browse/index.yml?azure_categories=containers)

### Functions

| Google Cloud service | Azure service | Description |
| --- | --- | --- |
| [Cloud Functions](https://cloud.google.com/functions/#documentation) | [Azure Functions](https://azure.microsoft.com/services/functions) | Integrate systems and run backend processes in response to events or schedules without provisioning or managing servers. |

##  Database

| Type | Google Cloud service | Azure service | Description |
| --- | --- | --- | --- |
| Relational database (PaaS) | [Cloud SQL](https://cloud.google.com/sql#documentation) (SQL Server, MySQL, PostgreSQL) | [SQL Server options](/azure/sql-database/sql-database-paas-vs-sql-server-iaas)<br/><br/> [Azure Database for MySQL](/azure/mysql)<br/><br/> [Azure Database for MySQL - Flexible Server](/azure/mysql/flexible-server/overview)<br/><br/> [Azure Database for PostgreSQL](/azure/postgresql)<br/><br/> [Azure Database for PostgreSQL - Flexible Server](/azure/postgresql/flexible-server/overview) | Managed relational database service where resiliency, security, scale, and maintenance are primarily handled by the platform. |
| | [Cloud Spanner](https://cloud.google.com/spanner) | [Azure Cosmos DB](https://azure.microsoft.com/services/cosmos-db) | Managed relational database service where resiliency, security, scale, and maintenance are primarily handled by the platform. |
| NoSQL (PaaS) | [Cloud Bigtable](https://cloud.google.com/bigtable/docs)<br/><br/> [Cloud Firestore](https://cloud.google.com/firestore/docs)<br/><br/> [Firebase Realtime Database](https://firebase.google.com/products/realtime-database) | [Azure Cosmos DB](https://azure.microsoft.com/services/cosmos-db) | Globally distributed, multi-model database that natively supports multiple data models: key-value, documents, graphs, and columnar. |
| Caching | [Cloud Memorystore](https://cloud.google.com/memorystore/docs)<br/><br/> [Redis Enterprise Cloud](https://console.cloud.google.com/apis/library/gcp.redisenterprise.com?pli=1) | [Azure Cache for Redis](https://azure.microsoft.com/services/cache) | An in-memory–based, distributed caching service that provides a high-performance store typically used to offload non-transactional work from a database. |

## DevOps and application monitoring

| Google Cloud service | Azure service | Description |
| --- | --- | --- |
| [Operations (formerly Stackdriver)](https://cloud.google.com/products/operations) | [Azure Monitor](https://azure.microsoft.com/services/monitor) | Maximizes the availability and performance of your applications and services by delivering a comprehensive solution for collecting, analyzing, and acting on telemetry from your cloud and on-premises environments. It helps you understand how your applications are performing and proactively identifies issues affecting them and the resources on which they depend. |
| [Cloud Trace](https://cloud.google.com/trace) | [Azure Monitor](https://azure.microsoft.com/services/monitor) | Maximizes the availability and performance of your applications and services by delivering a comprehensive solution for collecting, analyzing, and acting on telemetry from your cloud and on-premises environments. It helps you understand how your applications are performing and proactively identifies issues affecting them and the resources on which they depend. |
| [Cloud Debugger](https://cloud.google.com/debugger) | [Azure Monitor](https://azure.microsoft.com/services/monitor) | Maximizes the availability and performance of your applications and services by delivering a comprehensive solution for collecting, analyzing, and acting on telemetry from your cloud and on-premises environments. It helps you understand how your applications are performing and proactively identifies issues affecting them and the resources on which they depend. |
| [Cloud Profiler](https://cloud.google.com/profiler) | [Azure Monitor](https://azure.microsoft.com/services/monitor) | Maximizes the availability and performance of your applications and services by delivering a comprehensive solution for collecting, analyzing, and acting on telemetry from your cloud and on-premises environments. It helps you understand how your applications are performing and proactively identifies issues affecting them and the resources on which they depend. |
| [Cloud Source Repositories](https://cloud.google.com/source-repositories) | [Azure Repos](https://azure.microsoft.com/services/devops/repos), [GitHub Repos](https://help.github.com/en/github/creating-cloning-and-archiving-repositories/about-repositories) | A cloud service for collaborating on code development. |
| [Cloud Build](https://cloud.google.com/cloud-build) | [Azure Pipelines](https://azure.microsoft.com/services/devops/pipelines/?nav=min), [GitHub Actions](https://github.com/features/actions) | Fully managed build service that supports continuous integration and deployment. |
| [Artifact Registry](https://cloud.google.com/artifact-registry/docs/overview) | [Azure Artifacts](https://azure.microsoft.com/services/devops/artifacts), [GitHub Packages](https://github.com/features/packages) | Add fully integrated package management to your continuous integration/continuous delivery (CI/CD) pipelines with a single click. Create and share Maven, npm, NuGet, and Python package feeds from public and private sources with teams of any size. |
| [Cloud Developer Tools](https://cloud.google.com/products/tools) (including Cloud Code) | [Azure Developer Tools](https://azure.microsoft.com/product-categories/developer-tools/) | Collection of tools for building, debugging, deploying, diagnosing, and managing multiplatform scalable apps and services. |
| [Gcloud SDK](https://cloud.google.com/sdk) | [Azure CLI](/cli/azure/?view=azure-cli-latest&preserve-view=true) | The Azure command-line interface (Azure CLI) is a set of commands used to create and manage Azure resources. The Azure CLI is available across Azure services and is designed to get you working quickly with Azure, with an emphasis on automation. |
| [Cloud Shell](https://cloud.google.com/shell) | [Azure Cloud Shell](/azure/cloud-shell/overview) | Azure Cloud Shell is an interactive, authenticated, browser-accessible shell for managing Azure resources. It provides the flexibility of choosing the shell experience that best suits the way you work, either Bash or PowerShell. |
| [PowerShell on Google Cloud](https://cloud.google.com/tools/powershell/docs/quickstart) | [Azure PowerShell](/powershell/azure/?view=azps-3.7.0&preserve-view=true) | Azure PowerShell is a set of cmdlets for managing Azure resources directly from the PowerShell command line. Azure PowerShell is designed to make it easy to learn and get started with, but provides powerful features for automation. Written in .NET Standard, Azure PowerShell works with PowerShell 5.1 on Windows, and PowerShell 6.x and higher on all platforms. |
| [Cloud Deployment Manager](https://cloud.google.com/deployment-manager) | [Azure Automation](https://azure.microsoft.com/services/automation/) | Delivers a cloud-based automation and configuration service that supports consistent management across your Azure and non-Azure environments. It comprises process automation, configuration management, update management, shared capabilities, and heterogeneous features. Automation gives you complete control during deployment, operations, and decommissioning of workloads and resources. |
| [Cloud Deployment Manager](https://cloud.google.com/deployment-manager) | [Azure Resource Manager](https://azure.microsoft.com/features/resource-manager/) | Provides a way for users to automate the manual, long-running, error-prone, and frequently repeated IT tasks. |

## Internet of things (IoT)

| Google Cloud service | Azure service | Description |
| --- | --- | --- |
| [Cloud IoT Core](https://cloud.google.com/iot/docs) | [Azure IoT Hub](https://azure.microsoft.com/services/iot-hub/),[Azure Event Hubs](https://azure.microsoft.com/services/event-hubs/) | A cloud gateway for managing bidirectional communication with billions of IoT devices, securely and at scale. |
| [Cloud Pub/Sub](https://cloud.google.com/pubsub/docs) | [Azure Stream Analytics](https://azure.microsoft.com/services/stream-analytics/#documentation),[HDInsight Kafka](/azure/hdinsight/) | Process and route streaming data to subsequent processing engine or storage or database platform. |
| [Edge Tpu](https://cloud.google.com/edge-tpu) | [Azure IoT Edge](https://azure.microsoft.com/services/iot-edge) | Deploy cloud intelligence directly on IoT devices to run in on-premises scenarios. |

## Management

| Google Cloud service | Azure service | Description |
| --- | --- | --- |
| [Cloud Billing](https://cloud.google.com/billing/docs) | [Azure Billing API](/azure/billing/billing-usage-rate-card-overview) | Services to help generate, monitor, forecast, and share billing data for resource usage by time, organization, or product resources. |
| [Cloud Console](https://cloud.google.com/cloud-console) | [Azure portal](https://azure.microsoft.com/features/azure-portal) | A unified management console that simplifies building, deploying, and operating your cloud resources. |
| [Operations (formerly Stackdriver)](https://cloud.google.com/products/operations) | [Azure Monitor](https://azure.microsoft.com/services/monitor) | Comprehensive solution for collecting, analyzing, and acting on telemetry from your cloud and on-premises environments. |

## Messaging and eventing

| Google Cloud service | Azure service | Description |
| --- | --- | --- |
<<<<<<< HEAD
| [Cloud Pub/Sub](https://cloud.google.com/pubsub/docs) | [Azure Service Bus](https://azure.microsoft.com/services/service-bus/) | Supports a set of cloud-based, message-oriented middleware technologies including reliable message queuing and durable publish/subscribe messaging. |
| [Cloud Pub/Sub](https://cloud.google.com/pubsub/docs) | [Azure Event Grid](https://azure.microsoft.com/services/event-grid/) | A fully managed event routing service that allows for uniform event consumption using a publish/subscribe model. |
| [Cloud Pub/Sub](https://cloud.google.com/pubsub/docs) | [Azure Event Hubs](https://azure.microsoft.com/services/event-hubs/) | A real-time data ingestion and microbatching service used to build dynamic data pipelines and integrates with other Azure services. |
=======
| [Cloud Pub/Sub](https://cloud.google.com/pubsub/docs) | [Azure Service Bus](https://azure.microsoft.com/services/service-bus) | Supports a set of cloud-based, message-oriented middleware technologies including reliable message queuing and durable publish/subscribe messaging. |
| [Cloud Pub/Sub](https://cloud.google.com/pubsub/docs) | [Azure Event Grid](https://azure.microsoft.com/services/event-grid) | A fully managed event routing service that allows for uniform event consumption using a publish/subscribe model. |
| [Cloud Pub/Sub](https://cloud.google.com/pubsub/docs) | [Azure Event Hubs](https://azure.microsoft.com/services/event-hubs) | A real-time data ingestion and microbatching service used to build dynamic data pipelines and integrates with other Azure services. |
>>>>>>> 1e7a7739

## Networking

| Area | Google Cloud service | Azure service | Description |
| --- | --- | --- | --- |
| Cloud virtual networking | [Virtual Private Network (VPC)](https://cloud.google.com/vpc) | [Azure Virtual Network (Vnet)](/azure/virtual-network/virtual-networks-overview) | Provides an isolated, private environment in the cloud. Users have control over their virtual networking environment, including selection of their own IP address range, adding/updating address ranges, creation of subnets, and configuration of route tables and network gateways. |
| DNS management | [Cloud DNS](https://cloud.google.com/dns) | [Azure DNS](/azure/dns/dns-overview) | Manage your DNS records using the same credentials that are used for billing and support contract as your other Azure services |
| | [Cloud DNS](https://cloud.google.com/dns) | [Azure Traffic Manager](/azure/traffic-manager/traffic-manager-overview) | Azure Traffic Manager is a DNS-based load balancer that enables you to distribute traffic optimally to services across global Azure regions, while providing high availability and responsiveness. |
| | [Internal DNS](https://cloud.google.com/compute/docs/internal-dns) | [Azure Private DNS](/azure/dns/private-dns-overview) | Manages and resolves domain names in the virtual network, without the need to configure a custom DNS solution, and it provides a naming resolution for virtual machines (VMs) within a virtual network and any connected virtual networks. |
| Hybrid Connectivity | [Cloud Interconnect](https://cloud.google.com/interconnect/docs) | [Azure ExpressRoute](/azure/expressroute/expressroute-introduction) | Establishes a private network connection from a location to the cloud provider (not over the Internet). |
| | [Cloud VPN Gateway](https://cloud.google.com/vpn/docs/concepts/overview) | [Azure Virtual Network Gateway](/azure/vpn-gateway/vpn-gateway-about-vpngateways) | Connects Azure virtual networks to other Azure virtual networks, or customer on-premises networks (site-to-site). Allows end users to connect to Azure services through VPN tunneling (point-to-site). |
| | [Cloud VPN Gateway](https://cloud.google.com/vpn/docs/concepts/overview) | [Azure Virtual WAN](/azure/virtual-wan/virtual-wan-about) | Azure virtual WAN simplifies large-scale branch connectivity with VPN and ExpressRoute. |
| | [Cloud router](https://cloud.google.com/router/docs) | [Azure Virtual Network Gateway](/azure/vpn-gateway/vpn-gateway-about-vpngateways) | Enables dynamic routes exchange using BGP. |
| Load balancing | [Network Load Balancing](https://cloud.google.com/load-balancing) | [Azure Load Balancer](/azure/load-balancer/load-balancer-overview) | Azure Load Balancer load-balances traffic at layer 4 (all TCP or UDP). |
| | [Global load balancing](https://cloud.google.com/load-balancing) | [Azure Front door](/azure/frontdoor/front-door-overview) | Azure front door enables global load balancing across regions using a single anycast IP. |
| | [Global load balancing](https://cloud.google.com/load-balancing) | [Azure Application Gateway](/azure/application-gateway/overview) | Application Gateway is a layer 7 load balancer. IT takes backends with any IP that is reachable. It supports SSL termination, cookie-based session affinity, and round robin for load-balancing traffic. |
| | [Global load balancing](https://cloud.google.com/load-balancing) | [Azure Traffic Manager](/azure/traffic-manager/traffic-manager-overview) | Azure Traffic Manager is a DNS-based load balancer that enables you to distribute traffic optimally to services across global Azure regions, while providing high availability and responsiveness. |
| Content delivery network | [Cloud CDN](https://cloud.google.com/cdn) | [Azure CDN](/azure/cdn/cdn-overview) | A content delivery network (CDN) is a distributed network of servers that can efficiently deliver web content to users. |
| Firewall | [Firewall rules](https://cloud.google.com/vpc/docs/firewalls) | [Application security groups](/azure/virtual-network/application-security-groups) | Azure Application security groups allow you to group virtual machines and define network security policies based on those groups. |
| | [Firewall rules](https://cloud.google.com/vpc/docs/firewalls) | [Network Security groups](/azure/virtual-network/security-overview) | Azure network security group filters network traffic to and from Azure resources in an Azure virtual network. |
| | [Firewall rules](https://cloud.google.com/vpc/docs/firewalls) | [Azure Firewall](/azure/firewall/overview) | Azure Firewall is a managed, cloud-based network security service that protects your Azure Virtual Network resources. It's a fully stateful firewall as a service with built-in high availability and unrestricted cloud scalability. |
| Web Application Firewall | [Cloud Armor](https://cloud.google.com/armor) | [Application Gateway - Web Application Firewall](/azure/web-application-firewall/ag/ag-overview) | Azure Web Application Firewall (WAF) provides centralized protection of your web applications from common exploits and vulnerabilities. |
| | [Cloud Armor](https://cloud.google.com/armor) | [Front door – Azure Web Application Firewall](/azure/web-application-firewall/afds/afds-overview) | Azure Web Application Firewall (WAF) on Azure Front Door provides centralized protection for your web applications. |
| | [Cloud Armor](https://cloud.google.com/armor) | [CDN – Azure Web Application Firewall](/azure/web-application-firewall/cdn/cdn-overview) | Azure Web Application Firewall (WAF) on Azure Content Delivery Network (CDN) from Microsoft provides centralized protection for your web content. |
| NAT Gateway | [Cloud NAT](https://cloud.google.com/nat) | [Azure Virtual Network NAT](/azure/virtual-network/nat-overview) | Virtual Network NAT (network address translation) provides outbound NAT translations for internet connectivity for virtual networks. |
| Private Connectivity to PaaS | [VPC Service controls](https://cloud.google.com/vpc-service-controls) | [Azure Private Link](/azure/private-link/private-link-overview) | Azure Private Link enables you to access Azure PaaS Services and Azure hosted customer-owned/partner services over a private endpoint in your virtual network. |
| Telemetry | [VPC Flow logs](https://cloud.google.com/vpc/docs/using-flow-logs) | [NSG Flow logs](/azure/network-watcher/network-watcher-nsg-flow-logging-overview) | Network security group (NSG) flow logs are a feature of Network Watcher that allows you to view information about ingress and egress IP traffic through an NSG. |
| | [Firewall Rules Logging](https://cloud.google.com/vpc/docs/firewall-rules-logging) | [NSG Flow logs](/azure/network-watcher/network-watcher-nsg-flow-logging-overview) | Network security group (NSG) flow logs are a feature of Network Watcher that allows you to view information about ingress and egress IP traffic through an NSG. |
| | [Operations (formerly Stackdriver)](https://cloud.google.com/products/operations) | [Azure Monitor](/azure/azure-monitor/overview) | Azure Monitor delivers a comprehensive solution for collecting, analyzing, and acting on telemetry from your cloud and on-premises environments. Log queries help you maximize the value of the data collected in Azure Monitor Logs. |
| | [Network Intelligence Center](https://cloud.google.com/network-intelligence-center) | [Azure Network Watcher](/azure/network-watcher/network-watcher-monitoring-overview) | Azure Network Watcher provides tools to monitor, diagnose, view metrics, and enable or disable logs for resources in an Azure virtual network. |
| Other Connectivity Options | [S2S](/azure/vpn-gateway/vpn-gateway-howto-site-to-site-resource-manager-portal),[P2S](/azure/vpn-gateway/vpn-gateway-howto-point-to-site-resource-manager-portal) | [Direct Interconnect](https://cloud.google.com/network-connectivity/docs/direct-peering),[Partner Interconnect](https://cloud.google.com/network-connectivity/docs/interconnect/concepts/partner-overview),[Carrier Peering](https://cloud.google.com/network-connectivity/docs/carrier-peering) | Point to Site lets you create a secure connection to your virtual network from an individual client computer. Site to Site is a connection between two or more networks, such as a corporate network and a branch office network. |

## Security and identity

| Area | Google Cloud service | Azure service | Description |
| --- | --- | --- | --- |
| Authentication and authorization | [Cloud Identity](https://cloud.google.com/identity) | [Azure Active Directory](https://azure.microsoft.com/services/active-directory) | The Azure Active Directory (Azure AD) enterprise identity service provides single sign-on and multi-factor authentication, which enable the central management of users/groups and external identities federation. |
| | [Identity platform](https://cloud.google.com/identity-platform) | [Azure Active Directory B2C](https://azure.microsoft.com/services/active-directory/external-identities/b2c) | A highly available and global identity management service for consumer-facing applications, which scales to hundreds of millions of identities. Manage customer, consumer, and citizen access to your business-to-consumer (B2C) applications. |
| Multi-factor Authentication | [Multi-factor Authentication](https://cloud.google.com/identity) | [Azure Active Directory Multi-factor Authentication](https://azure.microsoft.com/services/multi-factor-authentication) | Safeguard access to data and applications, while meeting user demand for a simple sign-in process. |
| RBAC | [Identity and Access Management](https://cloud.google.com/iam) | [Azure role-based access control](/azure/role-based-access-control/overview) | Azure role-based access control (Azure RBAC) helps you manage who has access to Azure resources, what they can do with those resources, and what areas they have access to. |
| ABAC | [Identity and Access Management](https://cloud.google.com/iam) | [Azure attribute-based access control](/azure/role-based-access-control/conditions-overview) | Azure attribute-based access control (Azure ABAC) is an authorization system that defines access, based on attributes that are associated with security principals, resources, and environment. |
| Zero trust | [BeyondCorp Enterprise](https://cloud.google.com/beyondcorp-enterprise) | [Azure AD Conditional Access](/azure/active-directory/conditional-access/overview) | Conditional Access is the tool used by Azure Active Directory to bring signals together, to make decisions, and to enforce organizational policies. |
| Resource management | [Resource Manager](https://cloud.google.com/resource-manager) | [Azure Resource Manager](/azure/azure-resource-manager/management/overview) | Provides a management layer that enables you to create, update, and delete resources in your Azure account, like access control, locks, and tags, to secure and organize your resources after deployment.|
| Encryption | [Cloud KMS](https://cloud.google.com/kms), [Secret Manager](https://cloud.google.com/secret-manager) | [Azure Key Vault](https://azure.microsoft.com/services/key-vault) | Provides a security solution and works with other services by allowing you to manage, create, and control encryption keys that are stored in hardware security modules (HSM). |
| Data-at-rest encryption | [Encryption at rest](https://cloud.google.com/security/encryption-at-rest) | [Azure Storage Service Encryption](/azure/storage/storage-service-encryption) - encryption by default | Azure Storage Service Encryption helps you protect and safeguard your data and meet your organizational security and compliance commitments. |
| Data in-use | [Confidential Computing](https://cloud.google.com/confidential-computing) | [Azure Confidential Computing](/azure/confidential-computing/overview) | Encrypt data in-use. | 
| Hardware security module (HSM) | [Cloud HSM](https://cloud.google.com/kms/docs/hsm) | [Azure Dedicated HSM](/azure/dedicated-hsm/overview) | Azure service that provides cryptographic key storage in Azure, to host encryption keys and perform cryptographic operations in a high-availabilty service of FIPS 140-2 Level 3 certified hardware security modules (HSMs). |
| Data loss prevention (DLP) | [Cloud Data Loss Prevention](https://cloud.google.com/dlp) | [Azure Information Protection](/azure/information-protection/what-is-information-protection) | Azure Information Protection (AIP) is a cloud-based solution that enables organizations to discover, classify, and protect documents and emails by applying labels to content. |
| Security | [Security Command Center](https://cloud.google.com/security-command-center), [Web Security Scanner](https://cloud.google.com/security-scanner) | [Azure Security Center](https://azure.microsoft.com/services/security-center) | An automated security assessment service that improves the security and compliance of applications. Automatically assess applications for vulnerabilities or deviations from best practices. |
| Threat detection | [Event Threat Detection](https://cloud.google.com/event-threat-detection) | [Azure Advanced Threat Protection](https://azure.microsoft.com/features/azure-advanced-threat-protection) | Detect and investigate advanced attacks on-premises and in the cloud. |
| SIEM | [Chronicle](https://cloud.google.com/chronicle) | [Azure Sentinel](https://azure.microsoft.com/services/azure-sentinel) | A cloud-native security information and event manager (SIEM) platform that uses built-in AI to help analyze large volumes of data from all sources, including users, applications, servers, and devices that are running on-premises or in any cloud. |
| Container security | [Container Security](https://cloud.google.com/containers/security) | [Container Security in Azure Security Center](/azure/security-center/container-security) | Azure Security Center is the Azure-native solution for securing your containers. |
| | [Artifact Registry](https://cloud.google.com/artifact-registry) | [Azure Container Registry](/azure/container-registry/container-registry-intro) | A managed, private Docker registry service that's based on the open-source Docker Registry 2.0. Create and maintain Azure container registries to store and manage your private Docker container images and related artifacts that allow you to only deploy trusted containers. |
| | [Container Analysis](https://cloud.google.com/container-analysis/docs/vulnerability-scanning) | [Azure Defender for container registries](/azure/security-center/defender-for-container-registries-introduction) | Perform vulnerability scans on all container images when they’re pushed to the registry, imported into the registry, or pulled within the last 30 days. |

## Storage

### Object storage

| Google Cloud service | Azure service | Description |
| --- | --- | --- |
| [Cloud Storage](https://cloud.google.com/storage#documentation)<br/><br/> [Cloud Storage for Firebase](https://firebase.google.com/products/storage) | [Azure Blob storage](/azure/storage/blobs/storage-blobs-introduction) | Object storage service, for use cases including cloud applications, content distribution, backup, archiving, disaster recovery, and big data analytics. |

### Block storage

| Google Cloud service | Azure service | Description |
| --- | --- | --- |
| [Persistant Disk](https://cloud.google.com/compute/docs/disks)<br/><br/> [Local SSD](https://cloud.google.com/compute/docs/disks/local-ssd) | [Azure managed disks](https://azure.microsoft.com/services/storage/disks) | SSD storage optimized for I/O intensive read/write operations. For use as high-performance Azure virtual machine storage. |

### File storage

| Google Cloud service | Azure service | Description |
| --- | --- | --- |
| [Filestore](https://cloud.google.com/filestore/docs) | [Azure Files](https://azure.microsoft.com/services/storage/files/), [Azure NetApp Files](https://azure.microsoft.com/services/netapp/#overview) | File based storage and hosted NetApp Appliance Storage. |
| [Google Drive](https://workspace.google.com/products/drive) | [OneDrive For business](https://products.office.com/onedrive/onedrive-for-business) | Cloud storage and file sharing solution for businesses to store, access, and share files anytime and anywhere. |

### Bulk data transfer

| Google Cloud service | Azure service | Description |
| --- | --- | --- |
| [Transfer Appliance](https://cloud.google.com/transfer-appliance/docs/2.0) | [Azure Import/Export](/azure/storage/common/storage-import-export-service) | A data transport solution that uses secure disks and appliances to transfer large amounts of data. Also offers data protection during transit. |
| [Transfer Appliance](https://cloud.google.com/transfer-appliance/docs/2.0) | [Azure Data Box](https://azure.microsoft.com/services/storage/databox) | Petabyte- to exabyte-scale data transport solution that uses secure data storage devices to transfer large amounts of data to and from Azure. |

## Application services

| Google Cloud service | Azure service | Description |
| --- | --- | --- |
| [App Engine](https://cloud.google.com/appengine/docs) | [Azure App Service](https://azure.microsoft.com/services/app-service) | Managed hosting platform providing easy to use services for deploying and scaling web applications and services. |
| [Apigee](https://cloud.google.com/apigee) | [Azure API Management](https://azure.microsoft.com/services/api-management/) | A turnkey solution for publishing APIs to external and internal consumers. |


## Miscellaneous

| Area | Google Cloud service | Azure service | Description |
| --- | --- | --- | --- |
| Workflow | [Composer](https://cloud.google.com/composer) | [Azure Logic Apps](https://azure.microsoft.com/services/logic-apps) | Serverless technology for connecting apps, data and devices anywhere, whether on-premises or in the cloud for large ecosystems of SaaS and cloud-based connectors. |
| Enterprise application services | [G Suite](https://gsuite.google.com) | [Microsoft 365](https://products.office.com) | Fully integrated Cloud service providing communications, email, document management in the cloud and available on a wide variety of devices. |
| Gaming | [Game Servers](https://cloud.google.com/game-servers/docs) | [Azure PlayFab](https://playfab.com) | Managed services for hosting dedicated game servers. |
| Hybrid | [Anthos](https://cloud.google.com/anthos) | [Azure Arc](https://azure.microsoft.com/services/azure-arc) | For customers who want to simplify complex and distributed environments across on-premises, edge and multi-cloud, Azure Arc enables deployment of Azure services anywhere and extends Azure management to any infrastructure. |
| Blockchain | [Digital Asset](https://developers.google.com/digital-asset-links) | [Azure Blockchain Service](https://azure.microsoft.com/services/blockchain-service) | Azure Blockchain Service is a fully managed ledger service that enables users the ability to grow and operate blockchain networks at scale in Azure. |
| Monitoring | [Cloud Monitoring](https://cloud.google.com/monitoring) | [Application Insights](/azure/azure-monitor/app/app-insights-overview) | Service that provides visibility into the performance, uptime, and overall health of cloud-powered applications. |
| Logging | [Cloud Logging](https://cloud.google.com/logging) | [Log Analytics](/azure/azure-monitor/log-query/get-started-portal) | Service for real-time log management and analysis. |

## Migration tools

Area | Google Cloud service | Azure Service | Description |
| --- | --- | --- | --- |
App migration to containers | [Migrate for Anthos](https://cloud.google.com/migrate/anthos) | [Azure Migrate: App Containerization tool](/azure/migrate/tutorial-app-containerization-aspnet-kubernetes) | Modernize your application by migrating it to AKS or App Services containers. |
Migration of virtual machines | [Migrate for Compute Engine](https://cloud.google.com/migrate/compute-engine) | [Azure Migrate: Server Migration tool](/azure/migrate/migrate-services-overview) | Migrate servers from anywhere to Azure. |
VMware migration | [Google Cloud VMware Engine](https://cloud.google.com/vmware-engine) | [Azure VMware Solution](https://azure.microsoft.com/services/azure-vmware/#product-overview) | Move or extend on-premises VMware environments to Azure. |
Migration of databases | [Database Migration Service](https://cloud.google.com/database-migration) | [Azure Database Migration Service](/azure/dms/dms-overview) | Fully managed service designed to enable seamless migrations from multiple database sources to Azure data platforms with minimal downtime. |
Migration programs | [Google Cloud Rapid Assessment & Migration Program (RAMP)](https://cloud.google.com/solutions/cloud-migration-program) | [Azure Migration and Modernization Program](https://azure.microsoft.com/migration/migration-modernization-program/#overview) | Learn how to move your apps, data, and infrastructure to Azure using a proven cloud migration and modernization approach. |
Server assessment |  | [Movere](/azure/migrate/migrate-services-overview#movere) | Increases business intelligence by accurately presenting entire IT environments within a single day. |
Database assessment |  | [Data Migration Assistant](/sql/dma/dma-overview) |  It helps pinpoint potential problems blocking migration. It identifies unsupported features, new features that can benefit you after migration, and the right path for database migration. |
Web app assessment and migration |  | [Web app migration assistant](https://appmigration.microsoft.com) | Assess on-premises web apps and migrate them to Azure. |

## More learning

If you are new to Azure, review the interactive [Core Cloud Services - Introduction to Azure](/learn/modules/welcome-to-azure) module on [Microsoft Learn](/learn).<|MERGE_RESOLUTION|>--- conflicted
+++ resolved
@@ -189,15 +189,9 @@
 
 | Google Cloud service | Azure service | Description |
 | --- | --- | --- |
-<<<<<<< HEAD
-| [Cloud Pub/Sub](https://cloud.google.com/pubsub/docs) | [Azure Service Bus](https://azure.microsoft.com/services/service-bus/) | Supports a set of cloud-based, message-oriented middleware technologies including reliable message queuing and durable publish/subscribe messaging. |
-| [Cloud Pub/Sub](https://cloud.google.com/pubsub/docs) | [Azure Event Grid](https://azure.microsoft.com/services/event-grid/) | A fully managed event routing service that allows for uniform event consumption using a publish/subscribe model. |
-| [Cloud Pub/Sub](https://cloud.google.com/pubsub/docs) | [Azure Event Hubs](https://azure.microsoft.com/services/event-hubs/) | A real-time data ingestion and microbatching service used to build dynamic data pipelines and integrates with other Azure services. |
-=======
 | [Cloud Pub/Sub](https://cloud.google.com/pubsub/docs) | [Azure Service Bus](https://azure.microsoft.com/services/service-bus) | Supports a set of cloud-based, message-oriented middleware technologies including reliable message queuing and durable publish/subscribe messaging. |
 | [Cloud Pub/Sub](https://cloud.google.com/pubsub/docs) | [Azure Event Grid](https://azure.microsoft.com/services/event-grid) | A fully managed event routing service that allows for uniform event consumption using a publish/subscribe model. |
 | [Cloud Pub/Sub](https://cloud.google.com/pubsub/docs) | [Azure Event Hubs](https://azure.microsoft.com/services/event-hubs) | A real-time data ingestion and microbatching service used to build dynamic data pipelines and integrates with other Azure services. |
->>>>>>> 1e7a7739
 
 ## Networking
 
