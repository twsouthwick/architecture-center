--- conflicted
+++ resolved
@@ -1,10 +1,6 @@
 ---
 title: Google Cloud to Azure services comparison
-<<<<<<< HEAD
-description: Understand the differences between specific Google Cloud and Microsoft Azure services.
-=======
 description: Compare Google Cloud and Azure services. Not every Google Cloud service or Azure service is listed, and not every matched service has exact feature parity.
->>>>>>> 38e0e858
 author: EdPrice-MSFT
 ms.author: petuton
 ms.date: 09/15/2021
