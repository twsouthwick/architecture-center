--- conflicted
+++ resolved
@@ -80,11 +80,8 @@
 
 Azure resources are deployed and managed using one of two models: [Azure Resource Manager](/azure/azure-resource-manager/resource-group-overview), or the older Azure [classic deployment model](/azure/azure-resource-manager/resource-manager-deployment-model). Any new resources are created using the Resource Manager model.
 
-<<<<<<< HEAD
-=======
 ### Resource groups
 
->>>>>>> c2d07eda
 Azure additionally has an entity called "resource groups" that organize resources such as VMs, storage, and virtual networking devices. An Azure resource is always associated with one resource group. A resource created in one resource group can be moved to another group but can only be in one resource group at a time. For more information, see [Move Azure resources across resource groups, subscriptions, or regions](/azure/azure-resource-manager/management/move-resources-overview). Resource groups are the fundamental grouping used by Azure Resource Manager.
 
 Resources can also be organized using [tags](/azure/azure-resource-manager/resource-group-using-tags). Tags are key-value pairs that allow you to group resources across your subscription irrespective of resource group membership.
@@ -98,11 +95,7 @@
 - [Command Line](/azure/azure-resource-manager/cli-azure-resource-manager). The Azure CLI provides a command-line interface capable of creating and managing Azure resources. The Azure CLI is available for [Windows, Linux, and macOS](/cli/azure).
 - [PowerShell](/azure/azure-resource-manager/powershell-azure-resource-manager). The Azure modules for PowerShell allow you to execute automated management tasks using a script. PowerShell is available for [Windows, Linux, and macOS](https://github.com/PowerShell/PowerShell).
 - [Templates](/azure/azure-resource-manager/resource-group-authoring-templates). Azure Resource Manager templates provide JSON template-based resource management capabilities.
-<<<<<<< HEAD
-- [SDK](/downloads/). The SDKs are a collection of libraries that allows users to programmatically manage and interact with Azure services.
-=======
-- [SDK](https://azure.microsoft.com/downloads). The SDKs are collection of libraries that allows users to programmatically manage and interact with Azure services.
->>>>>>> c2d07eda
+- [SDK](https://azure.microsoft.com/downloads). The SDKs are a collection of libraries that allows users to programmatically manage and interact with Azure services.
 
 In each of these interfaces, the resource group is central to how Azure resources get created, deployed, or modified.
 
