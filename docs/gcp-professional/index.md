--- conflicted
+++ resolved
@@ -1,12 +1,7 @@
 ---
 title: Azure for Google Cloud professionals
-<<<<<<< HEAD
 description: Learn the basics of Microsoft Azure accounts, platform, and services, and key similarities and differences between the Google Cloud and Azure platforms.
-author: EdPrice-MSFT
-=======
-description: Understand the basics of Microsoft Azure accounts, platform, and services. Also learn key similarities and differences between the Google Cloud and Azure platforms. Take advantage of your Google Cloud experience in Azure.
 author: cjnova
->>>>>>> 25ecd853
 ms.author: petuton
 ms.date: 08/10/2021
 ms.topic: reference
