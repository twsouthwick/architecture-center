<<<<<<< HEAD
> [!NOTE]
> This article relies on an open source library hosted on GitHub at: https://github.com/mspnp/spark-monitoring. The library supports Azure Databricks 10.x (Spark 3.2.x) and earlier. Azure Databricks 11.0 includes [breaking changes](/azure/databricks/release-notes/runtime/11.0#log4j-is-upgraded-from-log4j-1-to-log4j-2) to the logging systems that the **spark-monitoring** library integrates with. The work required to update the **spark-monitoring** library to support Azure Databricks 11.0 (Spark 3.3.0) and newer is not currently planned.

Your development team can use observability patterns and metrics to find bottlenecks and improve the performance of a big data system. Your team has to do load testing of a high-volume stream of metrics on a high-scale application.

This scenario offers guidance for performance tuning. Since the scenario presents a performance challenge for logging per customer, it uses Azure Databricks, which can monitor these items robustly:

- Custom application metrics
- Streaming query events
- Application log messages

Azure Databricks can send this monitoring data to different logging services, such as Azure Log Analytics.

This scenario outlines the ingestion of a large set of data that has been grouped by customer and stored in a GZIP archive file. Detailed logs are unavailable from Azure Databricks outside of the real-time Apache Spark™ user interface, so your team needs a way to store all the data for each customer, and then benchmark and compare. With a large data scenario, it's important to find an optimal combination executor pool and virtual machine (VM) size for the fastest processing time. For this business scenario, the overall application relies on the speed of ingestion and querying requirements, so that system throughput doesn't degrade unexpectedly with increasing work volume. The scenario must guarantee that the system meets service-level agreements (SLAs) that are established with your customers.

## Potential use cases

Scenarios that can benefit from this solution include:

- System health monitoring.
- Performance maintenance.
- Monitoring day-to-day system usage.
- Spotting trends that might cause future problems if unaddressed.
=======
This solution demonstrates observability patterns and metrics to improve the processing performance of a big data system that uses Azure Databricks.
>>>>>>> 76dfdcb4

## Architecture

:::image type="content" source="_images/databricks-observability-architecture.png" alt-text="Diagram of performance tuning using observability patterns with Azure Databricks, Azure Monitor, Azure Log Analytics, and Azure Data Lake Storage." border="false":::

### Workflow

The solution involves the following steps:

1. The server sends a large GZIP file that's grouped by customer to the **Source** folder in Azure Data Lake Storage (ADLS).

2. ADLS then sends a successfully extracted customer file to Azure Event Grid, which turns the customer file data into several messages.

3. Azure Event Grid sends the messages to the Azure Queue Storage service, which stores them in a queue.

4. Azure Queue Storage sends the queue to the Azure Databricks data analytics platform for processing.

5. Azure Databricks unpacks and processes queue data into a processed file that it sends back to ADLS:

    1. If the processed file is valid, it goes in the **Landing** folder.

    1. Otherwise, the file goes in the **Bad** folder tree. Initially, the file goes in the **Retry** subfolder, and ADLS attempts customer file processing again (step 2). If a pair of retry attempts still leads to Azure Databricks returning processed files that aren't valid, the processed file goes in the **Failure** subfolder.

6. As Azure Databricks unpacks and processes data in the previous step, it also sends application logs and metrics to Azure Monitor for storage.

7. An Azure Log Analytics workspace applies Kusto queries on the application logs and metrics from Azure Monitor for troubleshooting and deep diagnostics.

### Components

- [Azure Data Lake Storage](/azure/storage/blobs/data-lake-storage-introduction) is a set of capabilities dedicated to big data analytics.
- [Azure Event Grid](/azure/event-grid/overview) allows a developer to easily build applications with event-based architectures.
- [Azure Queue Storage](/azure/storage/queues/storage-queues-introduction) is a service for storing large numbers of messages. It allows access to messages from anywhere in the world through authenticated calls using HTTP or HTTPS. You can use queues to create a backlog of work to process asynchronously.
- [Azure Databricks](/azure/databricks/scenarios/what-is-azure-databricks) is a data analytics platform optimized for Azure cloud services. One of the two environments Azure Databricks offers for developing data-intensive applications is [Azure Databricks Workspace](/azure/databricks/scenarios/what-is-azure-databricks-ws), an Apache Spark-based unified analytics engine for large-scale data processing.
- [Azure Monitor](/azure/azure-monitor/overview) collects and analyzes app telemetry, such as performance metrics and activity logs.
- [Azure Log Analytics](/azure/azure-monitor/log-query/log-analytics-overview) is a tool used to edit and run log queries with data.

## Scenario details

Your development team can use observability patterns and metrics to find bottlenecks and improve the performance of a big data system. Your team has to do load testing of a high-volume stream of metrics on a high-scale application.

This scenario offers guidance for performance tuning. Since the scenario presents a performance challenge for logging per customer, it uses Azure Databricks, which can monitor these items robustly:

- Custom application metrics
- Streaming query events
- Application log messages

Azure Databricks can send this monitoring data to different logging services, such as Azure Log Analytics.

This scenario outlines the ingestion of a large set of data that has been grouped by customer and stored in a GZIP archive file. Detailed logs are unavailable from Azure Databricks outside of the real-time Apache Spark™ user interface, so your team needs a way to store all the data for each customer, and then benchmark and compare. With a large data scenario, it's important to find an optimal combination executor pool and virtual machine (VM) size for the fastest processing time. For this business scenario, the overall application relies on the speed of ingestion and querying requirements, so that system throughput doesn't degrade unexpectedly with increasing work volume. The scenario must guarantee that the system meets service-level agreements (SLAs) that are established with your customers.

### Potential use cases

Scenarios that can benefit from this solution include:

- System health monitoring.
- Performance maintenance.
- Monitoring day-to-day system usage.
- Spotting trends that might cause future problems if unaddressed.

## Considerations

These considerations implement the pillars of the Azure Well-Architected Framework, which is a set of guiding tenets that can be used to improve the quality of a workload. For more information, see [Microsoft Azure Well-Architected Framework](/azure/architecture/framework).

Keep these points in mind when considering this architecture:

- Azure Databricks can automatically allocate the computing resources necessary for a large job, which avoids problems that other solutions introduce. For example, with [Databricks-optimized autoscaling on Apache Spark](https://databricks.com/blog/2018/05/02/introducing-databricks-optimized-auto-scaling.html), excessive provisioning may cause the suboptimal use of resources. Or you might not know the number of executors required for a job.

- A queue message in Azure Queue Storage can be up to 64 KB in size. A queue may contain millions of queue messages, up to the total capacity limit of a storage account.

### Cost optimization

Cost optimization is about looking at ways to reduce unnecessary expenses and improve operational efficiencies. For more information, see [Overview of the cost optimization pillar](/azure/architecture/framework/cost/overview).

Use the [Azure pricing calculator](https://azure.microsoft.com/pricing/calculator) to estimate the cost of implementing this solution.

## Deploy this scenario

> [!NOTE]
> The deployment steps described here apply only to Azure Databricks, Azure Monitor, and Azure Log Analytics. Deployment of the other components isn't covered in this article.

To get all the logs and information of the process, set up Azure Log Analytics and the Azure Databricks monitoring library. The monitoring library streams Apache Spark level events and Spark Structured Streaming metrics from your jobs to Azure Monitor. You don't need to make any changes to your application code for these events and metrics.

The steps to set up performance tuning for a big data system are as follows:

1. In the Azure portal, [create an Azure Databricks workspace](/azure/databricks/scenarios/quickstart-create-databricks-workspace-portal). Copy and save the Azure subscription ID (a GUID), resource group name, Databricks workspace name, and workspace portal URL for later use.
1. In a web browser, go to the Databricks workspace URL and [generate a Databricks personal access token](/azure/databricks/dev-tools/api/latest/authentication#--generate-a-personal-access-token). Copy and save the token string that appears (which begins with `dapi` and a 32-character hexadecimal value) for later use.
1. Clone the [mspnp/spark-monitoring](https://github.com/mspnp/spark-monitoring) GitHub repository onto your local computer. This repository has the source code for the following components:
    - The Azure Resource Manager (ARM) template for creating an Azure Log Analytics workspace, which also installs prebuilt queries for collecting Spark metrics
    - Azure Databricks monitoring libraries
    - The sample application for sending application metrics and application logs from Azure Databricks to Azure Monitor
1. Using the [Azure CLI](/cli/azure) command for deploying an ARM template, [create an Azure Log Analytics workspace with prebuilt Spark metric queries](https://github.com/mspnp/spark-monitoring/blob/master/perftools/deployment/readme.md#step-1-deploy-log-analytics-with-spark-metrics). From the command output, copy and save the generated name for the new Log Analytics workspace (in the format *spark-monitoring-\<randomized-string>*).
1. In the Azure portal, copy and save your Log Analytics [workspace ID and key](/azure/azure-monitor/agents/log-analytics-agent#workspace-id-and-key) for later use.
1. Install the Community Edition of [IntelliJ IDEA](https://www.jetbrains.com/idea/download/), an integrated development environment (IDE) that has built-in support for the [Java Development Kit](https://www.oracle.com/java/technologies/javase-downloads.html) (JDK) and [Apache Maven](https://maven.apache.org/). Add the [Scala plug-in](https://plugins.jetbrains.com/plugin/1347-scala).
1. Using IntelliJ IDEA, [build the Azure Databricks monitoring libraries](https://github.com/mspnp/spark-monitoring/blob/master/README.md#option-2-maven). To do the actual build step, select **View** > **Tool Windows** > **Maven** to show the Maven tools window, and then select **Execute Maven Goal** > **mvn package**.
1. Using a [Python](https://www.python.org/downloads/windows/) package installation tool, install the [Azure Databricks CLI](/azure/databricks/dev-tools/cli/) and set up authentication with the Databricks personal access token you copied earlier.
1. [Configure the Azure Databricks workspace](https://github.com/mspnp/spark-monitoring/blob/master/README.md#configure-the-databricks-workspace) by modifying the Databricks init script with the Databricks and Log Analytics values you copied earlier, and then using the Azure Databricks CLI to copy the init script and the Azure Databricks monitoring libraries to your Databricks workspace.
1. In your Databricks workspace portal, [create and configure an Azure Databricks cluster](https://github.com/mspnp/spark-monitoring/blob/master/README.md#create-and-configure-the-azure-databricks-cluster).
1. In IntelliJ IDEA, [build the sample application](https://github.com/mspnp/spark-monitoring/blob/master/README.md#run-the-sample-job-optional) using Maven. Then in your Databricks workspace portal, run the sample application to generate sample logs and metrics for Azure Monitor.
1. While the sample job is running in Azure Databricks, go to the Azure portal to view and query the event types (application logs and metrics) in the [Log Analytics interface](/azure/azure-monitor/logs/log-analytics-overview#log-analytics-interface):
    1. Select **Tables** > **Custom Logs** to view the table schema for Spark listener events (**SparkListenerEvent_CL**), Spark logging events (**SparkLoggingEvent_CL**), and Spark metrics (**SparkMetric_CL**).
    1. Select **Query explorer** > **Saved Queries** > **Spark Metrics** to view and run the queries that were added when you created the Log Analytics workspace.

    Read more about viewing and running prebuilt and custom queries in the next section.

### Query the logs and metrics in Azure Log Analytics

#### Access prebuilt queries

The prebuilt query names for retrieving Spark metrics are listed below.

:::row:::
    :::column:::
        - % CPU Time Per Executor
        - % Deserialize Time Per Executor
        - % JVM Time Per Executor
        - % Serialize Time Per Executor
        - Disk Bytes Spilled
        - Error Traces (Bad Record Or Bad Files)
        - File System Bytes Read Per Executor
        - File System Bytes Write Per Executor
        - Job Errors Per Job
        - Job Latency Per Job (Batch Duration)
        - Job Throughput
        - Running Executors
        - Shuffle Bytes Read
        - Shuffle Bytes Read Per Executor
        - Shuffle Bytes Read To Disk Per Executor
        - Shuffle Client Direct Memory
        - Shuffle Client Memory Per Executor
        - Shuffle Disk Bytes Spilled Per Executor
        - Shuffle Heap Memory Per Executor
        - Shuffle Memory Bytes Spilled Per Executor
    :::column-end:::
    :::column:::
        - Stage Latency Per Stage (Stage Duration)
        - Stage Throughput Per Stage
        - Streaming Errors Per Stream
        - Streaming Latency Per Stream
        - Streaming Throughput Input Rows/Sec
        - Streaming Throughput Processed Rows/Sec
        - Sum Task Execution Per Host
        - Task Deserialization Time
        - Task Errors Per Stage
        - Task Executor Compute Time (Data Skew Time)
        - Task Input Bytes Read
        - Task Latency Per Stage (Tasks Duration)
        - Task Result Serialization Time
        - Task Scheduler Delay Latency
        - Task Shuffle Bytes Read
        - Task Shuffle Bytes Written
        - Task Shuffle Read Time
        - Task Shuffle Write Time
        - Task Throughput (Sum Of Tasks Per Stage)
        - Tasks Per Executor (Sum Of Tasks Per Executor)
        - Tasks Per Stage
    :::column-end:::
:::row-end:::

#### Write custom queries

You can also write your own queries in [Kusto Query Language (KQL)](/azure/data-explorer/kql-quick-reference). Just select the top middle pane, which is editable, and customize the query to meet your needs.

The following two queries pull data from the Spark logging events:

```kusto
SparkLoggingEvent_CL | where logger_name_s contains "com.microsoft.pnp"
```

```kusto
SparkLoggingEvent_CL
| where TimeGenerated > ago(7d)
| project TimeGenerated, clusterName_s, logger_name_s
| summarize Count=count() by clusterName_s, logger_name_s, bin(TimeGenerated, 1h)
```

And these two examples are queries on the Spark metrics log:

```kusto
SparkMetric_CL
| where name_s contains "executor.cpuTime"
| extend sname = split(name_s, ".")
| extend executor=strcat(sname[0], ".", sname[1])
| project TimeGenerated, cpuTime=count_d / 100000
```

```kusto
SparkMetric_CL
| where name_s contains "driver.jvm.total."
| where executorId_s == "driver"
| extend memUsed_GB = value_d / 1000000000
| project TimeGenerated, name_s, memUsed_GB
| summarize max(memUsed_GB) by tostring(name_s), bin(TimeGenerated, 1m)
```

#### Query terminology

The following table explains some of the terms that are used when you construct a query of application logs and metrics.

| Term | ID | Remarks |
|-----|----|---------|
| Cluster_init | Application&nbsp;ID |  |
| Queue | Run ID | One run ID equals multiple batches. |
| Batch | Batch ID | One batch equals two jobs. |
| Job | Job ID | One job equals two stages. |
| Stage | Stage ID | One stage has 100-200 task IDs depending on the task (read, shuffle, or write). |
| Tasks | Task ID | One task is assigned to one executor. One task is assigned to do a `partitionBy` for one partition. For about 200 customers, there should be 200 tasks. |

The following sections contain the typical metrics used in this scenario for monitoring system throughput, Spark job running status, and system resources usage.

##### System throughput

| Name | Measurement | Units |
|------|-------------|-------|
| Stream throughput | Average input rate over average processed rate per minute | Rows per minute |
| Job duration | Average ended Spark job duration per minute | Duration(s) per minute |
| Job count | Average number of ended Spark jobs per minute | Number of jobs per minute |
| Stage duration | Average completed stages duration per minute | Duration(s) per minute |
| Stage count | Average number of completed stages per minute | Number of stages per minute |
| Task duration | Average finished tasks duration per minute | Duration(s) per minute |
| Task count | Average number of finished tasks per minute | Number of tasks per minute |

##### Spark job running status

| Name | Measurement | Units |
|------|-------------|-------|
| Scheduler pool count | Number of distinct count of scheduler pools per minute (number of queues operating) | Number of scheduler pools |
| Number of running executors | Number of running executors per minute | Number of running executors |
| Error trace | All error logs with `Error` level and the corresponding tasks/stage ID (shown in `thread_name_s`) |  |

##### System resources usage

| Name | Measurement | Units |
|------|-------------|-------|
| Average CPU usage per executor/overall | Percent of CPU used per executor per minute | % per minute |
| Average used direct memory (MB) per host | Average used direct memory per executors per minute | MB per minute |
| Spilled memory per host | Average spilled memory per executor | MB per minute |
| Monitor data skew impact on duration | Measure range and difference of 70th-90th percentile and 90th-100th percentile in tasks duration | Net difference among 100%, 90%, and 70%; percentage difference among 100%, 90%, and 70% |

Decide how to relate the customer input, which was combined into a GZIP archive file, to a particular Azure Databricks output file, since Azure Databricks handles the whole batch operation as a unit. Here, you apply granularity to the tracing. You also use custom metrics to trace one output file to the original input file.

For more detailed definitions of each metric, see [Visualizations in the dashboards](dashboards.md#visualizations-in-the-dashboards) on this website, or see the [Metrics](http://spark.apache.org/docs/latest/monitoring.html#metrics) section in the Apache Spark documentation.

### Assess performance tuning options

#### Baseline definition

You and your development team should establish a baseline, so that you can compare future states of the application.

Measure the performance of your application quantitatively. In this scenario, the key metric is job latency, which is typical of most data preprocessing and ingestion. Attempt to accelerate the data processing time and focus on measuring latency, as in the chart below:

:::image type="content" source="_images/databricks-observability-job-latency.png" alt-text="Job latency chart for performance tuning. The chart measures job latency per minute (0-50 seconds) while the application is running.":::

Measure the execution latency for a job: a coarse view on the overall job performance, and the job execution duration from start to completion (microbatch time). In the chart above, at the 19:30 mark, it takes about 40 seconds in duration to process the job.

If you look further into those 40 seconds, you see the data below for stages:

:::image type="content" source="_images/databricks-observability-stage-latency.png" alt-text="Stage latency chart for performance tuning. The chart measures stage latency per minute (0-30 seconds) while the application is running.":::

At the 19:30 mark, there are two stages: an orange stage of 10 seconds, and a green stage at 30 seconds. Monitor whether a stage spikes, because a spike indicates a delay in a stage.

Investigate when a certain stage is running slowly. In the partitioning scenario, there are typically at least two stages: one stage to read a file, and the other stage to shuffle, partition, and write the file.  If you have high stage latency mostly in the writing stage, you might have a bottleneck problem during partitioning.

:::image type="content" source="_images/databricks-observability-task-latency-per-stage.png" alt-text="Task latency per stage chart for performance tuning, at the 90th percentile. The chart measures latency (0.032-16 seconds) while the app is running.":::

Observe the tasks as the stages in a job execute sequentially, with earlier stages blocking later stages. Within a stage, if one task executes a shuffle partition slower than other tasks, all tasks in the cluster must wait for the slower task to finish for the stage to complete. Tasks are then a way to monitor data skew and possible bottlenecks. In the chart above, you can see that all of the tasks are evenly distributed.

Now monitor the processing time. Because you have a streaming scenario, look at the streaming throughput.

:::image type="content" source="_images/databricks-observability-streaming-throughput-latency.png" alt-text="Streaming throughput/latency chart for performance tuning. The chart measures throughput (105-135 K) and latency per batch while the app is running.":::

In the streaming throughput/batch latency chart above, the orange line represents input rate (input rows per second). The blue line represents the processing rate (processed rows per second). At some points, the processing rate doesn't catch the input rate. The potential issue is that input files are piling up in the queue.

Because the processing rate doesn't match the input rate in the graph, look to improve the process rate to cover the input rate fully. One possible reason might be the imbalance of customer data in each partition key that leads to a bottleneck. For a next step and potential solution, take advantage of the scalability of Azure Databricks.

#### Partitioning investigation

First, further identify the correct number of scaling executors that you need with Azure Databricks. Apply the rule of thumb of assigning each partition with a dedicated CPU in running executors. For instance, if you have 200 partition keys, the number of CPUs multiplied by the number of executors should equal 200. (For example, eight CPUs combined with 25 executors would be a good match.) With 200 partition keys, each executor can work only on one task, which reduces the chance of a bottleneck.

Because some slow partitions are in this scenario, investigate the high variance in tasks duration. Check for any spikes in task duration. One task handles one partition. If a task requires more time, the partition may be too large and cause a bottleneck.

:::image type="content" source="_images/databricks-observability-check-skew.png" alt-text="List of results of a check skew query for performance tuning. The query is used for a partitioning investigation.":::

#### Error tracing

Add a dashboard for error tracing so that you can spot customer-specific data failures. In data preprocessing, there are times when files are corrupted, and records within a file don't match the data schema. The following dashboard catches many bad files and bad records.

:::image type="content" source="_images/databricks-observability-error-trace-dashboard.png" alt-text="Dashboard of error tracing information for performance tuning. Components include streaming errors, cluster (job/task) errors, and exception traces.":::

This dashboard displays the error count, error message, and task ID for debugging. In the message, you can easily trace the error back to the error file. There are several files in error while reading. You review the top timeline and investigate at the specific points in our graph (16:20 and 16:40).

#### Other bottlenecks

For more examples and guidance, see [Troubleshoot performance bottlenecks in Azure Databricks](performance-troubleshooting.md).

#### Performance tuning assessment summary

For this scenario, these metrics identified the following observations:

- In the stage latency chart, writing stages take most of the processing time.
- In the task latency chart, task latency is stable.
- In the streaming throughput chart, the output rate is lower than the input rate at some points.
- In the task's duration table, there's task variance because of imbalance of customer data.
- To get optimized performance in the partitioning stage, the number of scaling executors should match the number of partitions.
- There are tracing errors, such as bad files and bad records.

To diagnose these issues, you used the following metrics:

- Job latency
- Stage latency
- Task latency
- Streaming throughput
- Task duration (max, mean, min) per stage
- Error trace (count, message, task ID)

## Next steps

- Read the [Log Analytics tutorial](/azure/azure-monitor/log-query/log-analytics-tutorial).
- [Monitoring Azure Databricks in an Azure Log Analytics workspace](https://github.com/mspnp/spark-monitoring/blob/master/README.md)
- [Deployment of Azure Log Analytics with Spark metrics](https://github.com/mspnp/spark-monitoring/tree/master/perftools/deployment#deployment-of-log-analytics-with-spark-metrics)
- [Observability patterns](/dotnet/architecture/cloud-native/observability-patterns)

## Related resources

- [Send Azure Databricks application logs to Azure Monitor](application-logs.md)
- [Use dashboards to visualize Azure Databricks metrics](dashboards.md)
- [Best practices for monitoring cloud applications](../best-practices/monitoring.yml)
- [Retry pattern](../patterns/retry.yml)<|MERGE_RESOLUTION|>--- conflicted
+++ resolved
@@ -1,30 +1,7 @@
-<<<<<<< HEAD
 > [!NOTE]
 > This article relies on an open source library hosted on GitHub at: https://github.com/mspnp/spark-monitoring. The library supports Azure Databricks 10.x (Spark 3.2.x) and earlier. Azure Databricks 11.0 includes [breaking changes](/azure/databricks/release-notes/runtime/11.0#log4j-is-upgraded-from-log4j-1-to-log4j-2) to the logging systems that the **spark-monitoring** library integrates with. The work required to update the **spark-monitoring** library to support Azure Databricks 11.0 (Spark 3.3.0) and newer is not currently planned.
 
-Your development team can use observability patterns and metrics to find bottlenecks and improve the performance of a big data system. Your team has to do load testing of a high-volume stream of metrics on a high-scale application.
-
-This scenario offers guidance for performance tuning. Since the scenario presents a performance challenge for logging per customer, it uses Azure Databricks, which can monitor these items robustly:
-
-- Custom application metrics
-- Streaming query events
-- Application log messages
-
-Azure Databricks can send this monitoring data to different logging services, such as Azure Log Analytics.
-
-This scenario outlines the ingestion of a large set of data that has been grouped by customer and stored in a GZIP archive file. Detailed logs are unavailable from Azure Databricks outside of the real-time Apache Spark™ user interface, so your team needs a way to store all the data for each customer, and then benchmark and compare. With a large data scenario, it's important to find an optimal combination executor pool and virtual machine (VM) size for the fastest processing time. For this business scenario, the overall application relies on the speed of ingestion and querying requirements, so that system throughput doesn't degrade unexpectedly with increasing work volume. The scenario must guarantee that the system meets service-level agreements (SLAs) that are established with your customers.
-
-## Potential use cases
-
-Scenarios that can benefit from this solution include:
-
-- System health monitoring.
-- Performance maintenance.
-- Monitoring day-to-day system usage.
-- Spotting trends that might cause future problems if unaddressed.
-=======
 This solution demonstrates observability patterns and metrics to improve the processing performance of a big data system that uses Azure Databricks.
->>>>>>> 76dfdcb4
 
 ## Architecture
 
