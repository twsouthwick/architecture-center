--- conflicted
+++ resolved
@@ -287,16 +287,6 @@
 ## Cost management
 
 Managing your HPC cost on Azure can be done through a few different ways.  Ensure you've reviewed the [Azure purchasing options](https://azure.microsoft.com/pricing/purchase-options/) to find the method that works best for your organization.
-
-<<<<<<< HEAD
-Low priority VMs allow you to take advantage of our unutilized capacity at a significant cost savings.
-
-- [Low-priority VM Scale Sets](/azure/virtual-machine-scale-sets/virtual-machine-scale-sets-use-low-priority).
-- [Low-priority VMs on Batch](/azure/batch/batch-low-pri-vms).
-- [Low-priority pricing](https://azure.microsoft.com/pricing/details/virtual-machine-scale-sets/linux/).
-=======
-[Low priority VMs](/azure/virtual-machine-scale-sets/use-spot) allow you to take advantage of our unutilized capacity at a significant cost savings.
->>>>>>> bc500fe4
 
 ## Security
 
