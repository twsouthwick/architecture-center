---
title: Choosing a machine learning technology
description: Compare options for building, deploying, and managing your machine learning models. Decide which Microsoft products to choose for your solution.
author: adamboeglin
ms.date: 07/30/2020
ms.topic: guide
ms.service: architecture-center
ms.subservice: cloud-fundamentals
---

<!-- markdownlint-disable MD026 -->

# What are the machine learning products at Microsoft?

In this article, you will learn about the machine learning options to prep, train, deploy, and manage your models at Microsoft. Compare these options and choose what will help you build your machine learning solutions most effectively.

## Cloud-based options

The following options are available for machine learning in the Azure cloud.

| Cloud&nbsp;options | What it is | What you can do with it |
|-|-|-|
| [Azure&nbsp;Machine&nbsp;Learning](#azure-machine-learning) | Cloud-based: Managed cloud service for machine learning  | Train, deploy, and manage models in Azure using Python and CLI |
<<<<<<< HEAD
| [Azure&nbsp;Cognitive&nbsp;Services](#azure-cognitive-services) | Cloud-based: Pre-built AI capabilities made available through REST APIs and SDK. Does not require machine learning and data science expertise.  | Build intelligent applications quickly using standard programming languages   |
=======
| [Azure SQL Managed Instance Machine Learning Services](#sql-machine-learning) | Cloud-based machine learning in SQL | Train and deploy models inside Azure SQL Managed Instance |
| [Machine learning in Azure Synapse Analytics](#sql-machine-learning) | Cloud-based analytics service with machine learning | Train and deploy models inside Azure SQL Managed Instance |
| [Machine learning and AI with ONNX in Azure SQL Edge](#sql-machine-learning) | Cloud-based machine learning in SQL on IoT | Train and deploy models inside Azure SQL Edge |
>>>>>>> 84a5aab4

## On-premises options

The following options are available for machine learning on-premises. On-premises servers can also run in a virtual machine in the cloud.

| On-premises&nbsp;options | What it is | What you can do with it |
|-|-|-|
| [SQL Server Machine Learning Services](#sql-machine-learning) | On-premises machine learning in SQL | Train and deploy models inside SQL Server |
| [Machine Learning Services on SQL Server Big Data Clusters](#sql-machine-learning) | On-premises machine learning in Big Data Clusters | Train and deploy models on SQL Server Big Data Clusters|

## Development platforms and tools

The following development platforms and tools are available for machine learning.

| Platforms/tools | What it is | What you can do with it |
|-|-|-|
| [Azure&nbsp;Data&nbsp;Science Virtual Machine](#azure-data-science-virtual-machine) | Virtual machine with pre-installed data science tools | Develop machine learning solutions in a pre-configured environment |
| [Azure Databricks](#azure-databricks) | Spark-based analytics platform | Build and deploy models and data workflows |
| [ML.NET](#mlnet) | Open-source, cross-platform machine learning SDK | Develop machine learning solutions for .NET applications |
| [Windows ML](#windows-ml) | Windows 10 machine learning platform | Evaluate trained models on a Windows 10 device |
| [MMLSpark](#mmlspark) | Open-source, distributed, machine learning and microservices framework for Apache Spark | Create and deploy scalable machine learning applications for Scala and Python. |
| [Machine Learning extension for Azure Data Studio](#mmlspark) | Open-source and cross-platform machine learning extension for manage packages, import machine learning models, make predictions, and create notebooks to run experiments for your SQL databases in Azure Data Studio. |

## Azure Machine Learning

[Azure Machine Learning](https://docs.microsoft.com/azure/machine-learning/service/overview-what-is-azure-ml) is a fully managed cloud service used to train, deploy, and manage machine learning models at scale. It fully supports open-source technologies, so you can use tens of thousands of open-source Python packages such as TensorFlow, PyTorch, and scikit-learn. Rich tools are also available, such as [Compute instances](https://docs.microsoft.com/azure/machine-learning/concept-compute-instance), [Jupyter notebooks](https://docs.microsoft.com/azure/machine-learning/tutorial-1st-experiment-sdk-setup), or the [Azure Machine Learning for Visual Studio Code extension](https://docs.microsoft.com/azure/machine-learning/tutorial-setup-vscode-extension), a free extension that allows you to manage your resources, model training workflows and deployments in Visual Studio Code. Azure Machine Learning includes features that automate model generation and tuning with ease, efficiency, and accuracy.

Use Python SDK, Jupyter notebooks, R, and the CLI for machine learning at cloud scale. For a low-code or no-code option, use Azure Machine Learning's interactive, [designer](https://docs.microsoft.com/azure/machine-learning/service/concept-designer) (preview) in studio to easily and quickly build, test, and deploy models using pre-built machine learning algorithms.

Try the [free or paid version of Azure Machine Learning](https://aka.ms/AMLFree).

<!-- markdownlint-disable MD033 -->

|||
|-|-|
|**Type**                   |Cloud-based machine learning solution|
|**Supported languages**    |Python, R|
|**Machine learning phases**|Model training<br>Deployment<br>MLOps/Management|
|**Key benefits**           |Code first (SDK) and studio & drag-and-drop designer web interface authoring options. <br/><br/>Central management of scripts and run history, making it easy to compare model versions.<br/><br/>Easy deployment and management of models to the cloud or edge devices.|
|**Considerations**         |Requires some familiarity with the model management model.|

## Azure Cognitive Services

[Azure Cognitive Services](https://docs.microsoft.com/azure/cognitive-services/welcome) is a set of *pre-built* APIs that enable you to build apps that use natural methods of communication. The term pre-built suggests that you do not need to bring datasets or data science expertise to train models to use in your applications. That's all done for you and packaged as APIs and SDKs that allow your apps to see, hear, speak, understand, and interpret user needs with just a few lines of code. You can easily add intelligent features to your apps, such as:

- **Vision** - Object detection, face recognition, OCR, etc. See [Computer Vision](https://docs.microsoft.com/azure/cognitive-services/computer-vision/), [Face](https://docs.microsoft.com/azure/cognitive-services/face/), [Form Recognizer](https://docs.microsoft.com/azure/cognitive-services/form-recognizer/).
- **Speech** - Speech-to-text, text-to-speech, speaker recognition, etc. See [Speech Service](https://docs.microsoft.com/azure/cognitive-services/speech-service/).
- **Language** - Translation, Sentiment analysis, key phrase extraction, language understanding, etc. See [Translator](https://docs.microsoft.com/azure/cognitive-services/translator/), [Text Analytics](https://docs.microsoft.com/azure/cognitive-services/text-analytics/), [Language Understanding](https://docs.microsoft.com/azure/cognitive-services/luis/), [QnA Maker](https://docs.microsoft.com/azure/cognitive-services/qnamaker/)
- **Decision** - Anomaly detection, content moderation, reinforcement learning. See [Anomaly Detector](https://docs.microsoft.com/azure/cognitive-services/anomaly-detector/), [Content Moderator](https://docs.microsoft.com/azure/cognitive-services/content-moderator/), [Personalizer](https://docs.microsoft.com/azure/cognitive-services/personalizer/).

Use Cognitive Services to develop apps across devices and platforms. The APIs keep improving, and are easy to set up.

|||
|-|-|
|**Type**                   |APIs for building intelligent applications|
|**Supported languages**    |Various options depending on the service. Standard ones are C#, Java, JavaScript, and Python. |
|**Machine learning phases**|Deployment|
|**Key benefits**           |Build intelligent applications using pre-trained models available through REST API and SDK.<br/>Variety of models for natural communication methods with vision, speech, language, and decision.<br/>No machine learning or data science expertise required. |

## SQL machine learning

[SQL machine learning](https://docs.microsoft.com/sql/machine-learning) adds statistical analysis, data visualization, and predictive analytics in Python and R for relational data, both on-premises and in the cloud. Current platforms and tools include:

- [SQL Server Machine Learning Services](https://docs.microsoft.com/sql/machine-learning/sql-server-machine-learning-services)
- [Machine Learning Services on SQL Server Big Data Clusters](https://docs.microsoft.com/sql/big-data-cluster/machine-learning-services)
- [Azure SQL Managed Instance Machine Learning Services](https://docs.microsoft.com/azure/azure-sql/managed-instance/machine-learning-services-overview)
- [Machine learning in Azure Synapse Analytics](https://docs.microsoft.com/azure/synapse-analytics/spark/apache-spark-machine-learning-mllib-notebook)
- [Machine learning and AI with ONNX in Azure SQL Edge](https://docs.microsoft.com/azure/azure-sql-edge/onnx-overview)
- [Machine Learning extension for Azure Data Studio](https://docs.microsoft.com/sql/azure-data-studio/machine-learning-extension)

Use SQL machine learning when you need built-in AI and predictive analytics on relational data in SQL.

|||
|-|-|
|**Type**                   |On-premises predictive analytics for relational data|
|**Supported languages**    |Python, R, SQL|
|**Machine learning phases**|Data preparation<br>Model training<br>Deployment|
|**Key benefits**           |Encapsulate predictive logic in a database function, making it easy to include in data-tier logic.|
|**Considerations**         |Assumes a SQL database as the data tier for your application.|

## Azure Data Science Virtual Machine

The [Azure Data Science Virtual Machine](https://docs.microsoft.com/azure/machine-learning/data-science-virtual-machine/overview) is a customized virtual machine environment on the Microsoft Azure cloud. It is available in versions for both Windows and Linux Ubuntu. The environment is built specifically for doing data science and developing ML solutions. It has many popular data science, ML frameworks, and other tools pre-installed and pre-configured to jump-start building intelligent applications for advanced analytics.

Use the Data Science VM when you need to run or host your jobs on a single node. Or if you need to remotely scale up your processing on a single machine.

|||
|-|-|
|**Type**                   |Customized virtual machine environment for data science|
|**Key benefits**           |Reduced time to install, manage, and troubleshoot data science tools and frameworks.<br/><br/>The latest versions of all commonly used tools and frameworks are included.<br/><br/>Virtual machine options include highly scalable images with GPU capabilities for intensive data modeling.|
|**Considerations**         |The virtual machine cannot be accessed when offline.<br/><br/>Running a virtual machine incurs Azure charges, so you must be careful to have it running only when required.|

## Azure Databricks

[Azure Databricks](https://docs.microsoft.com/azure/azure-databricks/what-is-azure-databricks) is an Apache Spark-based analytics platform optimized for the Microsoft Azure cloud services platform. Databricks is integrated with Azure to provide one-click setup, streamlined workflows, and an interactive workspace that enables collaboration between data scientists, data engineers, and business analysts.
Use Python, R, Scala, and SQL code in web-based notebooks to query, visualize, and model data.

Use Databricks when you want to collaborate on building machine learning solutions on Apache Spark.

|||
|-|-|
|**Type**                   |Apache Spark-based analytics platform|
|**Supported languages**    |Python, R, Scala, SQL|
|**Machine learning phases**|Data query<br>Model training|

## ML.NET

[ML.NET](https://docs.microsoft.com/dotnet/machine-learning/) is a free, open-source, and cross-platform machine learning framework that enables you to build custom machine learning solutions and integrate them into your .NET applications. ML.NET offers varying levels of interoperability with popular frameworks like TensorFlow and ONNX for training and scoring machine learning and deep learning models. For more resource intensive tasks like training image classification models, you can take advantage of Azure to train your models in the cloud.

Use ML.NET when you want to integrate machine learning solutions into your .NET applications. Choose between the [API](https://docs.microsoft.com/dotnet/machine-learning/how-does-mldotnet-work) for a code-first experience and [Model Builder](https://docs.microsoft.com/dotnet/machine-learning/automate-training-with-model-builder) or the [CLI](https://docs.microsoft.com/dotnet/machine-learning/automate-training-with-cli) for a low-code experience.

|||
|-|-|
|**Type**                   |Open-source cross-platform framework for developing custom machine learning applications with .NET |
|**Languages supported**    |C#,F#|
|**Machine learning phases**    |Data preparation<br>Training<br>Deployment|
|**Key benefits**            |Data science & ML experience not required<br>Use familiar tools (Visual Studio, VS Code) and languages<br>Deploy where .NET runs<br>Extensible<br>Scalable<br>Local-first experience<br>|


## Windows ML

[Windows ML](https://docs.microsoft.com/windows/uwp/machine-learning/) inference engine allows you to use trained machine learning models in your applications, evaluating trained models locally on Windows 10 devices.

Use Windows ML when you want to use trained machine learning models within your Windows applications.

|||
|-|-|
|**Type**                   |Inference engine for trained models in Windows devices|
|**Languages supported**    |C#/C++, JavaScript|

## MMLSpark

[Microsoft ML for Apache Spark](https://aka.ms/spark/) (MMLSpark) is an open source library that expands the distributed computing framework [Apache Spark](https://spark.apache.org/). MMLSpark adds many deep learning and data science tools to the Spark ecosystem, including seamless integration of [Spark Machine Learning](https://spark.apache.org/docs/latest/ml-guide.html) pipelines with [Microsoft Cognitive Toolkit (CNTK)](https://docs.microsoft.com/cognitive-toolkit/), [LightGBM](https://github.com/microsoft/LightGBM), [LIME (Model Interpretability)](https://www.oreilly.com/learning/introduction-to-local-interpretable-model-agnostic-explanations-lime), and [OpenCV](https://opencv.org/). You can use these tools to create powerful predictive models on any Spark cluster, such as [Azure Databricks](#azure-databricks) or [Cosmic Spark](https://docs.microsoft.com/azure/cosmos-db/spark-connector).

MMLSpark also brings new networking capabilities to the Spark ecosystem. With the HTTP on Spark project, users can embed any web service into their SparkML models. Additionally, MMLSpark provides easy-to-use tools for orchestrating [Azure Cognitive Services](https://azure.microsoft.com/services/cognitive-services/) at scale. For production-grade deployment, the Spark Serving project enables high throughput, sub-millisecond latency web services, backed by your Spark cluster.

|||
|-|-|
|**Type**                    |Open-source, distributed machine learning and microservices framework for Apache Spark|
|**Languages supported**     |Scala 2.11, Java, Python 3.5+, R (beta)|
|**Machine learning phases** |Data preparation<br>Model training<br>Deployment|
|**Key benefits**            |Scalability<br>Streaming + Serving compatible<br>Fault-tolerance|
|**Considerations**          |Requires Apache Spark|

## Next steps

- To learn about all the Artificial Intelligence (AI) development products available from Microsoft, see [Microsoft AI platform](https://www.microsoft.com/ai)
    
- For training in developing AI and Machine Learning solutions with Microsoft, see [Microsoft Learn](https://docs.microsoft.com/learn/browse/?roles=ai-engineer%2Cdata-scientist&resource_type=learning%20path)<|MERGE_RESOLUTION|>--- conflicted
+++ resolved
@@ -21,13 +21,10 @@
 | Cloud&nbsp;options | What it is | What you can do with it |
 |-|-|-|
 | [Azure&nbsp;Machine&nbsp;Learning](#azure-machine-learning) | Cloud-based: Managed cloud service for machine learning  | Train, deploy, and manage models in Azure using Python and CLI |
-<<<<<<< HEAD
 | [Azure&nbsp;Cognitive&nbsp;Services](#azure-cognitive-services) | Cloud-based: Pre-built AI capabilities made available through REST APIs and SDK. Does not require machine learning and data science expertise.  | Build intelligent applications quickly using standard programming languages   |
-=======
 | [Azure SQL Managed Instance Machine Learning Services](#sql-machine-learning) | Cloud-based machine learning in SQL | Train and deploy models inside Azure SQL Managed Instance |
 | [Machine learning in Azure Synapse Analytics](#sql-machine-learning) | Cloud-based analytics service with machine learning | Train and deploy models inside Azure SQL Managed Instance |
 | [Machine learning and AI with ONNX in Azure SQL Edge](#sql-machine-learning) | Cloud-based machine learning in SQL on IoT | Train and deploy models inside Azure SQL Edge |
->>>>>>> 84a5aab4
 
 ## On-premises options
 
@@ -146,7 +143,6 @@
 |**Machine learning phases**    |Data preparation<br>Training<br>Deployment|
 |**Key benefits**            |Data science & ML experience not required<br>Use familiar tools (Visual Studio, VS Code) and languages<br>Deploy where .NET runs<br>Extensible<br>Scalable<br>Local-first experience<br>|
 
-
 ## Windows ML
 
 [Windows ML](https://docs.microsoft.com/windows/uwp/machine-learning/) inference engine allows you to use trained machine learning models in your applications, evaluating trained models locally on Windows 10 devices.
@@ -175,5 +171,4 @@
 ## Next steps
 
 - To learn about all the Artificial Intelligence (AI) development products available from Microsoft, see [Microsoft AI platform](https://www.microsoft.com/ai)
-    
 - For training in developing AI and Machine Learning solutions with Microsoft, see [Microsoft Learn](https://docs.microsoft.com/learn/browse/?roles=ai-engineer%2Cdata-scientist&resource_type=learning%20path)