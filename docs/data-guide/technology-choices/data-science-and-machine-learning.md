--- conflicted
+++ resolved
@@ -134,11 +134,7 @@
 The [Azure Data Science Virtual Machine](https://docs.microsoft.com/azure/machine-learning/data-science-virtual-machine/overview) is a customized virtual machine environment on the Microsoft Azure cloud built specifically for doing data science. It has many popular data science and other tools pre-installed and pre-configured to jump-start building intelligent applications for advanced analytics.
 
 The Data Science Virtual Machine is supported as a target for Azure Machine Learning.
-<<<<<<< HEAD
-It is available in versions for both Windows and Linux Ubuntu (Azure Machine Learning is not supported on Linux CentOS).
-=======
 It is available in versions for both Windows and Linux Ubuntu.
->>>>>>> 775ae3e6
 For specific version information and a list of what’s included, see [Introduction to the Azure Data Science Virtual Machine](/azure/machine-learning/data-science-virtual-machine/overview).
 
 Use the Data Science VM when you need to run or host your jobs on a single node. Or if you need to remotely scale up your processing on a single machine.
@@ -185,14 +181,9 @@
 |**Languages supported**    |C#/C++, JavaScript|
 
 ## MMLSpark
-<<<<<<< HEAD
+
 [Microsoft ML for Apache Spark](https://aka.ms/spark/) (MMLSpark) is an open source library that expands the distributed computing framework [Apache Spark](https://spark.apache.org/). MMLSpark adds many deep learning and data science tools to the Spark ecosystem, including seamless integration of [Spark Machine Learning](https://spark.apache.org/docs/latest/ml-guide.html) pipelines with [Microsoft Cognitive Toolkit (CNTK)](/cognitive-toolkit/), [LightGBM](https://github.com/microsoft/LightGBM), [LIME (Model Interpretability)](https://www.oreilly.com/learning/introduction-to-local-interpretable-model-agnostic-explanations-lime), and [OpenCV](https://opencv.org/). You can use these tools to create powerful predictive models on any Spark cluster, such as [Azure Databricks](#azure-databricks) or [Cosmic Spark](/azure/cosmos-db/spark-connector).
 
-=======
-
-[Microsoft ML for Apache Spark](https://aka.ms/spark/) (MMLSpark) is an open source library that expands the distributed computing framework [Apache Spark](https://spark.apache.org/). MMLSpark adds many deep learning and data science tools to the Spark ecosystem, including seamless integration of [Spark Machine Learning](https://spark.apache.org/docs/latest/ml-guide.html) pipelines with [Microsoft Cognitive Toolkit (CNTK)](/cognitive-toolkit/), [LightGBM](https://github.com/microsoft/LightGBM), [LIME (Model Interpretability)](https://www.oreilly.com/learning/introduction-to-local-interpretable-model-agnostic-explanations-lime), and [OpenCV](https://opencv.org/). You can use these tools to create powerful predictive models on any Spark cluster, such as [Azure Databricks](#azure-databricks) or [Cosmic Spark](/azure/cosmos-db/spark-connector).
-
->>>>>>> 775ae3e6
 MMLSpark also brings new networking capabilities to the Spark ecosystem. With the HTTP on Spark project, users can embed any web service into their SparkML models. Additionally, MMLSpark provides easy-to-use tools for orchestrating [Microsoft Cognitive Services](https://azure.microsoft.com/services/cognitive-services/) at scale. For production-grade deployment, the Spark Serving project enables high throughput, sub-millisecond latency web services, backed by your Spark cluster.
 
 |||
