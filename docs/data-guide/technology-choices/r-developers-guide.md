--- conflicted
+++ resolved
@@ -71,21 +71,12 @@
 
 ## ML Services on HDInsight
 
-<<<<<<< HEAD
-[Microsoft ML Services](<!-- BROKEN LINK HttpLinkNotFound: /azure/hdinsight/r-server/r-server-overview -->) provide data scientists, statisticians, and R programmers with on-demand access to scalable, distributed methods of analytics on HDInsight.  This solution provides the latest capabilities for R-based analytics on datasets of virtually any size, loaded to either Azure Blob or Data Lake storage.
-=======
 [Microsoft ML Services](https://azure.microsoft.com/services/hdinsight/r-server/#overview) provide data scientists, statisticians, and R programmers with on-demand access to scalable, distributed methods of analytics on HDInsight.  This solution provides the latest capabilities for R-based analytics on datasets of virtually any size, loaded to either Azure Blob or Data Lake storage.
->>>>>>> 74efc6b7
 
 This is an enterprise-grade solution that allows you to scale your R code across a cluster.  By using functions in Microsoft's [`RevoScaleR`](/machine-learning-server/r-reference/revoscaler/revoscaler) package, your R scripts on HDInsight can run data processing functions in parallel across many nodes in a cluster.  This allows R to crunch data on a much larger scale than is possible with single-threaded R running on a workstation.
 
 This ability to scale makes ML Services on HDInsight a great option for R developers with massive data sets.  It provides a flexible and scalable platform for running your R scripts in the cloud.
-
-<<<<<<< HEAD
-For a walk-through on creating an ML Services cluster, see [Get started with ML Services on Azure HDInsight](<!-- BROKEN LINK HttpLinkNotFound: /azure/hdinsight/r-server/r-server-get-started -->).
-=======
-For a walk-through on creating an ML Services cluster, see [Get started with ML Services on Azure HDInsight](https://azure.microsoft.com/services/hdinsight/r-server/#getting-started).
->>>>>>> 74efc6b7
+For a walkthrough on creating an ML Services cluster, see [Get started with ML Services on Azure HDInsight](https://azure.microsoft.com/services/hdinsight/r-server/#getting-started).
 
 ## Azure Databricks
 
