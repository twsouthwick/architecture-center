--- conflicted
+++ resolved
@@ -1,10 +1,6 @@
 ---
 title: Processing free-form text for search
-<<<<<<< HEAD
-description: Learn to support free-form text for search, by constructing a specialized index that's precomputed against a collection of documents.
-=======
 description: Learn how free-form text processing can support search by producing useful, actionable data from large amounts of text.
->>>>>>> cefe5606
 author: zoinerTejada
 ms.date: 11/30/2020
 ms.topic: conceptual
