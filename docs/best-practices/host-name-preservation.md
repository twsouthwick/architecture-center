--- conflicted
+++ resolved
@@ -23,13 +23,7 @@
 
 # Preserve the original HTTP host name between a reverse proxy and its backend web application
 
-<<<<<<< HEAD
-## Summary
-
 We recommend preserving the original HTTP host name when using a reverse proxy in front of a web application. Having a different host name at the reverse proxy than the one which is provided to the backend application server can lead to cookies or redirect URLs not working properly. For example, session state can get lost, authentication can fail or backend URLs can inadvertently get exposed to end users. These issues can be avoided by preserving the host name of the initial request so that the application server sees the same domain as the web browser.
-=======
-We recommend to preserve the original HTTP host name when using a reverse proxy in front of web applications. Having a different host name come in to the reverse proxy than the one which is used to access the backend application server can potentially lead to cookies or redirect URLs being broken. These issues can be avoided by preserving the host name of the initial request so that the application server sees the same domain as the web browser.
->>>>>>> 7af031d0
 
 This guidance applies especially to applications hosted in Platform-as-a-Service (PaaS) offerings such as [Azure App Service](/azure/app-service) and [Azure Spring Cloud](/azure/spring-cloud), and provides [implementation guidance](#implementation-guidance-for-common-azure-services) specifically for [Azure Application Gateway](/azure/application-gateway), [Azure Front Door](/azure/frontdoor) and [Azure API Management](/azure/api-management) as commonly used reverse proxy services.
 
