--- conflicted
+++ resolved
@@ -108,14 +108,8 @@
 * By default, WebJobs scale with the web app. However, you can configure jobs to run on single instance by setting the **is_singleton** configuration property to **true**. Single instance WebJobs are useful for tasks that you do not want to scale or run as simultaneous multiple instances, such as reindexing, data analysis, and similar tasks.
 * To minimize the impact of jobs on the performance of the web app, consider creating an empty Azure Web App instance in a new App Service plan to host WebJobs that may be long running or resource intensive.
 
-<<<<<<< HEAD
 ### More information
 * [Azure WebJobs recommended resources](/azure/app-service-web/websites-webjobs-resources) lists the many useful resources, downloads, and samples for WebJobs.
-=======
-#### More information
-
-* [Azure WebJobs recommended resources](/azure/app-service-web/websites-webjobs-resources/) lists the many useful resources, downloads, and samples for WebJobs.
->>>>>>> d46a9d96
 
 ### Azure Virtual Machines
 Background tasks might be implemented in a way that prevents them from being deployed to Azure Web Apps or Cloud Services, or these options might not be convenient. Typical examples are Windows services, and third-party utilities and executable programs. Another example might be programs written for an execution environment that is different than that hosting the application. For example, it might be a Unix or Linux program that you want to execute from a Windows or .NET application. You can choose from a range of operating systems for an Azure virtual machine, and run your service or executable on that virtual machine.
@@ -210,22 +204,10 @@
   * If you use startup tasks, you are responsible for managing the task execution and checking if it fails.
 * Managing and monitoring startup tasks is more difficult than using the **RoleEntryPoint** class approach. However, the Azure WebJobs SDK includes a dashboard to make it easier to manage WebJobs that you initiate through startup tasks.
 
-<<<<<<< HEAD
-### More information
-* [Compute Resource Consolidation Pattern](http://msdn.microsoft.com/library/dn589778.aspx)
-* [What is the Azure WebJobs SDK](https://docs.microsoft.com/en-us/azure/app-service-web/websites-dotnet-webjobs-sdk)
-* [Create a .NET WebJob in Azure App Service](https://docs.microsoft.com/en-us/azure/app-service-web/websites-dotnet-webjobs-sdk-get-started)
-
-## Azure Virtual Machines
-Background tasks might be implemented in a way that prevents them from being deployed to Azure Web Apps or Cloud Services, or these options might not be convenient. Typical examples are Windows services, and third-party utilities and executable programs. Another example might be programs written for an execution environment that is different than that hosting the application. For example, it might be a Unix or Linux program that you want to execute from a Windows or .NET application. You can choose from a range of operating systems for an Azure virtual machine, and run your service or executable on that virtual machine.
-
-To help you choose when to use Virtual Machines, see [Azure App Services, Cloud Services and Virtual Machines comparison](https://docs.microsoft.com/en-us/azure/app-service-web/choose-web-site-cloud-service-vm). For information about the options for Virtual Machines, see [Virtual Machine and Cloud Service sizes for Azure](http://msdn.microsoft.com/library/azure/dn197896.aspx). For more information about the operating systems and prebuilt images that are available for Virtual Machines, see [Azure Virtual Machines Marketplace](https://azure.microsoft.com/gallery/virtual-machines/).
-=======
 #### Lifecycle 
  If you decide to implement background jobs for Cloud Services applications that use web and worker roles by using the **RoleEntryPoint** class, it is important to understand the lifecycle of this class in order to use it correctly.
 
 Web and worker roles go through a set of distinct phases as they start, run, and stop. The **RoleEntryPoint** class exposes a series of events that indicate when these stages are occurring. You use these to initialize, run, and stop your custom background tasks. The complete cycle is:
->>>>>>> d46a9d96
 
 * Azure loads the role assembly and searches it for a class that derives from **RoleEntryPoint**.
 * If it finds this class, it calls **RoleEntryPoint.OnStart()**. You override this method to initialize your background tasks.
@@ -263,15 +245,9 @@
     
     * Add the definition of the **Freeze** setting as a Boolean value to the ServiceDefinition.csdef and ServiceConfiguration.*.cscfg files for the role and set it to **false**. If the role goes into a repeated restart mode, you can change the setting to **true** to freeze role execution and allow it to be swapped with a previous version.
 
-<<<<<<< HEAD
-### More information
-* [Virtual Machines](https://azure.microsoft.com/services/virtual-machines/) on Azure
-* [Azure Virtual Machines FAQ](/azure/virtual-machines/linux/classic/faq)
-=======
 #### More information
 * [Compute Resource Consolidation Pattern](http://msdn.microsoft.com/library/dn589778.aspx)
 * [Get started with the Azure WebJobs SDK](/azure/app-service-web/websites-dotnet-webjobs-sdk-get-started/)
->>>>>>> d46a9d96
 
 
 ## Partitioning
@@ -304,48 +280,6 @@
 * **Managing execution of the steps for a task**. An application might perform tasks that comprise a number of steps (some of which might invoke remote services or access remote resources). The individual steps might be independent of each other, but they are orchestrated by the application logic that implements the task. For more information, see [Scheduler Agent Supervisor Pattern](http://msdn.microsoft.com/library/dn589780.aspx).
 * **Managing recovery for task steps that fail**. An application might need to undo the work that is performed by a series of steps (which together define an eventually consistent operation) if one or more of the steps fail. For more information, see [Compensating Transaction Pattern](http://msdn.microsoft.com/library/dn589804.aspx).
 
-<<<<<<< HEAD
-## Lifecycle (Cloud Services)
- If you decide to implement background jobs for Cloud Services applications that use web and worker roles by using the **RoleEntryPoint** class, it is important to understand the lifecycle of this class in order to use it correctly.
-
-Web and worker roles go through a set of distinct phases as they start, run, and stop. The **RoleEntryPoint** class exposes a series of events that indicate when these stages are occurring. You use these to initialize, run, and stop your custom background tasks. The complete cycle is:
-
-* Azure loads the role assembly and searches it for a class that derives from **RoleEntryPoint**.
-* If it finds this class, it calls **RoleEntryPoint.OnStart()**. You override this method to initialize your background tasks.
-* After the **OnStart** method has completed, Azure calls **Application_Start()** in the application’s Global file if this is present (for example, Global.asax in a web role running ASP.NET).
-* Azure calls **RoleEntryPoint.Run()** on a new foreground thread that executes in parallel with **OnStart()**. You override this method to start your background tasks.
-* When the Run method ends, Azure first calls **Application_End()** in the application’s Global file if this is present, and then calls **RoleEntryPoint.OnStop()**. You override the **OnStop** method to stop your background tasks, clean up resources, dispose of objects, and close connections that the tasks may have used.
-* The Azure worker role host process is stopped. At this point, the role will be recycled and will restart.
-
-For more details and an example of using the methods of the **RoleEntryPoint** class, see [Compute Resource Consolidation Pattern](http://msdn.microsoft.com/library/dn589778.aspx).
-
-## Considerations
-Consider the following points when you are planning how you will run background tasks in a web or worker role:
-
-* The default **Run** method implementation in the **RoleEntryPoint** class contains a call to **Thread.Sleep(Timeout.Infinite)** that keeps the role alive indefinitely. If you override the **Run** method (which is typically necessary to execute background tasks), you must not allow your code to exit from the method unless you want to recycle the role instance.
-* A typical implementation of the **Run** method includes code to start each of the background tasks and a loop construct that periodically checks the state of all the background tasks. It can restart any that fail or monitor for cancellation tokens that indicate that jobs have completed.
-* If a background task throws an unhandled exception, that task should be recycled while allowing any other background tasks in the role to continue running. However, if the exception is caused by corruption of objects outside the task, such as shared storage, the exception should be handled by your **RoleEntryPoint** class, all tasks should be cancelled, and the **Run** method should be allowed to end. Azure will then restart the role.
-* Use the **OnStop** method to pause or kill background tasks and clean up resources. This might involve stopping long-running or multistep tasks. It is vital to consider how this can be done to avoid data inconsistencies. If a role instance stops for any reason other than a user-initiated shutdown, the code running in the **OnStop** method must be completed within five minutes before it is forcibly terminated. Ensure that your code can be completed in that time or can tolerate not running to completion.  
-* The Azure load balancer starts directing traffic to the role instance when the **RoleEntryPoint.OnStart** method returns the value **true**. Therefore, consider putting all your initialization code in the **OnStart** method so that role instances that do not successfully initialize will not receive any traffic.
-* You can use startup tasks in addition to the methods of the **RoleEntryPoint** class. You should use startup tasks to initialize any settings that you need to change in the Azure load balancer because these tasks will execute before the role receives any requests. For more information, see [Run startup tasks in Azure](/azure/cloud-services/cloud-services-startup-tasks).
-* If there is an error in a startup task, it might force the role to continually restart. This can prevent you from performing a virtual IP (VIP) address swap back to a previously staged version because the swap requires exclusive access to the role. This cannot be obtained while the role is restarting. To resolve this:
-  
-  * Add the following code to the beginning of the **OnStart** and **Run** methods in your role:
-    
-    ```C#
-    var freeze = CloudConfigurationManager.GetSetting("Freeze");
-    if (freeze != null)
-    {
-     if (Boolean.Parse(freeze))
-       {
-         Thread.Sleep(System.Threading.Timeout.Infinite);
-     }
-    }
-    ```
-    
-    * Add the definition of the **Freeze** setting as a Boolean value to the ServiceDefinition.csdef and ServiceConfiguration.*.cscfg files for the role and set it to **false**. If the role goes into a repeated restart mode, you can change the setting to **true** to freeze role execution and allow it to be swapped with a previous version.
-=======
->>>>>>> d46a9d96
 
 ## Resiliency considerations
 Background tasks must be resilient in order to provide reliable services to the application. When you are planning and designing background tasks, consider the following points:
