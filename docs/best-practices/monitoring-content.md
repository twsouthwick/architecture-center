<!-- cSpell:ignore SIEM HDFS SSDT -->

Distributed applications and services running in the cloud are, by their nature, complex pieces of software that comprise many moving parts. In a production environment, it's important to be able to track the way in which users use your system, trace resource utilization, and generally monitor the health and performance of your system. You can use this information as a diagnostic aid to detect and correct issues, and also to help spot potential problems and prevent them from occurring.

## Monitoring and diagnostics scenarios

You can use monitoring to gain an insight into how well a system is functioning. Monitoring is a crucial part of maintaining quality-of-service targets. Common scenarios for collecting monitoring data include:

- Ensuring that the system remains healthy.
- Tracking the availability of the system and its component elements.
- Maintaining performance to ensure that the throughput of the system does not degrade unexpectedly as the volume of work increases.
- Guaranteeing that the system meets any service-level agreements (SLAs) established with customers.
- Protecting the privacy and security of the system, users, and their data.
- Tracking the operations that are performed for auditing or regulatory purposes.
- Monitoring the day-to-day usage of the system and spotting trends that might lead to problems if they're not addressed.
- Tracking issues that occur, from initial report through to analysis of possible causes, rectification, consequent software updates, and deployment.
- Tracing operations and debugging software releases.

> [!NOTE]
> This list is not intended to be comprehensive. This document focuses on these scenarios as the most common situations for performing monitoring. There might be others that are less common or are specific to your environment.

The following sections describe these scenarios in more detail. The information for each scenario is discussed in the following format:

1. A brief overview of the scenario.
2. The typical requirements of this scenario.
3. The raw instrumentation data that's required to support the scenario, and possible sources of this information.
4. How this raw data can be analyzed and combined to generate meaningful diagnostic information.

## Health monitoring

A system is healthy if it is running and capable of processing requests. The purpose of health monitoring is to generate a snapshot of the current health of the system so that you can verify that all components of the system are functioning as expected.

### Requirements for health monitoring

An operator should be alerted quickly (within a matter of seconds) if any part of the system is deemed to be unhealthy. The operator should be able to ascertain which parts of the system are functioning normally, and which parts are experiencing problems. System health can be highlighted through a traffic-light system:

- Red for unhealthy (the system has stopped)
- Yellow for partially healthy (the system is running with reduced functionality)
- Green for completely healthy

A comprehensive health-monitoring system enables an operator to drill down through the system to view the health status of subsystems and components. For example, if the overall system is depicted as partially healthy, the operator should be able to zoom in and determine which functionality is currently unavailable.

### Data sources, instrumentation, and data-collection requirements

The raw data that's required to support health monitoring can be generated as a result of:

- Tracing execution of user requests. This information can be used to determine which requests have succeeded, which have failed, and how long each request takes.
- Synthetic user monitoring. This process simulates the steps performed by a user and follows a predefined series of steps. The results of each step should be captured.
- Logging exceptions, faults, and warnings. This information can be captured as a result of trace statements embedded into the application code, as well as retrieving information from the event logs of any services that the system references.
- Monitoring the health of any third-party services that the system uses. This monitoring might require retrieving and parsing health data that these services supply. This information might take a variety of formats.
- Endpoint monitoring. This mechanism is described in more detail in the "Availability monitoring" section.
- Collecting ambient performance information, such as background CPU utilization or I/O (including network) activity.

### Analyzing health data

The primary focus of health monitoring is to quickly indicate whether the system is running. Hot analysis of the immediate data can trigger an alert if a critical component is detected as unhealthy. (It fails to respond to a consecutive series of pings, for example.) The operator can then take the appropriate corrective action.

A more advanced system might include a predictive element that performs a cold analysis over recent and current workloads. A cold analysis can spot trends and determine whether the system is likely to remain healthy or whether the system will need additional resources. This predictive element should be based on critical performance metrics, such as:

- The rate of requests directed at each service or subsystem.
- The response times of these requests.
- The volume of data flowing into and out of each service.

If the value of any metric exceeds a defined threshold, the system can raise an alert to enable an operator or autoscaling (if available) to take the preventative actions necessary to maintain system health. These actions might involve adding resources, restarting one or more services that are failing, or applying throttling to lower-priority requests.

## Availability monitoring

A truly healthy system requires that the components and subsystems that compose the system are available. Availability monitoring is closely related to health monitoring. But whereas health monitoring provides an immediate view of the current health of the system, availability monitoring is concerned with tracking the availability of the system and its components to generate statistics about the uptime of the system.

In many systems, some components (such as a database) are configured with built-in redundancy to permit rapid failover in the event of a serious fault or loss of connectivity. Ideally, users should not be aware that such a failure has occurred. But from an availability monitoring perspective, it's necessary to gather as much information as possible about such failures to determine the cause and take corrective actions to prevent them from recurring.

The data that's required to track availability might depend on a number of lower-level factors. Many of these factors might be specific to the application, system, and environment. An effective monitoring system captures the availability data that corresponds to these low-level factors and then aggregates them to give an overall picture of the system. For example, in an e-commerce system, the business functionality that enables a customer to place orders might depend on the repository where order details are stored and the payment system that handles the monetary transactions for paying for these orders. The availability of the order-placement part of the system is therefore a function of the availability of the repository and the payment subsystem.

### Requirements for availability monitoring

An operator should also be able to view the historical availability of each system and subsystem, and use this information to spot any trends that might cause one or more subsystems to periodically fail. (Do services start to fail at a particular time of day that corresponds to peak processing hours?)

A monitoring solution should provide an immediate and historical view of the availability or unavailability of each subsystem. It should also be capable of quickly alerting an operator when one or more services fail or when users can't connect to services. This is a matter of not only monitoring each service, but also examining the actions that each user performs if these actions fail when they attempt to communicate with a service. To some extent, a degree of connectivity failure is normal and might be due to transient errors. But it might be useful to allow the system to raise an alert for the number of connectivity failures to a specified subsystem that occur during a specific period.

<!-- markdownlint-disable MD024 -->

### Data sources, instrumentation, and data-collection requirements

As with health monitoring, the raw data that's required to support availability monitoring can be generated as a result of synthetic user monitoring and logging any exceptions, faults, and warnings that might occur. In addition, availability data can be obtained from performing endpoint monitoring. The application can expose one or more health endpoints, each testing access to a functional area within the system. The monitoring system can ping each endpoint by following a defined schedule and collect the results (success or fail).

All timeouts, network connectivity failures, and connection retry attempts must be recorded. All data should be timestamped.

### Analyzing availability data

The instrumentation data must be aggregated and correlated to support the following types of analysis:

- The immediate availability of the system and subsystems.
- The availability failure rates of the system and subsystems. Ideally, an operator should be able to correlate failures with specific activities: what was happening when the system failed?
- A historical view of failure rates of the system or any subsystems across any specified period, and the load on the system (number of user requests, for example) when a failure occurred.
- The reasons for unavailability of the system or any subsystems. For example, the reasons might be service not running, connectivity lost, connected but timing out, and connected but returning errors.

You can calculate the percentage availability of a service over a period of time by using the following formula:

```console
%Availability =  ((Total Time – Total Downtime) / Total Time ) * 100
```

This is useful for SLA purposes. ([SLA monitoring](#sla-monitoring) is described in more detail later in this guidance.) The definition of *downtime* depends on the service. For example, Visual Studio Team Services Build Service defines downtime as the period (total accumulated minutes) during which Build Service is unavailable. A minute is considered unavailable if all continuous HTTP requests to Build Service to perform customer-initiated operations throughout the minute either result in an error code or do not return a response.

## Performance monitoring

As the system is placed under more and more stress (by increasing the volume of users), the size of the datasets that these users access grows and the possibility of failure of one or more components becomes more likely. Frequently, component failure is preceded by a decrease in performance. If you're able detect such a decrease, you can take proactive steps to remedy the situation.

System performance depends on a number of factors. Each factor is typically measured through key performance indicators (KPIs), such as the number of database transactions per second or the volume of network requests that are successfully serviced in a specified time frame. Some of these KPIs might be available as specific performance measures, whereas others might be derived from a combination of metrics.

> [!NOTE]
> Determining poor or good performance requires that you understand the level of performance at which the system should be capable of running. This requires observing the system while it's functioning under a typical load and capturing the data for each KPI over a period of time. This might involve running the system under a simulated load in a test environment and gathering the appropriate data before deploying the system to a production environment.
>
> You should also ensure that monitoring for performance purposes does not become a burden on the system. You might be able to dynamically adjust the level of detail for the data that the performance monitoring process gathers.

### Requirements for performance monitoring

To examine system performance, an operator typically needs to see information that includes:

- The response rates for user requests.
- The number of concurrent user requests.
- The volume of network traffic.
- The rates at which business transactions are being completed.
- The average processing time for requests.

It can also be helpful to provide tools that enable an operator to help spot correlations, such as:

- The number of concurrent users versus request latency times (how long it takes to start processing a request after the user has sent it).
- The number of concurrent users versus the average response time (how long it takes to complete a request after it has started processing).
- The volume of requests versus the number of processing errors.

Along with this high-level functional information, an operator should be able to obtain a detailed view of the performance for each component in the system. This data is typically provided through low-level performance counters that track information such as:

- Memory utilization.
- Number of threads.
- CPU processing time.
- Request queue length.
- Disk or network I/O rates and errors.
- Number of bytes written or read.
- Middleware indicators, such as queue length.

All visualizations should allow an operator to specify a time period. The displayed data might be a snapshot of the current situation and/or a historical view of the performance.

An operator should be able to raise an alert based on any performance measure for any specified value during any specified time interval.

### Data sources, instrumentation, and data-collection requirements

You can gather high-level performance data (throughput, number of concurrent users, number of business transactions, error rates, and so on) by monitoring the progress of users' requests as they arrive and pass through the system. This involves incorporating tracing statements at key points in the application code, together with timing information. All faults, exceptions, and warnings should be captured with sufficient data for correlating them with the requests that caused them. The Internet Information Services (IIS) log is another useful source.

If possible, you should also capture performance data for any external systems that the application uses. These external systems might provide their own performance counters or other features for requesting performance data. If this is not possible, record information such as the start time and end time of each request made to an external system, together with the status (success, fail, or warning) of the operation. For example, you can use a stopwatch approach to time requests: start a timer when the request starts and then stop the timer when the request finishes.

Low-level performance data for individual components in a system might be available through features and services such as Windows performance counters and Azure Diagnostics.

### Analyzing performance data

Much of the analysis work consists of aggregating performance data by user request type and/or the subsystem or service to which each request is sent. An example of a user request is adding an item to a shopping cart or performing the checkout process in an e-commerce system.

Another common requirement is summarizing performance data in selected percentiles. For example, an operator might determine the response times for 99 percent of requests, 95 percent of requests, and 70 percent of requests. There might be SLA targets or other goals set for each percentile. The ongoing results should be reported in near real time to help detect immediate issues. The results should also be aggregated over the longer time for statistical purposes.

In the case of latency issues affecting performance, an operator should be able to quickly identify the cause of the bottleneck by examining the latency of each step that each request performs. The performance data must therefore provide a means of correlating performance measures for each step to tie them to a specific request.

Depending on the visualization requirements, it might be useful to generate and store a data cube that contains views of the raw data. This data cube can allow complex ad hoc querying and analysis of the performance information.

## Security monitoring

All commercial systems that include sensitive data must implement a security structure. The complexity of the security mechanism is usually a function of the sensitivity of the data. In a system that requires users to be authenticated, you should record:

- All sign-in attempts, whether they fail or succeed.
- All operations performed by&mdash;and the details of all resources accessed by&mdash;an authenticated user.
- When a user ends a session and signs out.

Monitoring might be able to help detect attacks on the system. For example, a large number of failed sign-in attempts might indicate a brute-force attack. An unexpected surge in requests might be the result of a distributed denial-of-service (DDoS) attack. You must be prepared to monitor all requests to all resources regardless of the source of these requests. A system that has a sign-in vulnerability might accidentally expose resources to the outside world without requiring a user to actually sign in.

### Requirements for security monitoring

The most critical aspects of security monitoring should enable an operator to quickly:

- Detect attempted intrusions by an unauthenticated entity.
- Identify attempts by entities to perform operations on data for which they have not been granted access.
- Determine whether the system, or some part of the system, is under attack from outside or inside. (For example, a malicious authenticated user might be attempting to bring the system down.)

To support these requirements, an operator should be notified if:

- One account makes repeated failed sign-in attempts within a specified period.
- One authenticated account repeatedly tries to access a prohibited resource during a specified period.
- A large number of unauthenticated or unauthorized requests occur during a specified period.

The information that's provided to an operator should include the host address of the source for each request. If security violations regularly arise from a particular range of addresses, these hosts might be blocked.

A key part in maintaining the security of a system is being able to quickly detect actions that deviate from the usual pattern. Information such as the number of failed and/or successful sign-in requests can be displayed visually to help detect whether there is a spike in activity at an unusual time. (An example of this activity is users signing in at 3:00 AM and performing a large number of operations when their working day starts at 9:00 AM). This information can also be used to help configure time-based autoscaling. For example, if an operator observes that a large number of users regularly sign in at a particular time of day, the operator can arrange to start additional authentication services to handle the volume of work, and then shut down these additional services when the peak has passed.

### Data sources, instrumentation, and data-collection requirements

Security is an all-encompassing aspect of most distributed systems. The pertinent data is likely to be generated at multiple points throughout a system. You should consider adopting a Security Information and Event Management (SIEM) approach to gather the security-related information that results from events raised by the application, network equipment, servers, firewalls, antivirus software, and other intrusion-prevention elements.

Security monitoring can incorporate data from tools that are not part of your application. These tools can include utilities that identify port-scanning activities by external agencies, or network filters that detect attempts to gain unauthenticated access to your application and data.

In all cases, the gathered data must enable an administrator to determine the nature of any attack and take the appropriate countermeasures.

### Analyzing security data

A feature of security monitoring is the variety of sources from which the data arises. The different formats and level of detail often require complex analysis of the captured data to tie it together into a coherent thread of information. Apart from the simplest of cases (such as detecting a large number of failed sign-ins, or repeated attempts to gain unauthorized access to critical resources), it might not be possible to perform any complex automated processing of security data. Instead, it might be preferable to write this data, timestamped but otherwise in its original form, to a secure repository to allow for expert manual analysis.

## SLA monitoring

Many commercial systems that support paying customers make guarantees about the performance of the system in the form of SLAs. Essentially, SLAs state that the system can handle a defined volume of work within an agreed time frame and without losing critical information. SLA monitoring is concerned with ensuring that the system can meet measurable SLAs.

> [!NOTE]
> SLA monitoring is closely related to performance monitoring. But whereas performance monitoring is concerned with ensuring that the system functions *optimally*, SLA monitoring is governed by a contractual obligation that defines what *optimally* actually means.

SLAs are often defined in terms of:

- Overall system availability. For example, an organization might guarantee that the system will be available for 99.9 percent of the time. This equates to no more than 9 hours of downtime per year, or approximately 10 minutes a week.
- Operational throughput. This aspect is often expressed as one or more high-water marks, such as guaranteeing that the system can support up to 100,000 concurrent user requests or handle 10,000 concurrent business transactions.
- Operational response time. The system might also make guarantees for the rate at which requests are processed. An example is that 99 percent of all business transactions will finish within 2 seconds, and no single transaction will take longer than 10 seconds.

> [!NOTE]
> Some contracts for commercial systems might also include SLAs for customer support. An example is that all help-desk requests will elicit a response within five minutes, and that 99 percent of all problems will be fully addressed within 1 working day. Effective [issue tracking](#issue-tracking) (described later in this section) is key to meeting SLAs such as these.

### Requirements for SLA monitoring

At the highest level, an operator should be able to determine at a glance whether the system is meeting the agreed SLAs or not. And if not, the operator should be able to drill down and examine the underlying factors to determine the reasons for substandard performance.

Typical high-level indicators that can be depicted visually include:

- The percentage of service uptime.
- The application throughput (measured in terms of successful transactions and/or operations per second).
- The number of successful/failing application requests.
- The number of application and system faults, exceptions, and warnings.

All of these indicators should be capable of being filtered by a specified period of time.

A cloud application will likely comprise a number of subsystems and components. An operator should be able to select a high-level indicator and see how it's composed from the health of the underlying elements. For example, if the uptime of the overall system falls below an acceptable value, an operator should be able to zoom in and determine which elements are contributing to this failure.

> [!NOTE]
> System uptime needs to be defined carefully. In a system that uses redundancy to ensure maximum availability, individual instances of elements might fail, but the system can remain functional. System uptime as presented by health monitoring should indicate the aggregate uptime of each element and not necessarily whether the system has actually halted. Additionally, failures might be isolated. So even if a specific system is unavailable, the remainder of the system might remain available, although with decreased functionality. (In an e-commerce system, a failure in the system might prevent a customer from placing orders, but the customer might still be able to browse the product catalog.)

For alerting purposes, the system should be able to raise an event if any of the high-level indicators exceed a specified threshold. The lower-level details of the various factors that compose the high-level indicator should be available as contextual data to the alerting system.

### Data sources, instrumentation, and data-collection requirements

The raw data that's required to support SLA monitoring is similar to the raw data that's required for performance monitoring, together with some aspects of health and availability monitoring. (See those sections for more details.) You can capture this data by:

- Performing endpoint monitoring.
- Logging exceptions, faults, and warnings.
- Tracing the execution of user requests.
- Monitoring the availability of any third-party services that the system uses.
- Using performance metrics and counters.

All data must be timed and timestamped.

### Analyzing SLA data

The instrumentation data must be aggregated to generate a picture of the overall performance of the system. Aggregated data must also support drill-down to enable examination of the performance of the underlying subsystems. For example, you should be able to:

- Calculate the total number of user requests during a specified period and determine the success and failure rate of these requests.
- Combine the response times of user requests to generate an overall view of system response times.
- Analyze the progress of user requests to break down the overall response time of a request into the response times of the individual work items in that request.
- Determine the overall availability of the system as a percentage of uptime for any specific period.
- Analyze the percentage time availability of the individual components and services in the system. This might involve parsing logs that third-party services have generated.

Many commercial systems are required to report real performance figures against agreed SLAs for a specified period, typically a month. This information can be used to calculate credits or other forms of repayments for customers if the SLAs are not met during that period. You can calculate availability for a service by using the technique described in the section [Analyzing availability data](#analyzing-availability-data).

For internal purposes, an organization might also track the number and nature of incidents that caused services to fail. Learning how to resolve these issues quickly, or eliminate them completely, will help to reduce downtime and meet SLAs.

## Auditing

Depending on the nature of the application, there might be statutory or other legal regulations that specify requirements for auditing users' operations and recording all data access. Auditing can provide evidence that links customers to specific requests. Nonrepudiation is an important factor in many e-business systems to help maintain trust be between a customer and the organization that's responsible for the application or service.

### Requirements for auditing

An analyst must be able to trace the sequence of business operations that users are performing so that you can reconstruct users' actions. This might be necessary simply as a matter of record, or as part of a forensic investigation.

Audit information is highly sensitive. It will likely include data that identifies the users of the system, together with the tasks that they're performing. For this reason, audit information will most likely take the form of reports that are available only to trusted analysts rather than as an interactive system that supports drill-down of graphical operations. An analyst should be able to generate a range of reports. For example, reports might list all users' activities occurring during a specified time frame, detail the chronology of activity for a single user, or list the sequence of operations performed against one or more resources.

### Data sources, instrumentation, and data-collection requirements

The primary sources of information for auditing can include:

- The security system that manages user authentication.
- Trace logs that record user activity.
- Security logs that track all identifiable and unidentifiable network requests.

The format of the audit data and the way in which it's stored might be driven by regulatory requirements. For example, it might not be possible to clean the data in any way. (It must be recorded in its original format.) Access to the repository where it's held must be protected to prevent tampering.

### Analyzing audit data

An analyst must be able to access the raw data in its entirety, in its original form. Aside from the requirement to generate common audit reports, the tools for analyzing this data are likely to be specialized and kept external to the system.

## Usage monitoring

Usage monitoring tracks how the features and components of an application are used. An operator can use the gathered data to:

- Determine which features are heavily used and determine any potential hotspots in the system. High-traffic elements might benefit from functional partitioning or even replication to spread the load more evenly. An operator can also use this information to ascertain which features are infrequently used and are possible candidates for retirement or replacement in a future version of the system.

- Obtain information about the operational events of the system under normal use. For example, in an e-commerce site, you can record the statistical information about the number of transactions and the volume of customers that are responsible for them. This information can be used for capacity planning as the number of customers grows.

- Detect (possibly indirectly) user satisfaction with the performance or functionality of the system. For example, if a large number of customers in an e-commerce system regularly abandon their shopping carts, this might be due to a problem with the checkout functionality.

- Generate billing information. A commercial application or multitenant service might charge customers for the resources that they use.

- Enforce quotas. If a user in a multitenant system exceeds their paid quota of processing time or resource usage during a specified period, their access can be limited or processing can be throttled.

### Requirements for usage monitoring

To examine system usage, an operator typically needs to see information that includes:

- The number of requests that are processed by each subsystem and directed to each resource.
- The work that each user is performing.
- The volume of data storage that each user occupies.
- The resources that each user is accessing.

An operator should also be able to generate graphs. For example, a graph might display the most resource-hungry users, or the most frequently accessed resources or system features.

### Data sources, instrumentation, and data-collection requirements

Usage tracking can be performed at a relatively high level. It can note the start and end times of each request and the nature of the request (read, write, and so on, depending on the resource in question). You can obtain this information by:

- Tracing user activity.
- Capturing performance counters that measure the utilization for each resource.
- Monitoring the resource consumption by each user.

For metering purposes, you also need to be able to identify which users are responsible for performing which operations, and the resources that these operations use. The gathered information should be detailed enough to enable accurate billing.

## Issue tracking

Customers and other users might report issues if unexpected events or behavior occurs in the system. Issue tracking is concerned with managing these issues, associating them with efforts to resolve any underlying problems in the system, and informing customers of possible resolutions.

### Requirements for issue tracking

Operators often perform issue tracking by using a separate system that enables them to record and report the details of problems that users report. These details can include the tasks that the user was trying to perform, symptoms of the problem, the sequence of events, and any error or warning messages that were issued.

### Data sources, instrumentation, and data-collection requirements

The initial data source for issue-tracking data is the user who reported the issue in the first place. The user might be able to provide additional data such as:

- A crash dump (if the application includes a component that runs on the user's desktop).
- A screen snapshot.
- The date and time when the error occurred, together with any other environmental information such as the user's location.

This information can be used to help the debugging effort and help construct a backlog for future releases of the software.

### Analyzing issue-tracking data

Different users might report the same problem. The issue-tracking system should associate common reports.

The progress of the debugging effort should be recorded against each issue report. When the problem is resolved, the customer can be informed of the solution.

If a user reports an issue that has a known solution in the issue-tracking system, the operator should be able to inform the user of the solution immediately.

## Tracing operations and debugging software releases

When a user reports an issue, the user is often only aware of the immediate effect that it has on their operations. The user can only report the results of their own experience back to an operator who is responsible for maintaining the system. These experiences are usually just a visible symptom of one or more fundamental problems. In many cases, an analyst will need to dig through the chronology of the underlying operations to establish the root cause of the problem. This process is called *root cause analysis*.

> [!NOTE]
> Root cause analysis might uncover inefficiencies in the design of an application. In these situations, it might be possible to rework the affected elements and deploy them as part of a subsequent release. This process requires careful control, and the updated components should be monitored closely.

### Requirements for tracing and debugging

For tracing unexpected events and other problems, it's vital that the monitoring data provides enough information to enable an analyst to trace back to the origins of these issues and reconstruct the sequence of events that occurred. This information must be sufficient to enable an analyst to diagnose the root cause of any problems. A developer can then make the necessary modifications to prevent them from recurring.

### Data sources, instrumentation, and data-collection requirements

Troubleshooting can involve tracing all the methods (and their parameters) invoked as part of an operation to build up a tree that depicts the logical flow through the system when a customer makes a specific request. Exceptions and warnings that the system generates as a result of this flow need to be captured and logged.

To support debugging, the system can provide hooks that enable an operator to capture state information at crucial points in the system. Or, the system can deliver detailed step-by-step information as selected operations progress. Capturing data at this level of detail can impose an additional load on the system and should be a temporary process. An operator uses this process mainly when a highly unusual series of events occurs and is difficult to replicate, or when a new release of one or more elements into a system requires careful monitoring to ensure that the elements function as expected.

## The monitoring and diagnostics pipeline

Monitoring a large-scale distributed system poses a significant challenge. Each of the scenarios described in the previous section should not necessarily be considered in isolation. There is likely to be a significant overlap in the monitoring and diagnostic data that's required for each situation, although this data might need to be processed and presented in different ways. For these reasons, you should take a holistic view of monitoring and diagnostics.

You can envisage the entire monitoring and diagnostics process as a pipeline that comprises the stages shown in Figure 1.

![Stages in the monitoring and diagnostics pipeline](./images/monitoring/Pipeline.png)

*Figure 1 - The stages in the monitoring and diagnostics pipeline.*

Figure 1 highlights how the data for monitoring and diagnostics can come from a variety of data sources. The instrumentation and collection stages are concerned with identifying the sources from where the data needs to be captured, determining which data to capture, how to capture it, and how to format this data so that it can be easily examined. The analysis/diagnosis stage takes the raw data and uses it to generate meaningful information that an operator can use to determine the state of the system. The operator can use this information to make decisions about possible actions to take, and then feed the results back into the instrumentation and collection stages. The visualization/alerting stage phase presents a consumable view of the system state. It can display information in near real time by using a series of dashboards. And it can generate reports, graphs, and charts to provide a historical view of the data that can help identify long-term trends. If information indicates that a KPI is likely to exceed acceptable bounds, this stage can also trigger an alert to an operator. In some cases, an alert can also be used to trigger an automated process that attempts to take corrective actions, such as autoscaling.

Note that these steps constitute a continuous-flow process where the stages are happening in parallel. Ideally, all the phases should be dynamically configurable. At some points, especially when a system has been newly deployed or is experiencing problems, it might be necessary to gather extended data on a more frequent basis. At other times, it should be possible to revert to capturing a base level of essential information to verify that the system is functioning properly.

Additionally, the entire monitoring process should be considered a live, ongoing solution that's subject to fine-tuning and improvements as a result of feedback. For example, you might start with measuring many factors to determine system health. Analysis over time might lead to a refinement as you discard measures that aren't relevant, enabling you to more precisely focus on the data that you need while minimizing background noise.

## Sources of monitoring and diagnostic data

The information that the monitoring process uses can come from several sources, as illustrated in Figure 1. At the application level, information comes from trace logs incorporated into the code of the system. Developers should follow a standard approach for tracking the flow of control through their code. For example, an entry to a method can emit a trace message that specifies the name of the method, the current time, the value of each parameter, and any other pertinent information. Recording the entry and exit times can also prove useful.

You should log all exceptions and warnings, and ensure that you retain a full trace of any nested exceptions and warnings. Ideally, you should also capture information that identifies the user who is running the code, together with activity correlation information (to track requests as they pass through the system). And you should log attempts to access all resources such as message queues, databases, files, and other dependent services. This information can be used for metering and auditing purposes.

Many applications use libraries and frameworks to perform common tasks such as accessing a data store or communicating over a network. These frameworks might be configurable to provide their own trace messages and raw diagnostic information, such as transaction rates and data transmission successes and failures.

> [!NOTE]
> Many modern frameworks automatically publish performance and trace events. Capturing this information is simply a matter of providing a means to retrieve and store it where it can be processed and analyzed.

The operating system where the application is running can be a source of low-level system-wide information, such as performance counters that indicate I/O rates, memory utilization, and CPU usage. Operating system errors (such as the failure to open a file correctly) might also be reported.

You should also consider the underlying infrastructure and components on which your system runs. Virtual machines, virtual networks, and storage services can all be sources of important infrastructure-level performance counters and other diagnostic data.

If your application uses other external services, such as a web server or database management system, these services might publish their own trace information, logs, and performance counters. Examples include SQL Server Dynamic Management Views for tracking operations performed against a SQL Server database, and IIS trace logs for recording requests made to a web server.

As the components of a system are modified and new versions are deployed, it's important to be able to attribute issues, events, and metrics to each version. This information should be tied back to the release pipeline so that problems with a specific version of a component can be tracked quickly and rectified.

Security issues might occur at any point in the system. For example, a user might attempt to sign in with an invalid user ID or password. An authenticated user might try to obtain unauthorized access to a resource. Or a user might provide an invalid or outdated key to access encrypted information. Security-related information for successful and failing requests should always be logged.

The section [Instrumenting an application](#instrumenting-an-application) contains more guidance on the information that you should capture. But you can use a variety of strategies to gather this information:

- **Application/system monitoring**. This strategy uses internal sources within the application, application frameworks, operating system, and infrastructure. The application code can generate its own monitoring data at notable points during the lifecycle of a client request. The application can include tracing statements that might be selectively enabled or disabled as circumstances dictate. It might also be possible to inject diagnostics dynamically by using a diagnostics framework. These frameworks typically provide plug-ins that can attach to various instrumentation points in your code and capture trace data at these points.

    Additionally, your code and/or the underlying infrastructure might raise events at critical points. Monitoring agents that are configured to listen for these events can record the event information.

- **Real user monitoring**. This approach records the interactions between a user and the application and observes the flow of each request and response. This information can have a two-fold purpose: it can be used for metering usage by each user, and it can be used to determine whether users are receiving a suitable quality of service (for example, fast response times, low latency, and minimal errors). You can use the captured data to identify areas of concern where failures occur most often. You can also use the data to identify elements where the system slows down, possibly due to hotspots in the application or some other form of bottleneck. If you implement this approach carefully, it might be possible to reconstruct users' flows through the application for debugging and testing purposes.

  > [!IMPORTANT]
  > You should consider the data that's captured by monitoring real users to be highly sensitive because it might include confidential material. If you save captured data, store it securely. If you want to use the data for performance monitoring or debugging purposes, strip out all personally identifiable information first.

- **Synthetic user monitoring**. In this approach, you write your own test client that simulates a user and performs a configurable but typical series of operations. You can track the performance of the test client to help determine the state of the system. You can also use multiple instances of the test client as part of a load-testing operation to establish how the system responds under stress, and what sort of monitoring output is generated under these conditions.

  > [!NOTE]
  > You can implement real and synthetic user monitoring by including code that traces and times the execution of method calls and other critical parts of an application.

- **Profiling**. This approach is primarily targeted at monitoring and improving application performance. Rather than operating at the functional level of real and synthetic user monitoring, it captures lower-level information as the application runs. You can implement profiling by using periodic sampling of the execution state of an application (determining which piece of code that the application is running at a given point in time). You can also use instrumentation that inserts probes into the code at important junctures (such as the start and end of a method call) and records which methods were invoked, at what time, and how long each call took. You can then analyze this data to determine which parts of the application might cause performance problems.

- **Endpoint monitoring**. This technique uses one or more diagnostic endpoints that the application exposes specifically to enable monitoring. An endpoint provides a pathway into the application code and can return information about the health of the system. Different endpoints can focus on various aspects of the functionality. You can write your own diagnostics client that sends periodic requests to these endpoints and assimilate the responses. For more information, see the [Health Endpoint Monitoring pattern](../patterns/health-endpoint-monitoring.yml).

For maximum coverage, you should use a combination of these techniques.

## Instrumenting an application

Instrumentation is a critical part of the monitoring process. You can make meaningful decisions about the performance and health of a system only if you first capture the data that enables you to make these decisions. The information that you gather by using instrumentation should be sufficient to enable you to assess performance, diagnose problems, and make decisions without requiring you to sign in to a remote production server to perform tracing (and debugging) manually. Instrumentation data typically comprises metrics and information that's written to trace logs.

The contents of a trace log can be the result of textual data that's written by the application or binary data that's created as the result of a trace event (if the application is using Event Tracing for Windows--ETW). They can also be generated from system logs that record events arising from parts of the infrastructure, such as a web server. Textual log messages are often designed to be human-readable, but they should also be written in a format that enables an automated system to parse them easily.

You should also categorize logs. Don't write all trace data to a single log, but use separate logs to record the trace output from different operational aspects of the system. You can then quickly filter log messages by reading from the appropriate log rather than having to process a single lengthy file. Never write information that has different security requirements (such as audit information and debugging data) to the same log.

> [!NOTE]
> A log might be implemented as a file on the file system, or it might be held in some other format, such as a blob in blob storage. Log information might also be held in more structured storage, such as rows in a table.

Metrics will generally be a measure or count of some aspect or resource in the system at a specific time, with one or more associated tags or dimensions (sometimes called a *sample*). A single instance of a metric is usually not useful in isolation. Instead, metrics have to be captured over time. The key issue to consider is which metrics you should record and how frequently. Generating data for metrics too often can impose a significant additional load on the system, whereas capturing metrics infrequently might cause you to miss the circumstances that lead to a significant event. The considerations will vary from metric to metric. For example, CPU utilization on a server might vary significantly from second to second, but high utilization becomes an issue only if it's long-lived over a number of minutes.

### Information for correlating data

You can easily monitor individual system-level performance counters, capture metrics for resources, and obtain application trace information from various log files. But some forms of monitoring require the analysis and diagnostics stage in the monitoring pipeline to correlate the data that's retrieved from several sources. This data might take several forms in the raw data, and the analysis process must be provided with sufficient instrumentation data to be able to map these different forms. For example, at the application framework level, a task might be identified by a thread ID. Within an application, the same work might be associated with the user ID for the user who is performing that task.

Also, there's unlikely to be a 1:1 mapping between threads and user requests, because asynchronous operations might reuse the same threads to perform operations on behalf of more than one user. To complicate matters further, a single request might be handled by more than one thread as execution flows through the system. If possible, associate each request with a unique activity ID that's propagated through the system as part of the request context. (The technique for generating and including activity IDs in trace information depends on the technology that's used to capture the trace data.)

All monitoring data should be timestamped in the same way. For consistency, record all dates and times by using Coordinated Universal Time. This will help you more easily trace sequences of events.

> [!NOTE]
> Computers operating in different time zones and networks might not be synchronized. Don't depend on using timestamps alone for correlating instrumentation data that spans multiple machines.

### Information to include in the instrumentation data

Consider the following points when you're deciding which instrumentation data you need to collect:

- Make sure that information captured by trace events is machine and human readable. Adopt well-defined schemas for this information to facilitate automated processing of log data across systems, and to provide consistency to operations and engineering staff reading the logs. Include environmental information, such as the deployment environment, the machine on which the process is running, the details of the process, and the call stack.

- Enable profiling only when necessary because it can impose a significant overhead on the system. Profiling by using instrumentation records an event (such as a method call) every time it occurs, whereas sampling records only selected events. The selection can be time-based (once every *n* seconds), or frequency-based (once every *n* requests). If events occur very frequently, profiling by instrumentation might cause too much of a burden and itself affect overall performance. In this case, the sampling approach might be preferable. However, if the frequency of events is low, sampling might miss them. In this case, instrumentation might be the better approach.

- Provide sufficient context to enable a developer or administrator to determine the source of each request. This might include some form of activity ID that identifies a specific instance of a request. It might also include information that can be used to correlate this activity with the computational work performed and the resources used. Note that this work might cross process and machine boundaries. For metering, the context should also include (either directly or indirectly via other correlated information) a reference to the customer who caused the request to be made. This context provides valuable information about the application state at the time that the monitoring data was captured.

- Record all requests, and the locations or regions from which these requests are made. This information can assist in determining whether there are any location-specific hotspots. This information can also be useful in determining whether to repartition an application or the data that it uses.

- Record and capture the details of exceptions carefully. Often, critical debug information is lost as a result of poor exception handling. Capture the full details of exceptions that the application throws, including any inner exceptions and other context information. Include the call stack if possible.

- Be consistent in the data that the different elements of your application capture, because this can assist in analyzing events and correlating them with user requests. Consider using a comprehensive and configurable logging package to gather information, rather than depending on developers to adopt the same approach as they implement different parts of the system. Gather data from key performance counters, such as the volume of I/O being performed, network utilization, number of requests, memory use, and CPU utilization. Some infrastructure services might provide their own specific performance counters, such as the number of connections to a database, the rate at which transactions are being performed, and the number of transactions that succeed or fail. Applications might also define their own specific performance counters.

- Log all calls made to external services, such as database systems, web services, or other system-level services that are part of the infrastructure. Record information about the time taken to perform each call, and the success or failure of the call. If possible, capture information about all retry attempts and failures for any transient errors that occur.

### Ensuring compatibility with telemetry systems

In many cases, the information that instrumentation produces is generated as a series of events and passed to a separate telemetry system for processing and analysis. A telemetry system is typically independent of any specific application or technology, but it expects information to follow a specific format that's usually defined by a schema. The schema effectively specifies a contract that defines the data fields and types that the telemetry system can ingest. The schema should be generalized to allow for data arriving from a range of platforms and devices.

A common schema should include fields that are common to all instrumentation events, such as the event name, the event time, the IP address of the sender, and the details that are required for correlating with other events (such as a user ID, a device ID, and an application ID). Remember that any number of devices might raise events, so the schema should not depend on the device type. Additionally, various devices might raise events for the same application; the application might support roaming or some other form of cross-device distribution.

The schema might also include domain fields that are relevant to a particular scenario that's common across different applications. This might be information about exceptions, application start and end events, and success and/or failure of web service API calls. All applications that use the same set of domain fields should emit the same set of events, enabling a set of common reports and analytics to be built.

Finally, a schema might contain custom fields for capturing the details of application-specific events.

### Best practices for instrumenting applications

The following list summarizes best practices for instrumenting a distributed application running in the cloud.

- Make logs easy to read and easy to parse. Use structured logging where possible. Be concise and descriptive in log messages.

- In all logs, identify the source and provide context and timing information as each log record is written.

- Use the same time zone and format for all timestamps. This will help to correlate events for operations that span hardware and services running in different geographic regions.

- Categorize logs and write messages to the appropriate log file.

- Do not disclose sensitive information about the system or personal information about users. Scrub this information before it's logged, but ensure that the relevant details are retained. For example, remove the ID and password from any database connection strings, but write the remaining information to the log so that an analyst can determine that the system is accessing the correct database. Log all critical exceptions, but enable the administrator to turn logging on and off for lower levels of exceptions and warnings. Also, capture and log all retry logic information. This data can be useful in monitoring the transient health of the system.

- Trace out of process calls, such as requests to external web services or databases.

- Don't mix log messages with different security requirements in the same log file. For example, don't write debug and audit information to the same log.

- With the exception of auditing events, make sure that all logging calls are fire-and-forget operations that do not block the progress of business operations. Auditing events are exceptional because they are critical to the business and can be classified as a fundamental part of business operations.

- Make sure that logging is extensible and does not have any direct dependencies on a concrete target. For example, rather than writing information by using *System.Diagnostics.Trace*, define an abstract interface (such as *ILogger*) that exposes logging methods and that can be implemented through any appropriate means.

- Make sure that all logging is fail-safe and never triggers any cascading errors. Logging must not throw any exceptions.

- Treat instrumentation as an ongoing iterative process and review logs regularly, not just when there is a problem.

## Collecting and storing data

The collection stage of the monitoring process is concerned with retrieving the information that instrumentation generates, formatting this data to make it easier for the analysis/diagnosis stage to consume, and saving the transformed data in reliable storage. The instrumentation data that you gather from different parts of a distributed system can be held in a variety of locations and with varying formats. For example, your application code might generate trace log files and generate application event log data, whereas performance counters that monitor key aspects of the infrastructure that your application uses can be captured through other technologies. Any third-party components and services that your application uses might provide instrumentation information in different formats, by using separate trace files, blob storage, or even a custom data store.

Data collection is often performed through a collection service that can run autonomously from the application that generates the instrumentation data. Figure 2 illustrates an example of this architecture, highlighting the instrumentation data-collection subsystem.

![Example of collecting instrumentation data](./images/monitoring/TelemetryService.png)

*Figure 2 - Collecting instrumentation data.*

Note that this is a simplified view. The collection service is not necessarily a single process and might comprise many constituent parts running on different machines, as described in the following sections. Additionally, if the analysis of some telemetry data must be performed quickly (hot analysis, as described in the section [Supporting hot, warm, and cold analysis](#supporting-hot-warm-and-cold-analysis) later in this document), local components that operate outside the collection service might perform the analysis tasks immediately. Figure 2 depicts this situation for selected events. After analytical processing, the results can be sent directly to the visualization and alerting subsystem. Data that's subjected to warm or cold analysis is held in storage while it awaits processing.

For Azure applications and services, Azure Diagnostics provides one possible solution for capturing data. Azure Diagnostics gathers data from the following sources for each compute node, aggregates it, and then uploads it to Azure Storage:

- IIS logs
- IIS Failed Request logs
- Windows event logs
- Performance counters
- Crash dumps
- Azure Diagnostics infrastructure logs
- Custom error logs
- .NET EventSource
- Manifest-based ETW

For more information, see the article [Azure: Telemetry Basics and Troubleshooting](https://social.technet.microsoft.com/wiki/contents/articles/18146.windows-azure-telemetry-basics-and-troubleshooting.aspx).

### Strategies for collecting instrumentation data

Considering the elastic nature of the cloud, and to avoid the necessity of manually retrieving telemetry data from every node in the system, you should arrange for the data to be transferred to a central location and consolidated. In a system that spans multiple datacenters, it might be useful to first collect, consolidate, and store data on a region-by-region basis, and then aggregate the regional data into a single central system.

To optimize the use of bandwidth, you can elect to transfer less urgent data in chunks, as batches. However, the data must not be delayed indefinitely, especially if it contains time-sensitive information.

#### *Pulling and pushing instrumentation data*

The instrumentation data-collection subsystem can actively retrieve instrumentation data from the various logs and other sources for each instance of the application (the *pull model*). Or, it can act as a passive receiver that waits for the data to be sent from the components that constitute each instance of the application (the *push model*).

One approach to implementing the pull model is to use monitoring agents that run locally with each instance of the application. A monitoring agent is a separate process that periodically retrieves (pulls) telemetry data collected at the local node and writes this information directly to centralized storage that all instances of the application share. This is the mechanism that Azure Diagnostics implements. Each instance of an Azure web or worker role can be configured to capture diagnostic and other trace information that's stored locally. The monitoring agent that runs alongside each instance copies the specified data to Azure Storage. The article [Enabling Diagnostics in Azure Cloud Services and Virtual Machines](/azure/cloud-services/cloud-services-dotnet-diagnostics) provides more details on this process. Some elements, such as IIS logs, crash dumps, and custom error logs, are written to blob storage. Data from the Windows event log, ETW events, and performance counters is recorded in table storage. Figure 3 illustrates this mechanism.

![Illustration of using a monitoring agent to pull information and write to shared storage](./images/monitoring/PullModel.png)

*Figure 3 - Using a monitoring agent to pull information and write to shared storage.*

> [!NOTE]
> Using a monitoring agent is ideally suited to capturing instrumentation data that's naturally pulled from a data source. An example is information from SQL Server Dynamic Management Views or the length of an Azure Service Bus queue.

It's feasible to use the approach just described to store telemetry data for a small-scale application running on a limited number of nodes in a single location. However, a complex, highly scalable, global cloud application might generate huge volumes of data from hundreds of web and worker roles, database shards, and other services. This flood of data can easily overwhelm the I/O bandwidth available with a single, central location. Therefore, your telemetry solution must be scalable to prevent it from acting as a bottleneck as the system expands. Ideally, your solution should incorporate a degree of redundancy to reduce the risks of losing important monitoring information (such as auditing or billing data) if part of the system fails.

To address these issues, you can implement queuing, as shown in Figure 4. In this architecture, the local monitoring agent (if it can be configured appropriately) or custom data-collection service (if not) posts data to a queue. A separate process running asynchronously (the storage writing service in Figure 4) takes the data in this queue and writes it to shared storage. A message queue is suitable for this scenario because it provides "at least once" semantics that help ensure that queued data will not be lost after it's posted. You can implement the storage writing service by using a separate worker role.

![Illustration of using a queue to buffer instrumentation data](./images/monitoring/BufferedQueue.png)

*Figure 4 - Using a queue to buffer instrumentation data.*

The local data-collection service can add data to a queue immediately after it's received. The queue acts as a buffer, and the storage writing service can retrieve and write the data at its own pace. By default, a queue operates on a first-in, first-out basis. But you can prioritize messages to accelerate them through the queue if they contain data that must be handled more quickly. For more information, see the [Priority Queue pattern](../patterns/priority-queue.yml). Alternatively, you can use different channels (such as Service Bus topics) to direct data to different destinations depending on the form of analytical processing that's required.

For scalability, you can run multiple instances of the storage writing service. If there is a high volume of events, you can use an event hub to dispatch the data to different compute resources for processing and storage.

#### *Consolidating instrumentation data*

The instrumentation data that the data-collection service retrieves from a single instance of an application gives a localized view of the health and performance of that instance. To assess the overall health of the system, it's necessary to consolidate some aspects of the data in the local views. You can perform this after the data has been stored, but in some cases, you can also achieve it as the data is collected. Rather than being written directly to shared storage, the instrumentation data can pass through a separate data consolidation service that combines data and acts as a filter and cleanup process. For example, instrumentation data that includes the same correlation information such as an activity ID can be amalgamated. (It's possible that a user starts performing a business operation on one node and then gets transferred to another node in the event of node failure, or depending on how load balancing is configured.) This process can also detect and remove any duplicated data (always a possibility if the telemetry service uses message queues to push instrumentation data out to storage). Figure 5 illustrates an example of this structure.

![Example of using a service to consolidate instrumentation data](./images/monitoring/Consolidation.png)

*Figure 5 - Using a separate service to consolidate and clean up instrumentation data.*

### Storing instrumentation data

The previous discussions have depicted a rather simplistic view of the way in which instrumentation data is stored. In reality, it can make sense to store the different types of information by using technologies that are most appropriate to the way in which each type is likely to be used.

For example, Azure blob and table storage have some similarities in the way in which they're accessed. But they have limitations in the operations that you can perform by using them, and the granularity of the data that they hold is quite different. If you need to perform more analytical operations or require full-text search capabilities on the data, it might be more appropriate to use data storage that provides capabilities that are optimized for specific types of queries and data access. For example:

- Performance counter data can be stored in a SQL database to enable ad hoc analysis.
- Trace logs might be better stored in Azure Cosmos DB.
- Security information can be written to HDFS.
- Information that requires full-text search can be stored through Elasticsearch (which can also speed searches by using rich indexing).

You can implement an additional service that periodically retrieves the data from shared storage, partitions and filters the data according to its purpose, and then writes it to an appropriate set of data stores as shown in Figure 6. An alternative approach is to include this functionality in the consolidation and cleanup process and write the data directly to these stores as it's retrieved rather than saving it in an intermediate shared storage area. Each approach has its advantages and disadvantages. Implementing a separate partitioning service lessens the load on the consolidation and cleanup service, and it enables at least some of the partitioned data to be regenerated if necessary (depending on how much data is retained in shared storage). However, it consumes additional resources. Also, there might be a delay between the receipt of instrumentation data from each application instance and the conversion of this data into actionable information.

![Partitioning and storage of data](./images/monitoring/DataStorage.png)

*Figure 6 - Partitioning data according to analytical and storage requirements.*

The same instrumentation data might be required for more than one purpose. For example, performance counters can be used to provide a historical view of system performance over time. This information might be combined with other usage data to generate customer billing information. In these situations, the same data might be sent to more than one destination, such as a document database that can act as a long-term store for holding billing information, and a multidimensional store for handling complex performance analytics.

You should also consider how urgently the data is required. Data that provides information for alerting must be accessed quickly, so it should be held in fast data storage and indexed or structured to optimize the queries that the alerting system performs. In some cases, it might be necessary for the telemetry service that gathers the data on each node to format and save data locally so that a local instance of the alerting system can quickly notify you of any issues. The same data can be dispatched to the storage writing service shown in the previous diagrams and stored centrally if it's also required for other purposes.

Information that's used for more considered analysis, for reporting, and for spotting historical trends is less urgent and can be stored in a manner that supports data mining and ad hoc queries. For more information, see the section [Supporting hot, warm, and cold analysis](#supporting-hot-warm-and-cold-analysis) later in this document.

#### *Log rotation and data retention*

Instrumentation can generate considerable volumes of data. This data can be held in several places, starting with the raw log files, trace files, and other information captured at each node to the consolidated, cleaned, and partitioned view of this data held in shared storage. In some cases, after the data has been processed and transferred, the original raw source data can be removed from each node. In other cases, it might be necessary or simply useful to save the raw information. For example, data that's generated for debugging purposes might be best left available in its raw form but can then be discarded quickly after any bugs have been rectified.

Performance data often has a longer life so that it can be used for spotting performance trends and for capacity planning. The consolidated view of this data is usually kept online for a finite period to enable fast access. After that, it can be archived or discarded. Data gathered for metering and billing customers might need to be saved indefinitely. Additionally, regulatory requirements might dictate that information collected for auditing and security purposes also needs to be archived and saved. This data is also sensitive and might need to be encrypted or otherwise protected to prevent tampering. You should never record users' passwords or other information that might be used to commit identity fraud. Such details should be scrubbed from the data before it's stored.

#### *Down-sampling*

It's useful to store historical data so you can spot long-term trends. Rather than saving old data in its entirety, it might be possible to down-sample the data to reduce its resolution and save storage costs. As an example, rather than saving minute-by-minute performance indicators, you can consolidate data that's more than a month old to form an hour-by-hour view.

### Best practices for collecting and storing logging information

The following list summarizes best practices for capturing and storing logging information:

- The monitoring agent or data-collection service should run as an out-of-process service and should be simple to deploy.

- All output from the monitoring agent or data-collection service should be an agnostic format that's independent of the machine, operating system, or network protocol. For example, emit information in a self-describing format such as JSON, MessagePack, or Protobuf rather than ETL/ETW. Using a standard format enables the system to construct processing pipelines; components that read, transform, and send data in the agreed format can be easily integrated.

- The monitoring and data-collection process must be fail-safe and must not trigger any cascading error conditions.

- In the event of a transient failure in sending information to a data sink, the monitoring agent or data-collection service should be prepared to reorder telemetry data so that the newest information is sent first. (The monitoring agent/data-collection service might elect to drop the older data, or save it locally and transmit it later to catch up, at its own discretion.)

## Analyzing data and diagnosing issues

An important part of the monitoring and diagnostics process is analyzing the gathered data to obtain a picture of the overall well-being of the system. You should have defined your own KPIs and performance metrics, and it's important to understand how you can structure the data that has been gathered to meet your analysis requirements. It's also important to understand how the data that's captured in different metrics and log files is correlated, because this information can be key to tracking a sequence of events and help diagnose problems that arise.

As described in the section [Consolidating instrumentation data](#consolidating-instrumentation-data), the data for each part of the system is typically captured locally, but it generally needs to be combined with data generated at other sites that participate in the system. This information requires careful correlation to ensure that data is combined accurately. For example, the usage data for an operation might span a node that hosts a website to which a user connects, a node that runs a separate service accessed as part of this operation, and data storage held on another node. This information needs to be tied together to provide an overall view of the resource and processing usage for the operation. Some preprocessing and filtering of data might occur on the node on which the data is captured, whereas aggregation and formatting are more likely to occur on a central node.

### Supporting hot, warm, and cold analysis

Analyzing and reformatting data for visualization, reporting, and alerting purposes can be a complex process that consumes its own set of resources. Some forms of monitoring are time-critical and require immediate analysis of data to be effective. This is known as *hot analysis*. Examples include the analyses that are required for alerting and some aspects of security monitoring (such as detecting an attack on the system). Data that's required for these purposes must be quickly available and structured for efficient processing. In some cases, it might be necessary to move the analysis processing to the individual nodes where the data is held.

Other forms of analysis are less time-critical and might require some computation and aggregation after the raw data has been received. This is called *warm analysis*. Performance analysis often falls into this category. In this case, an isolated, single performance event is unlikely to be statistically significant. (It might be caused by a sudden spike or glitch.) The data from a series of events should provide a more reliable picture of system performance.

Warm analysis can also be used to help diagnose health issues. A health event is typically processed through hot analysis and can raise an alert immediately. An operator should be able to drill into the reasons for the health event by examining the data from the warm path. This data should contain information about the events leading up to the issue that caused the health event.

Some types of monitoring generate more long-term data. This analysis can be performed at a later date, possibly according to a predefined schedule. In some cases, the analysis might need to perform complex filtering of large volumes of data captured over a period of time. This is called *cold analysis*. The key requirement is that the data is stored safely after it has been captured. For example, usage monitoring and auditing require an accurate picture of the state of the system at regular points in time, but this state information does not have to be available for processing immediately after it has been gathered.

An operator can also use cold analysis to provide the data for predictive health analysis. The operator can gather historical information over a specified period and use it in conjunction with the current health data (retrieved from the hot path) to spot trends that might soon cause health issues. In these cases, it might be necessary to raise an alert so that corrective action can be taken.

### Correlating data

The data that instrumentation captures can provide a snapshot of the system state, but the purpose of analysis is to make this data actionable. For example:

- What has caused an intense I/O loading at the system level at a specific time?
- Is it the result of a large number of database operations?
- Is this reflected in the database response times, the number of transactions per second, and application response times at the same juncture?

If so, one remedial action that might reduce the load might be to shard the data over more servers. In addition, exceptions can arise as a result of a fault in any level of the system. An exception in one level often triggers another fault in the level above.

For these reasons, you need to be able to correlate the different types of monitoring data at each level to produce an overall view of the state of the system and the applications that are running on it. You can then use this information to make decisions about whether the system is functioning acceptably or not, and determine what can be done to improve the quality of the system.

As described in the section [Information for correlating data](#information-for-correlating-data), you must ensure that the raw instrumentation data includes sufficient context and activity ID information to support the required aggregations for correlating events. Additionally, this data might be held in different formats, and it might be necessary to parse this information to convert it into a standardized format for analysis.

### Troubleshooting and diagnosing issues

Diagnosis requires the ability to determine the cause of faults or unexpected behavior, including performing root cause analysis. The information that's required typically includes:

- Detailed information from event logs and traces, either for the entire system or for a specified subsystem during a specified time window.
- Complete stack traces resulting from exceptions and faults of any specified level that occur within the system or a specified subsystem during a specified period.
- Crash dumps for any failed processes either anywhere in the system or for a specified subsystem during a specified time window.
- Activity logs recording the operations that are performed either by all users or for selected users during a specified period.

Analyzing data for troubleshooting purposes often requires a deep technical understanding of the system architecture and the various components that compose the solution. As a result, a large degree of manual intervention is often required to interpret the data, establish the cause of problems, and recommend an appropriate strategy to correct them. It might be appropriate simply to store a copy of this information in its original format and make it available for cold analysis by an expert.

## Visualizing data and raising alerts

An important aspect of any monitoring system is the ability to present the data in such a way that an operator can quickly spot any trends or problems. Also important is the ability to quickly inform an operator if a significant event has occurred that might require attention.

Data presentation can take several forms, including visualization by using dashboards, alerting, and reporting.

### Visualization by using dashboards

The most common way to visualize data is to use dashboards that can display information as a series of charts, graphs, or some other illustration. These items can be parameterized, and an analyst should be able to select the important parameters (such as the time period) for any specific situation.

Dashboards can be organized hierarchically. Top-level dashboards can give an overall view of each aspect of the system but enable an operator to drill down to the details. For example, a dashboard that depicts the overall disk I/O for the system should allow an analyst to view the I/O rates for each individual disk to ascertain whether one or more specific devices account for a disproportionate volume of traffic. Ideally, the dashboard should also display related information, such as the source of each request (the user or activity) that's generating this I/O. This information can then be used to determine whether (and how) to spread the load more evenly across devices, and whether the system would perform better if more devices were added.

A dashboard might also use color-coding or some other visual cues to indicate values that appear anomalous or that are outside an expected range. Using the previous example:

- A disk with an I/O rate that's approaching its maximum capacity over an extended period (a hot disk) can be highlighted in red.
- A disk with an I/O rate that periodically runs at its maximum limit over short periods (a warm disk) can be highlighted in yellow.
- A disk that's exhibiting normal usage can be displayed in green.

Note that for a dashboard system to work effectively, it must have the raw data to work with. If you are building your own dashboard system, or using a dashboard developed by another organization, you must understand which instrumentation data you need to collect, at what levels of granularity, and how it should be formatted for the dashboard to consume.

A good dashboard does not only display information, it also enables an analyst to pose ad hoc questions about that information. Some systems provide management tools that an operator can use to perform these tasks and explore the underlying data. Alternatively, depending on the repository that's used to hold this information, it might be possible to query this data directly, or import it into tools such as Microsoft Excel for further analysis and reporting.

> [!NOTE]
> You should restrict access to dashboards to authorized personnel, because this information might be commercially sensitive. You should also protect the underlying data for dashboards to prevent users from changing it.

### Raising alerts

Alerting is the process of analyzing the monitoring and instrumentation data and generating a notification if a significant event is detected.

Alerting helps ensure that the system remains healthy, responsive, and secure. It's an important part of any system that makes performance, availability, and privacy guarantees to the users where the data might need to be acted on immediately. An operator might need to be notified of the event that triggered the alert. Alerting can also be used to invoke system functions such as autoscaling.

Alerting usually depends on the following instrumentation data:

- **Security events**. If the event logs indicate that repeated authentication and/or authorization failures are occurring, the system might be under attack and an operator should be informed.
- **Performance metrics**. The system must quickly respond if a particular performance metric exceeds a specified threshold.
- **Availability information**. If a fault is detected, it might be necessary to quickly restart one or more subsystems, or fail over to a backup resource. Repeated faults in a subsystem might indicate more serious concerns.

Operators might receive alert information by using many delivery channels such as email, a pager device, or an SMS text message. An alert might also include an indication of how critical a situation is. Many alerting systems support subscriber groups, and all operators who are members of the same group can receive the same set of alerts.

An alerting system should be customizable, and the appropriate values from the underlying instrumentation data can be provided as parameters. This approach enables an operator to filter data and focus on those thresholds or combinations of values that are of interest. Note that in some cases, the raw instrumentation data can be provided to the alerting system. In other situations, it might be more appropriate to supply aggregated data. (For example, an alert can be triggered if the CPU utilization for a node has exceeded 90 percent over the last 10 minutes). The details provided to the alerting system should also include any appropriate summary and context information. This data can help reduce the possibility that false-positive events will trip an alert.

### Reporting

Reporting is used to generate an overall view of the system. It might incorporate historical data in addition to current information. Reporting requirements themselves fall into two broad categories: operational reporting and security reporting.

Operational reporting typically includes the following aspects:

- Aggregating statistics that you can use to understand resource utilization of the overall system or specified subsystems during a specified time window.
- Identifying trends in resource usage for the overall system or specified subsystems during a specified period.
- Monitoring the exceptions that have occurred throughout the system or in specified subsystems during a specified period.
- Determining the efficiency of the application in terms of the deployed resources, and understanding whether the volume of resources (and their associated cost) can be reduced without affecting performance unnecessarily.

Security reporting is concerned with tracking customers' use of the system. It can include:

- **Auditing user operations**. This requires recording the individual requests that each user performs, together with dates and times. The data should be structured to enable an administrator to quickly reconstruct the sequence of operations that a user performs over a specified period.
- **Tracking resource use by user**. This requires recording how each request for a user accesses the various resources that compose the system, and for how long. An administrator must be able to use this data to generate a utilization report by user over a specified period, possibly for billing purposes.

In many cases, batch processes can generate reports according to a defined schedule. (Latency is not normally an issue.) But they should also be available for generation on an ad hoc basis if needed. As an example, if you are storing data in a relational database such as Azure SQL Database, you can use a tool such as SQL Server Reporting Services to extract and format data and present it as a set of reports.

## Related patterns and guidance

- [Autoscaling guidance](../best-practices/auto-scaling.md) describes how to decrease management overhead by reducing the need for an operator to continually monitor the performance of a system and make decisions about adding or removing resources.
<<<<<<< HEAD
- [Health Endpoint Monitoring pattern](../patterns/health-endpoint-monitoring.yml) describes how to implement functional checks within an application that external tools can access through exposed endpoints at regular intervals.
- [Priority Queue pattern](../patterns/priority-queue.md) shows how to prioritize queued messages so that urgent requests are received and can be processed before less urgent messages.
=======
- [Health Endpoint Monitoring pattern](../patterns/health-endpoint-monitoring.md) describes how to implement functional checks within an application that external tools can access through exposed endpoints at regular intervals.
- [Priority Queue pattern](../patterns/priority-queue.yml) shows how to prioritize queued messages so that urgent requests are received and can be processed before less urgent messages.
>>>>>>> 68cb3124

## Next steps

- [Azure Monitor overview](/azure/azure-monitor/overview)
- [Monitor, diagnose, and troubleshoot Microsoft Azure Storage](/azure/storage/storage-monitoring-diagnosing-troubleshooting)
- [Overview of alerts in Microsoft Azure](/azure/monitoring-and-diagnostics/insights-receive-alert-notifications)
- [View service health notifications by using the Azure portal](/azure/monitoring-and-diagnostics/insights-service-health)
- [What is Application Insights?](/azure/application-insights/app-insights-overview)
- [Performance diagnostics for Azure virtual machines](/azure/virtual-machines/troubleshooting/performance-diagnostics)
- [Download and install SQL Server Data Tools (SSDT) for Visual Studio](/azure/virtual-machines/windows/sqlclassic/virtual-machines-windows-classic-ps-sql-bi)<|MERGE_RESOLUTION|>--- conflicted
+++ resolved
@@ -717,13 +717,8 @@
 ## Related patterns and guidance
 
 - [Autoscaling guidance](../best-practices/auto-scaling.md) describes how to decrease management overhead by reducing the need for an operator to continually monitor the performance of a system and make decisions about adding or removing resources.
-<<<<<<< HEAD
 - [Health Endpoint Monitoring pattern](../patterns/health-endpoint-monitoring.yml) describes how to implement functional checks within an application that external tools can access through exposed endpoints at regular intervals.
-- [Priority Queue pattern](../patterns/priority-queue.md) shows how to prioritize queued messages so that urgent requests are received and can be processed before less urgent messages.
-=======
-- [Health Endpoint Monitoring pattern](../patterns/health-endpoint-monitoring.md) describes how to implement functional checks within an application that external tools can access through exposed endpoints at regular intervals.
 - [Priority Queue pattern](../patterns/priority-queue.yml) shows how to prioritize queued messages so that urgent requests are received and can be processed before less urgent messages.
->>>>>>> 68cb3124
 
 ## Next steps
 
