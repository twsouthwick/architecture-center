---
title: Azure Application Architecture Guide
description: A structured approach for designing applications on Azure that are scalable, resilient, and highly available
author: MikeWasson
ms.author: pnp
ms.topic: guide
ms.service: architecture-center
ms.subservice: reference-architecture
ms.date: 01/08/2020
---

# Azure Application Architecture Guide

This guide presents a structured approach for designing applications on Azure that are scalable, resilient, and highly available. It is based on proven practices that we have learned from customer engagements.

## Introduction

The cloud is changing how applications are designed. Instead of monoliths, applications are decomposed into smaller, decentralized services. These services communicate through APIs or by using asynchronous messaging or eventing. Applications scale horizontally, adding new instances as demand requires.

These trends bring new challenges. Application state is distributed. Operations are done in parallel and asynchronously. Applications must be resilient when failures occur. Deployments must be automated and predictable. Monitoring and telemetry are critical for gaining insight into the system. This guide is designed to help you navigate these changes.

<!-- markdownlint-disable MD033 -->

<table>
<thead>
    <tr><th>Traditional on-premises</th><th>Modern cloud</th></tr>
</thead>
<tbody>
<tr><td>Monolithic<br/>
Designed for predictable scalability<br/>
Relational database<br/>
Synchronized processing<br/>
Design to avoid failures (MTBF)<br/>
Occasional large updates<br/>
Manual management<br/>
Snowflake servers</td>
<td>
Decomposed<br/>
Designed for elastic scale<br/>
Polyglot persistence (mix of storage technologies)<br/>
Asynchronous processing<br/>
Design for failure (MTTR)<br/>
Frequent small updates<br/>
Automated self-management<br/>
Immutable infrastructure<br/>
</td>
</tbody>
</table>

<!-- markdownlint-enable MD033 -->

## How this guide is structured

The Azure Application Architecture Guide is organized as a series of steps, from the architecture and design to implementation. For each step, there is supporting guidance that will help you with the design of your application architecture.

![](./images/a3g.svg)

## Architecture styles

The first decision point is the most fundamental. What kind of architecture are you building? It might be a microservices architecture, a more traditional N-tier application, or a big data solution. We have identified several distinct architecture styles. There are benefits and challenges to each.

Learn more: [Architecture styles](./architecture-styles/index.md)

## Technology choices

Knowing the type of architecture you are building, now you can start to choose the main technology pieces for the architecture. The following technology choices are critical:

- *Compute* refers to the hosting model for the computing resources that your applications run on. For more information, see [Choose a compute service](./technology-choices/compute-decision-tree.md).

- *Data stores* include databases but also storage for message queues, caches, logs, and anything else that an application might persist to storage. For more information, see [Choose a data store](./technology-choices/data-store-overview.md).

- *Messaging* technologies enable asynchronous messages between components of the system. For more information, see [Choose a messaging service](./technology-choices/messaging.md).

<<<<<<< HEAD
Two technology choices should be decided early on, because they affect the entire architecture. These are the choice of compute service and data stores. *Compute* refers to the hosting model for the computing resources that your applications runs on. *Data stores* includes databases but also storage for message queues, caches, logs, and anything else that an application might persist to storage. 

If your design includes a messaging infrastructure, the choice of messaging service depends on the intent and requirements of the message.  
=======
You will probably have to make additional technology choices along the way, but these three elements (compute, data, and messaging) are central to most cloud applications and will determine many aspects of your design.
>>>>>>> 775ae3e6

## Design the architecture

<<<<<<< HEAD
- [Choosing a compute service](./technology-choices/compute-overview.md)
- [Choosing a data store](./technology-choices/data-store-overview.md)
- [Choosing a messaging service](./technology-choices/messaging.md)

### Design principles

We have identified ten high-level design principles that will make your application more scalable, resilient, and manageable. These design principles apply to any architecture style. Throughout the design process, keep these ten high-level design principles in mind. Then consider the set of best practices for specific aspects of the architecture, such as auto-scaling, caching, data partitioning, API design, and others.
=======
Once you have chosen the architecture style and the major technology components, you are ready to tackle the specific design of your application. Every application is different, but the following resources can help you along the way:

### Reference architectures

Depending on your scenario, one of our [reference architectures](/azure/architecture/architectures/?filter=reference-architecture) may be a good starting point. Each reference architecture includes recommended practices, along with considerations for scalability, availability, security, resilience, and other aspects of the design. Most also include a deployable solution or reference implementation.

### Design principles

We have identified 10 high-level design principles that will make your application more scalable, resilient, and manageable. These design principles apply to any architecture style. Throughout the design process, keep these 10 high-level design principles in mind. For more information, see [Design principles](./design-principles/index.md).

### Design patterns

Software design patterns are repeatable patterns that are proven to solve specific patterns. Our catalog of Cloud design patterns addresses specific challenges in distributed systems. They address aspects such as availability, resiliency, performance, and security. You can find our catalog of design patterns [here](../patterns/index.md).

### Best practices
>>>>>>> 775ae3e6

Our [best practices](/azure/architecture/best-practices) articles cover various design considerations including API design, autoscaling, data partitioning, caching, and so forth. Review these and apply the best practices that are appropriate for your application.


## Quality pillars

A successful cloud application will focus on five pillars of software quality: Cost, DevOps, resiliency, scalability, and security. 

| Pillar | Description |
|--------|-------------|
| Cost | Managing costs to maximize the value delivered. |
| DevOps | Operations processes that keep a system running in production. |
| Resiliency | The ability of a system to recover from failures and continue to function. |
| Scalability | The ability of a system to adapt to changes in load. |
| Security | Protecting applications and data from threats. |

Use the [Azure Architecture Framework](../framework/index.md) to assess your architecture across these five pillars.

## Next steps

> [!div class="nextstepaction"]
> [Architecture styles](./architecture-styles/index.md)<|MERGE_RESOLUTION|>--- conflicted
+++ resolved
@@ -71,25 +71,10 @@
 
 - *Messaging* technologies enable asynchronous messages between components of the system. For more information, see [Choose a messaging service](./technology-choices/messaging.md).
 
-<<<<<<< HEAD
-Two technology choices should be decided early on, because they affect the entire architecture. These are the choice of compute service and data stores. *Compute* refers to the hosting model for the computing resources that your applications runs on. *Data stores* includes databases but also storage for message queues, caches, logs, and anything else that an application might persist to storage. 
-
-If your design includes a messaging infrastructure, the choice of messaging service depends on the intent and requirements of the message.  
-=======
 You will probably have to make additional technology choices along the way, but these three elements (compute, data, and messaging) are central to most cloud applications and will determine many aspects of your design.
->>>>>>> 775ae3e6
 
 ## Design the architecture
 
-<<<<<<< HEAD
-- [Choosing a compute service](./technology-choices/compute-overview.md)
-- [Choosing a data store](./technology-choices/data-store-overview.md)
-- [Choosing a messaging service](./technology-choices/messaging.md)
-
-### Design principles
-
-We have identified ten high-level design principles that will make your application more scalable, resilient, and manageable. These design principles apply to any architecture style. Throughout the design process, keep these ten high-level design principles in mind. Then consider the set of best practices for specific aspects of the architecture, such as auto-scaling, caching, data partitioning, API design, and others.
-=======
 Once you have chosen the architecture style and the major technology components, you are ready to tackle the specific design of your application. Every application is different, but the following resources can help you along the way:
 
 ### Reference architectures
@@ -105,7 +90,6 @@
 Software design patterns are repeatable patterns that are proven to solve specific patterns. Our catalog of Cloud design patterns addresses specific challenges in distributed systems. They address aspects such as availability, resiliency, performance, and security. You can find our catalog of design patterns [here](../patterns/index.md).
 
 ### Best practices
->>>>>>> 775ae3e6
 
 Our [best practices](/azure/architecture/best-practices) articles cover various design considerations including API design, autoscaling, data partitioning, caching, and so forth. Review these and apply the best practices that are appropriate for your application.
 
