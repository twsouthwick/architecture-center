This article introduces a series of articles about how to integrate security services with your IT environment to protect its systems and resources, on site and in the cloud. Microsoft provides a wide range of security services to help your organization monitor and protect your systems and information. This series of aricles describes how to integrate these services with your IT environment to improve its security posture. 

Microsoft offers many documents and reference architectures about IT security. For example, you can learn about Zero Trust concepts, understand how Microsoft 365 Defender services work to protect your Office environment, and get an architectural design with various security services from Microsoft Azure Cloud. You can find a compilation of various security-oriented reference architectures on [Microsoft Cybersecurity Reference Architectures](/security/cybersecurity-reference-architecture/mcra).

## Architectures in this series

This article is the first in a series of five articles that present a logical and organized way to understand and integrate the security solutions that are available from Microsoft Azure public cloud and from Microsoft 365 services. This first article provides an overview of the series. It briefly explains the content of the architecture and how it was built. The other articles in this series explain each part in more detail.

This series explores in depth the defense that you can build with these Microsoft cloud security services:

- Azure security services
- Microsoft 365 Defender Services
- Azure Monitor services

### Diagrams

This series of articles uses architectural diagrams to explain how Microsoft security services work together. The diagram in this article is the final architecture reference for this series, and it presents the whole picture. 

To make the architecture more comprehensive, it was designed to be layered onto the architecture of a typical hybrid IT environment, which in many companies has three layers:

- On-premises services, such as a private datacenter
- Office 365 services that provide Microsoft Office apps
- Azure public cloud services, including servers, storage, and identity services

:::image type="content" alt-text="Diagram of the complete and final architecture that is described in this series of five articles." source="images/azure-monitor-integrate-security-components-architecture.png" lightbox="images/azure-monitor-integrate-security-components-architecture.png":::

*Download a [Visio file](https://arch-center.azureedge.net/azure-monitor-integrate-security-components.vsdm) of this architecture.*

<<<<<<< HEAD
At the bottom of the diagram is a layer that represents some of the most familiar techniques of attack according to MITRE ATT&CK matrix ([MITRE ATT&CK®](https://attack.mitre.org)) and the tactics involved (in blue text). From a threat perspective, malicious actors have evolved with new technologies and scenarios, especially public and hybrid clouds. 
=======
*©2021 The MITRE Corporation. This work is reproduced and distributed with the permission of The MITRE Corporation.*

At the bottom of the diagram is a layer that represents some of the most familiar techniques of attack according to MITRE ATT&CK matrix ([MITRE ATT&CK®](https://attack.mitre.org/)) and the tactics involved (in blue text). From a threat perspective, malicious actors have evolved with new technologies and scenarios, especially public and hybrid clouds. 
>>>>>>> cb6b9db0

### Articles

In addition to this introductory article, this series includes the following articles:

- [Map threats to your IT environment](../../solution-ideas/articles/map-threats-it-environment.yml)

  The second article in this series explores how you can use this architectural reference with a different set of tactics and techniques or with varying methodologies, like [the Cyber Kill Chain®](https://www.lockheedmartin.com/en-us/capabilities/cyber/cyber-kill-chain.html), a framework developed by Lockheed Martin.


- [Building the first layer of defense with Azure Security services](../../solution-ideas/articles/azure-security-build-first-layer-defense.yml)

  The third article in this series explores in detail the security services of Microsoft's cloud services. It describes how to protect Azure services, like virtual machines, storage, network, application, database, and other Azure services.

- [Build the second layer of defense with Microsoft 365 Defender Security services](../../solution-ideas/articles/microsoft-365-defender-build-second-layer-defense.yml)

  The fourth article in this series explores security for Microsoft 365 services, like Office 365, Teams, and OneDrive, provided by Microsoft 365 Defender services.

- [Integrate Azure and Microsoft 365 Defender security services](../../solution-ideas/articles/microsoft-365-defender-security-integrate-azure.yml)

  The fifth article in this series explains the relationship between Azure Security and Microsoft 365 Defender services and their integration. It describes how integration works and how you can accomplish it by using Microsoft Sentinel and Log Analytics, which are shown on the left side of the architecture diagram. This series calls these *core monitoring services*, because the services that are depicted in the graph can work with the comprehensive services of Azure and Microsoft 365.


## Contributors

*This article is maintained by Microsoft. It was originally written by the following contributors.*

Principal author: 

 * [Rudnei Oliveira](https://www.linkedin.com/in/rudnei-r-oliveira-69443523) | Senior Customer Engineer

Other contributors: 

 * [Gary Moore](https://www.linkedin.com/in/gwmoore) | Programmer/Writer
 * [Andrew Nathan](https://www.linkedin.com/in/andrew-nathan) | Senior Customer Engineering Manager


## Next steps

This document refers to some services, technologies, and terminologies. You can find more information about them in the following resources:

- [What are public, private, and hybrid clouds?](https://azure.microsoft.com/overview/what-are-private-public-hybrid-clouds)
- [Overview of the Azure Security Benchmark (v3)](/security/benchmark/azure/overview)
- [Embrace proactive security with Zero Trust](https://www.microsoft.com/security/business/zero-trust)
- [Microsoft 365](https://www.microsoft.com/microsoft-365) subscription information
- [Microsoft 365 Defender](https://www.microsoft.com/security/business/threat-protection/microsoft-365-defender)
- [MITRE ATT&CK®](https://attack.mitre.org)
- [The Cyber Kill Chain®](https://www.lockheedmartin.com/en-us/capabilities/cyber/cyber-kill-chain.html) from Lockheed Martin
- [What is Microsoft Sentinel?](/azure/sentinel/overview)
- [Overview of Log Analytics in Azure Monitor](/azure/azure-monitor/logs/log-analytics-overview)

## Related resources

For more details about this reference architecture, see the other articles in this series:

- Part 2: [Map threats to your IT environment](../../solution-ideas/articles/map-threats-it-environment.yml)
- Part 3: [Building the first layer of defense with Azure Security services](../../solution-ideas/articles/azure-security-build-first-layer-defense.yml)
- Part 4: [Build the second layer of defense with Microsoft 365 Defender Security services](../../solution-ideas/articles/microsoft-365-defender-build-second-layer-defense.yml)
- Part 5: [Integrate Azure and Microsoft 365 Defender security services](../../solution-ideas/articles/microsoft-365-defender-security-integrate-azure.yml)

<|MERGE_RESOLUTION|>--- conflicted
+++ resolved
@@ -26,13 +26,10 @@
 
 *Download a [Visio file](https://arch-center.azureedge.net/azure-monitor-integrate-security-components.vsdm) of this architecture.*
 
-<<<<<<< HEAD
-At the bottom of the diagram is a layer that represents some of the most familiar techniques of attack according to MITRE ATT&CK matrix ([MITRE ATT&CK®](https://attack.mitre.org)) and the tactics involved (in blue text). From a threat perspective, malicious actors have evolved with new technologies and scenarios, especially public and hybrid clouds. 
-=======
 *©2021 The MITRE Corporation. This work is reproduced and distributed with the permission of The MITRE Corporation.*
 
-At the bottom of the diagram is a layer that represents some of the most familiar techniques of attack according to MITRE ATT&CK matrix ([MITRE ATT&CK®](https://attack.mitre.org/)) and the tactics involved (in blue text). From a threat perspective, malicious actors have evolved with new technologies and scenarios, especially public and hybrid clouds. 
->>>>>>> cb6b9db0
+At the bottom of the diagram is a layer that represents some of the most familiar techniques of attack according to MITRE ATT&CK matrix ([MITRE ATT&CK®](https://attack.mitre.org) and the tactics involved (in blue text). From a threat perspective, malicious actors have evolved with new technologies and scenarios, especially public and hybrid clouds. 
+
 
 ### Articles
 
