--- conflicted
+++ resolved
@@ -40,13 +40,8 @@
 ## Challenges
 
 - Guaranteed delivery. In some systems, especially in IoT scenarios, it's crucial to guarantee that events are delivered.
-<<<<<<< HEAD
-- Processing events in order or exactly once. Each consumer type typically runs in multiple instances, for resiliency and scalability. This can create a challenge if the events must be processed in order (within a consumer type), or if the processing logic isn't idempotent.
+- Processing events in order or exactly once. Each consumer type typically runs in multiple instances, for resiliency and scalability. This can create a challenge if the events must be processed in order (within a consumer type), or [idempotent message processing](/azure/architecture/reference-architectures/containers/aks-mission-critical/mission-critical-data-platform#idempotent-message-processing) logic isn't implemented.
 - Coordinating messages across services. Business processes often involve multiple services publishing and subscribing to messages to achieve a consistent outcome across a whole workload. [Workflow patterns](https://docs.particular.net/architecture/workflows) such as the [Choreography pattern](/azure/architecture/patterns/choreography) and [Saga Orchestration](/azure/architecture/reference-architectures/saga/saga#orchestration) can be used to reliably manage message flows across various services. For more information on the considerations of choosing between choreography and orchestration, see [this community discussion video](https://particular.net/webinars/2023-orchestration-choreography-qa).
-=======
-- Processing events in order or exactly once. Each consumer type typically runs in multiple instances, for resiliency and scalability. This can create a challenge if the events must be processed in order (within a consumer type), or [idempotent message processing](/azure/architecture/reference-architectures/containers/aks-mission-critical/mission-critical-data-platform#idempotent-message-processing) logic isn't implemented.
-- Coordinating messages across services. Business processes often involve multiple services publishing and subscribing to messages to achieve a consistent outcome across a whole workload. [Workflow patterns](https://docs.particular.net/architecture/workflows) such as the [Choreography pattern](/azure/architecture/patterns/choreography) and [Saga Orchestration](/azure/architecture/reference-architectures/saga/saga#orchestration) can be used to reliably manage message flows across various services.
->>>>>>> 5994ed5c
 
 ### Additional considerations
 
