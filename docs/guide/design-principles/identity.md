---
title: Use a fully managed identity service platform
titleSuffix: Azure Architecture Center
description: Learn why it's important to use an identity as a service (IDaaS) platform instead of building or running your own.
author: johndowns
ms.date: 07/21/2022
ms.author: jodowns
ms.topic: conceptual
ms.service: architecture-center
ms.subservice: guide
categories:
  - identity
products:
<<<<<<< HEAD
  - azure-active-directory
  - entra-external-id
=======
  - entra-id
  - azure-active-directory-b2c
>>>>>>> 027171b9
ms.custom:
  - guide
---

# Use a fully managed identity service platform

Almost every cloud application needs to work with user identities. Identity is the foundation of modern security practices like [zero trust](https://www.microsoft.com/security/business/zero-trust), and user identity for applications is a critical part of your solution's architecture.

For most solutions, we strongly recommend using an identity as a service (IDaaS) platform, a fully managed identity solution, instead of building or operating your own. In this article, we describe the challenges of building or running your own identity system.

## Recommendations

> [!IMPORTANT]
> By using an IDaaS, like Microsoft Entra ID, Azure AD B2C, or another similar system, you can mitigate many of the issues that are described in this article. We recommend this approach wherever possible.
> 
> Your solution requirements might lead you to use a framework or off-the-shelf identity solution that you host and run yourself. While using a prebuilt identity platform mitigates some of the issues that are described in this article, handling many of these issues is still your responsibility with such a solution.
> 
> You should avoid using an identity system that you build from scratch.

### Avoid storing credentials

When you run your own identity system, you have to store a database of credentials. You should never store credentials in clear text, or even as encrypted data.

Instead, you might consider cryptographically hashing and salting credentials before storing them, which makes them more difficult to attack. However, even hashed and salted credentials are vulnerable to several types of attack.

Regardless of how you protect the individual credentials, maintaining a database of credentials makes you a target for attacks. Recent years have shown that both large and small organizations have had their credentials databases targeted for attack.

*Consider credential storage to be a liability, not an asset.* By using an IDaaS, you outsource the problem of credential storage to experts who can invest the time and resources in securely managing credentials.

### Implement identity and federation protocols

Modern identity protocols are complex. Industry experts have designed OAuth 2, OpenID Connect, and other protocols to ensure that they mitigate real-world attacks and vulnerabilities. The protocols also evolve to adapt to changes in technologies, attack strategies, and user expectations. Identity specialists, with expertise in the protocols and how they're used, are in the best position to implement and validate systems that follow these protocols. For more information about the protocols and the platform, see [OAuth 2.0 and OpenID Connect (OIDC) in the Microsoft identity platform](/azure/active-directory/develop/active-directory-v2-protocols).

It's also common to federate identity systems. Identity federation protocols are complex to establish, manage, and maintain, and they require specialist knowledge and experience. For more information, see [Federated identity pattern](../../patterns/federated-identity.yml).

### Adopt modern identity features

Users expect an identity system to have a range of advanced features, including:

- Passwordless authentication, which uses secure approaches to sign in that don't require users to enter credentials.

- Single sign-on (SSO), which allows users to sign in by using an identity from their employer, school, or another organization.

- Multifactor authentication (MFA), which prompts users to authenticate themselves in multiple ways. For example, a user might sign in by using a password and also by using an authenticator app on a mobile device or a code that's sent by email.

- Auditing, which tracks every event that happens in the identity platform, including successful, failed, and aborted sign-in attempts. To forensically analyze a sign-in attempt later might require a detailed log.

- Conditional access, which creates a risk profile around a sign-in attempt that's based on various factors. The factors might include the user's identity, the location of the sign-in attempt, previous sign-in activity, and the sensitivity of the data or application.

- Just-in-time access control, which temporarily allows users to sign in based on an approval process, and then removes the authorization automatically.

If you're building an identity component yourself as part of your business solution, it's unlikely you'll be able to justify the work involved in implementing these features—and in maintaining them. Some of these features also require extra work, such as integration with messaging providers to send MFA codes, and storing and retaining audit logs for a sufficient time period.

IDaaS platforms can also provide an improved set of security features that are based on the volume of sign-in requests that they receive. For example, the following features work best when there's a large number of customers who use a single identity platform:

- Detection of risky sign-in events, such as sign-in attempts from botnets
- Detection of [impossible travel](/defender-cloud-apps/anomaly-detection-policy#impossible-travel) between a user's activities
- Detection of common credentials, such as passwords that are frequently used by other users, which are therefore subject to a heightened risk of compromise
- Use of machine learning techniques to classify sign-in attempts as valid or invalid
- Monitoring of the so-called *dark web* for leaked credentials and preventing their exploitation
- Ongoing monitoring of the threat landscape and the current vectors that attackers use

If you build or run your own identity system, you can't take advantage of these features.

### Use a reliable, high-performance identity system

Because identity systems are such a key part of modern cloud applications, they must be reliable. If your identity system is unavailable, then the rest of your solution might be affected and either operate in a degraded fashion or fail to operate at all. By using an IDaaS with a service level agreement, you can increase your confidence that your identity system will remain operational when you need it. For example, Microsoft Entra ID offers an SLA for uptime for the Basic and Premium service tiers, which covers both the sign-in and token issuing processes. For more information, see [SLA for Microsoft Entra ID](https://azure.microsoft.com/support/legal/sla/active-directory/).

Similarly, an identity system must perform well and be able to scale to the level of growth that your system might experience. Depending on your application architecture, it's possible that every request might require interaction with your identity system, and any performance issues will be apparent to your users. IDaaS systems are incentivized to scale to large user loads. They're designed to absorb large volumes of traffic, including traffic generated by different forms of attacks.

### Test your security and apply tight controls

If you run an identity system, it's your responsibility to keep it secured. Examples of the controls you need to consider implementing include:

* Periodic penetration testing, which requires specialized expertise.
* Vetting of employees and anybody else with access to the system.
* Tight control of all changes to your solution with all changes reviewed by experts.

These controls are often expensive and difficult to implement.

### Use cloud-native security controls

When you use Microsoft Entra ID as your solution's identity provider, you can take advantage of cloud-native security features like [managed identities for Azure resources](/azure/active-directory/managed-identities-azure-resources/overview).

If you choose to use a separate identity platform, you need to consider how your application can take advantage of managed identities and other Microsoft Entra features while simultaneously integrating with your own identity platform.

### Focus on your core value

It's expensive and complex to maintain a secure, reliable, and responsive identity platform. In most situations, an identity system isn't a component that adds value to your solution, or that differentiates you from your competitors. It's good to outsource your identity requirements to a system that's built by experts. That way, you can focus on designing and building the components of your solution that add business value for your customers.

## Contributors

*This article is maintained by Microsoft. It was originally written by the following contributors.*

Principal author:

 - [John Downs](http://linkedin.com/in/john-downs) | Senior Customer Engineer, FastTrack for Azure

Other contributors:

 - [Jelle Druyts](http://linkedin.com/in/jelle-druyts-0b76823) | Principal Customer Engineer, FastTrack for Azure
 - [LaBrina Loving](http://linkedin.com/in/chixcancode) | Principal Customer Engineering Manager, FastTrack for Azure
 - [Gary Moore](https://linkedin.com/in/gwmoore) | Programmer/Writer
 - [Arsen Vladimirskiy](http://linkedin.com/in/arsenv) | Principal Customer Engineer, FastTrack for Azure
 
*To see non-public LinkedIn profiles, sign in to LinkedIn.*

## Next steps

- [What is Microsoft Entra ID?](/azure/active-directory/fundamentals/active-directory-whatis)
- [What is Azure Active Directory B2C?](/azure/active-directory-b2c/overview)
- [Explore identity and Microsoft Entra ID](/training/modules/explore-identity-azure-active-directory)
- [Design an identity security strategy](/training/modules/design-identity-security-strategy)
- [Implement Microsoft identity](/training/paths/m365-identity-associate)
- [Manage identity and access in Microsoft Entra ID](/training/paths/manage-identity-and-access)

## Related resources

- [Authenticate using Microsoft Entra ID and OpenID Connect](../../multitenant-identity/authenticate.yml)
- [Federated identity pattern](../../patterns/federated-identity.yml)
- [Hybrid identity](../../solution-ideas/articles/hybrid-identity.yml)
- [Identity architecture design](../../identity/identity-start-here.yml)
- [Resilient identity and access management with Microsoft Entra ID](../../guide/resilience/resilience-overview.yml)<|MERGE_RESOLUTION|>--- conflicted
+++ resolved
@@ -11,13 +11,8 @@
 categories:
   - identity
 products:
-<<<<<<< HEAD
-  - azure-active-directory
+  - entra-id
   - entra-external-id
-=======
-  - entra-id
-  - azure-active-directory-b2c
->>>>>>> 027171b9
 ms.custom:
   - guide
 ---
