### YamlMime:Architecture
metadata:
  title: Resilient identity and access management with Microsoft Entra ID
  description: Read this guide to learn how architects, IT administrators, and developers can build resilience to disruption of their identity systems.
  author: JaniceRicketts
  ms.author: jricketts
  ms.date: 04/22/2021
  ms.topic: conceptual
  ms.service: architecture-center
  ms.subservice: azure-guide
azureCategories:
  - identity
products:
<<<<<<< HEAD
  - azure-active-directory
  - entra-external-id
=======
  - entra-id
  - azure-active-directory-b2c
>>>>>>> dd4a7305
name: Resilient identity and access management with Microsoft Entra ID
summary: Read this guide to learn how architects, IT administrators, and developers can build resilience to disruption of their identity systems.
thumbnailUrl: /azure/architecture/browse/thumbs/admin-resilience-overview.png
content: |
  [!include[](resilience-overview-content.md)]<|MERGE_RESOLUTION|>--- conflicted
+++ resolved
@@ -11,13 +11,8 @@
 azureCategories:
   - identity
 products:
-<<<<<<< HEAD
-  - azure-active-directory
+  - entra-id
   - entra-external-id
-=======
-  - entra-id
-  - azure-active-directory-b2c
->>>>>>> dd4a7305
 name: Resilient identity and access management with Microsoft Entra ID
 summary: Read this guide to learn how architects, IT administrators, and developers can build resilience to disruption of their identity systems.
 thumbnailUrl: /azure/architecture/browse/thumbs/admin-resilience-overview.png
