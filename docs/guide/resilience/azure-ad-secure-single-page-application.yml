### YamlMime:Architecture
metadata:
  title: Secure development with single-page apps
  description: Learn how to use Microsoft Entra ID and Oauth 2.0 to secure single-page Azure applications.
  author: lanallai
  ms.author: lanallai
  ms.date: 7/7/2021
  ms.topic: conceptual
  ms.service: architecture-center
  ms.subservice: azure-guide
azureCategories:
  - identity
products:
<<<<<<< HEAD
  - azure-active-directory
  - entra-external-id
=======
  - entra-id
  - azure-active-directory-b2c
>>>>>>> b3582ddb
name: Secure development with single-page applications (SPAs)
summary: Learn how to use Microsoft Entra ID and Oauth 2.0 to secure single-page Azure applications.
thumbnailUrl: /azure/architecture/browse/thumbs/azure-ad-oauth-2-flow.png
content: |
  [!include[](azure-ad-secure-single-page-application-content.md)]<|MERGE_RESOLUTION|>--- conflicted
+++ resolved
@@ -11,13 +11,8 @@
 azureCategories:
   - identity
 products:
-<<<<<<< HEAD
-  - azure-active-directory
+  - entra-id
   - entra-external-id
-=======
-  - entra-id
-  - azure-active-directory-b2c
->>>>>>> b3582ddb
 name: Secure development with single-page applications (SPAs)
 summary: Learn how to use Microsoft Entra ID and Oauth 2.0 to secure single-page Azure applications.
 thumbnailUrl: /azure/architecture/browse/thumbs/azure-ad-oauth-2-flow.png
