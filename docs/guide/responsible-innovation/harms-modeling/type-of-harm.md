---
title: Types of harm
titleSuffix: Azure Application Architecture Guide
description: Understand the different types of harms, and learn steps to mitigate them.
author: dcass
ms.date: 05/18/2020
ms.topic: guide
ms.service: architecture-center
ms.category:
  - fcp
ms.subservice: reference-architecture
---

# Types of harm 

This article creates awareness for the different types of harms, so that appropriate mitigation steps can be implemented.

## Risk of injury

### Physical injury 

Consider how technology could hurt people or create dangerous environments.

<<<<<<< HEAD
> |Harm|Description|Consideration(s)|Example|
> |-------------|----------|---------|---------|
> |**Overreliance on safety features**|This points out the dependence on technology to make decisions without adequate human oversight.|How might people rely on this technology to keep them safe? How could this technology reduce appropriate human oversight?|A healthcare agent could misdiagnose illness, leading to unnecessary treatment.|
> |**Inadequate fail-safes**|Real-world testing may insufficiently consider a diverse set of users and scenarios.|If this technology fails or is misused, how would people be impacted? At what point could a human intervene? Are there alternative uses that have not been tested for? How would users be impacted by a system failure?|If an automatic door failed to detect a wheelchair during an emergency evacuation, a person could be trapped if there isn't an accessible override button.|
> |**Exposure to unhealthy agents**|Manufacturing, as well as disposal of technology can jeopardize the health and well-being of workers and nearby inhabitants.|What negative outcomes could come from the manufacturing of your components or devices?|Inadequate safety measures could cause workers to be exposed to toxins during digital component manufacturing.|

=======
#### 1. Overreliance on safety features

This points out the dependence on technology to make decisions without adequate human oversight.

- How might people rely on this technology to keep them safe?
- How could this technology reduce appropriate human oversight?

*Example: A healthcare agent could misdiagnose illness, leading to unnecessary treatment.*

#### 2. Inadequate fail-safes

Real-world testing may insufficiently consider a diverse set of users and scenarios.

- If this technology fails or is misused, how would people be impacted? At what point could a human intervene?
- Are there alternative uses that have not been tested for? How would users be impacted by a system failure?

*Example: If an automatic door failed to detect a wheelchair during an emergency evacuation, a person could be trapped if there isn't an accessible override button.*

#### 3. Exposure to unhealthy agents

Manufacturing, as well as disposal of technology can jeopardize the health and well-being of workers and nearby inhabitants.

- What negative outcomes could come from the manufacturing of your components or devices?

*Example: Inadequate safety measures could cause workers to be exposed to toxins during digital component manufacturing.*
>>>>>>> ea63cccb

### Emotional or psychological injury

Misused technology can lead to serious emotional and psychological distress.

<<<<<<< HEAD
> |Harm|Description|Consideration(s)|Example|
> |-------------|----------|---------|---------|
> |**Overreliance on automation**|Misguided beliefs can lead users to trust the reliability of a digital agent over that of a human.|How could this technology reduce direct interpersonal feedback? How might this technology interface with trusted sources of information? How could sole dependence on an artificial agent impact a person?|A chat bot could be relied upon for relationship advice or mental health counseling instead of a trained professional.|
> |**Distortion of reality or gaslighting**|When intentionally misused, technology can undermine trust and distort someone's sense of reality.|Could this be used to modify digital media or physical environments?|An IoT device could enable monitoring and controlling of an ex-intimate partner from afar.|
> |**Reduced self-esteem/reputation damage**|Some shared content can be harmful, false, misleading, or denigrating.|How could this technology be used to inappropriately share personal information? How could it be manipulated to misuse information and misrepresent people?|Synthetic media "revenge porn" can swap faces, creating the illusion of a person participating in a video, who did not.|
> |**Addiction/attention hijacking**|Technology could be designed for prolonged interaction, without regard for well-being.|In what ways might this technology reward or encourage continued interaction beyond delivering user value?|Variable drop rates in video game loot boxes could cause players to keep playing and neglect self-care.|
> |**Identity theft**|Identity theft may lead to loss of control over personal credentials, reputation, and/or representation.|How might an individual be impersonated with this technology? How might this technology mistakenly recognize the wrong individual as an authentic user?|Synthetic voice font could mimic the sound of a person's voice and be used to access a bank account.|
> |**Misattribution**|This includes crediting a person with an action or content that they are not responsible for.|In what ways might this technology attribute an action to an individual or group? How could someone be affected if an action was incorrectly attributed to them?|Facial recognition can misidentify an individual during a police investigation.|

=======
#### 1. Overreliance on automation

Misguided beliefs can lead users to trust the reliability of a digital agent over that of a human.

- How could this technology reduce direct interpersonal feedback?
- How might this technology interface with trusted sources of information?
- How could sole dependence on an artificial agent impact a person?

*Example: A chat bot could be relied upon for relationship advice or mental health counseling instead of a trained professional.*

#### 2. Distortion of reality or gaslighting

When intentionally misused, technology can undermine trust and distort someone's sense of reality.

- Could this be used to modify digital media or physical environments?

*Example: An IoT device could enable monitoring and controlling of an ex-intimate partner from afar.*

#### 3. Reduced self-esteem/reputation damage

Some shared content can be harmful, false, misleading, or denigrating.

- How could this technology be used to inappropriately share personal information?
- How could it be manipulated to misuse information and misrepresent people?

*Example: Synthetic media "revenge porn" can swap faces, creating the illusion of a person participating in a video, who did not.*

#### 4. Addiction/attention hijacking

Technology could be designed for prolonged interaction, without regard for well-being.

- In what ways might this technology reward or encourage continued interaction beyond delivering user value?

*Example: Variable drop rates in video game loot boxes could cause players to keep playing and neglect self-care.*

#### 5. Identity theft

Identity theft may lead to loss of control over personal credentials, reputation, and/or representation.

- How might an individual be impersonated with this technology?
- How might this technology mistakenly recognize the wrong individual as an authentic user?

*Example: Synthetic voice font could mimic the sound of a person's voice and be used to access a bank account.*

#### 6. Misattribution

This includes crediting a person with an action or content that they are not responsible for.

- In what ways might this technology attribute an action to an individual or group?
- How could someone be affected if an action was incorrectly attributed to them?

*Example: Facial recognition can misidentify an individual during a police investigation.*
>>>>>>> ea63cccb

## Denial of consequential services

### Opportunity loss

Automated decisions could limit access to resources, services, and opportunities essential to well-being.

<<<<<<< HEAD
> |Harm|Description|Consideration(s)|Example|
> |-------------|----------|---------|---------|
> |**Employment discrimination**|Some people may be denied access to apply for or secure a job based on characteristics unrelated to merit.|Are there ways in which this technology could impact recommendations or decisions related to employment?|Hiring AI could recommend fewer candidates with female-sounding names for interviews.|
> |**Housing discrimination**|This includes denying people access to housing or the ability to apply for housing.|How could this technology impact recommendations or decisions related to housing?|Public housing queuing algorithm could cause people with international-sounding names to wait longer for vouchers.|
> |**Insurance and benefit discrimination**|This includes denying people insurance, social assistance, or access to a medical trial due to biased standards.|Could this technology be used to determine access, cost, allocation of insurance or social benefits?|Insurance company might charge higher rates for drivers working night shifts due to algorithmic predictions suggesting increased drunk driving risk.|
> |**Educational discrimination**|Access to education may be denied because of an unchangeable characteristic.|How might this technology be used to determine access, cost, accommodations, or other outcomes related to education?|Emotion classifier could incorrectly report that students of color are less engaged than their white counterparts, leading to lower grades.|
> |**Digital divide/technological discrimination**|Disproportionate access to the benefits of technology, may leave some people less informed or less equipped to participate in society.|What prerequisite skills, equipment, or connectivity are necessary to get the most out of this technology? What might be the impact of select people gaining earlier access to this technology than others, in terms of equipment, connectivity, or other product functionality?|Content throttling could prevent rural students from accessing classroom instruction video feed.|
> |**Loss of choice/network and filter bubble**|Presenting people with only information that conforms to and reinforces their own beliefs.|How might this technology affect which choices and information are made available to people? What past behaviors or preferences might this technology rely on to predict future behaviors or preferences?|News feed could only present information that confirms existing beliefs.|
=======
#### 1. Employment discrimination

Some people may be denied access to apply for or secure a job based on characteristics unrelated to merit.

- Are there ways in which this technology could impact recommendations or decisions related to employment?

*Example: Hiring AI could recommend fewer candidates with female-sounding names for interviews.*

#### 2. Housing discrimination

This includes denying people access to housing or the ability to apply for housing.

- Could this technology be used to determine access, cost, allocation of insurance, or social benefits?

*Example: Public housing queuing algorithm could cause people with international-sounding names to wait longer for vouchers.*

#### 3. Insurance and benefit discrimination

This includes denying people insurance, social assistance, or access to a medical trial due to biased standards.

- Could this technology be used to determine access, cost, allocation of insurance or social benefits?

*Example: Insurance company might charge higher rates for drivers working night shifts due to algorithmic predictions suggesting increased drunk driving risk.*

#### 4. Educational discrimination

Access to education may be denied because of an unchangeable characteristic.

- How might this technology be used to determine access, cost, accommodations, or other outcomes related to education?

*Example: Emotion classifier could incorrectly report that students of color are less engaged than their white counterparts, leading to lower grades.*

#### 5. Digital divide/technological discrimination

Disproportionate access to the benefits of technology, may leave some people less informed or less equipped to participate in society.

- What prerequisite skills, equipment, or connectivity are necessary to get the most out of this technology?
- What might be the impact of select people gaining earlier access to this technology than others, in terms of equipment, connectivity, or other product functionality?

*Example: Content throttling could prevent rural students from accessing classroom instruction video feed.*

#### 6. Loss of choice/network and filter bubble

Presenting people with only information that conforms to and reinforces their own beliefs.

- How might this technology affect which choices and information are made available to people?
- What past behaviors or preferences might this technology rely on to predict future behaviors or preferences?

*Example: News feed could only present information that confirms existing beliefs.*
>>>>>>> ea63cccb

### Economic loss

Automating decisions related to financial instruments, economic opportunity, and resources can amplify existing societal inequities and obstruct well-being.

<<<<<<< HEAD
> |Harm|Description|Consideration(s)|Example|
> |-------------|----------|---------|---------|
> |**Credit discrimination**|People may be denied access to financial instruments based on characteristics unrelated to economic merit.|How might this technology rely on existing credit structures to make decisions? How might this technology affect the ability of an individual or group to obtain or maintain a credit score?|Higher introductory rate offers could be sent only to homes in lower socioeconomic postal codes.|
> |**Differential pricing of goods and services**|Goods or services may be offered at different prices for reasons unrelated to the cost of production or delivery.|How could this technology be used to determine pricing of goods or services? What are the criteria for determining the cost to people for use of this tech?|More could be charged for products based on designation for men or women.|
> |**Economic exploitation**|People might be compelled or misled to work on something that impacts their dignity or wellbeing.| What role did human labor play in producing training data for this technology? How was this workforce acquired? What role does human labor play in supporting this technology? Where is this workforce expected to come from?|Paying financially destitute people for their biometric data to train AI systems.|
> |**Devaluation of individual expertise**|Technology may supplant the use of paid human expertise or labor.|How might this technology impact the need to employ an existing workforce?|AI agents replace doctors/radiographers for evaluation of medical imaging.|
=======
#### 1. Credit discrimination

People may be denied access to financial instruments based on characteristics unrelated to economic merit.

- How might this technology rely on existing credit structures to make decisions?
- How might this technology affect the ability of an individual or group to obtain or maintain a credit score?

*Example: Higher introductory rate offers could be sent only to homes in lower socioeconomic postal codes.*

#### 2. Differential pricing of goods and services

Goods or services may be offered at different prices for reasons unrelated to the cost of production or delivery.

- How could this technology be used to determine pricing of goods or services?
- What are the criteria for determining the cost to people for use of this tech?

*Example: More could be charged for products based on designation for men or women.*

#### 3. Economic exploitation

People might be compelled or misled to work on something that impacts their dignity or wellbeing.

- What role did human labor play in producing training data for this technology? How was this workforce acquired?
- What role does human labor play in supporting this technology? Where is this workforce expected to come from?

*Example: Paying financially destitute people for their biometric data to train AI systems.*

#### 4. Devaluation of individual expertise

Technology may supplant the use of paid human expertise or labor.

- How might this technology impact the need to employ an existing workforce?
>>>>>>> ea63cccb


## Infringement on human rights

### Dignity loss

Technology can influence how people perceive the world, and how they recognize, engage, and value one another. The exchange of honor and respect between people can be interfered with.

<<<<<<< HEAD
> |Harm|Description|Consideration(s)|Example|
> |-------------|----------|---------|---------|
> |**Dehumanization**|Removing, reducing, or obscuring visibility of a person's humanity.|How might this technology be used to simplify or abstract the way a person is represented? How might this technology reduce the distinction between humans and the digital world?|Entity recognition and virtual overlays in drone surveillance could reduce the perceived accountability of human actions.|
> |**Public shaming**|This may mean exposing people's private, sensitive, or socially inappropriate material.|How might movements or actions be revealed through data aggregation?|A fitness app could reveal a user's GPS location on social media, indicating attendance at an Alcoholics Anonymous meeting.|
=======
#### 1. Dehumanization

Removing, reducing, or obscuring visibility of a person's humanity.

- How might this technology be used to simplify or abstract the way a person is represented?
- How might this technology reduce the distinction between humans and the digital world?

*Example: Entity recognition and virtual overlays in drone surveillance could reduce the perceived accountability of human actions.*

#### 2. Public shaming

This may mean exposing people's private, sensitive, or socially inappropriate material.

- How might movements or actions be revealed through data aggregation?

*Example: A fitness app could reveal a user's GPS location on social media, indicating attendance at an Alcoholics Anonymous meeting.*
>>>>>>> ea63cccb

### Liberty loss

Automation of legal, judicial, and social systems can reinforce biases and lead to detrimental consequences.

<<<<<<< HEAD
> |Harm|Description|Consideration(s)|Example|
> |-------------|----------|---------|---------|
> |**Predictive policing**|Inferring suspicious behavior and/or criminal intent based on historical records.|How could this support or replace human policing or criminal justice decision-making?|An algorithm can predict a number of area arrests, so police make sure they match, or exceed, that number.|
> |**Social control**|Conformity may be reinforced or encouraged by publicly designating human behaviors as positive or negative.|What types of personal or behavioral data might feed this technology? How would it be obtained? What outputs would be derived from this data? Is this technology likely to be used to encourage or discourage certain behaviors?|Authoritarian government uses social media and e-commerce data to determine a "trustworthy" score based on where people shop and who they spend time with.|
> |**Loss of effective remedy**|This means an inability to explain the rationale or lack of opportunity to contest a decision.|How might people understand the reasoning for decisions made by this technology? How might an individual that relies on this technology explain the decisions it makes? How could people contest or question a decision this technology makes?|Automated prison sentence or pre-trial release decision is not explained to the accused.|
=======
#### 1. Predictive policing

Inferring suspicious behavior and/or criminal intent based on historical records.

- How could this support or replace human policing or criminal justice decision-making?

*Example: An algorithm can predict a number of area arrests, so police make sure they match, or exceed, that number.*

#### 2. Social control

Conformity may be reinforced or encouraged by publicly designating human behaviors as positive or negative.

- What types of personal or behavioral data might feed this technology?
- How would it be obtained? What outputs would be derived from this data?
- Is this technology likely to be used to encourage or discourage certain behaviors?

*Example: Authoritarian government uses social media and e-commerce data to determine a "trustworthy" score based on where people shop and who they spend time with.*

#### 3. Loss of effective remedy

This means an inability to explain the rationale or lack of opportunity to contest a decision.

- How might people understand the reasoning for decisions made by this technology?
- How might an individual that relies on this technology explain the decisions it makes?
- How could people contest or question a decision this technology makes?

*Example: Automated prison sentence or pre-trial release decision is not explained to the accused.*
>>>>>>> ea63cccb

### Privacy loss

Information generated by our use of technology can be used to determine facts or make assumptions about someone without their knowledge.

<<<<<<< HEAD
> |Harm|Description|Consideration(s)|Example|
> |-------------|----------|---------|---------|
> |**Interference with private life**|Revealing information a person has not chosen to share.|How could this technology use information to infer portions of a private life? How could decisions based upon these inferences expose things that a person does not want made public?|Task-tracking AI could monitor personal patterns from which it infers an extramarital affair.|
> |**Forced association**|Requiring participation in the use of technology or surveillance to take part in society.|How might use of this technology be required for participation in society or organization membership?|Biometric enrollment in a company's meeting room transcription AI is a stipulated requirement in job offer letter.|
> |**Inability to freely and fully develop personality**|This may mean restriction of one's ability to truthfully express themselves or explore external avenues for self-development.|In what way does the system or product ascribe positive vs negative connotations toward particular personality traits? In what way can using the product or system reveal information to entities such as the government or employer that inhibits free expression?|Intelligent meeting system could record all discussions between colleagues including personal coaching and mentorship sessions.|
> |**Never forgiven**|Digital files or records may never be deleted.|What and where is data being stored from this product, and who can access it? How long is user data stored after technology interaction? How is user data updated or deleted?|A teenager's social media history could remain searchable long after they have outgrown the platform.|
> |**Loss of freedom of movement or assembly**|This means an inability to navigate the physical or virtual world with desired anonymity.|In what ways might this technology monitor people across physical and virtual space?|A real name could be required in order to sign up for a video game enabling real-world stalking.|
=======
#### 1. Interference with private life

Revealing information a person has not chosen to share.

- How could this technology use information to infer portions of a private life?
- How could decisions based upon these inferences expose things that a person does not want made public?

*Example: Task-tracking AI could monitor personal patterns from which it infers an extramarital affair.*

#### 2. Forced association

Requiring participation in the use of technology or surveillance to take part in society.

- How might use of this technology be required for participation in society or organization membership?

*Example: Biometric enrollment in a company's meeting room transcription AI is a stipulated requirement in job offer letter.*

#### 3. Inability to freely and fully develop personality

This may mean restriction of one's ability to truthfully express themselves or explore external avenues for self-development.

- In what way does the system or product ascribe positive vs negative connotations toward particular personality traits?
- In what way can using the product or system reveal information to entities such as the government or employer that inhibits free expression?

*Example: Intelligent meeting system could record all discussions between colleagues including personal coaching and mentorship sessions.*

#### 4. Never forgiven

Digital files or records may never be deleted.

- What and where is data being stored from this product, and who can access it?
- How long is user data stored after technology interaction? How is user data updated or deleted?

*Example: A teenager's social media history could remain searchable long after they have outgrown the platform.*

#### 5. Loss of freedom of movement or assembly

This means an inability to navigate the physical or virtual world with desired anonymity.

- In what ways might this technology monitor people across physical and virtual space?

*Example: A real name could be required in order to sign up for a video game enabling real-world stalking.*
>>>>>>> ea63cccb

### Environmental impact

The environment can be impacted by every decision in a system or product life cycle, from the amount of cloud computing needed to retail packaging. Environmental changes can impact entire communities.

<<<<<<< HEAD
> |Harm|Description|Consideration(s)|Example|
> |-------------|----------|---------|---------|
> |**Exploitation or depletion of resources**|Obtaining the raw materials for a technology, including how it's powered, leads to negative consequences to the environment and its inhabitants.|What materials are needed to build or run this technology? What energy requirements are needed to build or run this technology?|A local community could be displaced due to the harvesting of rare earth minerals and metals required for some electronic manufacturing.|
> |**Electronic waste**|Reduced quality of collective well-being because of the inability to repair, recycle, or otherwise responsibly dispose of electronics.|How might this technology reduce electronic waste by recycling materials or allowing users to self-repair? How might this technology contribute to electronic waste when new versions are released or when current/past versions stop working?|Toxic materials inside discarded electronic devices could leach into the water supply, making local populations ill.|
=======
#### 1. Exploitation or depletion of resources

Obtaining the raw materials for a technology, including how it's powered, leads to negative consequences to the environment and its inhabitants.

- What materials are needed to build or run this technology?
- What energy requirements are needed to build or run this technology?

*Example: A local community could be displaced due to the harvesting of rare earth minerals and metals required for some electronic manufacturing.*

#### 2. Electronic waste

Reduced quality of collective well-being because of the inability to repair, recycle, or otherwise responsibly dispose of electronics.

- How might this technology reduce electronic waste by recycling materials or allowing users to self-repair?
- How might this technology contribute to electronic waste when new versions are released or when current/past versions stop working?

*Example: Toxic materials inside discarded electronic devices could leach into the water supply, making local populations ill.*
>>>>>>> ea63cccb

## Erosion of social & democratic structures

### Manipulation

The ability for technology to be used to create highly personalized and manipulative experiences can undermine an informed citizenry and trust in societal structures.

<<<<<<< HEAD
> |Harm|Description|Consideration(s)|Example|
> |-------------|----------|---------|---------|
> |**Misinformation**|Disguising fake information as legitimate or credible information.|How might this technology be used to generate misinformation? How could it be used to spread misinformation that appears credible?|Generation of synthetic speech of a political leader sways an election.|
> |**Behavioral exploitation**|This means exploiting personal preferences or patterns of behavior to induce a desired reaction.|How might this technology be used to observe patterns of behavior? How could this technology be used to encourage dysfunctional or maladaptive behaviors?|Monitoring shopping habits in connected retail environment leads to personalized incentives for impulse shoppers and hoarders.|
=======
#### 1. Misinformation

Disguising fake information as legitimate or credible information.

- How might this technology be used to generate misinformation?
- How could it be used to spread misinformation that appears credible?

*Example: Generation of synthetic speech of a political leader sways an election.*

#### 2. Behavioral exploitation

This means exploiting personal preferences or patterns of behavior to induce a desired reaction.

- How might this technology be used to observe patterns of behavior?
- How could this technology be used to encourage dysfunctional or maladaptive behaviors?

*Example: Monitoring shopping habits in connected retail environment leads to personalized incentives for impulse shoppers and hoarders.*
>>>>>>> ea63cccb

### Social detriment

At scale, the way technology impacts people shapes social and economic structures within communities. It can further ingrain elements that include or benefit some, at the exclusion of others.

<<<<<<< HEAD
> |Harm|Description|Consideration(s)|Example|
> |-------------|----------|---------|---------|
> |**Amplification of power inequality**|This may perpetuate existing class or privilege disparities.|How might this technology be used in contexts where there are existing social, economic, or class disparities? How might people with more power or privilege disproportionately influence the technology?|Requiring a residential address & phone number to register on a job website could prevent a homeless person from applying for jobs.|
> |**Stereotype reinforcement**|This may perpetuate uninformed "conventional wisdom" about historically or statistically underrepresented people.|How might this technology be used to reinforce or amplify existing social norms or cultural stereotypes? How might the data used by this technology cause it to reflect biases or stereotypes?|Results of an image search for "CEO" could primarily show photos of Caucasian men.|
> |**Loss of individuality**|This may be an inability to express a unique perspective.|How might this technology amplify majority opinions or "group-think"? Conversely, how might unique forms of expression be suppressed. In what ways might the data gathered by this technology be used in feedback to people?|Limited customization options in designing a video game avatar inhibits self-expression of a player's diversity.|
> |**Loss of representation**|Broad categories of generalization obscure, diminish, or erase real identities.|How could this technology constrain identity options? Could it be used to automatically label or categorize people?|Automatic photo caption assigns incorrect gender identity and age to the subject.|
> |**Skill degradation and complacency**|Overreliance on automation leads to atrophy of manual skills.|In what ways might this technology reduce the accessibility and ability to use manual controls?|Overreliance on automation could lead to an inability to gauge the airplane's true orientation because the pilots have been trained to rely on instruments only.|
=======
#### 1. Amplification of power inequality

This may perpetuate existing class or privilege disparities.

- How might this technology be used in contexts where there are existing social, economic, or class disparities?
- How might people with more power or privilege disproportionately influence the technology?

*Example: Requiring a residential address & phone number to register on a job website could prevent a homeless person from applying for jobs.*

#### 2. Stereotype reinforcement

This may perpetuate uninformed "conventional wisdom" about historically or statistically underrepresented people.

- How might this technology be used to reinforce or amplify existing social norms or cultural stereotypes?
- How might the data used by this technology cause it to reflect biases or stereotypes?

*Example: Results of an image search for "CEO" could primarily show photos of Caucasian men.*

#### 3. Loss of individuality

This may be an inability to express a unique perspective.

- How might this technology amplify majority opinions or "group-think"? Conversely, how might unique forms of expression be suppressed.
- In what ways might the data gathered by this technology be used in feedback to people?

*Example: Limited customization options in designing a video game avatar inhibits self-expression of a player's diversity.*

#### 4. Loss of representation

Broad categories of generalization obscure, diminish, or erase real identities.

- How could this technology constrain identity options?
- Could it be used to automatically label or categorize people?

*Example: Automatic photo caption assigns incorrect gender identity and age to the subject.*

#### 5. Skill degradation and complacency

Overreliance on automation leads to atrophy of manual skills.

- In what ways might this technology reduce the accessibility and ability to use manual controls?
>>>>>>> ea63cccb


## Evaluate harms

Once you have generated a broad list of potential harms, you should complete your Harms Model by evaluating the potential magnitude for each category of harm. This will allow you to prioritize your areas of focus. See the following example harms model for reference:

|Contributing factor   |Definition       |
|----------------------|-----------------|
|Severity        |How acutely could an individual or group's well-being be impacted by the technology?        |
|Scale           |How broadly could the impact to well-being be experienced across populations or groups?    |
|Probability     |How likely is it that individual or group's well-being will be impacted by the technology? |
|Frequency       |How often would an individual or group experience an impact to their well-being from the technology? |


## Next Steps

Use the Harms Model you developed to guide your product development work:

- Seek more information from stakeholders that you identified as potentially experiencing harm.
- Develop and validate hypothesis for addressing the areas you identified as having the highest potential for harm.
- Integrate the insights into your decisions throughout the technology development process: data collection and model training, system architecture, user experience design, product documentation, feedback loops, and communication capabilities and limitations of the technology. 
- Explore [Community Jury](../community-jury/index.md).
- Assess and mitigate unfairness using Azure Machine Learning and the open-source [FairLearn package](https://docs.microsoft.com/azure/machine-learning/concept-fairness-ml).
 
Other Responsible AI tools:

- [Responsible AI resource center](https://www.microsoft.com/ai/responsible-ai-resources?activetab=pivot1%3aprimaryr4)
- [Guidelines for Human AI interaction](https://www.microsoft.com/en-us/research/project/guidelines-for-human-ai-interaction/)
- [Conversational AI guidelines](https://www.microsoft.com/en-us/research/publication/responsible-bots/)
- [Inclusive Design guidelines](https://www.microsoft.com/design/inclusive/)
- [AI Fairness checklist](https://www.microsoft.com/en-us/research/publication/co-designing-checklists-to-understand-organizational-challenges-and-opportunities-around-fairness-in-ai/)

Additional references:

- [Download the Harms Modeling booklet](...images/harms_booklet.pdf) 
- [Value Sensitive Design](https://vsdesign.org/)<|MERGE_RESOLUTION|>--- conflicted
+++ resolved
@@ -21,46 +21,17 @@
 
 Consider how technology could hurt people or create dangerous environments.
 
-<<<<<<< HEAD
+
 > |Harm|Description|Consideration(s)|Example|
 > |-------------|----------|---------|---------|
 > |**Overreliance on safety features**|This points out the dependence on technology to make decisions without adequate human oversight.|How might people rely on this technology to keep them safe? How could this technology reduce appropriate human oversight?|A healthcare agent could misdiagnose illness, leading to unnecessary treatment.|
 > |**Inadequate fail-safes**|Real-world testing may insufficiently consider a diverse set of users and scenarios.|If this technology fails or is misused, how would people be impacted? At what point could a human intervene? Are there alternative uses that have not been tested for? How would users be impacted by a system failure?|If an automatic door failed to detect a wheelchair during an emergency evacuation, a person could be trapped if there isn't an accessible override button.|
 > |**Exposure to unhealthy agents**|Manufacturing, as well as disposal of technology can jeopardize the health and well-being of workers and nearby inhabitants.|What negative outcomes could come from the manufacturing of your components or devices?|Inadequate safety measures could cause workers to be exposed to toxins during digital component manufacturing.|
 
-=======
-#### 1. Overreliance on safety features
-
-This points out the dependence on technology to make decisions without adequate human oversight.
-
-- How might people rely on this technology to keep them safe?
-- How could this technology reduce appropriate human oversight?
-
-*Example: A healthcare agent could misdiagnose illness, leading to unnecessary treatment.*
-
-#### 2. Inadequate fail-safes
-
-Real-world testing may insufficiently consider a diverse set of users and scenarios.
-
-- If this technology fails or is misused, how would people be impacted? At what point could a human intervene?
-- Are there alternative uses that have not been tested for? How would users be impacted by a system failure?
-
-*Example: If an automatic door failed to detect a wheelchair during an emergency evacuation, a person could be trapped if there isn't an accessible override button.*
-
-#### 3. Exposure to unhealthy agents
-
-Manufacturing, as well as disposal of technology can jeopardize the health and well-being of workers and nearby inhabitants.
-
-- What negative outcomes could come from the manufacturing of your components or devices?
-
-*Example: Inadequate safety measures could cause workers to be exposed to toxins during digital component manufacturing.*
->>>>>>> ea63cccb
-
 ### Emotional or psychological injury
 
 Misused technology can lead to serious emotional and psychological distress.
 
-<<<<<<< HEAD
 > |Harm|Description|Consideration(s)|Example|
 > |-------------|----------|---------|---------|
 > |**Overreliance on automation**|Misguided beliefs can lead users to trust the reliability of a digital agent over that of a human.|How could this technology reduce direct interpersonal feedback? How might this technology interface with trusted sources of information? How could sole dependence on an artificial agent impact a person?|A chat bot could be relied upon for relationship advice or mental health counseling instead of a trained professional.|
@@ -70,68 +41,12 @@
 > |**Identity theft**|Identity theft may lead to loss of control over personal credentials, reputation, and/or representation.|How might an individual be impersonated with this technology? How might this technology mistakenly recognize the wrong individual as an authentic user?|Synthetic voice font could mimic the sound of a person's voice and be used to access a bank account.|
 > |**Misattribution**|This includes crediting a person with an action or content that they are not responsible for.|In what ways might this technology attribute an action to an individual or group? How could someone be affected if an action was incorrectly attributed to them?|Facial recognition can misidentify an individual during a police investigation.|
 
-=======
-#### 1. Overreliance on automation
-
-Misguided beliefs can lead users to trust the reliability of a digital agent over that of a human.
-
-- How could this technology reduce direct interpersonal feedback?
-- How might this technology interface with trusted sources of information?
-- How could sole dependence on an artificial agent impact a person?
-
-*Example: A chat bot could be relied upon for relationship advice or mental health counseling instead of a trained professional.*
-
-#### 2. Distortion of reality or gaslighting
-
-When intentionally misused, technology can undermine trust and distort someone's sense of reality.
-
-- Could this be used to modify digital media or physical environments?
-
-*Example: An IoT device could enable monitoring and controlling of an ex-intimate partner from afar.*
-
-#### 3. Reduced self-esteem/reputation damage
-
-Some shared content can be harmful, false, misleading, or denigrating.
-
-- How could this technology be used to inappropriately share personal information?
-- How could it be manipulated to misuse information and misrepresent people?
-
-*Example: Synthetic media "revenge porn" can swap faces, creating the illusion of a person participating in a video, who did not.*
-
-#### 4. Addiction/attention hijacking
-
-Technology could be designed for prolonged interaction, without regard for well-being.
-
-- In what ways might this technology reward or encourage continued interaction beyond delivering user value?
-
-*Example: Variable drop rates in video game loot boxes could cause players to keep playing and neglect self-care.*
-
-#### 5. Identity theft
-
-Identity theft may lead to loss of control over personal credentials, reputation, and/or representation.
-
-- How might an individual be impersonated with this technology?
-- How might this technology mistakenly recognize the wrong individual as an authentic user?
-
-*Example: Synthetic voice font could mimic the sound of a person's voice and be used to access a bank account.*
-
-#### 6. Misattribution
-
-This includes crediting a person with an action or content that they are not responsible for.
-
-- In what ways might this technology attribute an action to an individual or group?
-- How could someone be affected if an action was incorrectly attributed to them?
-
-*Example: Facial recognition can misidentify an individual during a police investigation.*
->>>>>>> ea63cccb
-
 ## Denial of consequential services
 
 ### Opportunity loss
 
 Automated decisions could limit access to resources, services, and opportunities essential to well-being.
 
-<<<<<<< HEAD
 > |Harm|Description|Consideration(s)|Example|
 > |-------------|----------|---------|---------|
 > |**Employment discrimination**|Some people may be denied access to apply for or secure a job based on characteristics unrelated to merit.|Are there ways in which this technology could impact recommendations or decisions related to employment?|Hiring AI could recommend fewer candidates with female-sounding names for interviews.|
@@ -140,104 +55,17 @@
 > |**Educational discrimination**|Access to education may be denied because of an unchangeable characteristic.|How might this technology be used to determine access, cost, accommodations, or other outcomes related to education?|Emotion classifier could incorrectly report that students of color are less engaged than their white counterparts, leading to lower grades.|
 > |**Digital divide/technological discrimination**|Disproportionate access to the benefits of technology, may leave some people less informed or less equipped to participate in society.|What prerequisite skills, equipment, or connectivity are necessary to get the most out of this technology? What might be the impact of select people gaining earlier access to this technology than others, in terms of equipment, connectivity, or other product functionality?|Content throttling could prevent rural students from accessing classroom instruction video feed.|
 > |**Loss of choice/network and filter bubble**|Presenting people with only information that conforms to and reinforces their own beliefs.|How might this technology affect which choices and information are made available to people? What past behaviors or preferences might this technology rely on to predict future behaviors or preferences?|News feed could only present information that confirms existing beliefs.|
-=======
-#### 1. Employment discrimination
-
-Some people may be denied access to apply for or secure a job based on characteristics unrelated to merit.
-
-- Are there ways in which this technology could impact recommendations or decisions related to employment?
-
-*Example: Hiring AI could recommend fewer candidates with female-sounding names for interviews.*
-
-#### 2. Housing discrimination
-
-This includes denying people access to housing or the ability to apply for housing.
-
-- Could this technology be used to determine access, cost, allocation of insurance, or social benefits?
-
-*Example: Public housing queuing algorithm could cause people with international-sounding names to wait longer for vouchers.*
-
-#### 3. Insurance and benefit discrimination
-
-This includes denying people insurance, social assistance, or access to a medical trial due to biased standards.
-
-- Could this technology be used to determine access, cost, allocation of insurance or social benefits?
-
-*Example: Insurance company might charge higher rates for drivers working night shifts due to algorithmic predictions suggesting increased drunk driving risk.*
-
-#### 4. Educational discrimination
-
-Access to education may be denied because of an unchangeable characteristic.
-
-- How might this technology be used to determine access, cost, accommodations, or other outcomes related to education?
-
-*Example: Emotion classifier could incorrectly report that students of color are less engaged than their white counterparts, leading to lower grades.*
-
-#### 5. Digital divide/technological discrimination
-
-Disproportionate access to the benefits of technology, may leave some people less informed or less equipped to participate in society.
-
-- What prerequisite skills, equipment, or connectivity are necessary to get the most out of this technology?
-- What might be the impact of select people gaining earlier access to this technology than others, in terms of equipment, connectivity, or other product functionality?
-
-*Example: Content throttling could prevent rural students from accessing classroom instruction video feed.*
-
-#### 6. Loss of choice/network and filter bubble
-
-Presenting people with only information that conforms to and reinforces their own beliefs.
-
-- How might this technology affect which choices and information are made available to people?
-- What past behaviors or preferences might this technology rely on to predict future behaviors or preferences?
-
-*Example: News feed could only present information that confirms existing beliefs.*
->>>>>>> ea63cccb
 
 ### Economic loss
 
 Automating decisions related to financial instruments, economic opportunity, and resources can amplify existing societal inequities and obstruct well-being.
 
-<<<<<<< HEAD
 > |Harm|Description|Consideration(s)|Example|
 > |-------------|----------|---------|---------|
 > |**Credit discrimination**|People may be denied access to financial instruments based on characteristics unrelated to economic merit.|How might this technology rely on existing credit structures to make decisions? How might this technology affect the ability of an individual or group to obtain or maintain a credit score?|Higher introductory rate offers could be sent only to homes in lower socioeconomic postal codes.|
 > |**Differential pricing of goods and services**|Goods or services may be offered at different prices for reasons unrelated to the cost of production or delivery.|How could this technology be used to determine pricing of goods or services? What are the criteria for determining the cost to people for use of this tech?|More could be charged for products based on designation for men or women.|
 > |**Economic exploitation**|People might be compelled or misled to work on something that impacts their dignity or wellbeing.| What role did human labor play in producing training data for this technology? How was this workforce acquired? What role does human labor play in supporting this technology? Where is this workforce expected to come from?|Paying financially destitute people for their biometric data to train AI systems.|
 > |**Devaluation of individual expertise**|Technology may supplant the use of paid human expertise or labor.|How might this technology impact the need to employ an existing workforce?|AI agents replace doctors/radiographers for evaluation of medical imaging.|
-=======
-#### 1. Credit discrimination
-
-People may be denied access to financial instruments based on characteristics unrelated to economic merit.
-
-- How might this technology rely on existing credit structures to make decisions?
-- How might this technology affect the ability of an individual or group to obtain or maintain a credit score?
-
-*Example: Higher introductory rate offers could be sent only to homes in lower socioeconomic postal codes.*
-
-#### 2. Differential pricing of goods and services
-
-Goods or services may be offered at different prices for reasons unrelated to the cost of production or delivery.
-
-- How could this technology be used to determine pricing of goods or services?
-- What are the criteria for determining the cost to people for use of this tech?
-
-*Example: More could be charged for products based on designation for men or women.*
-
-#### 3. Economic exploitation
-
-People might be compelled or misled to work on something that impacts their dignity or wellbeing.
-
-- What role did human labor play in producing training data for this technology? How was this workforce acquired?
-- What role does human labor play in supporting this technology? Where is this workforce expected to come from?
-
-*Example: Paying financially destitute people for their biometric data to train AI systems.*
-
-#### 4. Devaluation of individual expertise
-
-Technology may supplant the use of paid human expertise or labor.
-
-- How might this technology impact the need to employ an existing workforce?
->>>>>>> ea63cccb
-
 
 ## Infringement on human rights
 
@@ -245,75 +73,25 @@
 
 Technology can influence how people perceive the world, and how they recognize, engage, and value one another. The exchange of honor and respect between people can be interfered with.
 
-<<<<<<< HEAD
 > |Harm|Description|Consideration(s)|Example|
 > |-------------|----------|---------|---------|
 > |**Dehumanization**|Removing, reducing, or obscuring visibility of a person's humanity.|How might this technology be used to simplify or abstract the way a person is represented? How might this technology reduce the distinction between humans and the digital world?|Entity recognition and virtual overlays in drone surveillance could reduce the perceived accountability of human actions.|
 > |**Public shaming**|This may mean exposing people's private, sensitive, or socially inappropriate material.|How might movements or actions be revealed through data aggregation?|A fitness app could reveal a user's GPS location on social media, indicating attendance at an Alcoholics Anonymous meeting.|
-=======
-#### 1. Dehumanization
-
-Removing, reducing, or obscuring visibility of a person's humanity.
-
-- How might this technology be used to simplify or abstract the way a person is represented?
-- How might this technology reduce the distinction between humans and the digital world?
-
-*Example: Entity recognition and virtual overlays in drone surveillance could reduce the perceived accountability of human actions.*
-
-#### 2. Public shaming
-
-This may mean exposing people's private, sensitive, or socially inappropriate material.
-
-- How might movements or actions be revealed through data aggregation?
-
-*Example: A fitness app could reveal a user's GPS location on social media, indicating attendance at an Alcoholics Anonymous meeting.*
->>>>>>> ea63cccb
 
 ### Liberty loss
 
 Automation of legal, judicial, and social systems can reinforce biases and lead to detrimental consequences.
 
-<<<<<<< HEAD
 > |Harm|Description|Consideration(s)|Example|
 > |-------------|----------|---------|---------|
 > |**Predictive policing**|Inferring suspicious behavior and/or criminal intent based on historical records.|How could this support or replace human policing or criminal justice decision-making?|An algorithm can predict a number of area arrests, so police make sure they match, or exceed, that number.|
 > |**Social control**|Conformity may be reinforced or encouraged by publicly designating human behaviors as positive or negative.|What types of personal or behavioral data might feed this technology? How would it be obtained? What outputs would be derived from this data? Is this technology likely to be used to encourage or discourage certain behaviors?|Authoritarian government uses social media and e-commerce data to determine a "trustworthy" score based on where people shop and who they spend time with.|
 > |**Loss of effective remedy**|This means an inability to explain the rationale or lack of opportunity to contest a decision.|How might people understand the reasoning for decisions made by this technology? How might an individual that relies on this technology explain the decisions it makes? How could people contest or question a decision this technology makes?|Automated prison sentence or pre-trial release decision is not explained to the accused.|
-=======
-#### 1. Predictive policing
-
-Inferring suspicious behavior and/or criminal intent based on historical records.
-
-- How could this support or replace human policing or criminal justice decision-making?
-
-*Example: An algorithm can predict a number of area arrests, so police make sure they match, or exceed, that number.*
-
-#### 2. Social control
-
-Conformity may be reinforced or encouraged by publicly designating human behaviors as positive or negative.
-
-- What types of personal or behavioral data might feed this technology?
-- How would it be obtained? What outputs would be derived from this data?
-- Is this technology likely to be used to encourage or discourage certain behaviors?
-
-*Example: Authoritarian government uses social media and e-commerce data to determine a "trustworthy" score based on where people shop and who they spend time with.*
-
-#### 3. Loss of effective remedy
-
-This means an inability to explain the rationale or lack of opportunity to contest a decision.
-
-- How might people understand the reasoning for decisions made by this technology?
-- How might an individual that relies on this technology explain the decisions it makes?
-- How could people contest or question a decision this technology makes?
-
-*Example: Automated prison sentence or pre-trial release decision is not explained to the accused.*
->>>>>>> ea63cccb
 
 ### Privacy loss
 
 Information generated by our use of technology can be used to determine facts or make assumptions about someone without their knowledge.
 
-<<<<<<< HEAD
 > |Harm|Description|Consideration(s)|Example|
 > |-------------|----------|---------|---------|
 > |**Interference with private life**|Revealing information a person has not chosen to share.|How could this technology use information to infer portions of a private life? How could decisions based upon these inferences expose things that a person does not want made public?|Task-tracking AI could monitor personal patterns from which it infers an extramarital affair.|
@@ -321,79 +99,15 @@
 > |**Inability to freely and fully develop personality**|This may mean restriction of one's ability to truthfully express themselves or explore external avenues for self-development.|In what way does the system or product ascribe positive vs negative connotations toward particular personality traits? In what way can using the product or system reveal information to entities such as the government or employer that inhibits free expression?|Intelligent meeting system could record all discussions between colleagues including personal coaching and mentorship sessions.|
 > |**Never forgiven**|Digital files or records may never be deleted.|What and where is data being stored from this product, and who can access it? How long is user data stored after technology interaction? How is user data updated or deleted?|A teenager's social media history could remain searchable long after they have outgrown the platform.|
 > |**Loss of freedom of movement or assembly**|This means an inability to navigate the physical or virtual world with desired anonymity.|In what ways might this technology monitor people across physical and virtual space?|A real name could be required in order to sign up for a video game enabling real-world stalking.|
-=======
-#### 1. Interference with private life
-
-Revealing information a person has not chosen to share.
-
-- How could this technology use information to infer portions of a private life?
-- How could decisions based upon these inferences expose things that a person does not want made public?
-
-*Example: Task-tracking AI could monitor personal patterns from which it infers an extramarital affair.*
-
-#### 2. Forced association
-
-Requiring participation in the use of technology or surveillance to take part in society.
-
-- How might use of this technology be required for participation in society or organization membership?
-
-*Example: Biometric enrollment in a company's meeting room transcription AI is a stipulated requirement in job offer letter.*
-
-#### 3. Inability to freely and fully develop personality
-
-This may mean restriction of one's ability to truthfully express themselves or explore external avenues for self-development.
-
-- In what way does the system or product ascribe positive vs negative connotations toward particular personality traits?
-- In what way can using the product or system reveal information to entities such as the government or employer that inhibits free expression?
-
-*Example: Intelligent meeting system could record all discussions between colleagues including personal coaching and mentorship sessions.*
-
-#### 4. Never forgiven
-
-Digital files or records may never be deleted.
-
-- What and where is data being stored from this product, and who can access it?
-- How long is user data stored after technology interaction? How is user data updated or deleted?
-
-*Example: A teenager's social media history could remain searchable long after they have outgrown the platform.*
-
-#### 5. Loss of freedom of movement or assembly
-
-This means an inability to navigate the physical or virtual world with desired anonymity.
-
-- In what ways might this technology monitor people across physical and virtual space?
-
-*Example: A real name could be required in order to sign up for a video game enabling real-world stalking.*
->>>>>>> ea63cccb
 
 ### Environmental impact
 
 The environment can be impacted by every decision in a system or product life cycle, from the amount of cloud computing needed to retail packaging. Environmental changes can impact entire communities.
 
-<<<<<<< HEAD
 > |Harm|Description|Consideration(s)|Example|
 > |-------------|----------|---------|---------|
 > |**Exploitation or depletion of resources**|Obtaining the raw materials for a technology, including how it's powered, leads to negative consequences to the environment and its inhabitants.|What materials are needed to build or run this technology? What energy requirements are needed to build or run this technology?|A local community could be displaced due to the harvesting of rare earth minerals and metals required for some electronic manufacturing.|
 > |**Electronic waste**|Reduced quality of collective well-being because of the inability to repair, recycle, or otherwise responsibly dispose of electronics.|How might this technology reduce electronic waste by recycling materials or allowing users to self-repair? How might this technology contribute to electronic waste when new versions are released or when current/past versions stop working?|Toxic materials inside discarded electronic devices could leach into the water supply, making local populations ill.|
-=======
-#### 1. Exploitation or depletion of resources
-
-Obtaining the raw materials for a technology, including how it's powered, leads to negative consequences to the environment and its inhabitants.
-
-- What materials are needed to build or run this technology?
-- What energy requirements are needed to build or run this technology?
-
-*Example: A local community could be displaced due to the harvesting of rare earth minerals and metals required for some electronic manufacturing.*
-
-#### 2. Electronic waste
-
-Reduced quality of collective well-being because of the inability to repair, recycle, or otherwise responsibly dispose of electronics.
-
-- How might this technology reduce electronic waste by recycling materials or allowing users to self-repair?
-- How might this technology contribute to electronic waste when new versions are released or when current/past versions stop working?
-
-*Example: Toxic materials inside discarded electronic devices could leach into the water supply, making local populations ill.*
->>>>>>> ea63cccb
 
 ## Erosion of social & democratic structures
 
@@ -401,36 +115,15 @@
 
 The ability for technology to be used to create highly personalized and manipulative experiences can undermine an informed citizenry and trust in societal structures.
 
-<<<<<<< HEAD
 > |Harm|Description|Consideration(s)|Example|
 > |-------------|----------|---------|---------|
 > |**Misinformation**|Disguising fake information as legitimate or credible information.|How might this technology be used to generate misinformation? How could it be used to spread misinformation that appears credible?|Generation of synthetic speech of a political leader sways an election.|
 > |**Behavioral exploitation**|This means exploiting personal preferences or patterns of behavior to induce a desired reaction.|How might this technology be used to observe patterns of behavior? How could this technology be used to encourage dysfunctional or maladaptive behaviors?|Monitoring shopping habits in connected retail environment leads to personalized incentives for impulse shoppers and hoarders.|
-=======
-#### 1. Misinformation
-
-Disguising fake information as legitimate or credible information.
-
-- How might this technology be used to generate misinformation?
-- How could it be used to spread misinformation that appears credible?
-
-*Example: Generation of synthetic speech of a political leader sways an election.*
-
-#### 2. Behavioral exploitation
-
-This means exploiting personal preferences or patterns of behavior to induce a desired reaction.
-
-- How might this technology be used to observe patterns of behavior?
-- How could this technology be used to encourage dysfunctional or maladaptive behaviors?
-
-*Example: Monitoring shopping habits in connected retail environment leads to personalized incentives for impulse shoppers and hoarders.*
->>>>>>> ea63cccb
 
 ### Social detriment
 
 At scale, the way technology impacts people shapes social and economic structures within communities. It can further ingrain elements that include or benefit some, at the exclusion of others.
 
-<<<<<<< HEAD
 > |Harm|Description|Consideration(s)|Example|
 > |-------------|----------|---------|---------|
 > |**Amplification of power inequality**|This may perpetuate existing class or privilege disparities.|How might this technology be used in contexts where there are existing social, economic, or class disparities? How might people with more power or privilege disproportionately influence the technology?|Requiring a residential address & phone number to register on a job website could prevent a homeless person from applying for jobs.|
@@ -438,50 +131,6 @@
 > |**Loss of individuality**|This may be an inability to express a unique perspective.|How might this technology amplify majority opinions or "group-think"? Conversely, how might unique forms of expression be suppressed. In what ways might the data gathered by this technology be used in feedback to people?|Limited customization options in designing a video game avatar inhibits self-expression of a player's diversity.|
 > |**Loss of representation**|Broad categories of generalization obscure, diminish, or erase real identities.|How could this technology constrain identity options? Could it be used to automatically label or categorize people?|Automatic photo caption assigns incorrect gender identity and age to the subject.|
 > |**Skill degradation and complacency**|Overreliance on automation leads to atrophy of manual skills.|In what ways might this technology reduce the accessibility and ability to use manual controls?|Overreliance on automation could lead to an inability to gauge the airplane's true orientation because the pilots have been trained to rely on instruments only.|
-=======
-#### 1. Amplification of power inequality
-
-This may perpetuate existing class or privilege disparities.
-
-- How might this technology be used in contexts where there are existing social, economic, or class disparities?
-- How might people with more power or privilege disproportionately influence the technology?
-
-*Example: Requiring a residential address & phone number to register on a job website could prevent a homeless person from applying for jobs.*
-
-#### 2. Stereotype reinforcement
-
-This may perpetuate uninformed "conventional wisdom" about historically or statistically underrepresented people.
-
-- How might this technology be used to reinforce or amplify existing social norms or cultural stereotypes?
-- How might the data used by this technology cause it to reflect biases or stereotypes?
-
-*Example: Results of an image search for "CEO" could primarily show photos of Caucasian men.*
-
-#### 3. Loss of individuality
-
-This may be an inability to express a unique perspective.
-
-- How might this technology amplify majority opinions or "group-think"? Conversely, how might unique forms of expression be suppressed.
-- In what ways might the data gathered by this technology be used in feedback to people?
-
-*Example: Limited customization options in designing a video game avatar inhibits self-expression of a player's diversity.*
-
-#### 4. Loss of representation
-
-Broad categories of generalization obscure, diminish, or erase real identities.
-
-- How could this technology constrain identity options?
-- Could it be used to automatically label or categorize people?
-
-*Example: Automatic photo caption assigns incorrect gender identity and age to the subject.*
-
-#### 5. Skill degradation and complacency
-
-Overreliance on automation leads to atrophy of manual skills.
-
-- In what ways might this technology reduce the accessibility and ability to use manual controls?
->>>>>>> ea63cccb
-
 
 ## Evaluate harms
 
@@ -493,7 +142,6 @@
 |Scale           |How broadly could the impact to well-being be experienced across populations or groups?    |
 |Probability     |How likely is it that individual or group's well-being will be impacted by the technology? |
 |Frequency       |How often would an individual or group experience an impact to their well-being from the technology? |
-
 
 ## Next Steps
 
