--- conflicted
+++ resolved
@@ -1,13 +1,8 @@
 ---
 title: Open-source scenarios on Azure
 description: Review a list of architectures and solutions that use open-source technologies.
-<<<<<<< HEAD
 author: martinekuan
-ms.author: edprice
-=======
-author: EdPrice-MSFT
 ms.author: martinek
->>>>>>> d12b5642
 ms.date: 07/26/2022
 ms.topic: conceptual
 ms.service: architecture-center
