---
title: Continuous Validation with Azure Load Testing and Azure Chaos Studio
description: Guide on performing automated continuous validation in production-like environments with Azure Load Testing and Chaos Studio.
author: heoelri
ms.author: msimecek
ms.date: 08/02/2022
ms.topic: conceptual
ms.service: architecture-center
ms.subservice: guide
ms.custom: mission-critical
products:
- chaos-studio
- load-testing
---
# Continuous Validation with Azure Load Testing and Azure Chaos Studio

As cloud-native applications and services get more complex, your deployment will need to keep up when rolling out changes and new releases. Outages are often caused by failed deployments or erroneous releases. However, errors can also occur after the deployment when traffic starts to hit an application, especially for complex applications in highly distributed, multi-tenanted cloud environments, and with multiple development teams involved. These environments have higher need for resiliency measures, such as retry logic and autoscaling, which are usually to test during the development process.

That's why **continuous validation in an environment that closely resembles production is key** in identifying potential issues and bugs as early as possible in the development cycle. So, for your operations, move testing to the beginning of the development process (shift left) and make it easy for developers to do close-to-production testing.

Mission-critical workloads typically have high availability targets of 3, 4 or 5 nines (99.9%, 99.99% or 99.999% respectively). Rigorous automated testing is crucial in achieving that goal. Because continuous validation is highly specific to each individual workload and architecture, consider the guidance in this article to prepare for your actual implementation.

## 1 – Define tests based on expected thresholds

Starting planning by identifying key scenarios, dependencies, expected usage, availability, performance, and scalability targets. Then, define a set of **measurable threshold values** to quantify the expected performance of the key scenarios. The expected number of user logins, requests per second of a given API, operations per second of a background process, are applicable examples for threshold values.

Next, use the numbers to define a **load test** that generates realistic traffic for testing application performance, validating expected scale operations, and so on. Threshold values should be used to develop a [health model for the application](/azure/architecture/framework/mission-critical/mission-critical-health-modeling) not only for testing but also for operating the application in production.

![Visualization of key system flows using green and red connected circles](./images/deployment-testing-key-system-flows.png)

Load testing ensures that changes made to the application or infrastructure don't cause issues and the system still meets the expected performance and test criteria. A failed test run that doesn't meet the test criteria indicates that you need to adjust the baseline, or that an unexpected error occurred.

![Load test run results screen showing failed load test run](./images/deployment-testing-failed-load-test-run.png)

Even though automated tests represent day-to-day usage, manual load tests should be **regularly executed** to verify how the system responds to unexpected peaks.

The second part of continuous validation is the **injection of failures** (chaos engineering). This step verifies the resiliency of a system by testing how it responds to faults. Also, that all the resiliency measures, such as retry logic, autoscaling, and others, are working as expected.

## 2 - Implement validation

Microsoft Azure provides these managed services to implement load testing and chaos engineering:

- **Azure Load Testing** produces synthetic user load on applications and services.
- **Azure Chaos Studio** provides the ability to perform chaos experimentation, by systematically injecting failures into application components and infrastructure.

By using the tools in conjunction, you can observe how the system reacts to issues and its ability to self-heal in response to infrastructure or application failures.

See a [demo of combined implementation of Chaos and Load Testing](/azure/architecture/framework/mission-critical/mission-critical-deployment-testing#demo-continuous-validation-with-azure-load-test-and-azure-chaos-studio) integrated in Azure DevOps. It also has detailed guidance, a sample implementation, and code artifacts for extra reference.

![Diagram of the continuous validation process](./images/deployment-testing-continuous-validation.png)

Both Azure Chaos Studio and Load Testing can be deployed and configured through Azure portal, but more importantly there are APIs available to deploy, configure and execute tests in a programmatic and automated way.

The Azure Mission-critical online reference implementation deploys the Azure Load Testing service through Terraform. It contains a [collection of PowerShell Core wrapper scripts](https://github.com/Azure/Mission-Critical-Online/tree/main/src/testing/loadtest-azure/scripts) to interact with the service that can be embedded directly into a deployment pipeline.

One option in the reference implementation is to execute the load test directly from within the end-to-end (e2e) pipeline that is used to spin up individual (branch specific) development environments:

![Run pipeline screen with the load testing checkbox ticked](./images/deployment-testing-pipeline-start.png)

The pipeline will automatically run a load test, with or without chaos experiments (depending on the selection) in parallel:

![Azure DevOps pipeline run with chaos and load testing](./images/deployment-testing-pipeline-run.png)

> [!NOTE]
> Running chaos experiments during a load test can result in higher latency, higher response times and temporarily increased error rates. You'll notice higher numbers until a scale-out operation completes or a failover has completed, when compared to a run without chaos experiments.

![Chart showing increased response time during chaos experiment](./images/deployment-testing-response-time.png)

Depending on whether chaos testing is enabled and the choice of experiments, baseline definitions might vary, because the tolerance for errors can be different in "normal" state and "chaos" state.

## 3 – Establish a baseline

Next, **adjust the thresholds** for regular runs to verify that the application (still) provides the expected performance and doesn't produce any errors. Have a separate baseline for chaos testing that tolerates expected spikes in error rates and temporary reduced performance. This activity is continuous and needs to be done regularly. For example, after introducing new features, changing service SKUs, and others.

The Azure Load Testing service provides a built-in capability called **test criteria** that allows specifying certain criteria that a test needs to pass. This capability can be used to implement different baselines.

![Test criteria screen with response time and error criteria marked as Failed](./images/deployment-testing-test-criteria.png)

The capability is available through the Azure portal, and via the load testing API, and the wrapper scripts developed as part of Azure Mission-critical provide an option to handover a JSON-based baseline definition.

We highly recommend **integrating these tests directly into your CI/CD pipelines** and running them during the early stages of feature development. For an example, see the sample implementation in the Azure Mission-critical reference implementation.

<<<<<<< HEAD
In summary, failure is inevitable in any complex distributed system and the solution must therefore be architected (and tested) to handle failures. The [Azure Mission-critical framework](https://docs.microsoft.com/azure/architecture/framework/mission-critical/mission-critical-deployment-testing) with its guidance and reference implementations can help designing and operating highly reliable applications to derive maximum value from the Microsoft cloud.

## Next step

Review the deployment and testing design area for mission-critical workloads.

> [!div class="nextstepaction"]
> [Design area: Deployment and testing](/azure/architecture/framework/mission-critical/mission-critical-deployment-testing)
=======
In summary, failure is inevitable in any complex distributed system and the solution must therefore be architected (and tested) to handle failures. The [Azure Mission-critical framework](/azure/architecture/framework/mission-critical/mission-critical-deployment-testing) with its guidance and reference implementations can help designing and operating highly reliable applications to derive maximum value from the Microsoft cloud.
>>>>>>> fec94acc
<|MERGE_RESOLUTION|>--- conflicted
+++ resolved
@@ -80,15 +80,11 @@
 
 We highly recommend **integrating these tests directly into your CI/CD pipelines** and running them during the early stages of feature development. For an example, see the sample implementation in the Azure Mission-critical reference implementation.
 
-<<<<<<< HEAD
-In summary, failure is inevitable in any complex distributed system and the solution must therefore be architected (and tested) to handle failures. The [Azure Mission-critical framework](https://docs.microsoft.com/azure/architecture/framework/mission-critical/mission-critical-deployment-testing) with its guidance and reference implementations can help designing and operating highly reliable applications to derive maximum value from the Microsoft cloud.
+In summary, failure is inevitable in any complex distributed system and the solution must therefore be architected (and tested) to handle failures. The [Azure Mission-critical framework](/azure/architecture/framework/mission-critical/mission-critical-deployment-testing) with its guidance and reference implementations can help designing and operating highly reliable applications to derive maximum value from the Microsoft cloud.
 
 ## Next step
 
 Review the deployment and testing design area for mission-critical workloads.
 
 > [!div class="nextstepaction"]
-> [Design area: Deployment and testing](/azure/architecture/framework/mission-critical/mission-critical-deployment-testing)
-=======
-In summary, failure is inevitable in any complex distributed system and the solution must therefore be architected (and tested) to handle failures. The [Azure Mission-critical framework](/azure/architecture/framework/mission-critical/mission-critical-deployment-testing) with its guidance and reference implementations can help designing and operating highly reliable applications to derive maximum value from the Microsoft cloud.
->>>>>>> fec94acc
+> [Design area: Deployment and testing](/azure/architecture/framework/mission-critical/mission-critical-deployment-testing)