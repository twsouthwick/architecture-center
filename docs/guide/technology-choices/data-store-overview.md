---
title: Understand data store models
titleSuffix: Azure Application Architecture Guide
<<<<<<< HEAD
description: Read about the different data storage models that are found in Azure data services. Understand the main storage models and their tradeoffs.
=======
description: Learn about the high-level differences between the various data storage models found in Azure data services.
>>>>>>> cefe5606
author: dsk-2015
ms.author: pnp
ms.date: 08/08/2020
ms.topic: conceptual
ms.service: architecture-center
ms.subservice: guide
ms.custom:
  - guide
---

# Understand data store models

Modern business systems manage increasingly large volumes of heterogeneous data. This heterogeneity means that a single data store is usually not the best approach. Instead, it's often better to store different types of data in different data stores, each focused toward a specific workload or usage pattern. The term *polyglot persistence* is used to describe solutions that use a mix of data store technologies. Therefore, it's important to understand the main storage models and their tradeoffs.

Selecting the right data store for your requirements is a key design decision. There are literally hundreds of implementations to choose from among SQL and NoSQL databases. Data stores are often categorized by how they structure data and the types of operations they support. This article describes several of the most common storage models. Note that a particular data store technology may support multiple storage models. For example, a relational database management systems (RDBMS) may also support key/value or graph storage. In fact, there is a general trend for so-called *multi-model* support, where a single database system supports several models. But it's still useful to understand the different models at a high level.

Not all data stores in a given category provide the same feature-set. Most data stores provide server-side functionality to query and process data. Sometimes this functionality is built into the data storage engine. In other cases, the data storage and processing capabilities are separated, and there may be several options for processing and analysis. Data stores also support different programmatic and management interfaces.

Generally, you should start by considering which storage model is best suited for your requirements. Then consider a particular data store within that category, based on factors such as feature set, cost, and ease of management.

> [!NOTE]
> Learn more about identifying and reviewing your data service requirements for cloud adoption, in the [Microsoft Cloud Adoption Framework for Azure](/azure/cloud-adoption-framework/ready/considerations/data-options). Likewise, you can also learn about [selecting storage tools and services](/azure/cloud-adoption-framework/ready/considerations/storage-options).

## Relational database management systems

Relational databases organize data as a series of two-dimensional tables with rows and columns. Most vendors provide a dialect of the Structured Query Language (SQL) for retrieving and managing data. An RDBMS typically implements a transactionally consistent mechanism that conforms to the ACID (Atomic, Consistent, Isolated, Durable) model for updating information.

An RDBMS typically supports a schema-on-write model, where the data structure is defined ahead of time, and all read or write operations must use the schema. 

This model is very useful when strong consistency guarantees are important &mdash; where all changes are atomic, and transactions always leave the data in a consistent state. However, an RDBMS generally can't scale out horizontally without sharding the data in some way. Also, the data in an RDBMS must be normalized, which isn't appropriate for every data set. 

### Azure services

- [Azure SQL Database][sql-db] | [(Security Baseline)](/azure/azure-sql/database/security-baseline)
- [Azure Database for MySQL][mysql] | [(Security Baseline)](/azure/mysql/security-baseline)
- [Azure Database for PostgreSQL][postgres] | [(Security Baseline)](/azure/postgresql/security-baseline)
- [Azure Database for MariaDB][mariadb] | [(Security Baseline)](/azure/mariadb/security-baseline)

### Workload

- Records are frequently created and updated.
- Multiple operations have to be completed in a single transaction.
- Relationships are enforced using database constraints.
- Indexes are used to optimize query performance.

### Data type

- Data is highly normalized.
- Database schemas are required and enforced.
- Many-to-many relationships between data entities in the database.
- Constraints are defined in the schema and imposed on any data in the database.
- Data requires high integrity. Indexes and relationships need to be maintained accurately.
- Data requires strong consistency. Transactions operate in a way that ensures all data are 100% consistent for all users and processes.
- Size of individual data entries is small to medium-sized.

### Examples

- Inventory management
- Order management
- Reporting database
- Accounting

## Key/value stores

A key/value store associates each data value with a unique key. Most key/value stores only support simple query, insert, and delete operations. To modify a value (either partially or completely), an application must overwrite the existing data for the entire value. In most implementations, reading or writing a single value is an atomic operation.

An application can store arbitrary data as a set of values. Any schema information must be provided by the application. The key/value store simply retrieves or stores the value by key.

![Diagram of a key-value store](./images/key-value.png)

Key/value stores are highly optimized for applications performing simple lookups, but are less suitable if you need to query data across different key/value stores. Key/value stores are also not optimized for querying by value.

A single key/value store can be extremely scalable, as the data store can easily distribute data across multiple nodes on separate machines.

### Azure services

- [Azure Cosmos DB Table API][cosmos-table], [etcd API (preview)][cosmos-etcd], and [SQL API][cosmos-sql-key-value] | [(Cosmos DB Security Baseline)](/azure/cosmos-db/security-baseline)
- [Azure Cache for Redis][redis] | [(Security Baseline)](/azure/azure-cache-for-redis/security-baseline)
- [Azure Table Storage][table-storage-classic] | [(Security Baseline)](/azure/storage/common/security-baseline)

### Workload

- Data is accessed using a single key, like a dictionary.
- No joins, lock, or unions are required.
- No aggregation mechanisms are used.
- Secondary indexes are generally not used.

### Data type

- Each key is associated with a single value.
- There is no schema enforcement.
- No relationships between entities.

### Examples

- Data caching
- Session management
- User preference and profile management
- Product recommendation and ad serving

## Document databases

A document database stores a collection of *documents*, where each document consists of named fields and data. The data can be simple values or complex elements such as lists and child collections. Documents are retrieved by unique keys.

Typically, a document contains the data for single entity, such as a customer or an order. A document may contain information that would be spread across several relational tables in an RDBMS. Documents don't need to have the same structure. Applications can store different data in documents as business requirements change.

![Diagram of a document store](./images/document.png)

### Azure service

- [Azure Cosmos DB SQL API][cosmos-db] | [(Cosmos DB Security Baseline)](/azure/cosmos-db/security-baseline)

### Workload

- Insert and update operations are common. 
- No object-relational impedance mismatch. Documents can better match the object structures used in application code.
- Individual documents are retrieved and written as a single block.
- Data requires index on multiple fields.

### Data type

- Data can be managed in de-normalized way.
- Size of individual document data is relatively small.
- Each document type can use its own schema.
- Documents can include optional fields.
- Document data is semi-structured, meaning that data types of each field are not strictly defined.

### Examples

- Product catalog
- Content management
- Inventory management

## Graph databases

A graph database stores two types of information, nodes and edges. Edges specify relationships between nodes. Nodes and edges can have properties that provide information about that node or edge, similar to columns in a table. Edges can also have a direction indicating the nature of the relationship.

Graph databases can efficiently perform queries across the network of nodes and edges and analyze the relationships between entities. The following diagram shows an organization's personnel database structured as a graph. The entities are employees and departments, and the edges indicate reporting relationships and the departments in which employees work.

![Diagram of a document database](./images/graph.png)

This structure makes it straightforward to perform queries such as "Find all employees who report directly or indirectly to Sarah" or "Who works in the same department as John?" For large graphs with lots of entities and relationships, you can perform very complex analyses very quickly. Many graph databases provide a query language that you can use to traverse a network of relationships efficiently.

### Azure services

- [Azure Cosmos DB Gremlin API][cosmos-gremlin] | [(Security Baseline)](/azure/cosmos-db/security-baseline)
- [SQL Server][sqlserver] | [(Security Baseline)](/azure/azure-sql/database/security-baseline)

### Workload

- Complex relationships between data items involving many hops between related data items.
- The relationship between data items are dynamic and change over time.
- Relationships between objects are first-class citizens, without requiring foreign-keys and joins to traverse.

### Data type

- Nodes and relationships.
- Nodes are similar to table rows or JSON documents.
- Relationships are just as important as nodes, and are exposed directly in the query language.
- Composite objects, such as a person with multiple phone numbers, tend to be broken into separate, smaller nodes, combined with traversable relationships 

### Examples

- Organization charts
- Social graphs
- Fraud detection
- Recommendation engines

## Data analytics

Data analytics stores provide massively parallel solutions for ingesting, storing, and analyzing data. The data is distributed across multiple servers to maximize scalability. Large data file formats such as delimiter files (CSV), [parquet][prq], and [ORC][orc] are widely used in data analytics. Historical data is typically stored in data stores such as blob storage or [Azure Data Lake Storage Gen2][datalakegen2], which are then accessed by Azure Synapse, Databricks, or HDInsight as external tables. A typical scenario using data stored as parquet files for performance, is described in the article [Use external tables with Synapse SQL][synapseexternal].

### Azure services

- [Azure Synapse Analytics][sql-dw] | [(Security Baseline)](/azure/synapse-analytics/security-baseline)
- [Azure Data Lake][data-lake] | [(Security Baseline)](/azure/data-lake-analytics/security-baseline)
- [Azure Data Explorer](https://azure.microsoft.com/services/data-explorer/) | [(Security Baseline)](/azure/data-explorer/security-baseline)
- [Azure Analysis Services][analysissvc]
- [HDInsight][hdinsight] | [(Security Baseline)](/azure/hdinsight/security-baseline)
- [Azure Databricks][databricks] | [(Security Baseline)](/azure/databricks/scenarios/security-baseline)

### Workload

- Data analytics
- Enterprise BI

### Data type

- Historical data from multiple sources.
- Usually denormalized in a &quot;star&quot; or &quot;snowflake&quot; schema, consisting of fact and dimension tables.
- Usually loaded with new data on a scheduled basis.
- Dimension tables often include multiple historic versions of an entity, referred to as a <em>slowly changing dimension</em>.

### Examples

- Enterprise data warehouse

## Column-family databases

A column-family database organizes data into rows and columns. In its simplest form, a column-family database can appear very similar to a relational database, at least conceptually. The real power of a column-family database lies in its denormalized approach to structuring sparse data.

You can think of a column-family database as holding tabular data with rows and columns, but the columns are divided into groups known as *column families*. Each column family holds a set of columns that are logically related together and are typically retrieved or manipulated as a unit. Other data that is accessed separately can be stored in separate column families. Within a column family, new columns can be added dynamically, and rows can be sparse (that is, a row doesn't need to have a value for every column).

The following diagram shows an example with two column families, `Identity` and `Contact Info`. The data for a single entity has the same row key in each column-family. This structure, where the rows for any given object in a column family can vary dynamically, is an important benefit of the column-family approach, making this form of data store highly suited for storing structured, volatile data.

![Diagram of a column-family database](./images/column-family.png)

Unlike a key/value store or a document database, most column-family databases store data in key order, rather than by computing a hash. Many implementations allow you to create indexes over specific columns in a column-family. Indexes let you retrieve data by columns value, rather than row key.

Read and write operations for a row are usually atomic with a single column-family, although some implementations provide atomicity across the entire row, spanning multiple column-families.

### Azure services

- [Azure Cosmos DB Cassandra API][cassandra] | [(Security Baseline)](/azure/cosmos-db/security-baseline)
- [HBase in HDInsight][hbase] | [(Security Baseline)](/azure/hdinsight/security-baseline)

### Workload

- Most column-family databases perform write operations extremely quickly.
- Update and delete operations are rare.
- Designed to provide high throughput and low-latency access.
- Supports easy query access to a particular set of fields within a much larger record.
- Massively scalable.

### Data type

- Data is stored in tables consisting of a key column and one or more column families.
- Specific columns can vary by individual rows.
- Individual cells are accessed via get and put commands
- Multiple rows are returned using a scan command.

### Examples

- Recommendations
- Personalization
- Sensor data
- Telemetry
- Messaging
- Social media analytics
- Web analytics
- Activity monitoring
- Weather and other time-series data

## Search Engine Databases

A search engine database allows applications to search for information held in external data stores. A search engine database can index massive volumes of data and provide near real-time access to these indexes. 

Indexes can be multi-dimensional and may support free-text searches across large volumes of text data. Indexing can be performed using a pull model, triggered by the search engine database, or using a push model, initiated by external application code.

Searching can be exact or fuzzy. A fuzzy search finds documents that match a set of terms and calculates how closely they match. Some search engines also support linguistic analysis that can return matches based on synonyms, genre expansions (for example, matching `dogs` to `pets`), and stemming (matching words with the same root).

### Azure service

- [Azure Search][search] | [(Security Baseline)](/azure/search/security-baseline)

### Workload

- Data indexes from multiple sources and services.
- Queries are ad-hoc and can be complex.
- Full text search is required.
- Ad hoc self-service query is required.

### Data type

- Semi-structured or unstructured text
- Text with reference to structured data

### Examples

- Product catalogs
- Site search
- Logging

## Time series databases

Time series data is a set of values organized by time. Time series databases  typically collect large amounts of data in real time from a large number of sources. Updates are rare, and deletes are often done as bulk operations. Although the records written to a time-series database are generally small,  there are often a large number of records, and total data size can grow rapidly.

### Azure service

- [Azure Time Series Insights][time-series]

### Workload

- Records are generally appended sequentially in time order.
- An overwhelming proportion of operations (95-99%) are writes.
- Updates are rare.
- Deletes occur in bulk, and are made to contiguous blocks or records.
- Data is read sequentially in either ascending or descending time order, often in parallel.

### Data type

 - A timestamp is used as the primary key and sorting mechanism.
 - Tags may define additional information about the type, origin, and other information about the entry.

### Examples

- Monitoring and event telemetry.
- Sensor or other IoT data.

## Object storage

Object storage is optimized for storing and retrieving large binary objects (images, files, video and audio streams, large application data objects and documents, virtual machine disk images). Large data files are also popularly used in this model, for example, delimiter file (CSV), [parquet][prq], and [ORC][orc]. Object stores can manage extremely large amounts of unstructured data.

### Azure service

- [Azure Blob Storage][blob] | [(Security Baseline)](/azure/storage/common/security-baseline)
- [Azure Data Lake Storage Gen2][datalakegen2] | [(Security Baseline)](/azure/data-lake-analytics/security-baseline)

### Workload

- Identified by key.
- Content is typically an asset such as a delimiter, image, or video file.
- Content must be durable and external to any application tier.

### Data type

- Data size is large.
- Value is opaque.

### Examples

- Images, videos, office documents, PDFs
- Static HTML, JSON, CSS
- Log and audit files
- Database backups

## Shared files

Sometimes, using simple flat files can be the most effective means of storing and retrieving information. Using file shares enables files to be accessed across a network. Given appropriate security and concurrent access control mechanisms, sharing data in this way can enable distributed services to provide highly scalable data access for performing basic, low-level operations such as simple read and write requests.

### Azure service

- [Azure Files][file-storage] | [(Security Baseline)](/azure/storage/common/security-baseline)

### Workload

- Migration from existing apps that interact with the file system.
- Requires SMB interface.

### Data type

- Files in a hierarchical set of folders.
- Accessible with standard I/O libraries.

### Examples

- Legacy files
- Shared content accessible among a number of VMs or app instances

Aided with this understanding of different data storage models, the next step is to evaluate your workload and application, and decide which data store will meet your specific needs. Use the [data storage decision tree](./data-store-decision-tree.md) to help with this process.

<!-- markdownlint-enable MD033 -->

<!-- links -->

[blob]: https://azure.microsoft.com/services/storage/blobs/
[cosmos-db]: /azure/cosmos-db/
[cosmos-gremlin]: /azure/cosmos-db/graph-introduction
[data-lake]: https://azure.microsoft.com/services/data-lake-analytics/
[file-storage]: https://azure.microsoft.com/services/storage/files/
[hbase]: /azure/hdinsight/hdinsight-hbase-overview
[mysql]: https://azure.microsoft.com/services/mysql/
[postgres]: https://azure.microsoft.com/services/postgresql/
[mariadb]: https://azure.microsoft.com/services/mariadb/
[redis]: https://azure.microsoft.com/services/cache/
[search]: https://azure.microsoft.com/services/search/
[sql-db]: https://azure.microsoft.com/services/sql-database
[sql-dw]: https://azure.microsoft.com/services/sql-data-warehouse/
[time-series]: https://azure.microsoft.com/services/time-series-insights/
[sqlserver]: /sql/relational-databases/graphs/sql-graph-overview
[hdinsight]: https://azure.microsoft.com/services/hdinsight/
[databricks]: https://azure.microsoft.com/free/databricks/
[analysissvc]: /azure/analysis-services/analysis-services-overview
[datalakegen2]: /azure/storage/blobs/data-lake-storage-introduction
[prq]: https://parquet.apache.org/documentation/latest/
[orc]: https://orc.apache.org/docs/
[synapseexternal]: /azure/synapse-analytics/sql/develop-tables-external-tables?tabs=sql-pool
[cassandra]: /azure/cosmos-db/cassandra-introduction
[table-storage-classic]: /azure/cosmos-db/table-storage-overview
[cosmos-sql-key-value]: /azure/cosmos-db/sql-query-getting-started
[cosmos-etcd]: /azure/cosmos-db/etcd-api-introduction
[cosmos-table]: /azure/cosmos-db/table-introduction<|MERGE_RESOLUTION|>--- conflicted
+++ resolved
@@ -1,11 +1,7 @@
 ---
 title: Understand data store models
 titleSuffix: Azure Application Architecture Guide
-<<<<<<< HEAD
-description: Read about the different data storage models that are found in Azure data services. Understand the main storage models and their tradeoffs.
-=======
 description: Learn about the high-level differences between the various data storage models found in Azure data services.
->>>>>>> cefe5606
 author: dsk-2015
 ms.author: pnp
 ms.date: 08/08/2020
