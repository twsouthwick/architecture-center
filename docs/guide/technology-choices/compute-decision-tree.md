---
title: Choose an Azure compute service for your application
titleSuffix: Azure Application Architecture Guide
description: A flowchart for selecting a compute service.
author: MikeWasson
<<<<<<< HEAD
ms.date: 12/11/2019
=======
ms.date: 01/10/2020
>>>>>>> 775ae3e6
ms.topic: guide
ms.service: architecture-center
ms.subservice: reference-architecture
---

# Choose an Azure compute service for your application

Azure offers a number of ways to host your application code. The term *compute* refers to the hosting model for the computing resources that your application runs on. The following flowchart will help you to choose a compute service for your application.
<<<<<<< HEAD
=======

If your application consists of multiple workloads, evaluate each workload separately. A complete solution may incorporate two or more compute services.

## Choose a candidate service

Use the following flowchart to select a candidate compute service.

![Decision tree for Azure compute services](../images/compute-decision-tree.svg)

Definitions:

- **"Lift and shift"** is a strategy for migrating a workload to the cloud without redesigning the application or making code changes. Also called *rehosting*. For more information, see [Azure migration center](https://azure.microsoft.com/migration/).
- **Cloud optimized** is a strategy for migrating to the cloud by refactoring an application to take advantage of cloud-native features and capabilities.

The output from this flowchart is a **starting point** for consideration. Next, perform a more detailed evaluation of the service to see if it meets your needs. 

## Understand the basic features

If you're not familiar with the Azure service selected in the previous step, read the overview documentation to understand the basics of the service.

- [App Service](/azure/app-service/). A managed service for hosting web apps, mobile app back ends, RESTful APIs, or automated business processes.
- [Azure Kubernetes Service](/azure/aks/intro-kubernetes) (AKS). A managed Kubernetes service for running containerized applications.
- [Batch](/azure/batch/batch-technical-overview). A managed service for running large-scale parallel and high-performance computing (HPC) applications
- [Container Instances](/azure/container-instances/container-instances-overview). The fastest and simplest way to run a container in Azure, without having to provision any virtual machines and without having to adopt a higher-level service.
- [Functions](/azure/azure-functions/functions-overview). A managed FaaS service.
- [Service Fabric](/azure/service-fabric/service-fabric-overview). A distributed systems platform that can run in many environments, including Azure or on premises.
- [Virtual machines](/azure/virtual-machines/). Deploy and deploy and manage VMs inside an Azure virtual network.

## Understand the hosting models

Cloud services, including Azure services, generally fall into three categories: IaaS, PaaS, or FaaS. (There is also SaaS, software-as-a-service, which is out of scope for this article.) It's useful to understand the differences.

**Infrastructure-as-a-Service** (IaaS) lets you provision individual VMs along with the associated networking and storage components. Then you deploy whatever software and applications you want onto those VMs. This model is the closest to a traditional on-premises environment, except that Microsoft manages the infrastructure. You still manage the individual VMs.

**Platform-as-a-Service** (PaaS) provides a managed hosting environment, where you can deploy your application without needing to manage VMs or networking resources. Azure App Service is a PaaS service.

**Functions-as-a-Service** (FaaS) goes even further in removing the need to worry about the hosting environment. In a FaaS model, you simply deploy your code and the service automatically runs it. Azure Functions are a FaaS service.

There is a spectrum from IaaS to pure PaaS. For example, Azure VMs can autoscale by using virtual machine scale sets. This automatic scaling capability isn't strictly PaaS, but it's the type of management feature found in PaaS services. 

In general, there is a tradeoff between control and ease of management. IaaS gives the most control, flexibility, and portability, but you have to provision, configure and manage the VMs and network components you create. FaaS services automatically manage nearly all aspects of running an application. PaaS services fall somewhere in between.

## Consider limits and cost

Next, perform a more detailed evaluation, looking at the following aspects of the service:

- [Service limits](/azure/azure-subscription-service-limits)
- [Cost](https://azure.microsoft.com/pricing/)
- [SLA](https://azure.microsoft.com/support/legal/sla/)
- [Regional availability](https://azure.microsoft.com/global-infrastructure/services/)
>>>>>>> 775ae3e6

Based on this analysis, you may find that the initial candidate isn't suitable for your particular application or workload. In that case, expand your analysis to include other compute services.

<<<<<<< HEAD
## Choose a candidate service

Use the following flowchart to select a candidate compute service.
=======
The following tables contain additional comparison points, which may be useful when choosing.

### Hosting model
>>>>>>> 775ae3e6

<!-- markdownlint-disable MD033 -->

<<<<<<< HEAD
Definitions:

- **"Lift and shift"** is a strategy for migrating a workload to the cloud without redesigning the application or making code changes. Also called *rehosting*. For more information, see [Azure migration center](https://azure.microsoft.com/migration/).
- **Cloud optimized** is a strategy for migrating to the cloud by refactoring an application to take advantage of cloud-native features and capabilities.
=======
| Criteria | Virtual Machines | App Service | Service Fabric | Azure Functions | Azure Kubernetes Service | Container Instances | Azure Batch |
|----------|-----------------|-------------|----------------|-----------------|-------------------------|----------------|-------------|
| Application composition | Agnostic | Applications, containers | Services, guest executables, containers | Functions | Containers | Containers | Scheduled jobs  |
| Density | Agnostic | Multiple apps per instance via app service plans | Multiple services per VM | Serverless <a href="#note1"><sup>1</sup></a> | Multiple containers per node |No dedicated instances | Multiple apps per VM |
| Minimum number of nodes | 1 <a href="#note2"><sup>2</sup></a>  | 1 | 5 <a href="#note3"><sup>3</sup></a> | Serverless <a href="#note1"><sup>1</sup></a> | 3 <a href="#note3"><sup>3</sup></a> | No dedicated nodes | 1 <a href="#note4"><sup>4</sup></a> |
| State management | Stateless or Stateful | Stateless | Stateless or stateful | Stateless | Stateless or Stateful | Stateless | Stateless |
| Web hosting | Agnostic | Built in | Agnostic | Not applicable | Agnostic | Agnostic | No |
| Can be deployed to dedicated VNet? | Supported | Supported<a href="#note5"><sup>5</sup></a> | Supported | Supported <a href="#note5"><sup>5</sup></a> | [Supported](/azure/aks/networking-overview) | Not supported | Supported |
| Hybrid connectivity | Supported | Supported <a href="#note6"><sup>6</sup></a>  | Supported | Supported <a href="#note7"><sup>7</sup></a> | Supported | Not supported | Supported |

Notes

1. <span id="note1">If using Consumption plan. If using App Service plan, functions run on the VMs allocated for your App Service plan. See [Choose the correct service plan for Azure Functions][function-plans].</span>
2. <span id="note2">Higher SLA with two or more instances.</span>
3. <span id="note3">Recommended for production environments.</span>
4. <span id="note4">Can scale down to zero after job completes.</span>
5. <span id="note5">Requires App Service Environment (ASE).</span>
6. <span id="note6">Use [Azure App Service Hybrid Connections][app-service-hybrid].</span>
7. <span id="note7">Requires App Service plan.</span>

### DevOps

| Criteria | Virtual Machines | App Service | Service Fabric | Azure Functions | Azure Kubernetes Service | Container Instances | Azure Batch |
|----------|-----------------|-------------|----------------|-----------------|-------------------------|----------------|-------------|
| Local debugging | Agnostic | IIS Express, others <a href="#note1b"><sup>1</sup></a> | Local node cluster | Visual Studio or Azure Functions CLI | Minikube, others | Local container runtime | Not supported |
| Programming model | Agnostic | Web and API applications, WebJobs for background tasks | Guest executable, Service model, Actor model, Containers | Functions with triggers | Agnostic | Agnostic | Command line application |
| Application update | No built-in support | Deployment slots | Rolling upgrade (per service) | Deployment slots | Rolling update | Not applicable |

Notes

1. <span id="note1b">Options include IIS Express for ASP.NET or node.js (iisnode); PHP web server; Azure Toolkit for IntelliJ, Azure Toolkit for Eclipse. App Service also supports remote debugging of deployed web app.</span>
2. <span id="note2b">See [Resource Manager providers, regions, API versions and schemas][resource-manager-supported-services].</span>

### Scalability

| Criteria | Virtual Machines | App Service | Service Fabric | Azure Functions | Azure Kubernetes Service | Container Instances | Azure Batch |
|----------|-----------------|-------------|----------------|-----------------|-------------------------|----------------|-------------|
| Autoscaling | Virtual machine scale sets | Built-in service | Virtual machine scale sets | Built-in service | Pod auto-scaling<a href="#note1c"><sup>1</sip></a>, cluster auto-scaling<a href="#note2c"><sup>2</sip></a> | Not supported | N/A |
| Load balancer | Azure Load Balancer | Integrated | Azure Load Balancer | Integrated | Azure Load Balancer or Application Gateway |  No built-in support | Azure Load Balancer |
| Scale limit<a href="#note3c"><sup>3</sup></a> | Platform image: 1000 nodes per scale set, Custom image: 600 nodes per scale set | 20 instances, 100 with App Service Environment | 100 nodes per scale set | 200 instances per Function app | 100 nodes per cluster (default limit) |20 container groups per subscription (default limit). | 20 core limit (default limit). |

Notes

1. <span id="note1c">See [Autoscale pods](/azure/aks/tutorial-kubernetes-scale#autoscale-pods).</span>
2. <span id="note2c">See [Automatically scale a cluster to meet application demands on Azure Kubernetes Service (AKS)](/azure/aks/cluster-autoscaler).</span>
3. <span id="note3c">See [Azure subscription and service limits, quotas, and constraints](/azure/azure-subscription-service-limits)</span>.

### Availability

| Criteria | Virtual Machines | App Service | Service Fabric | Azure Functions | Azure Kubernetes Service | Container Instances | Azure Batch |
|----------|-----------------|-------------|----------------|-----------------|-------------------------|----------------|-------------|
| SLA | [SLA for Virtual Machines][sla-vm] | [SLA for App Service][sla-app-service] | [SLA for Service Fabric][sla-sf] | [SLA for Functions][sla-functions] | [SLA for AKS][sla-acs] | [SLA for Container Instances](https://azure.microsoft.com/support/legal/sla/container-instances/) | [SLA for Azure Batch][sla-batch] |
| Multi region failover | Traffic manager | Traffic manager | Traffic manager, Multi-Region Cluster | Not supported | Traffic manager | Not supported | Not Supported |

For guided learning on Service Guarantees, review [Core Cloud Services - Azure architecture and service guarantees](/learn/modules/explore-azure-infrastructure).

### Other criteria

| Criteria | Virtual Machines | App Service | Service Fabric | Azure Functions | Azure Kubernetes Service | Container Instances | Azure Batch |
|----------|-----------------|-------------|----------------|-----------------|-------------------------|----------------|-------------|
| SSL | Configured in VM | Supported | Supported  | Supported | [Ingress controller](/azure/aks/ingress) | Use [sidecar](../../patterns/sidecar.md) container | Supported |
| Cost | [Windows][cost-windows-vm], [Linux][cost-linux-vm] | [App Service pricing][cost-app-service] | [Service Fabric pricing][cost-service-fabric] | [Azure Functions pricing][cost-functions] | [AKS pricing][cost-acs] | [Container Instances pricing](https://azure.microsoft.com/pricing/details/container-instances/) | [Azure Batch pricing][cost-batch]
| Suitable architecture styles | [N-Tier][n-tier], [Big compute][big-compute] (HPC) | [Web-Queue-Worker][w-q-w], [N-Tier][n-tier] | [Microservices][microservices], [Event-driven architecture][event-driven] | [Microservices][microservices], [Event-driven architecture][event-driven] | [Microservices][microservices], [Event-driven architecture][event-driven] | [Microservices][microservices], task automation, batch jobs  | [Big compute][big-compute] (HPC) |
>>>>>>> 775ae3e6

The output from this flowchart is a **starting point** for consideration. Next, perform a more detailed evaluation of the service to see if it meets your needs. 

## Understand the basic features

If you're not familiar with the Azure service selected in the previous step, read one of the following overview articles:

- [App Service](/azure/app-service/)
- [Azure Kubernetes Service](/azure/aks/intro-kubernetes)
- [Batch](/azure/batch/batch-technical-overview)
- [Container Instances](/azure/container-instances/container-instances-overview)
- [Functions](/azure/azure-functions/functions-overview)
- [Service Fabric](/azure/service-fabric/service-fabric-overview)
- [Virtual machines](/azure/virtual-machines/)

## Consider limits and cost

Next, perform a more detailed evaluation, looking at the following aspects of the service:

- [Service limits](/azure/azure-subscription-service-limits)
- [Cost](https://azure.microsoft.com/pricing/)
- [SLA](https://azure.microsoft.com/support/legal/sla/)
- [Regional availability](https://azure.microsoft.com/global-infrastructure/services/)
- [Compute comparison tables](./compute-comparison.md)

Based on this analysis, you may find that the initial candidate isn't suitable for your particular application or workload. In that case, expand your analysis to include other compute services. 

## Next steps

<<<<<<< HEAD
- For more information about your options for hosting containers in Azure, see [Container services](https://azure.microsoft.com/product-categories/containers/).

- [Core Cloud Services - Azure compute options](/learn/modules/intro-to-azure-compute/). This Microsoft Learn module explores how compute services can solve common business needs. 
=======
- [Core Cloud Services - Azure compute options](/learn/modules/intro-to-azure-compute/). This Microsoft Learn module explores how compute services can solve common business needs. 

[cost-linux-vm]: https://azure.microsoft.com/pricing/details/virtual-machines/linux/
[cost-windows-vm]: https://azure.microsoft.com/pricing/details/virtual-machines/windows/
[cost-app-service]: https://azure.microsoft.com/pricing/details/app-service/
[cost-service-fabric]: https://azure.microsoft.com/pricing/details/service-fabric/
[cost-functions]: https://azure.microsoft.com/pricing/details/functions/
[cost-acs]: https://azure.microsoft.com/pricing/details/kubernetes-service/
[cost-batch]: https://azure.microsoft.com/pricing/details/batch/

[function-plans]: /azure/azure-functions/functions-scale
[sla-acs]: https://azure.microsoft.com/support/legal/sla/kubernetes-service
[sla-app-service]: https://azure.microsoft.com/support/legal/sla/app-service/
[sla-batch]: https://azure.microsoft.com/support/legal/sla/batch/
[sla-functions]: https://azure.microsoft.com/support/legal/sla/functions/
[sla-sf]: https://azure.microsoft.com/support/legal/sla/service-fabric/
[sla-vm]: https://azure.microsoft.com/support/legal/sla/virtual-machines/

[resource-manager-supported-services]: /azure/azure-resource-manager/resource-manager-supported-services
[scale-acs]: /azure/container-service/kubernetes/container-service-scale#scaling-considerations

[n-tier]: ../architecture-styles/n-tier.md
[w-q-w]: ../architecture-styles/web-queue-worker.md
[microservices]: ../architecture-styles/microservices.md
[event-driven]: ../architecture-styles/event-driven.md
[big-date]: ../architecture-styles/big-data.md
[big-compute]: ../architecture-styles/big-compute.md

[app-service-hybrid]: /azure/app-service/app-service-hybrid-connections
>>>>>>> 775ae3e6
<|MERGE_RESOLUTION|>--- conflicted
+++ resolved
@@ -3,11 +3,7 @@
 titleSuffix: Azure Application Architecture Guide
 description: A flowchart for selecting a compute service.
 author: MikeWasson
-<<<<<<< HEAD
-ms.date: 12/11/2019
-=======
 ms.date: 01/10/2020
->>>>>>> 775ae3e6
 ms.topic: guide
 ms.service: architecture-center
 ms.subservice: reference-architecture
@@ -16,8 +12,6 @@
 # Choose an Azure compute service for your application
 
 Azure offers a number of ways to host your application code. The term *compute* refers to the hosting model for the computing resources that your application runs on. The following flowchart will help you to choose a compute service for your application.
-<<<<<<< HEAD
-=======
 
 If your application consists of multiple workloads, evaluate each workload separately. A complete solution may incorporate two or more compute services.
 
@@ -68,28 +62,15 @@
 - [Cost](https://azure.microsoft.com/pricing/)
 - [SLA](https://azure.microsoft.com/support/legal/sla/)
 - [Regional availability](https://azure.microsoft.com/global-infrastructure/services/)
->>>>>>> 775ae3e6
 
 Based on this analysis, you may find that the initial candidate isn't suitable for your particular application or workload. In that case, expand your analysis to include other compute services.
 
-<<<<<<< HEAD
-## Choose a candidate service
-
-Use the following flowchart to select a candidate compute service.
-=======
 The following tables contain additional comparison points, which may be useful when choosing.
 
 ### Hosting model
->>>>>>> 775ae3e6
 
 <!-- markdownlint-disable MD033 -->
 
-<<<<<<< HEAD
-Definitions:
-
-- **"Lift and shift"** is a strategy for migrating a workload to the cloud without redesigning the application or making code changes. Also called *rehosting*. For more information, see [Azure migration center](https://azure.microsoft.com/migration/).
-- **Cloud optimized** is a strategy for migrating to the cloud by refactoring an application to take advantage of cloud-native features and capabilities.
-=======
 | Criteria | Virtual Machines | App Service | Service Fabric | Azure Functions | Azure Kubernetes Service | Container Instances | Azure Batch |
 |----------|-----------------|-------------|----------------|-----------------|-------------------------|----------------|-------------|
 | Application composition | Agnostic | Applications, containers | Services, guest executables, containers | Functions | Containers | Containers | Scheduled jobs  |
@@ -153,7 +134,6 @@
 | SSL | Configured in VM | Supported | Supported  | Supported | [Ingress controller](/azure/aks/ingress) | Use [sidecar](../../patterns/sidecar.md) container | Supported |
 | Cost | [Windows][cost-windows-vm], [Linux][cost-linux-vm] | [App Service pricing][cost-app-service] | [Service Fabric pricing][cost-service-fabric] | [Azure Functions pricing][cost-functions] | [AKS pricing][cost-acs] | [Container Instances pricing](https://azure.microsoft.com/pricing/details/container-instances/) | [Azure Batch pricing][cost-batch]
 | Suitable architecture styles | [N-Tier][n-tier], [Big compute][big-compute] (HPC) | [Web-Queue-Worker][w-q-w], [N-Tier][n-tier] | [Microservices][microservices], [Event-driven architecture][event-driven] | [Microservices][microservices], [Event-driven architecture][event-driven] | [Microservices][microservices], [Event-driven architecture][event-driven] | [Microservices][microservices], task automation, batch jobs  | [Big compute][big-compute] (HPC) |
->>>>>>> 775ae3e6
 
 The output from this flowchart is a **starting point** for consideration. Next, perform a more detailed evaluation of the service to see if it meets your needs. 
 
@@ -183,11 +163,6 @@
 
 ## Next steps
 
-<<<<<<< HEAD
-- For more information about your options for hosting containers in Azure, see [Container services](https://azure.microsoft.com/product-categories/containers/).
-
-- [Core Cloud Services - Azure compute options](/learn/modules/intro-to-azure-compute/). This Microsoft Learn module explores how compute services can solve common business needs. 
-=======
 - [Core Cloud Services - Azure compute options](/learn/modules/intro-to-azure-compute/). This Microsoft Learn module explores how compute services can solve common business needs. 
 
 [cost-linux-vm]: https://azure.microsoft.com/pricing/details/virtual-machines/linux/
@@ -216,5 +191,4 @@
 [big-date]: ../architecture-styles/big-data.md
 [big-compute]: ../architecture-styles/big-compute.md
 
-[app-service-hybrid]: /azure/app-service/app-service-hybrid-connections
->>>>>>> 775ae3e6
+[app-service-hybrid]: /azure/app-service/app-service-hybrid-connections