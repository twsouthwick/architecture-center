--- conflicted
+++ resolved
@@ -10,13 +10,10 @@
 
 # Message encoding considerations
 
-<<<<<<< HEAD
 Many cloud applications use asynchronous messages to exchange information between components of the system. An important aspect of messaging is the format used to encode the payload data. There are many options available, but the right choice depends on your use case. 
 
 After you [choose a messaging technology](../messaging.md), the next step is to define how the messages will be encoded. This article describes some of the considerations.
-=======
-Many cloud applications use asynchronous messages to exchange information between components of the system. After you [choose a messaging technology](../messaging.md), the next step is to define how the messages will be encoded. This article describes some of the considerations.
->>>>>>> 30c7ead1
+, the next step is to define how the messages will be encoded. This article describes some of the considerations.
 
 ## Overview
 
@@ -26,9 +23,7 @@
 -	An encoding format to represent the payload. 
 -	Serialization libraries to read and write the encoded payload. 
 
-The producer of the message defines the message shape based on the [intent of the message](messaging.md). If the message is a command, the shape can be based on business logic. For an event, the shape is based the notification data.
-
-To structure the shape, divide the information into discrete or related subjects (fields). Decide the characteristics of the values for those fields. Consider: What is the most efficient datatype? Will the payload always have certain fields? Will the payload have a single record or a repeated set of values? 
+The producer of the message defines the message shape based on the business logic and the information it wants to send to the consumer(s). To structure the shape, divide the information into discrete or related subjects (fields). Decide the characteristics of the values for those fields. Consider: What is the most efficient datatype? Will the payload always have certain fields? Will the payload have a single record or a repeated set of values? 
 
 Then, choose an encoding format depending on your need. Certain factors include the ability to create highly structured data if you need it, time taken to encode and transfer the message, and the ability to parse the payload. Depending on the encoding format, choose a serialization library that is well supported. 
 
@@ -56,7 +51,7 @@
 
 Message size impacts network I/O performance across the wire. Binary formats are more compact than text-based formats. Binary formats require serialization/deserialization libraries.  The payload can't be read unless it's decoded. 
 
-Use a binary format if you want to reduce wire footprint and transfer messages faster. This category of format is recommended in scenarios where storage or network bandwidth is a concern. Options for binary formats include Apache Avro, Google Protocol Buffers (protobuf), MessagePack, and Concise Binary Object Representation (CBOR).
+Use a binary format if you want to reduce wire footprint and transfer messages faster. This category of format is recommended in scenarios where storage or network bandwidth is a concern. Options for binary formats include Apache Avro, Google Protocol Buffers (protobuf), MessagePack, and Concise Binary Object Representation (CBOR). The pros and cons of those formats are described in [this section](#choices-for-encoding-formats).
 
 The disadvantage is that the payload isn't human readable. Most binary formats use complex systems that can be costly to maintain. Also, they need specialized libraries to decode, which may not be supported if you want to retrieve archival data.
 
@@ -92,12 +87,37 @@
 
     One way is for the consumer to check all fields to determine whether the schema has changed. Another way is for the producer to publish a schema version number with the message. When the schema evolves, the producer increments the version.
 
-- Changes must not affect or break the business logic of consumers.
+- Changes must not affect or break the business logic of consumers. 
+    Consider a microservices architecture with four services, A, B, C, and D. Service A is the producer and other services are consumers.
+    
+    Service A sends v1 messages to services B,C, and D. Service A is updated to v2 and starts sending v2 messages. The teams that are responsible for consumer services are notified about the latest version. Services B, C, and D are eventually updated to read v2 messages while v1 consumers are able to read v2 messages.
 
-    Suppose a field is added to an existing schema, which creates a new version. If consumers using the new schema get a payload as per the old schema, their logic might break if they are not able to overlook the lack of the new field. Considering the reverse case, suppose a field is removed in the new schema. Consumers using the old schema might not be able to read the data.  
+    Suppose a field is added in v2. 
+    1. v1 producer will not generate the new field. 
+       - v1 consumers are unaffected. 
+       - v2 consumers might break if they want to read v1 messages. 
+    2. v2 producer will generate the new field.
+        - v1 consumers are not aware of the new field and remain unaffected.
+        - v2 consumers will use the new field.
+        
+    Suppose a field is deleted in v2.
+    1. v1 producer will generate the old field.
+        - v1 consumers are unaffected.
+        - v2 consumers are unaffected. If v2 consumers want to read v1 messages, they might break.
+    2. v2 producer will not generate the old field.
+        - v1 consumers should not break.
+        - v2 consumers will be be unaffected.
 
-    Encoding formats such as Avro offer the ability to define default values. In the preceding example, if the field is added with a default value, the missing field will be populated with the default value. Other formats such as protobuf provide similar functionality through required and optional fields.
+   To achieve the preceding use case, the Service A must make sure the changes are backward compatible. That is, v2 consumers can still read v1 messages, say for archival pruposes. 
+    - v2 producer can choose to define new fields as optional or have a default value.
+    - v2 consumer code should ignore fields it doesn't recognize.
 
+    The change must also be forward compatible allowing v1 consumers to read v2 messages. 
+    - v2 producer must not delete a required field.
+
+Encoding formats such as Avro offer the ability to define default values. Other formats such as protobuf provide similar functionality through required and optional fields.
+
+In the preceding example, if the field is added with a default value in v2 messages and v2 consumers want to read v1 messages, while parsing the message the missing field will be populated with the default value. If an optional field is deleted, v2 consumers won't break.
 
 ### Payload structure
 
