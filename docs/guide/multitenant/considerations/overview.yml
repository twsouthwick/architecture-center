--- conflicted
+++ resolved
@@ -17,9 +17,4 @@
 summary: This article introduces the approaches you can consider when planning a multitenant architecture.
 thumbnailUrl: /azure/architecture/browse/thumbs/deployment-stamps.png
 content: |
-<<<<<<< HEAD
-  [!include[](overview-content.md)]
-=======
-   [!include[](overview-content.md)]
- 
->>>>>>> 95eaced4
+  [!include[](overview-content.md)]