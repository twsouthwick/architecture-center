--- conflicted
+++ resolved
@@ -4,11 +4,7 @@
   description: This article describes the considerations for mapping requests to tenants in a multitenant solution.
   author: EdPrice-MSFT
   ms.author: architectures
-<<<<<<< HEAD
-  ms.date: 07/26/2022
-=======
-  ms.date: 07/25/2022
->>>>>>> 9454fb75
+  ms.date: 07/28/2022
   ms.topic: conceptual
   ms.service: architecture-center
   ms.subservice: azure-guide
