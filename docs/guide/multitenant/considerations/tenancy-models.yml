--- conflicted
+++ resolved
@@ -4,11 +4,7 @@
   description: This article describes the considerations you need to give to different models of multitenancy.
   author: EdPrice-MSFT
   ms.author: architectures
-<<<<<<< HEAD
-  ms.date: 07/26/2022
-=======
-  ms.date: 07/25/2022
->>>>>>> 9478d87d
+  ms.date: 07/28/2022
   ms.topic: conceptual
   ms.service: architecture-center
   ms.subservice: azure-guide
