---
title: Azure Front Door considerations for multitenancy
titleSuffix: Azure Architecture Center
description: This article describes the features of Azure Front Door that are useful when you work with multitenanted systems, and it provides links to guidance for how to use Azure Front Door in a multitenant solution.
author: rajnemani
ms.author: ranema
ms.date: 11/08/2022
ms.topic: conceptual
ms.service: architecture-center
ms.subservice: azure-guide
products:
 - azure
 - azure-front-door
categories:
 - networking
ms.category:
  - fcp
ms.custom:
  - guide
  - fcp
---

# Azure Front Door considerations for multitenancy

On this page, we describe some of the features of Azure Front Door that are useful when working with multitenanted systems, and we link to guidance and examples for how to use Front Door in a multitenant solution.

<<<<<<< HEAD
In a multitenant solution where you follow the [Deployment Stamps pattern](../../../patterns/deployment-stamp.yml), you might choose to deploy Front Door in two different ways:
=======
## Determine Front Door's deployment scope 
In a multitenant solution where you follow the [Deployment Stamps](../approaches/overview.yml#deployment-stamps-pattern), you might choose to deploy Front Door in two different ways:
>>>>>>> 63c4a42a

- Deploy a single Front Door profile, and use Front Door to route traffic to the appropriate stamp.
- Deploy a Front Door profile in each stamp. If you have ten stamps, you deploy ten instances of Front Door.

In this article, we focus on the first scenario - deploying a single, global Front Door profile.

## Features of Front Door that support multitenancy

In this section, we consider several key features of Front Door that are useful for multitenant solutions. Specifically, we focus on several routing scenarios that Front Door enables. We also discuss how to configure customs domains, including both Front Door-managed and customer-provided TLS certificates. 

### Routing

A multitenant application can have one or more application stamps serving the tenants for scaling and other reasons.  The default URLs for these application stamps are not user friendly.  DNS records are the standard method to map these hard-to-remembers URLs to user friendly ones. While friendly URLs are a step in the right direction, challenges still exist  with routing traffic from a tenant user to the corresponding back-end stamp that is meant to serve the traffic for the tenant. Review [guidance on domain names](../considerations/domain-names.yml), and be aware of CAA restrictions on your tenants' domain names. Visit [Routing architecture](/azure/frontdoor/front-door-routing-architecture) to learn more.

### Rules engine

Rules engine is another feature that can help in using Front Door in shared multitenant models to achieve the desired functionality and isolation.  Rules engine is a rule set that groups a combination of rules into a single set and allows you to customize how requests get processed at the edge, and how Front Door handles those requests.  You can associate a Rule Set with multiple routes. The rules engine enables you to run small sections of logic within Front Door's request processing pipeline. You can use the rules engine to override the routing configuration for a request, or modify elements of a response.

### Custom domains

<<<<<<< HEAD
The default Front Door profile URL containing azurefd.net subdomain is not friendly for end users to remember, not convenient, and not useful for branding purposes.  Fortunately Front Door allows associating a custom domain with the default host.  This will allow you to deliver content using a customer domain in the URL such as https://tenant1.app.contoso.com/photo.png.  In a multitenant application with shared Front Door scenario we specifically need the ability to configure multiple custom domains served by a single Front Door profile. Visit [Custom Domains](/azure/frontdoor/front-door-custom-domain) to learn more.

### Wildcard domains

Front Door provides support for mapping wildcard domains to front end hosts.  Wildcard domains simplify the configuration of traffic routing for each shared tenant's subdomain. Same routing rule can be specified for routing for multiple subdomains tenant1.app.contoso.com, tenant2.app.contoso.com, and tenant2.app.contoso.com by adding the wildcard domain *.app.contoso.com.  There is no additional complexity associated with onboarding of each subdomain to enable HTTPS and bind a certificate or the need to change Front Door configuration whenever a new subdomain is added.  It is important to note that wildcards work well if you're sending all your traffic to a single origin group. But if you have separate stamps of your solution, then a single-level wildcard domain isn't sufficient. You need to either use multi-level stem domains, or supply extra config (e.g. override routes for each tenant, which minimises many of the advantages of wildcards).  Also, Front Door does not issue Wildcard TLS certificates and requires you to supply your own.  Visit [Wildcard Domains](/azure/frontdoor/front-door-wildcard-domain?pivots=front-door-standard-premium) to learn more.

### Managed TLS certificates

Front Door supports two types of domains, non-Azure validated domains and Azure pre-validated domains.  Front Door supports both Azure managed certificates and Bring Your Own Certificates.  For Non-Azure validated domain, the Azure managed certificate is issued and managed by the Front Door. For Azure pre-validated domain, the Azure managed certificate gets issued and is managed by the Azure service that validates the domain. Review [guidance on domain names](../considerations/domain-names.yml), and be aware of CAA restrictions on your tenants' domain names.  Visit [TLS on Frontdoor](/azure/frontdoor/end-to-end-tls) to learn more.  
=======
The default Front Door profile URL containing azurefd.net subdomain is not friendly for end users to remember, not convenient, and not useful for branding purposes.  Fortunately Front Door allows associating a custom domain with the default host allowing content delivery using a customer domain in the URL such as https://tenant1.app.contoso.com/photo.png.  In a multitenant application with shared Front Door profile, it is possible to configure multiple custom domains served by a single Front Door profile. Visit [Custom Domains](/azure/frontdoor/front-door-custom-domain) to learn more.

### Wildcard domains

Azure Front Door provides support for mapping wildcard domains to front end hosts.  Wildcard domains simplify the configuration of traffic routing for each shared tenant's subdomain. Same routing rule can be specified for routing for multiple subdomains such as tenant1.app.contoso.com, tenant2.app.contoso.com, and tenant2.app.contoso.com by adding the wildcard domain *.app.contoso.com.  There is no additional complexity associated with onboarding of each subdomain to enable HTTPS and bind a certificate or the need to change Front Door configuration whenever a new subdomain is added.  It is important to note that wildcards work well if you're sending all your traffic to a single origin group. But if you have separate stamps of your solution, then a single-level wildcard domain isn't sufficient. You either need to use multi-level stem domains, or supply extra config (e.g. override routes for each tenant, which minimizes many of the advantages of wildcards).  Also, Azure Frondoor does not issue Wildcard TLS certificates and requires you to supply own.  Visit [Wildcard Domains](/azure/frontdoor/front-door-wildcard-domain?pivots=front-door-standard-premium) to learn more.

### Managed TLS certificates

Azure Front Door supports two types of domains, non-Azure validated domains and Azure pre-validated domains.  Azure Front Door supports both Azure managed certificates and BYO Certificates.  For Non-Azure validated domain, Azure managed certificate is issued and managed by the Azure Front Door. For Azure pre-validated domain, the Azure managed certificate is issued and managed by the Azure service that validates the domain. Review [guidance on domain names](../considerations/domain-names.yml), and be aware of CAA restrictions on your tenants' domain names.  Visit [TLS on Frontdoor](/azure/frontdoor/end-to-end-tls) to learn more.  
>>>>>>> 63c4a42a

## Example scenarios

When working with a multitenant system using Front Door, you need to make a decision about the level of isolation that you want to use. The choice of isolation models you use depends on the following factors

- How many tenants do you plan to have?
- Do you share your application tier between multiple tenants, do you deploy single-tenant application instances, or do you deploy separate deployment stamps that are shared by tenant?
- Do your tenants want to use custom domains, want certificates issued or bring their own?
- How do you plan to deploy Front Door?  Note that It is possible to deploy a single shared Front Door following the [Deployment Stamps](../approaches/overview.yml#deployment-stamps-pattern) pattern as discussed below in detail. There are [limits](/azure/azure-resource-manager/management/azure-subscription-service-limits) with each Front Door profile and if you suspect that you are going to approach these limits, consider using a new Front Door profile associated with it or change the way you're using Front Door to avoid the limits, if that's possible.  Also watch for tenant-specific requirements e.g. IP filtering, WAF rule customization.

The following discussion through example scenarios is meant to provide answers to the above questions.

<<<<<<< HEAD
=======
The following discussion through example scenarios is meant to provide answers to the above questions

>>>>>>> 63c4a42a
### Scenario 1: Provider-managed wildcard domains, single stamp

Contoso is building a small multitenant solution. They deploy a single stamp in a single region, and that stamp serves all of their tenants. All requests are routed to the same application server. They made a business decision to use wildcard domains for all of their tenants, such as `tenant1.contoso.com`, `tenant2.contoso.com`, and so forth.

They deploy Front Door by using a configuration similar to the diagram below:

![Diagram showing Front Door configuration, with a single custom domain, route, and origin group, and a wildcard TLS certificate in Key Vault.](media/front-door/provider-managed-wildcard-domain-single-stamp.png)

##### DNS configuration

**One-time configuration:** Contoso configures two DNS entries:

- A wildcard TXT record for `*.contoso.com`, and sets it to the value specified by Front Door during the custom domain onboarding process.
- A wildcard CNAME record, `*.contoso.com`, which aliases to their Front Door endpoint, `contoso.z01.azurefd.net`.

**When a new tenant is onboarded:** No additional configuration is required.

##### TLS configuration

**One-time configuration:** Contoso purchases a wildcard TLS certificate, adds it to a key vault, and grants Front Door access to the vault.

**When a new tenant is onboarded:** No additional configuration is required.

##### Front Door configuration

**One-time configuration**: Contoso creates a Front Door profile and a single endpoint. They add one custom domain, with the name `*.contoso.com`, and they associate their wildcard TLS certificate with the custom domain resource. Then, they configure a single origin group, which contains a single origin for their application server. Finally, they configure a route to connect their custom domain to the origin group.

**When a new tenant is onboarded:** No additional configuration is required.

##### Benefits

- This configuration is relatively simple to configure, and provides customers with Contoso-branded URLs.
- The approach supports a very large number of tenants.
- When a new tenant is onboarded, Contoso doesn't need to make any changes to Front Door, DNS, or TLS certificates.

##### Drawbacks

- This approach doesn't easily scale beyond a single application stamp or region.
- Contoso has to purchase a wildcard TLS certificate.
- Contoso is responsible for renewing and installing the certificate when it expires.

### Scenario 2: Individual provider-managed domains, multiple stamps

Prosware is building a multitenant solution across multiple stamps, which are deployed into both Australia and Europe. All requests within a single region are served by the stamp in that region. Similarly to Contoso, Prosware made a business decision to use wildcard domains for all of their tenants, such as `tenant1.prosware.com`, `tenant2.prosware.com`, and so forth.

They deploy Front Door by using a configuration similar to the diagram below:

![Diagram showing Front Door configuration, with multiple custom domains, routes, and origin groups, and a wildcard TLS certificate in Key Vault](media/front-door/provider-managed-wildcard-domains-multiple-stamps.png)

##### DNS configuration

**One-time configuration:** Prosware configures two DNS entries:

- A wildcard TXT record for `*.prosware.com`, and sets it to the value specified by Front Door during the custom domain onboarding process.
- A wildcard CNAME record, `*.prosware.com`, which aliases to their Front Door endpoint, `prosware.z01.azurefd.net`.

**When a new tenant is onboarded:** No additional configuration is required.

##### TLS configuration

**One-time configuration:** Prosware purchases a wildcard TLS certificate, adds it to a key vault, and grants Front Door access to the vault.

**When a new tenant is onboarded:** No additional configuration is required.

##### Front Door configuration

**One-time configuration**: Prosware creates a Front Door profile and a single endpoint. They configure multiple origin groups one per application stamp/server in each region.

**When a new tenant is onboarded:** Prosware adds a custom domain resource to Front Door. They use the name `*.prosware.com`, and associate their wildcard TLS certificate with the custom domain resource. Then, they create a route to specify which origin group (stamp) that tenant's requests should be directed to. In the example diagram above, `tenant1.prosware.com` routes to the origin group in the Australia region, and `tenant2.prosware.com` routes to the origin group in Europe region.

##### Benefits

- When new tenants are onboarded, no DNS or TLS configuration changes are required.
- Prosware maintains single instance of Front Door to route traffic to multiple stamps across multiple regions.

##### Drawbacks

- This approach requires that Prosware reconfigures Front Door every time a new tenant is onboarded.
- Prosware has to pay attention to Front Door subscription limits, especially on the number of routes, custom domains, and the composite routing limit (TODO links).
- Prosware has to purchase a wildcard TLS certificate.
- Prosware is responsible for renewing and installing the certificate when it expires.

### Scenario 3: Provider-managed stamp-based wildcard subdomains

Fabrikam is building a multitenant solution. They deploy stamps in Australia and the United States. All requests within a single region will be served by the stamp in that region. They made a business decision to use stamp-based stem domains, such as `tenant1.australia.fabrikam.com`, `tenant2.australia.fabrikam.com`, `tenant3.us.fabrikam.com`, and so forth.

They deploy Front Door by using a configuration similar to the diagram below:

![Diagram showing Front Door configuration, with multiple custom stamp-based stem domains, routes, origin groups, and wildcard TLS certificate in Key Vault](media/front-door/provider-managed-wildcard-domains-multiple-stem-stamps.png)

#### DNS configuration

**One-time configuration:** Fabrikam configures two wildcard DNS entries for each stamp:

- A wildcard TXT record for each stamp, such as `*.australia.fabrikam.com` and `*.us.fabrikam.com`, and sets them to the values specified by Front Door during the custom domain onboarding process.
- A wildcard CNAME record for each stamp, such as `*.australia.fabrikam.com` and `*.us.fabrikam.com`, which both alias to their Front Door endpoint, `fabrikam.z01.azurefd.net`.

**When a new tenant is onboarded:** No additional configuration is required.

#### TLS configuration

**One-time configuration:** Fabrikam purchases a wildcard TLS certificate for each stamp, adds them to a key vault, and grants Front Door access to the vault.

**When a new tenant is onboarded:** No additional configuration is required.

#### Front Door configuration

**One-time configuration:** Fabrikam creates a Front Door profile and a single endpoint. They configure an origin group for each stamp. They create a custom domain using the wildcard for each stamp-based subdomain, including `*.australia.fabrikam.com` and `*.us.fabrikam.com`. They create a route for stamp's custom domain to send traffic to the appropriate origin group.

**When a new tenant is onboarded:** No additional configuration is required.

#### Benefits

- This approach enables Fabrikam to scale to large numbers of tenants across multiple stamps.
- When new tenants are onboarded, no DNS or TLS configuration changes are required.
- Fabrikam maintains single instance of Front Door to route traffic to multiple stamps across multiple regions.

#### Drawbacks

- Because URLs use a multipart stem domain structure, URLs can be more complex for users to work with.
- Fabrikam has to purchase mulitiple wildcard TLS certificates.
- Fabrikam is responsible for renewing and installing the TLS certificates when they expire.

### Scenario 4: Vanity domains

AdventureWorks is building a multitenant solution. They deploy stamps in multiple regions, such as Australia and the United States. All requests within a single region will be served by the stamp in that region. They made a business decision to allow their tenantsbring their own domain names. For example, Tenant 1 might configure a custom domain name like `tenant1app.tenant1.com`.

They deploy Front Door by using a configuration similar to the diagram below:

![Diagram showing Front Door configuration, with multiple custom vanity domains, routes, and origin groups, and a combination of TLS certificates in Key Vault and Front door managed TLS certificates](media/front-door/provider-and-AFD-managed-vanity-domains-multiple-stamps.png)

#### DNS configuration

**One-time configuration:** None.

**When a new tenant is onboarded:** The tenant needs to create two records in their own DNS server:

- A TXT record for domain validation purposes. For example, tenant 1 needs to configure a TXT record named `tenant1app.tenant1.com` and sets it to the value specified by Front Door during the custom domain onboarding process.
- A CNAME record that is aliased to the AdventureWorks Front Door endpoint. For example, tenant 1 needs to configure a CNAME record named `tenant1app.tenant1.com` and map it to `adventureworks.z01.azurefd.net`.

#### TLS configuration

AdventureWorks and their tenants need to decide who issues TLS certificates:

- The easiest option is for Front Door to issue and manage the certificates, but tenants must ensure not to configure a CCA record in their DNS server because this might Front Door's certification authority from issuing certificates.
- Alternately, tenants can provide their own certificate. They must work with AdventureWorks to upload the certificate to a key vault, and provide access to Front Door.

#### Front Door configuration

**One-time configuration:** Fabrikam creates a Front Door profile and a single endpoint. They configure an origin group for each stamp. They do not create custom domain resources or routes.

**When a new tenant is onboarded:** AdventureWorks adds a custom domain resource to Front Door. They use the tenant-provided domain name, and they associate the appropiate TLS certificate with the custom domain resource. Then, they create a route to specify which origin group (stamp) that tenant's requests should be directed to. In the example diagram above, `tenant1app.tenant1.com` routes to the origin group in the Australia region, and `tenant2app.tenant2.com` routes to the origin group in the US region.

#### Benefits

- Customers can provide their own domain names and Front Door transparently routes requests to the multitenant solution.
- AdventureWorks maintains single instance of Front Door to route traffic to multiple stamps across multiple regions.

#### Drawbacks

- This approach requires that AdventureWorks reconfigures Front Door every time a new tenant is onboarded.
- The approach also requires that tenants are involved within the onboarding process, including making DNS changes and potentially issuing TLS certificates.
- Tenants are in control of their DNS records, and changes to DNS records might render them unable to access the AdventureWorks solution.
- AventureWorks has to pay attention to Front Door subscription limits, especially on the number of routes, custom domains, and the composite routing limit (TODO links).

## Contributors

*This article is maintained by Microsoft. It was originally written by the following contributors.*

Principal author:

 * [Raj Nemani](http://linkedin.com/in/rajnemani) | Partner Technology Strategist

Other contributors:

 * [John Downs](http://linkedin.com/in/john-downs) | Principal Customer Engineer, FastTrack for Azure
 * [Arsen Vladimirskiy](http://linkedin.com/in/arsenv) | Principal Customer Engineer, FastTrack for Azure

*To see non-public LinkedIn profiles, sign in to LinkedIn.*

## Next steps

Links to other relevant pages within our section.
<|MERGE_RESOLUTION|>--- conflicted
+++ resolved
@@ -1,273 +1,251 @@
----
-title: Azure Front Door considerations for multitenancy
-titleSuffix: Azure Architecture Center
-description: This article describes the features of Azure Front Door that are useful when you work with multitenanted systems, and it provides links to guidance for how to use Azure Front Door in a multitenant solution.
-author: rajnemani
-ms.author: ranema
-ms.date: 11/08/2022
-ms.topic: conceptual
-ms.service: architecture-center
-ms.subservice: azure-guide
-products:
- - azure
- - azure-front-door
-categories:
- - networking
-ms.category:
-  - fcp
-ms.custom:
-  - guide
-  - fcp
----
-
-# Azure Front Door considerations for multitenancy
-
-On this page, we describe some of the features of Azure Front Door that are useful when working with multitenanted systems, and we link to guidance and examples for how to use Front Door in a multitenant solution.
-
-<<<<<<< HEAD
-In a multitenant solution where you follow the [Deployment Stamps pattern](../../../patterns/deployment-stamp.yml), you might choose to deploy Front Door in two different ways:
-=======
-## Determine Front Door's deployment scope 
-In a multitenant solution where you follow the [Deployment Stamps](../approaches/overview.yml#deployment-stamps-pattern), you might choose to deploy Front Door in two different ways:
->>>>>>> 63c4a42a
-
-- Deploy a single Front Door profile, and use Front Door to route traffic to the appropriate stamp.
-- Deploy a Front Door profile in each stamp. If you have ten stamps, you deploy ten instances of Front Door.
-
-In this article, we focus on the first scenario - deploying a single, global Front Door profile.
-
-## Features of Front Door that support multitenancy
-
-In this section, we consider several key features of Front Door that are useful for multitenant solutions. Specifically, we focus on several routing scenarios that Front Door enables. We also discuss how to configure customs domains, including both Front Door-managed and customer-provided TLS certificates. 
-
-### Routing
-
-A multitenant application can have one or more application stamps serving the tenants for scaling and other reasons.  The default URLs for these application stamps are not user friendly.  DNS records are the standard method to map these hard-to-remembers URLs to user friendly ones. While friendly URLs are a step in the right direction, challenges still exist  with routing traffic from a tenant user to the corresponding back-end stamp that is meant to serve the traffic for the tenant. Review [guidance on domain names](../considerations/domain-names.yml), and be aware of CAA restrictions on your tenants' domain names. Visit [Routing architecture](/azure/frontdoor/front-door-routing-architecture) to learn more.
-
-### Rules engine
-
-Rules engine is another feature that can help in using Front Door in shared multitenant models to achieve the desired functionality and isolation.  Rules engine is a rule set that groups a combination of rules into a single set and allows you to customize how requests get processed at the edge, and how Front Door handles those requests.  You can associate a Rule Set with multiple routes. The rules engine enables you to run small sections of logic within Front Door's request processing pipeline. You can use the rules engine to override the routing configuration for a request, or modify elements of a response.
-
-### Custom domains
-
-<<<<<<< HEAD
-The default Front Door profile URL containing azurefd.net subdomain is not friendly for end users to remember, not convenient, and not useful for branding purposes.  Fortunately Front Door allows associating a custom domain with the default host.  This will allow you to deliver content using a customer domain in the URL such as https://tenant1.app.contoso.com/photo.png.  In a multitenant application with shared Front Door scenario we specifically need the ability to configure multiple custom domains served by a single Front Door profile. Visit [Custom Domains](/azure/frontdoor/front-door-custom-domain) to learn more.
-
-### Wildcard domains
-
-Front Door provides support for mapping wildcard domains to front end hosts.  Wildcard domains simplify the configuration of traffic routing for each shared tenant's subdomain. Same routing rule can be specified for routing for multiple subdomains tenant1.app.contoso.com, tenant2.app.contoso.com, and tenant2.app.contoso.com by adding the wildcard domain *.app.contoso.com.  There is no additional complexity associated with onboarding of each subdomain to enable HTTPS and bind a certificate or the need to change Front Door configuration whenever a new subdomain is added.  It is important to note that wildcards work well if you're sending all your traffic to a single origin group. But if you have separate stamps of your solution, then a single-level wildcard domain isn't sufficient. You need to either use multi-level stem domains, or supply extra config (e.g. override routes for each tenant, which minimises many of the advantages of wildcards).  Also, Front Door does not issue Wildcard TLS certificates and requires you to supply your own.  Visit [Wildcard Domains](/azure/frontdoor/front-door-wildcard-domain?pivots=front-door-standard-premium) to learn more.
-
-### Managed TLS certificates
-
-Front Door supports two types of domains, non-Azure validated domains and Azure pre-validated domains.  Front Door supports both Azure managed certificates and Bring Your Own Certificates.  For Non-Azure validated domain, the Azure managed certificate is issued and managed by the Front Door. For Azure pre-validated domain, the Azure managed certificate gets issued and is managed by the Azure service that validates the domain. Review [guidance on domain names](../considerations/domain-names.yml), and be aware of CAA restrictions on your tenants' domain names.  Visit [TLS on Frontdoor](/azure/frontdoor/end-to-end-tls) to learn more.  
-=======
-The default Front Door profile URL containing azurefd.net subdomain is not friendly for end users to remember, not convenient, and not useful for branding purposes.  Fortunately Front Door allows associating a custom domain with the default host allowing content delivery using a customer domain in the URL such as https://tenant1.app.contoso.com/photo.png.  In a multitenant application with shared Front Door profile, it is possible to configure multiple custom domains served by a single Front Door profile. Visit [Custom Domains](/azure/frontdoor/front-door-custom-domain) to learn more.
-
-### Wildcard domains
-
-Azure Front Door provides support for mapping wildcard domains to front end hosts.  Wildcard domains simplify the configuration of traffic routing for each shared tenant's subdomain. Same routing rule can be specified for routing for multiple subdomains such as tenant1.app.contoso.com, tenant2.app.contoso.com, and tenant2.app.contoso.com by adding the wildcard domain *.app.contoso.com.  There is no additional complexity associated with onboarding of each subdomain to enable HTTPS and bind a certificate or the need to change Front Door configuration whenever a new subdomain is added.  It is important to note that wildcards work well if you're sending all your traffic to a single origin group. But if you have separate stamps of your solution, then a single-level wildcard domain isn't sufficient. You either need to use multi-level stem domains, or supply extra config (e.g. override routes for each tenant, which minimizes many of the advantages of wildcards).  Also, Azure Frondoor does not issue Wildcard TLS certificates and requires you to supply own.  Visit [Wildcard Domains](/azure/frontdoor/front-door-wildcard-domain?pivots=front-door-standard-premium) to learn more.
-
-### Managed TLS certificates
-
-Azure Front Door supports two types of domains, non-Azure validated domains and Azure pre-validated domains.  Azure Front Door supports both Azure managed certificates and BYO Certificates.  For Non-Azure validated domain, Azure managed certificate is issued and managed by the Azure Front Door. For Azure pre-validated domain, the Azure managed certificate is issued and managed by the Azure service that validates the domain. Review [guidance on domain names](../considerations/domain-names.yml), and be aware of CAA restrictions on your tenants' domain names.  Visit [TLS on Frontdoor](/azure/frontdoor/end-to-end-tls) to learn more.  
->>>>>>> 63c4a42a
-
-## Example scenarios
-
-When working with a multitenant system using Front Door, you need to make a decision about the level of isolation that you want to use. The choice of isolation models you use depends on the following factors
-
-- How many tenants do you plan to have?
-- Do you share your application tier between multiple tenants, do you deploy single-tenant application instances, or do you deploy separate deployment stamps that are shared by tenant?
-- Do your tenants want to use custom domains, want certificates issued or bring their own?
-- How do you plan to deploy Front Door?  Note that It is possible to deploy a single shared Front Door following the [Deployment Stamps](../approaches/overview.yml#deployment-stamps-pattern) pattern as discussed below in detail. There are [limits](/azure/azure-resource-manager/management/azure-subscription-service-limits) with each Front Door profile and if you suspect that you are going to approach these limits, consider using a new Front Door profile associated with it or change the way you're using Front Door to avoid the limits, if that's possible.  Also watch for tenant-specific requirements e.g. IP filtering, WAF rule customization.
-
-The following discussion through example scenarios is meant to provide answers to the above questions.
-
-<<<<<<< HEAD
-=======
-The following discussion through example scenarios is meant to provide answers to the above questions
-
->>>>>>> 63c4a42a
-### Scenario 1: Provider-managed wildcard domains, single stamp
-
-Contoso is building a small multitenant solution. They deploy a single stamp in a single region, and that stamp serves all of their tenants. All requests are routed to the same application server. They made a business decision to use wildcard domains for all of their tenants, such as `tenant1.contoso.com`, `tenant2.contoso.com`, and so forth.
-
-They deploy Front Door by using a configuration similar to the diagram below:
-
-![Diagram showing Front Door configuration, with a single custom domain, route, and origin group, and a wildcard TLS certificate in Key Vault.](media/front-door/provider-managed-wildcard-domain-single-stamp.png)
-
-##### DNS configuration
-
-**One-time configuration:** Contoso configures two DNS entries:
-
-- A wildcard TXT record for `*.contoso.com`, and sets it to the value specified by Front Door during the custom domain onboarding process.
-- A wildcard CNAME record, `*.contoso.com`, which aliases to their Front Door endpoint, `contoso.z01.azurefd.net`.
-
-**When a new tenant is onboarded:** No additional configuration is required.
-
-##### TLS configuration
-
-**One-time configuration:** Contoso purchases a wildcard TLS certificate, adds it to a key vault, and grants Front Door access to the vault.
-
-**When a new tenant is onboarded:** No additional configuration is required.
-
-##### Front Door configuration
-
-**One-time configuration**: Contoso creates a Front Door profile and a single endpoint. They add one custom domain, with the name `*.contoso.com`, and they associate their wildcard TLS certificate with the custom domain resource. Then, they configure a single origin group, which contains a single origin for their application server. Finally, they configure a route to connect their custom domain to the origin group.
-
-**When a new tenant is onboarded:** No additional configuration is required.
-
-##### Benefits
-
-- This configuration is relatively simple to configure, and provides customers with Contoso-branded URLs.
-- The approach supports a very large number of tenants.
-- When a new tenant is onboarded, Contoso doesn't need to make any changes to Front Door, DNS, or TLS certificates.
-
-##### Drawbacks
-
-- This approach doesn't easily scale beyond a single application stamp or region.
-- Contoso has to purchase a wildcard TLS certificate.
-- Contoso is responsible for renewing and installing the certificate when it expires.
-
-### Scenario 2: Individual provider-managed domains, multiple stamps
-
-Prosware is building a multitenant solution across multiple stamps, which are deployed into both Australia and Europe. All requests within a single region are served by the stamp in that region. Similarly to Contoso, Prosware made a business decision to use wildcard domains for all of their tenants, such as `tenant1.prosware.com`, `tenant2.prosware.com`, and so forth.
-
-They deploy Front Door by using a configuration similar to the diagram below:
-
-![Diagram showing Front Door configuration, with multiple custom domains, routes, and origin groups, and a wildcard TLS certificate in Key Vault](media/front-door/provider-managed-wildcard-domains-multiple-stamps.png)
-
-##### DNS configuration
-
-**One-time configuration:** Prosware configures two DNS entries:
-
-- A wildcard TXT record for `*.prosware.com`, and sets it to the value specified by Front Door during the custom domain onboarding process.
-- A wildcard CNAME record, `*.prosware.com`, which aliases to their Front Door endpoint, `prosware.z01.azurefd.net`.
-
-**When a new tenant is onboarded:** No additional configuration is required.
-
-##### TLS configuration
-
-**One-time configuration:** Prosware purchases a wildcard TLS certificate, adds it to a key vault, and grants Front Door access to the vault.
-
-**When a new tenant is onboarded:** No additional configuration is required.
-
-##### Front Door configuration
-
-**One-time configuration**: Prosware creates a Front Door profile and a single endpoint. They configure multiple origin groups one per application stamp/server in each region.
-
-**When a new tenant is onboarded:** Prosware adds a custom domain resource to Front Door. They use the name `*.prosware.com`, and associate their wildcard TLS certificate with the custom domain resource. Then, they create a route to specify which origin group (stamp) that tenant's requests should be directed to. In the example diagram above, `tenant1.prosware.com` routes to the origin group in the Australia region, and `tenant2.prosware.com` routes to the origin group in Europe region.
-
-##### Benefits
-
-- When new tenants are onboarded, no DNS or TLS configuration changes are required.
-- Prosware maintains single instance of Front Door to route traffic to multiple stamps across multiple regions.
-
-##### Drawbacks
-
-- This approach requires that Prosware reconfigures Front Door every time a new tenant is onboarded.
-- Prosware has to pay attention to Front Door subscription limits, especially on the number of routes, custom domains, and the composite routing limit (TODO links).
-- Prosware has to purchase a wildcard TLS certificate.
-- Prosware is responsible for renewing and installing the certificate when it expires.
-
-### Scenario 3: Provider-managed stamp-based wildcard subdomains
-
-Fabrikam is building a multitenant solution. They deploy stamps in Australia and the United States. All requests within a single region will be served by the stamp in that region. They made a business decision to use stamp-based stem domains, such as `tenant1.australia.fabrikam.com`, `tenant2.australia.fabrikam.com`, `tenant3.us.fabrikam.com`, and so forth.
-
-They deploy Front Door by using a configuration similar to the diagram below:
-
-![Diagram showing Front Door configuration, with multiple custom stamp-based stem domains, routes, origin groups, and wildcard TLS certificate in Key Vault](media/front-door/provider-managed-wildcard-domains-multiple-stem-stamps.png)
-
-#### DNS configuration
-
-**One-time configuration:** Fabrikam configures two wildcard DNS entries for each stamp:
-
-- A wildcard TXT record for each stamp, such as `*.australia.fabrikam.com` and `*.us.fabrikam.com`, and sets them to the values specified by Front Door during the custom domain onboarding process.
-- A wildcard CNAME record for each stamp, such as `*.australia.fabrikam.com` and `*.us.fabrikam.com`, which both alias to their Front Door endpoint, `fabrikam.z01.azurefd.net`.
-
-**When a new tenant is onboarded:** No additional configuration is required.
-
-#### TLS configuration
-
-**One-time configuration:** Fabrikam purchases a wildcard TLS certificate for each stamp, adds them to a key vault, and grants Front Door access to the vault.
-
-**When a new tenant is onboarded:** No additional configuration is required.
-
-#### Front Door configuration
-
-**One-time configuration:** Fabrikam creates a Front Door profile and a single endpoint. They configure an origin group for each stamp. They create a custom domain using the wildcard for each stamp-based subdomain, including `*.australia.fabrikam.com` and `*.us.fabrikam.com`. They create a route for stamp's custom domain to send traffic to the appropriate origin group.
-
-**When a new tenant is onboarded:** No additional configuration is required.
-
-#### Benefits
-
-- This approach enables Fabrikam to scale to large numbers of tenants across multiple stamps.
-- When new tenants are onboarded, no DNS or TLS configuration changes are required.
-- Fabrikam maintains single instance of Front Door to route traffic to multiple stamps across multiple regions.
-
-#### Drawbacks
-
-- Because URLs use a multipart stem domain structure, URLs can be more complex for users to work with.
-- Fabrikam has to purchase mulitiple wildcard TLS certificates.
-- Fabrikam is responsible for renewing and installing the TLS certificates when they expire.
-
-### Scenario 4: Vanity domains
-
-AdventureWorks is building a multitenant solution. They deploy stamps in multiple regions, such as Australia and the United States. All requests within a single region will be served by the stamp in that region. They made a business decision to allow their tenantsbring their own domain names. For example, Tenant 1 might configure a custom domain name like `tenant1app.tenant1.com`.
-
-They deploy Front Door by using a configuration similar to the diagram below:
-
-![Diagram showing Front Door configuration, with multiple custom vanity domains, routes, and origin groups, and a combination of TLS certificates in Key Vault and Front door managed TLS certificates](media/front-door/provider-and-AFD-managed-vanity-domains-multiple-stamps.png)
-
-#### DNS configuration
-
-**One-time configuration:** None.
-
-**When a new tenant is onboarded:** The tenant needs to create two records in their own DNS server:
-
-- A TXT record for domain validation purposes. For example, tenant 1 needs to configure a TXT record named `tenant1app.tenant1.com` and sets it to the value specified by Front Door during the custom domain onboarding process.
-- A CNAME record that is aliased to the AdventureWorks Front Door endpoint. For example, tenant 1 needs to configure a CNAME record named `tenant1app.tenant1.com` and map it to `adventureworks.z01.azurefd.net`.
-
-#### TLS configuration
-
-AdventureWorks and their tenants need to decide who issues TLS certificates:
-
-- The easiest option is for Front Door to issue and manage the certificates, but tenants must ensure not to configure a CCA record in their DNS server because this might Front Door's certification authority from issuing certificates.
-- Alternately, tenants can provide their own certificate. They must work with AdventureWorks to upload the certificate to a key vault, and provide access to Front Door.
-
-#### Front Door configuration
-
-**One-time configuration:** Fabrikam creates a Front Door profile and a single endpoint. They configure an origin group for each stamp. They do not create custom domain resources or routes.
-
-**When a new tenant is onboarded:** AdventureWorks adds a custom domain resource to Front Door. They use the tenant-provided domain name, and they associate the appropiate TLS certificate with the custom domain resource. Then, they create a route to specify which origin group (stamp) that tenant's requests should be directed to. In the example diagram above, `tenant1app.tenant1.com` routes to the origin group in the Australia region, and `tenant2app.tenant2.com` routes to the origin group in the US region.
-
-#### Benefits
-
-- Customers can provide their own domain names and Front Door transparently routes requests to the multitenant solution.
-- AdventureWorks maintains single instance of Front Door to route traffic to multiple stamps across multiple regions.
-
-#### Drawbacks
-
-- This approach requires that AdventureWorks reconfigures Front Door every time a new tenant is onboarded.
-- The approach also requires that tenants are involved within the onboarding process, including making DNS changes and potentially issuing TLS certificates.
-- Tenants are in control of their DNS records, and changes to DNS records might render them unable to access the AdventureWorks solution.
-- AventureWorks has to pay attention to Front Door subscription limits, especially on the number of routes, custom domains, and the composite routing limit (TODO links).
-
-## Contributors
-
-*This article is maintained by Microsoft. It was originally written by the following contributors.*
-
-Principal author:
-
- * [Raj Nemani](http://linkedin.com/in/rajnemani) | Partner Technology Strategist
-
-Other contributors:
-
- * [John Downs](http://linkedin.com/in/john-downs) | Principal Customer Engineer, FastTrack for Azure
- * [Arsen Vladimirskiy](http://linkedin.com/in/arsenv) | Principal Customer Engineer, FastTrack for Azure
-
-*To see non-public LinkedIn profiles, sign in to LinkedIn.*
-
-## Next steps
-
-Links to other relevant pages within our section.
+---
+title: Azure Front Door considerations for multitenancy
+titleSuffix: Azure Architecture Center
+description: This article describes the features of Azure Front Door that are useful when you work with multitenanted systems, and it provides links to guidance for how to use Azure Front Door in a multitenant solution.
+author: rajnemani
+ms.author: ranema
+ms.date: 11/08/2022
+ms.topic: conceptual
+ms.service: architecture-center
+ms.subservice: azure-guide
+products:
+ - azure
+ - azure-front-door
+categories:
+ - networking
+ms.category:
+  - fcp
+ms.custom:
+  - guide
+  - fcp
+---
+
+# Azure Front Door considerations for multitenancy
+
+On this page, we describe some of the features of Azure Front Door that are useful when working with multitenanted systems, and we link to guidance and examples for how to use Front Door in a multitenant solution.
+
+In a multitenant solution where you follow the [Deployment Stamps](../approaches/overview.yml#deployment-stamps-pattern), you might choose to deploy Front Door in two different ways:
+
+- Deploy a single Front Door profile, and use Front Door to route traffic to the appropriate stamp.
+- Deploy a Front Door profile in each stamp. If you have ten stamps, you deploy ten instances of Front Door.
+
+In this article, we focus on the first scenario - deploying a single, global Front Door profile.
+
+## Features of Front Door that support multitenancy
+
+In this section, we consider several key features of Front Door that are useful for multitenant solutions. Specifically, we focus on several routing scenarios that Front Door enables. We also discuss how to configure customs domains, including both Front Door-managed and customer-provided TLS certificates. 
+
+### Routing
+
+A multitenant application can have one or more application stamps serving the tenants for scaling and other reasons.  The default URLs for these application stamps are not user friendly.  DNS records are the standard method to map these hard-to-remembers URLs to user friendly ones. While friendly URLs are a step in the right direction, challenges still exist  with routing traffic from a tenant user to the corresponding back-end stamp that is meant to serve the traffic for the tenant. Review [guidance on domain names](../considerations/domain-names.yml), and be aware of CAA restrictions on your tenants' domain names. Visit [Routing architecture](/azure/frontdoor/front-door-routing-architecture) to learn more.
+
+### Rules engine
+
+Rules engine is another feature that can help in using Front Door in shared multitenant models to achieve the desired functionality and isolation.  Rules engine is a rule set that groups a combination of rules into a single set and allows you to customize how requests get processed at the edge, and how Front Door handles those requests.  You can associate a Rule Set with multiple routes. The rules engine enables you to run small sections of logic within Front Door's request processing pipeline. You can use the rules engine to override the routing configuration for a request, or modify elements of a response.
+
+### Custom domains
+
+The default Front Door profile URL containing azurefd.net subdomain is not friendly for end users to remember, not convenient, and not useful for branding purposes.  Fortunately Front Door allows associating a custom domain with the default host allowing content delivery using a customer domain in the URL such as https://tenant1.app.contoso.com/photo.png.  In a multitenant application with shared Front Door profile, it is possible to configure multiple custom domains served by a single Front Door profile. Visit [Custom Domains](/azure/frontdoor/front-door-custom-domain) to learn more.
+
+### Wildcard domains
+
+Azure Front Door provides support for mapping wildcard domains to front end hosts.  Wildcard domains simplify the configuration of traffic routing for each shared tenant's subdomain. Same routing rule can be specified for routing for multiple subdomains such as tenant1.app.contoso.com, tenant2.app.contoso.com, and tenant2.app.contoso.com by adding the wildcard domain *.app.contoso.com.  There is no additional complexity associated with onboarding of each subdomain to enable HTTPS and bind a certificate or the need to change Front Door configuration whenever a new subdomain is added.  It is important to note that wildcards work well if you're sending all your traffic to a single origin group. But if you have separate stamps of your solution, then a single-level wildcard domain isn't sufficient. You either need to use multi-level stem domains, or supply extra config (e.g. override routes for each tenant, which minimizes many of the advantages of wildcards).  Also, Azure Frondoor does not issue Wildcard TLS certificates and requires you to supply own.  Visit [Wildcard Domains](/azure/frontdoor/front-door-wildcard-domain?pivots=front-door-standard-premium) to learn more.
+
+### Managed TLS certificates
+
+Azure Front Door supports two types of domains, non-Azure validated domains and Azure pre-validated domains.  Azure Front Door supports both Azure managed certificates and BYO Certificates.  For Non-Azure validated domain, Azure managed certificate is issued and managed by the Azure Front Door. For Azure pre-validated domain, the Azure managed certificate is issued and managed by the Azure service that validates the domain. Review [guidance on domain names](../considerations/domain-names.yml), and be aware of CAA restrictions on your tenants' domain names.  Visit [TLS on Frontdoor](/azure/frontdoor/end-to-end-tls) to learn more.  
+
+## Example scenarios
+
+When working with a multitenant system using Front Door, you need to make a decision about the level of isolation that you want to use. The choice of isolation models you use depends on the following factors
+
+- How many tenants do you plan to have?
+- Do you share your application tier between multiple tenants, do you deploy single-tenant application instances, or do you deploy separate deployment stamps that are shared by tenant?
+- Do your tenants want to use custom domains, want certificates issued or bring their own?
+- How do you plan to deploy Front Door?  Note that It is possible to deploy a single shared Front Door following the [Deployment Stamps](../approaches/overview.yml#deployment-stamps-pattern) pattern as discussed below in detail. There are [limits](/azure/azure-resource-manager/management/azure-subscription-service-limits) with each Front Door profile and if you suspect that you are going to approach these limits, consider using a new Front Door profile associated with it or change the way you're using Front Door to avoid the limits, if that's possible.  Also watch for tenant-specific requirements e.g. IP filtering, WAF rule customization.
+
+The following discussion through example scenarios is meant to provide answers to the above questions.
+
+### Scenario 1: Provider-managed wildcard domains, single stamp
+
+Contoso is building a small multitenant solution. They deploy a single stamp in a single region, and that stamp serves all of their tenants. All requests are routed to the same application server. They made a business decision to use wildcard domains for all of their tenants, such as `tenant1.contoso.com`, `tenant2.contoso.com`, and so forth.
+
+They deploy Front Door by using a configuration similar to the diagram below:
+
+![Diagram showing Front Door configuration, with a single custom domain, route, and origin group, and a wildcard TLS certificate in Key Vault.](media/front-door/provider-managed-wildcard-domain-single-stamp.png)
+
+##### DNS configuration
+
+**One-time configuration:** Contoso configures two DNS entries:
+
+- A wildcard TXT record for `*.contoso.com`, and sets it to the value specified by Front Door during the custom domain onboarding process.
+- A wildcard CNAME record, `*.contoso.com`, which aliases to their Front Door endpoint, `contoso.z01.azurefd.net`.
+
+**When a new tenant is onboarded:** No additional configuration is required.
+
+##### TLS configuration
+
+**One-time configuration:** Contoso purchases a wildcard TLS certificate, adds it to a key vault, and grants Front Door access to the vault.
+
+**When a new tenant is onboarded:** No additional configuration is required.
+
+##### Front Door configuration
+
+**One-time configuration**: Contoso creates a Front Door profile and a single endpoint. They add one custom domain, with the name `*.contoso.com`, and they associate their wildcard TLS certificate with the custom domain resource. Then, they configure a single origin group, which contains a single origin for their application server. Finally, they configure a route to connect their custom domain to the origin group.
+
+**When a new tenant is onboarded:** No additional configuration is required.
+
+##### Benefits
+
+- This configuration is relatively simple to configure, and provides customers with Contoso-branded URLs.
+- The approach supports a very large number of tenants.
+- When a new tenant is onboarded, Contoso doesn't need to make any changes to Front Door, DNS, or TLS certificates.
+
+##### Drawbacks
+
+- This approach doesn't easily scale beyond a single application stamp or region.
+- Contoso has to purchase a wildcard TLS certificate.
+- Contoso is responsible for renewing and installing the certificate when it expires.
+
+### Scenario 2: Individual provider-managed domains, multiple stamps
+
+Prosware is building a multitenant solution across multiple stamps, which are deployed into both Australia and Europe. All requests within a single region are served by the stamp in that region. Similarly to Contoso, Prosware made a business decision to use wildcard domains for all of their tenants, such as `tenant1.prosware.com`, `tenant2.prosware.com`, and so forth.
+
+They deploy Front Door by using a configuration similar to the diagram below:
+
+![Diagram showing Front Door configuration, with multiple custom domains, routes, and origin groups, and a wildcard TLS certificate in Key Vault](media/front-door/provider-managed-wildcard-domains-multiple-stamps.png)
+
+##### DNS configuration
+
+**One-time configuration:** Prosware configures two DNS entries:
+
+- A wildcard TXT record for `*.prosware.com`, and sets it to the value specified by Front Door during the custom domain onboarding process.
+- A wildcard CNAME record, `*.prosware.com`, which aliases to their Front Door endpoint, `prosware.z01.azurefd.net`.
+
+**When a new tenant is onboarded:** No additional configuration is required.
+
+##### TLS configuration
+
+**One-time configuration:** Prosware purchases a wildcard TLS certificate, adds it to a key vault, and grants Front Door access to the vault.
+
+**When a new tenant is onboarded:** No additional configuration is required.
+
+##### Front Door configuration
+
+**One-time configuration**: Prosware creates a Front Door profile and a single endpoint. They configure multiple origin groups one per application stamp/server in each region.
+
+**When a new tenant is onboarded:** Prosware adds a custom domain resource to Front Door. They use the name `*.prosware.com`, and associate their wildcard TLS certificate with the custom domain resource. Then, they create a route to specify which origin group (stamp) that tenant's requests should be directed to. In the example diagram above, `tenant1.prosware.com` routes to the origin group in the Australia region, and `tenant2.prosware.com` routes to the origin group in Europe region.
+
+##### Benefits
+
+- When new tenants are onboarded, no DNS or TLS configuration changes are required.
+- Prosware maintains single instance of Front Door to route traffic to multiple stamps across multiple regions.
+
+##### Drawbacks
+
+- This approach requires that Prosware reconfigures Front Door every time a new tenant is onboarded.
+- Prosware has to pay attention to Front Door subscription limits, especially on the number of routes, custom domains, and the composite routing limit (TODO links).
+- Prosware has to purchase a wildcard TLS certificate.
+- Prosware is responsible for renewing and installing the certificate when it expires.
+
+### Scenario 3: Provider-managed stamp-based wildcard subdomains
+
+Fabrikam is building a multitenant solution. They deploy stamps in Australia and the United States. All requests within a single region will be served by the stamp in that region. They made a business decision to use stamp-based stem domains, such as `tenant1.australia.fabrikam.com`, `tenant2.australia.fabrikam.com`, `tenant3.us.fabrikam.com`, and so forth.
+
+They deploy Front Door by using a configuration similar to the diagram below:
+
+![Diagram showing Front Door configuration, with multiple custom stamp-based stem domains, routes, origin groups, and wildcard TLS certificate in Key Vault](media/front-door/provider-managed-wildcard-domains-multiple-stem-stamps.png)
+
+#### DNS configuration
+
+**One-time configuration:** Fabrikam configures two wildcard DNS entries for each stamp:
+
+- A wildcard TXT record for each stamp, such as `*.australia.fabrikam.com` and `*.us.fabrikam.com`, and sets them to the values specified by Front Door during the custom domain onboarding process.
+- A wildcard CNAME record for each stamp, such as `*.australia.fabrikam.com` and `*.us.fabrikam.com`, which both alias to their Front Door endpoint, `fabrikam.z01.azurefd.net`.
+
+**When a new tenant is onboarded:** No additional configuration is required.
+
+#### TLS configuration
+
+**One-time configuration:** Fabrikam purchases a wildcard TLS certificate for each stamp, adds them to a key vault, and grants Front Door access to the vault.
+
+**When a new tenant is onboarded:** No additional configuration is required.
+
+#### Front Door configuration
+
+**One-time configuration:** Fabrikam creates a Front Door profile and a single endpoint. They configure an origin group for each stamp. They create a custom domain using the wildcard for each stamp-based subdomain, including `*.australia.fabrikam.com` and `*.us.fabrikam.com`. They create a route for stamp's custom domain to send traffic to the appropriate origin group.
+
+**When a new tenant is onboarded:** No additional configuration is required.
+
+#### Benefits
+
+- This approach enables Fabrikam to scale to large numbers of tenants across multiple stamps.
+- When new tenants are onboarded, no DNS or TLS configuration changes are required.
+- Fabrikam maintains single instance of Front Door to route traffic to multiple stamps across multiple regions.
+
+#### Drawbacks
+
+- Because URLs use a multipart stem domain structure, URLs can be more complex for users to work with.
+- Fabrikam has to purchase mulitiple wildcard TLS certificates.
+- Fabrikam is responsible for renewing and installing the TLS certificates when they expire.
+
+### Scenario 4: Vanity domains
+
+AdventureWorks is building a multitenant solution. They deploy stamps in multiple regions, such as Australia and the United States. All requests within a single region will be served by the stamp in that region. They made a business decision to allow their tenantsbring their own domain names. For example, Tenant 1 might configure a custom domain name like `tenant1app.tenant1.com`.
+
+They deploy Front Door by using a configuration similar to the diagram below:
+
+![Diagram showing Front Door configuration, with multiple custom vanity domains, routes, and origin groups, and a combination of TLS certificates in Key Vault and Front door managed TLS certificates](media/front-door/provider-and-AFD-managed-vanity-domains-multiple-stamps.png)
+
+#### DNS configuration
+
+**One-time configuration:** None.
+
+**When a new tenant is onboarded:** The tenant needs to create two records in their own DNS server:
+
+- A TXT record for domain validation purposes. For example, tenant 1 needs to configure a TXT record named `tenant1app.tenant1.com` and sets it to the value specified by Front Door during the custom domain onboarding process.
+- A CNAME record that is aliased to the AdventureWorks Front Door endpoint. For example, tenant 1 needs to configure a CNAME record named `tenant1app.tenant1.com` and map it to `adventureworks.z01.azurefd.net`.
+
+#### TLS configuration
+
+AdventureWorks and their tenants need to decide who issues TLS certificates:
+
+- The easiest option is for Front Door to issue and manage the certificates, but tenants must ensure not to configure a CCA record in their DNS server because this might Front Door's certification authority from issuing certificates.
+- Alternately, tenants can provide their own certificate. They must work with AdventureWorks to upload the certificate to a key vault, and provide access to Front Door.
+
+#### Front Door configuration
+
+**One-time configuration:** Fabrikam creates a Front Door profile and a single endpoint. They configure an origin group for each stamp. They do not create custom domain resources or routes.
+
+**When a new tenant is onboarded:** AdventureWorks adds a custom domain resource to Front Door. They use the tenant-provided domain name, and they associate the appropiate TLS certificate with the custom domain resource. Then, they create a route to specify which origin group (stamp) that tenant's requests should be directed to. In the example diagram above, `tenant1app.tenant1.com` routes to the origin group in the Australia region, and `tenant2app.tenant2.com` routes to the origin group in the US region.
+
+#### Benefits
+
+- Customers can provide their own domain names and Front Door transparently routes requests to the multitenant solution.
+- AdventureWorks maintains single instance of Front Door to route traffic to multiple stamps across multiple regions.
+
+#### Drawbacks
+
+- This approach requires that AdventureWorks reconfigures Front Door every time a new tenant is onboarded.
+- The approach also requires that tenants are involved within the onboarding process, including making DNS changes and potentially issuing TLS certificates.
+- Tenants are in control of their DNS records, and changes to DNS records might render them unable to access the AdventureWorks solution.
+- AventureWorks has to pay attention to Front Door subscription limits, especially on the number of routes, custom domains, and the composite routing limit (TODO links).
+
+## Contributors
+
+*This article is maintained by Microsoft. It was originally written by the following contributors.*
+
+Principal author:
+
+ * [Raj Nemani](http://linkedin.com/in/rajnemani) | Partner Technology Strategist
+
+Other contributors:
+
+ * [John Downs](http://linkedin.com/in/john-downs) | Principal Customer Engineer, FastTrack for Azure
+ * [Arsen Vladimirskiy](http://linkedin.com/in/arsenv) | Principal Customer Engineer, FastTrack for Azure
+
+*To see non-public LinkedIn profiles, sign in to LinkedIn.*
+
+## Next steps
+
+Links to other relevant pages within our section.