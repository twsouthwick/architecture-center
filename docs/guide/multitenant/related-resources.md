---
title: Related resources for multitenancy
titleSuffix: Azure Architecture Center
description: This article provides a set of links and resources for architects and developers of multitenant solutions.
author: johndowns
ms.author: jodowns
ms.date: 08/16/2021
ms.topic: conceptual
ms.service: architecture-center
ms.subservice: azure-guide
products:
  - azure
categories:
  - management-and-governance
  - security
ms.category:
  - fcp
ms.custom:
  - guide
---

# Resources for architects and developers of multitenant solutions

## Architectures for multitenant applications

The following articles provide examples of multitenant architectures on Azure.

| Architecture | Summary | Technology focus |
| ------- | ------- | ------- |
| [Multitenant SaaS on Azure](../../example-scenario/multi-saas/multitenant-saas.yml) | Reference architecture for a multitenant SaaS scenario on Azure, which is deployed in multiple regions | Web |
| [Use Application Gateway Ingress Controller with a multi-tenant Azure Kubernetes Service](../../example-scenario/aks-agic/aks-agic.yml) | Example for implementing multitenancy with AKS and AGIC | Kubernetes |
| [Serverless batch processing with Durable Functions in Azure Container Instances](../../solution-ideas/articles/durable-functions-containers.yml) | Use cases include multitenant scenarios, where some tenants need large computing power, while other tenants have small computing requirements | Containers |
| [All multitenant architectures](../../browse/index.yml?terms=multitenant) | Lists all the architectures that include multitenancy | Multiple |

## Cloud design patterns

The following [cloud design patterns](../../patterns/index.md) are frequently used in multitenant architectures.

| Pattern | Summary |
| ------- | ------- |
| [Deployment Stamps pattern](../../patterns/deployment-stamp.yml) | Deploy multiple independent copies (scale units) of application components, including data stores. |
| [Federated Identity](../../patterns/federated-identity.yml) | Delegate authentication to an external identity provider. |
| [Gatekeeper](../../patterns/gatekeeper.yml) | Protect applications and services, by using a dedicated host instance that acts as a broker between clients and the application or service, validates and sanitizes requests, and passes requests and data between them. |
| [Queue-Based Load Leveling](../../patterns/queue-based-load-leveling.yml) | Use a queue that acts as a buffer between a task and a service that it invokes, in order to smooth intermittent heavy loads. |
| [Sharding](../../patterns/sharding.yml) | Divide a data store into a set of horizontal partitions or shards. |
| [Throttling](../../patterns/throttling.yml) | Control the consumption of resources that are used by an instance of an application, an individual tenant, or an entire service. |

## Antipatterns

<<<<<<< HEAD
Consider the [Noisy Neighbor antipattern](../../antipatterns/noisy-neighbor.yml), in which the activity of one tenant can have a negative impact on another tenant's use of the system.
=======
Consider the [Noisy Neighbor antipattern](../../antipatterns/noisy-neighbor/noisy-neighbor.yml), in which the activity of one tenant can have a negative impact on another tenant's use of the system.
>>>>>>> 084c03f4

## Microsoft Azure Well-Architected Framework

While the entirety of the [Azure Well-Architected Framework](/azure/architecture/framework/index) is important for all solutions, pay special attention to the [Resiliency pillar](/azure/architecture/framework/resiliency/reliability-patterns#resiliency). The nature of cloud hosting leads to  applications that are often multitenant, use shared platform services, compete for resources and bandwidth, communicate over the internet, and run on commodity hardware. This increases the likelihood that both transient and more permanent faults will arise.

## Multitenant architectural guidance

* [Architecting multitenant solutions on Azure](https://www.youtube.com/watch?v=aem8elgN7iI) (video): This video discusses how to design, architect, and build multitenant solutions on Azure. If you're building a SaaS product or another multitenant service, there's a lot to consider to ensure high performance, tenant isolation, and to manage deployments. This session is aimed at developers and architects who are building multitenant or SaaS applications, including startups and ISVs.
* [Accelerate and De-Risk Your Journey to SaaS](https://www.youtube.com/watch?v=B8dPAFIG1xA) (video): This video provides guidance for transitioning to the "software as a service" (SaaS) delivery model - whether you're starting by lifting-and-shifting an existing solution from on-premises to Azure, considering a multitenant architecture, or looking to modernize an existing SaaS web application.

## Resources for Azure services

### Governance and compliance

* [Organizing and managing multiple Azure subscriptions](/azure/cloud-adoption-framework/ready/azure-best-practices/organize-subscriptions): It's important to consider how you manage your Azure subscriptions, as well as how you allocate tenant resources to subscriptions.
* [Cross-tenant management experiences](/azure/lighthouse/concepts/cross-tenant-management-experience): As a service provider, you can use Azure Lighthouse to manage resources, for multiple customers from within your own Azure Active Directory (Azure AD) tenant. Many tasks and services can be performed across managed tenants, by using Azure delegated resource management.
* [Azure Managed Applications](/azure/azure-resource-manager/managed-applications/overview): In a managed application, the resources are deployed to a resource group that's managed by the publisher of the app. The resource group is present in the consumer's subscription, but an identity in the publisher's tenant has access to the resource group.

### Compute

* [Best practices for cluster isolation in Azure Kubernetes Service](/azure/aks/operator-best-practices-cluster-isolation): AKS provides flexibility in how you can run multitenant clusters and can isolate resources. To maximize your investment in Kubernetes, you must first understand and implement AKS multitenancy and isolation features. This best practices article focuses on isolation for cluster operators.
* [Best practices for cluster security and upgrades in Azure Kubernetes Service](/azure/aks/operator-best-practices-cluster-security): As you manage clusters in Azure Kubernetes Service (AKS), workload and data security is a key consideration. When you run multitenant clusters using logical isolation, you especially need to secure resource and workload access.

### Storage and data

* [Azure Cosmos DB and multitenant systems](https://azure.microsoft.com/blog/azure-cosmos-db-and-multi-tenant-systems/): A blog post discussing how to build a multitenant system that uses Azure Cosmos DB.
* [Azure Cosmos DB hierarchical partition keys (private preview)](https://devblogs.microsoft.com/cosmosdb/hierarchical-partition-keys-private-preview/): A blog post announcing the private preview of hierarchical partition keys for the Azure Cosmos DB Core (SQL) API. With hierarchical partition keys, also known as sub-partitioning, you can now natively partition your container with up to three levels of partition keys. This enables more optimal partitioning strategies for multitenant scenarios or workloads that would otherwise use synthetic partition keys.
* [Azure SQL Database multitenant SaaS database tenancy patterns](/azure/azure-sql/database/saas-tenancy-app-design-patterns): A set of articles describing various tenancy models that are available for a multitenant SaaS application, using Azure SQL Database.
* [Running 1 million databases on Azure SQL for a large SaaS provider: Microsoft Dynamics 365 and Power Platform](https://devblogs.microsoft.com/azure-sql/running-1m-databases-on-azure-sql-for-a-large-saas-provider-microsoft-dynamics-365-and-power-platform/): A blog post describing how Dynamics 365 team manages databases at scale.
* [Design a multitenant database by using Azure Database for PostgreSQL Hyperscale](/azure/postgresql/tutorial-design-database-hyperscale-multi-tenant)
* [Horizontal, vertical, and functional data partitioning](../../best-practices/data-partitioning.yml): In many large-scale and multitenant solutions, data is divided into partitions that can be managed and accessed separately. Partitioning can improve scalability, reduce contention, and optimize performance. It can also provide a mechanism for dividing data, by the usage pattern and by the tenant.
* [Data partitioning strategies by Azure service](../../best-practices/data-partitioning-strategies.yml): This article describes some strategies for partitioning data in various Azure data stores.
* [Building multitenant applications with Azure Database for PostgreSQL Hyperscale Citus](https://www.youtube.com/watch?v=7gAW08du6kk) (video)
* [Multitenant applications with Azure Cosmos DB](https://www.youtube.com/watch?v=fOQoQnQqwwU) (video)
* [Building a multitenant SaaS with Azure Cosmos DB and Azure](https://www.youtube.com/watch?v=Tht_RV5QPJ0) (video): A real-world case study of how Whally, a multitenant SaaS startup, built a modern platform from scratch on Azure Cosmos DB and Azure. Whally shows the design and implementation decisions they made related to partitioning, data modeling, secure multitenancy, performance, real-time streaming from change feed to SignalR and more, all using ASP.NET Core on Azure App Services.
* [Multitenant design patterns for SaaS applications on Azure SQL Database](https://www.youtube.com/watch?v=jjNmcKBVjrc) (video)

### Messaging

* [Azure Event Grid domains](/azure/event-grid/event-domains): Azure Event Grid domains allow you to manage multitenant eventing architectures, at scale.

### Identity

* [Tenancy in Azure Active Directory](/azure/active-directory/develop/single-and-multi-tenant-apps): When developing apps, developers can choose to configure their app to be either single-tenant or multitenant, during app registration, in Azure Active Directory.
* [Custom-branded identity solution with Azure AD B2C](/azure/active-directory-b2c/overview): Azure Active Directory B2C is a customer identity access management solution that is capable of supporting millions of users and billions of authentications per day.
* [Identity management in multitenant applications](../../multitenant-identity/index.yml): This series of articles describes best practices for multitenancy, when using Azure AD for authentication and identity management.
* [Build a multi-tenant daemon with the Microsoft identity platform endpoint](/samples/azure-samples/ms-identity-aspnet-daemon-webapp/build-multi-tenant-daemon-aad): This sample application shows how to use the [Microsoft identity platform](/azure/active-directory/develop/v2-overview) endpoint to access the data of Microsoft business customers in a long-running, non-interactive process. It uses the OAuth2 client credentials grant to acquire an access token, which it then uses to call the Microsoft Graph and access organizational data.
* [Authenticate and authorize multitenant apps using Azure Active Directory (Azure AD)](/learn/modules/cna-set-up-azure-ad-use-scale): Learn how Azure Active Directory enables you to improve the functionality of cloud-native apps in multitenant scenarios.
* [Azure Architecture Walkthrough: Building a multi-tenant Azure Architecture for a B2C scenario](https://techcommunity.microsoft.com/t5/azure-developer-community-blog/azure-architecture-walkthrough-building-a-multi-tenant-azure/ba-p/1278357): a walk through the architecture behind a multi-tenant mobile app with Azure Active Directory B2C and API Management.

### Analytics

* [Multitenancy solutions with Power BI embedded analytics](/power-bi/developer/embedded/embed-multi-tenancy): When designing a multitenant application that contains Power BI Embedded, you must carefully choose the tenancy model that best fits your needs.

### IoT

* [Multitenancy in IoT Hub Device Provisioning Service](/azure/iot-dps/how-to-provision-multitenant): A multitenant IoT solution will commonly assign tenant devices, by using a group of IoT hubs that are scattered across regions.

### AI/ML

* [Design patterns for multitenant SaaS applications and Azure Cognitive Search](/azure/search/search-modeling-multitenant-saas-applications): This document discusses tenant isolation strategies for multitenant applications that are built with Azure Cognitive Search.

## Community Content

### Kubernetes
* [Three Tenancy Models For Kubernetes](https://kubernetes.io/blog/2021/04/15/three-tenancy-models-for-kubernetes/): Kubernetes clusters are typically used by several teams in an organization. This article explains three tenancy models for Kubernetes.
* [Understanding Kubernetes Multi Tenancy](https://cloudian.com/guides/kubernetes-storage/understanding-kubernetes-multi-tenancy/): Kubernetes is not a multi-tenant system out of the box. While it is possible to configure multi-tenancy, this can be challenging. This article explains Kubernetes multi-tenancy types.
* [Kubernetes Multi-Tenancy – A Best Practices Guide](https://loft.sh/blog/kubernetes-multi-tenancy-a-best-practices-guide/): Kubernetes multi-tenancy is a topic that more and more organizations are interested in as their Kubernetes usage spreads out. However, since Kubernetes is not a multi-tenant system per se, getting multi-tenancy right comes with some challenges. This article describes these challenges and how to overcome them as well as some useful tools for Kubernetes multi-tenancy.
* [Capsule: Kubernetes multi-tenancy made simple](https://github.com/clastix/capsule): Capsule helps to implement a multi-tenancy and policy-based environment in your Kubernetes cluster. It is not intended to be yet another PaaS, instead, it has been designed as a micro-services-based ecosystem with the minimalist approach, leveraging only on upstream Kubernetes.
* [Loft: Add Multi-Tenancy To Your Clusters](https://github.com/loft-sh/kiosk): Loft provides lightweight Kubernetes extensions for multi-tenancy.<|MERGE_RESOLUTION|>--- conflicted
+++ resolved
@@ -47,11 +47,7 @@
 
 ## Antipatterns
 
-<<<<<<< HEAD
-Consider the [Noisy Neighbor antipattern](../../antipatterns/noisy-neighbor.yml), in which the activity of one tenant can have a negative impact on another tenant's use of the system.
-=======
 Consider the [Noisy Neighbor antipattern](../../antipatterns/noisy-neighbor/noisy-neighbor.yml), in which the activity of one tenant can have a negative impact on another tenant's use of the system.
->>>>>>> 084c03f4
 
 ## Microsoft Azure Well-Architected Framework
 
