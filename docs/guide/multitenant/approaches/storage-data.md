--- conflicted
+++ resolved
@@ -182,8 +182,5 @@
 
 For more information about multitenancy and specific Azure services, see:
 
-<<<<<<< HEAD
 * [Multitenancy and Azure Storage](../service/storage.md)
-=======
-* [Multitenancy and Azure Cosmos DB](../service/cosmos-db.md)
->>>>>>> b2be90c3
+* [Multitenancy and Azure Cosmos DB](../service/cosmos-db.md)