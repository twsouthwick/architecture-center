--- conflicted
+++ resolved
@@ -84,11 +84,7 @@
 
 ### Deployment Stamps pattern
 
-<<<<<<< HEAD
-For more information about how the [Deployment Stamps pattern](../../../patterns/deployment-stamp.md) can be used to support a multitenant solution, see [Overview](overview.yml#deployment-stamps-pattern).
-=======
-For more information about how the [Deployment Stamps pattern](../../../patterns/deployment-stamp.yml) can be used to support a multitenant solution, see [Overview](overview.md#deployment-stamps-pattern).
->>>>>>> 83d87b34
+For more information about how the [Deployment Stamps pattern](../../../patterns/deployment-stamp.yml) can be used to support a multitenant solution, see [Overview](overview.yml#deployment-stamps-pattern).
 
 ### Compute Resource Consolidation pattern
 
