--- conflicted
+++ resolved
@@ -37,11 +37,7 @@
 
 Systems need to perform adequately under changing demand. As the number of tenants and the amount of traffic increase, you might need to increase the capacity of your resources, to keep up with the growing number of tenants and to maintain an acceptable performance rate. Similarly, when the number of active users or the amount of traffic decrease, you should automatically reduce the compute capacity to reduce costs, but you should reduce the capacity with minimal impact to users.
 
-<<<<<<< HEAD
-If you deploy dedicated resources for each tenant, you have the flexibility to scale each tenant's resources independently. In a solution where compute resources are shared between multiple tenants, if you scale those resources, then all of those tenants can make use of the new scale. However, they also will all suffer when the scale is insufficient to handle their overall load. For more information, see the [Noisy Neighbor problem](../../../antipatterns/noisy-neighbor.yml).
-=======
 If you deploy dedicated resources for each tenant, you have the flexibility to scale each tenant's resources independently. In a solution where compute resources are shared between multiple tenants, if you scale those resources, then all of those tenants can make use of the new scale. However, they also will all suffer when the scale is insufficient to handle their overall load. For more information, see the [Noisy Neighbor problem](../../../antipatterns/noisy-neighbor/noisy-neighbor.yml).
->>>>>>> 084c03f4
 
 When you build cloud solutions, you can choose whether to [scale horizontally or vertically](/azure/architecture/framework/scalability/design-scale). In a multitenant solution with a growing number of tenants, scaling horizontally typically provides you with greater flexibility and a higher overall scale ceiling.
 
@@ -49,11 +45,7 @@
 
 #### Scale triggers
 
-<<<<<<< HEAD
-Whichever approach you use to scale, you typically need to plan the triggers that cause your components to scale. When you have shared components, consider the workload patterns of every tenant who uses the resources, in order to ensure you provision capacity can meet the total required capacity, and to minimize the chance of a tenant experiencing the [Noisy Neighbor problem](../../../antipatterns/noisy-neighbor.yml). You might also be able to plan your scaling capacity, based on the number of tenants. For example, if you measure the resources that you use to service 100 tenants, then as you onboard more tenants, you can plan to scale such that your resources double for every additional 100 tenants.
-=======
 Whichever approach you use to scale, you typically need to plan the triggers that cause your components to scale. When you have shared components, consider the workload patterns of every tenant who uses the resources, in order to ensure you provision capacity can meet the total required capacity, and to minimize the chance of a tenant experiencing the [Noisy Neighbor problem](../../../antipatterns/noisy-neighbor/noisy-neighbor.yml). You might also be able to plan your scaling capacity, based on the number of tenants. For example, if you measure the resources that you use to service 100 tenants, then as you onboard more tenants, you can plan to scale such that your resources double for every additional 100 tenants.
->>>>>>> 084c03f4
 
 ### State
 
@@ -98,11 +90,7 @@
 
 The [Compute Resource Consolidation pattern](../../../patterns/compute-resource-consolidation.yml) helps you achieve a higher density of tenants to compute infrastructure, by sharing the underlying compute resources. By sharing compute resources, you are often able to reduce the direct cost of those resources. Additionally, your management costs are often lower because there are fewer components to manage.
 
-<<<<<<< HEAD
-However, compute resource consolidation increases the likelihood of the [Noisy Neighbor problem](../../../antipatterns/noisy-neighbor.yml). Any tenant's workload might consume a disproportionate amount of the compute capacity that's available. You can often mitigate this risk by ensuring you scale your solution appropriately, and by applying controls like quotas and API limits, to avoid tenants that consume more than their fair share of the capacity.
-=======
 However, compute resource consolidation increases the likelihood of the [Noisy Neighbor problem](../../../antipatterns/noisy-neighbor/noisy-neighbor.yml). Any tenant's workload might consume a disproportionate amount of the compute capacity that's available. You can often mitigate this risk by ensuring you scale your solution appropriately, and by applying controls like quotas and API limits, to avoid tenants that consume more than their fair share of the capacity.
->>>>>>> 084c03f4
 
 This pattern is achieved in different ways, depending on the compute service you use. See the following example services:
 
@@ -113,11 +101,7 @@
 
 ### Dedicated compute resources per tenant
 
-<<<<<<< HEAD
-You can also deploy dedicated compute resources for every tenant. Dedicated resources typically come with a higher cost, because you have a lower density of tenants to resources. However, dedicated resources mitigate the risk of the [Noisy Neighbor problem](../../../antipatterns/noisy-neighbor.yml), by ensuring that the compute resources for every tenant are isolated from the others. It also enables you to deploy a distinct configuration for each tenant's resources, based on their requirements.
-=======
 You can also deploy dedicated compute resources for every tenant. Dedicated resources typically come with a higher cost, because you have a lower density of tenants to resources. However, dedicated resources mitigate the risk of the [Noisy Neighbor problem](../../../antipatterns/noisy-neighbor/noisy-neighbor.yml), by ensuring that the compute resources for every tenant are isolated from the others. It also enables you to deploy a distinct configuration for each tenant's resources, based on their requirements.
->>>>>>> 084c03f4
 
 Depending on the Azure compute services you use, you need to deploy different dedicated resources, as follows:
 
@@ -130,11 +114,7 @@
 
 Semi-isolated approaches require you to deploy aspects of the solution in an isolated configuration, while you share the other components.
 
-<<<<<<< HEAD
-When you work with App Service and Azure Functions, you can deploy distinct applications for each tenant, and you can host the applications on shared App Service plans. This approach reduces the cost of your compute tier, because App Service plans represent the unit of billing. It also enables you to apply distinct configuration and policies to each application. However, this approach introduces the risk of the [Noisy Neighbor problem](../../../antipatterns/noisy-neighbor.yml).
-=======
 When you work with App Service and Azure Functions, you can deploy distinct applications for each tenant, and you can host the applications on shared App Service plans. This approach reduces the cost of your compute tier, because App Service plans represent the unit of billing. It also enables you to apply distinct configuration and policies to each application. However, this approach introduces the risk of the [Noisy Neighbor problem](../../../antipatterns/noisy-neighbor/noisy-neighbor.yml).
->>>>>>> 084c03f4
 
 Azure Container Apps enables you to deploy multiple applications to a shared environment, and then to use Dapr and other tools to configure each application separately.
 
@@ -144,11 +124,7 @@
  - Tenant-specific nodes or node pools on a shared cluster.
  - Tenant-specific pods that might use the same node pool.
 
-<<<<<<< HEAD
-AKS also enables you to apply pod-level governance to mitigate the [Noisy Neighbor problem](../../../antipatterns/noisy-neighbor.yml). For more information, see [Best practices for application developers to manage resources in Azure Kubernetes Service (AKS)](/azure/aks/developer-best-practices-resource-management).
-=======
 AKS also enables you to apply pod-level governance to mitigate the [Noisy Neighbor problem](../../../antipatterns/noisy-neighbor/noisy-neighbor.yml). For more information, see [Best practices for application developers to manage resources in Azure Kubernetes Service (AKS)](/azure/aks/developer-best-practices-resource-management).
->>>>>>> 084c03f4
 
 It's also important to be aware of shared components in a Kubernetes cluster, and how these components might be affected by multitenancy. For example, the Kubernetes API server is a shared service that is used throughout the entire cluster. Even if you provide tenant-specific node pools to isolate the tenants' application workloads, the API server might experience contention from a large number of requests across the tenants.
 
@@ -156,11 +132,7 @@
 
 ### Noisy Neighbor antipattern
 
-<<<<<<< HEAD
-Whenever you deploy components that are shared between tenants, the [Noisy Neighbor problem](../../../antipatterns/noisy-neighbor.yml) is a potential risk. Ensure you include resource governance and monitoring to mitigate the risk of a tenant's compute workload being affected by the activity of other tenants.
-=======
 Whenever you deploy components that are shared between tenants, the [Noisy Neighbor problem](../../../antipatterns/noisy-neighbor/noisy-neighbor.yml) is a potential risk. Ensure you include resource governance and monitoring to mitigate the risk of a tenant's compute workload being affected by the activity of other tenants.
->>>>>>> 084c03f4
 
 ### Cross-tenant data leakage
 
