---
title: Architectural approaches for governance and compliance in multitenant solutions
titleSuffix: Azure Architecture Center
description: This article describes approaches to consider for governance and compliance in a multitenant solution.
author: johndowns
ms.author: jodowns
ms.date: 12/16/2021
ms.topic: conceptual
ms.service: architecture-center
products:
 - azure
categories:
 - management-and-governance
 - security
ms.subservice: azure-guide
ms.category:
  - fcp
ms.custom:
  - guide
  - fcp
---

# Architectural approaches for governance and compliance in multitenant solutions

As your use of Azure matures, it's important to consider the governance of your cloud resources. Governance includes how tenants' data is stored and managed, and how you organize your Azure resources. You might also need to follow regulatory or legal standards. This article provides information about how to consider governance and compliance in a multitenant solution. It also suggests some of the key Azure platform features that support these concerns.

## Key considerations and requirements

### Resource isolation

Ensure you configure your Azure resources to meet your tenants' isolation requirements. See [Azure resource organization in multitenant solutions](TODO) for guidance on isolating your Azure resources. 

### Data management

When you store data on behalf of your tenants, you might have requirements or obligations that you need to meet. From a tenant's perspective, they often expect ownership and control of their data. Consider how you isolate, store, access, and aggregate tenants' data. Uncover tenants' expectations and requirements that could affect how your solution works.

#### Isolation

Review the [Architectural approaches for storage and data in multitenant solutions](storage-data.md) to understand how to isolate tenants' data. Consider whether tenants have requirements to use their own data encryption keys.

Whichever isolation approaches you implement, be prepared for tenants to request an audit of their data. It's a good practice to document all of the data stores in which tenants' data might be kept. Common data sources include:

- Databases and storage accounts deployed as part of your solution.
- Identity systems, which are often shared between tenants.
- Logs.
- Data warehouses.

#### Sovereignty

Understand whether there are any restrictions on the physical location for your tenants' data to be stored or processed. Your tenants might require you store their data in specific geographic locations. They might also require that you *don't* store their data in certain locations. Although these requirements are commonly based on legislation, they can also be based on cultural values and norms.

Refer to the whitepaper [Enabling Data Residency and Data Protection in Microsoft Azure Regions](https://azure.microsoft.com/resources/achieving-compliant-data-residency-and-security-with-azure/) for more information about data residency and sovereignty.

#### Tenants' access to data that you store

Tenants sometimes request direct access to the data you store on their behalf. For example, they might want to ingest their data into their own data lake.

Plan how you'll respond to these requests. Consider whether any of the tenants' data is kept in shared data stores. If it is, plan how you'll avoid tenants accessing other tenants' data.

Avoid providing direct access to databases or storage accounts unless you designed for this requirement, such as by using the [Valet Key pattern](../../../patterns/valet-key.md). Consider creating an API or automated data export process for integration purposes.

### Your access to tenants' data

Consider whether your tenants' requirements restrict the personnel who can work with their data or resources. For example, suppose you build a SaaS solution used by many different customers. A government agency might require that only citizens of their country are allowed to access the infrastructure and data for their solution. You might meet this requirement by using separate Azure resource groups, subscriptions, or management groups for sensitive customer workloads. You can apply tightly scoped Azure role-based access controls (RBAC) role assignments for specific groups of users to work with these resources.

#### Aggregation of data from multiple tenants

Consider whether you need to combine or aggregate data from multiple tenants. For example, do you to analyze the aggregated data, or train machine learning models that could be applied to other tenants? Ensure your tenants understand the ways in which you use their data. Include any use of aggregated or anonymized data.

### Compliance requirements

It's important that you understand whether you need to meet any compliance standards. Compliance requirements might be introduced in several situations, including:

<<<<<<< HEAD
- You, or any of your tenants, work within certain industries. For example, if any of your tenants work in the [healthcare industry](../../../industries/healthcare.md), you might need to comply with the HIPAA standard.
- You, or any of your tenants, are located in geographic or geopolitical regions that require compliance with local laws. For example, if any of your tenants are located in Europe, you might need to comply with GDPR.
=======
- You, or any of your tenants, work within certain industries. For example, if any of your tenants work in the healthcare industry, you might need to comply with the HIPAA standard.
- You, or any of your tenants, are located in geographic or geopolitical regions that require compliance with local laws. For example, if any of your tenants are located in Europe, you might need to comply with [General Data Protection Regulation (GDPR)](/compliance/regulatory/gdpr).
>>>>>>> 8a691ec4

> [!IMPORTANT]
> Compliance is a shared responsibility between Microsoft, you, and your tenants.
>
> Microsoft ensures that our services meet a specific set of compliance standards, and provides tools like [Microsoft Defender for Cloud](/azure/defender-for-cloud/defender-for-cloud-introduction) that help to verify your resources are configured according to those standards.
> 
> However, ultimately it is your responsibility to fully understand the compliance requirements that apply to your solution, and how to configure your Azure resources according to those standards. See [Azure compliance offerings](/azure/compliance/offerings/) for more detail.
> 
> This article doesn't provide specific guidance about how to become compliant with any particular standards. Instead, it provides some general guidance around how to consider compliance and governance in a multitenant solution.

If different tenants need you to follow different compliance standards, plan to comply with the most stringent standard across your entire environment. It's easier to follow one strict standard than to follow different standards for different tenants.

## Approaches and patterns to consider

### Resource tags

Can use [resource tags](cost-management-allocation.md#allocate-costs-by-using-resource-tags) to track the tenant identifier for tenant-specific resources, or the stamp identifier when you scale using the [Deployment Stamps pattern](#deployment-stamps-pattern).

### Access control

Use [Azure RBAC](/azure/role-based-access-control/overview) to restrict access to the Azure resources that constitute the multitenant solution. Apply role assignments to groups instead of users. Scope your role assignments so they provide the minimum permissions necessary. Avoid long-standing access to resources by using just-in-time access and features like [Azure Active Directory Privileged Access Management](/azure/active-directory/privileged-identity-management/pim-configure).

### Azure Resource Graph

[Azure Resource Graph](/azure/governance/resource-graph/overview) enables you to work with Azure resource metadata. By using Resource Graph, you can query across a large number of Azure resources, even if they're spread across multiple subscriptions. Resource Graph can query for the resources of a specific type, or to identify resources that have been configured in specific ways. It can also be used to track the history of a resource's configuration.

Resource Graph can be helpful to manage large Azure estates. For example, suppose you deploy tenant-specific Azure resources across multiple Azure subscriptions. By [applying tags to your resources](#resource-tags), you can use the Resource Graph API to find resources that are used by specific tenants or deployment stamps.

### Azure Purview

Consider using [Azure Purview](https://azure.microsoft.com/services/purview/) to track and classify the data you store. When tenants request access to their data, you can easily determine the data sources that you should include.

### Verify compliance with standards

Use tools like [Azure Policy](/azure/governance/policy/overview), [Microsoft Defender for Cloud's regulatory compliance portal](/azure/defender-for-cloud/regulatory-compliance-dashboard), and [Azure Advisor](https://azure.microsoft.com/services/advisor/). These tools help you to configure your Azure resources to meet compliance requirements and to follow the recommended best practices.

### Generate compliance documentation

Your tenants might require that you demonstrate your compliance with specific standards. Use the [Service Trust Portal](https://servicetrust.microsoft.com/) to generate compliance documentation that you can provide to your tenants or to third-party auditors.

Some multitenant solutions incorporate Microsoft 365, and use services like Microsoft OneDrive, Microsoft SharePoint, and Microsoft Exchange Online. The [Microsoft 365 Compliance Center](https://compliance.microsoft.com) helps you understand how these services comply with regulatory standards.

### Deployment Stamps pattern

Consider following the [Deployment Stamps pattern](overview.md#deployment-stamps-pattern) when you need to comply with tenant-specific requirements.

For example, you might deploy stamps of your solution into multiple Azure regions. Then, you can assign new tenants to stamps based on the regions they need to have their data located in.

Similarly, a new tenant might introduce strict compliance requirements that you can't meet within your existing solution components. You can consider deploying a dedicated stamp for that tenant, and configure it according to their requirements.

## Antipatterns to avoid

<<<<<<< HEAD
- **Not understanding your tenants' compliance requirements.** It's important not to make assumptions about the compliance requirements that your tenants might impose. If you plan to grow your solution into new markets, be mindful of the regulatory environment that your tenants are likely to operate within.
- **Ignoring good practices.** If you don't have any immediate need to adhere to compliance standards, yuo should still follow good practices when you deploy your Azure resources. For example, isolate your resources, apply policies to verify resource configuration, and apply role assignments to groups instead of users. By following good practices, you make it simpler to follow compliance standards when you eventually need to do so.
- **Assuming there are no compliance requirements.** When you first launch a multitenant solution, you might not be aware of compliance requirements or you might not need to follow any. As you grow, you're likely to need to provide evidence that you comply with various standards. Use [Azure Defender for Cloud](/azure/defender-for-cloud/regulatory-compliance-dashboard) to monitor your compliance posture, even before you have an explicit requirement to do so.
- **Not planning for management.** As you deploy your Azure resources, consider how you plan to manage them. If you need to make bulk updates to resources, ensure you have an understanding of automation tools like the Azure CLI, Azure PowerShell, Azure Resource Graph, and Azure Resource Manager APIs.
- **Not using management groups.** Plan your subscription and management group hierarchy, including access control and Azure Policy resources at each scope. It can be difficult and disruptive to introduce or change these elements when your resources are used in a production environment.
=======
- **Not understanding your tenants' compliance requirements.** It's important not to make assumptions about the compliance requirements that your tenants might impose. If you plan to grow your solution into new markets, be mindful of the regulatory environment that your tenants are likely to operate within. Follow good practices when you deploy your Azure resources to minimize the effect of following new compliance standards.
- **Assuming there are no compliance requirements.** When you first launch a multitenant solution, you might not be aware of compliance requirements, or you might not need to follow any. As you grow, you're likely to need to provide evidence that you comply with various standards. Use [Microsoft Defender for Cloud](/azure/defender-for-cloud/regulatory-compliance-dashboard) to monitor your compliance posture, even before you have an explicit requirement to do so.
- **Not planning for management.** As you deploy your Azure resources, consider how you plan to manage them. If you need to make bulk updates to resources, ensure you have an understanding of automation tools like Azure PowerShell, the Azure CLI, and the Resource Graph API.
- **Not using management groups.** Plan your subscription and management group hierarchy, including access control and Azure Policy resources at each scope. It can be challenging to change these elements when your resources are in use.
>>>>>>> 8a691ec4
- **Not planning your access control effectively.** Azure RBAC provides a high degree of control and flexibility in how you manage access to your resources. Ensure you use Azure AD groups to avoid assigning permissions to individual users. Assign roles at scopes that provide an appropriate balance between security and flexibility. Use built-in role definitions wherever possible, and assign roles that provide the minimum permissions required.
- **Not using Azure Policy.** It's important to use Azure Policy to govern your Azure environment. After you plan and deploy policies, ensure you monitor the policy compliance and carefully review any violations or exceptions.

## Next steps

Review [approaches for cost management and allocation](cost-management-allocation.md).<|MERGE_RESOLUTION|>--- conflicted
+++ resolved
@@ -71,13 +71,8 @@
 
 It's important that you understand whether you need to meet any compliance standards. Compliance requirements might be introduced in several situations, including:
 
-<<<<<<< HEAD
 - You, or any of your tenants, work within certain industries. For example, if any of your tenants work in the [healthcare industry](../../../industries/healthcare.md), you might need to comply with the HIPAA standard.
-- You, or any of your tenants, are located in geographic or geopolitical regions that require compliance with local laws. For example, if any of your tenants are located in Europe, you might need to comply with GDPR.
-=======
-- You, or any of your tenants, work within certain industries. For example, if any of your tenants work in the healthcare industry, you might need to comply with the HIPAA standard.
 - You, or any of your tenants, are located in geographic or geopolitical regions that require compliance with local laws. For example, if any of your tenants are located in Europe, you might need to comply with [General Data Protection Regulation (GDPR)](/compliance/regulatory/gdpr).
->>>>>>> 8a691ec4
 
 > [!IMPORTANT]
 > Compliance is a shared responsibility between Microsoft, you, and your tenants.
@@ -130,18 +125,11 @@
 
 ## Antipatterns to avoid
 
-<<<<<<< HEAD
 - **Not understanding your tenants' compliance requirements.** It's important not to make assumptions about the compliance requirements that your tenants might impose. If you plan to grow your solution into new markets, be mindful of the regulatory environment that your tenants are likely to operate within.
 - **Ignoring good practices.** If you don't have any immediate need to adhere to compliance standards, yuo should still follow good practices when you deploy your Azure resources. For example, isolate your resources, apply policies to verify resource configuration, and apply role assignments to groups instead of users. By following good practices, you make it simpler to follow compliance standards when you eventually need to do so.
-- **Assuming there are no compliance requirements.** When you first launch a multitenant solution, you might not be aware of compliance requirements or you might not need to follow any. As you grow, you're likely to need to provide evidence that you comply with various standards. Use [Azure Defender for Cloud](/azure/defender-for-cloud/regulatory-compliance-dashboard) to monitor your compliance posture, even before you have an explicit requirement to do so.
-- **Not planning for management.** As you deploy your Azure resources, consider how you plan to manage them. If you need to make bulk updates to resources, ensure you have an understanding of automation tools like the Azure CLI, Azure PowerShell, Azure Resource Graph, and Azure Resource Manager APIs.
+- **Assuming there are no compliance requirements.** When you first launch a multitenant solution, you might not be aware of compliance requirements, or you might not need to follow any. As you grow, you're likely to need to provide evidence that you comply with various standards. Use [Microsoft Defender for Cloud](/azure/defender-for-cloud/regulatory-compliance-dashboard) to monitor your compliance posture, even before you have an explicit requirement to do so.
+- **Not planning for management.** As you deploy your Azure resources, consider how you plan to manage them. If you need to make bulk updates to resources, ensure you have an understanding of automation tools like the Azure CLI, Azure PowerShell, Azure Resource Graph, and the Azure Resource Manager APIs.
 - **Not using management groups.** Plan your subscription and management group hierarchy, including access control and Azure Policy resources at each scope. It can be difficult and disruptive to introduce or change these elements when your resources are used in a production environment.
-=======
-- **Not understanding your tenants' compliance requirements.** It's important not to make assumptions about the compliance requirements that your tenants might impose. If you plan to grow your solution into new markets, be mindful of the regulatory environment that your tenants are likely to operate within. Follow good practices when you deploy your Azure resources to minimize the effect of following new compliance standards.
-- **Assuming there are no compliance requirements.** When you first launch a multitenant solution, you might not be aware of compliance requirements, or you might not need to follow any. As you grow, you're likely to need to provide evidence that you comply with various standards. Use [Microsoft Defender for Cloud](/azure/defender-for-cloud/regulatory-compliance-dashboard) to monitor your compliance posture, even before you have an explicit requirement to do so.
-- **Not planning for management.** As you deploy your Azure resources, consider how you plan to manage them. If you need to make bulk updates to resources, ensure you have an understanding of automation tools like Azure PowerShell, the Azure CLI, and the Resource Graph API.
-- **Not using management groups.** Plan your subscription and management group hierarchy, including access control and Azure Policy resources at each scope. It can be challenging to change these elements when your resources are in use.
->>>>>>> 8a691ec4
 - **Not planning your access control effectively.** Azure RBAC provides a high degree of control and flexibility in how you manage access to your resources. Ensure you use Azure AD groups to avoid assigning permissions to individual users. Assign roles at scopes that provide an appropriate balance between security and flexibility. Use built-in role definitions wherever possible, and assign roles that provide the minimum permissions required.
 - **Not using Azure Policy.** It's important to use Azure Policy to govern your Azure environment. After you plan and deploy policies, ensure you monitor the policy compliance and carefully review any violations or exceptions.
 
