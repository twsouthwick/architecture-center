---
title: Architectural approaches for cost management and allocation in a multitenant solution
titleSuffix: Azure Architecture Center
description: This article describes approaches to consider for cost management and cost allocation in a multitenant solution.
author: johndowns
ms.author: jodowns
ms.date: 11/22/2021
ms.topic: conceptual
ms.service: architecture-center
products:
 - azure
 - azure-cost-management
 - azure-resource-manager
 - azure-monitor
categories:
 - management-and-governance
ms.subservice: azure-guide
ms.category:
  - fcp
ms.custom:
  - guide
  - fcp
---

# Architectural approaches for cost management and allocation in a multitenant solution

Multitenant solutions often require special consideration when you measure and allocate costs, and when you optimize costs. On this page, we describe some key guidance for solution architects to consider about the measurement, allocation, and optimization of costs for a multitenant application.

## Key considerations and requirements

Consider the requirements you have for measuring the consumption for your solution. This is discussed in more detail on [Measure the consumption of each tenant](../considerations/measure-consumption.md). 

### Purpose of measurement

It's important to decide what your goal is. The following are examples of goals:

- **Calculate an approximate cost of goods sold for each tenant.** For example, if you deploy a significant number of shared resources, you might only be interested in a rough approximation of the cost incurred for each tenant.
- **Calculate the exact cost incurred by each tenant.** For example, if you charge your tenants for the exact amount of consumption they incur, you need to have precise information about how much each tenant's resources cost.
- **Identify outlier tenants that cost significantly more than others.** For example, if you provide a [flat-rate pricing model](../considerations/pricing-models.md#flat-rate-pricing), you might need to determine whether any tenants are consuming a disproportionate amount of your provisioned capacity, so that you can apply fair-use policies. In many situations, this use case doesn't require precise measurement of costs.
- **Reduce the overall Azure cost for your solution.** For example, you might want to look at the cost of every component, and then determine whether you have over-provisioned for the workload.

By understanding the goal of measuring the consumption by a tenant, you can determine whether the cost allocations need to be approximate or highly precise, which affects the specific tools you can use and the practices you can follow.

### Shared components

<<<<<<< HEAD
You might be able to reduce the cost of a multitenant solution by moving tenants to shared infrastructure. However, you need to carefully consider the impact of sharing resources, such as whether your tenants will begin to experience the [Noisy Neighbor problem](../../../antipatterns/noisy-neighbor.yml).
=======
You might be able to reduce the cost of a multitenant solution by moving tenants to shared infrastructure. However, you need to carefully consider the impact of sharing resources, such as whether your tenants will begin to experience the [Noisy Neighbor problem](../../../antipatterns/noisy-neighbor/noisy-neighbor.yml).
>>>>>>> 9955865f

You also need to consider how you measure and allocate the costs of shared components. For example, you can evenly divide the cost between each of the tenants that use the shared component. Or, you can meter each tenant's usage to get a more precise measurement of their consumption of shared components.

## Approaches and patterns to consider

### Allocate costs by using resource tags

Azure enables you to [apply tags to your resources](/azure/azure-resource-manager/management/tag-resources). A tag is a key-value pair. You use tags to add custom metadata. Tags are useful for many management operations, and they're also useful for analyzing the cost of your Azure consumption. After you apply tags, [you can determine costs associated with each tag](/azure/cost-management-billing/costs/cost-analysis-common-uses#view-costs-for-a-specific-tag).

The way you use tags in a multitenant solution is likely to be different, depending on your architecture.

In some solutions, you might deploy dedicates resources for each tenant, such as if you deploy dedicated [Deployment Stamps](../../../patterns/deployment-stamp.md) for each tenant. In these situations, it's clear that any Azure consumption for those resources should be allocated to that tenant, and so you can tag your Azure resources with the tenant ID.

In other situations, you might have sets of shared resources. For example, when you apply the [Sharding pattern](../../../patterns/sharding.md), you might deploy multiple databases and spread your tenants across them. Consider tagging the resources with an identifier for the _group_ of tenants. You might not be able to easily allocate costs to a single tenant, but you can at least narrow down the cost to a set of tenants, when you use this approach. You can also use the consumption information to help you rebalance tenants across the shards, if you notice that a specific shard is accruing higher costs than the others.

> [!NOTE]
> There is a [limit to the number of tags](/azure/azure-resource-manager/management/tag-resources#limitations) that can be applied to a resource. When you work with shared resources, it's best not to add a tag for every tenant that shares the resource. Instead, consider adding a tag with the shard ID or another way to identify the group of tenants.

Consider an example multitenant solution that's built using the [Deployment Stamps pattern](../../../patterns/deployment-stamp.md). Each deployment stamp includes a shared web server and sharded databases. Tags can be applied to each of the Azure components, as shown in the following diagram.

![Diagram showing two stamps, with tags added to each component.](media/cost-management-allocation/tags.png)

The tagging strategy employed here is as follows:
- Every resource has a `stamp-id` tag.
- Every sharded database has a `shard-id` tag.
- Every resource dedicated to a specific tenant has a `tenant-id` tag.

With this tagging strategy, it's easy to filter the cost information to a single stamp. It's also easy to find the cost of the tenant-specific resources, such as the total cost of the database for tenant C. Shared components don't have a `tenant-id` tag, but the cost of the shared components for a stamp can be divided between the tenants who are assigned to use that stamp or shard.

### Instrument your application

In situations where you don't have a direct relationship between an Azure resource and a tenant, consider instrumenting your application to collect telemetry.

Your application tier may already collect logs and metrics that are helpful to answer the following questions, for example:

- Approximately how many API requests are made per tenant?
- What times of the day are specific tenants busiest?
- How do tenant A's usage patterns compare to tenant B's usage patterns?

In Azure, these metrics are often captured by [Application Insights](/azure/azure-monitor/app/app-insights-overview). By using [telemetry initializers](/azure/azure-monitor/app/api-filtering-sampling), you can enrich the telemetry captured by Application Insights, to include a tenant identifier or other custom data.

However, Application Insights and other logging and monitoring solutions are not appropriate for precise cost measurement or for metering purposes. Application Insights is designed to [sample data](/azure/azure-monitor/app/sampling), especially when your application has a high volume of requests. Sampling is designed to reduce the cost of monitoring your solution, because capturing every piece of telemetry can often become expensive.

If you need to track precise details about consumption or usage for billing purposes, you should instead build a custom pipeline to log the necessary data. You should then aggregate the data, based on your requirements. Azure services that can be helpful for this purpose include [Event Hubs](https://azure.microsoft.com/services/event-hubs), to capture large volumes of telemetry, and [Stream Analytics](https://azure.microsoft.com/services/stream-analytics), to process it in real time.

### Use Azure Reservations to reduce costs

[Azure Reservations](/azure/cost-management-billing/reservations/save-compute-costs-reservations) enable you to reduce your Azure costs by pre-committing to a certain level of spend. Reservations apply to a number of Azure resource types. 

Reservations can be used effectively in a multitenant solution. Note the following considerations:

- When you deploy a multitenant solution that includes shared resources, consider the baseline level of consumption that you need for the workload. You might consider a reservation for that baseline consumption, and then you'd pay standard rates for higher consumption during unpredictable peaks.
- When you deploy resources for each tenant, consider whether you can pre-commit to the resource consumption for a specific tenant, or across your portfolio of tenants.

Azure Reservations enables you to [scope your reservations](/azure/cost-management-billing/reservations/prepare-buy-reservation#scope-reservations) to apply to a resource group, a subscription, or a set of subscriptions. This means that you can take advantage of reservations, even if you shard your workload across multiple subscriptions.

Reservation scopes can also be helpful, when you have tenants with unpredictable workloads. For example, consider a solution in which tenant A only needs one instance of a specific resource, but tenants B and C each need two. Then tenant B becomes less busy, so you reduce the instance count, and tenant A gets busier, so you increase the instance count. Your reservations are applied to the tenants that need them.

## Antipatterns to avoid

- **Not tracking costs at all.** It's important to have at least an approximate idea of the costs you're incurring, and how each tenant impacts the cost of delivering your solution. Otherwise, if your costs change over time, you have no baseline to compare against.
- **Making assumptions or guessing.** Ensure your cost measurement is based on real information. You might not need a high degree of precision, but even your estimates should be informed by real measurements.
- **Unnecessary precision.** You may not need to have a detailed accounting of every cost that's incurred for every tenant. Building unnecessarily precise cost measurement and optimization processes can be counterproductive, which adds engineering complexity and creates brittle processes.
- **Real-time measurement.** Most solutions don't need up-to-the-minute cost measurements. Because metering and consumption data can be complex to process, you should log the necessary data and then asynchronously aggregate and process the data later.
- **Using monitoring tools for billing.** As described in [Instrument your application](#instrument-your-application), ensure you use tools that are designed for cost monitoring and metering. Application monitoring solutions are typically not good candidates for this type of data, especially when you need high precision.

## Next steps

- [Measure the consumption of each tenant](../considerations/measure-consumption.md)<|MERGE_RESOLUTION|>--- conflicted
+++ resolved
@@ -43,11 +43,7 @@
 
 ### Shared components
 
-<<<<<<< HEAD
-You might be able to reduce the cost of a multitenant solution by moving tenants to shared infrastructure. However, you need to carefully consider the impact of sharing resources, such as whether your tenants will begin to experience the [Noisy Neighbor problem](../../../antipatterns/noisy-neighbor.yml).
-=======
 You might be able to reduce the cost of a multitenant solution by moving tenants to shared infrastructure. However, you need to carefully consider the impact of sharing resources, such as whether your tenants will begin to experience the [Noisy Neighbor problem](../../../antipatterns/noisy-neighbor/noisy-neighbor.yml).
->>>>>>> 9955865f
 
 You also need to consider how you measure and allocate the costs of shared components. For example, you can evenly divide the cost between each of the tenants that use the shared component. Or, you can meter each tenant's usage to get a more precise measurement of their consumption of shared components.
 
