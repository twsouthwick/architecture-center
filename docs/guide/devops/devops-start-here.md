--- conflicted
+++ resolved
@@ -2,13 +2,8 @@
 title: DevOps architecture design
 titleSuffix: Azure Architecture Center
 description: Learn about DevOps and how to implements DevOps solutions on Azure by using services such as Azure DevOps, Azure Pipelines, Azure Monitor, and Azure DevTest Labs.
-<<<<<<< HEAD
 author: martinekuan
-ms.author: edprice
-=======
-author: EdPrice-MSFT
 ms.author: martinek
->>>>>>> d12b5642
 ms.date: 07/25/2022
 ms.topic: reference-architecture
 ms.service: architecture-center
