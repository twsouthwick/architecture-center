--- conflicted
+++ resolved
@@ -15,10 +15,6 @@
 azureCategories:
   - storage
   - containers
-<<<<<<< HEAD
-  - hybrid
-=======
->>>>>>> faf7f9de
 products:
   - azure-blob-storage
   - azure-blockchain-service
