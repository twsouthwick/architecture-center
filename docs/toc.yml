items:
- name: Azure Architecture Center
  href: /azure/architecture/
- name: Browse all Architectures
  href: browse/index.md
- name: What's new
  href: changelog.md
- name: Application Architecture Guide
  items:
  - name: Introduction
    href: guide/index.md
  - name: Architecture styles
    items:
    - name: Overview
      href: guide/architecture-styles/index.md
    - name: Big compute
      href: guide/architecture-styles/big-compute.md
    - name: Big data
      href: guide/architecture-styles/big-data.md
    - name: Event-driven architecture
      href: guide/architecture-styles/event-driven.md
    - name: Microservices
      href: guide/architecture-styles/microservices.md
    - name: N-tier application
      href: guide/architecture-styles/n-tier.md
    - name: Web-queue-worker
      href: guide/architecture-styles/web-queue-worker.md
  - name: Design principles for Azure applications
    items:
    - name: Overview
      href: guide/design-principles/index.md
    - name: Design for self-healing
      href: guide/design-principles/self-healing.md
    - name: Make all things redundant
      href: guide/design-principles/redundancy.md
    - name: Minimize coordination
      href: guide/design-principles/minimize-coordination.md
    - name: Design to scale out
      href: guide/design-principles/scale-out.md
    - name: Partition around limits
      href: guide/design-principles/partition.md
    - name: Design for operations
      href: guide/design-principles/design-for-operations.md
    - name: Use managed services
      href: guide/design-principles/managed-services.md
    - name: Use the best data store for the job
      href: guide/design-principles/use-the-best-data-store.md
    - name: Design for evolution
      href: guide/design-principles/design-for-evolution.md
    - name: Build for the needs of business
      href: guide/design-principles/build-for-business.md
  - name: Technology choices
    items:
    - name: Choose a compute service
      href: guide/technology-choices/compute-decision-tree.md
    - name: Choose a data store
      href: guide/technology-choices/data-store-overview.md
    - name: Choose a load balancing service
      href: guide/technology-choices/load-balancing-overview.md
    - name: Choose a messaging service
      href: guide/technology-choices/messaging.md
  - name: Best practices for cloud applications
    items:
    - name: API design
      href: best-practices/api-design.md
    - name: API implementation
      href: best-practices/api-implementation.md
    - name: Autoscaling
      href: best-practices/auto-scaling.md
    - name: Background jobs
      href: best-practices/background-jobs.md
    - name: Caching
      href: best-practices/caching.md
    - name: Content Delivery Network
      href: best-practices/cdn.md
    - name: Data partitioning
      href: best-practices/data-partitioning.md
    - name: Data partitioning strategies (by service)
      href: best-practices/data-partitioning-strategies.md
    - name: Message encoding considerations
      href: best-practices/message-encode.md
    - name: Monitoring and diagnostics
      href: best-practices/monitoring.md
    - name: Retry guidance for specific services
      href: best-practices/retry-service-specific.md
    - name: Transient fault handling
      href: best-practices/transient-faults.md
  - name: Performance tuning
    items:
    - name: Introduction
      href: performance/index.md
    - name: Scenario 1 - Distributed transactions
      href: performance/distributed-transaction.md
    - name: Scenario 2 - Multiple backend services
      href: performance/backend-services.md
    - name: Scenario 3 - Event streaming
      href: performance/event-streaming.md
    - name: Performance antipatterns
      items:
      - name: Overview
        href: antipatterns/index.md
      - name: Busy Database
        href: antipatterns/busy-database/index.md
      - name: Busy Front End
        href: antipatterns/busy-front-end/index.md
      - name: Chatty I/O
        href: antipatterns/chatty-io/index.md
      - name: Extraneous Fetching
        href: antipatterns/extraneous-fetching/index.md
      - name: Improper Instantiation
        href: antipatterns/improper-instantiation/index.md
      - name: Monolithic Persistence
        href: antipatterns/monolithic-persistence/index.md
      - name: No Caching
        href: antipatterns/no-caching/index.md
      - name: Synchronous I/O
        href: antipatterns/synchronous-io/index.md
  - name: Responsible Innovation
    items:
    - name: Overview
      href: guide/responsible-innovation/index.md
    - name: Judgment Call
      href: guide/responsible-innovation/judgmentcall.md
    - name: Harms Modeling
      items:
      - name: Understand Harm
        href: guide/responsible-innovation/harms-modeling/index.md
      - name: Assess Types of Harm
        href: guide/responsible-innovation/harms-modeling/type-of-harm.md
    - name: Community Jury
      href: guide/responsible-innovation/community-jury/index.md
  - name: Azure for AWS Professionals
    items:
    - name: Overview
      href: aws-professional/index.md
    - name: Component information
      expanded: true
      items:
      - name: Accounts
        href: aws-professional/accounts.md
      - name: Compute
        href: aws-professional/compute.md
      - name: Databases
        href: aws-professional/databases.md
      - name: Messaging
        href: aws-professional/messaging.md
      - name: Networking
        href: aws-professional/networking.md
      - name: Regions and Zones
        href: aws-professional/regions-zones.md
      - name: Resources
        href: aws-professional/resources.md
      - name: Security and Identity
        href: aws-professional/security-identity.md
      - name: Storage
        href: aws-professional/storage.md
    - name: Service comparison
      href: aws-professional/services.md
  - name: Azure for GCP Professionals
    items:
    - name: Overview
      href: gcp-professional/index.md
    - name: Services comparison
      href: gcp-professional/services.md
- name: Microsoft Azure Well-Architected Framework
  items:
  - name: Overview
    href: framework/index.md
  - name: Cost Optimization
    items:
    - name: Principles
      href: framework/cost/overview.md
    - name: Design
      items:
      - name: Checklist
        href: framework/cost/design-checklist.md
      - name: Azure regions
        href: framework/cost/design-regions.md 
      - name: Azure resources
        href: framework/cost/design-resources.md 
      - name: Capture requirements
        href: framework/cost/design-capture-requirements.md
      - name: Performance and price options
        href: framework/cost/design-price.md
      - name: Cost model
        href: framework/cost/design-model.md
      - name: Governance
        href: framework/cost/design-governance.md
      - name: Initial estimate
        href: framework/cost/design-initial-estimate.md
      - name: Managed services
        href: framework/cost/design-paas.md
    - name: Provision
      items:
        - name: Checklist
          href: framework/cost/provision-checklist.md      
        - name: AI + Machine Learning
          href: framework/cost/provision-ai-ml.md
        - name: Big data
          href: framework/cost/provision-analytics.md
        - name: Data stores
          href: framework/cost/provision-datastores.md
        - name: Networking
          href: framework/cost/provision-networking.md
          items:
            - name: Cost for networking services
              href: framework/cost/provision-networking-services.md                   
    - name: Monitor
      items: 
      - name: Checklist
        href: framework/cost/monitor-checklist.md
      - name: Budgets and alerts
        href: framework/cost/monitor-alert.md
      - name: Reports
        href: framework/cost/monitor-reports.md
      - name: Reviews
        href: framework/cost/monitor-reviews.md
    - name: Optimize
      items:
      - name: Checklist
        href: framework/cost/optimize-checklist.md
      - name: Autoscale
        href: framework/cost/optimize-autoscale.md
      - name: Reserved instances
        href: framework/cost/optimize-reserved.md
      - name: VM instances
        href: framework/cost/optimize-vm.md
    - name: Tradeoffs
      href: framework/cost/tradeoffs.md
  - name: Operational Excellence
    items:
    - name: Overview
      href: framework/devops/overview.md
    - name: Application design
      href: framework/devops/app-design.md
    - name: Development
      href: framework/devops/development.md
    - name: Deployment
      href: framework/devops/deployment.md
    - name: Infrastructure Deployments
      href: framework/devops/iac.md
    - name: Monitoring
      href: framework/devops/monitoring.md
    - name: Performance
      href: framework/devops/performance.md
    - name: Testing
      href: framework/devops/testing.md
    - name: Checklist
      href: checklist/dev-ops.md
  - name: Performance Efficiency
    items:
    - name: Overview
      href: framework/scalability/overview.md
    - name: Application design
      href: framework/scalability/app-design.md
    - name: Capacity planning
      href: framework/scalability/capacity.md
    - name: Load testing
      href: framework/scalability/load-testing.md
    - name: Monitoring
      href: framework/scalability/monitoring.md
    - name: Checklist
      href: checklist/scalability.md
  - name: Reliability
    items:
    - name: Overview
      href: framework/resiliency/overview.md
    - name: Application design
      items:
      - name: Design overview
        href: framework/resiliency/app-design.md
      - name: Error handling
        href: framework/resiliency/app-design-error-handling.md
      - name: Failure mode analysis
        href: resiliency/failure-mode-analysis.md
    - name: Backup and recovery
      href: framework/resiliency/backup-and-recovery.md
    - name: Business metrics
      href: framework/resiliency/business-metrics.md
    - name: Chaos engineering
      href: framework/resiliency/chaos-engineering.md
    - name: Data management
      href: framework/resiliency/data-management.md
    - name: Monitoring and disaster recovery
      href: framework/resiliency/monitoring.md
    - name: Recover from a region-wide service disruption
      href: resiliency/recovery-loss-azure-region.md
    - name: Resiliency testing
      href: framework/resiliency/testing.md
    - name: Checklist
      href: checklist/resiliency-per-service.md
  - name: Security
    items:
    - name: Overview
      href: framework/security/overview.md
    - name: Role of security
      href: framework/security/role-of-security.md
    - name: Security design principles
      href: framework/security/security-principles.md
    - name: Types of attacks to resist
      href: framework/security/architecture-type.md
    - name: Regulatory compliance
      href: framework/security/law-authority.md
    - name: Reduce organizational risk
      href: framework/security/resilience.md
    - name: Governance, risk, and compliance
      href: framework/security/governance.md
    - name: Identity and access management
      href: framework/security/identity.md
    - name: Network security and containment
      href: framework/security/network-security-containment.md
    - name: Storage, data, and encryption
      href: framework/security/storage-data-encryption.md
    - name: Applications and services
      href: framework/security/applications-services.md
    - name: Administration
      href: framework/security/critical-impact-accounts.md
    - name: Security operations
      href: framework/security/security-operations.md
- name: Design Patterns
  items:
  - name: Overview
    href: patterns/index.md
  - name: Categories
    items:
    - name: Availability
      href: patterns/category/availability.md
    - name: Data management
      href: patterns/category/data-management.md
    - name: Design and implementation
      href: patterns/category/design-implementation.md
    - name: Management and monitoring
      href: patterns/category/management-monitoring.md
    - name: Messaging
      href: patterns/category/messaging.md
    - name: Performance and scalability
      href: patterns/category/performance-scalability.md
    - name: Resiliency
      href: patterns/category/resiliency.md
    - name: Security
      href: patterns/category/security.md
  - name: Ambassador
    href: patterns/ambassador.md
  - name: Anti-corruption Layer
    href: patterns/anti-corruption-layer.md
  - name: Asynchronous Request-Reply
    href: patterns/async-request-reply.md
  - name: Backends for Frontends
    href: patterns/backends-for-frontends.md
  - name: Bulkhead
    href: patterns/bulkhead.md
  - name: Cache-Aside
    href: patterns/cache-aside.md
  - name: Choreography
    href: patterns/choreography.md
  - name: Circuit Breaker
    href: patterns/circuit-breaker.md
  - name: Claim Check
    href: patterns/claim-check.md
  - name: Command and Query Responsibility Segregation (CQRS)
    href: patterns/cqrs.md
  - name: Compensating Transaction
    href: patterns/compensating-transaction.md
  - name: Competing Consumers
    href: patterns/competing-consumers.md
  - name: Compute Resource Consolidation
    href: patterns/compute-resource-consolidation.md
  - name: Deployment Stamps
    href: patterns/deployment-stamp.md
  - name: Event Sourcing
    href: patterns/event-sourcing.md
  - name: External Configuration Store
    href: patterns/external-configuration-store.md
  - name: Federated Identity
    href: patterns/federated-identity.md
  - name: Gatekeeper
    href: patterns/gatekeeper.md
  - name: Gateway Aggregation
    href: patterns/gateway-aggregation.md
  - name: Gateway Offloading
    href: patterns/gateway-offloading.md
  - name: Gateway Routing
    href: patterns/gateway-routing.md
  - name: Geodes
    href: patterns/geodes.md
  - name: Health Endpoint Monitoring
    href: patterns/health-endpoint-monitoring.md
  - name: Index Table
    href: patterns/index-table.md
  - name: Leader Election
    href: patterns/leader-election.md
  - name: Materialized View
    href: patterns/materialized-view.md
  - name: Pipes and Filters
    href: patterns/pipes-and-filters.md
  - name: Priority Queue
    href: patterns/priority-queue.md
  - name: Publisher/Subscriber
    href: patterns/publisher-subscriber.md
  - name: Queue-Based Load Leveling
    href: patterns/queue-based-load-leveling.md
  - name: Retry
    href: patterns/retry.md
  - name: Scheduler Agent Supervisor
    href: patterns/scheduler-agent-supervisor.md
  - name: Sequential Convoy
    href: patterns/sequential-convoy.md
  - name: Sharding
    href: patterns/sharding.md
  - name: Sidecar
    href: patterns/sidecar.md
  - name: Static Content Hosting
    href: patterns/static-content-hosting.md
  - name: Strangler
    href: patterns/strangler.md
  - name: Throttling
    href: patterns/throttling.md
  - name: Valet Key
    href: patterns/valet-key.md
- name: Azure categories
  expanded: true
  items:
  - name: AI + Machine Learning
    items:
    - name: Overview
      href: data-guide/big-data/ai-overview.md
    - name: Technology guide
      items:
      - name: Cognitive services
        href: data-guide/technology-choices/cognitive-services.md
      - name: Machine learning
        href: data-guide/technology-choices/data-science-and-machine-learning.md
      - name: Machine learning at scale
        href: data-guide/big-data/machine-learning-at-scale.md
      - name: Natural language processing
        href: data-guide/technology-choices/natural-language-processing.md
      - name: R developer's guide to Azure
        href: data-guide/technology-choices/r-developers-guide.md
    - name: Architectures
      items:      
      - name: AI at the edge
        href: solution-ideas/articles/ai-at-the-edge.md
      - name: AI enrichment in Cognitive Search
        href: solution-ideas/articles/cognitive-search-with-skillsets.md
      - name: AI for Earth
        href: solution-ideas/articles/ai-for-earth.md
      - name: Auditing and risk management
        href: solution-ideas/articles/auditing-and-risk-compliance.md
      - name: Autonomous systems
        href: solution-ideas/articles/autonomous-systems.md
      - name: Disconnected AI at the edge
        href: solution-ideas/articles/ai-at-the-edge-disconnected.md
      - name: Baseball decision analysis with ML.NET and Blazor
        href: data-guide/big-data/baseball-ml-workload.md
      - name: Batch scoring for deep Learning
        href: reference-architectures/ai/batch-scoring-deep-learning.md
      - name: Batch scoring with Python
        href: reference-architectures/ai/batch-scoring-python.md
      - name: Batch scoring with Spark on Databricks
        href: reference-architectures/ai/batch-scoring-databricks.md
      - name: Batch scoring with R
        href: reference-architectures/ai/batch-scoring-R-models.md
      - name: Business Process Management
        href: solution-ideas/articles/business-process-management.md
      - name: Real-time recommendation API
        href: reference-architectures/ai/real-time-recommendation.md
      - name: Chatbot for hotel reservations
        href: example-scenario/ai/commerce-chatbot.md
      - name: eCommerce chatbot
        href: solution-ideas/articles/commerce-chatbot.md
      - name: Enterprise chatbot disaster recovery
        href: solution-ideas/articles/enterprise-chatbot-disaster-recovery.md
      - name: Enterprise-grade conversational bot
        href: reference-architectures/ai/conversational-bot.md
      - name: Enterprise productivity chatbot
        href: solution-ideas/articles/enterprise-productivity-chatbot.md
      - name: FAQ chatbot
        href: solution-ideas/articles/faq-chatbot-with-data-champion-model.md
      - name: Content Research
        href: solution-ideas/articles/content-research.md
      - name: Contract Management
        href: solution-ideas/articles/contract-management.md
      - name: Customer churn prediction
        href: solution-ideas/articles/customer-churn-prediction.md
      - name: Customer Feedback
        href: solution-ideas/articles/customer-feedback-and-analytics.md
      - name: Defect prevention
        href: solution-ideas/articles/defect-prevention-with-predictive-maintenance.md
      - name: Distributed deep learning training
        href: reference-architectures/ai/training-deep-learning.md
      - name: Digital Asset Management
        href: solution-ideas/articles/digital-asset-management.md
      - name: Energy supply optimization
        href: solution-ideas/articles/energy-supply-optimization.md
      - name: Energy demand forecasting
        href: solution-ideas/articles/forecast-energy-power-demand.md
      - name: Image classification
        href: example-scenario/ai/intelligent-apps-image-processing.md
      - name: Image classification with CNN's
        href: solution-ideas/articles/image-classification-with-convolutional-neural-networks.md
      - name: Information discovery with NLP
        href: solution-ideas/articles/information-discovery-with-deep-learning-and-nlp.md
      - name: Interactive voice response bot
        href: solution-ideas/articles/interactive-voice-response-bot.md
      - name: Digital text processing
        href: solution-ideas/articles/digital-media-speech-text.md
      - name: Machine teaching
        href: solution-ideas/articles/machine-teaching.md
      - name: MLOps for Python models
        href: reference-architectures/ai/mlops-python.md
      - name: MLOps technical paper
        items:      
        - name: Upscale ML lifecycle with MLOps
          href: example-scenario/mlops/mlops-technical-paper.md
        - name: MLOps maturity model
          href: example-scenario/mlops/mlops-maturity-model.md
        - name: Azure ML service selection guide
          href: example-scenario/mlops/aml-decision-tree.md
      - name: Model training with AKS
        href: solution-ideas/articles/machine-learning-with-aks.md
      - name: Movie recommendations
        href: example-scenario/ai/movie-recommendations.md
      - name: Marketing optimization
        href: solution-ideas/articles/optimize-marketing-with-machine-learning.md
      - name: Personalized offers
        href: solution-ideas/articles/personalized-offers.md
      - name: Personalized marketing solutions
        href: solution-ideas/articles/personalized-marketing.md
      - name: Population health management
        href: solution-ideas/articles/population-health-management-for-healthcare.md
      - name: Hospital patient predictions
        href: solution-ideas/articles/predict-length-of-stay-and-patient-flow-with-healthcare-analytics.md
      - name: Vehicle telematics
        href: solution-ideas/articles/predictive-insights-with-vehicle-telematics.md
      - name: Predictive maintenance
        href: solution-ideas/articles/predictive-maintenance.md
      - name: Predictive marketing
        href: solution-ideas/articles/predictive-marketing-campaigns-with-machine-learning-and-spark.md
      - name: Quality assurance
        href: solution-ideas/articles/quality-assurance.md
      - name: Real-time scoring Python models
        href: reference-architectures/ai/realtime-scoring-python.md
      - name: Real-time scoring R models
        href: reference-architectures/ai/realtime-scoring-r.md
      - name: Remote patient monitoring
        href: solution-ideas/articles/remote-patient-monitoring.md
      - name: Retail assistant with visual capabilities
        href: solution-ideas/articles/retail-assistant-or-vacation-planner-with-visual-capabilities.md
      - name: Retail product recommendations
        href: solution-ideas/articles/product-recommendations.md
      - name: Scalable personalization
        href: example-scenario/ai/scalable-personalization.md
      - name: Speech services
        href: solution-ideas/articles/speech-services.md
      - name: Speech to text conversion
        href: reference-architectures/ai/speech-ai-ingestion.md
      - name: Training Python models
        href: reference-architectures/ai/training-python-models.md
      - name: Vision classifier model
        href: example-scenario/dronerescue/vision-classifier-model-with-custom-vision.md
      - name: Visual assistant
        href: solution-ideas/articles/visual-assistant.md
  - name: Analytics
    items:
    - name: Architectures
      items:
      - name: Advanced analytics
        href: solution-ideas/articles/advanced-analytics-on-big-data.md
      - name: Anomaly detector process
        href: solution-ideas/articles/anomaly-detector-process.md
      - name: App integration using Event Grid
        href: solution-ideas/articles/application-integration-using-event-grid.md
      - name: Automated enterprise BI
        href: reference-architectures/data/enterprise-bi-adf.md
      - name: Data warehousing and analytics
        href: example-scenario/data/data-warehouse.md
      - name: Demand forecasting
        href: solution-ideas/articles/demand-forecasting.md
      - name: Demand forecasting for marketing
        href: solution-ideas/articles/demand-forecasting-price-optimization-marketing.md
      - name: Demand forecasting for price optimization
        href: solution-ideas/articles/demand-forecasting-and-price-optimization.md
      - name: Demand forecasting for shipping
        href: solution-ideas/articles/demand-forecasting-for-shipping-and-distribution.md
      - name: Discovery Hub for analytics
        href: solution-ideas/articles/cloud-scale-analytics-with-discovery-hub.md
      - name: Hybrid big data with HDInsight
        href: solution-ideas/articles/extend-your-on-premises-big-data-investments-with-hdinsight.md
      - name: ETL using HDInsight
        href: solution-ideas/articles/extract-transform-and-load-using-hdinsight.md
      - name: Interactive price analytics
        href: solution-ideas/articles/interactive-price-analytics.md
      - name: Mass ingestion of news feeds on Azure
        href: example-scenario/ai/newsfeed-ingestion.md
      - name: Oil and Gas tank level forecasting
        href: solution-ideas/articles/oil-and-gas-tank-level-forecasting.md
      - name: Predicting length of stay in hospitals
        href: solution-ideas/articles/predicting-length-of-stay-in-hospitals.md
      - name: Predictive aircraft engine monitoring
        href: solution-ideas/articles/aircraft-engine-monitoring-for-predictive-maintenance-in-aerospace.md
      - name: Real Time analytics on on big data
        href: solution-ideas/articles/real-time-analytics.md
      - name: Stream processing with Azure Databricks
        href: reference-architectures/data/stream-processing-databricks.md
      - name: Stream processing with Azure Stream Analytics
        href: reference-architectures/data/stream-processing-stream-analytics.md
      - name: Tiering applications & data for analytics
        href: solution-ideas/articles/tiered-data-for-analytics.md
  - name: Blockchain
    items:
    - name: Architectures
      items:
      - name: Blockchain workflow application
        href: solution-ideas/articles/blockchain-workflow-application.md
      - name: Decentralized trust between banks
        href: example-scenario/apps/decentralized-trust.md
      - name: Supply chain track and trace
        href: solution-ideas/articles/supply-chain-track-and-trace.md
  - name: Compute
    items:
    - name: HPC Overview
      href: topics/high-performance-computing.md
    - name: Architectures
      items:
      - name: 3D video rendering
        href: example-scenario/infrastructure/video-rendering.md
      - name: Computer-aided engineering
        href: example-scenario/apps/hpc-saas.md
      - name: Digital image modeling
        href: example-scenario/infrastructure/image-modeling.md
      - name: HPC risk analysis
        href: solution-ideas/articles/hpc-risk-analysis.md
      - name: HPC and big compute
        href: solution-ideas/articles/big-compute-with-azure-batch.md
      - name: Cloud-based HPC cluster
        href: solution-ideas/articles/hpc-cluster.md
      - name: Hybrid HPC with HPC Pack
        href: solution-ideas/articles/hybrid-hpc-in-azure-with-hpc-pack.md
      - name: Linux virtual desktops with Citrix
        href: example-scenario/infrastructure/linux-vdi-citrix.md
      - name: Run a Linux VM on Azure
        href: reference-architectures/n-tier/linux-vm.md
      - name: Run a Windows VM on Azure
        href: reference-architectures/n-tier/windows-vm.md
      - name: Reservoir simulations
        href: example-scenario/infrastructure/reservoir-simulation.md
      - name: CFD simulations
        href: example-scenario/infrastructure/hpc-cfd.md
  - name: Containers
    items:
    - name: Architectures
      items:
      - name: API First
        href: solution-ideas/articles/aks-api-first.md
      - name: Building a telehealth system
        href: example-scenario/apps/telehealth-system.md
      - name: Bursting from AKS with ACI
        href: solution-ideas/articles/scale-using-aks-with-aci.md
      - name: CI/CD pipeline for container-based workloads
        href: example-scenario/apps/devops-with-aks.md
      - name: Durable Functions for ACI batch processing
        href: solution-ideas/articles/durable-functions-containers.md
      - name: Elastic demand handling with AKS
        href: solution-ideas/articles/aks-demand-spikes.md
      - name: Microservices on AKS
        href: reference-architectures/microservices/aks.md
      - name: Microservices with AKS and Azure DevOps
        href: solution-ideas/articles/microservices-with-aks.md
      - name: Secure DevOps for AKS
        href: solution-ideas/articles/secure-devops-for-kubernetes.md
  - name: Databases
    items:
    - name: Guides
      items:
      - name: Overview
        href: data-guide/index.md
      - name: Relational data
        items:
        - name: Extract, transform, and load (ETL)
          href: data-guide/relational-data/etl.md
        - name: Online analytical processing (OLAP)
          href: data-guide/relational-data/online-analytical-processing.md
        - name: Online transaction processing (OLTP)
          href: data-guide/relational-data/online-transaction-processing.md
        - name: Data Warehousing
          href: data-guide/relational-data/data-warehousing.md
      - name: Non-relational data
        items:
        - name: Non-relational data stores
          href: data-guide/big-data/non-relational-data.md
        - name: Free-form text search
          href: data-guide/scenarios/search.md
        - name: Time series data
          href: data-guide/scenarios/time-series.md
        - name: Working with CSV and JSON files
          href: data-guide/scenarios/csv-and-json.md
      - name: Big Data
        items:
        - name: Big Data architectures
          href: data-guide/big-data/index.md
        - name: Batch processing
          href: data-guide/big-data/batch-processing.md
        - name: Real time processing
          href: data-guide/big-data/real-time-processing.md
      - name: Technology choices
        items:
        - name: Analytical data stores
          href: data-guide/technology-choices/analytical-data-stores.md
        - name: Analytics and reporting
          href: data-guide/technology-choices/analysis-visualizations-reporting.md
        - name: Batch processing
          href: data-guide/technology-choices/batch-processing.md
        - name: Data lakes
          href: data-guide/scenarios/data-lake.md
        - name: Data storage
          href: data-guide/technology-choices/data-storage.md
        - name: Data store comparison
          href: guide/technology-choices/data-store-comparison.md
        - name: Pipeline orchestration
          href: data-guide/technology-choices/pipeline-orchestration-data-movement.md
        - name: Real-time message ingestion
          href: data-guide/technology-choices/real-time-ingestion.md
        - name: Search data stores
          href: data-guide/technology-choices/search-options.md
        - name: Stream processing
          href: data-guide/technology-choices/stream-processing.md
      - name: Monitor Azure Databricks jobs
        items:
        - name: Overview
          href: databricks-monitoring/index.md
        - name: Send Databricks application logs to Azure Monitor
          href: databricks-monitoring/application-logs.md
        - name: Use dashboards to visualize Databricks metrics
          href: databricks-monitoring/dashboards.md
        - name: Troubleshoot performance bottlenecks
          href: databricks-monitoring/performance-troubleshooting.md
      - name: Transfer data to and from Azure
        href: data-guide/scenarios/data-transfer.md
      - name: Extend on-premises data solutions to Azure
        href: data-guide/scenarios/hybrid-on-premises-and-cloud.md
      - name: Securing data solutions
        href: data-guide/scenarios/securing-data-solutions.md
    - name: Architectures
      items:
      - name: Apache Cassandra
        href: best-practices/cassandra.md
      - name: Azure data platform
        href: example-scenario/dataplate2e/data-platform-end-to-end.md
      - name: Campaign optimization with HDInsight Spark
        href: solution-ideas/articles/campaign-optimization-with-azure-hdinsight-spark-clusters.md
      - name: Campaign optimization with SQL Server
        href: solution-ideas/articles/campaign-optimization-with-sql-server.md
      - name: DataOps for modern data warehouse
        href: example-scenario/data-warehouse/dataops-mdw.md
      - name: Data streaming
        href: solution-ideas/articles/data-streaming-scenario.md
      - name: Data cache
        href: solution-ideas/articles/data-cache-with-redis-cache.md
      - name: Digital campaign management
        href: solution-ideas/articles/digital-marketing-using-azure-database-for-postgresql.md
      - name: Digital marketing using Azure MySQL
        href: solution-ideas/articles/digital-marketing-using-azure-database-for-mysql.md
      - name: Finance management using Azure MySQL
        href: solution-ideas/articles/finance-management-apps-using-azure-database-for-mysql.md
      - name: Finance management using Azure PostgreSQL
        href: solution-ideas/articles/finance-management-apps-using-azure-database-for-postgresql.md
      - name: Gaming using Azure MySQL
        href: solution-ideas/articles/gaming-using-azure-database-for-mysql.md
      - name: Gaming using Cosmos DB
        href: solution-ideas/articles/gaming-using-cosmos-db.md
      - name: Globally distributed apps using Cosmos DB
        href: solution-ideas/articles/globally-distributed-mission-critical-applications-using-cosmos-db.md
      - name: Hybrid ETL with Azure Data Factory
        href: example-scenario/data/hybrid-etl-with-adf.md
      - name: Intelligent apps using Azure MySQL
        href: solution-ideas/articles/intelligent-apps-using-azure-database-for-mysql.md
      - name: Intelligent apps using Azure PostgreSQL
        href: solution-ideas/articles/intelligent-apps-using-azure-database-for-postgresql.md
      - name: Interactive querying with HDInsight
        href: solution-ideas/articles/interactive-querying-with-hdinsight.md
      - name: Loan charge-off prediction with HDInsight Spark
        href: solution-ideas/articles/loan-chargeoff-prediction-with-azure-hdinsight-spark-clusters.md
      - name: Loan charge-off prediction with SQL Server
        href: solution-ideas/articles/loan-chargeoff-prediction-with-sql-server.md
      - name: Loan credit risk modeling
        href: solution-ideas/articles/loan-credit-risk-analyzer-and-default-modeling.md
      - name: Loan credit risk with SQL Server
        href: solution-ideas/articles/loan-credit-risk-with-sql-server.md
      - name: Messaging
        href: solution-ideas/articles/messaging.md
      - name: Modern data warehouse
        href: solution-ideas/articles/modern-data-warehouse.md
      - name: N-tier app with Cassandra
        href: reference-architectures/n-tier/n-tier-cassandra.md
      - name: Ops automation using Event Grid
        href: solution-ideas/articles/ops-automation-using-event-grid.md
      - name: Oracle migration to Azure
        href: solution-ideas/articles/reference-architecture-for-oracle-database-migration-to-azure.md
      - name: Personalization using Cosmos DB
        href: solution-ideas/articles/personalization-using-cosmos-db.md
      - name: Retail and e-commerce using Azure MySQL
        href: solution-ideas/articles/retail-and-ecommerce-using-azure-database-for-mysql.md
      - name: Retail and e-commerce using Azure PostgreSQL
        href: solution-ideas/articles/retail-and-ecommerce-using-azure-database-for-postgresql.md
      - name: Retail and e-commerce using Cosmos DB
        href: solution-ideas/articles/retail-and-e-commerce-using-cosmos-db.md
      - name: Running Oracle Databases on Azure
        href: solution-ideas/articles/reference-architecture-for-oracle-database-on-azure.md
      - name: Serverless apps using Cosmos DB
        href: solution-ideas/articles/serverless-apps-using-cosmos-db.md
      - name: Streaming using HDInsight
        href: solution-ideas/articles/streaming-using-hdinsight.md
      - name: Windows N-tier applications
        href: reference-architectures/n-tier/n-tier-sql-server.md
  - name: Developer Options
    items:
    - name: Microservices
      items:
      - name: Overview
        href: microservices/index.md
      - name: Guides
        items:
        - name: Domain modeling for microservices
          items:
          - name: Domain analysis
            href: microservices/model/domain-analysis.md
          - name: Tactical DDD
            href: microservices/model/tactical-ddd.md
          - name: Identify microservice boundaries
            href: microservices/model/microservice-boundaries.md
        - name: Design a microservices architecture
          items:
          - name: Introduction
            href: microservices/design/index.md
          - name: Choose a compute option
            href: microservices/design/compute-options.md
          - name: Interservice communication
            href: microservices/design/interservice-communication.md
          - name: API design
            href: microservices/design/api-design.md
          - name: API gateways
            href: microservices/design/gateway.md
          - name: Data considerations
            href: microservices/design/data-considerations.md
          - name: Design patterns for microservices
            href: microservices/design/patterns.md
        - name: Operate microservices in production
          items:
          - name: Monitor microservices in Azure Kubernetes Service (AKS)
            href: microservices/logging-monitoring.md
          - name: CI/CD for microservices
            href: microservices/ci-cd.md
          - name: CI/CD for microservices on Kubernetes
            href: microservices/ci-cd-kubernetes.md
        - name: Migrate to a microservices architecture
          items:
          - name: Migrate a monolith application to microservices
            href: microservices/migrate-monolith.md
          - name: Modernize enterprise applications with Service Fabric
            href: service-fabric/modernize-app-azure-service-fabric.md
          - name: Migrate from Cloud Services to Service Fabric
            href: service-fabric/migrate-from-cloud-services.md
    - name: Serverless applications
      items:
      - name: Serverless Functions overview
        href: serverless-quest/serverless-overview.md
      - name: Serverless Functions examples
        href: serverless-quest/reference-architectures.md
      - name: Plan for serverless architecture
        items:
        - name: Serverless Functions decision and planning
          href: serverless-quest/validate-commit-serverless-adoption.md
        - name: Serverless application assessment
          href: serverless-quest/application-assessment.md
        - name: Technical workshops and training
          href: serverless-quest/technical-training.md
        - name: Proof of concept or pilot
          href: serverless-quest/poc-pilot.md
      - name: Develop and deploy serverless apps
        items:
        - name: Serverless Functions app development
          href: serverless-quest/application-development.md
        - name: Serverless Functions code walkthrough
          href: serverless/code.md
        - name: CI/CD for a serverless frontend
          href: serverless/guide/serverless-app-cicd-best-practices.md
      - name: Serverless Functions app operations
        href: serverless-quest/functions-app-operations.md
      - name: Serverless Functions app security
        href: serverless-quest/functions-app-security.md
    - name: Architectures
      items:
      - name: CI/CD pipeline using Azure DevOps
        href: example-scenario/apps/devops-dotnet-webapp.md
      - name: Event-based cloud automation
        href: reference-architectures/serverless/cloud-automation.md
      - name: Microservices on Azure Service Fabric
        href: reference-architectures/microservices/service-fabric.md
      - name: Multicloud with the Serverless Framework
        href: example-scenario/serverless/serverless-multicloud.md
      - name: Serverless applications using Event Grid
        href: solution-ideas/articles/serverless-application-architectures-using-event-grid.md
      - name: Serverless event processing
        href: reference-architectures/serverless/event-processing.md
      - name: Unified logging for microservices apps
        href: example-scenario/logging/unified-logging.md
  - name: DevOps
    items:
    - name: Checklist
      href: checklist/dev-ops.md
    - name: Guides
      items:
      - name: Extending Resource Manager templates
        items:
        - name: Overview
          href: building-blocks/extending-templates/index.md
        - name: Update a resource
          href: building-blocks/extending-templates/update-resource.md
        - name: Conditionally deploy a resource
          href: building-blocks/extending-templates/conditional-deploy.md
        - name: Use an object as a parameter
          href: building-blocks/extending-templates/objects-as-parameters.md
        - name: Property transformer and collector
          href: building-blocks/extending-templates/collector.md
    - name: Architectures
      items:
        - name: CI/CD pipeline for chatbots with ARM templates
          href: example-scenario/apps/devops-cicd-chatbot.md
        - name: CI/CD for Azure VMs
          href: solution-ideas/articles/cicd-for-azure-vms.md
        - name: CI/CD for Azure Web Apps
          href: solution-ideas/articles/azure-devops-continuous-integration-and-continuous-deployment-for-azure-web-apps.md
        - name: CI/CD for Containers
          href: solution-ideas/articles/cicd-for-containers.md
        - name: CI/CD using Jenkins and AKS
          href: solution-ideas/articles/container-cicd-using-jenkins-and-kubernetes-on-azure-container-service.md
        - name: DevSecOps in Azure
          href: solution-ideas/articles/devsecops-in-azure.md
        - name: Dev-Test for IaaS
          href: solution-ideas/articles/dev-test-iaas.md
        - name: Dev-Test for PaaS
          href: solution-ideas/articles/dev-test-paas.md
        - name: Dev-Test for microservices
          href: solution-ideas/articles/dev-test-microservice.md
        - name: Dev-Test Image Factory
          href: solution-ideas/articles/dev-test-image-factory.md
        - name: CI/CD using Jenkins and Terraform
          href: solution-ideas/articles/immutable-infrastructure-cicd-using-jenkins-and-terraform-on-azure-virtual-architecture-overview.md
        - name: Hybrid DevOps
          href: solution-ideas/articles/devops-in-a-hybrid-environment.md
        - name: Java CI/CD using Jenkins and Azure Web Apps
          href: solution-ideas/articles/java-cicd-using-jenkins-and-azure-web-apps.md
        - name: Jenkins on Azure
          href: example-scenario/apps/jenkins.md
        - name: SharePoint for Dev-Test
          href: solution-ideas/articles/sharepoint-farm-devtest.md
        - name: Real time location sharing
          href: example-scenario/signalr/index.md
  - name: High Availability
    items:
    -  name: Overview
       href: high-availability/building-solutions-for-high-availability.md
    - name: Architectures
      items: 
      - name: IaaS - Web application with relational database
        href: high-availability/ref-arch-iaas-web-and-db.md     
  - name: Hybrid
    items:
    - name: Architectures
      items:
      - name: Connect an on-premises network to Azure
        href: reference-architectures/hybrid-networking/index.md
      - name: Connect an on-premises network to Azure using ExpressRoute
        href: reference-architectures/hybrid-networking/expressroute-vpn-failover.md
      - name: Cross cloud scaling
        href: solution-ideas/articles/cross-cloud-scaling.md
      - name: Cross-platform chat
        href: solution-ideas/articles/cross-platform-chat.md
      - name: Extend an on-premises network using ExpressRoute
        href: reference-architectures/hybrid-networking/expressroute.md
      - name: Extend an on-premises network using VPN
        href: reference-architectures/hybrid-networking/vpn.md
      - name: Hybrid connections
        href: solution-ideas/articles/hybrid-connectivity.md
      - name: Implement a hub-spoke network topology
        href: reference-architectures/hybrid-networking/shared-services.md

      - name: Troubleshoot a hybrid VPN connection
        href: reference-architectures/hybrid-networking/troubleshoot-vpn.md
  - name: Identity
    items:
    - name: Guides
      items:
      - name: Identity in multitenant applications
        items:
        - name: Introduction
          href: multitenant-identity/index.md
        - name: The Tailspin scenario
          href: multitenant-identity/tailspin.md
        - name: Authentication
          href: multitenant-identity/authenticate.md
        - name: Claims-based identity
          href: multitenant-identity/claims.md
        - name: Tenant sign-up
          href: multitenant-identity/signup.md
        - name: Application roles
          href: multitenant-identity/app-roles.md
        - name: Authorization
          href: multitenant-identity/authorize.md
        - name: Secure a web API
          href: multitenant-identity/web-api.md
        - name: Cache access tokens
          href: multitenant-identity/token-cache.md
        - name: Client assertion
          href: multitenant-identity/client-assertion.md
        - name: Federate with a customer's AD FS
          href: multitenant-identity/adfs.md
    - name: Architectures
      items:
      - name: AD DS resource forests in Azure
        href: reference-architectures/identity/adds-forest.md
      - name: Deploy AD DS in an Azure virtual network
        href: reference-architectures/identity/adds-extend-domain.md
      - name: Extend on-premises AD FS to Azure
        href: reference-architectures/identity/adfs.md
      - name: Hybrid Identity
        href: solution-ideas/articles/hybrid-identity.md
      - name: Integrate on-premises AD domains with Azure AD
        href: reference-architectures/identity/azure-ad.md
      - name: Integrate on-premises AD with Azure
        href: reference-architectures/identity/index.md
  - name: Integration
    items:
    - name: Architectures
      items:
      - name: Basic enterprise integration on Azure
        href: reference-architectures/enterprise-integration/basic-enterprise-integration.md
      - name: Enterprise business intelligence
        href: reference-architectures/data/enterprise-bi-synapse.md
      - name: Enterprise integration using queues and events
        href: reference-architectures/enterprise-integration/queues-events.md
      - name: Publishing internal APIs to external users
        href: example-scenario/apps/publish-internal-apis-externally.md
  - name: Internet of Things
    items:
    - name: Architectures
      items:
      - name: IoT reference architecture
        href: reference-architectures/iot.md
      - name: IoT and data analytics
        href: example-scenario/data/big-data-with-iot.md
      - name: IoT devices
        href: solution-ideas/articles/iot-devices.md
      - name: IoT using Cosmos DB
        href: solution-ideas/articles/iot-using-cosmos-db.md
      - name: IoT Connected Platform
        href: solution-ideas/articles/iot-connected-platform.md
      - name: Contactless IoT interfaces
        href: solution-ideas/articles/contactless-interfaces.md
      - name: COVID-19 IoT Safe Solutions
        href: solution-ideas/articles/cctv-mask-detection.md
      - name: Process real-time vehicle data using IoT
        href: example-scenario/data/realtime-analytics-vehicle-iot.md
      - name: Safe Buildings with IoT and Azure
        href: solution-ideas/articles/safe-buildings.md
      - name: Secure access to IoT apps with Azure AD
        href: example-scenario/iot-aad/iot-aad.md
<<<<<<< HEAD
      - name: Telemetry Analytics
        href: solution-ideas/articles/telemetry-analytics.md
      - name: Industrial IoT Analytics
        items:
          - name: Architecture
            href: guide/iiot-guidance/iiot-architecture.md
          - name: Recommended services
            href: guide/iiot-guidance/iiot-services.md
          - name: Data visualization
            href: guide/iiot-guidance/iiot-data.md
          - name: Considerations
            href: guide/iiot-guidance/iiot-considerations.md
=======
>>>>>>> 1d434050
  - name: Management and Governance
    items:
    - name: Architectures
      items:
      - name: Archive on-premises data to cloud
        href: solution-ideas/articles/backup-archive-on-premises.md
      - name: Back up cloud applications
        href: solution-ideas/articles/backup-archive-cloud-application.md
      - name: Back up on-premises applications
        href: solution-ideas/articles/backup-archive-on-premises-applications.md
      - name: Centralize app configuration and security
        href: solution-ideas/articles/appconfig-key-vault.md
      - name: Computer forensics
        href: example-scenario/forensics/index.md
      - name: High availability for BCDR
        href: solution-ideas/articles/build-high-availability-into-your-bcdr-strategy.md
      - name: Data Sovereignty & Data Gravity
        href: solution-ideas/articles/data-sovereignty-and-gravity.md
      - name: Enterprise-scale disaster recovery
        href: solution-ideas/articles/disaster-recovery-enterprise-scale-dr.md
      - name: Updating Windows VMs in Azure
        href: example-scenario/wsus/index.md
      - name: Highly available SharePoint Server 2016
        href: reference-architectures/sharepoint/index.md
      - name: SMB disaster recovery with Azure Site Recovery
        href: solution-ideas/articles/disaster-recovery-smb-azure-site-recovery.md
      - name: SMB disaster recovery with Double-Take DR
        href: solution-ideas/articles/disaster-recovery-smb-double-take-dr.md
  - name: Media
    items:
    - name: Architectures
      items:
      - name: Instant broadcasting with serverless
        href: solution-ideas/articles/instant-broadcasting-on-serverless-architecture.md
      - name: Live streaming digital media
        href: solution-ideas/articles/digital-media-live-stream.md
      - name: Video-on-demand digital media
        href: solution-ideas/articles/digital-media-video.md
  - name: Migration
    items:
    - name: Architectures
      items:
      - name: Adding modern front-ends to legacy apps
        href: solution-ideas/articles/adding-a-modern-web-and-mobile-frontend-to-a-legacy-claims-processing-application.md
      - name: Lift and shift LOB apps
        href: solution-ideas/articles/modern-customer-support-portal-powered-by-an-agile-business-process.md
      - name: Lift and shift with AKS
        href: solution-ideas/articles/migrate-existing-applications-with-aks.md
      - name: Oracle database migration
        items:
        - name: Migration decision process
          href: example-scenario/oracle-migrate/oracle-migration-overview.md
        - name: Cross-cloud connectivity
          href: example-scenario/oracle-migrate/oracle-migration-cross-cloud.md
        - name: Lift and shift to Azure VMs
          href: example-scenario/oracle-migrate/oracle-migration-lift-shift.md
        - name: Refactor
          href: example-scenario/oracle-migrate/oracle-migration-refactor.md
        - name: Rearchitect
          href: example-scenario/oracle-migrate/oracle-migration-rearchitect.md
      - name: Serverless computing LOB apps
        href: solution-ideas/articles/onboarding-customers-with-a-cloud-native-serverless-architecture.md
      - name: Unlock Legacy Data with Azure Stack
        href: solution-ideas/articles/unlock-legacy-data.md
      - name: Decompose apps with Service Fabric
        href: example-scenario/infrastructure/service-fabric-microservices.md
  - name: Mixed Reality
    items:
    - name: Architectures
      items:
      - name: Mixed reality design reviews
        href: solution-ideas/articles/collaborative-design-review-powered-by-mixed-reality.md
      - name: Facilities management with mixed reality
        href: solution-ideas/articles/facilities-management-powered-by-mixed-reality-and-iot.md
      - name: Training powered by mixed reality
        href: solution-ideas/articles/training-and-procedural-guidance-powered-by-mixed-reality.md
  - name: Mobile
    items:
    - name: Architectures
      items:
      - name: Custom mobile workforce app
        href: solution-ideas/articles/custom-mobile-workforce-app.md
      - name: Scalable apps with Azure MySQL
        href: solution-ideas/articles/scalable-web-and-mobile-applications-using-azure-database-for-mysql.md
      - name: Scalable apps using Azure PostgreSQL
        href: solution-ideas/articles/scalable-web-and-mobile-applications-using-azure-database-for-postgresql.md
      - name: Social app for with authentication
        href: solution-ideas/articles/social-mobile-and-web-app-with-authentication.md
      - name: Task-based consumer mobile app
        href: solution-ideas/articles/task-based-consumer-mobile-app.md
  - name: Networking
    items:
    - name: Guides
      items:
      - name: Add IP spaces to peered virtual networks
        href: networking/prefixes/add-ip-space-peered-vnet.md
      - name: Azure Firewall Architecture Guide
        href: example-scenario/firewalls/index.md
    - name: Architectures
      items:
      - name: Virtual network peering and VPN gateways
        href: reference-architectures/hybrid-networking/vnet-peering.md
      - name: Deploy highly available NVAs
        href: reference-architectures/dmz/nva-ha.md
      - name: High availability for IaaS apps
        href: example-scenario/infrastructure/iaas-high-availability-disaster-recovery.md
      - name: Hub-spoke network topology in Azure
        href: reference-architectures/hybrid-networking/hub-spoke.md
      - name: Implement a secure hybrid network
        href: reference-architectures/dmz/secure-vnet-dmz.md
      - name: Segmenting Virtual Networks
        href: reference-architectures/hybrid-networking/network-level-segmentation.md
  - name: SAP
    items:
    - name: Overview
      href: reference-architectures/sap/sap-overview.md
    - name: Architectures
      items:
      - name: SAP HANA on Azure (Large Instances)
        href: reference-architectures/sap/hana-large-instances.md
      - name: SAP HANA Scale-up on Linux
        href: reference-architectures/sap/run-sap-hana-for-linux-virtual-machines.md
      - name: SAP NetWeaver on Windows on Azure
        href: reference-architectures/sap/sap-netweaver.md
      - name: SAP S/4HANA in Linux on Azure
        href: reference-architectures/sap/sap-s4hana.md
      - name: SAP BW/4HANA in Linux on Azure
        href: reference-architectures/sap/run-sap-bw4hana-with-linux-virtual-machines.md
      - name: SAP NetWeaver on SQL Server
        href: solution-ideas/articles/sap-netweaver-on-sql-server.md  
      - name: SAP deployment using an Oracle DB
        href: example-scenario/apps/sap-production.md
      - name: Dev/test for SAP
        href: example-scenario/apps/sap-dev-test.md           
  - name: Security
    items:
    - name: Architectures
      items:
      - name: Azure AD in Security Operations
        href: example-scenario/aadsec/azure-ad-security.md
      - name: Cyber threat intelligence
        href: example-scenario/data/sentinel-threat-intelligence.md
      - name: Highly-secure IaaS apps
        href: reference-architectures/n-tier/high-security-iaas.md
      - name: Homomorphic encryption with SEAL
        href: solution-ideas/articles/homomorphic-encryption-seal.md
      - name: Real-time fraud detection
        href: example-scenario/data/fraud-detection.md
      - name: Securely managed web apps
        href: example-scenario/apps/fully-managed-secure-apps.md
      - name: Virtual Network security options
        href: example-scenario/gateway/firewall-application-gateway.md
  - name: Storage
    items:
    - name: Architectures
      items:
      - name: Media rendering
        href: solution-ideas/articles/azure-batch-rendering.md
      - name: Medical data storage
        href: solution-ideas/articles/medical-data-storage.md
      - name: HIPAA/HITRUST Health Data and AI
        href: solution-ideas/articles/security-compliance-blueprint-hipaa-hitrust-health-data-ai.md
  - name: Web
    items:
    - name: Architectures
      items:
      - name: Basic web application
        href: reference-architectures/app-service-web-app/basic-web-app.md
      - name: Deployment in App Service Environments
        items:
          - name: Standard deployment
            href: reference-architectures/enterprise-integration/ase-standard-deployment.md
          - name: High availability deployment
            href: reference-architectures/enterprise-integration/ase-high-availability-deployment.md 
      - name: E-commerce front end
        href: example-scenario/apps/ecommerce-scenario.md
      - name: E-commerce website running in ASE
        href: solution-ideas/articles/ecommerce-website-running-in-secured-ase.md
      - name: Highly available SharePoint farm
        href: solution-ideas/articles/highly-available-sharepoint-farm.md
      - name: Highly available multi-region web application
        href: reference-architectures/app-service-web-app/multi-region.md
      - name: Hybrid SharePoint farm with Office 365
        href: solution-ideas/articles/sharepoint-farm-office-365.md
      - name: Intelligent product search engine for e-commerce
        href: example-scenario/apps/ecommerce-search.md
      - name: Migrate a web app using Azure APIM
        href: example-scenario/apps/apim-api-scenario.md
      - name: Multi-region N-tier application
        href: reference-architectures/n-tier/multi-region-sql-server.md
      - name: Multi-tier web application built for HA/DR
        href: example-scenario/infrastructure/multi-tier-app-disaster-recovery.md
      - name: SAP S/4 HANA for Large Instances
        href: solution-ideas/articles/sap-s4-hana-on-hli-with-ha-and-dr.md
      - name: Scalable e-commerce web app
        href: solution-ideas/articles/scalable-ecommerce-web-app.md
      - name: Scalable Episerver marketing website
        href: solution-ideas/articles/digital-marketing-episerver.md
      - name: Scalable Sitecore marketing website
        href: solution-ideas/articles/digital-marketing-sitecore.md
      - name: Scalable Umbraco CMS web app
        href: solution-ideas/articles/medium-umbraco-web-app.md
      - name: Scalable and secure WordPress on Azure
        href: example-scenario/infrastructure/wordpress.md
      - name: Scalable order processing
        href: example-scenario/data/ecommerce-order-processing.md
      - name: Scalable web app
        href: reference-architectures/app-service-web-app/scalable-web-app.md
      - name: More Scalable web apps
        href: solution-ideas/articles/scalable-web-apps.md
      - name: Serverless web app
        href: reference-architectures/serverless/web-app.md
      - name: Simple branded website
        href: solution-ideas/articles/simple-branded-website.md
      - name: Simple digital marketing website
        href: solution-ideas/articles/digital-marketing-smb.md
      - name: Web app monitoring on Azure
        href: reference-architectures/app-service-web-app/app-monitoring.md
      - name: Web and mobile applications with MySQL, Cosmos DB, and Redis 
        href: solution-ideas/articles/webapps.md
      - name: Dynamics Business Central as a Service on Azure
        href: solution-ideas/articles/business-central.md
- name: Cloud Adoption Framework
  href: https://docs.microsoft.com/azure/cloud-adoption-framework<|MERGE_RESOLUTION|>--- conflicted
+++ resolved
@@ -1065,9 +1065,6 @@
         href: solution-ideas/articles/safe-buildings.md
       - name: Secure access to IoT apps with Azure AD
         href: example-scenario/iot-aad/iot-aad.md
-<<<<<<< HEAD
-      - name: Telemetry Analytics
-        href: solution-ideas/articles/telemetry-analytics.md
       - name: Industrial IoT Analytics
         items:
           - name: Architecture
@@ -1078,8 +1075,6 @@
             href: guide/iiot-guidance/iiot-data.md
           - name: Considerations
             href: guide/iiot-guidance/iiot-considerations.md
-=======
->>>>>>> 1d434050
   - name: Management and Governance
     items:
     - name: Architectures
