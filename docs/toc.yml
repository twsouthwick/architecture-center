--- conflicted
+++ resolved
@@ -1626,397 +1626,6 @@
           maintainContext: true
       - name: Identity
         items:
-<<<<<<< HEAD
-          - name: Get started
-            href: guide/storage/storage-start-here.md
-          - name: Guides
-            items:
-              - name: Storage accounts
-                href: /azure/storage/common/storage-account-overview
-                maintainContext: true                
-              - name: Security and compliance
-                items:
-                  - name: Storage encryption for data at rest
-                    href: /azure/storage/common/storage-service-encryption
-                    maintainContext: true
-                  - name: Azure Policy controls for Storage
-                    href: /azure/storage/common/security-controls-policy
-                    maintainContext: true
-                  - name: Use private endpoints
-                    href: /azure/storage/common/storage-private-endpoints
-                    maintainContext: true
-                  - name: Security baseline for Azure Storage
-                    href: /security/benchmark/azure/baselines/storage-security-baseline
-                    maintainContext: true
-              - name: Data redundancy
-                href: /azure/storage/common/storage-redundancy
-                maintainContext: true
-              - name: DR and storage account failover
-                href: /azure/storage/common/storage-disaster-recovery-guidance
-                maintainContext: true
-              - name: Azure Storage migration guidance
-                href: /azure/storage/common/storage-migration-overview
-                maintainContext: true
-              - name: FSLogix for the enterprise
-                href: example-scenario/wvd/windows-virtual-desktop-fslogix.yml              
-              - name: Blob storage guidance
-                items:
-                  - name: Authorize access to blobs with Azure AD
-                    href: /azure/storage/blobs/authorize-access-azure-active-directory
-                    maintainContext: true
-                  - name: Authorize access with role conditions
-                    href: /azure/storage/blobs/storage-auth-abac
-                    maintainContext: true
-                  - name: Data protection
-                    href: /azure/storage/blobs/data-protection-overview
-                    maintainContext: true
-                  - name: Security recommendations
-                    href: /azure/storage/blobs/security-recommendations
-                    maintainContext: true
-                  - name: Performance and scalability checklist
-                    href: /azure/storage/blobs/storage-performance-checklist
-                    maintainContext: true
-              - name: Data Lake Storage guidance
-                items:
-                  - name: Best practices
-                    href: /azure/storage/blobs/data-lake-storage-best-practices
-                    maintainContext: true
-                  - name: Security controls by Azure Policy
-                    href: /azure/data-lake-store/security-controls-policy
-                    maintainContext: true
-              - name: File storage guidance
-                items:
-                  - name: Planning for deployment
-                    href: /azure/storage/files/storage-files-planning
-                    maintainContext: true
-                  - name: Identity-based authentication
-                    href: /azure/storage/files/storage-files-active-directory-overview
-                    maintainContext: true
-                  - name: Networking considerations
-                    href: /azure/storage/files/storage-files-networking-overview
-                    maintainContext: true
-                  - name: Disaster recovery and failover
-                    href: /azure/storage/common/storage-disaster-recovery-guidance
-                    maintainContext: true
-                  - name: File share backup
-                    href: /azure/backup/azure-file-share-backup-overview
-                    maintainContext: true
-              - name: Queue storage guidance
-                items:
-                  - name: Authorize access with Azure AD
-                    href: /azure/storage/queues/authorize-access-azure-active-directory
-                    maintainContext: true
-                  - name: Performance and scalability checklist
-                    href: /azure/storage/queues/storage-performance-checklist
-                    maintainContext: true
-              - name: Table storage guidance
-                items:
-                  - name: Authorize access with Azure AD
-                    href: /azure/storage/tables/authorize-access-azure-active-directory
-                    maintainContext: true
-                  - name: Performance and scalability checklist
-                    href: /azure/storage/tables/storage-performance-checklist
-                    maintainContext: true
-                  - name: Design scalable and performant tables
-                    href: /azure/storage/tables/table-storage-design
-                    maintainContext: true
-                  - name: Design for querying
-                    href: /azure/storage/tables/table-storage-design-for-query
-                    maintainContext: true
-                  - name: Table design patterns
-                    href: /azure/storage/tables/table-storage-design-patterns
-                    maintainContext: true
-              - name: Disk storage guidance
-                items:
-                  - name: Choose a managed disk type
-                    href: /azure/virtual-machines/disks-types
-                    maintainContext: true
-                  - name: Server-side encryption
-                    href: /azure/virtual-machines/disk-encryption
-                    maintainContext: true
-                  - name: Disk Encryption for Linux VMs
-                    href: /azure/virtual-machines/linux/disk-encryption-overview
-                    maintainContext: true
-                  - name: Disk Encryption for Windows VMs
-                    href: /azure/virtual-machines/windows/disk-encryption-overview
-                    maintainContext: true
-                  - name: Design for high performance
-                    href: /azure/virtual-machines/premium-storage-performance
-                    maintainContext: true
-                  - name: Scalability and performance targets
-                    href: /azure/virtual-machines/disks-scalability-targets
-                    maintainContext: true
-                  - name: Create an incremental snapshot
-                    href: /azure/virtual-machines/disks-incremental-snapshots
-                    maintainContext: true
-              - name: Azure NetApp Files guidance
-                items:
-                  - name: Solution architectures
-                    href: /azure/azure-netapp-files/azure-netapp-files-solution-architectures
-                    maintainContext: true
-                  - name: Use ANF with Oracle Database
-                    href: /azure/azure-netapp-files/solutions-benefits-azure-netapp-files-oracle-database
-                    maintainContext: true
-                  - name: ANF for electronic design automation
-                    href: /azure/azure-netapp-files/solutions-benefits-azure-netapp-files-electronic-design-automation
-                    maintainContext: true
-                  - name: Use ANF with Virtual Desktop
-                    href: /azure/azure-netapp-files/solutions-windows-virtual-desktop
-                    maintainContext: true
-                  - name: Use ANF with SQL Server
-                    href: /azure/azure-netapp-files/solutions-benefits-azure-netapp-files-sql-server
-                    maintainContext: true
-                  - name: ANF volume group for SAP HANA
-                    href: /azure/azure-netapp-files/application-volume-group-introduction
-                    maintainContext: true
-          - name: Architectures
-            items:
-              - name: Azure file shares in a hybrid environment
-                href: hybrid/azure-file-share.yml
-              - name: Azure files secured by AD DS
-                href: example-scenario/hybrid/azure-files-on-premises-authentication.yml
-              - name: Azure NetApp Files solutions
-                items:
-                  - name: AKS data protection on ANF
-                    href: example-scenario/file-storage/data-protection-kubernetes-astra-azure-netapp-files.yml
-                  - name: Enterprise file shares with DR
-                    href: example-scenario/file-storage/enterprise-file-shares-disaster-recovery.yml
-                  - name: Moodle deployment with ANF
-                    href: example-scenario/file-storage/moodle-azure-netapp-files.yml
-                  - name: Oracle Database with Azure NetApp Files
-                    href: example-scenario/file-storage/oracle-azure-netapp-files.yml
-                  - name: SQL Server on VMs with ANF
-                    href: example-scenario/file-storage/sql-server-azure-netapp-files.yml
-              - name: Hybrid file services
-                href: hybrid/hybrid-file-services.yml
-              - name: Minimal storage – change feed replication
-                href: solution-ideas/articles/minimal-storage-change-feed-replicate-data.yml
-              - name: Multi-region web app with replication
-                href: solution-ideas/articles/multi-region-web-app-multi-writes-azure-table.yml              
-              - name: Optimized storage data classification
-                href: solution-ideas/articles/optimized-storage-logical-data-classification.yml
-          - name: Solution ideas
-            items:
-              - name: HIPAA/HITRUST Health Data and AI
-                href: solution-ideas/articles/security-compliance-blueprint-hipaa-hitrust-health-data-ai.yml
-              - name: Media rendering
-                href: solution-ideas/articles/azure-batch-rendering.yml
-              - name: Medical data storage
-                href: solution-ideas/articles/medical-data-storage.yml
-              - name: Two-region app with Table storage failover
-                href: solution-ideas/articles/multi-region-web-app-azure-table-failover.yml
-      - name: Virtual Desktop
-        items:
-          - name: Get started
-            href: guide/virtual-desktop/start-here.md
-          - name: Guides
-            items:
-              - name: Azure Virtual Desktop environment
-                href: /azure/virtual-desktop/environment-setup
-                maintainContext: true
-              - name: Azure Virtual Desktop Agent
-                href: /azure/virtual-desktop/agent-overview
-                maintainContext: true
-              - name: Authentication in Azure Virtual Desktop
-                href: /azure/virtual-desktop/authentication
-                maintainContext: true
-              - name: Network connectivity
-                items:
-                  - name: Overview
-                    href: /azure/virtual-desktop/network-connectivity
-                    maintainContext: true
-                  - name: RDP Shortpath
-                    href: /azure/virtual-desktop/shortpath
-                    maintainContext: true
-                  - name: Implement Quality of Service
-                    href: /azure/virtual-desktop/rdp-quality-of-service-qos
-                    maintainContext: true
-                  - name: RDP bandwidth
-                    href: /azure/virtual-desktop/rdp-bandwidth
-                    maintainContext: true
-                  - name: Proxy server guidelines
-                    href: /azure/virtual-desktop/proxy-server-support
-                    maintainContext: true
-                  - name: Connection quality
-                    href: /azure/virtual-desktop/connection-latency
-                    maintainContext: true
-              - name: Azure AD join for Azure Virtual Desktop
-                href: example-scenario/wvd/azure-virtual-desktop-azure-active-directory-join.md
-              - name: Multiregion BCDR for AVD
-                href: example-scenario/wvd/azure-virtual-desktop-multi-region-bcdr.yml
-              - name: AVD for Azure Stack HCI
-                href: /azure/virtual-desktop/azure-stack-hci-overview
-                maintainContext: true
-              - name: FSLogix guidance
-                items:
-                  - name: FSLogix for the enterprise
-                    href: example-scenario/wvd/windows-virtual-desktop-fslogix.yml
-                  - name: FSLogix profile containers and files
-                    href: /azure/virtual-desktop/fslogix-containers-azure-files
-                    maintainContext: true
-                  - name: Storage FSLogix profile container
-                    href: /azure/virtual-desktop/store-fslogix-profile
-                    maintainContext: true
-          - name: Architectures
-            items:
-              - name: Azure Virtual Desktop for the enterprise
-                href: example-scenario/wvd/windows-virtual-desktop.yml
-              - name: Esri ArcGIS on Azure Virtual Desktop
-                href: example-scenario/data/esri-arcgis-azure-virtual-desktop.yml
-              - name: Multiple Active Directory forests
-                href: example-scenario/wvd/multi-forest.yml
-              - name: Multiple forests with Azure AD DS
-                href: example-scenario/wvd/multi-forest-azure-managed.yml
-      - name: Web
-        items:
-          - name: Get started
-            href: guide/web/web-start-here.md
-          - name: Guides
-            items:
-              - name: Design principles
-                href: guide/design-principles/index.md
-              - name: Design and implementation patterns
-                href: patterns/category/design-implementation.md
-              - name: Application guidance
-                items: 
-                  - name: Characteristics of modern web apps
-                    href: /dotnet/architecture/modern-web-apps-azure/modern-web-applications-characteristics
-                    maintainContext: true
-                  - name: Enterprise app patterns
-                    items:
-                      - name: Reliable web app pattern
-                        items: 
-                          - name: Overview
-                            href: reference-architectures/reliable-web-app/overview.md
-                          - name: .NET
-                            items: 
-                              - name: Plan the implementation
-                                href: reference-architectures/reliable-web-app/dotnet/pattern-overview.yml
-                              - name: Apply the pattern
-                                href: reference-architectures/reliable-web-app/dotnet/apply-pattern.yml
-                          - name: Java
-                            items:
-                              - name: Plan the implementation
-                                href: reference-architectures/reliable-web-app/java/plan-implementation.yml
-                              - name: Apply the pattern
-                                href: reference-architectures/reliable-web-app/java/apply-pattern.yml
-              - name: App Service considerations
-                items:
-                  - name: Deployment best practices
-                    href: /azure/app-service/deploy-best-practices
-                    maintainContext: true
-                  - name: Security recommendations
-                    href: /azure/app-service/security-recommendations
-                    maintainContext: true
-                  - name: Security baseline for App Service
-                    href: /security/benchmark/azure/baselines/app-service-security-baseline
-                    maintainContext: true
-                  - name: Networking features for App Service
-                    href: /azure/app-service/networking-features
-                    maintainContext: true
-              - name: Cross-tenant secure access to apps
-                href: guide/networking/cross-tenant-secure-access-private-endpoints.yml
-              - name: Red Hat JBoss EAP on Azure
-                href: /azure/developer/java/ee/jboss-on-azure
-                maintainContext: true
-              - name: Eventual consistency in Power Platform
-                href: guide/power-platform/eventual-consistency.yml
-              - name: Single-page application authorization
-                href: guide/web/secure-single-page-application-authorization.yml
-          - name: Architectures
-            items:
-              - name: Basic web application
-                href: reference-architectures/app-service-web-app/basic-web-app.yml
-              - name: Clinical insights with Cloud for Healthcare
-                href: example-scenario/mch-health/medical-data-insights.yml
-              - name: Common web app architectures
-                href: /dotnet/architecture/modern-web-apps-azure/common-web-application-architectures
-                maintainContext: true
-              - name: Consumer health portal
-                href: example-scenario/digital-health/health-portal.yml
-              - name: Deployment in App Service Environments
-                items:
-                  - name: Standard deployment
-                    href: reference-architectures/enterprise-integration/ase-standard-deployment.yml
-                  - name: High availability deployment
-                    href: reference-architectures/enterprise-integration/ase-high-availability-deployment.yml
-              - name: Design great API developer experiences
-                href: example-scenario/web/design-api-developer-experiences-management-github.yml
-              - name: E-commerce front end
-                href: example-scenario/apps/ecommerce-scenario.yml
-              - name: Highly available multi-region web app
-                href: reference-architectures/app-service-web-app/multi-region.yml
-              - name: Highly available zone-redundant web app
-                href: reference-architectures/app-service-web-app/zone-redundant.yml
-              - name: "IaaS: Web app with relational database"
-                href: high-availability/ref-arch-iaas-web-and-db.yml
-              - name: Improved access to multitenant web apps
-                href: example-scenario/security/access-multitenant-web-app-from-on-premises.yml
-              - name: Intelligent search engine for e-commerce
-                href: example-scenario/apps/ecommerce-search.yml
-              - name: Migrate a web app using Azure APIM
-                href: example-scenario/apps/apim-api-scenario.yml
-              - name: Multi-region web app with private database
-                href: example-scenario/sql-failover/app-service-private-sql-multi-region.yml
-              - name: Multi-tier app service with private endpoint
-                href: example-scenario/web/multi-tier-app-service-private-endpoint.yml
-              - name: Multi-tier app service with service endpoint
-                href: reference-architectures/app-service-web-app/multi-tier-app-service-service-endpoint.yml
-              - name: Multi-tier web app built for HA/DR
-                href: example-scenario/infrastructure/multi-tier-app-disaster-recovery.yml
-              - name: Protect APIs with Application Gateway
-                href: reference-architectures/apis/protect-apis.yml
-              - name: Real-time location sharing
-                href: example-scenario/signalr/index.yml
-              - name: SaaS Starter web app
-                href: example-scenario/apps/saas-starter-web-app.yml
-              - name: Scalable and secure WordPress on Azure
-                href: example-scenario/infrastructure/wordpress.yml
-              - name: Scalable cloud applications and SRE
-                href: example-scenario/apps/scalable-apps-performance-modeling-site-reliability.yml
-              - name: Scalable order processing
-                href: example-scenario/data/ecommerce-order-processing.yml
-              - name: Scalable web app
-                href: reference-architectures/app-service-web-app/scalable-web-app.yml
-              - name: Serverless web app
-                href: reference-architectures/serverless/web-app.yml
-              - name: Virtual health on Cloud for Healthcare
-                href: example-scenario/mch-health/virtual-health-mch.yml
-              - name: Web app monitoring on Azure
-                href: reference-architectures/app-service-web-app/app-monitoring.yml
-              - name: Web app private database connectivity
-                href: example-scenario/private-web-app/private-web-app.yml
-          - name: Solution ideas
-            items:
-              - name: Dynamics Business Central as a service
-                href: solution-ideas/articles/business-central.yml
-              - name: E-commerce website running in ASE
-                href: solution-ideas/articles/ecommerce-website-running-in-secured-ase.yml
-              - name: Highly available SharePoint farm
-                href: solution-ideas/articles/highly-available-sharepoint-farm.yml
-              - name: Hybrid SharePoint farm with Microsoft 365
-                href: solution-ideas/articles/sharepoint-farm-microsoft-365.yml
-              - name: Modern customer support portal
-                href: solution-ideas/articles/modern-customer-support-portal-powered-by-an-agile-business-process.yml
-              - name: Real-time presence with Microsoft 365
-                href: solution-ideas/articles/presence-microsoft-365-power-platform.yml
-              - name: Scalable e-commerce web app
-                href: solution-ideas/articles/scalable-ecommerce-web-app.yml
-              - name: Scalable Episerver marketing website
-                href: solution-ideas/articles/digital-marketing-episerver.yml
-              - name: Scalable Sitecore marketing website
-                href: solution-ideas/articles/digital-marketing-sitecore.yml
-              - name: Scalable Umbraco CMS web app
-                href: solution-ideas/articles/medium-umbraco-web-app.yml
-              - name: Simple branded website
-                href: solution-ideas/articles/simple-branded-website.yml
-              - name: Simple digital marketing website
-                href: solution-ideas/articles/digital-marketing-smb.yml
-              - name: Web/mobile apps with MySQL and Redis
-                href: solution-ideas/articles/webapps.yml
-  - name: Cloud Adoption Framework
-    href: /azure/cloud-adoption-framework
-=======
         - name: Identity for Azure Government
           href: /azure/azure-government/documentation-government-plan-identity
           maintainContext: true
@@ -7143,5 +6752,4 @@
       - name: Web/mobile apps with MySQL and Redis
         href: solution-ideas/articles/webapps.yml
 - name: Cloud Adoption Framework
-  href: /azure/cloud-adoption-framework
->>>>>>> b5238430
+  href: /azure/cloud-adoption-framework