--- conflicted
+++ resolved
@@ -3468,24 +3468,12 @@
                     href: guide/hpc/luxion-keyshot.yml
                   - name: OpenFOAM
                     href: guide/hpc/openfoam.yml
-<<<<<<< HEAD
-                  - name: Samadii DEM
-                    href: guide/hpc/samadii-dem.yml
-                  - name: Samadii EM
-                    href: guide/hpc/samadii-em.yml                  
-                  - name: Samadii Plasma
-                    href: guide/hpc/plasma.yml
-                  - name: Samadii SCIV
-                    href: guide/hpc/samadii-sciv.yml  
-                  - name: Siemens NX
-                    href: guide/hpc/siemens-nx.yml
-                  - name: Siemens Tecnomatix
-                    href: guide/hpc/siemens-tecnomatix.yml
-=======
                   - name: Samadii deployments
                     items:
                       - name: Samadii DEM
                         href: guide/hpc/samadii-dem.yml
+                      - name: Samadii EM
+                        href: guide/hpc/samadii-em.yml 
                       - name: Samadii Plasma
                         href: guide/hpc/plasma.yml
                       - name: Samadii SCIV
@@ -3496,7 +3484,6 @@
                         href: guide/hpc/siemens-nx.yml
                       - name: Siemens Tecnomatix
                         href: guide/hpc/siemens-tecnomatix.yml
->>>>>>> 2b4ab191
               - name: Industry guidance
                 items:
                   - name: HPC for manufacturing
