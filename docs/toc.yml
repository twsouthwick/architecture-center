--- conflicted
+++ resolved
@@ -1042,106 +1042,6 @@
                 href: solution-ideas/articles/quality-assurance.yml
               - name: Supply chain track and trace
                 href: solution-ideas/articles/supply-chain-track-and-trace.yml
-<<<<<<< HEAD
-      - name: Media and Entertainment
-        items:
-          - name: Overview
-            href: industries/media.md
-          - name: Guides
-            items:
-              - name: Dynamics 365 media accelerator
-                href: /dynamics365/industry/accelerators/media
-                maintainContext: true
-              - name: Content Production solution
-                href: /dynamics365/industry/accelerators/content-production
-                maintainContext: true
-              - name: Configure the accelerator with Azure AD
-                href: /dynamics365/industry/accelerators/configure-media
-                maintainContext: true
-          - name: Architectures
-            items:
-              - name: All media and entertainment architectures
-                href: /azure/architecture/browse/?terms=media
-              - name: 3D video rendering
-                href: example-scenario/infrastructure/video-rendering.yml
-              - name: Content-based recommendation
-                href: example-scenario/ai/scalable-personalization-with-content-based-recommendation-system.yml
-              - name: Digital image-based modeling on Azure
-                href: example-scenario/infrastructure/image-modeling.yml
-              - name: Gridwich cloud media system
-                href: reference-architectures/media-services/gridwich-architecture.yml
-              - name: Image classification on Azure
-                href: example-scenario/ai/intelligent-apps-image-processing.yml
-              - name: Live streaming digital media
-                href: solution-ideas/articles/digital-media-live-stream.yml
-              - name: Movie recommendations on Azure
-                href: example-scenario/ai/movie-recommendations-with-machine-learning.yml
-          - name: Compliance solutions
-            items:
-              - name: CDSA overview
-                href: /azure/compliance/offerings/offering-cdsa
-                maintainContext: true
-              - name: MPA overview
-                href: /azure/compliance/offerings/offering-mpa
-                maintainContext: true
-      - name: Energy and Environment
-        items:
-          - name: Overview
-            href: industries/energy-environment.md
-          - name: Guides
-            items:
-              - name: Microsoft Cloud for Sustainability
-                href: /industry/sustainability/overview
-                maintainContext: true
-              - name: Sustainability outcomes and benefits
-                href: /azure/cloud-adoption-framework/strategy/business-outcomes/sustainability
-                maintainContext: true
-              - name: Big compute for oil exploration
-                href: guide/architecture-styles/big-compute.yml
-              - name: IoT scenarios
-                items:
-                  - name: Connected waste management
-                    href: /azure/iot-central/government/tutorial-connected-waste-management
-                    maintainContext: true
-                  - name: Smart meter energy monitoring
-                    href: /azure/iot-central/energy/tutorial-smart-meter-app
-                    maintainContext: true
-                  - name: Solar panel monitoring
-                    href: /azure/iot-central/energy/tutorial-solar-panel-app
-                    maintainContext: true
-                  - name: Water consumption monitoring
-                    href: /azure/iot-central/government/tutorial-water-consumption-monitoring
-                    maintainContext: true
-                  - name: Water quality monitoring
-                    href: /azure/iot-central/government/tutorial-water-quality-monitoring
-                    maintainContext: true
-          - name: Architectures
-            items:
-              - name: All energy and environment architectures
-                href: /azure/architecture/browse/?terms=energy
-              - name: Environmental monitoring
-                href: solution-ideas/articles/environment-monitoring-and-supply-chain-optimization.yml
-              - name: Geospatial data processing and analytics
-                href: example-scenario/data/geospatial-data-processing-analytics-azure.yml
-              - name: IoT Edge data processing - Monitor oil rigs
-                href: solution-ideas/articles/data-storage-edge.yml
-              - name: Mining equipment monitoring
-                href: solution-ideas/articles/monitor-mining-equipment.yml
-              - name: Oil and gas tank level forecasting
-                href: solution-ideas/articles/oil-and-gas-tank-level-forecasting.yml
-              - name: Project 15 sustainability
-                href: solution-ideas/articles/project-15-iot-sustainability.yml
-              - name: Run CFD simulations
-                href: example-scenario/infrastructure/hpc-cfd.yml
-              - name: Run reservoir simulations
-                href: example-scenario/infrastructure/reservoir-simulation.yml
-          - name: Compliance solutions
-            items:
-              - name: NERC (US) overview
-                href: /azure/compliance/offerings/offering-nerc
-                maintainContext: true
-=======
->>>>>>> 8beb72f2
       - name: Game Development
         items:
           - name: Overview
