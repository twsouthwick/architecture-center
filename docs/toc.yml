--- conflicted
+++ resolved
@@ -3008,13 +3008,10 @@
                 maintainContext: true
           - name: Architectures
             items:
-<<<<<<< HEAD
+              - name: Automate multistage DevOps pipelines
+                href: example-scenario/devops/automate-azure-pipelines.yml
               - name: Automated Jupyter Notebooks for diagnostics
                 href: example-scenario/data/automating-diagnostic-jupyter-notebook.yml
-=======
-              - name: Automate multistage DevOps pipelines
-                href: example-scenario/devops/automate-azure-pipelines.yml
->>>>>>> 7c8304f1
               - name: Azure DevTest Labs for enterprises
                 href: example-scenario/infrastructure/devtest-labs-reference-architecture.yml
               - name: CI/CD pipeline for chatbots with ARM
