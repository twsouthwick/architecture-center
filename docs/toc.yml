items:
  - name: Azure Architecture Center
    href: ./index.yml
  - name: Browse all Architectures
    href: browse/index.yml
  - name: Architecture icons
    href: icons/index.md
  - name: What's new
    href: changelog.md
  - name: Landing zones
    items:
      - name: Design guides
        items:
          - name: Bicep landing zone implementation
            href: landing-zones/bicep/landing-zone-bicep.md
          - name: Terraform landing zone implementation
            href: landing-zones/terraform/landing-zone-terraform.md
  - name: Application architecture fundamentals
    items:
      - name: Introduction
        href: guide/index.md
      - name: Architecture styles
        items:
          - name: Overview
            href: guide/architecture-styles/index.md
          - name: Big compute
            href: guide/architecture-styles/big-compute.yml
          - name: Big data
            href: guide/architecture-styles/big-data.yml
          - name: Event-driven architecture
            href: guide/architecture-styles/event-driven.yml
          - name: Microservices
            href: guide/architecture-styles/microservices.yml
          - name: N-tier application
            href: guide/architecture-styles/n-tier.yml
          - name: Web-queue-worker
            href: guide/architecture-styles/web-queue-worker.yml
      - name: Design principles for Azure applications
        items:
          - name: Overview
            href: guide/design-principles/index.md
          - name: Design for self-healing
            href: guide/design-principles/self-healing.md
          - name: Make all things redundant
            href: guide/design-principles/redundancy.md
          - name: Minimize coordination
            href: guide/design-principles/minimize-coordination.yml
          - name: Design to scale out
            href: guide/design-principles/scale-out.md
          - name: Partition around limits
            href: guide/design-principles/partition.md
          - name: Design for operations
            href: guide/design-principles/design-for-operations.md
          - name: Use managed services
            href: guide/design-principles/managed-services.md
          - name: Use an identity service
            href: guide/design-principles/identity.md
          - name: Use the best data store
            href: /azure/architecture/guide/design-principles/use-best-data-store
          - name: Design for evolution
            href: guide/design-principles/design-for-evolution.md
          - name: Build for the needs of business
            href: guide/design-principles/build-for-business.md
      - name: Technology choices
        items:
          - name: Overview
            href: guide/technology-choices/technology-choices-overview.md
          - name: Choose a compute service
            items:
              - name: Azure compute services
                href: guide/technology-choices/compute-decision-tree.yml
              - name: High availability and disaster recovery
                href: example-scenario/infrastructure/iaas-high-availability-disaster-recovery.yml
              - name: Microservices compute options
                href: /azure/architecture/microservices/design/compute-options
              - name: Web apps and single page apps
                href: /dotnet/architecture/modern-web-apps-azure/choose-between-traditional-web-and-single-page-apps
                maintainContext: true
              - name: Multiparty computing
                href: guide/technology-choices/multiparty-computing-service.yml
          - name: Choose a container option
            items:
              - name: Container options
                href: /azure/container-apps/compare-options
                maintainContext: true
              - name: Containers for confidential computing
                href: /azure/confidential-computing/choose-confidential-containers-offerings
                maintainContext: true
              - name: Kubernetes at the edge
                href: operator-guides/aks/choose-kubernetes-edge-compute-option.md
              - name: Bare-metal Kubernetes at the edge
                href: operator-guides/aks/choose-bare-metal-kubernetes.yml              
          - name: Choose a hybrid service
            items:
              - name: Hybrid options
                href: guide/technology-choices/hybrid-considerations.yml
              - name: Compare Azure Stack Hub and Azure
                href: /azure-stack/user/azure-stack-considerations
                maintainContext: true
              - name: Compare Azure, Stack Hub, and Stack HCI
                href: /azure-stack/operator/compare-azure-azure-stack
                maintainContext: true
              - name: Compare Azure Stack HCI and Stack Hub
                href: /azure-stack/hci/concepts/compare-azure-stack-hub
                maintainContext: true
              - name: Compare Stack HCI and Windows Server
                href: /azure-stack/hci/concepts/compare-windows-server
                maintainContext: true
              - name: Choose drives for Azure Stack HCI
                href: /azure-stack/hci/concepts/choose-drives
                maintainContext: true
              - name: FSLogix in Azure Virtual Desktop
                href: /azure/virtual-desktop/store-fslogix-profile
                maintainContext: true
          - name: Choose a security option
            items:
              - name: Deployment models
                href: /azure/confidential-computing/confidential-computing-deployment-models
                maintainContext: true
              - name: Containers for confidential computing
                href: /azure/confidential-computing/choose-confidential-containers-offerings
                maintainContext: true
          - name: Choose an identity service
            items:
              - name: Active Directory services
                href: /azure/active-directory-domain-services/compare-identity-solutions
                maintainContext: true
              - name: Hybrid identity authentication methods
                href: /azure/active-directory/hybrid/choose-ad-authn
                maintainContext: true
          - name: Choose a storage service
            items:
              - name: Storage options
                href: /azure/cloud-adoption-framework/ready/considerations/storage-options
                maintainContext: true
              - name: Managed disk types
                href: /azure/virtual-machines/disks-types
                maintainContext: true
              - name: Data transfer
                items:
                  - name: Data transfer solutions
                    href: /azure/storage/common/storage-choose-data-transfer-solution
                    maintainContext: true
                  - name: Compare data transfer options
                    href: /azure/storsimple/storsimple-8000-choose-storage-solution
                    maintainContext: true
                  - name: Large datasets, low bandwidth
                    href: /azure/storage/common/storage-solution-large-dataset-low-network
                    maintainContext: true
                  - name: Large datasets, moderate bandwidth
                    href: /azure/storage/common/storage-solution-large-dataset-moderate-high-network
                    maintainContext: true
                  - name: Small datasets, low bandwidth
                    href: /azure/storage/common/storage-solution-small-dataset-low-moderate-network
                    maintainContext: true
                  - name: Periodic data transfer
                    href: /azure/storage/common/storage-solution-periodic-data-transfer
                    maintainContext: true
          - name: Choose a data store
            items:
              - name: Understand data store models
                href: guide/technology-choices/data-store-overview.md
              - name: Select a data store
                href: guide/technology-choices/data-store-decision-tree.md
              - name: Criteria for choosing a data store
                href: guide/technology-choices/data-store-considerations.md
              - name: Big data storage
                href: data-guide/technology-choices/data-storage.md
              - name: Database scenarios
                items:
                  - name: OLAP solutions
                    href: data-guide/relational-data/online-analytical-processing.yml
                  - name: OLTP solutions
                    href: data-guide/relational-data/online-transaction-processing.md
                  - name: Data warehousing
                    href: data-guide/relational-data/data-warehousing.yml
                  - name: Data lakes
                    href: data-guide/scenarios/data-lake.md
                  - name: Non-relational data store
                    href: data-guide/big-data/non-relational-data.yml
                  - name: Compare NoSQL and relational
                    href: /azure/cosmos-db/relational-nosql
                    maintainContext: true
                  - name: Pipeline orchestration
                    href: data-guide/technology-choices/pipeline-orchestration-data-movement.md
                  - name: Search data store
                    href: data-guide/technology-choices/search-options.md
                  - name: PostgreSQL options
                    href: /azure/postgresql/single-server/overview-postgres-choose-server-options
                    maintainContext: true
                  - name: Database transfer options
                    href: data-guide/scenarios/data-transfer.md
                  - name: Choose an API in Cosmos DB
                    href: /azure/cosmos-db/choose-api
                    maintainContext: true
          - name: Choose an analytics solution
            items:
              - name: Analytical data stores
                href: data-guide/technology-choices/analytical-data-stores.md
              - name: Analytics and reporting
                href: data-guide/technology-choices/analysis-visualizations-reporting.md
              - name: Batch processing
                href: data-guide/technology-choices/batch-processing.md
              - name: Stream processing
                href: data-guide/technology-choices/stream-processing.md
              - name: Streaming analytics
                href: /azure/stream-analytics/streaming-technologies
                maintainContext: true
          - name: Choose an AI/ML service
            items:
              - name: Cognitive services
                href: data-guide/technology-choices/cognitive-services.md
              - name: Natural language processing
                href: data-guide/technology-choices/natural-language-processing.yml
              - name: Machine learning
                href: data-guide/technology-choices/data-science-and-machine-learning.md
              - name: Machine learning tools
                href: example-scenario/mlops/aml-decision-tree.yml
              - name: Compare MLflow and Azure ML
                href: /azure/machine-learning/concept-mlflow
                maintainContext: true
          - name: Choose a networking service
            items:
              - name: Load balancing options
                href: guide/technology-choices/load-balancing-overview.yml
              - name: VNet peering and VPN gateways
                href: reference-architectures/hybrid-networking/vnet-peering.yml
          - name: Choose a messaging service
            items:
              - name: Compare messaging services
                href: /azure/event-grid/compare-messaging-services
                maintainContext: true
              - name: Asynchronous messaging
                href: guide/technology-choices/messaging.yml
              - name: Real-time message ingestion
                href: data-guide/technology-choices/real-time-ingestion.md
          - name: Choose an IoT option
            items:
              - name: IoT solutions in Azure
                href: example-scenario/iot/iot-central-iot-hub-cheat-sheet.yml
              - name: Compare IoT Hub and Event Hubs
                href: /azure/iot-hub/iot-hub-compare-event-hubs
                maintainContext: true
          - name: Choose a command-line tool
            href: /cli/azure/choose-the-right-azure-command-line-tool
            maintainContext: true
          - name: Development tools
            items:
              - name: Choose a mobile development framework
                href: /azure/developer/mobile-apps/choose-mobile-framework
                maintainContext: true
              - name: Choose a mixed reality engine
                href: /windows/mixed-reality/develop/choosing-an-engine
                maintainContext: true
      - name: Best practices for cloud applications
        items:
          - name: Overview
            href: best-practices/index-best-practices.md
          - name: API design
            href: best-practices/api-design.md
          - name: API implementation
            href: best-practices/api-implementation.md
          - name: Autoscaling
            href: best-practices/auto-scaling.md
          - name: Background jobs
            href: best-practices/background-jobs.md
          - name: Caching
            href: best-practices/caching.yml
          - name: Content Delivery Network
            href: best-practices/cdn.yml
          - name: Data partitioning
            href: best-practices/data-partitioning.yml
          - name: Data partitioning strategies (by service)
            href: best-practices/data-partitioning-strategies.yml
          - name: Host name preservation
            href: best-practices/host-name-preservation.yml
          - name: Message encoding considerations
            href: best-practices/message-encode.md
          - name: Monitoring and diagnostics
            href: best-practices/monitoring.yml
          - name: Retry guidance for specific services
            href: best-practices/retry-service-specific.md
          - name: Transient fault handling
            href: best-practices/transient-faults.md
      - name: Performance tuning and antipatterns
        items:
          - name: Introduction
            href: performance/index.md
          - name: Scenario 1 - Distributed transactions
            href: performance/distributed-transaction.yml
          - name: Scenario 2 - Multiple backend services
            href: performance/backend-services.yml
          - name: Scenario 3 - Event streaming
            href: performance/event-streaming.yml
          - name: Performance antipatterns
            items:
              - name: Overview
                href: antipatterns/index.md
              - name: Busy Database
                href: antipatterns/busy-database/index.md
              - name: Busy Front End
                href: antipatterns/busy-front-end/index.md
              - name: Chatty I/O
                href: antipatterns/chatty-io/index.md
              - name: Extraneous Fetching
                href: antipatterns/extraneous-fetching/index.md
              - name: Improper Instantiation
                href: antipatterns/improper-instantiation/index.md
              - name: Monolithic Persistence
                href: antipatterns/monolithic-persistence/index.md
              - name: No Caching
                href: antipatterns/no-caching/index.md
              - name: Noisy Neighbor
                href: antipatterns/noisy-neighbor/noisy-neighbor.yml
              - name: Retry Storm
                href: antipatterns/retry-storm/index.md
              - name: Synchronous I/O
                href: antipatterns/synchronous-io/index.md
      - name: Responsible engineering
        items:
          - name: Responsible innovation
            expanded: true
            items:
              - name: Overview
                href: guide/responsible-innovation/index.md
              - name: Judgment call
                href: guide/responsible-innovation/judgmentcall.md
              - name: Harms modeling
                items:
                  - name: Understand harm
                    href: guide/responsible-innovation/harms-modeling/index.md
                  - name: Assess types of harm
                    href: guide/responsible-innovation/harms-modeling/type-of-harm.md
              - name: Community jury
                href: guide/responsible-innovation/community-jury/index.md
          - name: Responsible AI
            items:
              - name: Overview
                href: /azure/cloud-adoption-framework/strategy/responsible-ai
                maintainContext: true
              - name: Six key principles
                href: /azure/cloud-adoption-framework/innovate/best-practices/trusted-ai
                maintainContext: true
              - name: Guidelines for human-AI interaction
                href: /ai/guidelines-human-ai-interaction/?toc=/azure/architecture/toc.json&bc=/azure/architecture/_bread/toc.json
              - name: Responsible AI with Cognitive Services
                href: /azure/cognitive-services/responsible-use-of-ai-overview
                maintainContext: true
              - name: Machine learning
                items:
                  - name: Responsible AI and machine learning
                    href: /azure/machine-learning/concept-responsible-ml
                    maintainContext: true
                  - name: Model interpretability
                    href: /azure/machine-learning/how-to-machine-learning-interpretability
                    maintainContext: true
                  - name: ML fairness
                    href: /azure/machine-learning/concept-fairness-ml
                    maintainContext: true
                  - name: Differential privacy
                    href: /azure/machine-learning/concept-differential-privacy
                    maintainContext: true
      - name: Architecture for startups
        items:
          - name: Overview
            href: guide/startups/startup-architecture.md
          - name: Core startup stack architecture
            href: example-scenario/startups/core-startup-stack.yml
          - name: SaaS digital business journey on Azure
            href: guide/saas/saas-digital-business-journey-azure.md
      - name: Mission critical applications
        items:
            - name: Mission-critical baseline architecture
              href: reference-architectures/containers/aks-mission-critical/mission-critical-intro.yml
            - name: Mission-critical with network controls
              href: reference-architectures/containers/aks-mission-critical/mission-critical-network-architecture.yml
            - name: Design areas
              items:
                - name: Application platform
                  href: reference-architectures/containers/aks-mission-critical/mission-critical-app-platform.md
                - name: Application design
                  href: reference-architectures/containers/aks-mission-critical/mission-critical-app-design.md
                - name: Networking and connectivity platform
                  href: reference-architectures/containers/aks-mission-critical/mission-critical-networking.md
                - name: Data platform
                  href: reference-architectures/containers/aks-mission-critical/mission-critical-data-platform.md                                    
                - name: Deployment and testing
                  href: reference-architectures/containers/aks-mission-critical/mission-critical-deploy-test.md
                - name: Health modeling
                  href: reference-architectures/containers/aks-mission-critical/mission-critical-health-modeling.md
                - name: Security
                  href: reference-architectures/containers/aks-mission-critical/mission-critical-security.md
                - name: Operational procedures
                  href: reference-architectures/containers/aks-mission-critical/mission-critical-operations.md
            - name: Guides
              items:
                - name: Continuous validation
                  href: guide/testing/mission-critical-deployment-testing.md
      - name: Multitenant applications
        items:
          - name: Overview
            href: guide/multitenant/overview.md
          - name: Considerations
            items:
              - name: Overview
                href: guide/multitenant/considerations/overview.yml
              - name: Tenancy models
                href: guide/multitenant/considerations/tenancy-models.yml
              - name: Tenant lifecycle
                href: guide/multitenant/considerations/tenant-lifecycle.md
              - name: Pricing models
                href: guide/multitenant/considerations/pricing-models.md
              - name: Measure consumption
                href: guide/multitenant/considerations/measure-consumption.md
              - name: Deploy updates
                href: guide/multitenant/considerations/updates.md
              - name: Map requests to tenants
                href: guide/multitenant/considerations/map-requests.yml
              - name: Identity
                href: guide/multitenant/considerations/identity.md
              - name: Domain names
                href: guide/multitenant/considerations/domain-names.yml
          - name: Approaches
            items:
              - name: Overview
                href: guide/multitenant/approaches/overview.yml
              - name: Resource organization
                href: guide/multitenant/approaches/resource-organization.yml
              - name: Governance and compliance
                href: guide/multitenant/approaches/governance-compliance.md
              - name: Cost management and allocation
                href: guide/multitenant/approaches/cost-management-allocation.yml
              - name: Deployment and configuration
                href: guide/multitenant/approaches/deployment-configuration.yml
              - name: Compute
                href: guide/multitenant/approaches/compute.md
              - name: Networking
                href: guide/multitenant/approaches/networking.md
              - name: Storage and data
                href: guide/multitenant/approaches/storage-data.yml
              - name: Messaging
                href: guide/multitenant/approaches/messaging.md
              - name: Identity
                href: guide/multitenant/approaches/identity.md
              - name: Integration
                href: guide/multitenant/approaches/integration.md
              - name: IoT
                href: guide/multitenant/approaches/iot.md
              - name: AI and ML
                href: guide/multitenant/approaches/ai-ml.md
          - name: Service-specific guidance
            items:
              - name: Overview
                href: guide/multitenant/service/overview.md
              - name: Deployment and configuration
                items:
                  - name: Azure App Configuration
                    href: guide/multitenant/service/app-configuration.md
                  - name: Azure Resource Manager
                    href: guide/multitenant/service/resource-manager.md
              - name: Compute
                items:
                  - name: App Service and Functions
                    href: guide/multitenant/service/app-service.yml
                  - name: Azure Kubernetes Service (AKS)
                    href: guide/multitenant/service/aks.yml
              - name: Networking
                items:
                  - name: Azure NAT Gateway
                    href: guide/multitenant/service/nat-gateway.md
                  - name: Azure Private Link
                    href: guide/multitenant/service/private-link.md
              - name: Storage and data
                items:
                  - name: Azure Cache for Redis
                    href: guide/multitenant/service/cache-redis.md
                  - name: Azure Cosmos DB
                    href: guide/multitenant/service/cosmos-db.md
                  - name: Azure Database for PostgreSQL
                    href: guide/multitenant/service/postgresql.md
                  - name: Azure SQL Database
                    href: guide/multitenant/service/sql-database.md
                  - name: Azure Storage
                    href: guide/multitenant/service/storage.md
              - name: Security
                items:
                  - name: Azure Key Vault
                    href: guide/multitenant/service/key-vault.md
              - name: AI and ML
                items:
                  - name: Azure Cognitive Search
                    href: /azure/search/search-modeling-multitenant-saas-applications
                    maintainContext: true
          - name: Multitenancy checklist
            href: guide/multitenant/checklist.md
          - name: Related resources
            href: guide/multitenant/related-resources.md
      - name: Solutions across Microsoft platforms
        expanded: true
        items:
          - name: Build applications on the Microsoft cloud
            items:
              - name: 1. Overview
                href: guide/microsoft-cloud/overview.md
              - name: 2. Create and deploy apps in less time
                href: guide/microsoft-cloud/create-deploy-more-applications-less-time.md
              - name: 3. Get the most value from technical talent
                href: guide/microsoft-cloud/get-most-value-technical-talent.md
              - name: 4. Integrate apps with existing solutions
                href: guide/microsoft-cloud/integrate-new-applications-existing-solutions.md
              - name: 5. Create and run secure applications
                href: guide/microsoft-cloud/create-run-secure-applications.md
              - name: 6. Summary
                href: guide/microsoft-cloud/summary.md
          - name: Azure and Power Platform scenarios 
            items:
               - name: Overview
                 href: solutions/power-platform-scenarios.md
               - name: All Power Platform architectures
                 href: /azure/architecture/browse/?products=power-platform
               - name: CI/CD for Power Platform
                 href: solution-ideas/articles/azure-devops-continuous-integration-for-power-platform.yml
               - name: Citizen AI with Power Platform
                 href: example-scenario/ai/citizen-ai-power-platform.yml
               - name: Eventual consistency with Power Apps
                 href: reference-architectures/power-platform/eventual-consistency.yml
               - name: Extract text using Power Automate
                 href: example-scenario/ai/extract-object-text.yml
               - name: Optimize inventory and forecast demand
                 href: example-scenario/analytics/optimize-inventory-forecast-demand.yml
               - name: Power Automate deployment at scale
                 href: example-scenario/power-automate/power-automate.yml
               - name: Real-time ML with Power Platform
                 href: example-scenario/ai/deploy-real-time-machine-learning-model-application-ui.yml  
          - name: Azure and Microsoft 365 scenarios
            items:
              - name: Overview
                href: solutions/microsoft-365-scenarios.md
              - name: All Microsoft 365 architectures
                href: /azure/architecture/browse/?products=m365
              - name: Governance of Teams guest users
                href: example-scenario/governance/governance-teams-guest-users.yml
              - name: Hybrid SharePoint farm with Microsoft 365
                href: solution-ideas/articles/sharepoint-farm-microsoft-365.yml
              - name: Manage Microsoft 365 with DevOps
                href: example-scenario/devops/manage-microsoft-365-tenant-configuration-microsoft365dsc-devops.yml
              - name: Real-time collaboration
                href: solution-ideas/articles/collaboration-microsoft-365.yml           
              - name: Real-time presence
                href: solution-ideas/articles/presence-microsoft-365-power-platform.yml
              - name: Secure a Teams channel bot with a firewall
                href: example-scenario/teams/securing-bot-teams-channel.yml
          - name: Azure and Dynamics 365 scenarios
            items:
              - name: Overview
                href: solutions/dynamics-365-scenarios.md
              - name: All Dynamics 365 architectures
                href: /azure/architecture/browse/?terms=dynamics%20365
              - name: Customer 360 with Dynamics 365 CI
                href: example-scenario/analytics/synapse-customer-insights.yml
              - name: Dynamics Business Central as a service
                href: solution-ideas/articles/business-central.yml
              - name: Enhanced customer dimension
                href: solution-ideas/articles/customer-insights-synapse.yml
          - name: Azure and Microsoft on-premises servers  
            href: guide/on-premises-microsoft-technologies.md
      - name: Third-party scenarios
        expanded: true
        items:
          - name: Apache technologies
            href: guide/apache-scenarios.md
          - name: Other open-source technologies
            href: guide/open-source-scenarios.md
          - name: Partner technologies
            href: guide/partner-scenarios.md
      - name: Azure for AWS professionals
        expanded: true
        items:
          - name: Overview
            href: aws-professional/index.md
          - name: Component information
            items:
              - name: Accounts
                href: aws-professional/accounts.md
              - name: Compute
                href: aws-professional/compute.md
              - name: Databases
                href: aws-professional/databases.md
              - name: Messaging
                href: aws-professional/messaging.md
              - name: Networking
                href: aws-professional/networking.md
              - name: Regions and zones
                href: aws-professional/regions-zones.md
              - name: Resources
                href: aws-professional/resources.md
              - name: Security and identity
                href: aws-professional/security-identity.md
              - name: Storage
                href: aws-professional/storage.md
          - name: Services comparison
            href: aws-professional/services.md
          - name: Guidance
            items:
              - name: Automation for AWS
                items:
                  - name: Authenticate runbooks with AWS
                    href: /azure/automation/automation-config-aws-account
                    maintainContext: true
                  - name: Deploy an AWS VM with a runbook
                    href: /azure/automation/automation-scenario-aws-deployment
                    maintainContext: true
              - name: Cost management for AWS
                items:
                  - name: Set up AWS for Cost Management
                    href: /azure/cost-management-billing/costs/aws-integration-set-up-configure
                    maintainContext: true
                  - name: Manage AWS costs in Azure
                    href: /azure/cost-management-billing/costs/aws-integration-manage
                    maintainContext: true
              - name: Hybrid solutions for AWS
                items:
                  - name: AWS Ubuntu with Terraform and Azure Arc
                    href: /azure/cloud-adoption-framework/manage/hybrid/server/best-practices/aws-terraform-ubuntu
                    maintainContext: true
                  - name: AWS Linux with Terraform and Azure Arc
                    href: /azure/cloud-adoption-framework/manage/hybrid/server/best-practices/aws-terraform-al2
                    maintainContext: true
                  - name: AWS EC2 with Ansible and Azure Arc
                    href: /azure/cloud-adoption-framework/manage/hybrid/server/best-practices/aws-scale-ansible
                    maintainContext: true
              - name: Identity management for AWS
                items:
                  - name: Azure AD identity management for AWS
                    href: reference-architectures/aws/aws-azure-ad-security.yml
                  - name: Onboard an AWS account
                    href: /azure/active-directory/cloud-infrastructure-entitlement-management/onboard-aws
                    maintainContext: true
                  - name: Amazon Managed Grafana
                    href: /azure/active-directory/saas-apps/amazon-managed-grafana-tutorial
                    maintainContext: true
                  - name: AWS single-account access
                    href: /azure/active-directory/saas-apps/amazon-web-service-tutorial
                    maintainContext: true
                  - name: AWS Single Sign-on
                    href: /azure/active-directory/saas-apps/aws-single-sign-on-tutorial
                    maintainContext: true
                  - name: Configure AWS Single Sign-On
                    href: /azure/active-directory/saas-apps/aws-single-sign-on-provisioning-tutorial
                    maintainContext: true
                  - name: AWS multiple accounts
                    href: /azure/active-directory/saas-apps/aws-multi-accounts-tutorial
                    maintainContext: true
                  - name: AWS ClientVPN
                    href: /azure/active-directory/saas-apps/aws-clientvpn-tutorial
                    maintainContext: true
                  - name: Attach and detach policies
                    href: /azure/active-directory/cloud-infrastructure-entitlement-management/how-to-attach-detach-permissions
                    maintainContext: true
              - name: AKS for AWS
                items:
                  - name: AKS for Amazon EKS professionals
                    href: aws-professional/eks-to-aks/index.md
                  - name: Identity and access management
                    href: aws-professional/eks-to-aks/workload-identity.yml
                  - name: Cluster monitoring and logging
                    href: aws-professional/eks-to-aks/monitoring.yml
                  - name: Network topologies and security
                    href: aws-professional/eks-to-aks/private-clusters.yml
                  - name: Storage options
                    href: aws-professional/eks-to-aks/storage.md
                  - name: Cost management and optimization
                    href: aws-professional/eks-to-aks/cost-management.yml
                  - name: Agent node management
                    href: aws-professional/eks-to-aks/node-pools.yml
              - name: Migration from AWS
                items:
                  - name: Azure Migrate
                    items:
                      - name: Discover AWS instances
                        href: /azure/migrate/tutorial-discover-aws
                        maintainContext: true
                      - name: Assess AWS instances
                        href: /azure/migrate/tutorial-assess-aws
                        maintainContext: true
                      - name: Migrate AWS VMs
                        href: /azure/migrate/tutorial-migrate-aws-virtual-machines
                        maintainContext: true
                  - name: Compute
                    items:
                      - name: Migrate AWS to managed disks
                        href: /azure/virtual-machines/windows/on-prem-to-azure
                        maintainContext: true
                      - name: Migrate an AWS Windows VM
                        href: /azure/virtual-machines/windows/aws-to-azure
                        maintainContext: true
              - name: Security for AWS
                items:
                  - name: Azure security for AWS
                    href: guide/aws/aws-azure-security-solutions.yml
                  - name: Connect AWS to Microsoft Sentinel
                    href: /azure/sentinel/connect-aws
                    maintainContext: true
                  - name: Microsoft Defender for AWS
                    items:
                      - name: Protect AWS with Microsoft Defender
                        href: /defender-cloud-apps/protect-aws
                        maintainContext: true
                      - name: Defender recommendations for AWS
                        href: /azure/defender-for-cloud/recommendations-reference-aws
                        maintainContext: true
                      - name: Connect AWS to Microsoft Defender
                        href: /defender-cloud-apps/connect-aws
                        maintainContext: true
                      - name: "Video: AWS connector in Defender"
                        href: /azure/defender-for-cloud/episode-one
                        maintainContext: true
              - name: Azure Databricks for AWS
                href: /azure/databricks/repos/aws-code-commit-version-control
                maintainContext: true
              - name: Azure Service Fabric for AWS
                href: /azure/service-fabric/service-fabric-tutorial-standalone-create-infrastructure
                maintainContext: true
              - name: Azure VPN Gateway for AWS
                href: /azure/vpn-gateway/vpn-gateway-howto-aws-bgp
                maintainContext: true
      - name: Azure for Google Cloud professionals
        expanded: true
        items:
          - name: Overview
            href: gcp-professional/index.md
          - name: Services comparison
            href: gcp-professional/services.md
          - name: Guidance
            items:
              - name: Hybrid solutions for Google Cloud
                items:
                  - name: GC Ubuntu with Terraform
                    href: /azure/cloud-adoption-framework/manage/hybrid/server/best-practices/gcp-terraform-ubuntu
                    maintainContext: true
                  - name: GC Windows with Terraform
                    href: /azure/cloud-adoption-framework/manage/hybrid/server/best-practices/gcp-terraform-windows
                    maintainContext: true
              - name: Identity management for Google Cloud
                items:
                  - name: Onboard a Google Cloud project
                    href: /azure/active-directory/cloud-infrastructure-entitlement-management/onboard-gcp
                    maintainContext: true
                  - name: Add and remove roles and tasks
                    href: /azure/active-directory/cloud-infrastructure-entitlement-management/how-to-add-remove-role-task
                    maintainContext: true
              - name: Migration from Google Cloud
                items:
                  - name: Discover Google Cloud instances
                    href: /azure/migrate/tutorial-discover-gcp
                    maintainContext: true
                  - name: Assess Google Cloud VM instances
                    href: /azure/migrate/tutorial-assess-gcp
                    maintainContext: true
                  - name: Migrate Google Cloud VMs to Azure
                    href: /azure/migrate/tutorial-migrate-gcp-virtual-machines
                    maintainContext: true
              - name: Security for Google Cloud
                items:
                  - name: Protect Google Cloud with Defender
                    href: /defender-cloud-apps/protect-gcp
                    maintainContext: true
                  - name: Connect Google Cloud projects
                    href: /azure/defender-for-cloud/quickstart-onboard-gcp
                    maintainContext: true
                  - name: Connect Google Cloud to Defender
                    href: /defender-cloud-apps/connect-google-gcp
                    maintainContext: true
                  - name: "Video: Protect containers"
                    href: /azure/defender-for-cloud/episode-ten
                    maintainContext: true
  - name: Design Patterns
    items:
      - name: Overview
        href: patterns/index.md
      - name: Categories
        items:
          - name: Data management
            href: patterns/category/data-management.md
          - name: Design and implementation
            href: patterns/category/design-implementation.md
          - name: Messaging
            href: patterns/category/messaging.md
      - name: Ambassador
        href: patterns/ambassador.yml
      - name: Anti-corruption Layer
        href: patterns/anti-corruption-layer.yml
      - name: Asynchronous Request-Reply
        href: patterns/async-request-reply.yml
      - name: Backends for Frontends
        href: patterns/backends-for-frontends.yml
      - name: Bulkhead
        href: patterns/bulkhead.yml
      - name: Cache-Aside
        href: patterns/cache-aside.yml
      - name: Choreography
        href: patterns/choreography.yml
      - name: Circuit Breaker
        href: patterns/circuit-breaker.yml
      - name: Claim Check
        href: patterns/claim-check.yml
      - name: Compensating Transaction
        href: patterns/compensating-transaction.yml
      - name: Competing Consumers
        href: patterns/competing-consumers.yml
      - name: Compute Resource Consolidation
        href: patterns/compute-resource-consolidation.yml
      - name: CQRS
        href: patterns/cqrs.yml
      - name: Deployment Stamps
        href: patterns/deployment-stamp.yml
      - name: Edge Workload Configuration
        href: patterns/edge-workload-configuration.md
      - name: Event Sourcing
        href: patterns/event-sourcing.yml
      - name: External Configuration Store
        href: patterns/external-configuration-store.yml
      - name: Federated Identity
        href: patterns/federated-identity.yml
      - name: Gatekeeper
        href: patterns/gatekeeper.yml
      - name: Gateway Aggregation
        href: patterns/gateway-aggregation.yml
      - name: Gateway Offloading
        href: patterns/gateway-offloading.yml
      - name: Gateway Routing
        href: patterns/gateway-routing.yml
      - name: Geode
        href: patterns/geodes.yml
      - name: Health Endpoint Monitoring
        href: patterns/health-endpoint-monitoring.yml
      - name: Index Table
        href: patterns/index-table.yml
      - name: Leader Election
        href: patterns/leader-election.yml
      - name: Materialized View
        href: patterns/materialized-view.yml
      - name: Pipes and Filters
        href: patterns/pipes-and-filters.yml
      - name: Priority Queue
        href: patterns/priority-queue.yml
      - name: Publisher/Subscriber
        href: patterns/publisher-subscriber.yml
      - name: Queue-Based Load Leveling
        href: patterns/queue-based-load-leveling.yml
      - name: Rate Limiting
        href: patterns/rate-limiting-pattern.yml
      - name: Retry
        href: patterns/retry.yml
      - name: Saga
        href: reference-architectures/saga/saga.yml
      - name: Scheduler Agent Supervisor
        href: patterns/scheduler-agent-supervisor.yml
      - name: Sequential Convoy
        href: patterns/sequential-convoy.yml
      - name: Sharding
        href: patterns/sharding.yml
      - name: Sidecar
        href: patterns/sidecar.yml
      - name: Static Content Hosting
        href: patterns/static-content-hosting.yml
      - name: Strangler Fig
        href: patterns/strangler-fig.yml
      - name: Throttling
        href: patterns/throttling.yml
      - name: Valet Key
        href: patterns/valet-key.yml
  - name: Microsoft Azure Well-Architected Framework
    href: /azure/architecture/framework
  - name: Industry solutions with Azure
    expanded: true
    items:
      - name: Overview
        href: industries/overview.md
      - name: Retail
        items:
          - name: Overview
            href: industries/retail.md
          - name: Guides
            items:
              - name: Microsoft Cloud for Retail
                items:
                  - name: Overview
                    href: /industry/retail/overview
                    maintainContext: true
                  - name: Elevate the shopping experience
                    href: /industry/retail/elevate-shopping-experience
                    maintainContext: true
                  - name: Maximize the value of your data
                    href: /industry/retail/maximize-data
                    maintainContext: true
                  - name: Security
                    href: /industry/retail/security-overview
                    maintainContext: true
                  - name: Compliance
                    href: /industry/retail/compliance-overview
                    maintainContext: true
              - name: Dynamics 365 Commerce
                items:
                  - name: Commerce home page
                    href: /dynamics365/commerce/
                    maintainContext: true
                  - name: Commerce architecture overview
                    href: /dynamics365/commerce/commerce-architecture
                    maintainContext: true
                  - name: Authentication flows
                    href: /dynamics365/commerce/arch-auth-flow
                    maintainContext: true
                  - name: Headless commerce architecture
                    href: /dynamics365/commerce/dev-itpro/retail-server-architecture
                    maintainContext: true
                  - name: Commerce channel communications
                    href: /dynamics365/commerce/dev-itpro/define-retail-channel-communications-cdx
                    maintainContext: true
                  - name: Modern POS architecture
                    href: /dynamics365/commerce/dev-itpro/retail-modern-pos-architecture
                    maintainContext: true
                  - name: Set up Azure DevOps
                    href: /dynamics365/commerce/dev-itpro/new-environments-visual-studio-teams-branch-retail-projects
                    maintainContext: true
                  - name: Deployment
                    items:
                      - name: Configure and install CSU
                        href: /dynamics365/commerce/dev-itpro/retail-store-scale-unit-configuration-installation
                        maintainContext: true
                      - name: Configure, install, and activate MPOS
                        href: /dynamics365/commerce/retail-modern-pos-device-activation
                        maintainContext: true
                      - name: POS device activation
                        href: /dynamics365/commerce/dev-itpro/retail-device-activation
                        maintainContext: true
                      - name: Retail hardware station
                        href: /dynamics365/commerce/retail-hardware-station-configuration-installation
                        maintainContext: true
                      - name: Sealed self-service components
                        href: /dynamics365/commerce/dev-itpro/enhanced-mass-deployment
                        maintainContext: true
                      - name: Updates to cloud environments
                        href: /dynamics365/fin-ops-core/dev-itpro/deployment/apply-deployable-package-system
                        maintainContext: true
              - name: Data management in retail
                href: industries/retail/retail-data-management-overview.md
              - name: AI and ML in retail
                items:
                  - name: Deploy AI-based footfall detection
                    href: hybrid/deployments/solution-deployment-guide-retail-footfall-detection.md
                  - name: Forecast bike rental demand
                    href: /azure/machine-learning/tutorial-automated-ml-forecast
                    maintainContext: true
                  - name: Intelligent Recommendations
                    items:
                      - name: Overview
                        href: /industry/retail/intelligent-recommendations/overview
                        maintainContext: true
                      - name: Architecture
                        href: /industry/retail/intelligent-recommendations/architecture
                        maintainContext: true
                      - name: Personalized lists
                        href: /industry/retail/intelligent-recommendations/personalized-recommendations
                        maintainContext: true
                  - name: Optimize and reuse recommendations
                    href: industries/retail/recommendation-engine-optimization.yml
                  - name: Personalizer
                    items:
                      - name: Overview
                        href: /azure/cognitive-services/personalizer/what-is-personalizer
                        maintainContext: true
                      - name: How Personalizer works
                        href: /azure/cognitive-services/personalizer/how-personalizer-works
                        maintainContext: true
                      - name: Where to use Personalizer
                        href: /azure/cognitive-services/personalizer/where-can-you-use-personalizer
                        maintainContext: true
                      - name: Data and privacy
                        href: /azure/cognitive-services/personalizer/responsible-data-and-privacy
                        maintainContext: true                    
              - name: IoT in retail
                items:
                  - name: Digital distribution center
                    href: /azure/iot-central/retail/tutorial-iot-central-digital-distribution-center
                    maintainContext: true
                  - name: In-store analytics checkout
                    items:
                      - name: Create a retail application
                        href: /azure/iot-central/retail/tutorial-in-store-analytics-create-app
                        maintainContext: true
                      - name: Customize the operator dashboard
                        href: /azure/iot-central/retail/tutorial-in-store-analytics-customize-dashboard
                        maintainContext: true
                      - name: Export data and visualize insights
                        href: /azure/iot-central/retail/tutorial-in-store-analytics-export-data-visualize-insights
                        maintainContext: true
                  - name: Smart inventory management
                    href: /azure/iot-central/retail/tutorial-iot-central-smart-inventory-management
                    maintainContext: true
              - name: Migrate your e-commerce solution to Azure
                href: industries/retail/migrate-ecommerce-solution.md
              - name: Mixed reality in retail
                items:
                  - name: Marketing and advertisement
                    href: /windows/mixed-reality/enthusiast-guide/marketing-advertisement
                    maintainContext: true
                  - name: Immersive shopping experiences
                    href: /windows/mixed-reality/enthusiast-guide/immersive-shopping
                    maintainContext: true
              - name: SKU optimization for consumer brands
                href: industries/retail/sku-optimization-solution-guide.yml
              - name: Visual search in retail with Cosmos DB
                href: industries/retail/visual-search-use-case-overview.yml
          - name: Architectures
            items:
              - name: All retail architectures
                href: /azure/architecture/browse/?terms=retail
              - name: AI-based footfall detection
                href: solution-ideas/articles/hybrid-footfall-detection.yml
              - name: Analyze MongoDB Atlas data
                href: example-scenario/analytics/azure-synapse-analytics-integrate-mongodb-atlas.yml
              - name: Build a real-time recommendation API
                href: reference-architectures/ai/real-time-recommendation.yml
              - name: Buy online, pick up in store (retail)
                href: example-scenario/iot/vertical-buy-online-pickup-in-store.yml
              - name: Content-based recommendation
                href: solution-ideas/articles/build-content-based-recommendation-system-using-recommender.yml
              - name: E-commerce front end
                href: example-scenario/apps/ecommerce-scenario.yml
              - name: Interactive price analytics
                href: solution-ideas/articles/interactive-price-analytics.yml
              - name: Intelligent search engine for e-commerce
                href: example-scenario/apps/ecommerce-search.yml
              - name: Magento e-commerce platform in AKS
                href: example-scenario/magento/magento-azure.yml
              - name: Movie recommendations on Azure
                href: example-scenario/ai/movie-recommendations-with-machine-learning.yml
              - name: Optimize inventory and forecast demand
                href: example-scenario/analytics/optimize-inventory-forecast-demand.yml
              - name: Out of stock detection (retail)
                href: /hybrid/app-solutions/pattern-out-of-stock-at-edge
                maintainContext: true
              - name: Scalable order processing
                href: example-scenario/data/ecommerce-order-processing.yml
              - name: Video capture and analytics for retail
                href: solution-ideas/articles/video-analytics.yml
          - name: Datasets
            items:
              - name: OJ sales simulated
                href: /azure/open-datasets/dataset-oj-sales-simulated
                maintainContext: true
              - name: US Consumer Price Index
                items:
                  - name: US Consumer Price Index
                    href: /azure/open-datasets/dataset-us-consumer-price-index
                    maintainContext: true
                  - name: US Producer Price Index - Commodities
                    href: /azure/open-datasets/dataset-us-producer-price-index-commodities
                    maintainContext: true
                  - name: US Producer Price Index - Industry
                    href: /azure/open-datasets/dataset-us-producer-price-index-industry
                    maintainContext: true
              - name: US Population
                items:
                  - name: US Population by County
                    href: /azure/open-datasets/dataset-us-population-county
                    maintainContext: true
                  - name: US Population by ZIP code
                    href: /azure/open-datasets/dataset-us-population-zip
                    maintainContext: true
          - name: Compliance solutions
            items:
              - name: Compliance in Cloud for Retail
                href: /industry/retail/compliance-overview
                maintainContext: true
              - name: GDPR (EU)
                items:
                  - name: GDPR overview
                    href: /compliance/regulatory/gdpr
                    maintainContext: true
                  - name: Data Subject Requests
                    items:
                      - name: Azure DSRs
                        href: /compliance/regulatory/gdpr-dsr-azure
                        maintainContext: true
                      - name: Azure DevOps DSRs
                        href: /compliance/regulatory/gdpr-dsr-vsts
                        maintainContext: true
                  - name: Breach notification
                    href: /compliance/regulatory/gdpr-breach-azure-dynamics-windows
                    maintainContext: true
                  - name: Data controllers with Azure
                    href: /compliance/regulatory/gdpr-dpia-azure
                    maintainContext: true
                  - name: Information protection
                    href: /microsoft-365/solutions/information-protection-deploy
                    maintainContext: true
                  - name: Best practices with Delta Lake
                    href: /azure/databricks/security/privacy/gdpr-delta
                    maintainContext: true
              - name: ISO standards
                items:
                  - name: ISO 22301
                    href: /azure/compliance/offerings/offering-iso-22301
                    maintainContext: true
                  - name: ISO 27001
                    href: /azure/compliance/offerings/offering-iso-27001
                    maintainContext: true
                  - name: ISO 27017
                    href: /azure/compliance/offerings/offering-iso-27017
                    maintainContext: true
                  - name: ISO 27018
                    href: /azure/compliance/offerings/offering-iso-27018
                    maintainContext: true
              - name: SOC2 Type 2
                href: /azure/compliance/offerings/offering-soc-2
                maintainContext: true
              - name: PCI DSS
                href: /azure/compliance/offerings/offering-pci-dss
                maintainContext: true
              - name: GDPR (EU)
                href: /compliance/regulatory/gdpr
                maintainContext: true
      - name: Financial Services
        items:
          - name: Overview
            href: industries/finance.md
          - name: Guides
            items:
              - name: Microsoft Cloud for Financial Services
                items:
                  - name: Overview
                    href: /industry/financial-services/overview
                    maintainContext: true
                  - name: Security
                    href: /industry/financial-services/security-overview
                    maintainContext: true
                  - name: Compliance
                    href: /industry/financial-services/compliance-overview
                    maintainContext: true
              - name: Dynamics 365 Finance and Operations
                items:
                  - name: Export to Azure Data Lake overview
                    href: /dynamics365/fin-ops-core/dev-itpro/data-entities/azure-data-lake-ga-version-overview
                    maintainContext: true
                  - name: Export in Finance and Operations apps
                    href: /dynamics365/fin-ops-core/dev-itpro/data-entities/finance-data-azure-data-lake
                    maintainContext: true
                  - name: Change data in Azure Data Lake
                    href: /dynamics365/fin-ops-core/dev-itpro/data-entities/azure-data-lake-change-feeds
                    maintainContext: true
              - name: Data management in banking
                href: industries/finance/data-management-banking-overview.yml
              - name: Detect mobile bank fraud
                href: guide/ai/bank-fraud-solution.yml
              - name: Financial institutions with data mesh
                href: /azure/cloud-adoption-framework/scenarios/cloud-scale-analytics/architectures/reference-architecture-data-mesh
                maintainContext: true
              - name: Financial services risk lifecycle
                href: industries/finance/financial-risk-model.md
              - name: Risk grid computing in banking
                href: industries/finance/risk-grid-banking-overview.yml
              - name: Risk grid computing solution
                href: industries/finance/risk-grid-banking-solution-guide.yml
              - name: Big compute for financial risk modeling
                href: guide/architecture-styles/big-compute.yml
              - name: Actuarial risk analysis
                href: industries/finance/actuarial-risk-analysis-financial-model.yml
          - name: Architectures
            items:
              - name: All finance architectures
                href: /azure/architecture/browse/?terms=finance
              - name: Automate document processing
                href: example-scenario/ai/automate-document-processing-azure-form-recognizer.yml
              - name: Banking system cloud transformation
                href: example-scenario/banking/banking-system-cloud-transformation.yml
              - name: Data analysis for finance
                href: example-scenario/data/data-analysis-regulated-industries.yml
              - name: Decentralized trust between banks
                href: example-scenario/apps/decentralized-trust.yml
              - name: Finance management using PostgreSQL
                href: solution-ideas/articles/finance-management-apps-using-azure-database-for-postgresql.yml
              - name: Host a Murex MX.3 workload on Azure
                href: example-scenario/finance/murex-mx3-azure.yml  
              - name: Modernize mainframe & midrange data
                href: reference-architectures/migration/modernize-mainframe-data-to-azure.yml
              - name: Patterns and implementations in banking
                href: example-scenario/banking/patterns-and-implementations.yml
              - name: Real-time fraud detection
                href: example-scenario/data/fraud-detection.yml
              - name: Replicate and sync mainframe data
                href: reference-architectures/migration/sync-mainframe-data-with-azure.yml
              - name: Scale regulated AI and ML in finance
                href: example-scenario/ai/scale-ai-and-machine-learning-in-regulated-industries.yml                
              - name: SWIFT on Azure
                items:
                  - name: Alliance Connect
                    items:
                      - name: SWIFT Alliance Connect
                        href: example-scenario/finance/swift-on-azure-srx.yml
                      - name: SWIFT Alliance Access
                        href: example-scenario/finance/swift-alliance-access-on-azure.yml
                      - name: SWIFT AMH with Alliance Connect
                        href: example-scenario/finance/swift-alliance-messaging-hub.yml
                  - name: Alliance Connect Virtual
                    items:
                      - name: SWIFT Alliance Connect Virtual
                        href: example-scenario/finance/swift-on-azure-vsrx.yml
                      - name: SWIFT Alliance Access with ACV
                        href: example-scenario/finance/swift-alliance-access-vsrx-on-azure.yml
                      - name: SWIFT AMH with ACV
                        href: example-scenario/finance/swift-alliance-messaging-hub-vsrx.yml
                      - name: SWIFT Alliance Cloud in Azure
                        href: example-scenario/finance/swift-alliance-cloud-on-azure.yml
                      - name: SWIFT Alliance Lite2
                        href: example-scenario/finance/swift-alliance-lite2-on-azure.yml
          - name: Datasets
            items:
              - name: US Consumer Price Index
                items:
                  - name: US Consumer Price Index
                    href: /azure/open-datasets/dataset-us-consumer-price-index
                    maintainContext: true
                  - name: US Producer Price Index - Commodities
                    href: /azure/open-datasets/dataset-us-producer-price-index-commodities
                    maintainContext: true
                  - name: US Producer Price Index - Industry
                    href: /azure/open-datasets/dataset-us-producer-price-index-industry
                    maintainContext: true
              - name: US Employment
                items:
                  - name: US Labor Force Statistics
                    href: /azure/open-datasets/dataset-us-labor-force
                    maintainContext: true
                  - name: US Local Area Unemployment
                    href: /azure/open-datasets/dataset-us-local-unemployment
                    maintainContext: true
                  - name: US National Employment Hours
                    href: /azure/open-datasets/dataset-us-national-employment-earnings     
                    maintainContext: true
                  - name: US State Employment Hours
                    href: /azure/open-datasets/dataset-us-state-employment-earnings
                    maintainContext: true
              - name: US Population
                items:
                  - name: US Population by County
                    href: /azure/open-datasets/dataset-us-population-county
                    maintainContext: true
                  - name: US Population by ZIP code
                    href: /azure/open-datasets/dataset-us-population-zip
                    maintainContext: true
          - name: Compliance solutions
            items:
              - name: FFIEC
                href: /compliance/regulatory/offering-ffiec-us
                maintainContext: true
              - name: FINRA 4511
                href: /compliance/regulatory/offering-finra-4511
                maintainContext: true
              - name: IRS 1075
                items:
                  - name: IRS 1075 overview
                    href: /azure/compliance/offerings/offering-irs-1075
                    maintainContext: true
                  - name: IRS 1075 regulatory compliance
                    href: /azure/governance/policy/samples/irs-1075-sept2016
                    maintainContext: true
              - name: Microsoft 365 financial services
                href: /microsoft-365/solutions/financial-services-secure-collaboration
                maintainContext: true
              - name: PCI 3DS
                href: /azure/compliance/offerings/offering-pci-3ds
                maintainContext: true
              - name: PCI DSS
                items:
                  - name: PCI DSS overview
                    href: /azure/compliance/offerings/offering-pci-dss
                    maintainContext: true
                  - name: PCI DSS 3.2.1 regulatory compliance
                    href: /azure/governance/policy/samples/pci-dss-3-2-1
                    maintainContext: true
                  - name: AKS regulated cluster for PCI
                    href: /azure/architecture/reference-architectures/containers/aks-pci/aks-pci-ra-code-assets
                  - name: AKS regulated - Protect cardholder data
                    href: /azure/architecture/reference-architectures/containers/aks-pci/aks-pci-data
              - name: SEC
                items:
                  - name: SEC 17a-4
                    href: /compliance/regulatory/offering-sec-17a-4 
                    maintainContext: true
                  - name: SEC Regulation SCI
                    href: /azure/compliance/offerings/offering-sec-reg-sci-us
                    maintainContext: true
              - name: SWIFT CSP v2020 blueprint
                items:
                  - name: Overview
                    href: /azure/governance/blueprints/samples/swift-2020/index
                    maintainContext: true
                  - name: Control mapping
                    href: /azure/governance/blueprints/samples/swift-2020/control-mapping
                    maintainContext: true
                  - name: Deployment
                    href: /azure/governance/blueprints/samples/swift-2020/deploy
                    maintainContext: true
      - name: Healthcare
        items:
          - name: Overview
            href: industries/healthcare.md
          - name: Guides
            items:
              - name: Microsoft Cloud for Healthcare
                items:
                  - name: Overview
                    href: /industry/healthcare/overview
                    maintainContext: true
                  - name: Azure setup
                    href: /industry/healthcare/configure-cloud-for-healthcare
                    maintainContext: true
                  - name: Patient engagement
                    href: /industry/healthcare/patient-engagement
                    maintainContext: true
                  - name: Health team collaboration
                    href: /industry/healthcare/health-team-collaboration
                    maintainContext: true
                  - name: Clinical and operational insights
                    href: /industry/healthcare/improve-clinical-operational-insights
                    maintainContext: true
                  - name: Security in Cloud for Healthcare
                    href: /industry/healthcare/security-overview
                    maintainContext: true
                  - name: Compliance in Cloud for Healthcare
                    href: /industry/healthcare/compliance-overview
                    maintainContext: true
              - name: Azure Health Bot
                items:
                  - name: Overview
                    href: /azure/health-bot/overview
                    maintainContext: true
                  - name: Built-in medical intelligence
                    href: /azure/health-bot/bot_docs/triage_symptom_checking
                    maintainContext: true
                  - name: Debugging
                    href: /azure/health-bot/scenario-authoring/debugging
                    maintainContext: true
                  - name: Advanced functionality
                    href: /azure/health-bot/scenario-authoring/advanced_functionality
                    maintainContext: true
                  - name: Language models
                    href: /azure/health-bot/language_models
                    maintainContext: true
                  - name: Handoff to a live agent
                    href: /azure/health-bot/handoff
                    maintainContext: true
                  - name: Handoff using Microsoft Teams
                    href: /azure/health-bot/handoff-teams
                    maintainContext: true
                  - name: Dynamics 365 Omnichannel integration
                    href: /azure/health-bot/omnichannel
                    maintainContext: true
                  - name: Health Bot custom telemetry
                    href: /azure/health-bot/custom_telemetry
                    maintainContext: true
              - name: Azure Health Data Services
                items:
                  - name: Overview
                    href: /azure/healthcare-apis/healthcare-apis-overview
                    maintainContext: true
                  - name: Azure Health Data Services workspace
                    href: /azure/healthcare-apis/workspace-overview
                    maintainContext: true
              - name: Azure API for FHIR
                items:
                  - name: Overview
                    href: /azure/healthcare-apis/azure-api-for-fhir/overview
                    maintainContext: true
                  - name: FHIR features
                    href: /azure/healthcare-apis/azure-api-for-fhir/fhir-features-supported
                    maintainContext: true
                  - name: Azure AD and Azure API for FHIR
                    href: /azure/healthcare-apis/azure-api-for-fhir/azure-active-directory-identity-configuration
                    maintainContext: true
                  - name: Add data to audits using HTTP headers
                    href: /azure/healthcare-apis/azure-api-for-fhir/use-custom-headers
                    maintainContext: true
                  - name: Azure IoT Connector for FHIR
                    items:
                      - name: Overview
                        href: /azure/healthcare-apis/azure-api-for-fhir/iot-data-flow
                        maintainContext: true
                      - name: Mapping templates
                        href: /azure/healthcare-apis/azure-api-for-fhir/iot-mapping-templates
                        maintainContext: true
                  - name: Azure Policy compliance controls
                    href: /azure/healthcare-apis/azure-api-for-fhir/security-controls-policy
                    maintainContext: true
                  - name: Related GitHub projects
                    href: /azure/healthcare-apis/azure-api-for-fhir/fhir-github-projects
                    maintainContext: true
              - name: Text Analytics for health
                items:
                  - name: Overview
                    href: /azure/cognitive-services/language-service/text-analytics-for-health/overview
                    maintainContext: true
                  - name: Recognized entity categories
                    href: /azure/cognitive-services/language-service/text-analytics-for-health/concepts/health-entity-categories
                    maintainContext: true
                  - name: Relation extraction
                    href: /azure/cognitive-services/language-service/text-analytics-for-health/concepts/relation-extraction
                    maintainContext: true
                  - name: Assertion detection
                    href: /azure/cognitive-services/language-service/text-analytics-for-health/concepts/assertion-detection
                    maintainContext: true
              - name: IoT scenarios
                items:
                  - name: Continuous patient monitoring
                    href: /azure/iot-central/healthcare/tutorial-continuous-patient-monitoring
                    maintainContext: true
                  - name: Health triage dashboard
                    href: /azure/iot-central/healthcare/tutorial-health-data-triage
                    maintainContext: true
              - name: Healthcare for data management
                href: /azure/cloud-adoption-framework/scenarios/cloud-scale-analytics/architectures/reference-architecture-lamna
                maintainContext: true
          - name: Architectures
            items:
              - name: All healthcare architectures
                href: /azure/architecture/browse/?terms=healthcare
              - name: Analyze observational patient data
                href: example-scenario/digital-health/patient-data-ohdsi-omop-cdm.yml
              - name: Automate COVID-19 test forms
                href: example-scenario/ai/form-recognizer-covid.yml 
              - name: Build a telehealth system with Azure
                href: example-scenario/apps/telehealth-system.yml
              - name: Clinical insights with Cloud for Healthcare
                href: example-scenario/mch-health/medical-data-insights.yml
              - name: Confidential computing for healthcare
                href: example-scenario/confidential/healthcare-inference.yml
              - name: Consumer health portal on Azure
                href: example-scenario/digital-health/health-portal.yml
              - name: Health data consortium
                href: example-scenario/data/azure-health-data-consortium.yml
              - name: Implement risk prediction for surgeries
                href: example-scenario/ai/risk-stratification-surgery.yml
              - name: IoT Connected Platform for COVID-19
                href: solution-ideas/articles/iot-connected-platform.yml
              - name: Population health management
                href: solution-ideas/articles/population-health-management-for-healthcare.yml
              - name: Predict hospital readmissions with ML
                href: example-scenario/ai/predict-hospital-readmissions-machine-learning.yml
              - name: Predict the length of stay in hospitals
                href: solution-ideas/articles/predicting-length-of-stay-in-hospitals.yml
              - name: Precision medicine pipeline
                href: example-scenario/precision-medicine/genomic-analysis-reporting.yml
              - name: Virtual network for patient records
                href: example-scenario/integrated-multiservices/virtual-network-integration.yml
              - name: Virtual visits with Cloud for Healthcare
                href: example-scenario/mch-health/virtual-health-mch.yml
          - name: Datasets
            items:
              - name: COVID-19 data lake
                items:
                  - name: Bing COVID-19 data
                    href: /azure/open-datasets/dataset-bing-covid-19
                    maintainContext: true
                  - name: COVID Tracking project
                    href: /azure/open-datasets/dataset-covid-tracking
                    maintainContext: true
                  - name: ECDC COVID-19 cases
                    href: /azure/open-datasets/dataset-ecdc-covid-cases
                    maintainContext: true
                  - name: Oxford COVID-19 Government Response
                    href: /azure/open-datasets/dataset-oxford-covid-government-response-tracker
                    maintainContext: true
              - name: COVID-19 Open Research
                href: /azure/open-datasets/dataset-covid-19-open-research
                maintainContext: true
              - name: Diabetes dataset
                href: /azure/open-datasets/dataset-diabetes
                maintainContext: true
              - name: Genomics data lake
                items:
                  - name: 1000 Genomes
                    href: /azure/open-datasets/dataset-1000-genomes
                    maintainContext: true
                  - name: ClinVar annotations
                    href: /azure/open-datasets/dataset-clinvar-annotations
                    maintainContext: true
                  - name: ENCODE DNA elements
                    href: /azure/open-datasets/dataset-encode
                    maintainContext: true
                  - name: GATK Resource Bundle
                    href: /azure/open-datasets/dataset-gatk-resource-bundle
                    maintainContext: true
                  - name: Genome Aggregation
                    href: /azure/open-datasets/dataset-gnomad
                    maintainContext: true
                  - name: Human Reference Genomes
                    href: /azure/open-datasets/dataset-human-reference-genomes
                    maintainContext: true
                  - name: Illumina Platinum Genomes
                    href: /azure/open-datasets/dataset-illumina-platinum-genomes
                    maintainContext: true
                  - name: "OpenCravat: Analysis of Variants"
                    href: /azure/open-datasets/dataset-open-cravat
                    maintainContext: true
                  - name: "SnpEff: Genomic variants"
                    href: /azure/open-datasets/dataset-snpeff
                    maintainContext: true
          - name: Compliance solutions
            items:
              - name: EPCS (US)
                href: /azure/compliance/offerings/offering-epcs-us
                maintainContext: true
              - name: FDA 21
                href: /azure/compliance/offerings/offering-gxp
                maintainContext: true
              - name: HIPAA and HITRUST
                items:
                  - name: HIPAA (US) overview
                    href: /azure/compliance/offerings/offering-hipaa-us
                    maintainContext: true
                  - name: HITRUST overview
                    href: /azure/compliance/offerings/offering-hitrust
                    maintainContext: true
                  - name: Implement healthcare blueprint for AI
                    href: industries/healthcare/healthcare-ai-blueprint.yml
                  - name: HIPAA/HITRUST compliant health data
                    href: solution-ideas/articles/security-compliance-blueprint-hipaa-hitrust-health-data-ai.yml
                  - name: HIPAA HITRUST 9.2 compliance
                    href: /azure/governance/policy/samples/hipaa-hitrust-9-2
                    maintainContext: true
              - name: MARS-E (US)
                href: /azure/compliance/offerings/offering-mars-e-us
                maintainContext: true
      - name: Government
        items:
          - name: Overview
            href: industries/government.md
          - name: Guides
            items:
              - name: Compare Azure Government and Azure
                href: /azure/azure-government/compare-azure-government-global-azure
                maintainContext: true
              - name: Dynamics 365 government accelerator
                items:
                  - name: Overview
                    href: /dynamics365/industry/accelerators/government-overview
                    maintainContext: true
                  - name: Configure the accelerator
                    href: /dynamics365/industry/accelerators/government-configure
                    maintainContext: true
              - name: Considerations for naming resources
                href: /azure/azure-government/documentation-government-concept-naming-resources
                maintainContext: true
              - name: IoT scenarios
                items:
                  - name: Connected waste management
                    href: /azure/iot-central/government/tutorial-connected-waste-management
                    maintainContext: true
                  - name: Secure worldwide public sector
                    href: /azure/azure-government/documentation-government-overview-wwps
                    maintainContext: true
                  - name: Water consumption monitoring
                    href: /azure/iot-central/government/tutorial-water-consumption-monitoring
                    maintainContext: true
                  - name: Water quality monitoring
                    href: /azure/iot-central/government/tutorial-water-quality-monitoring
                    maintainContext: true
              - name: Development
                items:
                  - name: Azure Government developer guide
                    href: /azure/azure-government/documentation-government-developer-guide
                    maintainContext: true
                  - name: Storage on Azure Government
                    href: /azure/azure-government/documentation-government-get-started-connect-to-storage
                    maintainContext: true
                  - name: AI on Azure Government
                    href: /azure/azure-government/documentation-government-cognitiveservices
                    maintainContext: true
                  - name: SSMS on Azure Government
                    href: /azure/azure-government/documentation-government-connect-ssms
                    maintainContext: true
              - name: Security
                items:
                  - name: Security for Azure Government
                    href: /azure/azure-government/documentation-government-plan-security
                    maintainContext: true
                  - name: Impact Level 5 isolation
                    href: /azure/azure-government/documentation-government-impact-level-5
                    maintainContext: true
                  - name: Secure isolation
                    href: /azure/azure-government/azure-secure-isolation-guidance
                    maintainContext: true
                  - name: Secure Azure computing
                    href: /azure/azure-government/compliance/secure-azure-computing-architecture
                    maintainContext: true
              - name: Identity
                items:
                  - name: Identity for Azure Government
                    href: /azure/azure-government/documentation-government-plan-identity
                    maintainContext: true
                  - name: Integrate Azure AD authentication
                    href: /azure/azure-government/documentation-government-aad-auth-qs
                    maintainContext: true
              - name: Deployment
                items:
                  - name: Deploy with Azure Pipelines
                    href: /azure/azure-government/connect-with-azure-pipelines
                    maintainContext: true
                  - name: ASE with DISA CAP
                    href: /azure/azure-government/documentation-government-ase-disa-cap
                    maintainContext: true
              - name: Management
                items:
                  - name: Azure Monitor logs
                    href: /azure/azure-government/documentation-government-manage-oms
                    maintainContext: true
                  - name: Marketplace
                    href: /azure/azure-government/documentation-government-manage-marketplace
                    maintainContext: true
          - name: Architectures
            items:
              - name: All government architectures
                href: /azure/architecture/browse/?terms=government
              - name: Azure Automation for hybrid
                href: hybrid/azure-automation-hybrid.yml
              - name: Azure Automation update management
                href: hybrid/azure-update-mgmt.yml
              - name: Azure Virtual Desktop for the enterprise
                href: example-scenario/wvd/windows-virtual-desktop.yml
              - name: Computer forensics chain of custody
                href: example-scenario/forensics/index.yml
              - name: Hybrid security monitoring in Azure
                href: hybrid/hybrid-security-monitoring.yml
              - name: Web app private database connectivity
                href: example-scenario/private-web-app/private-web-app.yml
          - name: Datasets
            items:
              - name: MNIST handwritten digits
                href: /azure/open-datasets/dataset-mnist
                maintainContext: true
              - name: Public Holidays
                href: /azure/open-datasets/dataset-public-holidays
                maintainContext: true
              - name: Safety data
                items:
                  - name: Boston Safety Data
                    href: /azure/open-datasets/dataset-boston-safety
                    maintainContext: true
                  - name: Chicago Safety Data
                    href: /azure/open-datasets/dataset-chicago-safety
                    maintainContext: true
                  - name: New York City Safety Data
                    href: /azure/open-datasets/dataset-new-york-city-safety
                    maintainContext: true
                  - name: San Francisco Safety Data
                    href: /azure/open-datasets/dataset-san-francisco-safety
                    maintainContext: true
                  - name: Seattle Safety Data
                    href: /azure/open-datasets/dataset-seattle-safety
                    maintainContext: true
              - name: US Labor Force
                href: /azure/open-datasets/dataset-us-labor-force
                maintainContext: true
              - name: US Population
                items:
                  - name: US Population by County
                    href: /azure/open-datasets/dataset-us-population-county
                    maintainContext: true
                  - name: US Population by ZIP code
                    href: /azure/open-datasets/dataset-us-population-zip
                    maintainContext: true
          - name: Compliance solutions
            items:
              - name: General compliance
                items:
                  - name: Azure Government compliance
                    href: /azure/azure-government/documentation-government-plan-compliance
                    maintainContext: true
                  - name: Services compliance scope
                    href: /azure/azure-government/compliance/azure-services-in-fedramp-auditscope
                    maintainContext: true
                  - name: Azure Security Benchmark
                    href: /azure/governance/policy/samples/gov-azure-security-benchmark
                    maintainContext: true
                  - name: Compliance export controls
                    href: /azure/azure-government/documentation-government-overview-itar
                    maintainContext: true
              - name: CIS Azure Foundations
                href: /azure/governance/policy/samples/gov-cis-azure-1-3-0
                maintainContext: true
              - name: CJIS
                href: /azure/compliance/offerings/offering-cjis
                maintainContext: true
              - name: DoD
                items:
                  - name: DoD overview
                    href: /azure/azure-government/documentation-government-overview-dod
                    maintainContext: true
                  - name: DoD IL2
                    href: /azure/compliance/offerings/offering-dod-il2
                    maintainContext: true
                  - name: DoD IL4
                    href: /azure/compliance/offerings/offering-dod-il4
                    maintainContext: true
                  - name: DoD IL4 Regulatory Compliance built-in
                    href: /azure/governance/policy/samples/gov-dod-impact-level-4
                    maintainContext: true
                  - name: DoD IL5
                    href: /azure/compliance/offerings/offering-dod-il5
                    maintainContext: true
                  - name: DoD IL5 Regulatory Compliance built-in
                    href: /azure/governance/policy/samples/gov-dod-impact-level-5
                    maintainContext: true
                  - name: DoD IL6
                    href: /azure/compliance/offerings/offering-dod-il6
                    maintainContext: true
              - name: DoE 10 CFR Part 810
                href: /azure/compliance/offerings/offering-doe-10-cfr-part-810
                maintainContext: true
              - name: EAR
                href: /azure/compliance/offerings/offering-ear
                maintainContext: true
              - name: FedRAMP
                items:
                  - name: FedRAMP overview
                    href: /azure/compliance/offerings/offering-fedramp
                    maintainContext: true
                  - name: FedRAMP high compliance
                    href: /azure/governance/policy/samples/fedramp-high
                    maintainContext: true
                  - name: FedRAMP moderate compliance
                    href: /azure/governance/policy/samples/fedramp-moderate
                    maintainContext: true
                  - name: Compliance with FedRAMP ATO
                    href: /azure/azure-government/compliance/documentation-accelerate-compliance
                    maintainContext: true
              - name: IRS 1075
                items:
                  - name: IRS 1075 overview
                    href: /azure/compliance/offerings/offering-irs-1075
                    maintainContext: true
                  - name: IRS 1075 regulatory compliance
                    href: /azure/governance/policy/samples/gov-irs-1075-sept2016
                    maintainContext: true
              - name: "ISO 27001:2013"
                href: /azure/governance/policy/samples/gov-iso-27001
                maintainContext: true
              - name: ITAR
                href: /azure/compliance/offerings/offering-itar
                maintainContext: true
              - name: JSIG
                href: /azure/compliance/offerings/offering-jsig
                maintainContext: true
              - name: NDAA
                href: /azure/compliance/offerings/offering-ndaa-section-889
                maintainContext: true
              - name: NIST
                items:
                  - name: NIST SP 800-53 Rev. 4
                    href: /azure/governance/policy/samples/nist-sp-800-53-r4
                    maintainContext: true
                  - name: NIST SP 800-53 Rev. 5
                    href: /azure/governance/policy/samples/nist-sp-800-53-r5
                    maintainContext: true
                  - name: NIST 800-63
                    href: /azure/compliance/offerings/offering-nist-800-63
                    maintainContext: true
                  - name: NIST 800-171
                    items:
                      - name: Overview
                        href: /azure/compliance/offerings/offering-nist-800-171
                        maintainContext: true
                      - name: Regulatory compliance
                        href: /azure/governance/policy/samples/nist-sp-800-171-r2
                        maintainContext: true
                  - name: NIST CSF
                    href: /azure/compliance/offerings/offering-nist-csf
                    maintainContext: true
              - name: StateRAMP
                href: /azure/compliance/offerings/offering-stateramp
                maintainContext: true
              - name: TIC solutions
                href: /azure/azure-government/compliance/compliance-tic
                maintainContext: true
      - name: Manufacturing
        items:
          - name: Overview
            href: industries/manufacturing.md
          - name: Guides
            items:
              - name: HPC for manufacturing
                href: industries/manufacturing/compute-manufacturing-overview.yml
              - name: Glossary of manufacturing terms
                href: /dynamics-gp/distribution/glossary-manufacturing
                maintainContext: true
              - name: AI and ML scenarios
                items:
                  - name: Continuous manufacturing with Bonsai
                    href: /bonsai/concepts/continuous-manufacturing
                    maintainContext: true
                  - name: Machine teaching for manufacturing
                    href: solution-ideas/articles/machine-teaching.yml
                  - name: MLOps to upscale ML lifecycle
                    href: example-scenario/mlops/mlops-technical-paper.yml
                  - name: Predictive maintenance in manufacturing
                    href: industries/manufacturing/predictive-maintenance-overview.yml
                  - name: Predictive maintenance solution
                    href: industries/manufacturing/predictive-maintenance-solution.yml
              - name: IoT scenarios
                items:
                  - name: Azure Sphere scenarios
                    items:
                      - name: Cloud-configuration tasks
                        href: /azure-sphere/hardware/cloud-configuration-tasks
                        maintainContext: true
                      - name: Factory-floor tasks
                        href: /azure-sphere/hardware/factory-floor-tasks
                        maintainContext: true
                      - name: Guardian modules
                        href: /azure-sphere/hardware/guardian-modules
                        maintainContext: true
                      - name: Manufacturing connected devices
                        href: /azure-sphere/hardware/manufacturing-guide
                        maintainContext: true
                      - name: Manufacturing preparation
                        href: /azure-sphere/hardware/manufacturing-preparation-tasks
                        maintainContext: true
                      - name: Radio Frequency tools
                        href: /azure-sphere/hardware/rf-tools
                        maintainContext: true
                  - name: IoT Central scenarios
                    items:
                      - name: Connected logistics application
                        href: /azure/iot-central/retail/tutorial-iot-central-connected-logistics
                        maintainContext: true
                      - name: Digital distribution center
                        href: /azure/iot-central/retail/tutorial-iot-central-digital-distribution-center
                        maintainContext: true
                      - name: Micro-fulfillment center
                        href: /azure/iot-central/retail/tutorial-micro-fulfillment-center
                        maintainContext: true
                  - name: Extract actionable insights
                    href: industries/manufacturing/extract-insights-iot-data.yml
                  - name: Industrial IoT
                    items:
                      - name: Overview
                        href: /azure/industrial-iot/overview-what-is-industrial-iot
                        maintainContext: true
                      - name: Industrial IoT analytics
                        href: guide/iiot-guidance/iiot-architecture.yml
                      - name: Deploy the IIoT platform
                        href: /azure/industrial-iot/tutorial-deploy-industrial-iot-platform
                        maintainContext: true
              - name: Mixed reality - Prototyping
                href: /windows/mixed-reality/enthusiast-guide/prototyping-manufacturing
                maintainContext: true
              - name: Manufacturing Windows engineering
                href: /windows-hardware/manufacture/desktop/manufacturing-windows-engineering-guide
                maintainContext: true
          - name: Architectures
            items:
              - name: All manufacturing architectures
                href: /azure/architecture/browse/?terms=manufacturing
              - name: Anomaly detection for conveyor belts
                href: example-scenario/ai/real-time-anomaly-detection-conveyor-belt.yml
              - name: Anomaly detector process
                href: solution-ideas/articles/anomaly-detector-process.yml
              - name: Batch integration in a factory
                href: example-scenario/iot/batch-integration-azure-data-factory-digital-twins.yml
              - name: Computer vision for manufacturing
                href: reference-architectures/ai/end-to-end-smart-factory.yml
              - name: Condition monitoring
                href: solution-ideas/articles/condition-monitoring.yml
              - name: Connected factory hierarchy service
                href: solution-ideas/articles/connected-factory-hierarchy-service.yml
              - name: Connected factory signal pipeline
                href: example-scenario/iot/connected-factory-signal-pipeline.yml
              - name: Data analysis for manufacturing
                href: example-scenario/data/data-analysis-regulated-industries.yml
              - name: IoT and data analytics in manufacturing
                href: example-scenario/data/big-data-with-iot.yml
              - name: IoT Edge safety and maintenance system
                href: example-scenario/predictive-maintenance/iot-predictive-maintenance.yml
              - name: Low-latency network for manufacturing
                href: solution-ideas/articles/low-latency-network.yml
              - name: Quality assurance
                href: solution-ideas/articles/quality-assurance.yml
              - name: Real-time asset tracking and management
                href: solution-ideas/articles/real-time-asset-tracking-mgmt-iot-central.yml
              - name: Supply chain track and trace
                href: solution-ideas/articles/supply-chain-track-and-trace.yml
              - name: Tiered data for manufacturing
                href: example-scenario/hybrid/hybrid-tiered-data-analytics.yml
                maintainContext: true
          - name: Compliance solutions
            items:
              - name: GDPR (EU)
                href: /compliance/regulatory/gdpr
                maintainContext: true
              - name: GxP
                href: /compliance/regulatory/offering-gxp
                maintainContext: true
              - name: ISO 27018
                href: /azure/compliance/offerings/offering-iso-27018
                maintainContext: true
              - name: ITAR
                href: /azure/compliance/offerings/offering-itar
                maintainContext: true
      - name: Energy and Environment
        items:
          - name: Overview
            href: industries/energy-environment.md
          - name: Guides
            items:
              - name: Microsoft Cloud for Sustainability
                href: /industry/sustainability/overview
                maintainContext: true
              - name: Sustainability outcomes and benefits
                href: /azure/cloud-adoption-framework/strategy/business-outcomes/sustainability
                maintainContext: true
              - name: Big compute for oil exploration
                href: guide/architecture-styles/big-compute.yml
              - name: IoT scenarios
                items:
                  - name: Connected waste management
                    href: /azure/iot-central/government/tutorial-connected-waste-management
                    maintainContext: true
                  - name: Smart meter energy monitoring
                    href: /azure/iot-central/energy/tutorial-smart-meter-app
                    maintainContext: true
                  - name: Solar panel monitoring
                    href: /azure/iot-central/energy/tutorial-solar-panel-app
                    maintainContext: true
                  - name: Water consumption monitoring
                    href: /azure/iot-central/government/tutorial-water-consumption-monitoring
                    maintainContext: true
                  - name: Water quality monitoring
                    href: /azure/iot-central/government/tutorial-water-quality-monitoring
                    maintainContext: true
          - name: Architectures
            items:
              - name: All energy and environment architectures
                href: /azure/architecture/browse/?terms=energy
              - name: Environmental monitoring
                href: solution-ideas/articles/environment-monitoring-and-supply-chain-optimization.yml
              - name: Geospatial data processing and analytics
                href: example-scenario/data/geospatial-data-processing-analytics-azure.yml
              - name: IoT Edge data processing - Monitor oil rigs
                href: solution-ideas/articles/data-storage-edge.yml
              - name: Mining equipment monitoring
                href: solution-ideas/articles/monitor-mining-equipment.yml
              - name: Oil and gas tank level forecasting
                href: solution-ideas/articles/oil-and-gas-tank-level-forecasting.yml
              - name: Project 15 sustainability
                href: solution-ideas/articles/project-15-iot-sustainability.yml
              - name: Run CFD simulations
                href: example-scenario/infrastructure/hpc-cfd.yml
              - name: Run reservoir simulations
                href: example-scenario/infrastructure/reservoir-simulation.yml
          - name: Compliance solutions
            items:
              - name: NERC (US) overview
                href: /azure/compliance/offerings/offering-nerc
                maintainContext: true
      - name: Telecommunications
        items:
          - name: Overview
            href: industries/telecommunications.md
          - name: Guides
            items:
              - name: Field and cloud edge gateways
                href: /azure/architecture/example-scenario/iot/field-cloud-edge-gateways
              - name: Edge Workload Configuration pattern
                href: /azure/architecture/patterns/edge-workload-configuration
              - name: Kubernetes at the edge
                items:
                  - name: Choose a Kubernetes at the edge option
                    href: /azure/architecture/operator-guides/aks/choose-kubernetes-edge-compute-option
                  - name: Choose a bare-metal Kubernetes option
                    href: /azure/architecture/operator-guides/aks/choose-bare-metal-kubernetes
              - name: Dynamics 365 telecommunications accelerator
                items:
                  - name: Overview
                    href: /dynamics365/industry/accelerators/telecommunications-overview
                    maintainContext: true
                  - name: Configure the accelerator for Azure Maps
                    href: /dynamics365/industry/accelerators/telecommunications-configure
                    maintainContext: true
              - name: Private multi-access edge compute
                items:
                  - name: Overview
                    href: /azure/private-multi-access-edge-compute-mec/overview
                    maintainContext: true
                  - name: Partner services
                    href: /azure/private-multi-access-edge-compute-mec/partner-programs
                    maintainContext: true
                  - name: Fusion Core
                    href: /azure/private-multi-access-edge-compute-mec/metaswitch-fusion-core-overview
                    maintainContext: true
                  - name: Affirmed Private Network Service
                    href: /azure/private-multi-access-edge-compute-mec/affirmed-private-network-service-overview
                    maintainContext: true
              - name: Azure Network Function Manager
                href: /azure/network-function-manager/overview
                maintainContext: true
          - name: Architectures
            items:
              - name: All telecommunications architectures
                href: /azure/architecture/browse/?terms=telecommunications
              - name: Customer churn prediction
                href: /azure/architecture/solution-ideas/articles/customer-churn-prediction
              - name: Deploy AI and ML at the edge
                href: /azure/architecture/hybrid/deploy-ai-ml-azure-stack-edge
              - name: Determine customer lifetime and churn
                href: /azure/architecture/example-scenario/ai/customer-lifecycle-churn
              - name: Enterprise-grade conversational bot
                href: /azure/architecture/reference-architectures/ai/conversational-bot
              - name: Geospatial analysis for telecommunications
                href: example-scenario/data/geospatial-analysis-telecommunications-industry.yml
              - name: IoT connected light, power, and internet
                href: /azure/architecture/solution-ideas/articles/iot-power-management
              - name: IoT device connectivity for industry
                href: /azure/architecture/solution-ideas/articles/healthcare-network
              - name: IoT Edge safety and maintenance system
                href: /azure/architecture/example-scenario/predictive-maintenance/iot-predictive-maintenance
              - name: Low-latency network connections
                href: /azure/architecture/solution-ideas/articles/low-latency-network
              - name: Public MEC deployment
                href: example-scenario/hybrid/public-multi-access-edge-compute-deployment.yml
              - name: Public MEC high availability
                href: example-scenario/hybrid/multi-access-edge-compute-ha.yml
              - name: Real-time fraud detection 
                href: /azure/architecture/example-scenario/data/fraud-detection
              - name: Video capture and analytics 
                href: /azure/architecture/solution-ideas/articles/video-analytics
          - name: Compliance solutions
            items:
              - name: GSMA overview
                href: /azure/compliance/offerings/offering-gsma
                maintainContext: true
      - name: Automotive, Mobility, and Transportation
        items:
          - name: Overview
            href: industries/automotive.md
          - name: Guides
            items:
              - name: Dynamics 365 automotive accelerator
                href: /dynamics365/industry/accelerators/automotive
                maintainContext: true
              - name: Azure Maps guidance
                items:
                  - name: Azure Maps traffic coverage
                    href: /azure/azure-maps/traffic-coverage
                    maintainContext: true
                  - name: Vehicle consumption model
                    href: /azure/azure-maps/consumption-model
                    maintainContext: true
                  - name: Best practices for Route Service
                    href: /azure/azure-maps/how-to-use-best-practices-for-routing
                    maintainContext: true
              - name: Move NYC Taxi data with SSIS
                href: data-science-process/move-data-to-azure-blob-using-ssis.md
              - name: Single sign on for car park management
                href: /azure/active-directory/saas-apps/parkalot-car-park-management-tutorial
                maintainContext: true
          - name: Architectures
            items:
              - name: All automotive architectures
                href: /azure/architecture/browse/?terms=automotive
              - name: Automated guided vehicles fleet control
                href: example-scenario/iot/automated-guided-vehicles-fleet-control.yml
              - name: Automotive test data analytics
                href: industries/automotive/automotive-telemetry-analytics.yml
              - name: Building blocks for autonomous driving
                href: industries/automotive/building-blocks-autonomous-driving-simulation-environments.yml
              - name: IoT Edge railroad maintenance and safety
                href: /azure/architecture/example-scenario/predictive-maintenance/iot-predictive-maintenance
              - name: Machine teaching for autonomous vehicles
                href: solution-ideas/articles/autonomous-systems.yml
              - name: Predictive insights with vehicle telematics
                href: solution-ideas/articles/predictive-insights-with-vehicle-telematics.yml
              - name: Process vehicle data using IoT
                href: example-scenario/data/realtime-analytics-vehicle-iot.yml
              - name: Real-time asset tracking for vehicles
                href: solution-ideas/articles/real-time-asset-tracking-mgmt-iot-central.yml
              - name: Real-time ML to estimate a car's value
                href: example-scenario/ai/deploy-real-time-machine-learning-model-application-ui.yml  
              - name: Run CFD simulations
                href: example-scenario/infrastructure/hpc-cfd.yml
          - name: Datasets
            items:
              - name: NYC Taxi
                items:
                  - name: NYC Taxi - yellow records
                    href: /azure/open-datasets/dataset-taxi-yellow
                    maintainContext: true
                  - name: NYC Taxi - green records
                    href: /azure/open-datasets/dataset-taxi-green
                    maintainContext: true
                  - name: NYC Taxi - for-hire vehicles
                    href: /azure/open-datasets/dataset-taxi-for-hire-vehicle
                    maintainContext: true
              - name: TartanAir AirSim
                href: /azure/open-datasets/dataset-tartanair-simulation
                maintainContext: true
          - name: Compliance solutions
            items:
              - name: TISAX overview
                href: /azure/compliance/offerings/offering-tisax
                maintainContext: true
      - name: Education
        items:
          - name: Overview
            href: industries/education.md
          - name: Guides
            items:
              - name: Azure Education Hub
                items:
                  - name: Overview
                    href: /azure/education-hub/about-education-hub
                    maintainContext: true
                  - name: Create a lab with REST APIs
                    href: /azure/education-hub/create-lab-education-hub
                    maintainContext: true
                  - name: Azure Dev Tools for Teaching
                    href: /azure/education-hub/azure-dev-tools-teaching/about-program
                    maintainContext: true
              - name: Dynamics 365 education accelerator
                href: /dynamics365/industry/accelerators/edu-overview 
                maintainContext: true
              - name: Identity for education
                items:
                  - name: Azure Active Directory for education
                    href: /microsoft-365/education/deploy/intro-azure-active-directory
                    maintainContext: true
                  - name: Multi-tenant for academic institutions
                    href: /microsoft-365/education/deploy/design-multi-tenant-architecture
                    maintainContext: true
                  - name: Design a tenant configuration
                    href: /microsoft-365/education/deploy/design-tenant-configurations
                    maintainContext: true
                  - name: Design authentication and credentials
                    href: /microsoft-365/education/deploy/design-credential-authentication-strategies
                    maintainContext: true
                  - name: Design an account strategy
                    href: /microsoft-365/education/deploy/design-account-strategy
                    maintainContext: true
                  - name: Design identity governance 
                    href: /microsoft-365/education/deploy/design-identity-governance
                    maintainContext: true
              - name: Mixed reality scenarios
                items:
                  - name: Immersive education
                    href: /windows/mixed-reality/enthusiast-guide/immersive-education
                    maintainContext: true
                  - name: Training and simulation
                    href: /windows/mixed-reality/enthusiast-guide/training-simulation
                    maintainContext: true
                  - name: Virtual museums and exhibits
                    href: /windows/mixed-reality/enthusiast-guide/virtual-museums
                    maintainContext: true
          - name: Architectures
            items:
              - name: All education architectures
                href: /azure/architecture/browse/?terms=education
              - name: Governance of Teams guest users
                href: example-scenario/governance/governance-teams-guest-users.yml
              - name: Moodle deployment with NetApp Files
                href: example-scenario/file-storage/moodle-azure-netapp-files.yml
              - name: Predict student attrition
                href: example-scenario/ai/student-attrition-prediction.yml
              - name: Secure research for regulated data
                href: example-scenario/ai/secure-compute-for-research.yml
              - name: Teacher-provisioned virtual labs in Azure
                href: example-scenario/devops/teacher-provisioned-virtual-labs-azure.yml
          - name: Compliance solutions
            items:
              - name: FERPA overview
                href: /compliance/regulatory/offering-ferpa
                maintainContext: true
      - name: Nonprofit
        items:
          - name: Azure subscription for nonprofits
            href: /azure/industry/training-services/microsoft-community-training/infrastructure-management/install-your-platform-instance/setup-platform-instance-on-azure-subscription-for-nonprofits
            maintainContext: true
          - name: Microsoft Cloud for Nonprofit
            items:
              - name: Overview
                href: /industry/nonprofit/overview
                maintainContext: true
              - name: Set up Microsoft Cloud for Nonprofit
                href: /industry/nonprofit/configure-cloud-for-nonprofit
                maintainContext: true
              - name: Donors and supporters
                href: /industry/nonprofit/donors-supporters
                maintainContext: true
              - name: Renew an Azure nonprofit grant
                href: /industry/nonprofit/renew
                maintainContext: true
          - name: Fundraising and Engagement
            items:
              - name: Overview
                href: /dynamics365/industry/nonprofit/fundraising-engagement-get-started-overview
                maintainContext: true
              - name: Configure
                href: /dynamics365/industry/nonprofit/fundraising-engagement-configure
                maintainContext: true
              - name: Deploy
                href: /dynamics365/industry/nonprofit/fundraising-engagement-deploy
                maintainContext: true
          - name: Dynamics 365 nonprofit accelerator for Azure
            href: /dynamics365/industry/accelerators/nfp
            maintainContext: true
      - name: Additional verticals
        items:
          - name: Game Development
            items:
              - name: Overview
                href: industries/game-development.md
              - name: Guides
                items:
                  - name: Azure PlayFab overview
                    href: /gaming/playfab/what-is-playfab
                    maintainContext: true
                  - name: Azure AD authentication for PlayFab
                    href: /gaming/playfab/features/authentication/aad-authentication/index
                    maintainContext: true
                  - name: PlayFab CloudScript with Azure Functions
                    href: /gaming/playfab/features/automation/cloudscript-af/index
                    maintainContext: true
                  - name: Multiplayer guidance
                    items:
                      - name: Multiplayer with PlayFab
                        href: /gaming/playfab/features/multiplayer/mpintro
                        maintainContext: true
                      - name: Host multiplayer games
                        href: /gaming/playfab/features/multiplayer/servers/using-playfab-servers-to-host-games
                        maintainContext: true
                      - name: Create virtual machines
                        href: /gaming/playfab/features/multiplayer/servers/deploying-playfab-multiplayer-server-builds
                        maintainContext: true
                      - name: Build definition
                        href: /gaming/playfab/features/multiplayer/servers/build-definition
                        maintainContext: true
                      - name: Linux container images
                        href: /gaming/playfab/features/multiplayer/servers/deploying-linux-based-builds
                        maintainContext: true
                      - name: Measure player latency to Azure
                        href: /gaming/playfab/features/multiplayer/servers/using-qos-beacons-to-measure-player-latency-to-azure
                        maintainContext: true
                      - name: Connect clients to game servers
                        href: /gaming/playfab/features/multiplayer/servers/connecting-clients-to-game-servers
                        maintainContext: true
                      - name: Increase core limits and Azure regions
                        href: /gaming/playfab/features/multiplayer/servers/identifying-and-increasing-core-limits
                        maintainContext: true
                  - name: PlayFab Insights
                    href: /gaming/playfab/features/insights/overview
                    maintainContext: true
                  - name: PlayFab samples
                    href: /gaming/playfab/resources/playfab-samples
                    maintainContext: true
              - name: Architectures
                items:
                  - name: All game development architectures
                    href: /azure/architecture/browse/?terms=game
                  - name: AI in games
                    items:
                      - name: Content moderation
                        href: /gaming/azure/reference-architectures/cognitive-content-moderation
                        maintainContext: true
                      - name: Customer service bot for gaming
                        href: /gaming/azure/reference-architectures/cognitive-css-bot
                        maintainContext: true
                      - name: Image classification
                        href: example-scenario/ai/intelligent-apps-image-processing.yml
                      - name: Speech to text for gaming
                        href: /gaming/azure/reference-architectures/cognitive-speech-to-text
                        maintainContext: true
                      - name: Text to speech for gaming
                        href: /gaming/azure/reference-architectures/cognitive-text-to-speech
                        maintainContext: true
                      - name: Text translation for gaming
                        href: /gaming/azure/reference-architectures/cognitive-text-translation
                        maintainContext: true
                  - name: Analytics in games
                    items:
                      - name: In-editor debugging telemetry
                        href: /gaming/azure/reference-architectures/analytics-in-editor-debugging
                        maintainContext: true
                      - name: Non-real-time dashboard
                        href: /gaming/azure/reference-architectures/analytics-non-real-time-dashboard
                        maintainContext: true
                  - name: Databases for gaming
                    items:
                      - name: Gaming using Azure MySQL
                        href: solution-ideas/articles/gaming-using-azure-database-for-mysql.yml
                      - name: Gaming using Cosmos DB
                        href: solution-ideas/articles/gaming-using-cosmos-db.yml
                  - name: Game streaming
                    items:
                      - name: Unreal Pixel Streaming
                        href: /gaming/azure/reference-architectures/unreal-pixel-streaming-in-azure
                        maintainContext: true
                      - name: Deploy Unreal Pixel Streaming
                        href: /gaming/azure/reference-architectures/unreal-pixel-streaming-deploying
                        maintainContext: true
                      - name: Unreal Pixel Streaming at scale
                        href: /gaming/azure/reference-architectures/unreal-pixel-streaming-at-scale
                        maintainContext: true
                  - name: Leaderboards
                    items:
                      - name: Leaderboard basics
                        href: /gaming/azure/reference-architectures/leaderboard
                        maintainContext: true
                      - name: Non-relational leaderboard
                        href: /gaming/azure/reference-architectures/leaderboard-non-relational
                        maintainContext: true
                      - name: Relational leaderboard
                        href: /gaming/azure/reference-architectures/leaderboard-relational
                        maintainContext: true
                  - name: Matchmaking
                    items:
                      - name: Multiplayer matchmaker
                        href: /gaming/azure/reference-architectures/multiplayer-matchmaker
                        maintainContext: true
                      - name: Serverless matchmaker
                        href: /gaming/azure/reference-architectures/multiplayer-matchmaker-serverless
                        maintainContext: true
                  - name: Rendering
                    items:
                      - name: 3D video rendering
                        href: example-scenario/infrastructure/video-rendering.yml
                      - name: Digital image-based modeling on Azure
                        href: example-scenario/infrastructure/image-modeling.yml
                  - name: Scalable gaming servers
                    items:
                      - name: Multiplayer backend architectures
                        href: /gaming/azure/reference-architectures/multiplayer
                        maintainContext: true
                      - name: Real-time multiplayer
                        items:
                          - name: Custom game server scaling
                            href: /gaming/azure/reference-architectures/multiplayer-custom-server-scaling
                            maintainContext: true
                          - name: Multiplayer hosting with Service Fabric
                            href: /gaming/azure/reference-architectures/multiplayer-synchronous
                            maintainContext: true
                          - name: Multiplayer server hosting with ACI
                            href: /gaming/azure/reference-architectures/multiplayer-synchronous-aci
                            maintainContext: true
                          - name: Multiplayer server hosting with AKS
                            href: /gaming/azure/reference-architectures/multiplayer-synchronous-aks
                            maintainContext: true
                          - name: Multiplayer server hosting with Batch
                            href: /gaming/azure/reference-architectures/multiplayer-synchronous-batch
                            maintainContext: true
                      - name: Turn-based multiplayer
                        items:
                          - name: Asynchronous multiplayer basics
                            href: /gaming/azure/reference-architectures/multiplayer-asynchronous
                            maintainContext: true
                          - name: Serverless asynchronous multiplayer
                            href: /gaming/azure/reference-architectures/multiplayer-asynchronous-serverless
                            maintainContext: true
                  - name: Server hosting
                    items:
                      - name: Basic game server hosting
                        href: /gaming/azure/reference-architectures/multiplayer-basic-game-server-hosting
                        maintainContext: true
                      - name: LAMP architectures for gaming
                        href: /gaming/azure/reference-architectures/general-purpose-lamp
                        maintainContext: true
              - name: Compliance solutions
                items:
                  - name: GDPR (EU)
                    items:
                      - name: GDPR overview
                        href: /compliance/regulatory/gdpr
                        maintainContext: true
                      - name: Delete and export player data
                        href: /gaming/playfab/features/data/playerdata/playfab-gdpr-deleting-and-exporting-player-data
                        maintainContext: true
                      - name: Accountability with Azure logs
                        href: /compliance/regulatory/gdpr-arc
                        maintainContext: true
                      - name: Azure breach response
                        href: /compliance/regulatory/gdpr-breach-azure-dynamics-windows
                        maintainContext: true
                      - name: Azure DSRs
                        href: /compliance/regulatory/gdpr-dsr-azure
                        maintainContext: true
                      - name: Azure DevOps DSRs
                        href: /compliance/regulatory/gdpr-dsr-vsts
                        maintainContext: true
                      - name: Data controllers with Azure
                        href: /compliance/regulatory/gdpr-dpia-azure
                        maintainContext: true
                      - name: Identity protection
                        href: /compliance/regulatory/gdpr-information-protection
                        maintainContext: true
                  - name: FERPA, COPPA, and CIPA
                    href: /compliance/regulatory/offering-FERPA
                    maintainContext: true
          - name: Media and Entertainment
            items:
              - name: Overview
                href: industries/media.md
              - name: Guides
                items:
                  - name: Media Services guidance
                    items:
                      - name: Terminology and concepts
                        href: /azure/media-services/latest/concepts-overview
                        maintainContext: true
                      - name: Media players for Media Services
                        href: /azure/media-services/latest/player-media-players-concept
                        maintainContext: true
                      - name: Test Media Services v3 encoding
                        href: reference-architectures/media-services/test-encoding.yml
                  - name: Dynamics 365 media accelerator
                    items:
                      - name: Overview
                        href: /dynamics365/industry/accelerators/media
                        maintainContext: true
                      - name: Content Production solution
                        href: /dynamics365/industry/accelerators/content-production
                        maintainContext: true
                      - name: Configure the accelerator with Azure AD
                        href: /dynamics365/industry/accelerators/configure-media
                        maintainContext: true
                  - name: Mixed reality scenarios
                    items:
                      - name: Free-roam VR multiusers
                        href: /windows/mixed-reality/enthusiast-guide/free-roam-vr-multiuser-experiences
                        maintainContext: true
                      - name: Immersive education
                        href: /windows/mixed-reality/enthusiast-guide/immersive-education
                        maintainContext: true
                      - name: Theme parks and family entertainment
                        href: /windows/mixed-reality/enthusiast-guide/theme-parks-family-entertainment
                        maintainContext: true
                      - name: Training and simulation
                        href: /windows/mixed-reality/enthusiast-guide/training-simulation
                        maintainContext: true
                      - name: Virtual museums and exhibits
                        href: /windows/mixed-reality/enthusiast-guide/virtual-museums
                        maintainContext: true
                      - name: Virtual reality arcades
                        href: /windows/mixed-reality/enthusiast-guide/virtual-reality-arcades
                        maintainContext: true
                  - name: Delivering a media experience
                    href: /windows-hardware/test/weg/delivering-a-great-media-experience
                    maintainContext: true
              - name: Architectures
                items:
                  - name: All media and entertainment architectures
                    href: /azure/architecture/browse/?terms=media
                  - name: 3D video rendering
                    href: example-scenario/infrastructure/video-rendering.yml
                  - name: Digital image-based modeling on Azure
                    href: example-scenario/infrastructure/image-modeling.yml
                  - name: Gridwich cloud media system
                    href: reference-architectures/media-services/gridwich-architecture.yml
                  - name: HPC media rendering
                    href: solution-ideas/articles/azure-batch-rendering.yml
                  - name: Image classification on Azure
                    href: example-scenario/ai/intelligent-apps-image-processing.yml
                  - name: Live streaming digital media
                    href: solution-ideas/articles/digital-media-live-stream.yml
                  - name: Movie recommendations on Azure
                    href: example-scenario/ai/movie-recommendations-with-machine-learning.yml
              - name: Datasets
                items:
                  - name: Microsoft News recommendation
                    href: /azure/open-datasets/dataset-microsoft-news
                    maintainContext: true
                  - name: TartanAir AirSim
                    href: /azure/open-datasets/dataset-tartanair-simulation
                    maintainContext: true
              - name: Compliance solutions
                items:
                  - name: CDSA
                    href: /azure/compliance/offerings/offering-cdsa
                    maintainContext: true
                  - name: Media Services compliance
                    items:
                      - name: Regulatory compliance
                        href: /azure/media-services/latest/compliance-concept
                        maintainContext: true
                      - name: Privacy and security compliance
                        href: /azure/media-services/latest/media-services-compliance
                        maintainContext: true
                  - name: MPA
                    href: /azure/compliance/offerings/offering-mpa
                    maintainContext: true
          - name: Travel and Hospitality
            items:
              - name: Overview
                href: industries/travel-hospitality.md
              - name: Guides
                items:
                  - name: AI scenarios
                    items:
                      - name: Create a Cognitive Search index for hotels
                        href: /azure/search/search-get-started-portal
                        maintainContext: true
                      - name: Data science using Spark for airport travel
                        href: data-science-process/spark-overview.md
                  - name: IoT spatial analytics - Car rental tracking
                    href: /azure/azure-maps/tutorial-iot-hub-maps
                    maintainContext: true
                  - name: No-code voice assistant for hospitality
                    href: /azure/azure-percept/tutorial-no-code-speech
                    maintainContext: true
                  - name: Observer pattern - Airport baggage claims
                    href: /dotnet/standard/events/observer-design-pattern
                    maintainContext: true
              - name: Architectures
                items:
                  - name: All travel and hospitality architectures
                    href: /azure/architecture/browse/?terms=travel
                  - name: Build a chatbot for hotel booking
                    href: example-scenario/ai/commerce-chatbot.yml
                  - name: Build a delta lake in leisure and travel
                    href: solution-ideas/articles/build-data-lake-support-adhoc-queries-online.yml
                  - name: Commerce chatbot as a hotel concierge
                    href: solution-ideas/articles/commerce-chatbot.yml
                  - name: Custom business processes for airlines
                    href: solution-ideas/articles/custom-business-processes.yml
                  - name: Migrate a travel web app with APIM
                    href: example-scenario/apps/apim-api-scenario.yml
                  - name: Predictive aircraft engine monitoring
                    href: solution-ideas/articles/aircraft-engine-monitoring-for-predictive-maintenance-in-aerospace.yml
              - name: Datasets
                items:
                  - name: Public Holidays
                    href: /azure/open-datasets/dataset-public-holidays
                    maintainContext: true
                  - name: Russian open speech to text
                    href: /azure/open-datasets/dataset-open-speech-text
                    maintainContext: true
                  - name: TartanAir AirSim
                    href: /azure/open-datasets/dataset-tartanair-simulation
                    maintainContext: true
          - name: Facilities and Real Estate
            items:
              - name: Overview
                href: industries/facilities-real-estate.md
              - name: Guides
                items:
                  - name: Smart buildings and smart cities ontologies
                    href: /azure/digital-twins/concepts-ontologies-adopt
                    maintainContext: true
                  - name: Azure Maps indoor maps
                    items:
                      - name: Creator for indoor maps
                        href: /azure/azure-maps/creator-indoor-maps
                        maintainContext: true
                      - name: Make indoor maps
                        href: /azure/azure-maps/tutorial-creator-indoor-maps
                        maintainContext: true
                      - name: Use the Indoor Maps module
                        href: /azure/azure-maps/how-to-use-indoor-module
                        maintainContext: true
                  - name: Facility ontology for Azure Maps
                    href: /azure/azure-maps/creator-facility-ontology?pivots=facility-ontology-v1
                    maintainContext: true
              - name: Architectures
                items:
                  - name: All facilities and real estate architectures
                    href: /azure/architecture/browse/?terms=facilities
                  - name: Azure digital twins builder (construction)
                    href: solution-ideas/articles/azure-digital-twins-builder.yml
                  - name: Cognizant Safe Buildings with IoT
                    href: solution-ideas/articles/safe-buildings.yml
                  - name: COVID-19 IoT safe environments
                    href: solution-ideas/articles/cctv-iot-edge-for-covid-19-safe-environment-and-mask-detection.yml
                  - name: Facilities management with mixed reality
                    href: solution-ideas/articles/facilities-management-powered-by-mixed-reality-and-iot.yml
                  - name: IoT and data analytics for construction
                    href: example-scenario/data/big-data-with-iot.yml
                  - name: IoT connected light, power, and internet
                    href: solution-ideas/articles/iot-power-management.yml
                  - name: IoT connectivity for healthcare facilities
                    href: solution-ideas/articles/healthcare-network.yml
                  - name: Lighting and disinfection system
                    href: solution-ideas/articles/uven-disinfection.yml
                  - name: Smart places with Azure Digital Twins
                    href: example-scenario/iot/smart-places.yml
          - name: Aerospace
            items:
              - name: Overview
                href: industries/aerospace.md
              - name: Guides
                items:
                  - name: Azure Orbital for space communication
                    href: /azure/orbital/overview
                    maintainContext: true
                  - name: Modular Datacenter
                    href: /azure-stack/mdc/mdc-overview
                    maintainContext: true
                  - name: Drone delivery reference implementation
                    items:
                      - name: Domain-driven design for drone delivery
                        items:
                          - name: Domain analysis
                            href: /azure/architecture/microservices/model/domain-analysis
                          - name: Tactical DDD
                            href: /azure/architecture/microservices/model/tactical-ddd
                          - name: Identify microservice boundaries
                            href: /azure/architecture/microservices/model/microservice-boundaries
                      - name: Design a microservices drone solution
                        items:
                          - name: Introduction
                            href: microservices/design/index.yml
                          - name: Interservice communication
                            href: /azure/architecture/microservices/design/interservice-communication
                          - name: API design
                            href: /azure/architecture/microservices/design/api-design
                          - name: Data considerations
                            href: /azure/architecture/microservices/design/data-considerations
                      - name: Monitor drone delivery in production
                        href: microservices/logging-monitoring.yml
                      - name: Performance tuning for drone delivery
                        items:
                          - name: Distributed business transactions
                            href: /azure/architecture/performance/distributed-transaction
                          - name: Multiple backend services
                            href: /azure/architecture/performance/backend-services
                          - name: Event streaming
                            href: /azure/architecture/performance/event-streaming
              - name: Architectures
                items:
                  - name: All aerospace architectures
                    href: /azure/architecture/browse/?terms=aircraft
                  - name: Advanced (AKS) microservices - drones
                    href: /azure/architecture/reference-architectures/containers/aks-microservices/aks-microservices-advanced
                  - name: Geospatial analysis of spaceborne data
                    href: industries/aerospace/geospatial-processing-analytics.yml
                  - name: Ingest FAA content to analyze flight data
                    href: example-scenario/analytics/ingest-faa-swim-analyze-flight-data.yml 
                  - name: Predictive maintenance for aircraft
                    href: /azure/architecture/solution-ideas/articles/predictive-maintenance
                  - name: Serverless web app for drone delivery
                    href: reference-architectures/serverless/web-app.yml
                  - name: Vision classifier model - simulated drone
                    href: /azure/architecture/example-scenario/dronerescue/vision-classifier-model-with-custom-vision
          - name: Agriculture
            items:
              - name: Guides
                items:
                  - name: Azure FarmBeats overview
                    href: /azure/industry/agriculture/overview-azure-farmbeats
                    maintainContext: true
                  - name: Generate soil moisture heatmap
                    href: /azure/industry/agriculture/generate-soil-moisture-map-in-azure-farmbeats
                    maintainContext: true
                  - name: Sensor partner integration
                    href: /azure/industry/agriculture/sensor-partner-integration-in-azure-farmbeats
                    maintainContext: true
                  - name: Weather partner integration
                    href: /azure/industry/agriculture/weather-partner-integration-in-azure-farmbeats
                    maintainContext: true
                  - name: Imagery partner integration
                    href: /azure/industry/agriculture/imagery-partner-integration-in-azure-farmbeats
                    maintainContext: true
              - name: Architectures
                items:
                  - name: All agriculture architectures
                    href: /azure/architecture/browse/?terms=agriculture
                  - name: Environment monitoring with IoT
                    href: solution-ideas/articles/environment-monitoring-and-supply-chain-optimization.yml
                  - name: Low-latency network for farming
                    href: solution-ideas/articles/low-latency-network.yml
          - name: Sports
            items:
              - name: Guides
                items:
                  - name: Analyze Olympic sports with vision AI
                    href: /archive/msdn-magazine/2018/november/machine-learning-analyzing-olympic-sports-combining-sensors-and-vision-ai
                    maintainContext: true
              - name: Architectures
                items: 
                    - name: All sports architectures
                      href: /azure/architecture/browse/?terms=sports
                    - name: Baseball decision analysis with ML.NET
                      href: data-guide/big-data/baseball-ml-workload.yml
                    - name: Smart stadiums
                      items:
                        - name: Create smart stadiums with Digital Twins
                          href: example-scenario/iot/smart-places.yml
                        - name: IoT platform for COVID-19 detection
                          href: solution-ideas/articles/iot-connected-platform.yml
                    - name: Sports analytics on Azure
                      href: example-scenario/analytics/sports-analytics-architecture-azure.yml
                    - name: Stream sporting events
                      items:
                        - name: Live stream sports
                          href: solution-ideas/articles/digital-media-live-stream.yml
                        - name: Video-on-demand digital media
                          href: solution-ideas/articles/digital-media-video.yml
      - name: IoT-specific industry solutions
        href: reference-architectures/iot/industry-iot-hub-page.md
  - name: Azure categories
    expanded: true
    items:
      - name: AI + Machine Learning
        items:
          - name: Get started
            href: data-guide/big-data/ai-overview.md
          - name: Guides
            items:
              - name: Cognitive services
                href: data-guide/technology-choices/cognitive-services.md
              - name: Natural language processing
                href: data-guide/technology-choices/natural-language-processing.yml
              - name: R developer's guide to Azure
                href: data-guide/technology-choices/r-developers-guide.md
              - name: Machine learning
                items:
                  - name: Machine learning options
                    href: data-guide/technology-choices/data-science-and-machine-learning.md
                  - name: ML resources and assets
                    href: /azure/machine-learning/concept-azure-machine-learning-v2
                    maintainContext: true
                  - name: Machine learning at scale
                    href: data-guide/big-data/machine-learning-at-scale.md
                  - name: ML pipelines
                    href: /azure/machine-learning/concept-ml-pipelines
                    maintainContext: true
                  - name: Compare MLflow and Azure ML
                    href: /azure/machine-learning/concept-mlflow
                    maintainContext: true
                  - name: Machine teaching
                    href: solution-ideas/articles/machine-teaching.yml
                  - name: Detect mobile bank fraud
                    href: guide/ai/bank-fraud-solution.yml  
                  - name: Machine learning on Azure IoT Edge
                    href: /azure/iot-edge/tutorial-machine-learning-edge-01-intro
                    maintainContext: true
                  - name: Enterprise security and governance
                    href: /azure/machine-learning/concept-enterprise-security
                    maintainContext: true
                  - name: Security baseline for AML
                    href: /security/benchmark/azure/baselines/machine-learning-security-baseline
                    maintainContext: true
              - name: MLOps framework
                items:
                  - name: Upscale ML lifecycle with MLOps
                    href: example-scenario/mlops/mlops-technical-paper.yml
                  - name: Machine learning operations (MLOps) v2
                    href: data-guide/technology-choices/machine-learning-operations-v2.md
                  - name: MLOps maturity model
                    href: example-scenario/mlops/mlops-maturity-model.yml
                  - name: Azure ML service selection guide
                    href: example-scenario/mlops/aml-decision-tree.yml
              - name: Industry guidance
                items:
                  - name: Enable the financial services risk lifecycle
                    href: industries/finance/financial-risk-model.md
                  - name: Healthcare blueprint for AI
                    href: industries/healthcare/healthcare-ai-blueprint.yml
                  - name: Optimize and reuse recommendations
                    href: industries/retail/recommendation-engine-optimization.yml
                  - name: Predictive maintenance in manufacturing
                    href: industries/manufacturing/predictive-maintenance-overview.yml
                  - name: Predictive maintenance solution
                    href: industries/manufacturing/predictive-maintenance-solution.yml
                  - name: SKU optimization for consumer brands
                    href: industries/retail/sku-optimization-solution-guide.yml
                  - name: Visual search for retail
                    href: industries/retail/visual-search-use-case-overview.yml
              - name: Team Data Science Process
                items:
                  - name: Overview
                    href: data-science-process/overview.yml
                  - name: Lifecycle
                    items:
                      - name: Overview
                        href: data-science-process/lifecycle.md
                      - name: 1. Business understanding
                        href: data-science-process/lifecycle-business-understanding.md
                      - name: 2. Data acquisition and understanding
                        href: data-science-process/lifecycle-data.md
                      - name: 3. Modeling
                        href: data-science-process/lifecycle-modeling.md
                      - name: 4. Deployment
                        href: data-science-process/lifecycle-deployment.md
                      - name: 5. Customer acceptance
                        href: data-science-process/lifecycle-acceptance.md
                  - name: Roles and tasks
                    items:
                      - name: Overview
                        href: data-science-process/roles-tasks.md
                      - name: Group manager
                        href: data-science-process/group-manager-tasks.md
                      - name: Team lead
                        href: data-science-process/team-lead-tasks.md
                      - name: Project lead
                        href: data-science-process/project-lead-tasks.md
                      - name: Individual contributor
                        href: data-science-process/project-ic-tasks.md
                  - name: Project planning
                    href: data-science-process/team-data-science-process-project-templates.md
                  - name: Development
                    items:
                      - name: Agile development
                        href: data-science-process/agile-development.md
                      - name: Collaborative coding with Git
                        href: data-science-process/collaborative-coding-with-git.md
                      - name: Execute data science tasks
                        href: data-science-process/execute-data-science-tasks.md
                      - name: Code testing
                        href: data-science-process/code-test.md
                      - name: Track progress
                        href: data-science-process/track-progress.md
                  - name: Operationalization
                    items:
                      - name: DevOps - CI/CD
                        href: data-science-process/ci-cd-flask.yml
                  - name: Training
                    items:
                      - name: For data scientists
                        href: data-science-process/team-data-science-process-for-data-scientists.md
                      - name: For DevOps
                        href: data-science-process/team-data-science-process-for-devops.md
                  - name: How To
                    items:
                      - name: Set up data science environments
                        items:
                          - name: Environment setup
                            href: data-science-process/environment-setup.md
                          - name: Platforms and tools
                            href: data-science-process/platforms-and-tools.md
                      - name: Analyze business needs
                        items:
                          - name: Identify your scenario
                            href: data-science-process/plan-your-environment.md
                      - name: Acquire and understand data
                        items:
                          - name: Ingest data
                            items:
                              - name: Overview
                                href: data-science-process/ingest-data.md
                              - name: Move to/from Blob storage
                                items:
                                  - name: Overview
                                    href: data-science-process/move-azure-blob.md
                                  - name: Use Storage Explorer
                                    href: data-science-process/move-data-to-azure-blob-using-azure-storage-explorer.md
                                  - name: Use SSIS
                                    href: data-science-process/move-data-to-azure-blob-using-ssis.md
                              - name: Move to SQL on a VM
                                href: data-science-process/move-sql-server-virtual-machine.md
                              - name: Move to Azure SQL Database
                                href: data-science-process/move-sql-azure.md
                              - name: Move to Hive tables
                                href: data-science-process/move-hive-tables.md
                              - name: Move to SQL partitioned tables
                                href: data-science-process/parallel-load-sql-partitioned-tables.md
                              - name: Move from on-premises SQL
                                href: data-science-process/move-sql-azure-adf.md
                          - name: Explore and visualize data
                            items:
                              - name: Prepare data
                                href: data-science-process/prepare-data.md
                              - name: Explore data
                                items:
                                  - name: Overview
                                    href: data-science-process/explore-data.md
                                  - name: Explore Azure Blob Storage
                                    href: data-science-process/explore-data-blob.md
                                  - name: Explore SQL on a VM
                                    href: data-science-process/explore-data-sql-server.md
                                  - name: Explore Hive tables
                                    href: data-science-process/explore-data-hive-tables.md
                              - name: Sample data
                                items:
                                  - name: Overview
                                    href: data-science-process/sample-data.md
                                  - name: Use Blob Storage
                                    href: data-science-process/sample-data-blob.md
                                  - name: Use SQL Server
                                    href: data-science-process/sample-data-sql-server.md
                                  - name: Use Hive tables
                                    href: data-science-process/sample-data-hive.md
                              - name: Process data
                                items:
                                  - name: Access with Python
                                    href: data-science-process/python-data-access.md
                                  - name: Process blob data
                                    href: data-science-process/data-blob.md
                                  - name: Use Azure Data Lake
                                    href: data-science-process/data-lake-walkthrough.md
                                  - name: Use SQL VM
                                    href: data-science-process/sql-server-virtual-machine.md
                                  - name: Use data pipeline
                                    href: data-science-process/automated-data-pipeline-cheat-sheet.md
                                  - name: Use Spark
                                    href: data-science-process/spark-overview.md
                                  - name: Use Scala and Spark
                                    href: data-science-process/scala-walkthrough.md
                      - name: Develop models
                        items:
                          - name: Engineer features
                            items:
                              - name: Overview
                                href: data-science-process/create-features.md
                              - name: Use SQL and Python
                                href: data-science-process/create-features-sql-server.md
                              - name: Use Hive queries
                                href: data-science-process/create-features-hive.md
                          - name: Select features
                            href: data-science-process/select-features.md
                      - name: Deploy models in production
                        href: data-science-process/deploy-models-in-production.md
          - name: Architectures
            items:
              - name: AI enrichment with Cognitive Search
                href: solution-ideas/articles/cognitive-search-with-skillsets.yml
              - name: Analyze browser information
                href: example-scenario/ai/analyze-browser-info-for-security-insights.yml
              - name: Analyze observational patient data by using OHDSI
                href: example-scenario/digital-health/patient-data-ohdsi-omop-cdm.yml
              - name: Automate document processing
                href: example-scenario/ai/automate-document-processing-azure-form-recognizer.yml
              - name: Automate COVID-19 test forms
                href: example-scenario/ai/form-recognizer-covid.yml 
              - name: Baseball decision analysis with ML.NET
                href: data-guide/big-data/baseball-ml-workload.yml
              - name: Batch scoring for deep learning
                href: reference-architectures/ai/batch-scoring-deep-learning.yml
              - name: Batch scoring with Python
                href: reference-architectures/ai/batch-scoring-python.yml
              - name: Batch scoring with R
                href: reference-architectures/ai/batch-scoring-R-models.yml
              - name: Batch scoring with Spark on Databricks
                href: reference-architectures/ai/batch-scoring-databricks.yml
              - name: Content-based recommendations
                href: solution-ideas/articles/build-content-based-recommendation-system-using-recommender.yml
              - name: Build custom document processing models
                href: example-scenario/document-processing/build-deploy-custom-models.yml
              - name: Chatbot for hotel booking
                href: example-scenario/ai/commerce-chatbot.yml
              - name: Citizen AI with the Power Platform
                href: example-scenario/ai/citizen-ai-power-platform.yml
              - name: Deploy AI and ML at the edge
                href: hybrid/deploy-ai-ml-azure-stack-edge.yml
              - name: Deploy models to multiple data sources
                href: example-scenario/ai/multiline-model-deployment.yml
              - name: Determine customer lifetime and churn
                href: example-scenario/ai/customer-lifecycle-churn.yml
              - name: Distributed deep learning training
                href: reference-architectures/ai/training-deep-learning.yml
              - name: End-to-end computer vision at the edge
                href: reference-architectures/ai/end-to-end-smart-factory.yml
              - name: Enterprise-grade conversational bot
                href: reference-architectures/ai/conversational-bot.yml
              - name: Extract text with Power Automate
                href: example-scenario/ai/extract-object-text.yml
              - name: Image classification
                href: example-scenario/ai/intelligent-apps-image-processing.yml
              - name: Implement risk prediction for surgeries
                href: example-scenario/ai/risk-stratification-surgery.yml
              - name: Implement the healthcare blueprint for AI
                href: industries/healthcare/healthcare-ai-blueprint.yml
              - name: Many models ML with Spark
                href: example-scenario/ai/many-models-machine-learning-azure-spark.yml
              - name: Many models with Azure Machine Learning
                href: example-scenario/ai/many-models-machine-learning-azure-machine-learning.yml
              - name: MLOps for Python models
                href: reference-architectures/ai/mlops-python.yml
              - name: Movie recommendations
                href: example-scenario/ai/movie-recommendations-with-machine-learning.yml
              - name: Network security for MLOps
                href: example-scenario/ai/network-security-mlops.yml
              - name: Predict hospital readmissions with ML
                href: example-scenario/ai/predict-hospital-readmissions-machine-learning.yml
              - name: Predict student attrition
                href: example-scenario/ai/student-attrition-prediction.yml
              - name: Quality assurance
                href: solution-ideas/articles/quality-assurance.yml
              - name: Real-time anomaly detection for conveyor belts
                href: example-scenario/ai/real-time-anomaly-detection-conveyor-belt.yml
              - name: Real-time machine learning on Azure
                href: example-scenario/ai/deploy-real-time-machine-learning-model-application-ui.yml
              - name: Real-time recommendation API
                href: reference-architectures/ai/real-time-recommendation.yml
              - name: Real-time scoring Python models
                href: reference-architectures/ai/real-time-scoring-machine-learning-models.yml
              - name: Real-time scoring R models
                href: reference-architectures/ai/realtime-scoring-r.yml
              - name: Scale AI and ML in regulated industries
                href: example-scenario/ai/scale-ai-and-machine-learning-in-regulated-industries.yml
              - name: Secure research for regulated data
                href: example-scenario/ai/secure-compute-for-research.yml
              - name: Speech transcription pipeline
                href: example-scenario/ai/speech-to-text-transcription-analytics.yml
              - name: Training Python models
                href: reference-architectures/ai/training-python-models.yml
          - name: Solution ideas
            items:
              - name: AI at the edge
                href: solution-ideas/articles/ai-at-the-edge.yml
              - name: Auditing and risk management
                href: solution-ideas/articles/auditing-and-risk-compliance.yml
              - name: Autonomous systems
                href: solution-ideas/articles/autonomous-systems.yml
              - name: Azure Machine Learning architecture
                href: solution-ideas/articles/azure-machine-learning-solution-architecture.yml
              - name: Business process management
                href: solution-ideas/articles/business-process-management.yml
              - name: Content research
                href: solution-ideas/articles/content-research.yml
              - name: Content tagging with NLP
                href: solution-ideas/articles/website-content-tag-suggestion-with-deep-learning-and-nlp.yml
              - name: Contract management
                href: solution-ideas/articles/contract-management.yml
              - name: Customer churn prediction
                href: solution-ideas/articles/customer-churn-prediction.yml
              - name: Customer feedback
                href: solution-ideas/articles/customer-feedback-and-analytics.yml
              - name: Data science and machine learning
                href: solution-ideas/articles/azure-databricks-data-science-machine-learning.yml
              - name: Defect prevention
                href: solution-ideas/articles/defect-prevention-with-predictive-maintenance.yml
              - name: Digital asset management
                href: solution-ideas/articles/digital-asset-management.yml
              - name: Disconnected AI at the edge
                href: solution-ideas/articles/ai-at-the-edge-disconnected.yml
              - name: E-commerce chatbot
                href: solution-ideas/articles/commerce-chatbot.yml
              - name: Energy demand forecasting
                href: solution-ideas/articles/forecast-energy-power-demand.yml
              - name: Energy supply optimization
                href: solution-ideas/articles/energy-supply-optimization.yml
              - name: Enterprise chatbot disaster recovery
                href: solution-ideas/articles/enterprise-chatbot-disaster-recovery.yml
              - name: Enterprise productivity chatbot
                href: solution-ideas/articles/enterprise-productivity-chatbot.yml
              - name: Environment monitoring
                href: solution-ideas/articles/environment-monitoring-and-supply-chain-optimization.yml
              - name: FAQ chatbot
                href: solution-ideas/articles/faq-chatbot-with-data-champion-model.yml
              - name: Hospital patient predictions
                href: solution-ideas/articles/predict-length-of-stay-and-patient-flow-with-healthcare-analytics.yml
              - name: Image classification with CNNs
                href: solution-ideas/articles/image-classification-with-convolutional-neural-networks.yml
              - name: Interactive voice response bot
                href: solution-ideas/articles/interactive-voice-response-bot.yml
              - name: Keyword digital text processing
                href: solution-ideas/articles/digital-media-speech-text.yml
              - name: Large-scale custom NLP
                href: solution-ideas/articles/large-scale-custom-natural-language-processing.yml
              - name: Marketing optimization
                href: solution-ideas/articles/optimize-marketing-with-machine-learning.yml
              - name: Model deployment to AKS
                href: solution-ideas/articles/machine-learning-model-deployment-aks.yml
              - name: Orchestrate MLOps with Azure Databricks
                href: reference-architectures/ai/orchestrate-mlops-azure-databricks.yml
              - name: Personalized marketing solutions
                href: solution-ideas/articles/personalized-marketing.yml
              - name: Personalized offers
                href: solution-ideas/articles/personalized-offers.yml
              - name: Population health management
                href: solution-ideas/articles/population-health-management-for-healthcare.yml
              - name: Predictive maintenance
                href: solution-ideas/articles/predictive-maintenance.yml
              - name: Predictive marketing
                href: solution-ideas/articles/predictive-marketing-campaigns-with-machine-learning-and-spark.yml
              - name: Remote patient monitoring
                href: solution-ideas/articles/remote-patient-monitoring.yml
              - name: Retail assistant with visual capabilities
                href: solution-ideas/articles/retail-assistant-or-vacation-planner-with-visual-capabilities.yml
              - name: Retail product recommendations
                href: solution-ideas/articles/product-recommendations.yml
              - name: Speech services
                href: solution-ideas/articles/speech-services.yml
              - name: Vehicle telematics
                href: solution-ideas/articles/predictive-insights-with-vehicle-telematics.yml
              - name: Vision classifier model
                href: example-scenario/dronerescue/vision-classifier-model-with-custom-vision.yml
              - name: Visual assistant
                href: solution-ideas/articles/visual-assistant.yml
      - name: Analytics
        items:
          - name: Get started
            href: solution-ideas/articles/analytics-start-here.yml
          - name: Guides
            items:
              - name: Technology choices
                items:
                  - name: Analytical data stores
                    href: data-guide/technology-choices/analytical-data-stores.md
                  - name: Analytics and reporting
                    href: data-guide/technology-choices/analysis-visualizations-reporting.md
                  - name: Batch processing
                    href: data-guide/technology-choices/batch-processing.md
                  - name: Extract, transform, and load
                    href: data-guide/relational-data/etl.yml
                  - name: Online analytical processing
                    href: data-guide/relational-data/online-analytical-processing.yml
                  - name: Stream processing
                    href: /azure/architecture/data-guide/technology-choices/stream-processing
              - name: Industry guidance
                items:
                  - name: Actuarial risk analysis
                    href: industries/finance/actuarial-risk-analysis-financial-model.yml
                  - name: Financial institutions with data mesh
                    href: /azure/cloud-adoption-framework/scenarios/data-management/architectures/reference-architecture-data-mesh
                    maintainContext: true
              - name: Analytics security baselines
                items:
                  - name: Security baseline for Azure Data Factory
                    href: /security/benchmark/azure/baselines/data-factory-security-baseline
                    maintainContext: true
                  - name: Security baseline for Azure Databricks
                    href: /security/benchmark/azure/baselines/databricks-security-baseline
                    maintainContext: true
                  - name: Security baseline for Azure Purview
                    href: /security/benchmark/azure/baselines/purview-security-baseline
                    maintainContext: true
              - name: Monitor Azure Databricks jobs
                items:
                  - name: Overview
                    href: databricks-monitoring/index.md
                  - name: Send Databricks application logs
                    href: databricks-monitoring/application-logs.md
                  - name: Use dashboards to visualize Databricks
                    href: databricks-monitoring/dashboards.md
                  - name: Troubleshoot performance bottlenecks
                    href: databricks-monitoring/performance-troubleshooting.md
              - name: Apache NiFi guidance
                items:
                  - name: Apache NiFi monitoring with MonitoFi
                    href: guide/data/monitor-apache-nifi-monitofi.yml
                  - name: Helm-based deployments for Apache NiFi
                    href: guide/data/helm-deployments-apache-nifi.yml
          - name: Architectures
            items:
              - name: Analytics end to end
                href: example-scenario/dataplate2e/data-platform-end-to-end.yml
              - name: Analyze MongoDB Atlas data using Azure Synapse Analytics
                href: example-scenario/analytics/azure-synapse-analytics-integrate-mongodb-atlas.yml
              - name: Anomaly detector process
                href: solution-ideas/articles/anomaly-detector-process.yml
              - name: Apache NiFi on Azure
                href: example-scenario/data/azure-nifi.yml
              - name: Automated enterprise BI
                href: reference-architectures/data/enterprise-bi-adf.yml
              - name: Enterprise business intelligence
                href: example-scenario/analytics/enterprise-bi-synapse.yml
              - name: Automotive test data analytics
                href: industries/automotive/automotive-telemetry-analytics.yml
              - name: Big data analytics on confidential computing
                href: example-scenario/confidential/data-analytics-containers-spark-kubernetes-azure-sql.yml
              - name: Customer 360 with Azure Synapse and Dynamics 365
                href: example-scenario/analytics/synapse-customer-insights.yml      
              - name: Data analysis for regulated industries
                href: example-scenario/data/data-analysis-regulated-industries.yml
              - name: Data lake queries via Synapse serverless
                href: example-scenario/data/synapse-exploratory-data-analytics.yml
              - name: Data warehouse for small business
                href: example-scenario/data/small-medium-data-warehouse.yml
              - name: Data warehousing and analytics
                href: example-scenario/data/data-warehouse.yml
              - name: Employee retention with Databricks and AKS
                href: example-scenario/ai/employee-retention-databricks-kubernetes.yml
              - name: Geospatial analysis for telecommunications
                href: example-scenario/data/geospatial-analysis-telecommunications-industry.yml
              - name: Geospatial analysis with Azure Synapse
                href: industries/aerospace/geospatial-processing-analytics.yml
              - name: Geospatial data processing and analytics
                href: example-scenario/data/geospatial-data-processing-analytics-azure.yml
              - name: High throughput stream ingestion
                href: example-scenario/data/stream-ingestion-synapse.yml
              - name: Ingest FAA content to analyze flight data
                href: example-scenario/analytics/ingest-faa-swim-analyze-flight-data.yml 
              - name: Ingestion and analysis of news feeds
                href: example-scenario/ai/news-feed-ingestion-and-near-real-time-analysis.yml
              - name: Interactive price analytics
                href: solution-ideas/articles/interactive-price-analytics.yml
              - name: IoT and data analytics
                href: example-scenario/data/big-data-with-iot.yml
              - name: Long-term security logs in Data Explorer
                href: example-scenario/security/security-log-retention-azure-data-explorer.yml
              - name: Near real-time processing for lakehouse data
                href: example-scenario/data/real-time-lakehouse-data-processing.yml
              - name: Partitioning in Event Hubs and Kafka
                href: reference-architectures/event-hubs/partitioning-in-event-hubs-and-kafka.yml
              - name: Precision medicine pipeline with genomics
                href: example-scenario/precision-medicine/genomic-analysis-reporting.yml
              - name: Relationship mesh solution on Azure
                href: example-scenario/analytics/relationship-mesh-solution-azure.yml
              - name: Secure a data lakehouse with Azure Synapse
                href: example-scenario/analytics/secure-data-lakehouse-synapse.yml
              - name: Sentiment analysis and face recognition
                href: example-scenario/ai/nifi-sentiment-analysis-face-recognition.yml
              - name: Sports analytics on Azure
                href: example-scenario/analytics/sports-analytics-architecture-azure.yml
              - name: Stream processing with Azure Databricks
                href: reference-architectures/data/stream-processing-databricks.yml
              - name: Stream processing with Stream Analytics
                href: reference-architectures/data/stream-processing-stream-analytics.yml
              - name: Stream processing with open-source data
                href: example-scenario/data/open-source-data-engine-stream-processing.yml
          - name: Solution ideas
            items:
              - name: Advanced analytics
                href: solution-ideas/articles/advanced-analytics-on-big-data.yml
              - name: App integration using Event Grid
                href: solution-ideas/articles/application-integration-using-event-grid.yml
              - name: Big data analytics with Azure Data Explorer
                href: solution-ideas/articles/big-data-azure-data-explorer.yml
              - name: Big data analytics with enterprise security
                href: solution-ideas/articles/big-data-analytics-enterprise-grade-security.yml
              - name: Content Delivery Network analytics
                href: solution-ideas/articles/content-delivery-network-azure-data-explorer.yml
              - name: Data management with Azure Purview
                href: solution-ideas/articles/azure-purview-data-lake-estate-architecture.yml
              - name: Demand forecasting for shipping
                href: solution-ideas/articles/demand-forecasting-for-shipping-and-distribution.yml
              - name: Demand forecasting and price optimization
                href: solution-ideas/articles/demand-forecasting-price-optimization-marketing.yml
              - name: Demand forecasting with Stream Analytics
                href: solution-ideas/articles/demand-forecasting.yml
              - name: Discovery Hub for analytics
                href: solution-ideas/articles/cloud-scale-analytics-with-discovery-hub.yml
              - name: Enhanced customer dimension
                href: solution-ideas/articles/customer-insights-synapse.yml
              - name: ETL using HDInsight
                href: solution-ideas/articles/extract-transform-and-load-using-hdinsight.yml
              - name: Highly scalable customer service and ERP
                href: solution-ideas/articles/erp-customer-service.yml
              - name: Hybrid big data with HDInsight
                href: solution-ideas/articles/extend-your-on-premises-big-data-investments-with-hdinsight.yml
              - name: Ingestion, ETL, and stream processing
                href: solution-ideas/articles/ingest-etl-stream-with-adb.yml
              - name: Interactive analytics with Data Explorer
                href: solution-ideas/articles/interactive-azure-data-explorer.yml
              - name: IoT analytics with Azure Data Explorer
                href: solution-ideas/articles/iot-azure-data-explorer.yml
              - name: Manage data across the Azure SQL estate
                href: solution-ideas/articles/azure-purview-sql-estate-architecture.yml
              - name: Mining equipment monitoring
                href: solution-ideas/articles/monitor-mining-equipment.yml
              - name: Modern analytics with Azure Databricks
                href: solution-ideas/articles/azure-databricks-modern-analytics-architecture.yml
              - name: Monitoring solution with Data Explorer
                href: solution-ideas/articles/monitor-azure-data-explorer.yml
              - name: Oil and Gas tank level forecasting
                href: solution-ideas/articles/oil-and-gas-tank-level-forecasting.yml
              - name: Predict the length of stay in hospitals
                href: solution-ideas/articles/predicting-length-of-stay-in-hospitals.yml
              - name: Predictive aircraft engine monitoring
                href: solution-ideas/articles/aircraft-engine-monitoring-for-predictive-maintenance-in-aerospace.yml
              - name: Real-time analytics on big data
                href: solution-ideas/articles/real-time-analytics.yml
              - name: Tier applications and data for analytics
                href: solution-ideas/articles/tiered-data-for-analytics.yml
      - name: Blockchain + Multiparty Compute
        items:
          - name: Get started
            href: guide/blockchain/multiparty-compute.yml
          - name: Guides
            items:
              - name: Azure Confidential Ledger architecture
                href: /azure/confidential-ledger/architecture
                maintainContext: true
              - name: Authenticate Confidential Ledger nodes
                href: /azure/confidential-ledger/authenticate-ledger-nodes
                maintainContext: true
          - name: Architectures
            items:
              - name: Azure SQL Database ledger
                href: /azure/azure-sql/database/ledger-overview
                maintainContext: true
              - name: Decentralized trust between banks
                href: example-scenario/apps/decentralized-trust.yml
              - name: Multicloud blockchain DLT
                href: example-scenario/blockchain/multi-cloud-blockchain.yml
          - name: Solution ideas
            items:
              - name: Supply chain with Quorum Blockchain Service
                href: guide/blockchain/quorum-blockchain-service.yml
              - name: Blockchain workflow application
                href: solution-ideas/articles/blockchain-workflow-application.yml
              - name: Supply chain track and trace
                href: solution-ideas/articles/supply-chain-track-and-trace.yml
      - name: Compute + HPC
        items: 
          - name: Get started
            href: topics/high-performance-computing.md
          - name: Guides
            items:
              - name: Choose a compute service
                href: guide/technology-choices/compute-decision-tree.yml
              - name: SAS on Azure architecture
                href: guide/sas/sas-overview.yml
              - name: HPC deployments 
                items:
                  - name: ADS CFD Code Leo
                    href: guide/hpc/hpc-ads-cfd.yml 
                  - name: Altair AcuSolve
                    href: guide/hpc/hpc-altair-acusolve.yml
                  - name: Altair EDEM
                    href: guide/hpc/altair-edem.yml
                  - name: Altair nanoFluidX
                    href: guide/hpc/nanofluidx.yml
                  - name: Altair Radioss
                    href: guide/hpc/altair-radioss.yml
                  - name: Altair ultraFluidX
                    href: guide/hpc/ultrafluidx.yml
                  - name: Ansys CFX
                    href: guide/hpc/ansys-cfx.yml
                  - name: Ansys Fluent
                    href: guide/hpc/ansys-fluent.yml  
                  - name: Autodesk Civil 3D
                    href: guide/hpc/civil-3d.yml
                  - name: Autodesk Inventor
                    href: guide/hpc/autodesk-inventor.yml
                  - name: Autodesk VRED
                    href: guide/hpc/hpc-autodesk-vred.md 
<<<<<<< HEAD
                  - name: Barracuda Virtual Reactor
                    href: guide/hpc/barracuda-virtual-reactor.yml
=======
                  - name: GROMACS
                    href: guide/hpc/gromacs.yml  
                  - name: Indica Labs HALO AI
                    href: guide/hpc/indica-labs-halo-ai.yml
>>>>>>> 8574a1e4
                  - name: Siemens NX
                    href: guide/hpc/siemens-nx.yml
                  - name: Siemens Tecnomatix
                    href: guide/hpc/siemens-tecnomatix.yml
              - name: Industry guidance
                items:
                  - name: HPC for manufacturing
                    href: industries/manufacturing/compute-manufacturing-overview.yml
                  - name: Risk grid computing in banking
                    href: industries/finance/risk-grid-banking-overview.yml
                  - name: Risk grid computing solution
                    href: industries/finance/risk-grid-banking-solution-guide.yml
              - name: VM security baselines
                items:
                  - name: Security baseline for scale sets
                    href: /security/benchmark/azure/baselines/virtual-machine-scale-sets-security-baseline
                    maintainContext: true
                  - name: Security baseline for Linux VMs
                    href: /security/benchmark/azure/baselines/virtual-machines-linux-security-baseline
                    maintainContext: true
                  - name: Security baseline for Windows VMs
                    href: /security/benchmark/azure/baselines/virtual-machines-windows-security-baseline
                    maintainContext: true
              - name: SQL Server on Azure VMs
                items:
                  - name: SQL Server on Windows VMs
                    href: /azure/azure-sql/virtual-machines/windows/sql-server-on-azure-vm-iaas-what-is-overview
                    maintainContext: true
                  - name: SQL Server on Linux VMs
                    href: /azure/azure-sql/virtual-machines/linux/sql-server-on-linux-vm-what-is-iaas-overview
                    maintainContext: true
                  - name: BC and HADR
                    href: /azure/azure-sql/virtual-machines/windows/business-continuity-high-availability-disaster-recovery-hadr-overview
                    maintainContext: true
                  - name: Best practices checklist
                    href: /azure/azure-sql/virtual-machines/windows/performance-guidelines-best-practices-checklist
                    maintainContext: true
                  - name: VM size
                    href: /azure/azure-sql/virtual-machines/windows/performance-guidelines-best-practices-vm-size
                    maintainContext: true
                  - name: Storage
                    href: /azure/azure-sql/virtual-machines/windows/performance-guidelines-best-practices-storage
                    maintainContext: true
                  - name: Security
                    href: /azure/azure-sql/virtual-machines/windows/security-considerations-best-practices
                    maintainContext: true
                  - name: HADR configuration
                    href: /azure/azure-sql/virtual-machines/windows/hadr-cluster-best-practices
                    maintainContext: true
                  - name: Application patterns
                    href: /azure/azure-sql/virtual-machines/windows/application-patterns-development-strategies
                    maintainContext: true
                  - name: Performance baseline
                    href: /azure/azure-sql/virtual-machines/windows/performance-guidelines-best-practices-collect-baseline
                    maintainContext: true
              - name: Red Hat on Azure guidance
                items:
                  - name: Red Hat workloads on Azure
                    href: /azure/virtual-machines/workloads/redhat/overview
                    maintainContext: true
                  - name: Red Hat OpenShift in Azure
                    href: /azure/virtual-machines/linux/openshift-get-started
                    maintainContext: true
                  - name: Red Hat JBoss EAP on Azure
                    href: /azure/developer/java/ee/jboss-on-azure
                    maintainContext: true
              - name: Interruptible workloads using Azure Spot VM
                href: guide/spot/spot-eviction.yml
          - name: Architectures
            items:
              - name: 3D video rendering
                href: example-scenario/infrastructure/video-rendering.yml
              - name: Computer-aided engineering
                href: example-scenario/apps/hpc-saas.yml
              - name: Deploy IBM Maximo Application Suite 
                href: example-scenario/apps/deploy-ibm-maximo-application-suite.yml
              - name: Digital image modeling
                href: example-scenario/infrastructure/image-modeling.yml
              - name: HPC cluster deployed in the cloud
                href: solution-ideas/articles/hpc-cluster.yml
              - name: Linux virtual desktops with Citrix
                href: example-scenario/infrastructure/linux-vdi-citrix.yml
              - name: Manage virtual machine compliance
                href: example-scenario/security/virtual-machine-compliance.yml
              - name: Move Azure resources across regions
                href: solution-ideas/articles/move-azure-resources-across-regions.yml
              - name: Quantum computing solutions
                items:
                  - name: Quantum computing integration with classical apps
                    href: example-scenario/quantum/quantum-computing-integration-with-classical-apps.yml
              - name: Run a Linux VM on Azure
                href: reference-architectures/n-tier/linux-vm.yml
              - name: Run a Windows VM on Azure
                href: reference-architectures/n-tier/windows-vm.yml
              - name: Run CFD simulations
                href: example-scenario/infrastructure/hpc-cfd.yml
              - name: Run reservoir simulations
                href: example-scenario/infrastructure/reservoir-simulation.yml
          - name: Solution ideas
            items:
              - name: HPC media rendering
                href: solution-ideas/articles/azure-batch-rendering.yml
              - name: HPC risk analysis
                href: solution-ideas/articles/hpc-risk-analysis.yml
              - name: HPC system and big compute
                href: solution-ideas/articles/big-compute-with-azure-batch.yml
              - name: Hybrid HPC with HPC Pack
                href: solution-ideas/articles/hybrid-hpc-in-azure-with-hpc-pack.yml
      - name: Containers
        items:
          - name: Get started
            href: reference-architectures/containers/aks-start-here.md
          - name: Guides
            items:
              - name: AKS cluster best practices
                href: /azure/aks/best-practices
                maintainContext: true
              - name: AKS day-2 operations guide
                items:
                  - name: Introduction
                    href: operator-guides/aks/day-2-operations-guide.md
                  - name: Triage practices
                    items:
                      - name: Overview
                        href: operator-guides/aks/aks-triage-practices.md
                      - name: 1. Cluster health
                        href: operator-guides/aks/aks-triage-cluster-health.md
                      - name: 2. Node and pod health
                        href: operator-guides/aks/aks-triage-node-health.md
                      - name: 3. Workload deployments
                        href: operator-guides/aks/aks-triage-deployment.md
                      - name: 4. Admission controllers
                        href: operator-guides/aks/aks-triage-controllers.md
                      - name: 5. Container registry connectivity
                        href: operator-guides/aks/aks-triage-container-registry.md
                  - name: Patch and upgrade worker nodes
                    href: operator-guides/aks/aks-upgrade-practices.md
                  - name: Troubleshoot networking 
                    href: operator-guides/aks/troubleshoot-network-aks.md
                  - name: Troubleshoot virtual nodes
                    href: operator-guides/aks/troubleshoot-virtual-nodes-aks.md
                  - name: Monitor AKS with Azure Monitor
                    href: /azure/aks/monitor-aks?toc=/azure/architecture/toc.json&bc=/azure/architecture/_bread/toc.json
                    maintainContext: true
                  - name: Common issues
                    href: /azure/aks/troubleshooting?toc=/azure/architecture/toc.json&bc=/azure/architecture/_bread/toc.json
                    maintainContext: true
              - name: Choose a Kubernetes option
                items:
                  - name: Choose a Kubernetes at the edge option
                    href: operator-guides/aks/choose-kubernetes-edge-compute-option.md
                  - name: Choose a bare-metal Kubernetes option
                    href: operator-guides/aks/choose-bare-metal-kubernetes.yml
              - name: Access an AKS API server
                href: guide/security/access-azure-kubernetes-service-cluster-api-server.yml
              - name: Orchestrate multi-container applications
                href: /dotnet/architecture/containerized-lifecycle/design-develop-containerized-apps/orchestrate-high-scalability-availability
                maintainContext: true
              - name: Cost governance with Kubecost
                href: /azure/cloud-adoption-framework/scenarios/app-platform/aks/cost-governance-with-kubecost
                maintainContext: true
              - name: Operations management for AKS
                href: /azure/cloud-adoption-framework/scenarios/app-platform/aks/management
                maintainContext: true
              - name: Security considerations
                items:
                  - name: Security for AKS
                    href: /azure/cloud-adoption-framework/scenarios/app-platform/aks/security
                    maintainContext: true
                  - name: Confidential containers on Azure
                    href: /azure/confidential-computing/confidential-containers
                    maintainContext: true
                  - name: Security baseline for AKS
                    href: /security/benchmark/azure/baselines/aks-security-baseline
                    maintainContext: true
              - name: Docker guidance
                items:
                  - name: Monolithic applications
                    href: /dotnet/architecture/containerized-lifecycle/design-develop-containerized-apps/monolithic-applications
                    maintainContext: true
                  - name: Containerize monolithic applications
                    href: /dotnet/architecture/microservices/architect-microservice-container-applications/containerize-monolithic-applications
                    maintainContext: true
                  - name: Containers for DevOps collaboration
                    href: /dotnet/architecture/containerized-lifecycle/docker-application-lifecycle/containers-foundation-for-devops-collaboration
                    maintainContext: true
          - name: Architectures
            items:
              - name: Advanced microservices on AKS
                href: reference-architectures/containers/aks-microservices/aks-microservices-advanced.yml
              - name: AKS baseline cluster
                href: /azure/architecture/reference-architectures/containers/aks/baseline-aks
              - name: AKS baseline for multi-region clusters
                href: reference-architectures/containers/aks-multi-region/aks-multi-cluster.yml
              - name: AKS cluster for a PCI-DSS workload
                items:
                  - name: Introduction
                    href: reference-architectures/containers/aks-pci/aks-pci-intro.yml
                  - name: Architecture
                    href: reference-architectures/containers/aks-pci/aks-pci-ra-code-assets.yml
                  - name: Network segmentation
                    href: reference-architectures/containers/aks-pci/aks-pci-network.yml
                  - name: Data protection
                    href: reference-architectures/containers/aks-pci/aks-pci-data.yml
                  - name: Vulnerability management
                    href: reference-architectures/containers/aks-pci/aks-pci-malware.yml
                  - name: Access controls
                    href: reference-architectures/containers/aks-pci/aks-pci-identity.yml
                  - name: Monitoring operations
                    href: reference-architectures/containers/aks-pci/aks-pci-monitor.yml
                  - name: Policy management
                    href: reference-architectures/containers/aks-pci/aks-pci-policy.yml
                  - name: Summary
                    href: reference-architectures/containers/aks-pci/aks-pci-summary.yml
              - name: AKS data protection on Azure NetApp Files
                href: example-scenario/file-storage/data-protection-kubernetes-astra-azure-netapp-files.yml
              - name: Autonomous-driving simulation
                href: industries/automotive/building-blocks-autonomous-driving-simulation-environments.yml
              - name: Build a telehealth system
                href: example-scenario/apps/telehealth-system.yml
              - name: Build CNCF projects by using AKS
                href: example-scenario/apps/build-cncf-incubated-graduated-projects-aks.yml  
              - name: Build and deploy apps on AKS
                href: example-scenario/apps/devops-with-aks.yml
              - name: Firewall protection for an AKS cluster
                href: example-scenario/aks-firewall/aks-firewall.yml
              - name: GitOps for AKS
                href: example-scenario/gitops-aks/gitops-blueprint-aks.yml
              - name: Magento e-commerce in AKS
                href: example-scenario/magento/magento-azure.yml
              - name: Microservices architecture on AKS
                href: reference-architectures/containers/aks-microservices/aks-microservices.yml              
              - name: Microservices with Container Apps
                href: example-scenario/serverless/microservices-with-container-apps.yml
              - name: Microservices with Container Apps and Dapr
                href: example-scenario/serverless/microservices-with-container-apps-dapr.yml
              - name: Multiplayer server hosting with ACI
                href: /gaming/azure/reference-architectures/multiplayer-synchronous-aci
                maintainContext: true
              - name: Multiplayer server hosting with AKS
                href: /gaming/azure/reference-architectures/multiplayer-synchronous-aks
                maintainContext: true
              - name: Multiplayer hosting with Service Fabric
                href: /gaming/azure/reference-architectures/multiplayer-synchronous
                maintainContext: true
              - name: Multitenancy with AKS and AGIC
                href: example-scenario/aks-agic/aks-agic.yml
          - name: Solution ideas
            items:
              - name: API-first SaaS business model with AKS
                href: solution-ideas/articles/aks-api-first.yml
              - name: AKS in event stream processing
                href: solution-ideas/articles/serverless-event-processing-aks.yml
              - name: Build cloud native applications
                href: solution-ideas/articles/cloud-native-apps.yml
              - name: Bursting from AKS with ACI
                href: solution-ideas/articles/scale-using-aks-with-aci.yml
              - name: Data streaming with AKS
                href: solution-ideas/articles/data-streaming-scenario.yml
              - name: Elastic demand handling with AKS
                href: solution-ideas/articles/aks-demand-spikes.yml
              - name: Instant IoT data streaming with AKS
                href: solution-ideas/articles/aks-iot-data-streaming.yml
              - name: JBoss deployment with Red Hat on Azure
                href: solution-ideas/articles/jboss-deployment-red-hat.yml
              - name: Lift and shift to containers with App Service
                href: solution-ideas/articles/migrate-existing-applications-to-container-apps.yml
              - name: Microservices with AKS and Azure DevOps
                href: solution-ideas/articles/microservices-with-aks.yml
              - name: Secure DevOps for AKS
                href: solution-ideas/articles/secure-devops-for-kubernetes.yml
      - name: Databases
        items:
          - name: Get started
            href: data-guide/databases-architecture-design.yml
          - name: Guides
            items:
              - name: Overview
                href: data-guide/index.md
              - name: Relational data
                items:
                  - name: 'Extract, transform, and load (ETL)'
                    href: data-guide/relational-data/etl.yml
                  - name: Online analytical processing (OLAP)
                    href: data-guide/relational-data/online-analytical-processing.yml
                  - name: Online transaction processing (OLTP)
                    href: data-guide/relational-data/online-transaction-processing.md
                  - name: Data warehousing
                    href: data-guide/relational-data/data-warehousing.yml
              - name: Non-relational data
                items:
                  - name: Non-relational data stores
                    href: data-guide/big-data/non-relational-data.yml
                  - name: Free-form text search
                    href: data-guide/scenarios/search.yml
                  - name: Time series data
                    href: data-guide/scenarios/time-series.yml
                  - name: Working with CSV and JSON files
                    href: data-guide/scenarios/csv-and-json.md
              - name: Build a scalable system for massive data
                href: data-guide/scenarios/build-scalable-database-solutions-azure-services.md
              - name: Big data
                items:
                  - name: Big data architectures
                    href: data-guide/big-data/index.yml
                  - name: Batch processing
                    href: data-guide/big-data/batch-processing.yml
                  - name: Real-time processing
                    href: data-guide/big-data/real-time-processing.yml
              - name: Technology choices
                items:
                  - name: Analytical data stores
                    href: data-guide/technology-choices/analytical-data-stores.md
                  - name: Analytics and reporting
                    href: data-guide/technology-choices/analysis-visualizations-reporting.md
                  - name: Batch processing
                    href: data-guide/technology-choices/batch-processing.md
                  - name: Data lakes
                    href: data-guide/scenarios/data-lake.md
                  - name: Data storage
                    href: data-guide/technology-choices/data-storage.md
                  - name: Choose a data store
                    items:
                      - name: Understand data store models
                        href: guide/technology-choices/data-store-overview.md
                      - name: Select a data store
                        href: guide/technology-choices/data-store-decision-tree.md
                      - name: Criteria for choosing a data store
                        href: guide/technology-choices/data-store-considerations.md
                  - name: Pipeline orchestration
                    href: data-guide/technology-choices/pipeline-orchestration-data-movement.md
                  - name: Real-time message ingestion
                    href: data-guide/technology-choices/real-time-ingestion.md
                  - name: Search data stores
                    href: data-guide/technology-choices/search-options.md
                  - name: Stream processing
                    href: data-guide/technology-choices/stream-processing.md
              - name: Data management patterns
                href: patterns/category/data-management.md
              - name: Use the Transactional Outbox pattern
                href: best-practices/transactional-outbox-cosmos.yml
              - name: Industry guidance
                items:
                  - name: Data management in banking
                    href: industries/finance/data-management-banking-overview.yml
                  - name: Data management in retail
                    href: industries/retail/retail-data-management-overview.md
                  - name: Financial institutions with data mesh
                    href: /azure/cloud-adoption-framework/scenarios/data-management/architectures/reference-architecture-data-mesh
                    maintainContext: true
                  - name: Healthcare with highly sensitive data
                    href: /azure/cloud-adoption-framework/scenarios/cloud-scale-analytics/architectures/reference-architecture-lamna
                    maintainContext: true
                  - name: Visual search for retail
                    href: industries/retail/visual-search-use-case-overview.yml
              - name: Data use cases
                items:
                  - name: "Adatum: single landing zone"
                    href: /azure/cloud-adoption-framework/scenarios/cloud-scale-analytics/architectures/reference-architecture-adatum
                    maintainContext: true
                  - name: "Relecloud: multiple landing zones"
                    href: /azure/cloud-adoption-framework/scenarios/cloud-scale-analytics/architectures/reference-architecture-relecloud
                    maintainContext: true
              - name: Transfer data to and from Azure
                href: data-guide/scenarios/data-transfer.md
              - name: Extend on-premises data solutions to Azure
                href: data-guide/scenarios/hybrid-on-premises-and-cloud.md
              - name: Secure data solutions
                href: data-guide/scenarios/securing-data-solutions.md
              - name: Tenancy models for SaaS apps
                items:
                  - name: Overview
                    href: isv/application-tenancy.yml
                  - name: Multitenant SaaS database patterns
                    href: /azure/azure-sql/database/saas-tenancy-app-design-patterns
                    maintainContext: true
              - name: High availability for SQL DB and SQL MI
                href: /azure/azure-sql/database/high-availability-sla
                maintainContext: true
              - name: Cosmos DB guidance
                items:
                  - name: Azure Cosmos DB resource model
                    href: /azure/cosmos-db/account-databases-containers-items
                    maintainContext: true
                  - name: Global distribution
                    items:
                      - name: Distribute data globally
                        href: /azure/cosmos-db/distribute-data-globally
                        maintainContext: true
                      - name: Consistency levels in Cosmos DB
                        href: /azure/cosmos-db/consistency-levels
                        maintainContext: true
                      - name: High availability with Cosmos DB
                        href: /azure/cosmos-db/high-availability
                        maintainContext: true
                      - name: Global distribution functional details
                        href: /azure/cosmos-db/global-dist-under-the-hood
                        maintainContext: true
                  - name: Partitioning and horizontal scaling
                    href: /azure/cosmos-db/partitioning-overview
                    maintainContext: true
                  - name: Capacity
                    items:
                     - name: Request units in Cosmos DB
                       href: /azure/cosmos-db/request-units
                       maintainContext: true
                     - name: Provisioned throughput
                       href: /azure/cosmos-db/set-throughput
                       maintainContext: true
                     - name: Autoscale throughput
                       href: /azure/cosmos-db/provision-throughput-autoscale
                       maintainContext: true
                     - name: Serverless in Cosmos DB
                       href: /azure/cosmos-db/serverless
                       maintainContext: true
                     - name: Autoscale and standard throughput
                       href: /azure/cosmos-db/how-to-choose-offer
                       maintainContext: true
                     - name: Provisioned and serverless throughput
                       href: /azure/cosmos-db/throughput-serverless
                       maintainContext: true
                     - name: Scaling provisioned throughput
                       href: /azure/cosmos-db/scaling-provisioned-throughput-best-practices
                       maintainContext: true                    
                  - name: Security
                    items:
                      - name: Security in Cosmos DB
                        href: /azure/cosmos-db/database-security
                        maintainContext: true
                      - name: Data encryption
                        href: /azure/cosmos-db/database-encryption-at-rest
                        maintainContext: true
                      - name: Role-based access control
                        href: /azure/cosmos-db/role-based-access-control
                        maintainContext: true
                      - name: Azure Policy support
                        href: /azure/cosmos-db/policy
                        maintainContext: true
                      - name: Azure Policy Regulatory Compliance
                        href: /azure/cosmos-db/security-controls-policy
                        maintainContext: true
                      - name: Security baseline for Cosmos DB
                        href: /security/benchmark/azure/baselines/cosmos-db-security-baseline
                        maintainContext: true
                  - name: Backup
                    items:
                      - name: Backup and restore in Cosmos DB
                        href: /azure/cosmos-db/continuous-backup-restore-introduction
                        maintainContext: true
                      - name: Continuous backup in Cosmos DB
                        href: /azure/cosmos-db/continuous-backup-restore-introduction
                        maintainContext: true
                  - name: Cost optimization
                    items:
                      - name: Plan and manage costs
                        href: /azure/cosmos-db/plan-manage-costs
                        maintainContext: true
                      - name: Pricing model
                        href: /azure/cosmos-db/how-pricing-works
                        maintainContext: true
                      - name: Total cost of ownership (TCO)
                        href: /azure/cosmos-db/total-cost-ownership
                        maintainContext: true
                      - name: Understand your bill
                        href: /azure/cosmos-db/understand-your-bill
                        maintainContext: true
                      - name: Optimize provisioned throughput cost
                        href: /azure/cosmos-db/optimize-cost-throughput
                        maintainContext: true
                      - name: Optimize request cost
                        href: /azure/cosmos-db/optimize-cost-reads-writes
                        maintainContext: true
                      - name: Optimize storage cost
                        href: /azure/cosmos-db/optimize-cost-storage
                        maintainContext: true
                      - name: Optimize multi-region cost
                        href: /azure/cosmos-db/optimize-cost-regions
                        maintainContext: true
                      - name: Optimize development/testing cost
                        href: /azure/cosmos-db/optimize-dev-test
                        maintainContext: true
                      - name: Optimize cost with reserved capacity
                        href: /azure/cosmos-db/cosmos-db-reserved-capacity
                        maintainContext: true
                      - name: Optimize with rate limiting
                        href: /azure/cosmos-db/rate-limiting-requests
                        maintainContext: true
                  - name: Change feed in Cosmos DB
                    href: /azure/cosmos-db/change-feed
                    maintainContext: true
                  - name: Built-in Jupyter Notebooks support
                    href: /azure/cosmos-db/cosmosdb-jupyter-notebooks
                    maintainContext: true
                  - name: Service quotas
                    href: /azure/cosmos-db/concepts-limits
                    maintainContext: true
              - name: Run Apache Cassandra
                href: best-practices/cassandra.md
          - name: Architectures
            items:
              - name: Azure health data consortium
                href: example-scenario/data/azure-health-data-consortium.yml
              - name: Build a delta lake for ad hoc queries
                href: solution-ideas/articles/build-data-lake-support-adhoc-queries-online.yml
              - name: Cost savings through HTAP with Azure SQL
                href: example-scenario/data/azure-sql-htap.yml
              - name: Data governance with Profisee
                href: reference-architectures/data/profisee-master-data-management-purview.yml
              - name: Data obfuscation with Delphix in Azure Data Factory and Synapse Analytics
                href: example-scenario/ai/data-obfuscation-with-delphix-in-azure-data-factory.yml
              - name: DataOps for modern data warehouse
                href: example-scenario/data-warehouse/dataops-mdw.yml
              - name: Globally distributed apps using Cosmos DB
                href: solution-ideas/articles/globally-distributed-mission-critical-applications-using-cosmos-db.yml
              - name: Hybrid ETL with Azure Data Factory
                href: example-scenario/data/hybrid-etl-with-adf.yml
              - name: "IaaS: Web app with relational database"
                href: high-availability/ref-arch-iaas-web-and-db.yml
              - name: Master data management with CluedIn
                href: reference-architectures/data/cluedin.yml
              - name: Master data management with Profisee
                href: reference-architectures/data/profisee-master-data-management-data-factory.yml
              - name: Migrate master data services with CluedIn
                href: reference-architectures/data/migrate-master-data-services-with-cluedin.yml
              - name: Minimal storage – change feed replication
                href: solution-ideas/articles/minimal-storage-change-feed-replicate-data.yml
              - name: Multi-region web app with private database
                href: example-scenario/sql-failover/app-service-private-sql-multi-region.yml
              - name: N-tier app with Cassandra
                href: reference-architectures/n-tier/n-tier-cassandra.yml
              - name: Observability patterns and metrics
                href: databricks-monitoring/databricks-observability.yml
              - name: Optimize SQL Server with Azure Arc
                href: hybrid/azure-arc-sql-server.yml
              - name: Optimized storage – time based multi writes
                href: solution-ideas/articles/optimized-storage-time-based-multi-writes.yml
              - name: Optimized storage – time based Data Lake
                href: solution-ideas/articles/optimized-storage-time-based-data-lake.yml
              - name: Optimized storage with data classification
                href: solution-ideas/articles/optimized-storage-logical-data-classification.yml
              - name: Oracle migration to Azure
                href: solution-ideas/articles/reference-architecture-for-oracle-database-migration-to-azure.yml
              - name: SQL 2008 R2 failover cluster in Azure
                href: example-scenario/sql-failover/sql-failover-2008r2.yml
              - name: SQL Database and Synapse connectivity
                href: /azure/azure-sql/database/connectivity-architecture
                maintainContext: true
              - name: SQL Managed Instance with CMK
                href: example-scenario/data/sql-managed-instance-cmk.yml
              - name: Web app private database connectivity
                href: example-scenario/private-web-app/private-web-app.yml
              - name: Windows N-tier applications
                href: reference-architectures/n-tier/n-tier-sql-server.yml
          - name: Solution ideas
            items:
              - name: Big data analytics with Azure Data Explorer
                href: solution-ideas/articles/big-data-azure-data-explorer.yml
              - name: Build cloud native applications
                href: solution-ideas/articles/cloud-native-apps.yml
              - name: Campaign optimization with SQL Server
                href: solution-ideas/articles/campaign-optimization-with-sql-server.yml
              - name: Data streaming
                href: solution-ideas/articles/data-streaming-scenario.yml
              - name: Data cache
                href: solution-ideas/articles/data-cache-with-redis-cache.yml
              - name: Enterprise data warehouse
                href: solution-ideas/articles/enterprise-data-warehouse.yml
              - name: Finance management using MySQL
                href: solution-ideas/articles/finance-management-apps-using-azure-database-for-mysql.yml
              - name: Finance management using PostgreSQL
                href: solution-ideas/articles/finance-management-apps-using-azure-database-for-postgresql.yml
              - name: Gaming using MySQL
                href: solution-ideas/articles/gaming-using-azure-database-for-mysql.yml
              - name: Gaming using Cosmos DB
                href: solution-ideas/articles/gaming-using-cosmos-db.yml
              - name: Intelligent apps using MySQL
                href: solution-ideas/articles/intelligent-apps-using-azure-database-for-mysql.yml
              - name: Intelligent apps using PostgreSQL
                href: solution-ideas/articles/intelligent-apps-using-azure-database-for-postgresql.yml
              - name: Interactive querying with HDInsight
                href: solution-ideas/articles/interactive-querying-with-hdinsight.yml
              - name: Loan charge-off prediction with HDInsight
                href: solution-ideas/articles/loan-chargeoff-prediction-with-azure-hdinsight-spark-clusters.yml
              - name: Loan charge-off prediction with SQL Server
                href: solution-ideas/articles/loan-chargeoff-prediction-with-sql-server.yml
              - name: Loan credit risk modeling
                href: solution-ideas/articles/loan-credit-risk-analyzer-and-default-modeling.yml
              - name: Loan credit risk with SQL Server
                href: solution-ideas/articles/loan-credit-risk-with-sql-server.yml
              - name: Messaging
                href: solution-ideas/articles/messaging.yml
              - name: Mining equipment monitoring
                href: solution-ideas/articles/monitor-mining-equipment.yml
              - name: Multi-region web app with Cosmos DB
                href: solution-ideas/articles/multi-region-web-app-cosmos-db-replication.yml
              - name: Ops automation using Event Grid
                href: solution-ideas/articles/ops-automation-using-event-grid.yml
              - name: Personalization using Cosmos DB
                href: solution-ideas/articles/personalization-using-cosmos-db.yml
              - name: Retail and e-commerce using MySQL
                href: solution-ideas/articles/retail-and-ecommerce-using-azure-database-for-mysql.yml
              - name: Retail and e-commerce using PostgreSQL
                href: solution-ideas/articles/retail-and-ecommerce-using-azure-database-for-postgresql.yml
              - name: Retail and e-commerce using Cosmos DB
                href: solution-ideas/articles/retail-and-e-commerce-using-cosmos-db.yml
              - name: Serverless apps using Cosmos DB
                href: solution-ideas/articles/serverless-apps-using-cosmos-db.yml
              - name: Streaming using HDInsight
                href: solution-ideas/articles/streaming-using-hdinsight.yml
      - name: DataOps
        items:
          - name: Get started
            href: data-guide/azure-dataops-architecture-design.md
          - name: Guides
            items:
              - name: DataOps checklist
                href: checklist/data-ops.md
              - name: Analytics and reporting
                href: data-guide/technology-choices/analysis-visualizations-reporting.md
              - name: Build a scalable system for massive data
                href: data-guide/scenarios/build-scalable-database-solutions-azure-services.md
              - name: Apache NiFi guidance
                items:
                  - name: Apache NiFi monitoring with MonitoFi
                    href: guide/data/monitor-apache-nifi-monitofi.yml
                  - name: Helm-based deployments for Apache NiFi
                    href: guide/data/helm-deployments-apache-nifi.yml
              - name: Microsoft Purview guidance
                items:
                  - name: Accounts architectures and best practices
                    href: /azure/purview/concept-best-practices-accounts
                    maintainContext: true
                  - name: Managing data effectively
                    href: /azure/purview/concept-best-practices-asset-lifecycle
                    maintainContext: true
                  - name: Automation best practices
                    href: /azure/purview/concept-best-practices-automation
                    maintainContext: true
                  - name: Backup and recovery for migration
                    href: /azure/purview/concept-best-practices-migration
                    maintainContext: true
                  - name: Classification best practices
                    href: /azure/purview/concept-best-practices-classification
                    maintainContext: true
                  - name: Collections architectures and practices
                    href: /azure/purview/concept-best-practices-collections
                    maintainContext: true
                  - name: Deployment best practices
                    href: /azure/purview/deployment-best-practices
                    maintainContext: true
                  - name: Glossary best practices
                    href: /azure/purview/concept-best-practices-glossary
                    maintainContext: true
                  - name: Labeling best practices
                    href: /azure/purview/concept-best-practices-sensitivity-labels
                    maintainContext: true
                  - name: Data lineage best practices
                    href: /azure/purview/concept-best-practices-lineage-azure-data-factory
                    maintainContext: true
                  - name: Network architecture and best practices
                    href: /azure/purview/concept-best-practices-network
                    maintainContext: true
                  - name: Pricing guidelines
                    href: /azure/purview/concept-guidelines-pricing
                    maintainContext: true
                  - name: Scanning best practices
                    href: /azure/purview/concept-best-practices-scanning
                    maintainContext: true
                  - name: Security best practices
                    href: /azure/purview/concept-best-practices-security
                    maintainContext: true
              - name: Azure Data Factory guidance
                items:
                  - name: Continuous integration in Data Factory
                    href: /azure/data-factory/continuous-integration-delivery
                    maintainContext: true
                  - name: Automated publishing for CI/CD
                    href: /azure/data-factory/continuous-integration-delivery-improvements
                    maintainContext: true
              - name: Azure Databricks guidance
                items:
                  - name: Repos for Git integration
                    href: /azure/databricks/repos/index
                    maintainContext: true
                  - name: GitHub version control
                    href: /azure/databricks/notebooks/github-version-control
                    maintainContext: true
                  - name: Azure DevOps version control
                    href: /azure/databricks/notebooks/azure-devops-services-version-control
                    maintainContext: true
                  - name: Bitbucket Cloud version control
                    href: /azure/databricks/notebooks/bitbucket-cloud-version-control
                    maintainContext: true
                  - name: GitLab version control
                    href: /azure/databricks/repos/gitlab-version-control
                    maintainContext: true
                  - name: CI/CD with Azure DevOps
                    href: /azure/databricks/dev-tools/ci-cd/ci-cd-azure-devops
                    maintainContext: true
                  - name: CI/CD with Jenkins
                    href: /azure/databricks/dev-tools/ci-cd/ci-cd-jenkins
                    maintainContext: true
              - name: Power BI guidance
                items:
                  - name: Power BI security
                    href: /power-bi/guidance/whitepaper-powerbi-security
                    maintainContext: true
                  - name: Power BI enterprise deployment
                    href: /power-bi/guidance/whitepaper-powerbi-enterprise-deployment
                    maintainContext: true
                  - name: Power BI Premium deployment
                    href: /power-bi/guidance/whitepaper-powerbi-premium-deployment
                    maintainContext: true
                  - name: Deployment pipelines
                    items:
                      - name: Overview
                        href: /power-bi/create-reports/deployment-pipelines-overview
                        maintainContext: true
                      - name: The deployment process
                        href: /power-bi/create-reports/deployment-pipelines-process
                        maintainContext: true
                      - name: Best practices
                        href: /power-bi/create-reports/deployment-pipelines-best-practices
                        maintainContext: true
                      - name: Automate your deployment pipeline
                        href: /power-bi/create-reports/deployment-pipelines-automation
                        maintainContext: true
              - name: Continuous integration for Azure Synapse
                href: /azure/synapse-analytics/cicd/continuous-integration-delivery
                maintainContext: true
          - name: Architectures
            items:
              - name: Anomaly detector process
                href: solution-ideas/articles/anomaly-detector-process.yml
              - name: Apache NiFi on Azure
                href: example-scenario/data/azure-nifi.yml
              - name: Automated enterprise BI
                href: reference-architectures/data/enterprise-bi-adf.yml
              - name: Data analysis for regulated industries
                href: example-scenario/data/data-analysis-regulated-industries.yml
              - name: Data governance with Profisee
                href: reference-architectures/data/profisee-master-data-management-purview.yml
              - name: Data warehousing and analytics
                href: example-scenario/data/data-warehouse.yml
              - name: DataOps for modern data warehouse
                href: example-scenario/data-warehouse/dataops-mdw.yml
              - name: Geospatial data processing and analytics
                href: example-scenario/data/geospatial-data-processing-analytics-azure.yml
              - name: Hybrid ETL with Azure Data Factory
                href: example-scenario/data/hybrid-etl-with-adf.yml
              - name: Master data management with CluedIn
                href: reference-architectures/data/cluedin.yml
              - name: Master data management with Profisee
                href: reference-architectures/data/profisee-master-data-management-data-factory.yml
              - name: Modern data warehouse for small business
                href: example-scenario/data/small-medium-data-warehouse.yml
              - name: Modernize mainframe and midrange data
                href: reference-architectures/migration/modernize-mainframe-data-to-azure.yml
              - name: Optimized storage with data classification
                href: solution-ideas/articles/optimized-storage-logical-data-classification.yml
              - name: Power BI data write-back
                href: example-scenario/data/power-bi-write-back-power-apps.yml
              - name: Replicate and sync mainframe data in Azure
                href: reference-architectures/migration/sync-mainframe-data-with-azure.yml
          - name: Solution ideas
            items:
              - name: Azure Data Explorer monitoring
                href: solution-ideas/articles/monitor-azure-data-explorer.yml
              - name: Data management with Azure Purview
                href: solution-ideas/articles/azure-purview-data-lake-estate-architecture.yml
              - name: Discovery Hub for analytics
                href: solution-ideas/articles/cloud-scale-analytics-with-discovery-hub.yml
              - name: Ingestion, ETL, and stream processing
                href: solution-ideas/articles/ingest-etl-stream-with-adb.yml
              - name: Mining equipment monitoring
                href: solution-ideas/articles/monitor-mining-equipment.yml
              - name: Ops automation using Event Grid
                href: solution-ideas/articles/ops-automation-using-event-grid.yml
              - name: Tier applications for analytics
                href: solution-ideas/articles/tiered-data-for-analytics.yml
      - name: Developer Options
        items:
          - name: Microservices
            items:
              - name: Get started
                href: microservices/index.yml
              - name: Guides
                items:
                  - name: Microservices assessment and readiness
                    href: guide/technology-choices/microservices-assessment.md
                  - name: Domain modeling for microservices
                    items:
                      - name: Domain analysis
                        href: microservices/model/domain-analysis.md
                      - name: Tactical DDD
                        href: microservices/model/tactical-ddd.yml
                      - name: Identify microservice boundaries
                        href: microservices/model/microservice-boundaries.yml
                  - name: Design a microservices architecture
                    items:
                      - name: Introduction
                        href: microservices/design/index.yml
                      - name: Choose a compute option
                        href: microservices/design/compute-options.md
                      - name: Spring Apps via reverse proxy
                        href: reference-architectures/microservices/spring-cloud-reverse-proxy.yml
                      - name: Interservice communication
                        href: microservices/design/interservice-communication.yml
                      - name: API design
                        href: microservices/design/api-design.yml
                      - name: API gateways
                        href: microservices/design/gateway.yml
                      - name: Data considerations
                        href: microservices/design/data-considerations.yml
                      - name: Container orchestration
                        href: microservices/design/orchestration.yml
                      - name: Design patterns for microservices
                        href: microservices/design/patterns.yml
                  - name: Operate microservices in production
                    items:
                      - name: Monitor microservices in AKS
                        href: microservices/logging-monitoring.yml
                      - name: CI/CD for microservices
                        href: microservices/ci-cd.yml
                      - name: CI/CD for microservices on Kubernetes
                        href: microservices/ci-cd-kubernetes.yml
                  - name: Migrate to a microservices architecture
                    items:
                      - name: Migrate monolith to microservices
                        href: microservices/migrate-monolith.yml
                      - name: Modernize apps with Service Fabric
                        href: service-fabric/modernize-app-azure-service-fabric.yml
                      - name: Migrate from Cloud Services to ASF
                        href: service-fabric/migrate-from-cloud-services.yml
                  - name: .NET microservices
                    items:
                      - name: Design a microservice-oriented app
                        href: /dotnet/architecture/microservices/multi-container-microservice-net-applications/microservice-application-design
                        maintainContext: true
                      - name: Create a  CRUD microservice
                        href: /dotnet/architecture/microservices/multi-container-microservice-net-applications/data-driven-crud-microservice
                        maintainContext: true
                      - name: Event-based communication
                        href: /dotnet/architecture/microservices/multi-container-microservice-net-applications/integration-event-based-microservice-communications
                        maintainContext: true
                      - name: Implement API Gateways with Ocelot
                        href: /dotnet/architecture/microservices/multi-container-microservice-net-applications/implement-api-gateways-with-ocelot
                        maintainContext: true
              - name: Architectures
                items:
                   - name: Decompose apps with Service Fabric
                     href: example-scenario/infrastructure/service-fabric-microservices.yml
                   - name: Enterprise-grade logging on Azure
                     href: reference-architectures/logging/enterprise-grade-logging.yml
                   - name: High-availability blue/green deployment
                     href: example-scenario/blue-green-spring/blue-green-spring.yml
                   - name: Microservices on Azure Service Fabric
                     href: reference-architectures/microservices/service-fabric.yml
                   - name: Microservices with Azure Spring Apps
                     href: /azure/spring-cloud/reference-architecture
                     maintainContext: true
                   - name: Microservices with Container Apps
                     href: example-scenario/serverless/microservices-with-container-apps.yml
                   - name: Microservices with Container Apps and Dapr
                     href: example-scenario/serverless/microservices-with-container-apps-dapr.yml
                   - name: Unified logging for microservices apps
                     href: example-scenario/logging/unified-logging.yml     
          - name: Serverless applications
            items:
              - name: Get started
                href: serverless-quest/serverless-overview.md
              - name: Guides
                items:
                  - name: Serverless Functions examples
                    href: serverless-quest/reference-architectures.md
                  - name: Plan for serverless architecture
                    items:
                      - name: Deploy serverless Functions
                        href: serverless-quest/validate-commit-serverless-adoption.md
                      - name: Serverless application assessment
                        href: serverless-quest/application-assessment.md
                      - name: Technical workshops and training
                        href: serverless-quest/technical-training.md
                      - name: Proof of concept or pilot
                        href: serverless-quest/poc-pilot.md
                  - name: Develop and deploy serverless apps
                    items:
                      - name: Serverless Functions app development
                        href: serverless-quest/application-development.md
                      - name: Serverless Functions code walkthrough
                        href: serverless/code.yml
                      - name: CI/CD for a serverless frontend
                        href: serverless/guide/serverless-app-cicd-best-practices.yml
                  - name: Monitoring serverless event processing
                    href: serverless/guide/monitoring-serverless-event-processing.md
                  - name: Serverless Functions app operations
                    href: serverless-quest/functions-app-operations.md
                  - name: Serverless Functions app security
                    href: serverless-quest/functions-app-security.md
                  - name: Security baseline for Azure Functions
                    href: /security/benchmark/azure/baselines/functions-security-baseline
                    maintainContext: true
                  - name: Serverless with Azure Logic Apps
                    href: /azure/logic-apps/logic-apps-serverless-overview
                    maintainContext: true
                  - name: Event Hubs with Azure Functions
                    items:
                      - name: Overview
                        href: serverless/event-hubs-functions/event-hubs-functions.yml
                      - name: Performance and scale
                        href: serverless/event-hubs-functions/performance-scale.yml
                      - name: Resilient design
                        href: serverless/event-hubs-functions/resilient-design.md
                      - name: Security
                        href: serverless/event-hubs-functions/security.md
                      - name: Observability
                        href: serverless/event-hubs-functions/observability.yml
              - name: Architectures
                items:
                  - name: Azure Functions in a hybrid environment
                    href: hybrid/azure-functions-hybrid.yml
                  - name: Event-based cloud automation
                    href: reference-architectures/serverless/cloud-automation.yml
                  - name: Multicloud with the Serverless Framework
                    href: example-scenario/serverless/serverless-multicloud.yml
                  - name: Real-time location sharing
                    href: example-scenario/signalr/index.yml
                  - name: Serverless event processing
                    href: reference-architectures/serverless/event-processing.yml
              - name: Solution ideas
                items:
                  - name: AKS in event stream processing
                    href: solution-ideas/articles/serverless-event-processing-aks.yml
                  - name: Big data analytics with Data Explorer
                    href: solution-ideas/articles/big-data-azure-data-explorer.yml
                  - name: De-batch and filter with Event Hubs
                    href: solution-ideas/articles/serverless-event-processing-filtering.yml
                  - name: HIPAA/HITRUST compliant health data
                    href: solution-ideas/articles/security-compliance-blueprint-hipaa-hitrust-health-data-ai.yml
                  - name: Instant broadcasting with serverless
                    href: solution-ideas/articles/instant-broadcasting-on-serverless-architecture.yml
                  - name: Serverless applications using Event Grid
                    href: solution-ideas/articles/serverless-application-architectures-using-event-grid.yml
                  - name: Serverless apps using Cosmos DB
                    href: solution-ideas/articles/serverless-apps-using-cosmos-db.yml
                  - name: Serverless computing LOB apps
                    href: solution-ideas/articles/onboarding-customers-with-a-cloud-native-serverless-architecture.yml
                  - name: Serverless event stream processing
                    href: solution-ideas/articles/serverless-event-processing-private-link.yml
                  - name: Transit Hub pub-sub messaging system
                    href: solution-ideas/articles/transit-hub.yml
      - name: DevOps
        items:
          - name: Get started
            href: guide/devops/devops-start-here.md
          - name: Guides
            items:
              - name: DevOps checklist
                href: checklist/dev-ops.md
              - name: Operational Excellence patterns
                href: /azure/architecture/framework/devops/devops-patterns
                maintainContext: true
              - name: Advanced ARM templates
                items:
                  - name: Overview
                    href: guide/azure-resource-manager/advanced-templates/index.md
                  - name: Update a resource
                    href: guide/azure-resource-manager/advanced-templates/update-resource.md
                  - name: Use an object as a parameter
                    href: guide/azure-resource-manager/advanced-templates/objects-as-parameters.md
                  - name: Property transformer and collector
                    href: guide/azure-resource-manager/advanced-templates/collector.md
                  - name: Infrastructure as code with Bicep and ACR
                    href: guide/azure-resource-manager/advanced-templates/enterprise-infrastructure-bicep-container-registry.yml
              - name: DevTest Labs guidance
                items:
                  - name: Deliver a proof of concept
                    href: /azure/devtest-labs/deliver-proof-concept
                    maintainContext: true
                  - name: Orchestrate the implementation
                    href: /azure/devtest-labs/devtest-lab-guidance-orchestrate-implementation
                    maintainContext: true
                  - name: Scale up DevTest Labs infrastructure
                    href: /azure/devtest-labs/devtest-lab-guidance-scale
                    maintainContext: true
                  - name: Security baseline for DevTest Labs
                    href: /security/benchmark/azure/baselines/devtest-labs-security-baseline
                    maintainContext: true
              - name: Azure Monitor guidance
                items:
                  - name: Best practices
                    items:
                      - name: Plan your monitoring strategy
                        href: /azure/azure-monitor/best-practices-plan
                        maintainContext: true
                      - name: Configure data collection
                        href: /azure/azure-monitor/best-practices-data-collection
                        maintainContext: true
                      - name: Analyze and visualize data
                        href: /azure/azure-monitor/best-practices-analysis
                        maintainContext: true
                      - name: Alerts and automated actions
                        href: /azure/azure-monitor/best-practices-alerts
                        maintainContext: true
                  - name: Continuous monitoring
                    href: /azure/azure-monitor/continuous-monitoring
                    maintainContext: true
                  - name: Data sources
                    href: /azure/azure-monitor/data-sources
                    maintainContext: true
                  - name: Data platform
                    href: /azure/azure-monitor/data-platform
                    maintainContext: true
                  - name: Security
                    items:
                      - name: Log data security
                        href: /azure/azure-monitor/logs/data-security
                        maintainContext: true
                      - name: Customer-managed keys
                        href: /azure/azure-monitor/logs/customer-managed-keys
                        maintainContext: true
                      - name: Private Link connection
                        href: /azure/azure-monitor/logs/private-link-security
                        maintainContext: true
                      - name: Private Link design
                        href: /azure/azure-monitor/logs/private-link-design
                        maintainContext: true
                      - name: Personal log data handling
                        href: /azure/azure-monitor/logs/personal-data-mgmt
                        maintainContext: true
                      - name: Data collection, retention, and storage
                        href: /azure/azure-monitor/app/data-retention-privacy
                        maintainContext: true
                      - name: Security baseline
                        href: /security/benchmark/azure/baselines/monitor-security-baseline
                        maintainContext: true
                  - name: Design a logging deployment
                    href: /azure/azure-monitor/logs/design-logs-deployment
                    maintainContext: true
              - name: CI/CD for Synapse Analytics
                href: /azure/synapse-analytics/cicd/continuous-integration-delivery
                maintainContext: true
              - name: DevOps for quantum computing
                href: guide/quantum/devops-for-quantum-computing.yml
              - name: Platform automation for VMware Solution
                href: /azure/cloud-adoption-framework/scenarios/azure-vmware/eslz-platform-automation-and-devops
                maintainContext: true
          - name: Architectures
            items:
              - name: Automate multistage Azure Pipelines
                href: example-scenario/devops/automate-azure-pipelines.yml
              - name: Automate API deployments with APIOps
                href: example-scenario/devops/automated-api-deployments-apiops.yml
              - name: Automate Jupyter Notebooks
                href: example-scenario/data/automating-diagnostic-jupyter-notebook.yml
              - name: Automate Sentinel integration with DevOps
                href: example-scenario/devops/automate-sentinel-integration.yml
              - name: Azure DevTest Labs for enterprises
                href: example-scenario/infrastructure/devtest-labs-reference-architecture.yml
              - name: CI/CD pipeline for chatbots with ARM
                href: example-scenario/apps/devops-cicd-chatbot.yml
              - name: CI/CD pipeline using Azure DevOps
                href: example-scenario/apps/devops-dotnet-webapp.yml
              - name: DevSecOps in GitHub
                href: solution-ideas/articles/devsecops-in-github.yml
              - name: Enterprise monitoring with Azure Monitor
                href: example-scenario/monitoring/enterprise-monitoring.yml
              - name: High-availability blue/green deployment
                href: example-scenario/blue-green-spring/blue-green-spring.yml
              - name: Jenkins on Azure
                href: example-scenario/apps/jenkins.yml
              - name: Microsoft 365 tenant configuration
                href: example-scenario/devops/manage-microsoft-365-tenant-configuration-microsoft365dsc-devops.yml
              - name: Run containers in a hybrid environment
                href: hybrid/hybrid-containers.yml
              - name: Teacher-provisioned virtual labs in Azure
                href: example-scenario/devops/teacher-provisioned-virtual-labs-azure.yml
          - name: Solution ideas
            items:
              - name: CI/CD for Azure VMs
                href: solution-ideas/articles/cicd-for-azure-vms.yml
              - name: CI/CD for Azure Web Apps
                href: solution-ideas/articles/azure-devops-continuous-integration-and-continuous-deployment-for-azure-web-apps.yml
              - name: CI/CD for Containers
                href: solution-ideas/articles/cicd-for-containers.yml
              - name: CI/CD for Microsoft Power Platform
                href: solution-ideas/articles/azure-devops-continuous-integration-for-power-platform.yml
              - name: CI/CD for quantum computing jobs
                href: solution-ideas/articles/cicd-for-quantum-computing-jobs.yml
              - name: CI/CD for Windows desktop apps
                href: solution-ideas/articles/azure-devops-ci-cd-for-desktop-apps.yml
              - name: CI/CD using Jenkins and AKS
                href: solution-ideas/articles/container-cicd-using-jenkins-and-kubernetes-on-azure-container-service.yml
              - name: CI/CD using Jenkins and Terraform
                href: solution-ideas/articles/immutable-infrastructure-cicd-using-jenkins-and-terraform-on-azure-virtual-architecture-overview.yml
              - name: DevSecOps in Azure
                href: solution-ideas/articles/devsecops-in-azure.yml
              - name: DevSecOps for infrastructure as code
                href: solution-ideas/articles/devsecops-infrastructure-as-code.yml 
              - name: DevSecOps with a rolling main branch
                href: solution-ideas/articles/devsecops-rolling-branch.yml
              - name: DevTest and DevOps for IaaS
                href: solution-ideas/articles/dev-test-iaas.yml
              - name: DevTest and DevOps for PaaS
                href: solution-ideas/articles/dev-test-paas.yml
              - name: DevTest and DevOps with microservices
                href: solution-ideas/articles/dev-test-microservice.yml
              - name: DevTest Image Factory
                href: solution-ideas/articles/dev-test-image-factory.yml
              - name: Hybrid DevOps
                href: solution-ideas/articles/devops-in-a-hybrid-environment.yml
              - name: Java CI/CD using Jenkins and Web Apps
                href: solution-ideas/articles/java-cicd-using-jenkins-and-azure-web-apps.yml
              - name: SharePoint for development testing
                href: solution-ideas/articles/sharepoint-farm-devtest.yml
      - name: Hybrid + Multicloud
        items:
          - name: Get started
            href: hybrid/hybrid-start-here.md
          - name: Guides
            items:
              - name: Hybrid workload in Azure
                href: /azure/architecture/framework/hybrid/hybrid-overview
                maintainContext: true
              - name: Hybrid app design considerations
                href: /hybrid/app-solutions/overview-app-design-considerations
                maintainContext: true
              - name: Azure Arc guidance
                items:
                  - name: App Service on Azure Arc
                    href: /azure/app-service/overview-arc-integration
                    maintainContext: true
                  - name: Security baseline for Arc-enabled Servers
                    href: /security/benchmark/azure/baselines/arc-enabled-security-baseline
                    maintainContext: true
              - name: Technology choices
                items:
                  - name: Compare Azure Stack Hub and Azure
                    href: /azure-stack/user/azure-stack-considerations
                    maintainContext: true
                  - name: Compare Azure, Stack Hub, and Stack HCI
                    href: /azure-stack/operator/compare-azure-azure-stack
                    maintainContext: true
                  - name: Compare Azure Stack HCI and Stack Hub
                    href: /azure-stack/hci/concepts/compare-azure-stack-hub
                    maintainContext: true
                  - name: Compare Stack HCI to Windows Server
                    href: /azure-stack/hci/concepts/compare-windows-server
                    maintainContext: true
                  - name: Choose drives for Azure Stack HCI
                    href: /azure-stack/hci/concepts/choose-drives
                    maintainContext: true
              - name: Hybrid deployments
                items:
                  - name: Configure hybrid cloud connectivity
                    href: hybrid/deployments/solution-deployment-guide-connectivity.md
                  - name: Configure hybrid cloud identity
                    href: hybrid/deployments/solution-deployment-guide-identity.md
                  - name: Deploy AI-based footfall detection
                    href: hybrid/deployments/solution-deployment-guide-retail-footfall-detection.md
                  - name: Deploy an app that scales cross-cloud
                    href: hybrid/deployments/solution-deployment-guide-cross-cloud-scaling.md
                  - name: Deploy Kubernetes on Azure Stack Hub
                    href: hybrid/deployments/solution-deployment-guide-highly-available-kubernetes.md
                  - name: Deploy highly available MongoDB
                    href: hybrid/deployments/solution-deployment-guide-mongodb-ha.md
                  - name: Deploy hybrid app with on-premises data
                    href: hybrid/deployments/solution-deployment-guide-cross-cloud-scaling-onprem-data.md
                  - name: Deploy a SQL Server 2016 AG
                    href: hybrid/deployments/solution-deployment-guide-sql-ha.md
                  - name: Direct traffic with a geo-distributed app
                    href: hybrid/deployments/solution-deployment-guide-geo-distributed.md
              - name: Azure VMware Solution guidance
                items:
                  - name: API Management for AVS
                    href: /azure/azure-vmware/concepts-api-management
                    maintainContext: true
                  - name: BCDR for AVS
                    href: /azure/cloud-adoption-framework/scenarios/azure-vmware/eslz-business-continuity-and-disaster-recovery
                    maintainContext: true
                  - name: Govern AVS
                    href: /azure/cloud-adoption-framework/scenarios/azure-vmware/govern
                    maintainContext: true
                  - name: Manage and monitor AVS
                    href: /azure/cloud-adoption-framework/scenarios/azure-vmware/eslz-management-and-monitoring
                    maintainContext: true
                  - name: Migrate with AVS
                    href: /azure/cloud-adoption-framework/scenarios/azure-vmware/migrate
                    maintainContext: true
                  - name: Network interconnectivity for AVS
                    href: /azure/azure-vmware/concepts-networking
                    maintainContext: true
                  - name: Network planning for AVS
                    href: /azure/azure-vmware/tutorial-network-checklist
                    maintainContext: true
                  - name: Platform automation for AVS
                    href: /azure/cloud-adoption-framework/scenarios/azure-vmware/eslz-platform-automation-and-devops
                    maintainContext: true
                  - name: Security and governance for AVS
                    href: /azure/cloud-adoption-framework/scenarios/azure-vmware/eslz-security-governance-and-compliance
                    maintainContext: true
              - name: Connect an on-premises network to Azure
                href: reference-architectures/hybrid-networking/index.yml
              - name: FSLogix for the enterprise
                href: example-scenario/wvd/windows-virtual-desktop-fslogix.yml
              - name: Troubleshoot a hybrid VPN connection
                href: reference-architectures/hybrid-networking/troubleshoot-vpn.yml
          - name: Architectures
            items:
              - name: Azure Arc solutions
                items:
                - name: Azure Arc hybrid management with AKS
                  href: hybrid/arc-hybrid-kubernetes.yml
                - name: Manage configurations for Azure Arc
                  href: hybrid/azure-arc-hybrid-config.yml
                - name: Optimize SQL Server with Azure Arc
                  href: hybrid/azure-arc-sql-server.yml
                - name: Run containers in a hybrid environment
                  href: hybrid/hybrid-containers.yml
              - name: Azure Automation solutions
                items:
                  - name: Azure Automation hybrid environment
                    href: hybrid/azure-automation-hybrid.yml
                  - name: Azure Automation update management
                    href: hybrid/azure-update-mgmt.yml
                  - name: Azure Automation State Configuration
                    href: example-scenario/state-configuration/state-configuration.yml
              - name: Azure enterprise cloud file share
                href: hybrid/azure-files-private.yml
              - name: Azure files secured by AD DS
                href: example-scenario/hybrid/azure-files-on-premises-authentication.yml
              - name: Azure Functions in a hybrid environment
                href: hybrid/azure-functions-hybrid.yml
              - name: Azure Stack HCI stretched clusters for DR
                href: hybrid/azure-stack-hci-dr.yml
              - name: Azure Stack HCI switchless interconnect
                href: hybrid/azure-stack-robo.yml
              - name: Azure Stack Hub solutions
                items:
                  - name: AI-based footfall detection
                    href: solution-ideas/articles/hybrid-footfall-detection.yml
                  - name: Back up files on Azure Stack Hub
                    href: hybrid/azure-stack-backup.yml
                  - name: Cross-cloud scaling (on-premises data)
                    href: example-scenario/hybrid/hybrid-cross-cloud-scale-on-premises-data.yml 
                  - name: Cross-cloud scaling with Traffic Manager
                    href: /azure/architecture/example-scenario/hybrid/hybrid-cross-cloud-scaling
                  - name: DevOps with Azure Stack Hub
                    href: solution-ideas/articles/hybrid-continuous-integration.yml
                  - name: Disaster recovery for Stack Hub VMs
                    href: hybrid/azure-stack-vm-disaster-recovery.yml
                  - name: Hybrid geo-distributed architecture
                    href: example-scenario/hybrid/hybrid-geo-distributed.yml
                  - name: Hybrid relay connection
                    href: solution-ideas/articles/hybrid-relay-connection.yml
              - name: Azure VMware Solution in hub-and-spoke
                href: /azure/azure-vmware/concepts-hub-and-spoke
                maintainContext: true
              - name: Connect on-premises with ExpressRoute
                href: reference-architectures/hybrid-networking/expressroute-vpn-failover.yml
              - name: Connect standalone servers
                href: hybrid/azure-network-adapter.yml
              - name: Deploy AI and ML with Azure Stack Edge
                href: hybrid/deploy-ai-ml-azure-stack-edge.yml
              - name: Design a hybrid Domain Name System
                href: hybrid/hybrid-dns-infra.yml
              - name: "Enhanced-security hybrid messaging: client"
                href: example-scenario/hybrid/secure-hybrid-messaging-client.yml
              - name: "Enhanced-security hybrid: mobile access"
                href: example-scenario/hybrid/secure-hybrid-messaging-mobile.yml
              - name: "Enhanced-security hybrid messaging: web"
                href: example-scenario/hybrid/secure-hybrid-messaging-web.yml
              - name: Extend on-premises using ExpressRoute
                href: reference-architectures/hybrid-networking/expressroute.yml
              - name: Hybrid availability and monitoring
                href: hybrid/hybrid-perf-monitoring.yml
              - name: Hybrid file services
                href: hybrid/hybrid-file-services.yml
              - name: Hybrid file share with disaster recovery
                href: example-scenario/hybrid/hybrid-file-share-dr-remote-local-branch-workers.yml
              - name: Hybrid security monitoring
                href: hybrid/hybrid-security-monitoring.yml
              - name: Manage hybrid workloads with WAC
                href: hybrid/hybrid-server-os-mgmt.yml
              - name: On-premises data gateway for Logic Apps
                href: hybrid/gateway-logic-apps.yml
              - name: Public MEC compute deployment
                href: example-scenario/hybrid/public-multi-access-edge-compute-deployment.yml
              - name: Public MEC high availability 
                href: example-scenario/hybrid/multi-access-edge-compute-ha.yml
              - name: Run containers in a hybrid environment
                href: hybrid/hybrid-containers.yml
              - name: Use file shares in a hybrid environment
                href: hybrid/azure-file-share.yml
          - name: Solution ideas
            items:
              - name: Azure Stack Hub solutions
                items:
                  - name: Cross-cloud scaling
                    href: solution-ideas/articles/cross-cloud-scaling.yml
                  - name: Hybrid connections
                    href: solution-ideas/articles/hybrid-connectivity.yml
                  - name: Hybrid relay connection
                    href: solution-ideas/articles/hybrid-relay-connection.yml
                  - name: Tiered data for analytics
                    href: example-scenario/hybrid/hybrid-tiered-data-analytics.yml
                  - name: Unlock legacy data with Azure Stack
                    href: solution-ideas/articles/unlock-legacy-data.yml
              - name: Azure VMware Solution foundations
                items:
                  - name: Azure VMware Solution capacity planning
                    href: solution-ideas/articles/azure-vmware-solution-foundation-capacity.yml
                  - name: Azure VMware Solution landing zone
                    href: solution-ideas/articles/azure-vmware-solution-foundation-landing-zone.yml
                  - name: Azure VMware Solution networking
                    href: solution-ideas/articles/azure-vmware-solution-foundation-networking.yml
              - name: Cross-platform chat
                href: solution-ideas/articles/cross-platform-chat.yml
      - name: Identity
        items:    
          - name: Get started
            href: identity/identity-start-here.yml
          - name: Guides
            items:
              - name: Azure Active Directory architecture
                href: /azure/active-directory/fundamentals/active-directory-architecture
                maintainContext: true
              - name: Identity and access management in Azure
                href: /security/compass/identity
                maintainContext: true
              - name: Compare identity services
                href: /azure/active-directory-domain-services/compare-identity-solutions
                maintainContext: true
              - name: Build for resilience
                href: guide/resilience/resilience-overview.yml
              - name: Conditional Access
                items:
                  - name: Conditional Access for Zero trust
                    href: guide/security/conditional-access-zero-trust.md 
                  - name: Conditional Access design principles
                    href: guide/security/conditional-access-design.yml
                  - name: Conditional Access architecture  
                    href: guide/security/conditional-access-architecture.yml
                  - name: Conditional Access framework
                    href: guide/security/conditional-access-framework.md
              - name: Identity in multitenant applications
                items:
                  - name: Introduction
                    href: multitenant-identity/index.yml
                  - name: The Tailspin scenario
                    href: multitenant-identity/tailspin.yml
                  - name: Authentication
                    href: multitenant-identity/authenticate.yml
                  - name: Claims-based identity
                    href: multitenant-identity/claims.md
                  - name: Tenant sign-up
                    href: multitenant-identity/signup.md
                  - name: Application roles
                    href: multitenant-identity/app-roles.md
                  - name: Authorization
                    href: multitenant-identity/authorize.md
                  - name: Secure a web API
                    href: multitenant-identity/web-api.yml
                  - name: Cache access tokens
                    href: multitenant-identity/token-cache.md
                  - name: Client certificate
                    href: multitenant-identity/client-certificate.yml
                  - name: Federate with a customer's AD FS
                    href: multitenant-identity/adfs.yml
              - name: Integrate on-premises AD with Azure
                href: reference-architectures/identity/index.yml
              - name: Deployment guidance
                items:
                  - name: Azure AD deployment checklist
                    href: /azure/active-directory/fundamentals/active-directory-deployment-checklist-p2
                    maintainContext: true
                  - name: Azure AD deployment plans
                    href: /azure/active-directory/fundamentals/active-directory-deployment-plans
                    maintainContext: true
                  - name: Azure AD B2C deployment plans
                    href: /azure/active-directory/fundamentals/azure-active-directory-b2c-deployment-plans
                    maintainContext: true
              - name: Migrate applications to Azure AD
                items:
                  - name: Migrate an AD FS app to Azure
                    href: /azure/active-directory/manage-apps/migrate-adfs-apps-to-azure
                    maintainContext: true
                  - name: Migrate app authentication to Azure AD
                    href: /azure/active-directory/manage-apps/migrate-application-authentication-to-azure-active-directory
                    maintainContext: true
                  - name: Use the AD FS application activity report
                    href: /azure/active-directory/manage-apps/migrate-adfs-application-activity
                    maintainContext: true
                  - name: Resources for migrating to Azure AD
                    href: /azure/active-directory/manage-apps/migration-resources
                    maintainContext: true
              - name: Secure identity
                items:
                  - name: Secure development with SPAs
                    href: guide/resilience/azure-ad-secure-single-page-application.yml
                  - name: Security baseline for Azure AD
                    href: /security/benchmark/azure/baselines/aad-security-baseline
                    maintainContext: true
              - name: Identity management
                items:
                  - name: Azure billing and Azure AD tenants
                    href: /azure/cloud-adoption-framework/ready/landing-zone/design-area/azure-billing-ad-tenant?toc=/azure/architecture/toc.json&bc=/azure/architecture/_bread/toc.json
                    maintainContext: true
                  - name: Identity and access management
                    href: /azure/cloud-adoption-framework/ready/landing-zone/design-area/identity-access?toc=/azure/architecture/toc.json&bc=/azure/architecture/_bread/toc.json
                    maintainContext: true
                  - name: Limit cross-tenant private endpoints
                    href: /azure/cloud-adoption-framework/ready/azure-best-practices/limit-cross-tenant-private-endpoint-connections
                    maintainContext: true
                  - name: Resource organization
                    href: /azure/cloud-adoption-framework/ready/landing-zone/design-area/resource-org?toc=/azure/architecture/toc.json&bc=/azure/architecture/_bread/toc.json
                    maintainContext: true
              - name: Hybrid identity
                items:
                  - name: Choose a hybrid identity method
                    href: /azure/active-directory/hybrid/choose-ad-authn
                    maintainContext: true
                  - name: Cloud management for on-premises
                    href: /azure/active-directory/hybrid/cloud-governed-management-for-on-premises
                    maintainContext: true
                  - name: Hybrid identity foundation with Azure AD
                    href: /azure/active-directory/hybrid/four-steps
                    maintainContext: true
                  - name: Azure AD Connect for on-premises
                    href: /azure/active-directory/hybrid/whatis-azure-ad-connect
                    maintainContext: true
              - name: Identity for education
                items:
                  - name: Azure Active Directory for education
                    href: /microsoft-365/education/deploy/intro-azure-active-directory
                    maintainContext: true
                  - name: Multi-tenant for large institutions
                    href: /microsoft-365/education/deploy/design-multi-tenant-architecture
                    maintainContext: true
                  - name: Design a tenant configuration
                    href: /microsoft-365/education/deploy/design-tenant-configurations
                    maintainContext: true
                  - name: Design authentication and credentials
                    href: /microsoft-365/education/deploy/design-credential-authentication-strategies
                    maintainContext: true
                  - name: Design an account strategy
                    href: /microsoft-365/education/deploy/design-account-strategy
                    maintainContext: true
                  - name: Design identity governance 
                    href: /microsoft-365/education/deploy/design-identity-governance
                    maintainContext: true
          - name: Architectures
            items:
              - name: AD DS resource forests in Azure
                href: reference-architectures/identity/adds-forest.yml
              - name: Apply Zero Trust to your API implementation
                href: example-scenario/security/apps-zero-trust-identity.yml  
              - name: Azure AD identity management for AWS
                href: reference-architectures/aws/aws-azure-ad-security.yml
              - name: Deploy AD DS in an Azure virtual network
                href: reference-architectures/identity/adds-extend-domain.yml
              - name: Extend on-premises AD FS to Azure
                href: reference-architectures/identity/adfs.yml
              - name: Governance of Teams guest users
                href: example-scenario/governance/governance-teams-guest-users.yml
              - name: On-premises AD domains with Azure AD
                href: reference-architectures/identity/azure-ad.yml
          - name: Solution ideas
            items:
              - name: Collaboration with Microsoft 365
                href: solution-ideas/articles/collaboration-microsoft-365.yml
              - name: Hybrid identity
                href: solution-ideas/articles/hybrid-identity.yml
      - name: Integration
        items:
          - name: Get started
            href: integration/integration-start-here.yml
          - name: Guides
            items:
              - name: Connectors in Azure Logic Apps
                href: /azure/connectors/apis-list
                maintainContext: true
              - name: Access to virtual networks from Logic Apps
                href: /azure/logic-apps/connect-virtual-network-vnet-isolated-environment-overview
                maintainContext: true
              - name: BCDR for Logic Apps
                href: /azure/logic-apps/business-continuity-disaster-recovery-guidance
                maintainContext: true
              - name: Azure Policy controls for Logic Apps
                href: /azure/logic-apps/security-controls-policy
                maintainContext: true
              - name: Security baseline for Logic Apps
                href: /security/benchmark/azure/baselines/logic-apps-security-baseline
                maintainContext: true
          - name: Architectures
            items:
              - name: API Management landing zone accelerator
                href: example-scenario/integration/app-gateway-internal-api-management-function.yml
              - name: Basic enterprise integration on Azure
                href: reference-architectures/enterprise-integration/basic-enterprise-integration.yml
              - name: Data integration with Logic Apps and SQL
                href: example-scenario/integration/logic-apps-data-integration.yml
              - name: Enterprise integration - queues and events
                href: reference-architectures/enterprise-integration/queues-events.yml
              - name: On-premises data gateway for Logic Apps
                href: hybrid/gateway-logic-apps.yml
              - name: Power Automate deployment at scale
                href: example-scenario/power-automate/power-automate.yml
              - name: Publish internal APIs to external users
                href: example-scenario/apps/publish-internal-apis-externally.yml
          - name: Solution ideas
            items:
              - name: Custom business processes
                href: solution-ideas/articles/custom-business-processes.yml
              - name: Elastic Workplace Search on Azure
                href: solution-ideas/articles/elastic-workplace-search.yml
              - name: Line of business extension
                href: solution-ideas/articles/lob.yml
              - name: Protect backend APIs in Azure
                href: solution-ideas/articles/protect-backend-apis-azure-management.yml
              - name: Web and mobile front-ends
                href: solution-ideas/articles/front-end.yml
      - name: Internet of Things
        items:
          - name: Get started
            href: reference-architectures/iot/iot-architecture-overview.md
          - name: Guides
            items:
              - name: Choose an IoT solution
                href: example-scenario/iot/iot-central-iot-hub-cheat-sheet.yml
              - name: Industry-specific example solutions
                href: reference-architectures/iot/industry-iot-hub-page.md
              - name: IoT concepts
                items:
                  - name: Introduction to IoT concepts
                    href: example-scenario/iot/introduction-to-solutions.yml
                  - name: 'Devices, platform, and applications'
                    href: example-scenario/iot/devices-platform-application.yml
                  - name: 'Attestation, authentication, provisioning'
                    href: example-scenario/iot/attestation-provisioning.yml
                  - name: Field and cloud edge gateways
                    href: example-scenario/iot/field-cloud-edge-gateways.yml
                  - name: Application-to-device commands
                    href: example-scenario/iot/cloud-to-device.yml
              - name: Computer vision with Azure IoT Edge
                items:
                  - name: Overview
                    href: guide/iot-edge-vision/index.md
                  - name: Camera selection
                    href: guide/iot-edge-vision/camera.md
                  - name: Hardware acceleration
                    href: guide/iot-edge-vision/hardware.md
                  - name: Machine learning
                    href: guide/iot-edge-vision/machine-learning.yml
                  - name: Alerting
                    href: guide/iot-edge-vision/alerts.md
                  - name: Image storage
                    href: guide/iot-edge-vision/image-storage.md
                  - name: User interface and scenarios
                    href: guide/iot-edge-vision/user-interface.md
              - name: Industrial IoT analytics
                items:
                  - name: Architecture
                    href: guide/iiot-guidance/iiot-architecture.yml
                  - name: Recommended services
                    href: guide/iiot-guidance/iiot-services.md
                  - name: Data visualization
                    href: guide/iiot-guidance/iiot-data.yml
                  - name: Considerations
                    href: guide/iiot-guidance/iiot-considerations.md
              - name: Industrial IoT patterns
                items:
                  - name: Overview
                    href: guide/iiot-patterns/iiot-patterns-overview.yml
                  - name: Connectivity patterns
                    href: guide/iiot-patterns/iiot-connectivity-patterns.yml
                  - name: Visibility patterns
                    href: guide/iiot-patterns/iiot-visibility-patterns.yml
                  - name: Transparency patterns
                    href: guide/iiot-patterns/iiot-transparency-patterns.yml    
                  - name: Prediction patterns
                    href: guide/iiot-patterns/iiot-prediction-patterns.yml
              - name: IoT patterns
                items:
                  - name: Analyze and optimize loop
                    href: example-scenario/iot/analyze-optimize-loop.yml
                  - name: Event routing
                    href: example-scenario/iot/event-routing.yml
                  - name: Measure and control loop
                    href: example-scenario/iot/measure-control-loop.yml
                  - name: Monitor and manage loop
                    href: example-scenario/iot/monitor-manage-loop.yml
                  - name: Real-time IoT updates
                    href: example-scenario/iot/real-time-iot-updates-cloud-apps.yml
                  - name: Scale solutions with deployment stamps
                    href: example-scenario/iot/application-stamps.yml
              - name: Azure IoT client SDK support
                href: guide/iot/azure-iot-client-sdk-support.yml
              - name: Moving from test to production
                href: example-scenario/iot/iot-move-to-production.yml
          - name: Architectures
            items:
              - name: Azure IoT reference architecture
                href: reference-architectures/iot.yml
              - name: Automated guided vehicles fleet control
                href: example-scenario/iot/automated-guided-vehicles-fleet-control.yml
              - name: Batch integration with Azure Digital Twins
                href: example-scenario/iot/batch-integration-azure-data-factory-digital-twins.yml
              - name: Computer vision at the edge
                href: reference-architectures/ai/end-to-end-smart-factory.yml
              - name: Connected factory hierarchy service
                href: solution-ideas/articles/connected-factory-hierarchy-service.yml
              - name: Connected factory signal pipeline
                href: example-scenario/iot/connected-factory-signal-pipeline.yml
              - name: Efficient Docker image deployment
                href: example-scenario/iot/efficient-docker-image-deployment.yml
              - name: IoT and data analytics
                href: example-scenario/data/big-data-with-iot.yml
              - name: IoT Edge safety and maintenance system
                href: example-scenario/predictive-maintenance/iot-predictive-maintenance.yml
              - name: IoT using Cosmos DB
                href: solution-ideas/articles/iot-using-cosmos-db.yml
              - name: Smart places with Azure Digital Twins
                href: example-scenario/iot/smart-places.yml
          - name: Solution ideas
            items:
              - name: Azure digital twins builder
                href: solution-ideas/articles/azure-digital-twins-builder.yml
              - name: Buy online, pick up in store
                href: example-scenario/iot/vertical-buy-online-pickup-in-store.yml
              - name: Condition monitoring
                href: solution-ideas/articles/condition-monitoring.yml
              - name: COVID-19 solutions
                items:
                  - name: Cognizant Safe Buildings with IoT
                    href: solution-ideas/articles/safe-buildings.yml
                  - name: Contactless IoT interfaces
                    href: solution-ideas/articles/contactless-interfaces.yml
                  - name: COVID-19 IoT safe environments
                    href: solution-ideas/articles/cctv-iot-edge-for-covid-19-safe-environment-and-mask-detection.yml
                  - name: IoT Connected Platform
                    href: solution-ideas/articles/iot-connected-platform.yml
                  - name: Lighting and disinfection system
                    href: solution-ideas/articles/uven-disinfection.yml
              - name: Environment monitoring
                href: solution-ideas/articles/environment-monitoring-and-supply-chain-optimization.yml
              - name: IoT analytics with Azure Data Explorer
                href: solution-ideas/articles/iot-azure-data-explorer.yml
              - name: IoT Edge data storage and processing
                href: solution-ideas/articles/data-storage-edge.yml
              - name: Light and power for emerging markets
                href: solution-ideas/articles/iot-power-management.yml
              - name: Predictive maintenance
                href: solution-ideas/articles/iot-predictive-maintenance.yml
              - name: Process real-time vehicle data using IoT
                href: example-scenario/data/realtime-analytics-vehicle-iot.yml
              - name: Project 15 IoT sustainability
                href: solution-ideas/articles/project-15-iot-sustainability.yml
              - name: Real-time asset tracking and management
                href: solution-ideas/articles/real-time-asset-tracking-mgmt-iot-central.yml
              - name: Voice assistants and IoT devices
                href: solution-ideas/articles/iot-controlling-devices-with-voice-assistant.yml
      - name: Mainframe + Midrange
        items:
          - name: Get started
            href: mainframe/mainframe-midrange-architecture.md
          - name: Guides
            items:
              - name: Mainframe migration framework
                items:
                  - name: Mainframe migration overview
                    href: /azure/cloud-adoption-framework/infrastructure/mainframe-migration/index
                    maintainContext: true
                  - name: Mainframe myths and facts
                    href: /azure/cloud-adoption-framework/infrastructure/mainframe-migration/myths-and-facts
                    maintainContext: true
                  - name: Mainframe migration strategies
                    href: /azure/cloud-adoption-framework/infrastructure/mainframe-migration/migration-strategies
                    maintainContext: true
                  - name: Mainframe application migration
                    href: /azure/cloud-adoption-framework/infrastructure/mainframe-migration/application-strategies
                    maintainContext: true
              - name: Mainframe rehosting
                items:
                  - name: Mainframe rehosting on Azure VMs
                    href: /azure/virtual-machines/workloads/mainframe-rehosting/overview
                    maintainContext: true
                  - name: Move mainframe compute to Azure
                    href: /azure/virtual-machines/workloads/mainframe-rehosting/concepts/mainframe-compute-azure
                    maintainContext: true
                  - name: Move mainframe storage to Azure
                    href: /azure/virtual-machines/workloads/mainframe-rehosting/concepts/mainframe-storage-azure
                    maintainContext: true
                  - name: Get started with TmaxSoft OpenFrame
                    href: /azure/virtual-machines/workloads/mainframe-rehosting/tmaxsoft/get-started
                    maintainContext: true
          - name: App modernization
            items:
              - name: Architectures
                items:
                  - name: AIX UNIX to Azure Linux migration
                    href: example-scenario/unix-migration/migrate-aix-azure-linux.yml
                  - name: Batch transaction processing
                    href: example-scenario/mainframe/process-batch-transactions.yml
                  - name: General mainframe refactor to Azure
                    href: example-scenario/mainframe/general-mainframe-refactor.yml
                  - name: IBM System i to Azure using Infinite i
                    href: example-scenario/mainframe/ibm-system-i-azure-infinite-i.yml
                  - name: IBM z/OS migration with Asysco AMT
                    href: example-scenario/mainframe/asysco-zos-migration.yml
                  - name: IBM z/OS online transaction processing
                    href: example-scenario/mainframe/ibm-zos-online-transaction-processing-azure.yml
                  - name: Integrate IBM MQs with Azure
                    href: example-scenario/mainframe/integrate-ibm-message-queues-azure.yml
                  - name: Micro Focus Enterprise Server on Azure
                    href: example-scenario/mainframe/micro-focus-server.yml
                  - name: Migrate AIX workloads with Skytap
                    href: example-scenario/mainframe/migrate-aix-workloads-to-azure-with-skytap.yml
                  - name: Migrate HP-UX workloads
                    href:  example-scenario/mainframe/hp-ux-stromasys-charon-par.yml
                  - name: Migrate IBM i series to Azure with Skytap
                    href: example-scenario/mainframe/migrate-ibm-i-series-to-azure-with-skytap.yml
                  - name: Refactor IBM z/OS mainframe CF
                    href: reference-architectures/zos/refactor-zos-coupling-facility.yml
                  - name: Refactor IBM z/TPF mainframe
                    href: example-scenario/mainframe/refactor-ibm-ztpf-mainframe.yml
                  - name: Refactor mainframe apps with Astadia
                    href: example-scenario/mainframe/refactor-mainframe-applications-astadia.yml
                  - name: Refactor mainframe apps with Advanced
                    href: example-scenario/mainframe/refactor-mainframe-applications-advanced.yml
                  - name: Refactor Adabas & Natural systems
                    href: example-scenario/mainframe/refactor-adabas-aks.yml
                  - name: Refactor mainframe with Raincode
                    href: reference-architectures/app-modernization/raincode-reference-architecture.yml
                  - name: Rehost a general mainframe on Azure
                    href: example-scenario/mainframe/mainframe-rehost-architecture-azure.yml 
                  - name: Rehost Adabas & Natural applications
                    href: example-scenario/mainframe/rehost-adabas-software-ag.yml
                  - name: Rehost IMS workloads by using IMSql 
                    href: example-scenario/mainframe/imsql-rehost-ims.yml
                  - name: Rehost mainframe with NTT DATA UniKix
                    href: example-scenario/mainframe/rehost-mainframe-ntt-data-unikix.yml
                  - name: Unisys CPF rehost using virtualization
                    href: example-scenario/mainframe/unisys-clearpath-forward-mainframe-rehost.yml
                  - name: Unisys Dorado migration
                    href: example-scenario/mainframe/migrate-unisys-dorado-mainframe-apps-with-astadia-micro-focus.yml
                  - name: Unisys mainframe migration with Asysco
                    href: reference-architectures/migration/unisys-mainframe-migration.yml
                  - name: Use LzLabs SDM in Azure
                    href: example-scenario/mainframe/lzlabs-software-defined-mainframe-in-azure.yml
              - name: Solution ideas
                items:
                  - name: Migrate IBM apps with TmaxSoft
                    href: solution-ideas/articles/migrate-mainframe-apps-with-tmaxsoft-openframe.yml
                  - name: Solaris emulator on Azure VMs
                    href: solution-ideas/articles/solaris-azure.yml
          - name: Data modernization
            items:
              - name: Architectures
                items:
                  - name: Mainframe data replication with Qlik
                    href: example-scenario/mainframe/mainframe-midrange-data-replication-azure-qlik.yml
                  - name: Mainframe data replication with tcVISION
                    href: example-scenario/mainframe/mainframe-data-replication-azure-tcvision.yml
                  - name: Model9 mainframe modernization
                    href: example-scenario/mainframe/mainframe-modernization-model9.yml
                  - name: Modernize mainframe and midrange data
                    href: reference-architectures/migration/modernize-mainframe-data-to-azure.yml
                  - name: Move mainframe archive data to Azure
                    href: example-scenario/mainframe/move-archive-data-mainframes.yml
                  - name: Re-engineer mainframe batch apps
                    href: example-scenario/mainframe/reengineer-mainframe-batch-apps-azure.yml
                  - name: Rehost IMS DC and IMS DB
                    href: example-scenario/mainframe/rehost-ims-raincode-imsql.yml
                  - name: Replicate and sync mainframe data
                    href: reference-architectures/migration/sync-mainframe-data-with-azure.yml
              - name: Solution ideas
                items:
                  - name: Mainframe access to Azure databases
                    href: solution-ideas/articles/mainframe-access-azure-databases.yml
                  - name: Mainframe file replication on Azure
                    href: solution-ideas/articles/mainframe-azure-file-replication.yml
      - name: Management + Governance
        items:
          - name: Get started
            href: guide/management-governance/management-governance-start-here.md
          - name: Guides
            items:
              - name: Governance best practices
                href: /security/compass/governance
                maintainContext: true
              - name: Update Windows VMs in Azure
                href: example-scenario/wsus/index.yml   
              - name: Backup
                items:
                  - name: Backup architecture and components
                    href: /azure/backup/backup-architecture
                    maintainContext: true
                  - name: Azure Backup support matrix
                    href: /azure/backup/backup-support-matrix
                    maintainContext: true
                  - name: Backup cloud and on-premises workloads
                    href: /azure/backup/guidance-best-practices
                    maintainContext: true
              - name: Disaster recovery
                items:
                  - name: Azure to Azure disaster recovery
                    href: /azure/site-recovery/azure-to-azure-architecture
                    maintainContext: true
                  - name: Support matrix for Azure VM DR
                    href: /azure/site-recovery/azure-to-azure-support-matrix
                    maintainContext: true
                  - name: ExpressRoute with Azure VM DR
                    href: /azure/site-recovery/azure-vm-disaster-recovery-with-expressroute
                    maintainContext: true
                  - name: Recover from a region-wide disruption
                    href: resiliency/recovery-loss-azure-region.md
                  - name: Move Azure VMs to another Azure region
                    href: /azure/site-recovery/azure-to-azure-move-overview
                    maintainContext: true
                  - name: BCDR for Azure VMware Solution
                    href: /azure/cloud-adoption-framework/scenarios/azure-vmware/eslz-business-continuity-and-disaster-recovery
                    maintainContext: true
              - name: Management for Azure environments
                href: /azure/cloud-adoption-framework/ready/landing-zone/design-area/management
                maintainContext: true
              - name: Management for VMware Solution
                href: /azure/cloud-adoption-framework/scenarios/azure-vmware/eslz-management-and-monitoring
                maintainContext: true
          - name: Architectures
            items:
              - name: Back up cloud applications
                href: /azure/backup/guidance-best-practices
                maintainContext: true
              - name: Computer forensics
                href: example-scenario/forensics/index.yml
              - name: End-to-end governance when using CI/CD
                href: example-scenario/governance/end-to-end-governance-in-azure.yml
              - name: Highly available SharePoint Server 2016
                href: reference-architectures/sharepoint/index.yml
              - name: Hybrid management
                items:
                  - name: Azure Arc hybrid management with AKS
                    href: hybrid/arc-hybrid-kubernetes.yml
                  - name: Azure Automation hybrid environment
                    href: hybrid/azure-automation-hybrid.yml
                  - name: Azure Automation Update Management
                    href: hybrid/azure-update-mgmt.yml
                  - name: Back up files on Azure Stack Hub
                    href: hybrid/azure-stack-backup.yml
                  - name: Disaster recovery for Azure Stack Hub
                    href: hybrid/azure-stack-vm-disaster-recovery.yml
                  - name: Hybrid availability and monitoring
                    href: hybrid/hybrid-perf-monitoring.yml
                  - name: Manage configurations for Azure Arc
                    href: hybrid/azure-arc-hybrid-config.yml
                  - name: Manage hybrid workloads with WAC
                    href: hybrid/hybrid-server-os-mgmt.yml
              - name: Line-of-business app with ASEv3
                href: example-scenario/apps/line-of-business-internal-app-service-environment-v3.yml
          - name: Solution ideas
            items:
              - name: Archive on-premises data to cloud
                href: solution-ideas/articles/backup-archive-on-premises.yml
              - name: Back up on-premises applications
                href: solution-ideas/articles/backup-archive-on-premises-applications.yml
              - name: Centralize app configuration and security
                href: solution-ideas/articles/appconfig-key-vault.yml
              - name: Data Sovereignty & Data Gravity
                href: solution-ideas/articles/data-sovereignty-and-gravity.yml
              - name: Enterprise-scale disaster recovery
                href: solution-ideas/articles/disaster-recovery-enterprise-scale-dr.yml
              - name: High availability for BCDR
                href: solution-ideas/articles/build-high-availability-into-your-bcdr-strategy.yml
              - name: SMB disaster recovery with Site Recovery
                href: solution-ideas/articles/disaster-recovery-smb-azure-site-recovery.yml
              - name: SMB disaster recovery with Double-Take DR
                href: solution-ideas/articles/disaster-recovery-smb-double-take-dr.yml
      - name: Media
        items:
          - name: Get started
            href: guide/media/start-here.md
            maintainContext: true
          - name: Guides
            items:
              - name: Media Services terminology and concepts
                href: /azure/media-services/latest/concepts-overview
                maintainContext: true
              - name: Encoding video and audio
                href: /azure/media-services/latest/encode-concept
                maintainContext: true
              - name: Live streaming
                href: /azure/media-services/latest/stream-live-streaming-concept
                maintainContext: true
              - name: High availability with video on demand
                href: /azure/media-services/latest/architecture-high-availability-encoding-concept
                maintainContext: true
              - name: Monitor Media Services
                href: /azure/media-services/latest/monitoring/monitor-media-services
                maintainContext: true
              - name: Dynamic encryption
                href: /azure/media-services/latest/drm-content-protection-concept
                maintainContext: true
              - name: Security baseline for Media Services
                href: /security/benchmark/azure/baselines/media-services-security-baseline
                maintainContext: true
          - name: Architectures
            items:
              - name: Gridwich media processing system
                items:
                  - name: Gridwich architecture
                    href: reference-architectures/media-services/gridwich-architecture.yml
                  - name: Gridwich concepts
                    items:
                      - name: Clean monolith design
                        href: reference-architectures/media-services/gridwich-clean-monolith.yml
                      - name: Saga orchestration
                        href: reference-architectures/media-services/gridwich-saga-orchestration.yml
                      - name: Project names and structure
                        href: reference-architectures/media-services/gridwich-project-names.yml
                      - name: Gridwich CI/CD
                        href: reference-architectures/media-services/gridwich-cicd.yml
                      - name: Content protection and DRM
                        href: reference-architectures/media-services/gridwich-content-protection-drm.yml
                      - name: Gridwich Media Services
                        href: reference-architectures/media-services/media-services-setup-scale.yml
                      - name: Gridwich Storage Service
                        href: reference-architectures/media-services/gridwich-storage-service.yml
                      - name: Gridwich logging
                        href: reference-architectures/media-services/gridwich-logging.yml
                      - name: Gridwich message formats
                        href: reference-architectures/media-services/gridwich-message-formats.yml
                      - name: Pipeline variables to Terraform flow
                        href: reference-architectures/media-services/variable-group-terraform-flow.yml
                  - name: Gridwich procedures
                    items:
                      - name: Set up Azure DevOps
                        href: reference-architectures/media-services/set-up-azure-devops.yml
                      - name: Run Azure admin scripts
                        href: reference-architectures/media-services/run-admin-scripts.yml
                      - name: Set up local dev environment
                        href: reference-architectures/media-services/set-up-local-environment.yml
                      - name: Create new cloud environment
                        href: reference-architectures/media-services/create-delete-cloud-environment.yml
                      - name: Maintain and rotate keys
                        href: reference-architectures/media-services/maintain-keys.yml
                      - name: Test Media Services V3 encoding
                        href: reference-architectures/media-services/test-encoding.yml
          - name: Solution ideas
            items:
              - name: Instant broadcasting with serverless
                href: solution-ideas/articles/instant-broadcasting-on-serverless-architecture.yml
              - name: Live streaming digital media
                href: solution-ideas/articles/digital-media-live-stream.yml
              - name: Video-on-demand digital media
                href: solution-ideas/articles/digital-media-video.yml
      - name: Migration
        items:
          - name: Get started
            href: guide/migration/migration-start-here.md
          - name: Guides
            items:
              - name: Hadoop migration to Azure
                items:
                  - name: Overview
                    href: guide/hadoop/overview.md 
                  - name: Apache HDFS migration to Azure
                    href: guide/hadoop/apache-hdfs-migration.yml 
                  - name: Apache HBase migration to Azure
                    href: guide/hadoop/apache-hbase-migration.yml 
                  - name: Apache Kafka migration to Azure
                    href: guide/hadoop/apache-kafka-migration.yml 
                  - name: Apache Sqoop migration to Azure
                    href: guide/hadoop/apache-sqoop-migration.yml 
                  - name: Apache Storm migration to Azure
                    href: guide/hadoop/apache-storm-migration.yml 
              - name: Migration deployments
                items:
                  - name: Migrate Cloud Services to Service Fabric
                    href: service-fabric/migrate-from-cloud-services.yml
                  - name: Migrate a monolith app to microservices
                    href: microservices/migrate-monolith.yml
                  - name: Migrate an e-commerce solution to Azure
                    href: industries/retail/migrate-ecommerce-solution.md
                  - name: Migrate with Azure VMware Solution
                    href: /azure/cloud-adoption-framework/scenarios/azure-vmware/migrate
                    maintainContext: true
              - name: Migration planning
                items:
                  - name: Build a migration plan
                    href: /azure/migrate/concepts-migration-planning
                    maintainContext: true
                  - name: Support for VMware migration
                    href: /azure/migrate/migrate-support-matrix-vmware-migration
                    maintainContext: true
                  - name: Support for Hyper-V migration
                    href: /azure/migrate/migrate-support-matrix-hyper-v-migration
                    maintainContext: true
                  - name: Support for physical server migration
                    href: /azure/migrate/migrate-support-matrix-physical-migration
                    maintainContext: true
              - name: Security baseline for Azure Migrate
                href: /security/benchmark/azure/baselines/migrate-security-baseline
                maintainContext: true
              - name: Hyper-V migration
                href: /azure/migrate/hyper-v-migration-architecture
                maintainContext: true
              - name: VMware agentless migration
                items:
                  - name: Agentless migration of VMware VMs
                    href: /azure/migrate/concepts-vmware-agentless-migration
                    maintainContext: true
                  - name: Prepare for VMware agentless migration
                    href: /azure/migrate/prepare-for-agentless-migration
                    maintainContext: true
              - name: VMware agent-based migration
                href: /azure/migrate/agent-based-migration-architecture
                maintainContext: true
          - name: Architectures
            items:
              - name: Banking system
                items:
                  - name: Banking cloud transformation
                    href: example-scenario/banking/banking-system-cloud-transformation.yml
                  - name: Patterns and implementations
                    href: example-scenario/banking/patterns-and-implementations.yml
              - name: Migrate a web app with APIM
                href: example-scenario/apps/apim-api-scenario.yml
              - name: Modernize mainframe and midrange data
                href: reference-architectures/migration/modernize-mainframe-data-to-azure.yml
              - name: Oracle database migration
                items:
                  - name: Oracle migration to Azure
                    href: solution-ideas/articles/reference-architecture-for-oracle-database-migration-to-azure.yml
                  - name: Migration decision process
                    href: example-scenario/oracle-migrate/oracle-migration-overview.yml
                  - name: Cross-cloud connectivity
                    href: example-scenario/oracle-migrate/oracle-migration-cross-cloud.yml
                  - name: Lift and shift to Azure VMs
                    href: example-scenario/oracle-migrate/oracle-migration-lift-shift.yml
                  - name: Refactor
                    href: example-scenario/oracle-migrate/oracle-migration-refactor.yml
                  - name: Rearchitect
                    href: example-scenario/oracle-migrate/oracle-migration-rearchitect.yml
          - name: Solution ideas
            items:
              - name: JMeter implementation reference
                href: example-scenario/banking/jmeter-load-testing-pipeline-implementation-reference.yml
              - name: Lift and shift to containers with App Service
                href: solution-ideas/articles/migrate-existing-applications-to-container-apps.yml
              - name: Migrate .NET applications
                href: solution-ideas/articles/net-app-modernization.yml
              - name: Migrate IBM mainframe apps
                href: solution-ideas/articles/migrate-mainframe-apps-with-tmaxsoft-openframe.yml
      - name: Mixed Reality
        items:
          - name: Get started
            href: guide/mixed-reality/mixed-reality-overview.md
          - name: Guides
            items:
              - name: Mixed reality core concepts
                href: /windows/mixed-reality/design/core-concepts-landingpage
                maintainContext: true
              - name: Mixed reality design guidance
                href: /windows/mixed-reality/design/about-this-design-guidance
                maintainContext: true
              - name: Design and prototype for mixed reality
                href: /windows/mixed-reality/design/design
                maintainContext: true
              - name: Design for holographic display
                href: /windows/mixed-reality/design/designing-content-for-holographic-display
                maintainContext: true
              - name: Choose a mixed reality engine
                href: /windows/mixed-reality/develop/choosing-an-engine
                maintainContext: true
              - name: Install the tools
                href: /windows/mixed-reality/develop/install-the-tools
                maintainContext: true
              - name: Mixed reality interactions
                href: /windows/mixed-reality/design/interaction-fundamentals
                maintainContext: true
              - name: Mixed reality UX elements
                href: /windows/mixed-reality/design/app-patterns-landingpage
                maintainContext: true
              - name: Comfort
                href: /windows/mixed-reality/design/comfort
                maintainContext: true
              - name: Spatial sound best practices
                href: /windows/mixed-reality/design/spatial-sound-design
                maintainContext: true
              - name: Types of mixed reality apps
                href: /windows/mixed-reality/discover/types-of-mixed-reality-apps
                maintainContext: true
              - name: App quality criteria overview
                href: /windows/mixed-reality/develop/advanced-concepts/app-quality-criteria-overview
                maintainContext: true
              - name: Azure mixed reality cloud services
                href: /windows/mixed-reality/develop/mixed-reality-cloud-services
                maintainContext: true
              - name: Shared experiences in mixed reality
                href: /windows/mixed-reality/design/shared-experiences-in-mixed-reality
                maintainContext: true
              - name: Free-roaming multiuser VR experiences
                href: /windows/mixed-reality/enthusiast-guide/free-roam-vr-multiuser-experiences
                maintainContext: true
              - name: Prototyping and manufacturing for enterprises
                href: /windows/mixed-reality/enthusiast-guide/prototyping-manufacturing
                maintainContext: true
              - name: Education and entertainment scenarios
                items:
                  - name: Immersive education
                    href: /windows/mixed-reality/enthusiast-guide/immersive-education
                    maintainContext: true
                  - name: Theme parks and family entertainment
                    href: /windows/mixed-reality/enthusiast-guide/theme-parks-family-entertainment
                    maintainContext: true
                  - name: Training and simulation
                    href: /windows/mixed-reality/enthusiast-guide/training-simulation
                    maintainContext: true
                  - name: Virtual museums and exhibits
                    href: /windows/mixed-reality/enthusiast-guide/virtual-museums
                    maintainContext: true
                  - name: Virtual reality arcades
                    href: /windows/mixed-reality/enthusiast-guide/virtual-reality-arcades
                    maintainContext: true
              - name: Mixed reality samples and apps
                href: /windows/mixed-reality/develop/features-and-samples
                maintainContext: true
          - name: Solution ideas
            items:
              - name: Design review with mixed reality
                href: solution-ideas/articles/collaborative-design-review-powered-by-mixed-reality.yml
              - name: Facilities management with mixed reality
                href: solution-ideas/articles/facilities-management-powered-by-mixed-reality-and-iot.yml
              - name: Training powered by mixed reality
                href: solution-ideas/articles/training-and-procedural-guidance-powered-by-mixed-reality.yml
      - name: Mobile
        items:
          - name: Get started
            href: guide/mobile/mobile-start-here.md
          - name: Guides
            items:
              - name: Azure Communication Services architecture
                href: guide/mobile/azure-communication-services-architecture.yml
              - name: Choose a mobile development framework
                href: /azure/developer/mobile-apps/choose-mobile-framework
                maintainContext: true
              - name: Build a serverless mobile back-end
                href: /azure/developer/mobile-apps/serverless-compute
                maintainContext: true
              - name: Cloud-hosted source control for mobile
                href: /azure/developer/mobile-apps/code-hosting-services
                maintainContext: true
              - name: Continuous build and integration for mobile
                href: /azure/developer/mobile-apps/continuous-integration
                maintainContext: true
              - name: Continuous delivery for mobile apps
                href: /azure/developer/mobile-apps/continuous-delivery
                maintainContext: true
              - name: Add authentication in mobile apps
                href: /azure/developer/mobile-apps/authentication
                maintainContext: true
              - name: Store, sync, and query mobile app data
                href: /azure/developer/mobile-apps/data-storage
                maintainContext: true
              - name: Cloud storage for mobile apps
                href: /azure/developer/mobile-apps/azure-storage
                maintainContext: true
              - name: Analyze mobile app use
                href: /azure/developer/mobile-apps/analytics
                maintainContext: true
          - name: Solution ideas
            items:
              - name: Adding mobile front-ends to legacy apps
                href: solution-ideas/articles/adding-a-modern-web-and-mobile-frontend-to-a-legacy-claims-processing-application.yml
              - name: Custom mobile workforce app
                href: solution-ideas/articles/custom-mobile-workforce-app.yml
              - name: Modern customer support portal
                href: solution-ideas/articles/modern-customer-support-portal-powered-by-an-agile-business-process.yml
              - name: Scalable apps with Azure MySQL
                href: solution-ideas/articles/scalable-web-and-mobile-applications-using-azure-database-for-mysql.yml
              - name: Scalable apps using Azure PostgreSQL
                href: solution-ideas/articles/scalable-web-and-mobile-applications-using-azure-database-for-postgresql.yml
              - name: Social app for with authentication
                href: solution-ideas/articles/social-mobile-and-web-app-with-authentication.yml
              - name: Task-based consumer mobile app
                href: solution-ideas/articles/task-based-consumer-mobile-app.yml
      - name: Networking
        items:
          - name: Get started
            href: guide/networking/networking-start-here.md
          - name: Guides
            items:
              - name: Spoke-to-spoke networking
                href: networking/spoke-to-spoke-networking.yml
              - name: Network security
                items:
                  - name: Azure network security overview
                    href: /azure/security/fundamentals/network-overview
                    maintainContext: true
                  - name: Best practices for network security
                    href: /azure/security/fundamentals/network-best-practices
                    maintainContext: true
                  - name: Network security and containment
                    href: /security/compass/network-security-containment
                    maintainContext: true
                  - name: DDoS Protection Standard features
                    href: /azure/ddos-protection/ddos-protection-standard-features
                    maintainContext: true
                  - name: DDoS Protection reference architectures
                    href: /azure/ddos-protection/ddos-protection-reference-architectures
                    maintainContext: true
                  - name: Security baseline for DDoS Protection
                    href: /security/benchmark/azure/baselines/ddos-protection-security-baseline
                    maintainContext: true
              - name: Application Gateway v2 framework review
                href: /azure/architecture/framework/services/networking/azure-application-gateway
                maintainContext: true
              - name: Azure Firewall guidance
                items:
                  - name: Azure NVA Firewall architecture overview
                    href: example-scenario/firewalls/index.yml
                  - name: Security baseline for Azure Firewall
                    href: /security/benchmark/azure/baselines/firewall-security-baseline
                    maintainContext: true
              - name: NAT gateway framework review
                href: networking/guide/well-architected-network-address-translation-gateway.yml          
              - name: Private Link in hub-and-spoke network
                href: guide/networking/private-link-hub-spoke-network.yml
              - name: Virtual Network guidance
                items:
                  - name: Add IP spaces to peered virtual networks
                    href: networking/prefixes/add-ip-space-peered-vnet.yml
                  - name: Segment virtual networks
                    href: reference-architectures/hybrid-networking/network-level-segmentation.yml
                  - name: VNet peering and VPN gateways
                    href: reference-architectures/hybrid-networking/vnet-peering.yml
                  - name: Integrate virtual networks for isolation
                    href: /azure/virtual-network/vnet-integration-for-azure-services
                    maintainContext: true
                  - name: Deploy services into virtual networks
                    href: /azure/virtual-network/virtual-network-for-azure-services
                    maintainContext: true
                  - name: Virtual Network service endpoints
                    href: /azure/virtual-network/virtual-network-service-endpoints-overview
                    maintainContext: true
                  - name: Limit cross-tenant private endpoints
                    href: /azure/cloud-adoption-framework/ready/azure-best-practices/limit-cross-tenant-private-endpoint-connections
                    maintainContext: true
                  - name: Virtual network service tags
                    href: /azure/virtual-network/service-tags-overview
                    maintainContext: true
              - name: Global transit network and Virtual WAN
                href: /azure/virtual-wan/virtual-wan-global-transit-network-architecture
                maintainContext: true
              - name: Build solutions with availability zones
                href: high-availability/building-solutions-for-high-availability.yml
              - name: Deploy highly available NVAs
                href: reference-architectures/dmz/nva-ha.yml
              - name: Use ExpressRoute with Power Platform
                items:
                  - name: Overview
                    href: /power-platform/guidance/expressroute/overview
                    maintainContext: true
                  - name: Benefits of using ExpressRoute
                    href: /power-platform/guidance/expressroute/benefits
                    maintainContext: true
                  - name: How ExpressRoute works
                    href: /power-platform/guidance/expressroute/how-expressroute-works
                    maintainContext: true
                  - name: Before you use ExpressRoute
                    href: /power-platform/guidance/expressroute/things-to-consider
                    maintainContext: true
                  - name: Understand Power Platform architecture
                    href: /power-platform/guidance/expressroute/understanding-architecture
                    maintainContext: true
                  - name: Plan an ExpressRoute deployment
                    href: /power-platform/guidance/expressroute/planning-expressroute
                    maintainContext: true
                  - name: Set up ExpressRoute for Power Platform
                    href: /power-platform/guidance/expressroute/setup
                    maintainContext: true
                  - name: ExpressRoute readiness checklist
                    href: /power-platform/guidance/expressroute/checklist
                    maintainContext: true
              - name: ExpressRoute for Office 365
                href: /microsoft-365/enterprise/azure-expressroute
                maintainContext: true
              - name: Connectivity to other cloud providers
                href: /azure/cloud-adoption-framework/ready/azure-best-practices/connectivity-to-other-providers
                maintainContext: true
              - name: Connectivity to Oracle Cloud Infrastructure
                href: /azure/cloud-adoption-framework/ready/azure-best-practices/connectivity-to-other-providers-oci
                maintainContext: true
          - name: Architectures
            items:
              - name: Azure DNS Private Resolver
                href: example-scenario/networking/azure-dns-private-resolver.yml
              - name: High availability for IaaS apps
                href: example-scenario/infrastructure/iaas-high-availability-disaster-recovery.yml
              - name: Hub-spoke network topology in Azure
                href: reference-architectures/hybrid-networking/hub-spoke.yml
              - name: Hub-spoke topology with Virtual WAN
                href: networking/hub-spoke-vwan-architecture.yml
              - name: Hybrid networking
                items:
                  - name: Azure Automation Update Management
                    href: hybrid/azure-update-mgmt.yml
                  - name: Connect servers with Network Adapter
                    href: hybrid/azure-network-adapter.yml
                  - name: Design a hybrid DNS solution
                    href: hybrid/hybrid-dns-infra.yml
                  - name: Hybrid availability and monitoring
                    href: hybrid/hybrid-perf-monitoring.yml
              - name: Implement a secure hybrid network
                href: reference-architectures/dmz/secure-vnet-dmz.yml
              - name: Implement an open-source jump server
                href: example-scenario/infrastructure/apache-guacamole.yml
              - name: Interconnect with China using Virtual WAN
                href: /azure/virtual-wan/interconnect-china
                maintainContext: true
              - name: Migrate to Azure Virtual WAN
                href: /azure/virtual-wan/migrate-from-hub-spoke-topology
                maintainContext: true
              - name: Multi-region N-tier application
                href: reference-architectures/n-tier/multi-region-sql-server.yml
              - name: Multi-region load balancing
                href: high-availability/reference-architecture-traffic-manager-application-gateway.yml
              - name: Multi-tier web application built for HA/DR
                href: example-scenario/infrastructure/multi-tier-app-disaster-recovery.yml
              - name: Multitenant SaaS
                href: example-scenario/multi-saas/multitenant-saas.yml
              - name: Network-hardened web app
                href: example-scenario/security/hardened-web-app.yml
              - name: Network topology and connectivity with AVS
                href: /azure/cloud-adoption-framework/scenarios/azure-vmware/eslz-network-topology-connectivity
                maintainContext: true
              - name: Private Link and DNS integration at scale
                href: /azure/cloud-adoption-framework/ready/azure-best-practices/private-link-and-dns-integration-at-scale
                maintainContext: true
              - name: SD-WAN connectivity with Virtual WAN
                href: /azure/virtual-wan/sd-wan-connectivity-architecture
                maintainContext: true
              - name: Traditional Azure networking topology
                href: /azure/cloud-adoption-framework/ready/azure-best-practices/traditional-azure-networking-topology
                maintainContext: true
              - name: TIC 3.0 compliance
                href: example-scenario/security/trusted-internet-connections.yml
              - name: Update route tables with Route Server
                href: example-scenario/networking/manage-routing-azure-route-server.yml
              - name: Virtual WAN network topology
                href: /azure/cloud-adoption-framework/ready/azure-best-practices/virtual-wan-network-topology
                maintainContext: true
              - name: Virtual WAN optimized for requirements
                href: example-scenario/infrastructure/performance-security-optimized-vwan.yml
          - name: Solution ideas
            items:
              - name: Low-latency network for industry
                href: solution-ideas/articles/low-latency-network.yml
              - name: Video capture and analytics for retail
                href: solution-ideas/articles/video-analytics.yml
              - name: IoT network for healthcare facilities
                href: solution-ideas/articles/healthcare-network.yml
      - name: Oracle
        items:
          - name: Get started
            href: solution-ideas/articles/oracle-on-azure-start-here.md
          - name: Guides
            items:
              - name: Connectivity to Oracle Cloud Infrastructure
                href: /azure/cloud-adoption-framework/ready/azure-best-practices/connectivity-to-other-providers-oci
                maintainContext: true
              - name: Oracle solutions on Azure
                href: /azure/virtual-machines/workloads/oracle/oracle-overview
                maintainContext: true
              - name: Design an Oracle database in Azure
                href: /azure/virtual-machines/workloads/oracle/oracle-design
                maintainContext: true
              - name: Oracle Database backup
                items:
                  - name: Oracle Database backup strategies
                    href: /azure/virtual-machines/workloads/oracle/oracle-database-backup-strategies
                    maintainContext: true
                  - name: Oracle backup using Azure Storage
                    href: /azure/virtual-machines/workloads/oracle/oracle-database-backup-azure-storage
                    maintainContext: true
                  - name: Oracle backup using Azure Backup
                    href: /azure/virtual-machines/workloads/oracle/oracle-database-backup-azure-backup
                    maintainContext: true
              - name: Oracle disaster recovery options
                href: /azure/virtual-machines/workloads/oracle/oracle-disaster-recovery
                maintainContext: true
              - name: Oracle WebLogic Server
                items:
                  - name: Oracle WebLogic Server on Azure VMs
                    href: /azure/virtual-machines/workloads/oracle/oracle-weblogic
                    maintainContext: true
                  - name: Oracle WebLogic Server on AKS
                    href: /azure/virtual-machines/workloads/oracle/weblogic-aks
                    maintainContext: true
                  - name: Migrate WebLogic to Azure
                    items:
                      - name: WebLogic to Azure VMs
                        href: /azure/developer/java/migration/migrate-weblogic-to-virtual-machines
                        maintainContext: true
                      - name: WebLogic with Azure AD via LDAP
                        href: /azure/developer/java/migration/migrate-weblogic-with-aad-ldap
                        maintainContext: true
                      - name: WebLogic with App Gateway
                        href: /azure/developer/java/migration/migrate-weblogic-with-app-gateway
                        maintainContext: true
                      - name: WebLogic with Elastic on Azure
                        href: /azure/developer/java/migration/migrate-weblogic-with-elk
                        maintainContext: true
                      - name: WebLogic to JBoss EAP
                        href: /azure/developer/java/migration/migrate-jboss-eap-to-jboss-eap-on-azure-app-service
                        maintainContext: true
          - name: Architectures
            items:
              - name: Oracle application architectures
                href: /azure/virtual-machines/workloads/oracle/oracle-oci-applications
                maintainContext: true
              - name: Oracle Cloud Infrastructure solutions
                href: /azure/virtual-machines/workloads/oracle/oracle-oci-overview
                maintainContext: true
              - name: Oracle database architectures
                href: /azure/virtual-machines/workloads/oracle/oracle-reference-architecture
                maintainContext: true
              - name: Oracle database migration
                items:
                  - name: Oracle database migration to Azure
                    href: solution-ideas/articles/reference-architecture-for-oracle-database-migration-to-azure.yml
                  - name: Migration decision process
                    href: example-scenario/oracle-migrate/oracle-migration-overview.yml
                  - name: Cross-cloud connectivity
                    href: example-scenario/oracle-migrate/oracle-migration-cross-cloud.yml
                  - name: Lift and shift to Azure VMs
                    href: example-scenario/oracle-migrate/oracle-migration-lift-shift.yml
                  - name: Refactor
                    href: example-scenario/oracle-migrate/oracle-migration-refactor.yml
                  - name: Rearchitect
                    href: example-scenario/oracle-migrate/oracle-migration-rearchitect.yml
              - name: Oracle Database with Azure NetApp Files
                href: example-scenario/file-storage/oracle-azure-netapp-files.yml
              - name: Run Oracle databases on Azure
                href: solution-ideas/articles/reference-architecture-for-oracle-database-on-azure.yml
              - name: SAP deployment using an Oracle database
                href: example-scenario/apps/sap-production.yml
      - name: SAP
        items:
          - name: Get started
            href: reference-architectures/sap/sap-overview.yml
          - name: Guides
            items:
              - name: SAP checklist
                href: /azure/virtual-machines/workloads/sap/sap-deployment-checklist
                maintainContext: true
              - name: SAP HANA infrastructure configurations
                href: /azure/virtual-machines/workloads/sap/hana-vm-operations
                maintainContext: true
              - name: SAP NetWeaver on Windows on Azure
                href: guide/sap/sap-netweaver.yml
              - name: SAP S/4HANA in Linux on Azure
                href: guide/sap/sap-s4hana.yml
              - name: Inbound and outbound internet connections for SAP on Azure
                href: guide/sap/sap-internet-inbound-outbound.yml
              - name: SAP workload configurations with AZs
                href: /azure/virtual-machines/workloads/sap/sap-ha-availability-zones
                maintainContext: true
              - name: Supported scenarios for HLI
                href: /azure/virtual-machines/workloads/sap/hana-supported-scenario
                maintainContext: true
              - name: ANF volume group for SAP HANA
                href: /azure/azure-netapp-files/application-volume-group-introduction
                maintainContext: true
          - name: Architectures
            items:
              - name: Dev/test for SAP
                href: example-scenario/apps/sap-dev-test.yml
              - name: SAP BusinessObjects BI platform
                href: /azure/virtual-machines/workloads/sap/businessobjects-deployment-guide
                maintainContext: true
              - name: SAP BusinessObjects BI platform for Linux
                href: /azure/virtual-machines/workloads/sap/businessobjects-deployment-guide-linux
                maintainContext: true
              - name: SAP BW/4HANA in Linux on Azure
                href: reference-architectures/sap/run-sap-bw4hana-with-linux-virtual-machines.yml
              - name: SAP deployment using an Oracle DB
                href: example-scenario/apps/sap-production.yml
              - name: SAP HANA on HLI
                href: reference-architectures/sap/hana-large-instances.yml
              - name: SAP HANA scale-out with standby node
                href: /azure/virtual-machines/workloads/sap/sap-hana-scale-out-standby-netapp-files-rhel
                maintainContext: true
              - name: SAP HANA scale-up on Linux
                href: reference-architectures/sap/run-sap-hana-for-linux-virtual-machines.yml
          - name: Solution ideas
            items:
              - name: SAP NetWeaver on SQL Server
                href: solution-ideas/articles/sap-netweaver-on-sql-server.yml
              - name: SAP S/4 HANA for Large Instances
                href: solution-ideas/articles/sap-s4-hana-on-hli-with-ha-and-dr.yml
              - name: SAP workload automation using SUSE
                href: solution-ideas/articles/sap-workload-automation-suse.yml
      - name: Security
        items:
          - name: Get started
            href: guide/security/security-start-here.yml
          - name: Guides
            items:
              - name: General security
                items:
                  - name: Introduction to Azure security
                    href: /azure/security/fundamentals/overview
                    maintainContext: true
                  - name: Security design principles
                    href: /azure/architecture/framework/security/security-principles
                    maintainContext: true
                  - name: Security patterns
                    href: /azure/architecture/framework/security/security-patterns
                    maintainContext: true
                  - name: End-to-end security
                    href: /azure/security/fundamentals/end-to-end
                    maintainContext: true
                  - name: Shared responsibility
                    href: /azure/security/fundamentals/shared-responsibility
                    maintainContext: true
                  - name: SecOps best practices
                    href: /security/compass/security-operations
                    maintainContext: true
                  - name: Application security in Azure
                    href: /security/compass/applications-services
                    maintainContext: true
              - name: Azure security for AWS
                href: guide/aws/aws-azure-security-solutions.yml
              - name: Highly secure IaaS apps
                href: reference-architectures/n-tier/high-security-iaas.yml
              - name: Microsoft Cybersecurity Architectures
                href: /security/cybersecurity-reference-architecture/mcra
                maintainContext: true
              - name: Use Azure monitoring to integrate security
                href: guide/security/azure-monitor-integrate-security-components.yml
              - name: Virtual Network security options
                href: example-scenario/gateway/firewall-application-gateway.yml
              - name: Zero-trust network for web applications
                href: example-scenario/gateway/application-gateway-before-azure-firewall.yml
              - name: Azure governance design area
                href: /azure/cloud-adoption-framework/ready/landing-zone/design-area/governance
                maintainContext: true
              - name: Microsoft Sentinel guidance
                items:
                  - name: Connect AWS to Sentinel
                    href: /azure/sentinel/connect-aws
                    maintainContext: true
                  - name: Connect Azure AD to Sentinel
                    href: /azure/sentinel/connect-azure-active-directory
                    maintainContext: true
                  - name: Connect Defender for Cloud
                    href: /azure/sentinel/connect-defender-for-cloud
                    maintainContext: true
                  - name: Connect Microsoft 365 Defender
                    href: /azure/sentinel/connect-microsoft-365-defender
                    maintainContext: true
                  - name: Integrate Data Explorer with Sentinel
                    href: /azure/sentinel/store-logs-in-azure-data-explorer?tabs=adx-event-hub
                    maintainContext: true
              - name: Microsoft Defender for Cloud
                items:
                  - name: Overview
                    href: /azure/defender-for-cloud/defender-for-cloud-introduction
                    maintainContext: true
                  - name: Security recommendations
                    href: /azure/defender-for-cloud/recommendations-reference
                    maintainContext: true
                  - name: Security recommendations for AWS
                    href: /azure/defender-for-cloud/recommendations-reference-aws
                    maintainContext: true
                  - name: Security alerts and incidents
                    href: /azure/defender-for-cloud/alerts-overview
                    maintainContext: true
          - name: Architectures
            items:
              - name: Automate Sentinel integration with DevOps
                href: example-scenario/devops/automate-sentinel-integration.yml
              - name: Azure AD in Security Operations
                href: example-scenario/aadsec/azure-ad-security.yml
              - name: Cyber threat intelligence
                href: example-scenario/data/sentinel-threat-intelligence.yml
              - name: Healthcare platform confidential computing
                href: example-scenario/confidential/healthcare-inference.yml
              - name: Homomorphic encryption with SEAL
                href: solution-ideas/articles/homomorphic-encryption-seal.yml
              - name: Hybrid security monitoring
                href: hybrid/hybrid-security-monitoring.yml
              - name: Improved-security access to multitenant
                href: example-scenario/security/access-multitenant-web-app-from-on-premises.yml
              - name: Long-term security logs in Data Explorer
                href: example-scenario/security/security-log-retention-azure-data-explorer.yml
              - name: Multilayered protection for Azure VMs
                href: solution-ideas/articles/multilayered-protection-azure-vm.yml
              - name: Real-time fraud detection
                href: example-scenario/data/fraud-detection.yml
              - name: Restrict interservice communications
                href: example-scenario/service-to-service/restrict-communications.yml
              - name: Secure OBO refresh tokens
                href: example-scenario/secrets/secure-refresh-tokens.yml
              - name: Securely managed web apps
                href: example-scenario/apps/fully-managed-secure-apps.yml
              - name: Secure a Microsoft Teams channel bot
                href: example-scenario/teams/securing-bot-teams-channel.yml
              - name: Secure research for regulated data
                href: example-scenario/ai/secure-compute-for-research.yml
              - name: SQL Managed Instance with CMK
                href: example-scenario/data/sql-managed-instance-cmk.yml
              - name: Virtual network integrated microservices
                href: example-scenario/integrated-multiservices/virtual-network-integration.yml
              - name: Web app private database connectivity
                href: example-scenario/private-web-app/private-web-app.yml
          - name: Solution ideas
            items:
              - name: Threat assessments
                items: 
                  - name: Map threats to your IT environment
                    href: solution-ideas/articles/map-threats-it-environment.yml
                  - name: "First layer of defense: Azure security"
                    href: solution-ideas/articles/azure-security-build-first-layer-defense.yml
                  - name: "Second layer of defense: Defender"
                    href: solution-ideas/articles/microsoft-365-defender-build-second-layer-defense.yml
                  - name: Integrate Azure and Defender
                    href: solution-ideas/articles/microsoft-365-defender-security-integrate-azure.yml
                  - name: Microsoft Sentinel automated responses
                    href: solution-ideas/articles/microsoft-sentinel-automated-response.yml
      - name: Storage
        items:
          - name: Get started
            href: guide/storage/storage-start-here.md
          - name: Guides
            items:
              - name: Storage accounts
                href: /azure/storage/common/storage-account-overview
                maintainContext: true                
              - name: Security and compliance
                items:
                  - name: Storage encryption for data at rest
                    href: /azure/storage/common/storage-service-encryption
                    maintainContext: true
                  - name: Azure Policy controls for Storage
                    href: /azure/storage/common/security-controls-policy
                    maintainContext: true
                  - name: Use private endpoints
                    href: /azure/storage/common/storage-private-endpoints
                    maintainContext: true
                  - name: Security baseline for Azure Storage
                    href: /security/benchmark/azure/baselines/storage-security-baseline
                    maintainContext: true
              - name: Data redundancy
                href: /azure/storage/common/storage-redundancy
                maintainContext: true
              - name: DR and storage account failover
                href: /azure/storage/common/storage-disaster-recovery-guidance
                maintainContext: true
              - name: Azure Storage migration guidance
                href: /azure/storage/common/storage-migration-overview
                maintainContext: true
              - name: FSLogix for the enterprise
                href: example-scenario/wvd/windows-virtual-desktop-fslogix.yml              
              - name: Blob storage guidance
                items:
                  - name: Authorize access to blobs with Azure AD
                    href: /azure/storage/blobs/authorize-access-azure-active-directory
                    maintainContext: true
                  - name: Authorize access with role conditions
                    href: /azure/storage/blobs/storage-auth-abac
                    maintainContext: true
                  - name: Data protection
                    href: /azure/storage/blobs/data-protection-overview
                    maintainContext: true
                  - name: Security recommendations
                    href: /azure/storage/blobs/security-recommendations
                    maintainContext: true
                  - name: Performance and scalability checklist
                    href: /azure/storage/blobs/storage-performance-checklist
                    maintainContext: true
              - name: Data Lake Storage guidance
                items:
                  - name: Best practices
                    href: /azure/storage/blobs/data-lake-storage-best-practices
                    maintainContext: true
                  - name: Security controls by Azure Policy
                    href: /azure/data-lake-store/security-controls-policy
                    maintainContext: true
              - name: File storage guidance
                items:
                  - name: Planning for deployment
                    href: /azure/storage/files/storage-files-planning
                    maintainContext: true
                  - name: Identity-based authentication
                    href: /azure/storage/files/storage-files-active-directory-overview
                    maintainContext: true
                  - name: Networking considerations
                    href: /azure/storage/files/storage-files-networking-overview
                    maintainContext: true
                  - name: Disaster recovery and failover
                    href: /azure/storage/common/storage-disaster-recovery-guidance
                    maintainContext: true
                  - name: File share backup
                    href: /azure/backup/azure-file-share-backup-overview
                    maintainContext: true
              - name: Queue storage guidance
                items:
                  - name: Authorize access with Azure AD
                    href: /azure/storage/queues/authorize-access-azure-active-directory
                    maintainContext: true
                  - name: Performance and scalability checklist
                    href: /azure/storage/queues/storage-performance-checklist
                    maintainContext: true
              - name: Table storage guidance
                items:
                  - name: Authorize access with Azure AD
                    href: /azure/storage/tables/authorize-access-azure-active-directory
                    maintainContext: true
                  - name: Performance and scalability checklist
                    href: /azure/storage/tables/storage-performance-checklist
                    maintainContext: true
                  - name: Design scalable and performant tables
                    href: /azure/storage/tables/table-storage-design
                    maintainContext: true
                  - name: Design for querying
                    href: /azure/storage/tables/table-storage-design-for-query
                    maintainContext: true
                  - name: Table design patterns
                    href: /azure/storage/tables/table-storage-design-patterns
                    maintainContext: true
              - name: Disk storage guidance
                items:
                  - name: Choose a managed disk type
                    href: /azure/virtual-machines/disks-types
                    maintainContext: true
                  - name: Server-side encryption
                    href: /azure/virtual-machines/disk-encryption
                    maintainContext: true
                  - name: Disk Encryption for Linux VMs
                    href: /azure/virtual-machines/linux/disk-encryption-overview
                    maintainContext: true
                  - name: Disk Encryption for Windows VMs
                    href: /azure/virtual-machines/windows/disk-encryption-overview
                    maintainContext: true
                  - name: Design for high performance
                    href: /azure/virtual-machines/premium-storage-performance
                    maintainContext: true
                  - name: Scalability and performance targets
                    href: /azure/virtual-machines/disks-scalability-targets
                    maintainContext: true
                  - name: Create an incremental snapshot
                    href: /azure/virtual-machines/disks-incremental-snapshots
                    maintainContext: true
              - name: Azure NetApp Files guidance
                items:
                  - name: Solution architectures
                    href: /azure/azure-netapp-files/azure-netapp-files-solution-architectures
                    maintainContext: true
                  - name: Use ANF with Oracle Database
                    href: /azure/azure-netapp-files/solutions-benefits-azure-netapp-files-oracle-database
                    maintainContext: true
                  - name: ANF for electronic design automation
                    href: /azure/azure-netapp-files/solutions-benefits-azure-netapp-files-electronic-design-automation
                    maintainContext: true
                  - name: Use ANF with Virtual Desktop
                    href: /azure/azure-netapp-files/solutions-windows-virtual-desktop
                    maintainContext: true
                  - name: Use ANF with SQL Server
                    href: /azure/azure-netapp-files/solutions-benefits-azure-netapp-files-sql-server
                    maintainContext: true
                  - name: ANF volume group for SAP HANA
                    href: /azure/azure-netapp-files/application-volume-group-introduction
                    maintainContext: true
          - name: Architectures
            items:
              - name: Azure file shares in a hybrid environment
                href: hybrid/azure-file-share.yml
              - name: Azure files secured by AD DS
                href: example-scenario/hybrid/azure-files-on-premises-authentication.yml
              - name: Azure NetApp Files solutions
                items:
                  - name: AKS data protection on ANF
                    href: example-scenario/file-storage/data-protection-kubernetes-astra-azure-netapp-files.yml
                  - name: Enterprise file shares with DR
                    href: example-scenario/file-storage/enterprise-file-shares-disaster-recovery.yml
                  - name: Moodle deployment with ANF
                    href: example-scenario/file-storage/moodle-azure-netapp-files.yml
                  - name: Oracle Database with Azure NetApp Files
                    href: example-scenario/file-storage/oracle-azure-netapp-files.yml
                  - name: SQL Server on VMs with ANF
                    href: example-scenario/file-storage/sql-server-azure-netapp-files.yml
              - name: Hybrid file services
                href: hybrid/hybrid-file-services.yml
              - name: Minimal storage – change feed replication
                href: solution-ideas/articles/minimal-storage-change-feed-replicate-data.yml
              - name: Multi-region web app with replication
                href: solution-ideas/articles/multi-region-web-app-multi-writes-azure-table.yml              
              - name: Optimized storage data classification
                href: solution-ideas/articles/optimized-storage-logical-data-classification.yml
          - name: Solution ideas
            items:
              - name: HIPAA/HITRUST Health Data and AI
                href: solution-ideas/articles/security-compliance-blueprint-hipaa-hitrust-health-data-ai.yml
              - name: Media rendering
                href: solution-ideas/articles/azure-batch-rendering.yml
              - name: Medical data storage
                href: solution-ideas/articles/medical-data-storage.yml
              - name: Two-region app with Table storage failover
                href: solution-ideas/articles/multi-region-web-app-azure-table-failover.yml
      - name: Virtual Desktop
        items:
          - name: Get started
            href: guide/virtual-desktop/start-here.md
          - name: Guides
            items:
              - name: Authentication in Azure Virtual Desktop
                href: /azure/virtual-desktop/authentication
                maintainContext: true
              - name: Azure Virtual Desktop network connectivity
                href: /azure/virtual-desktop/network-connectivity
                maintainContext: true
              - name: Azure AD join for Azure Virtual Desktop
                href: example-scenario/wvd/azure-virtual-desktop-azure-active-directory-join.md
              - name: Connect RDP Shortpath
                href: /azure/virtual-desktop/shortpath
                maintainContext: true
              - name: Multiregion BCDR for Azure Virtual Desktop
                href: example-scenario/wvd/azure-virtual-desktop-multi-region-bcdr.yml
              - name: FSLogix guidance
                items:
                  - name: FSLogix for the enterprise
                    href: example-scenario/wvd/windows-virtual-desktop-fslogix.yml
                  - name: FSLogix profile containers and files
                    href: /azure/virtual-desktop/fslogix-containers-azure-files
                    maintainContext: true
                  - name: Storage FSLogix profile container
                    href: /azure/virtual-desktop/store-fslogix-profile
                    maintainContext: true
          - name: Architectures
            items:
              - name: Azure Virtual Desktop for the enterprise
                href: example-scenario/wvd/windows-virtual-desktop.yml
              - name: Esri ArcGIS on Azure Virtual Desktop
                href: example-scenario/data/esri-arcgis-azure-virtual-desktop.yml
              - name: Multiple Active Directory forests
                href: example-scenario/wvd/multi-forest.yml
              - name: Multiple forests with Azure AD DS
                href: example-scenario/wvd/multi-forest-azure-managed.yml
      - name: Web
        items:
          - name: Get started
            href: guide/web/web-start-here.md
          - name: Guides
            items:
              - name: Design principles
                href: guide/design-principles/index.md
              - name: Design and implementation patterns
                href: patterns/category/design-implementation.md
              - name: App Service considerations
                items:
                  - name: Deployment best practices
                    href: /azure/app-service/deploy-best-practices
                    maintainContext: true
                  - name: Security recommendations
                    href: /azure/app-service/security-recommendations
                    maintainContext: true
                  - name: Security baseline for App Service
                    href: /security/benchmark/azure/baselines/app-service-security-baseline
                    maintainContext: true
                  - name: Networking features for App Service
                    href: /azure/app-service/networking-features
                    maintainContext: true
              - name: Modernize web apps
                items:
                  - name: Characteristics of modern web apps
                    href: /dotnet/architecture/modern-web-apps-azure/modern-web-applications-characteristics
                    maintainContext: true
                  - name: Choose between web apps and SPAs
                    href: /dotnet/architecture/modern-web-apps-azure/choose-between-traditional-web-and-single-page-apps
                    maintainContext: true
                  - name: ASP.NET architectural principles
                    href: /dotnet/architecture/modern-web-apps-azure/architectural-principles
                    maintainContext: true
                  - name: Common client-side web technologies
                    href: /dotnet/architecture/modern-web-apps-azure/common-client-side-web-technologies
                    maintainContext: true
                  - name: Development process for Azure
                    href: /dotnet/architecture/modern-web-apps-azure/development-process-for-azure
                    maintainContext: true
                  - name: Azure hosting for ASP.NET web apps
                    href: /dotnet/architecture/modern-web-apps-azure/azure-hosting-recommendations-for-asp-net-web-apps
                    maintainContext: true
              - name: Red Hat JBoss EAP on Azure
                href: /azure/developer/java/ee/jboss-on-azure
                maintainContext: true
              - name: Eventual consistency in Power Platform
                href: reference-architectures/power-platform/eventual-consistency.yml
          - name: Architectures
            items:
              - name: Basic web application
                href: reference-architectures/app-service-web-app/basic-web-app.yml
              - name: Clinical insights with Cloud for Healthcare
                href: example-scenario/mch-health/medical-data-insights.yml
              - name: Common web app architectures
                href: /dotnet/architecture/modern-web-apps-azure/common-web-application-architectures
                maintainContext: true
              - name: Consumer health portal
                href: example-scenario/digital-health/health-portal.yml
              - name: Deployment in App Service Environments
                items:
                  - name: Standard deployment
                    href: reference-architectures/enterprise-integration/ase-standard-deployment.yml
                  - name: High availability deployment
                    href: reference-architectures/enterprise-integration/ase-high-availability-deployment.yml
              - name: Design great API developer experiences
                href: example-scenario/web/design-api-developer-experiences-management-github.yml
              - name: E-commerce front end
                href: example-scenario/apps/ecommerce-scenario.yml
              - name: Highly available multi-region web app
                href: reference-architectures/app-service-web-app/multi-region.yml
              - name: "IaaS: Web app with relational database"
                href: high-availability/ref-arch-iaas-web-and-db.yml
              - name: Improved access to multitenant web apps
                href: example-scenario/security/access-multitenant-web-app-from-on-premises.yml
              - name: Intelligent search engine for e-commerce
                href: example-scenario/apps/ecommerce-search.yml
              - name: Migrate a web app using Azure APIM
                href: example-scenario/apps/apim-api-scenario.yml
              - name: Multi-region web app with private database
                href: example-scenario/sql-failover/app-service-private-sql-multi-region.yml
              - name: Multi-tier app service with private endpoint
                href: example-scenario/web/multi-tier-app-service-private-endpoint.yml
              - name: Multi-tier app service with service endpoint
                href: reference-architectures/app-service-web-app/multi-tier-app-service-service-endpoint.yml
              - name: Multi-tier web app built for HA/DR
                href: example-scenario/infrastructure/multi-tier-app-disaster-recovery.yml
              - name: Protect APIs with Application Gateway
                href: reference-architectures/apis/protect-apis.yml
              - name: Real-time location sharing
                href: example-scenario/signalr/index.yml
              - name: SaaS Starter web app
                href: example-scenario/apps/saas-starter-web-app.yml
              - name: Scalable and secure WordPress on Azure
                href: example-scenario/infrastructure/wordpress.yml
              - name: Scalable cloud applications and SRE
                href: example-scenario/apps/scalable-apps-performance-modeling-site-reliability.yml
              - name: Scalable order processing
                href: example-scenario/data/ecommerce-order-processing.yml
              - name: Scalable web app
                href: reference-architectures/app-service-web-app/scalable-web-app.yml
              - name: Serverless web app
                href: reference-architectures/serverless/web-app.yml
              - name: Virtual health on Cloud for Healthcare
                href: example-scenario/mch-health/virtual-health-mch.yml
              - name: Web app monitoring on Azure
                href: reference-architectures/app-service-web-app/app-monitoring.yml
              - name: Web app private database connectivity
                href: example-scenario/private-web-app/private-web-app.yml
          - name: Solution ideas
            items:
              - name: Dynamics Business Central as a service
                href: solution-ideas/articles/business-central.yml
              - name: E-commerce website running in ASE
                href: solution-ideas/articles/ecommerce-website-running-in-secured-ase.yml
              - name: Highly available SharePoint farm
                href: solution-ideas/articles/highly-available-sharepoint-farm.yml
              - name: Hybrid SharePoint farm with Microsoft 365
                href: solution-ideas/articles/sharepoint-farm-microsoft-365.yml
              - name: Modern customer support portal
                href: solution-ideas/articles/modern-customer-support-portal-powered-by-an-agile-business-process.yml
              - name: Real-time presence with Microsoft 365
                href: solution-ideas/articles/presence-microsoft-365-power-platform.yml
              - name: Scalable e-commerce web app
                href: solution-ideas/articles/scalable-ecommerce-web-app.yml
              - name: Scalable Episerver marketing website
                href: solution-ideas/articles/digital-marketing-episerver.yml
              - name: Scalable Sitecore marketing website
                href: solution-ideas/articles/digital-marketing-sitecore.yml
              - name: Scalable Umbraco CMS web app
                href: solution-ideas/articles/medium-umbraco-web-app.yml
              - name: Simple branded website
                href: solution-ideas/articles/simple-branded-website.yml
              - name: Simple digital marketing website
                href: solution-ideas/articles/digital-marketing-smb.yml
              - name: Web/mobile apps with MySQL and Redis
                href: solution-ideas/articles/webapps.yml
  - name: Cloud Adoption Framework
    href: /azure/cloud-adoption-framework<|MERGE_RESOLUTION|>--- conflicted
+++ resolved
@@ -3324,15 +3324,12 @@
                     href: guide/hpc/autodesk-inventor.yml
                   - name: Autodesk VRED
                     href: guide/hpc/hpc-autodesk-vred.md 
-<<<<<<< HEAD
                   - name: Barracuda Virtual Reactor
                     href: guide/hpc/barracuda-virtual-reactor.yml
-=======
                   - name: GROMACS
                     href: guide/hpc/gromacs.yml  
                   - name: Indica Labs HALO AI
                     href: guide/hpc/indica-labs-halo-ai.yml
->>>>>>> 8574a1e4
                   - name: Siemens NX
                     href: guide/hpc/siemens-nx.yml
                   - name: Siemens Tecnomatix
