--- conflicted
+++ resolved
@@ -3079,13 +3079,10 @@
                 href: hybrid/hybrid-server-os-mgmt.yml
               - name: On-premises data gateway for Logic Apps
                 href: hybrid/gateway-logic-apps.yml
-<<<<<<< HEAD
+              - name: Public MEC compute deployment
+                href: example-scenario/hybrid/public-multi-access-edge-compute-deployment.yml
               - name: Public MEC high availability 
                 href: example-scenario/hybrid/multi-access-edge-compute-ha.yml
-=======
-              - name: Public multi-access edge compute deployment
-                href: example-scenario/hybrid/public-multi-access-edge-compute-deployment.yml
->>>>>>> a6904ac6
               - name: Run containers in a hybrid environment
                 href: hybrid/hybrid-containers.yml
               - name: Use Azure file shares in a hybrid environment
