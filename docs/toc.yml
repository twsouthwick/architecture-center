items:
  - name: Azure Architecture Center
    href: ./index.yml
  - name: Browse all Architectures
    href: browse/index.yml
  - name: Architecture icons
    href: icons/index.md
  - name: What's new
    href: changelog.md
  - name: Application architecture fundamentals
    items:
      - name: Introduction
        href: guide/index.md
      - name: Architecture styles 
        items:
          - name: Overview
            href: guide/architecture-styles/index.md
          - name: Big compute
            href: guide/architecture-styles/big-compute.md
          - name: Big data
            href: guide/architecture-styles/big-data.md
          - name: Event-driven architecture
            href: guide/architecture-styles/event-driven.md
          - name: Microservices
            href: guide/architecture-styles/microservices.md
          - name: N-tier application
            href: guide/architecture-styles/n-tier.md
          - name: Web-queue-worker
            href: guide/architecture-styles/web-queue-worker.md
      - name: Design principles for Azure applications
        items:
          - name: Overview
            href: guide/design-principles/index.md
          - name: Design for self-healing
            href: guide/design-principles/self-healing.md
          - name: Make all things redundant
            href: guide/design-principles/redundancy.md
          - name: Minimize coordination
            href: guide/design-principles/minimize-coordination.md
          - name: Design to scale out
            href: guide/design-principles/scale-out.md
          - name: Partition around limits
            href: guide/design-principles/partition.md
          - name: Design for operations
            href: guide/design-principles/design-for-operations.md
          - name: Use managed services
            href: guide/design-principles/managed-services.md
          - name: Use the best data store for the job
            href: guide/design-principles/use-the-best-data-store.md
          - name: Design for evolution
            href: guide/design-principles/design-for-evolution.md
          - name: Build for the needs of business
            href: guide/design-principles/build-for-business.md
      - name: Technology choices
        items:
          - name: Choose a compute service
            items:
              - name: Azure compute services
                href: guide/technology-choices/compute-decision-tree.md
              - name: Microservices compute options
                href: /azure/architecture/microservices/design/compute-options
              - name: Multiparty computing
                href: guide/blockchain/multiparty-compute.yml
          - name: Choose a Kubernetes edge option
            items:
              - name: Kubernetes at the edge
                href: operator-guides/aks/choose-kubernetes-edge-compute-option.md
              - name: Bare-metal Kubernetes at the edge
                href: operator-guides/aks/choose-bare-metal-kubernetes.yml
          - name: Choose an identity service
            items:
              - name: Active Directory services
                href: /azure/active-directory-domain-services/compare-identity-solutions
                maintainContext: true
              - name: Hybrid identity authentication methods
                href: /azure/active-directory/hybrid/choose-ad-authn
                maintainContext: true
          - name: Choose a managed disk type
            href: /azure/virtual-machines/disks-types
            maintainContext: true
          - name: Choose a data store
            items:
              - name: Understand data store models
                href: guide/technology-choices/data-store-overview.md
              - name: Select a data store
                href: guide/technology-choices/data-store-decision-tree.md
              - name: Criteria for choosing a data store
                href: guide/technology-choices/data-store-considerations.md
              - name: Compare data storage
                href: data-guide/technology-choices/data-storage.md
              - name: Database scenarios
                items:
                  - name: OLAP solutions
                    href: data-guide/relational-data/online-analytical-processing.md
                  - name: OLTP solutions
                    href: data-guide/relational-data/online-transaction-processing.md
                  - name: Data warehousing
                    href: data-guide/relational-data/data-warehousing.md
                  - name: Non-relational data store
                    href: data-guide/big-data/non-relational-data.md
                  - name: Pipeline orchestration
                    href: data-guide/technology-choices/pipeline-orchestration-data-movement.md
                  - name: Search data store
                    href: data-guide/technology-choices/search-options.md
          - name: Choose an analytics solution
            items:
              - name: Analytical data stores
                href: data-guide/technology-choices/analytical-data-stores.md
              - name: Analytics and reporting
                href: data-guide/technology-choices/analysis-visualizations-reporting.md
              - name: Batch processing
                href: data-guide/technology-choices/batch-processing.md
              - name: Stream processing
                href: data-guide/technology-choices/stream-processing.md
          - name: Choose an AI/ML service
            items:
              - name: Cognitive services
                href: data-guide/technology-choices/cognitive-services.md
              - name: Natural language processing
                href: data-guide/technology-choices/natural-language-processing.md
              - name: Machine learning
                href: data-guide/technology-choices/data-science-and-machine-learning.md
              - name: Machine learning tools
                href: example-scenario/mlops/aml-decision-tree.yml
          - name: Choose a load balancing service
            href: guide/technology-choices/load-balancing-overview.md
          - name: Choose a messaging service
            items:
              - name: Asynchronous messaging
                href: guide/technology-choices/messaging.md
              - name: Real-time message ingestion
                href: data-guide/technology-choices/real-time-ingestion.md
          - name: Choose an IoT solution
            href: example-scenario/iot/iot-central-iot-hub-cheat-sheet.md
          - name: Choose a mixed reality engine
            href: /windows/mixed-reality/develop/choosing-an-engine
            maintainContext: true
      - name: Best practices for cloud applications
        items:
          - name: Overview
            href: best-practices/index-best-practices.md
          - name: API design
            href: best-practices/api-design.md
          - name: API implementation
            href: best-practices/api-implementation.md
          - name: Autoscaling
            href: best-practices/auto-scaling.md
          - name: Background jobs
            href: best-practices/background-jobs.md
          - name: Caching
            href: best-practices/caching.md
          - name: Content Delivery Network
            href: best-practices/cdn.md
          - name: Data partitioning
            href: best-practices/data-partitioning.md
          - name: Data partitioning strategies (by service)
            href: best-practices/data-partitioning-strategies.md
          - name: Message encoding considerations
            href: best-practices/message-encode.md
          - name: Monitoring and diagnostics
            href: best-practices/monitoring.md
          - name: Retry guidance for specific services
            href: best-practices/retry-service-specific.md
          - name: Transient fault handling
            href: best-practices/transient-faults.md
      - name: Performance tuning and antipatterns
        items:
          - name: Introduction
            href: performance/index.md
          - name: Scenario 1 - Distributed transactions
            href: performance/distributed-transaction.md
          - name: Scenario 2 - Multiple backend services
            href: performance/backend-services.md
          - name: Scenario 3 - Event streaming
            href: performance/event-streaming.md
          - name: Performance antipatterns
            items:
              - name: Overview
                href: antipatterns/index.md
              - name: Busy Database
                href: antipatterns/busy-database/index.md
              - name: Busy Front End
                href: antipatterns/busy-front-end/index.md
              - name: Chatty I/O
                href: antipatterns/chatty-io/index.md
              - name: Extraneous Fetching
                href: antipatterns/extraneous-fetching/index.md
              - name: Improper Instantiation
                href: antipatterns/improper-instantiation/index.md
              - name: Monolithic Persistence
                href: antipatterns/monolithic-persistence/index.md
              - name: No Caching
                href: antipatterns/no-caching/index.md
              - name: Noisy Neighbor
                href: antipatterns/noisy-neighbor/index.md
              - name: Retry Storm
                href: antipatterns/retry-storm/index.md
              - name: Synchronous I/O
                href: antipatterns/synchronous-io/index.md
      - name: Responsible innovation
        items:
          - name: Overview
            href: guide/responsible-innovation/index.md
          - name: Judgment call
            href: guide/responsible-innovation/judgmentcall.md
          - name: Harms modeling
            items:
              - name: Understand harm
                href: guide/responsible-innovation/harms-modeling/index.md
              - name: Assess types of harm
                href: guide/responsible-innovation/harms-modeling/type-of-harm.md
          - name: Community jury
            href: guide/responsible-innovation/community-jury/index.md
      - name: Architecture for startups
        items:
          - name: Overview
            href: guide/startups/startup-architecture.md
          - name: Core startup stack architecture
            href: example-scenario/startups/core-startup-stack.yml
      - name: Multitenant applications
        items:
          - name: Overview
            href: guide/multitenant/overview.md
          - name: Considerations
            items:
              - name: Overview
                href: guide/multitenant/considerations/overview.md
              - name: Tenancy models
                href: guide/multitenant/considerations/tenancy-models.md
              - name: Tenant lifecycle
                href: guide/multitenant/considerations/tenant-lifecycle.md
              - name: Pricing models
                href: guide/multitenant/considerations/pricing-models.md
              - name: Measure consumption
                href: guide/multitenant/considerations/measure-consumption.md
              - name: Deploy updates
                href: guide/multitenant/considerations/updates.md
              - name: Map requests to tenants
                href: guide/multitenant/considerations/map-requests.md
              - name: Domain names
                href: guide/multitenant/considerations/domain-names.md
          - name: Approaches
            items:
              - name: Overview
                href: guide/multitenant/approaches/overview.md
              - name: Cost management and allocation
                href: guide/multitenant/approaches/cost-management-allocation.md
              - name: Deployment and configuration
                href: guide/multitenant/approaches/deployment-configuration.yml
              - name: Compute
                href: guide/multitenant/approaches/compute.md
              - name: Networking
                href: guide/multitenant/approaches/networking.md
              - name: Storage and data
                href: guide/multitenant/approaches/storage-data.md
          - name: Service-specific guidance
            items:
              - name: Overview
                href: guide/multitenant/service/overview.md
              - name: Deployment and configuration
                items:
                  - name: Azure Resource Manager
                    href: guide/multitenant/service/resource-manager.md
              - name: Compute
                items:
                  - name: App Service and Functions
                    href: guide/multitenant/service/app-service.md
              - name: Storage and data
                items:
                  - name: Azure Storage
                    href: guide/multitenant/service/storage.md
                  - name: Azure SQL Database
                    href: guide/multitenant/service/sql-database.md
                  - name: Azure Cosmos DB
                    href: guide/multitenant/service/cosmos-db.md
          - name: Related resources
            href: guide/multitenant/related-resources.md
      - name: Cloud comparisons
        items:
          - name: Azure for AWS professionals
            expanded: true
            items:            
              - name: Overview
                href: aws-professional/index.md
              - name: Component information
                items:
                  - name: Accounts
                    href: aws-professional/accounts.md
                  - name: Compute
                    href: aws-professional/compute.md
                  - name: Databases
                    href: aws-professional/databases.md
                  - name: Messaging
                    href: aws-professional/messaging.md
                  - name: Networking
                    href: aws-professional/networking.md
                  - name: Regions and zones
                    href: aws-professional/regions-zones.md
                  - name: Resources
                    href: aws-professional/resources.md
                  - name: Security and identity
                    href: aws-professional/security-identity.md
                  - name: Storage
                    href: aws-professional/storage.md
          - name: Service comparison
            href: aws-professional/services.md
          - name: Azure for Google Cloud professionals
            expanded: true
            items:            
              - name: Overview
                href: gcp-professional/index.md
              - name: Services comparison
                href: gcp-professional/services.md
  - name: Design Patterns
    items:
      - name: Overview
        href: patterns/index.md
      - name: Categories
        items:
          - name: Data management
            href: patterns/category/data-management.md
          - name: Design and implementation
            href: patterns/category/design-implementation.md
          - name: Messaging
            href: patterns/category/messaging.md
      - name: Ambassador
        href: patterns/ambassador.md
      - name: Anti-corruption Layer
        href: patterns/anti-corruption-layer.md
      - name: Asynchronous Request-Reply
        href: patterns/async-request-reply.md
      - name: Backends for Frontends
        href: patterns/backends-for-frontends.md
      - name: Bulkhead
        href: patterns/bulkhead.md
      - name: Cache-Aside
        href: patterns/cache-aside.md
      - name: Choreography
        href: patterns/choreography.md
      - name: Circuit Breaker
        href: patterns/circuit-breaker.md
      - name: Claim Check
        href: patterns/claim-check.md
      - name: Compensating Transaction
        href: patterns/compensating-transaction.md
      - name: Competing Consumers
        href: patterns/competing-consumers.md
      - name: Compute Resource Consolidation
        href: patterns/compute-resource-consolidation.md
      - name: CQRS
        href: patterns/cqrs.md
      - name: Deployment Stamps
        href: patterns/deployment-stamp.md
      - name: Event Sourcing
        href: patterns/event-sourcing.md
      - name: External Configuration Store
        href: patterns/external-configuration-store.md
      - name: Federated Identity
        href: patterns/federated-identity.md
      - name: Gatekeeper
        href: patterns/gatekeeper.md
      - name: Gateway Aggregation
        href: patterns/gateway-aggregation.md
      - name: Gateway Offloading
        href: patterns/gateway-offloading.md
      - name: Gateway Routing
        href: patterns/gateway-routing.md
      - name: Geode
        href: patterns/geodes.md
      - name: Health Endpoint Monitoring
        href: patterns/health-endpoint-monitoring.md
      - name: Index Table
        href: patterns/index-table.md
      - name: Leader Election
        href: patterns/leader-election.md
      - name: Materialized View
        href: patterns/materialized-view.md
      - name: Pipes and Filters
        href: patterns/pipes-and-filters.md
      - name: Priority Queue
        href: patterns/priority-queue.md
      - name: Publisher/Subscriber
        href: patterns/publisher-subscriber.md
      - name: Queue-Based Load Leveling
        href: patterns/queue-based-load-leveling.md
      - name: Rate Limiting
        href: patterns/rate-limiting-pattern.md
      - name: Retry
        href: patterns/retry.md
      - name: Saga
        href: reference-architectures/saga/saga.yml
      - name: Scheduler Agent Supervisor
        href: patterns/scheduler-agent-supervisor.md
      - name: Sequential Convoy
        href: patterns/sequential-convoy.md
      - name: Sharding
        href: patterns/sharding.md
      - name: Sidecar
        href: patterns/sidecar.md
      - name: Static Content Hosting
        href: patterns/static-content-hosting.md
      - name: Strangler Fig
        href: patterns/strangler-fig.md
      - name: Throttling
        href: patterns/throttling.md
      - name: Valet Key
        href: patterns/valet-key.md
  - name: Microsoft Azure Well-Architected Framework
    items:
      - name: Overview
        href: framework/index.md
      - name: Reliability
        items:
              - name: About
                href: framework/resiliency/index.yml
              - name: Overview
                href: framework/resiliency/overview.md
              - name: Principles
                href: framework/resiliency/principles.md
              - name: Design
                items:
                  - name: Checklist
                    href: framework/resiliency/design-checklist.md
                  - name: Requirements
                    href: framework/resiliency/design-requirements.md
                  - name: Application design
                    href: framework/resiliency/app-design.md
                  - name: Resiliency & dependencies
                    href: framework/resiliency/design-resiliency.md
                  - name: Best practices
                    href: framework/resiliency/design-best-practices.md
              - name: Testing
                items:
                  - name: Checklist
                    href: framework/resiliency/test-checklist.md
                  - name: Resiliency testing
                    href: framework/resiliency/testing.md
                  - name: Backup & recovery
                    items:
                      - name: Backup and recovery
                        href: framework/resiliency/backup-and-recovery.md
                      - name: Automatic retry of failed backup jobs
                        href: framework/resiliency/auto-retry.md
                  - name: Error handling
                    href: framework/resiliency/app-design-error-handling.md
                  - name: Chaos engineering
                    href: framework/resiliency/chaos-engineering.md
                  - name: Best practices
                    href: framework/resiliency/test-best-practices.md
              - name: Monitoring
                items:
                  - name: Checklist
                    href: framework/resiliency/monitor-checklist.md
                  - name: Application health
                    href: framework/resiliency/monitoring.md
                  - name: Health modeling
                    href: framework/resiliency/monitor-model.md
                  - name: Best practices
                    href: framework/resiliency/monitor-best-practices.md
              - name: Reliability patterns
                href: framework/resiliency/reliability-patterns.md
      - name: Security
        items:
          - name: Quick links
            href: framework/security/index.yml
          - name: About
            href: framework/security/overview.md
          - name: Principles
            href: framework/security/security-principles.md
          - name: Design
            items:
              - name: Governance
                items:
                  - name: Checklist
                    href: framework/security/design-governance.md
                  - name: Compliance requirements
                    href: framework/security/design-regulatory-compliance.md
                  - name: Landing zone
                    href: framework/security/design-governance-landing-zone.md
                  - name: Segmentation strategy
                    href: framework/security/design-segmentation.md
                  - name: Management groups
                    href: framework/security/design-management-groups.md
                  - name: Administration
                    href: framework/security/design-admins.md
              - name: Identity and access management
                items:
                  - name: Checklist
                    href: framework/security/design-identity.md
                  - name: Roles and responsibilities
                    href: framework/security/design-identity-role-definitions.md
                  - name: Control plane
                    href: framework/security/design-identity-control-plane.md
                  - name: Authentication
                    href: framework/security/design-identity-authentication.md
                  - name: Authorization
                    href: framework/security/design-identity-authorization.md
                  - name: Best practices
                    href: /azure/security/fundamentals/identity-management-best-practices?bc=%2fazure%2farchitecture%2fbread%2ftoc.json&toc=%2fazure%2farchitecture%2ftoc.json
              - name: Networking
                items:
                  - name: Checklist
                    href: framework/security/design-network.md
                  - name: Network segmentation
                    href: framework/security/design-network-segmentation.md
                  - name: Connectivity
                    href: framework/security/design-network-connectivity.md
                  - name: Application endpoints
                    href: framework/security/design-network-endpoints.md
                  - name: Data flow
                    href: framework/security/design-network-flow.md
                  - name: Best practices
                    href: /azure/security/fundamentals/network-best-practices?bc=%2fazure%2farchitecture%2fbread%2ftoc.json&toc=%2fazure%2farchitecture%2ftoc.json
              - name: Data protection
                items:
                  - name: Checklist
                    href: framework/security/design-storage.md
                  - name: Encryption
                    href: framework/security/design-storage-encryption.md
                  - name: Key and secret management
                    href: framework/security/design-storage-keys.md
                  - name: Best practices
                    href: /azure/security/fundamentals/encryption-overview?bc=%2fazure%2farchitecture%2fbread%2ftoc.json&toc=%2fazure%2farchitecture%2ftoc.json
              - name: Applications and services
                items:
                  - name: Application security considerations
                    href: framework/security/design-apps-services.md
                  - name: Application classification
                    href: framework/security/design-apps-considerations.md
                  - name: Threat analysis
                    href: framework/security/design-threat-model.md
                  - name: Secure PaaS deployments
                    href: /azure/security/fundamentals/paas-deployments?bc=%2fazure%2farchitecture%2fbread%2ftoc.json&toc=%2fazure%2farchitecture%2ftoc.json
                  - name: Configuration and dependencies
                    href: framework/security/design-app-dependencies.md
          - name: Build-deploy
            items:
              - name: Checklist
                href: framework/security/deploy.md
              - name: Governance considerations
                href: framework/security/deploy-governance.md
              - name: Infrastructure provisioning
                href: framework/security/deploy-infrastructure.md
              - name: Code deployments
                href: framework/security/deploy-code.md
          - name: Monitor-remediate
            items: 
              - name: Checklist
                href: framework/security/monitor.md
              - name: Tools
                href: framework/security/monitor-tools.md
              - name: Azure resources
                href: framework/security/monitor-resources.md
              - name: Logs and alerts
                href: framework/security/monitor-logs-alerts.md
              - name: Review and remediate
                href: framework/security/monitor-remediate.md
              - name: Compliance review
                href: framework/security/monitor-audit.md
              - name: Validate and test
                href: framework/security/monitor-test.md
              - name: Security operations
                href: framework/security/monitor-security-operations.md
          - name: Tradeoffs
            href: framework/security/security-tradeoffs.md
      - name: Cost Optimization
        items:
          - name: About
            href: framework/cost/index.yml
          - name: Principles
            href: framework/cost/overview.md
          - name: Design
            items:
              - name: Checklist
                href: framework/cost/design-checklist.md
              - name: Cost model
                href: framework/cost/design-model.md
              - name: Capture requirements
                href: framework/cost/design-capture-requirements.md
              - name: Azure regions
                href: framework/cost/design-regions.md
              - name: Azure resources
                href: framework/cost/design-resources.md
              - name: Governance
                href: framework/cost/design-governance.md
              - name: Initial estimate
                href: framework/cost/design-initial-estimate.md
              - name: Managed services
                href: framework/cost/design-paas.md
              - name: Performance and price options
                href: framework/cost/design-price.md
          - name: Provision
            items:
              - name: Checklist
                href: framework/cost/provision-checklist.md
              - name: AI + Machine Learning
                href: framework/cost/provision-ai-ml.md
              - name: Big data
                href: framework/cost/provision-analytics.md
              - name: Compute
                href: framework/cost/provision-compute.md
              - name: Data stores
                href: framework/cost/provision-datastores.md
              - name: Messaging
                href: framework/cost/provision-messaging.md
              - name: Networking
                href: framework/cost/provision-networking.md
                items:
                  - name: Cost for networking services
                    href: framework/cost/provision-networking-services.md
              - name: Web apps
                href: framework/cost/provision-webapps.md
          - name: Monitor
            items:
              - name: Checklist
                href: framework/cost/monitor-checklist.md
              - name: Budgets and alerts
                href: framework/cost/monitor-alert.md
              - name: Reports
                href: framework/cost/monitor-reports.md
              - name: Reviews
                href: framework/cost/monitor-reviews.md
          - name: Optimize
            items:
              - name: Checklist
                href: framework/cost/optimize-checklist.md
              - name: Autoscale
                href: framework/cost/optimize-autoscale.md
              - name: Reserved instances
                href: framework/cost/optimize-reserved.md
              - name: VM instances
                href: framework/cost/optimize-vm.md
              - name: Caching
                href: framework/cost/optimize-cache.md
          - name: Tradeoffs
            href: framework/cost/tradeoffs.md
      - name: Operational Excellence
        items:
          - name: About
            href: framework/devops/index.yml
          - name: Overview
            href: framework/devops/overview.md
          - name: Principles
            href: framework/devops/principles.md
          - name: Automation
            items:
              - name: Automation Overview
                href: framework/devops/automation-overview.md
              - name: Repeatable infrastructure
                href: framework/devops/automation-infrastructure.md
              - name: Configure infrastructure
                href: framework/devops/automation-configuration.md
              - name: Automate operational tasks
                href: framework/devops/automation-tasks.md
          - name: Release engineering
            items:
              - name: Application development
                href: framework/devops/release-engineering-app-dev.md
              - name: Continuous integration
                href: framework/devops/release-engineering-ci.md
              - name: Release testing
                href: framework/devops/release-engineering-testing.md
              - name: Performance
                href: framework/devops/release-engineering-performance.md
              - name: Release deployment
                href: framework/devops/release-engineering-cd.md
              - name: Rollback
                href: framework/devops/release-engineering-rollback.md
          - name: Monitor
            items:
              - name: Checklist
                href: framework/devops/checklist.md
              - name: Monitor cloud applications
                items:
                  - name: Monitoring stages
                    href: framework/devops/monitor-pipeline.md
                  - name: Data sources
                    href: framework/devops/monitor-data-sources.md                  
                  - name: Instrumentation
                    href: framework/devops/monitor-instrument.md
                  - name: Collection and storage
                    href: framework/devops/monitor-collection-data-storage.md
                  - name: Analysis
                    href: framework/devops/monitor-analysis.md
                  - name: Visualization
                    href: framework/devops/monitor-visualize-data.md
                  - name: Alerting
                    href: framework/devops/monitor-alerts.md
              - name: Common use cases
                items:
                  - name: Health monitoring
                    href: framework/devops/health-monitoring.md
                  - name: Usage monitoring
                    href: framework/devops/usage.md
                  - name: Issue tracking
                    href: framework/devops/issue-tracking.md
                  - name: Tracing and debugging
                    href: framework/devops/tracing.md
                  - name: Auditing
                    href: framework/devops/auditing.md
          - name: Checklist
            href: checklist/dev-ops.md
          - name: Operational Excellence patterns
            href: framework/devops/devops-patterns.md
      - name: Performance Efficiency
        items:
          - name: About
            href: framework/scalability/index.yml
          - name: Overview
            href: framework/scalability/overview.md
          - name: Principles
            href: framework/scalability/principles.md
          - name: Design
            items:
              - name: Checklist
                href: framework/scalability/design-checklist.md
              - name: Distributed architecture challenges
                href: framework/scalability/design-distributed.md
              - name: Application design
                href: framework/scalability/design-apps.md
              - name: Application efficiency
                href: framework/scalability/design-efficiency.md
              - name: Scalability
                href: framework/scalability/design-scale.md
              - name: Capacity planning
                href: framework/scalability/design-capacity.md
          - name: Test
            items:
              - name: Checklist
                href: framework/scalability/test-checklist.md
              - name: Performance testing
                href: framework/scalability/performance-test.md
              - name: Testing tools
                href: framework/scalability/test-tools.md
          - name: Monitoring
            items:
              - name: Checklist
                href: framework/scalability/checklist.md
              - name: Application profiling
                href: framework/scalability/monitor-application.md
              - name: Analyze infrastructure
                href: framework/scalability/monitor-infrastructure.md
              - name: Performance data
                href: framework/scalability/monitor-analyze.md
          - name: Performance Efficiency patterns
            href: framework/scalability/performance-efficiency-patterns.md
          - name: Checklist
            href: framework/scalability/performance-efficiency.md
          - name: Tradeoffs
            href: framework/scalability/tradeoffs.md
      - name: Workloads
        items:
          - name: Hybrid
            items:
              - name: Overview
                href: framework/hybrid/hybrid-overview.md
              - name: Cost Optimization
                href: framework/hybrid/hybrid-cost.md
              - name: Operational Excellence
                href: framework/hybrid/hybrid-opex.md
              - name: Performance Efficiency
                href: framework/hybrid/hybrid-performance-efficiency.md
              - name: Reliability
                href: framework/hybrid/hybrid-reliability.md
              - name: Security
                href: framework/hybrid/hybrid-security.md
      - name: Services 
        items:
          - name: Compute
            items: 
              - name: Azure App Service
                items:
                  - name: Reliability
                    href: framework/services/compute/azure-app-service/reliability.md
                  - name: Cost optimization
                    href: framework/services/compute/azure-app-service/cost-optimization.md
                  - name: Operational excellence
                    href: framework/services/compute/azure-app-service/operational-excellence.md                  
              - name: Azure Batch
                items:
                  - name: Reliability
                    href: framework/services/compute/azure-batch/reliability.md
                  - name: Operational excellence
                    href: framework/services/compute/azure-batch/operational-excellence.md
                  - name: Performance efficiency
                    href: framework/services/compute/azure-batch/performance-efficiency.md
              - name: Azure Kubernetes Service
                items: 
                  - name: Reliability
                    href: framework/services/compute/azure-kubernetes-service/reliability.md
                  - name: Security
                    href: framework/services/compute/azure-kubernetes-service/security.md
                  - name: Cost optimization
                    href: framework/services/compute/azure-kubernetes-service/cost-optimization.md
                  - name: Operational excellence
                    href: framework/services/compute/azure-kubernetes-service/operational-excellence.md
                  - name: Performance efficiency
                    href: framework/services/compute/azure-kubernetes-service/performance-efficiency.md
              - name: Functions
                items:
                  - name: Security
                    href: framework/services/compute/functions/security.md
              - name: Service Fabric
                items:
                  - name: Reliability
                    href: framework/services/compute/service-fabric/reliability.md 
                  - name: Security
                    href: framework/services/compute/service-fabric/security.md
                  - name: Operational excellence
                    href: framework/services/compute/service-fabric/operational-excellence.md
                  - name: Performance efficiency
                    href: framework/services/compute/service-fabric/performance-efficiency.md
              - name: Virtual Machines
                items:
                  - name: Reliability
                    href: framework/services/compute/virtual-machines/reliability.md
                  - name: Cost optimization
                    href: framework/services/compute/virtual-machines/cost-optimization.md
                  - name: Operational excellence
                    href: framework/services/compute/virtual-machines/operational-excellence.md
          - name: Data
            items:
              - name: Azure Cache for Redis
                items:
                  - name: Reliability
                    href: framework/services/data/azure-cache-redis/reliability.md
                  - name: Operational excellence
                    href: framework/services/data/azure-cache-redis/operational-excellence.md
              - name: Azure Databricks
                items:
                  - name: Security
                    href: framework/services/data/azure-databricks/security.md
              - name: Azure Database for MySQL
                items:
                  - name: Cost optimization
                    href: framework/services/data/azure-db-mysql/cost-optimization.md
              - name: Azure Database for PostgreSQL
                items:
                  - name: Cost optimization
                    href: framework/services/data/azure-db-postgresql/cost-optimization.md
              - name: Azure SQL Database
                items:
                  - name: Reliability
                    href: framework/services/data/azure-sql-database/reliability.md
                  - name: Cost optimization
                    href: framework/services/data/azure-sql-database/cost-optimization.md
                  - name: Operational excellence
                    href: framework/services/data/azure-sql-database/operational-excellence.md
              - name: Azure SQL Managed Instance
                items:
                  - name: Reliability
                    href: framework/services/data/azure-sql-managed-instance/reliability.md
                  - name: Operational excellence
                    href: framework/services/data/azure-sql-managed-instance/operational-excellence.md
              - name: Cosmos DB
                items:
                  - name: Reliability
                    href: framework/services/data/cosmos-db/reliability.md
                  - name: Operational excellence
                    href: framework/services/data/cosmos-db/operational-excellence.md
          - name: Hybrid  
            items:
              - name: Azure Stack Hub
                items:
                  - name: Reliability
                    href: framework/services/hybrid/azure-stack-hub/reliability.md
                  - name: Operational excellence
                    href: framework/services/hybrid/azure-stack-hub/operational-excellence.md
          - name: Storage
            items:
              - name: Storage Accounts
                items:
                  - name: Reliability
                    href: framework/services/storage/storage-accounts/reliability.md
                  - name: Security
                    href: framework/services/storage/storage-accounts/security.md
                  - name: Cost optimization
                    href: framework/services/storage/storage-accounts/cost-optimization.md
                  - name: Operational excellence
                    href: framework/services/storage/storage-accounts/operational-excellence.md
              - name: Disks
                items:
                  - name: Cost optimization
                    href: framework/services/storage/disks/cost-optimization.md
          - name: Messaging
            items:
              - name: Event Grid
                items:
                  - name: Reliability
                    href: framework/services/messaging/event-grid/reliability.md
                  - name: Operational excellence
                    href: framework/services/messaging/event-grid/operational-excellence.md
  - name: Industry solutions with Azure
    expanded: true
    items:
      - name: Retail
        items:
          - name: Overview
            href: industries/retail.md
          - name: Guides
            items: 
              - name: Data management in the retail industry
                href: /previous-versions/azure/industry-marketing/retail/retail-data-management-overview
                maintainContext: true
              - name: Migrate your e-commerce solution to Azure
                href: /previous-versions/azure/industry-marketing/retail/migrating-ecommerce-solution-to-azure
                maintainContext: true
              - name: Optimize and reuse recommendations
                href: /previous-versions/azure/industry-marketing/retail/recommendation-engine-optimization
                maintainContext: true
              - name: Visual search in retail with CosmosDB
                href: /previous-versions/azure/industry-marketing/retail/visual-search-use-case-overview
                maintainContext: true
              - name: SKU optimization for consumer brands
                href: /previous-versions/azure/industry-marketing/retail/sku-optimization-solution-guide
                maintainContext: true
          - name: Architectures
            items:
              - name: Build a real-time recommendation API
                href: reference-architectures/ai/real-time-recommendation.yml
              - name: Content-based recommendation
                href: example-scenario/ai/scalable-personalization-with-content-based-recommendation-system.yml
              - name: E-commerce front end
                href: example-scenario/apps/ecommerce-scenario.yml
              - name: Hybrid AI footfall detection for retail
                href: /hybrid/app-solutions/pattern-retail-footfall-detection
                maintainContext: true
              - name: Intelligent search engine for e-commerce
                href: example-scenario/apps/ecommerce-search.yml
              - name: Magento e-commerce platform in AKS
                href: example-scenario/magento/magento-azure.yml
              - name: Movie recommendations on Azure
                href: example-scenario/ai/movie-recommendations-with-machine-learning.yml
              - name: Retail - Buy online, pickup in store
                href: example-scenario/iot/vertical-buy-online-pickup-in-store.yml
              - name: Scalable order processing
                href: example-scenario/data/ecommerce-order-processing.yml
      - name: Finance
        items:
          - name: Overview
            href: industries/finance.md
          - name: Guides
            items:
              - name: Microsoft Cloud for Financial Services
                items:
                  - name: Overview
                    href: /industry/financial-services/overview
                    maintainContext: true
                  - name: Security in Cloud for Financial Services
                    href: /industry/financial-services/security-overview
                    maintainContext: true
                  - name: Compliance in Cloud for Financial Services
                    href: /industry/financial-services/compliance-overview
                    maintainContext: true
              - name: Risk grid computing in banking
                href: /previous-versions/azure/industry-marketing/financial/risk-grid-banking-overview
                maintainContext: true
              - name: Risk grid computing solution
                href: /previous-versions/azure/industry-marketing/financial/risk-grid-banking-solution-guide
                maintainContext: true
              - name: Data management in banking
                href: /previous-versions/azure/industry-marketing/financial/data-mgmt-in-banking-overview
                maintainContext: true
              - name: Actuarial risk analysis
                href: /previous-versions/azure/industry-marketing/financial/actuarial-risk-analysis-and-financial-modeling-solution-guide
                maintainContext: true
              - name: Enable the financial services risk lifecycle
                href: /previous-versions/azure/industry-marketing/financial/fsi-risk-modeling
                maintainContext: true
          - name: Architectures
            items:
              - name: Banking system cloud transformation
                href: example-scenario/banking/banking-system-cloud-transformation.yml
              - name: Decentralized trust between banks
                href: example-scenario/apps/decentralized-trust.yml
              - name: Modernize mainframe & midrange data
                href: reference-architectures/migration/modernize-mainframe-data-to-azure.yml
              - name: Patterns and implementations in banking
                href: example-scenario/banking/patterns-and-implementations.yml
              - name: Real-time fraud detection
                href: example-scenario/data/fraud-detection.yml
              - name: Replicate and sync mainframe data in Azure
                href: reference-architectures/migration/sync-mainframe-data-with-azure.yml
              - name: Scale regulated AI and ML in finance
                href: example-scenario/ai/scale-ai-and-machine-learning-in-regulated-industries.yml                
          - name: Compliance solutions
            items:
              - name: AKS regulated cluster for PCI
                href: /azure/architecture/reference-architectures/containers/aks-pci/aks-pci-ra-code-assets
              - name: Blueprint - Analytics for PCI DSS
                href: /previous-versions/azure/security/blueprints/pcidss-analytics-overview
                maintainContext: true
              - name: Blueprint - Data warehouse for PCI DSS
                href: /previous-versions/azure/security/blueprints/pcidss-dw-overview
                maintainContext: true
              - name: Blueprint - IaaS web application for PCI DSS
                href: /previous-versions/azure/security/blueprints/pcidss-iaaswa-overview
                maintainContext: true
              - name: Blueprint - PaaS web application for PCI DSS
                href: /previous-versions/azure/security/blueprints/pcidss-paaswa-overview
                maintainContext: true
      - name: Healthcare
        items:
          - name: Overview
            href: industries/healthcare.md
          - name: Guides
            items:
              - name: Microsoft Cloud for Healthcare
                items:
                  - name: Overview
                    href: /industry/healthcare/overview
                    maintainContext: true
                  - name: Patient engagement
                    href: /industry/healthcare/patient-engagement
                    maintainContext: true
                  - name: Health team collaboration
                    href: /industry/healthcare/health-team-collaboration
                    maintainContext: true
                  - name: Clinical and operational insights
                    href: /industry/healthcare/improve-clinical-operational-insights
                    maintainContext: true
                  - name: Security in Cloud for Healthcare
                    href: /industry/healthcare/security-overview
                    maintainContext: true
                  - name: Compliance in Cloud for Healthcare
                    href: /industry/healthcare/compliance-overview
                    maintainContext: true
              - name: Healthcare APIs
                items:
                  - name: Overview
                    href: /azure/healthcare-apis/healthcare-apis-overview
                    maintainContext: true
                  - name: Healthcare APIs workspace
                    href: /azure/healthcare-apis/workspace-overview
                    maintainContext: true
              - name: Text Analytics for health
                items:
                  - name: Overview
                    href: /azure/cognitive-services/language-service/text-analytics-for-health/overview
                    maintainContext: true
                  - name: Recognized entity categories
                    href: /azure/cognitive-services/language-service/text-analytics-for-health/concepts/health-entity-categories
                    maintainContext: true
                  - name: Relation extraction
                    href: /azure/cognitive-services/language-service/text-analytics-for-health/concepts/relation-extraction
                    maintainContext: true
                  - name: Assertion detection
                    href: /azure/cognitive-services/language-service/text-analytics-for-health/concepts/assertion-detection
                    maintainContext: true
          - name: Architectures
            items:
              - name: Build a telehealth system with Azure
                href: example-scenario/apps/telehealth-system.yml
              - name: Clinical insights with Cloud for Healthcare
                href: example-scenario/mch-health/medical-data-insights.yml
              - name: Confidential computing for healthcare
                href: example-scenario/confidential/healthcare-inference.yml
              - name: Consumer health portal on Azure
                href: example-scenario/digital-health/health-portal.yml
              - name: Health data consortium
                href: example-scenario/data/azure-health-data-consortium.yml
              - name: Population health management
                href: solution-ideas/articles/population-health-management-for-healthcare.yml
              - name: Predict hospital readmissions with ML
                href: example-scenario/ai/predict-hospital-readmissions-machine-learning.yml
              - name: Precision medicine pipeline
                href: example-scenario/precision-medicine/genomic-analysis-reporting.yml
              - name: Virtual visits with Cloud for Healthcare
                href: example-scenario/mch-health/virtual-health-mch.yml
          - name: Compliance solutions
            items:
              - name: Blueprint - HIPAA/HITRUST data and AI
                href: /previous-versions/azure/security/blueprints/azure-health
                maintainContext: true
              - name: Implement the healthcare blueprint for AI
                href: /previous-versions/azure/industry-marketing/health/sg-healthcare-ai-blueprint
                maintainContext: true
              - name: HIPAA and HITRUST compliant health data
                href: solution-ideas/articles/security-compliance-blueprint-hipaa-hitrust-health-data-ai.yml
      - name: Government
        items:
          - name: Overview
            href: industries/government.md
          - name: Guides
            items:
              - name: Compare Azure Government and Azure
                href: /azure/azure-government/compare-azure-government-global-azure
                maintainContext: true
              - name: Considerations for naming resources
                href: /azure/azure-government/documentation-government-concept-naming-resources
                maintainContext: true
              - name: Development
                items:
                  - name: Azure Government developer guide
                    href: /azure/azure-government/documentation-government-developer-guide
                    maintainContext: true
                  - name: Storage on Azure Government
                    href: /azure/azure-government/documentation-government-get-started-connect-to-storage
                    maintainContext: true
                  - name: AI on Azure Government
                    href: /azure/azure-government/documentation-government-cognitiveservices
                    maintainContext: true
                  - name: SSMS on Azure Government
                    href: /azure/azure-government/documentation-government-connect-ssms
                    maintainContext: true
              - name: Security
                items:
                  - name: Security for Azure Government
                    href: /azure/azure-government/documentation-government-plan-security
                    maintainContext: true
                  - name: Impact Level 5 isolation
                    href: /azure/azure-government/documentation-government-impact-level-5
                    maintainContext: true
                  - name: Secure isolation
                    href: /azure/azure-government/azure-secure-isolation-guidance
                    maintainContext: true
                  - name: Secure Azure computing
                    href: /azure/azure-government/compliance/secure-azure-computing-architecture
                    maintainContext: true
              - name: Compliance
                href: /azure/azure-government/documentation-government-plan-compliance
                maintainContext: true
              - name: Identity
                items:
                  - name: Identity for Azure Government
                    href: /azure/azure-government/documentation-government-plan-identity
                    maintainContext: true
                  - name: Integrate Azure AD authentication
                    href: /azure/azure-government/documentation-government-aad-auth-qs
                    maintainContext: true
              - name: Deployment
                items:
                  - name: Deploy with Azure Pipelines
                    href: /azure/azure-government/connect-with-azure-pipelines
                    maintainContext: true
                  - name: ASE with DISA CAP
                    href: /azure/azure-government/documentation-government-ase-disa-cap
                    maintainContext: true
              - name: Management
                items:
                  - name: Azure Monitor logs
                    href: /azure/azure-government/documentation-government-manage-oms
                    maintainContext: true
                  - name: Marketplace
                    href: /azure/azure-government/documentation-government-manage-marketplace
                    maintainContext: true
          - name: Architectures
            items:
              - name: Azure Automation in a hybrid environment
                href: hybrid/azure-automation-hybrid.yml
              - name: Azure Automation update management
                href: hybrid/azure-update-mgmt.yml
              - name: Azure Virtual Desktop for the enterprise
                href: example-scenario/wvd/windows-virtual-desktop.yml
              - name: Computer forensics chain of custody in Azure
                href: example-scenario/forensics/index.yml
              - name: Hybrid security monitoring in Azure
                href: hybrid/hybrid-security-monitoring.yml
              - name: Web app private database connectivity
                href: example-scenario/private-web-app/private-web-app.yml
          - name: Compliance solutions
            items:
              - name: Azure FedRAMP compliance
                href: /azure/compliance/offerings/offering-fedramp
                maintainContext: true
              - name: Blueprint - Analytics for FedRAMP
                href: /previous-versions/azure/security/blueprints/fedramp-analytics-overview
                maintainContext: true
              - name: Blueprint - Data warehouse for FedRAMP
                href: /previous-versions/azure/security/blueprints/fedramp-datawarehouse-overview
                maintainContext: true
              - name: Blueprint - IaaS web app for FedRAMP
                href: /previous-versions/azure/security/blueprints/fedramp-iaaswa-overview
                maintainContext: true
              - name: Blueprint - PaaS web app for FedRAMP
                href: /previous-versions/azure/security/blueprints/fedramp-paaswa-overview
                maintainContext: true
              - name: FedRAMP high compliance
                href: /azure/governance/policy/samples/fedramp-high
                maintainContext: true
              - name: FedRAMP moderate compliance
                href: /azure/governance/policy/samples/fedramp-moderate
                maintainContext: true
      - name: Manufacturing
        items:
          - name: Overview
            href: industries/manufacturing.md
          - name: Guides
            items:
              - name: Industrial IoT analytics
                href: guide/iiot-guidance/iiot-architecture.md
              - name: Upscale ML lifecycle with MLOps framework
                href: example-scenario/mlops/mlops-technical-paper.yml
              - name: On-demand, scalable, high-power compute
                href: /previous-versions/azure/industry-marketing/manufacturing/compute-in-manufacturing-overview
                maintainContext: true
              - name: Azure AI for predictive maintenance
                href: data-science-process/predictive-maintenance-playbook.md
              - name: Predictive maintenance in manufacturing
                href: /previous-versions/azure/industry-marketing/manufacturing/predictive-maintenance-overview
                maintainContext: true
              - name: Predictive maintenance solution
                href: /previous-versions/azure/industry-marketing/manufacturing/predictive-maintenance-solution
                maintainContext: true
              - name: ML Anomaly Detection API
                hrf: data-science-process/apps-anomaly-detection-api.md
              - name: Extract actionable insights from IoT data
                href: /previous-versions/azure/industry-marketing/manufacturing/extracting-insights-from-iot-data
                maintainContext: true
          - name: Architectures
            items:
              - name: Anomaly detector process
                href: solution-ideas/articles/anomaly-detector-process.yml
              - name: Build a speech-to-text transcription pipeline
                href: reference-architectures/ai/speech-to-text-transcription-pipeline.yml
              - name: Computer vision on the edge
                href: reference-architectures/ai/end-to-end-smart-factory.yml
              - name: Connected factory hierarchy service
                href: solution-ideas/articles/connected-factory-hierarchy-service.yml
              - name: Connected factory signal pipeline
                href: example-scenario/iot/connected-factory-signal-pipeline.yml
              - name: Predictive maintenance with IoT
                href: example-scenario/predictive-maintenance/iot-predictive-maintenance.yml
              - name: Quality assurance
                href: solution-ideas/articles/quality-assurance.yml
              - name: Supply chain track and trace
                href: solution-ideas/articles/supply-chain-track-and-trace.yml
      - name: Media and entertainment
        items:
          - name: Overview
            href: industries/media.md
          - name: Guides
            items:
              - name: Dynamics 365 media and entertainment accelerator
                href: /dynamics365/industry/accelerators/media
                maintainContext: true
              - name: Content Production solution
                href: /dynamics365/industry/accelerators/content-production
                maintainContext: true
              - name: Configure the accelerator with Azure AD
                href: /dynamics365/industry/accelerators/configure-media
                maintainContext: true
          - name: Architectures
            items:
              - name: 3D video rendering
                href: example-scenario/infrastructure/video-rendering.yml
              - name: Content-based recommendation
                href: example-scenario/ai/scalable-personalization-with-content-based-recommendation-system.yml
              - name: Digital image-based modeling on Azure
                href: example-scenario/infrastructure/image-modeling.yml
              - name: Gridwich cloud media system
                href: reference-architectures/media-services/gridwich-architecture.yml
              - name: Image classification on Azure
                href: example-scenario/ai/intelligent-apps-image-processing.yml
              - name: Live streaming digital media
                href: solution-ideas/articles/digital-media-live-stream.yml
              - name: Movie recommendations on Azure
                href: example-scenario/ai/movie-recommendations-with-machine-learning.yml
      - name: Energy and environment
        items:
          - name: Overview
            href: industries/energy-environment.md
          - name: Guides
            items:
              - name: Microsoft Cloud for Sustainability
                href: /industry/sustainability/overview
                maintainContext: true
              - name: Sustainability outcomes and benefits
                href: /azure/cloud-adoption-framework/strategy/business-outcomes/sustainability
                maintainContext: true
          - name: Architectures
            items:
              - name: Environmental monitoring
                href: solution-ideas/articles/environment-monitoring-and-supply-chain-optimization.yml
              - name: Geospatial data processing and analytics
                href: example-scenario/data/geospatial-data-processing-analytics-azure.yml
              - name: Mining equipment monitoring
                href: solution-ideas/articles/monitor-mining-equipment.yml
              - name: Oil and gas tank level forecasting
                href: solution-ideas/articles/oil-and-gas-tank-level-forecasting.yml
              - name: Project 15 sustainability
                href: solution-ideas/articles/project-15-iot-sustainability.yml
              - name: Run CFD simulations
                href: example-scenario/infrastructure/hpc-cfd.yml
              - name: Run reservoir simulations
                href: example-scenario/infrastructure/reservoir-simulation.yml
      - name: Game development
        items:
          - name: Rendering
            items:
              - name: 3D video rendering
                href: example-scenario/infrastructure/video-rendering.yml
              - name: Digital image-based modeling on Azure
                href: example-scenario/infrastructure/image-modeling.yml
          - name: Databases for gaming
            items:
              - name: Gaming using Azure MySQL
                href: solution-ideas/articles/gaming-using-azure-database-for-mysql.yml
              - name: Gaming using Cosmos DB
                href: solution-ideas/articles/gaming-using-cosmos-db.yml
          - name: Game server hosting
            items:
              - name: Basic game server hosting
                href: /gaming/azure/reference-architectures/multiplayer-basic-game-server-hosting
                maintainContext: true
              - name: LAMP architectures for gaming
                href: /gaming/azure/reference-architectures/general-purpose-lamp
                maintainContext: true
          - name: Scalable gaming servers
            items:
              - name: Multiplayer backend architectures
                href: /gaming/azure/reference-architectures/multiplayer
                maintainContext: true
              - name: Real-time multiplayer
                items:
                  - name: Custom game server scaling
                    href: /gaming/azure/reference-architectures/multiplayer-custom-server-scaling
                    maintainContext: true
                  - name: Multiplayer hosting with Service Fabric
                    href: /gaming/azure/reference-architectures/multiplayer-synchronous-sf
                    maintainContext: true
                  - name: Multiplayer server hosting with ACI
                    href: /gaming/azure/reference-architectures/multiplayer-synchronous-aci
                    maintainContext: true
                  - name: Multiplayer server hosting with AKS
                    href: /gaming/azure/reference-architectures/multiplayer-synchronous-aks
                    maintainContext: true
                  - name: Multiplayer server hosting with Batch
                    href: /gaming/azure/reference-architectures/multiplayer-synchronous-batch
                    maintainContext: true
              - name: Turn-based multiplayer
                items:
                  - name: Asynchronous multiplayer basics
                    href: /gaming/azure/reference-architectures/multiplayer-asynchronous
                    maintainContext: true
                  - name: Serverless asynchronous multiplayer
                    href: /gaming/azure/reference-architectures/multiplayer-asynchronous-serverless
                    maintainContext: true
          - name: Game analytics
            items:
              - name: In-editor debugging telemetry
                href: /gaming/azure/reference-architectures/analytics-in-editor-debugging
                maintainContext: true
              - name: Non-real-time dashboard
                href: /gaming/azure/reference-architectures/analytics-non-real-time-dashboard
                maintainContext: true
          - name: Matchmaking
            items:
              - name: Multiplayer matchmaker
                href: /gaming/azure/reference-architectures/multiplayer-matchmaker
                maintainContext: true
              - name: Serverless matchmaker
                href: /gaming/azure/reference-architectures/multiplayer-matchmaker-serverless
                maintainContext: true
          - name: Leaderboards
            items:
              - name: Leaderboard basics
                href: /gaming/azure/reference-architectures/leaderboard
                maintainContext: true
              - name: Non-relational leaderboard
                href: /gaming/azure/reference-architectures/leaderboard-non-relational
                maintainContext: true
              - name: Relational leaderboard
                href: /gaming/azure/reference-architectures/leaderboard-relational
                maintainContext: true
          - name: AI in games
            items:
              - name: Content moderation
                href: /gaming/azure/reference-architectures/cognitive-content-moderation
                maintainContext: true
              - name: Customer service bot for gaming
                href: /gaming/azure/reference-architectures/cognitive-css-bot
                maintainContext: true
              - name: Image classification
                href: example-scenario/ai/intelligent-apps-image-processing.yml
              - name: Speech to text for gaming
                href: /gaming/azure/reference-architectures/cognitive-speech-to-text
                maintainContext: true
              - name: Text to speech for gaming
                href: /gaming/azure/reference-architectures/cognitive-text-to-speech
                maintainContext: true
              - name: Text translation for gaming
                href: /gaming/azure/reference-architectures/cognitive-text-translation
                maintainContext: true
          - name: Game streaming
            items:
              - name: Unreal Pixel Streaming
                href: /gaming/azure/reference-architectures/unreal-pixel-streaming-in-azure
                maintainContext: true
              - name: Deploy Unreal Pixel Streaming
                href: /gaming/azure/reference-architectures/unreal-pixel-streaming-deploying
                maintainContext: true
              - name: Unreal Pixel Streaming at scale
                href: /gaming/azure/reference-architectures/unreal-pixel-streaming-at-scale
                maintainContext: true
      - name: Travel and hospitality
        items:
          - name: Build a chatbot for hotel booking
            href: example-scenario/ai/commerce-chatbot.yml
          - name: Build a delta lake in leisure and travel booking
            href: solution-ideas/articles/build-data-lake-support-adhoc-queries-online.yml
          - name: Commerce chatbot as a hotel concierge
            href: solution-ideas/articles/commerce-chatbot.yml
          - name: Custom business processes for airlines
            href: solution-ideas/articles/custom-business-processes.yml
          - name: Migrate a travel web app with APIM
            href: example-scenario/apps/apim-api-scenario.yml
          - name: Predictive aircraft engine monitoring
            href: solution-ideas/articles/aircraft-engine-monitoring-for-predictive-maintenance-in-aerospace.yml
      - name: Automotive, mobility, and transportation
        items:
          - name: Dynamics 365 automotive accelerator for Azure
            href: /dynamics365/industry/accelerators/automotive
            maintainContext: true
          - name: Architectures
            items:
              - name: Automated guided vehicles fleet control
                href: example-scenario/iot/automated-guided-vehicles-fleet-control.yml
              - name: Building blocks for autonomous driving
                href: industries/automotive/building-blocks-autonomous-driving-simulation-environments.yml
              - name: Predictive insights with vehicle telematics
                href: solution-ideas/articles/predictive-insights-with-vehicle-telematics.yml
              - name: Process vehicle data using IoT
                href: example-scenario/data/realtime-analytics-vehicle-iot.yml
              - name: Run CFD simulations
                href: example-scenario/infrastructure/hpc-cfd.yml
      - name: Facilities and real-estate
        items: 
          - name: Cognizant Safe Buildings with IoT
            href: solution-ideas/articles/safe-buildings.yml
          - name: COVID-19 IoT safe environments
            href: solution-ideas/articles/cctv-iot-edge-for-covid-19-safe-environment-and-mask-detection.yml
          - name: Facilities management with mixed reality
            href: solution-ideas/articles/facilities-management-powered-by-mixed-reality-and-iot.yml
          - name: IoT connected light, power, and internet
            href: solution-ideas/articles/iot-power-management.yml
          - name: IoT connectivity for healthcare facilities
            href: solution-ideas/articles/healthcare-network.yml
          - name: Lighting and disinfection system
            href: solution-ideas/articles/uven-disinfection.yml
          - name: Smart places with Azure Digital Twins
            href: example-scenario/iot/smart-places.yml
      - name: Education
        items:
          - name: Guides
            items:
              - name: Dynamics 365 education accelerator for Azure
                href: /dynamics365/industry/accelerators/edu-overview 
                maintainContext: true
              - name: Identity for education
                items:
                  - name: Azure Active Directory for education
                    href: /microsoft-365/education/deploy/intro-azure-active-directory
                    maintainContext: true
                  - name: Multi-tenant for large academic institutions
                    href: /microsoft-365/education/deploy/design-multi-tenant-architecture
                    maintainContext: true
                  - name: Design a tenant configuration
                    href: /microsoft-365/education/deploy/design-tenant-configurations
                    maintainContext: true
                  - name: Design authentication and credentials
                    href: /microsoft-365/education/deploy/design-credential-authentication-strategies
                    maintainContext: true
                  - name: Design an account strategy
                    href: /microsoft-365/education/deploy/design-account-strategy
                    maintainContext: true
                  - name: Design identity governance 
                    href: /microsoft-365/education/deploy/design-identity-governance
                    maintainContext: true
          - name: Secure research for regulated data
            href: example-scenario/ai/secure-compute-for-research.yml
      - name: Agriculture
        items:
          - name: Azure FarmBeats guidance
            items:
              - name: Overview
                href: /azure/industry/agriculture/overview-azure-farmbeats
                maintainContext: true
              - name: Generate soil moisture heatmap
                href: /azure/industry/agriculture/generate-soil-moisture-map-in-azure-farmbeats
                maintainContext: true
              - name: Sensor partner integration
                href: /azure/industry/agriculture/sensor-partner-integration-in-azure-farmbeats
                maintainContext: true
              - name: Weather partner integration
                href: /azure/industry/agriculture/weather-partner-integration-in-azure-farmbeats
                maintainContext: true
              - name: Imagery partner integration
                href: /azure/industry/agriculture/imagery-partner-integration-in-azure-farmbeats
                maintainContext: true
          - name: Architectures
            items:
              - name: Environment monitoring with IoT
                href: solution-ideas/articles/environment-monitoring-and-supply-chain-optimization.yml
              - name: Low-latency network for farming
                href: solution-ideas/articles/low-latency-network.yml
      - name: Nonprofit
        items:
          - name: Microsoft Cloud for Nonprofit
            href: /industry/nonprofit/overview
            maintainContext: true
          - name: Set up Microsoft Cloud for Nonprofit
            href: /industry/nonprofit/configure-cloud-for-nonprofit
            maintainContext: true
          - name: Fundraising and Engagement
            items:
              - name: Fundraising and Engagement for Dynamics 365
                href: /dynamics365/industry/nonprofit/fundraising-engagement-get-started-overview
                maintainContext: true
              - name: Configure Fundraising and Engagement with Azure
                href: /dynamics365/industry/nonprofit/fundraising-engagement-configure
                maintainContext: true
              - name: Deploy Fundraising and Engagement with Azure
                href: /dynamics365/industry/nonprofit/fundraising-engagement-deploy
                maintainContext: true
          - name: Dynamics 365 nonprofit accelerator for Azure
            href: /dynamics365/industry/accelerators/nfp
            maintainContext: true
      - name: Space
        items:
          - name: Azure Orbital for space communication
            href: /azure/networking/azure-orbital-overview
            maintainContext: true
          - name: Predictive maintenance for aerospace
            href: data-science-process/predictive-maintenance-technical-guide.md
      - name: Sports
        items:
          - name: Analyze Olympic sports with sensors and vision
            href: /archive/msdn-magazine/2018/november/machine-learning-analyzing-olympic-sports-combining-sensors-and-vision-ai
            maintainContext: true
          - name: Baseball decision analysis with ML.NET
            href: data-guide/big-data/baseball-ml-workload.md
  - name: Azure categories
    expanded: true
    items:
      - name: AI + Machine Learning
        items:
          - name: Get started
            href: data-guide/big-data/ai-overview.md
          - name: Guides
            items:
              - name: Cognitive services
                href: data-guide/technology-choices/cognitive-services.md
              - name: Machine learning
                href: data-guide/technology-choices/data-science-and-machine-learning.md
              - name: ML architecture and key concepts
                href: /azure/machine-learning/concept-azure-machine-learning-architecture
                maintainContext: true
              - name: Machine learning at scale
                href: data-guide/big-data/machine-learning-at-scale.md
              - name: Security baseline for AML
                href: /security/benchmark/azure/baselines/machine-learning-security-baseline
                maintainContext: true
              - name: Natural language processing
                href: data-guide/technology-choices/natural-language-processing.md
              - name: R developer's guide to Azure
                href: data-guide/technology-choices/r-developers-guide.md
              - name: Machine teaching
                href: solution-ideas/articles/machine-teaching.yml
              - name: MLOps framework
                items:
                  - name: Upscale ML lifecycle with MLOps
                    href: example-scenario/mlops/mlops-technical-paper.yml
                  - name: MLOps maturity model
                    href: example-scenario/mlops/mlops-maturity-model.yml
                  - name: Azure ML service selection guide
                    href: example-scenario/mlops/aml-decision-tree.yml
              - name: Industry guidance
                items:
                  - name: Enable the financial services risk lifecycle
                    href: /previous-versions/azure/industry-marketing/financial/fsi-risk-modeling
                    maintainContext: true
                  - name: Healthcare blueprint for AI
                    href: /previous-versions/azure/industry-marketing/health/sg-healthcare-ai-blueprint
                    maintainContext: true
                  - name: Optimize and reuse recommendations
                    href: /previous-versions/azure/industry-marketing/retail/recommendation-engine-optimization
                  - name: Predictive maintenance in manufacturing
                    href: /previous-versions/azure/industry-marketing/manufacturing/predictive-maintenance-overview
                    maintainContext: true
                  - name: Predictive maintenance solution
                    href: /previous-versions/azure/industry-marketing/manufacturing/predictive-maintenance-solution
                    maintainContext: true
                  - name: SKU optimization for consumer brands
                    href: /previous-versions/azure/industry-marketing/retail/sku-optimization-solution-guide
                    maintainContext: true
                  - name: Visual search for retail
                    href: /previous-versions/azure/industry-marketing/retail/visual-search-use-case-overview
                    maintainContext: true
              - name: Team Data Science Process
                items:
                  - name: Overview
                    href: data-science-process/overview.md
                  - name: Lifecycle
                    items:
                      - name: Overview
                        href: data-science-process/lifecycle.md
                      - name: 1. Business understanding
                        href: data-science-process/lifecycle-business-understanding.md
                      - name: 2. Data acquisition and understanding
                        href: data-science-process/lifecycle-data.md
                      - name: 3. Modeling
                        href: data-science-process/lifecycle-modeling.md
                      - name: 4. Deployment
                        href: data-science-process/lifecycle-deployment.md
                      - name: 5. Customer acceptance
                        href: data-science-process/lifecycle-acceptance.md
                  - name: Roles and tasks
                    items:
                      - name: Overview
                        href: data-science-process/roles-tasks.md
                      - name: Group manager
                        href: data-science-process/group-manager-tasks.md
                      - name: Team lead
                        href: data-science-process/team-lead-tasks.md
                      - name: Project lead
                        href: data-science-process/project-lead-tasks.md
                      - name: Individual contributor
                        href: data-science-process/project-ic-tasks.md
                  - name: Project planning
                    href: data-science-process/team-data-science-process-project-templates.md
                  - name: Development
                    items:
                      - name: Agile development
                        href: data-science-process/agile-development.md
                      - name: Collaborative coding with Git
                        href: data-science-process/collaborative-coding-with-git.md
                      - name: Execute data science tasks
                        href: data-science-process/execute-data-science-tasks.md
                      - name: Code testing
                        href: data-science-process/code-test.md
                      - name: Track progress
                        href: data-science-process/track-progress.md
                  - name: Operationalization
                    items:
                      - name: DevOps - CI/CD
                        href: data-science-process/ci-cd-flask.md
                  - name: Worked-out examples
                    items:
                      - name: Overview
                        href: data-science-process/walkthroughs.md
                      - name: Spark examples
                        items:
                          - name: Spark with PySpark and Scala
                            href: data-science-process/walkthroughs-spark.md
                          - name: Explore and model data
                            href: data-science-process/spark-data-exploration-modeling.md
                          - name: Advanced data exploration
                            href: data-science-process/spark-advanced-data-exploration-modeling.md
                          - name: Score models
                            href: data-science-process/spark-model-consumption.md
                      - name: Hive with HDInsight Hadoop
                        href: data-science-process/walkthroughs-hdinsight-hadoop.md
                      - name: U-SQL with Azure Data Lake
                        href: data-science-process/walkthroughs-azure-data-lake.md
                      - name: R, Python and T-SQL with SQL Server
                        href: data-science-process/walkthroughs-sql-server.md
                      - name: T-SQL and Python with Synapse Analytics
                        href: data-science-process/walkthroughs-sql-data-warehouse.md
                  - name: Training
                    items:
                      - name: For data scientists
                        href: data-science-process/team-data-science-process-for-data-scientists.md
                      - name: For DevOps
                        href: data-science-process/team-data-science-process-for-devops.md
                  - name: How To
                    items:
                      - name: Set up data science environments
                        items:
                          - name: Environment setup
                            href: data-science-process/environment-setup.md
                          - name: Platforms and tools
                            href: data-science-process/platforms-and-tools.md
                      - name: Analyze business needs
                        items:
                          - name: Identify your scenario
                            href: data-science-process/plan-your-environment.md
                      - name: Acquire and understand data
                        items:
                          - name: Ingest data
                            items:
                              - name: Overview
                                href: data-science-process/ingest-data.md
                              - name: Move to/from Blob storage
                                items:
                                  - name: Overview
                                    href: data-science-process/move-azure-blob.md
                                  - name: Use Storage Explorer
                                    href: data-science-process/move-data-to-azure-blob-using-azure-storage-explorer.md
                                  - name: Use SSIS
                                    href: data-science-process/move-data-to-azure-blob-using-ssis.md
                              - name: Move to SQL on a VM
                                href: data-science-process/move-sql-server-virtual-machine.md
                              - name: Move to Azure SQL Database
                                href: data-science-process/move-sql-azure.md
                              - name: Move to Hive tables
                                href: data-science-process/move-hive-tables.md
                              - name: Move to SQL partitioned tables
                                href: data-science-process/parallel-load-sql-partitioned-tables.md
                              - name: Move from on-premises SQL
                                href: data-science-process/move-sql-azure-adf.md
                          - name: Explore and visualize data
                            items:
                              - name: Prepare data
                                href: data-science-process/prepare-data.md
                              - name: Explore data
                                items:
                                  - name: Overview
                                    href: data-science-process/explore-data.md
                                  - name: Explore Azure Blob Storage
                                    href: data-science-process/explore-data-blob.md
                                  - name: Explore SQL on a VM
                                    href: data-science-process/explore-data-sql-server.md
                                  - name: Explore Hive tables
                                    href: data-science-process/explore-data-hive-tables.md
                              - name: Sample data
                                items:
                                  - name: Overview
                                    href: data-science-process/sample-data.md
                                  - name: Use Blob Storage
                                    href: data-science-process/sample-data-blob.md
                                  - name: Use SQL Server
                                    href: data-science-process/sample-data-sql-server.md
                                  - name: Use Hive tables
                                    href: data-science-process/sample-data-hive.md
                              - name: Process data
                                items:
                                  - name: Access with Python
                                    href: data-science-process/python-data-access.md
                                  - name: Process blob data
                                    href: data-science-process/data-blob.md
                                  - name: Use Azure Data Lake
                                    href: data-science-process/data-lake-walkthrough.md
                                  - name: Use SQL VM
                                    href: data-science-process/sql-server-virtual-machine.md
                                  - name: Use data pipeline
                                    href: data-science-process/automated-data-pipeline-cheat-sheet.md
                                  - name: Use Spark
                                    href: data-science-process/spark-overview.md
                                  - name: Use Scala and Spark
                                    href: data-science-process/scala-walkthrough.md
                      - name: Develop models
                        items:
                          - name: Engineer features
                            items:
                              - name: Overview
                                href: data-science-process/create-features.md
                              - name: Use SQL and Python
                                href: data-science-process/create-features-sql-server.md
                              - name: Use Hive queries
                                href: data-science-process/create-features-hive.md
                          - name: Select features
                            href: data-science-process/select-features.md
                      - name: Deploy models in production
                        href: data-science-process/deploy-models-in-production.md
                  - name: Related
                    items:
                      - name: Anomaly detection
                        href: data-science-process/apps-anomaly-detection-api.md
                      - name: Predictive maintenance
                        items:
                          - name: Overview
                            href: data-science-process/predictive-maintenance-playbook.md
                          - name: Technical guide
                            href: data-science-process/predictive-maintenance-technical-guide.md
          - name: Architectures
            items:
              - name: AI enrichment with Cognitive Search
                href: solution-ideas/articles/cognitive-search-with-skillsets.yml
              - name: Baseball decision analysis with ML.NET
                href: data-guide/big-data/baseball-ml-workload.md
              - name: Batch scoring for deep learning
                href: reference-architectures/ai/batch-scoring-deep-learning.yml
              - name: Batch scoring with Python
                href: reference-architectures/ai/batch-scoring-python.yml
              - name: Batch scoring with R
                href: reference-architectures/ai/batch-scoring-R-models.yml
              - name: Batch scoring with Spark on Databricks
                href: reference-architectures/ai/batch-scoring-databricks.yml
              - name: Blueprint architectures
                items:
                  - name: Blueprint - HIPAA/HITRUST health data and AI
                    href: /previous-versions/azure/security/blueprints/azure-health
                    maintainContext: true
                  - name: Implement the healthcare blueprint for AI
                    href: /previous-versions/azure/industry-marketing/health/sg-healthcare-ai-blueprint
                    maintainContext: true
              - name: Build content-based recommendations
                href: example-scenario/ai/scalable-personalization-with-content-based-recommendation-system.yml
              - name: Chatbot for hotel booking
                href: example-scenario/ai/commerce-chatbot.yml
              - name: Citizen AI with the Power Platform
                href: example-scenario/ai/citizen-ai-power-platform.yml
              - name: Computer vision on the edge
                href: reference-architectures/ai/end-to-end-smart-factory.yml
              - name: Deploy AI and ML at the edge
                href: hybrid/deploy-ai-ml-azure-stack-edge.yml
              - name: Determine customer lifetime and churn
                href: example-scenario/ai/customer-lifecycle-churn.yml
              - name: Distributed deep learning training
                href: reference-architectures/ai/training-deep-learning.yml
              - name: Enterprise-grade conversational bot
                href: reference-architectures/ai/conversational-bot.yml
              - name: Extract text from objects using Power Automate and AI Builder
                href: example-scenario/ai/extract-object-text.yml
              - name: Image classification
                href: example-scenario/ai/intelligent-apps-image-processing.yml
              - name: Many models ML with Spark
                href: example-scenario/ai/many-models-machine-learning-azure-spark.yml
              - name: Many models with Azure Machine Learning
                href: example-scenario/ai/many-models-machine-learning-azure-machine-learning.yml
              - name: MLOps for Python models
                href: reference-architectures/ai/mlops-python.yml
              - name: Movie recommendations
                href: example-scenario/ai/movie-recommendations-with-machine-learning.yml
              - name: Orchestrate MLOps on Azure Databricks
                href: reference-architectures/ai/orchestrate-mlops-azure-databricks.yml
              - name: Predict hospital readmissions with ML
                href: example-scenario/ai/predict-hospital-readmissions-machine-learning.yml
              - name: Quality assurance
                href: solution-ideas/articles/quality-assurance.yml
              - name: Real-time recommendation API
                href: reference-architectures/ai/real-time-recommendation.yml
              - name: Real-time scoring Python models
                href: reference-architectures/ai/real-time-scoring-machine-learning-models.yml
              - name: Real-time scoring R models
                href: reference-architectures/ai/realtime-scoring-r.yml
              - name: Scale AI and ML in regulated industries
                href: example-scenario/ai/scale-ai-and-machine-learning-in-regulated-industries.yml
              - name: Speech to text conversion
                href: reference-architectures/ai/speech-to-text-transcription-pipeline.yml
              - name: Training Python models
                href: reference-architectures/ai/training-python-models.yml
          - name: Solution ideas
            items:
              - name: AI at the edge
                href: solution-ideas/articles/ai-at-the-edge.yml
              - name: Auditing and risk management
                href: solution-ideas/articles/auditing-and-risk-compliance.yml
              - name: Autonomous systems
                href: solution-ideas/articles/autonomous-systems.yml
              - name: Azure Machine Learning architecture
                href: solution-ideas/articles/azure-machine-learning-solution-architecture.yml
              - name: Business process management
                href: solution-ideas/articles/business-process-management.yml
              - name: Content research
                href: solution-ideas/articles/content-research.yml
              - name: Content tagging with NLP
                href: solution-ideas/articles/website-content-tag-suggestion-with-deep-learning-and-nlp.yml
              - name: Contract management
                href: solution-ideas/articles/contract-management.yml
              - name: Customer churn prediction
                href: solution-ideas/articles/customer-churn-prediction.yml
              - name: Customer feedback
                href: solution-ideas/articles/customer-feedback-and-analytics.yml
              - name: Data science and machine learning
                href: solution-ideas/articles/azure-databricks-data-science-machine-learning.yml
              - name: Defect prevention
                href: solution-ideas/articles/defect-prevention-with-predictive-maintenance.yml
              - name: Digital asset management
                href: solution-ideas/articles/digital-asset-management.yml
              - name: Disconnected AI at the edge
                href: solution-ideas/articles/ai-at-the-edge-disconnected.yml
              - name: E-commerce chatbot
                href: solution-ideas/articles/commerce-chatbot.yml
              - name: Energy demand forecasting
                href: solution-ideas/articles/forecast-energy-power-demand.yml
              - name: Energy supply optimization
                href: solution-ideas/articles/energy-supply-optimization.yml
              - name: Enterprise chatbot disaster recovery
                href: solution-ideas/articles/enterprise-chatbot-disaster-recovery.yml
              - name: Enterprise productivity chatbot
                href: solution-ideas/articles/enterprise-productivity-chatbot.yml
              - name: Environment monitoring
                href: solution-ideas/articles/environment-monitoring-and-supply-chain-optimization.yml
              - name: FAQ chatbot
                href: solution-ideas/articles/faq-chatbot-with-data-champion-model.yml
              - name: Hospital patient predictions
                href: solution-ideas/articles/predict-length-of-stay-and-patient-flow-with-healthcare-analytics.yml
              - name: Image classification with CNNs
                href: solution-ideas/articles/image-classification-with-convolutional-neural-networks.yml
              - name: Interactive voice response bot
                href: solution-ideas/articles/interactive-voice-response-bot.yml
              - name: Keyword digital text processing
                href: solution-ideas/articles/digital-media-speech-text.yml
              - name: Marketing optimization
                href: solution-ideas/articles/optimize-marketing-with-machine-learning.yml
              - name: Model deployment to AKS
                href: solution-ideas/articles/machine-learning-model-deployment-aks.yml
              - name: Personalized marketing solutions
                href: solution-ideas/articles/personalized-marketing.yml
              - name: Personalized offers
                href: solution-ideas/articles/personalized-offers.yml
              - name: Population health management
                href: solution-ideas/articles/population-health-management-for-healthcare.yml
              - name: Predictive maintenance
                href: solution-ideas/articles/predictive-maintenance.yml
              - name: Predictive marketing
                href: solution-ideas/articles/predictive-marketing-campaigns-with-machine-learning-and-spark.yml
              - name: Remote patient monitoring
                href: solution-ideas/articles/remote-patient-monitoring.yml
              - name: Retail assistant with visual capabilities
                href: solution-ideas/articles/retail-assistant-or-vacation-planner-with-visual-capabilities.yml
              - name: Retail product recommendations
                href: solution-ideas/articles/product-recommendations.yml
              - name: Secure research for regulated data
                href: example-scenario/ai/secure-compute-for-research.yml
              - name: Speech services
                href: solution-ideas/articles/speech-services.yml
              - name: Vehicle telematics
                href: solution-ideas/articles/predictive-insights-with-vehicle-telematics.yml
              - name: Vision classifier model
                href: example-scenario/dronerescue/vision-classifier-model-with-custom-vision.yml
              - name: Visual assistant
                href: solution-ideas/articles/visual-assistant.yml
      - name: Analytics
        items:
          - name: Get started
            href: solution-ideas/articles/analytics-start-here.yml
          - name: Guides
            items:
              - name: Technology choices
                items:
                  - name: Analytical data stores
                    href: data-guide/technology-choices/analytical-data-stores.md
                  - name: Analytics and reporting
                    href: data-guide/technology-choices/analysis-visualizations-reporting.md
                  - name: Batch processing
                    href: data-guide/technology-choices/batch-processing.md
                  - name: Stream processing
                    href: /azure/architecture/data-guide/technology-choices/stream-processing
              - name: Actuarial risk analysis
                href: /previous-versions/azure/industry-marketing/financial/actuarial-risk-analysis-and-financial-modeling-solution-guide
                maintainContext: true
              - name: Analytics security baselines
                items:
                  - name: Security baseline for Azure Data Factory
                    href: /security/benchmark/azure/baselines/data-factory-security-baseline
                    maintainContext: true
                  - name: Security baseline for Azure Databricks
                    href: /security/benchmark/azure/baselines/databricks-security-baseline
                    maintainContext: true
                  - name: Security baseline for Azure Purview
                    href: /security/benchmark/azure/baselines/purview-security-baseline
                    maintainContext: true
              - name: Apache NiFi guidance
                items:
                  - name: Apache NiFi monitoring with MonitoFi
                    href: guide/data/monitor-apache-nifi-monitofi.yml
                  - name: Helm-based deployments for Apache NiFi
                    href: guide/data/helm-deployments-apache-nifi.yml
          - name: Architectures
            items:
              - name: Anomaly detector process
                href: solution-ideas/articles/anomaly-detector-process.yml
              - name: Apache NiFi on Azure
                href: example-scenario/data/azure-nifi.yml
              - name: Automated enterprise BI
                href: reference-architectures/data/enterprise-bi-adf.yml
              - name: Azure analytics end to end
                href: example-scenario/dataplate2e/data-platform-end-to-end.yml
              - name: Blueprint architectures
                items:
                  - name: Blueprint - Analytics for FedRAMP
                    href: /previous-versions/azure/security/blueprints/fedramp-analytics-overview
                    maintainContext: true
                  - name: Blueprint - Analytics for PCI DSS
                    href: /previous-versions/azure/security/blueprints/pcidss-analytics-overview
                    maintainContext: true
<<<<<<< HEAD
              - name: Data analysis for regulated industries
                href: example-scenario/data/data-analysis-regulated-industries.yml
=======
              - name: Data lake queries via Synapse serverless
                href: example-scenario/data/synapse-exploratory-data-analytics.yml
>>>>>>> 125917a3
              - name: Data warehouse for small business
                href: example-scenario/data/small-medium-data-warehouse.yml
              - name: Data warehousing and analytics
                href: example-scenario/data/data-warehouse.yml
              - name: Geospatial data processing and analytics
                href: example-scenario/data/geospatial-data-processing-analytics-azure.yml
              - name: High throughput stream ingestion
                href: example-scenario/data/stream-ingestion-synapse.yml
              - name: Ingestion and analysis of news feeds
                href: example-scenario/ai/news-feed-ingestion-and-near-real-time-analysis.yml
              - name: Interactive price analytics
                href: solution-ideas/articles/interactive-price-analytics.yml
              - name: IoT and data analytics
                href: example-scenario/data/big-data-with-iot.yml
              - name: Long-term security logs in Azure Data Explorer
                href: example-scenario/security/security-log-retention-azure-data-explorer.yml
              - name: Partitioning in Event Hubs and Kafka
                href: reference-architectures/event-hubs/partitioning-in-event-hubs-and-kafka.yml
              - name: Precision medicine pipeline with genomics
                href: example-scenario/precision-medicine/genomic-analysis-reporting.yml
              - name: Stream processing with Azure Databricks
                href: reference-architectures/data/stream-processing-databricks.yml
              - name: Stream processing with Stream Analytics
                href: reference-architectures/data/stream-processing-stream-analytics.yml
              - name: Stream processing with open-source data
                href: example-scenario/data/open-source-data-engine-stream-processing.yml
          - name: Solution ideas
            items:
              - name: Advanced analytics
                href: solution-ideas/articles/advanced-analytics-on-big-data.yml
              - name: App integration using Event Grid
                href: solution-ideas/articles/application-integration-using-event-grid.yml
              - name: Big data analytics with Azure Data Explorer
                href: solution-ideas/articles/big-data-azure-data-explorer.yml
              - name: Big data analytics with enterprise security
                href: solution-ideas/articles/big-data-analytics-enterprise-grade-security.yml
              - name: Content Delivery Network analytics
                href: solution-ideas/articles/content-delivery-network-azure-data-explorer.yml
              - name: Demand forecasting for shipping
                href: solution-ideas/articles/demand-forecasting-for-shipping-and-distribution.yml
              - name: Demand forecasting and price optimization
                href: solution-ideas/articles/demand-forecasting-price-optimization-marketing.yml
              - name: Demand forecasting with Stream Analytics
                href: solution-ideas/articles/demand-forecasting.yml
              - name: Discovery Hub for analytics
                href: solution-ideas/articles/cloud-scale-analytics-with-discovery-hub.yml
              - name: Enhanced customer dimension with Customer Insights
                href: solution-ideas/articles/customer-insights-synapse.yml
              - name: ETL using HDInsight
                href: solution-ideas/articles/extract-transform-and-load-using-hdinsight.yml
              - name: Highly scalable customer service and ERP
                href: solution-ideas/articles/erp-customer-service.yml
              - name: Hybrid big data with HDInsight
                href: solution-ideas/articles/extend-your-on-premises-big-data-investments-with-hdinsight.yml
              - name: Ingestion, ETL, and stream processing
                href: solution-ideas/articles/ingest-etl-stream-with-adb.yml
              - name: Interactive analytics with Data Explorer
                href: solution-ideas/articles/interactive-azure-data-explorer.yml
              - name: IoT analytics with Azure Data Explorer
                href: solution-ideas/articles/iot-azure-data-explorer.yml
              - name: Mining equipment monitoring
                href: solution-ideas/articles/monitor-mining-equipment.yml
              - name: Modern analytics with Azure Databricks
                href: solution-ideas/articles/azure-databricks-modern-analytics-architecture.yml
              - name: Monitoring solution with Data Explorer
                href: solution-ideas/articles/monitor-azure-data-explorer.yml
              - name: Oil and Gas tank level forecasting
                href: solution-ideas/articles/oil-and-gas-tank-level-forecasting.yml
              - name: Predicting length of stay in hospitals
                href: solution-ideas/articles/predicting-length-of-stay-in-hospitals.yml
              - name: Predictive aircraft engine monitoring
                href: solution-ideas/articles/aircraft-engine-monitoring-for-predictive-maintenance-in-aerospace.yml
              - name: Real-time analytics on big data
                href: solution-ideas/articles/real-time-analytics.yml
              - name: Tiering applications & data for analytics
                href: solution-ideas/articles/tiered-data-for-analytics.yml
      - name: Blockchain + Multiparty Compute
        items:
          - name: Get started
            href: guide/blockchain/multiparty-compute.yml
          - name: Guides
            items:
              - name: Azure Confidential Ledger architecture
                href: /azure/confidential-ledger/architecture
                maintainContext: true
              - name: Authenticate Confidential Ledger nodes
                href: /azure/confidential-ledger/authenticate-ledger-nodes
                maintainContext: true
          - name: Architectures
            items:
              - name: Azure SQL Database ledger
                href: /azure/azure-sql/database/ledger-overview
                maintainContext: true
              - name: Decentralized trust between banks
                href: example-scenario/apps/decentralized-trust.yml
              - name: Multi-cloud blockchain DLT
                href: example-scenario/blockchain/multi-cloud-blockchain.yml
          - name: Solution ideas
            items:
              - name: Blockchain workflow application
                href: solution-ideas/articles/blockchain-workflow-application.yml
              - name: Supply chain track and trace
                href: solution-ideas/articles/supply-chain-track-and-trace.yml
      - name: Compute
        items:
          - name: Get started with HPC
            href: topics/high-performance-computing.md
          - name: Guides
            items:
              - name: Choose a compute service
                href: guide/technology-choices/compute-decision-tree.md
              - name: SAS on Azure architecture
                href: guide/sas/sas-overview.yml
              - name: Industry guidance
                items:
                  - name: High-power compute for manufacturing
                    href: /previous-versions/azure/industry-marketing/manufacturing/compute-in-manufacturing-overview
                    maintainContext: true
                  - name: Risk grid computing in banking
                    href: /previous-versions/azure/industry-marketing/financial/risk-grid-banking-overview
                    maintainContext: true
                  - name: Risk grid computing solution
                    href: /previous-versions/azure/industry-marketing/financial/risk-grid-banking-solution-guide
                    maintainContext: true
              - name: VM security baselines
                items:
                  - name: Security baseline for virtual machine scale sets
                    href: /security/benchmark/azure/baselines/virtual-machine-scale-sets-security-baseline
                    maintainContext: true
                  - name: Security baseline for Linux VMs
                    href: /security/benchmark/azure/baselines/virtual-machines-linux-security-baseline
                    maintainContext: true
                  - name: Security baseline for Windows VMs
                    href: /security/benchmark/azure/baselines/virtual-machines-windows-security-baseline
                    maintainContext: true                 
          - name: Architectures
            items:
              - name: 3D video rendering
                href: example-scenario/infrastructure/video-rendering.yml
              - name: Blueprint architectures
                items:
                  - name: Blueprint - IaaS web application for FedRAMP
                    href: /previous-versions/azure/security/blueprints/fedramp-iaaswa-overview
                    maintainContext: true
                  - name: Blueprint - IaaS web application for PCI DSS
                    href: /previous-versions/azure/security/blueprints/pcidss-iaaswa-overview
                    maintainContext: true
              - name: Computer-aided engineering
                href: example-scenario/apps/hpc-saas.yml
              - name: Digital image modeling
                href: example-scenario/infrastructure/image-modeling.yml
              - name: HPC cluster deployed in the cloud
                href: solution-ideas/articles/hpc-cluster.yml
              - name: Linux virtual desktops with Citrix
                href: example-scenario/infrastructure/linux-vdi-citrix.yml
              - name: Manage virtual machine compliance
                href: example-scenario/security/virtual-machine-compliance.yml
              - name: Move Azure resources across regions
                href: solution-ideas/articles/move-azure-resources-across-regions.yml
              - name: Run a Linux VM on Azure
                href: reference-architectures/n-tier/linux-vm.yml
              - name: Run a Windows VM on Azure
                href: reference-architectures/n-tier/windows-vm.yml
              - name: Run CFD simulations
                href: example-scenario/infrastructure/hpc-cfd.yml
              - name: Run reservoir simulations
                href: example-scenario/infrastructure/reservoir-simulation.yml
          - name: Solution ideas
            items:
              - name: HPC risk analysis
                href: solution-ideas/articles/hpc-risk-analysis.yml
              - name: HPC system and big compute
                href: solution-ideas/articles/big-compute-with-azure-batch.yml
              - name: Hybrid HPC with HPC Pack
                href: solution-ideas/articles/hybrid-hpc-in-azure-with-hpc-pack.yml
      - name: Containers
        items:
          - name: Get started
            href: reference-architectures/containers/aks-start-here.md
          - name: Guides
            items:
              - name: AKS cluster best practices
                href: /azure/aks/best-practices
                maintainContext: true
              - name: AKS day-2 operations guide
                items:
                  - name: Introduction
                    href: operator-guides/aks/day-2-operations-guide.md
                  - name: Triage practices
                    items:
                      - name: Overview
                        href: operator-guides/aks/aks-triage-practices.md
                      - name: 1- Cluster health
                        href: operator-guides/aks/aks-triage-cluster-health.md
                      - name: 2- Node and pod health
                        href: operator-guides/aks/aks-triage-node-health.md
                      - name: 3- Workload deployments
                        href: operator-guides/aks/aks-triage-deployment.md
                      - name: 4- Admission controllers
                        href: operator-guides/aks/aks-triage-controllers.md
                      - name: 5- Container registry connectivity
                        href: operator-guides/aks/aks-triage-container-registry.md
                  - name: Patching and upgrade guidance
                    href: operator-guides/aks/aks-upgrade-practices.md
                  - name: Monitoring with Azure Monitor
                    href: /azure/aks/monitor-aks?bc=%2fazure%2farchitecture%2fbread%2ftoc.json&toc=%2fazure%2farchitecture%2ftoc.json
                    maintainContext: true
                  - name: Common issues
                    href: /azure/aks/troubleshooting?bc=%2fazure%2farchitecture%2fbread%2ftoc.json&toc=%2fazure%2farchitecture%2ftoc.json
                    maintainContext: true
              - name: Choose a Kubernetes option
                items:
                  - name: Choose a Kubernetes at the edge option
                    href: operator-guides/aks/choose-kubernetes-edge-compute-option.md
                  - name: Choose a bare-metal Kubernetes option
                    href: operator-guides/aks/choose-bare-metal-kubernetes.yml
              - name: Orchestrate multi-container applications
                href: /dotnet/architecture/containerized-lifecycle/design-develop-containerized-apps/orchestrate-high-scalability-availability
                maintainContext: true
              - name: Governance disciplines for AKS
                href: /azure/cloud-adoption-framework/scenarios/aks/eslz-security-governance-and-compliance
                maintainContext: true
              - name: Cost governance with Kubecost
                href: /azure/cloud-adoption-framework/scenarios/aks/eslz-cost-governance-with-kubecost
                maintainContext: true
              - name: BCDR considerations for AKS
                href: /azure/cloud-adoption-framework/scenarios/aks/eslz-business-continuity-and-disaster-recovery
                maintainContext: true
              - name: Security baseline for AKS
                href: /security/benchmark/azure/baselines/aks-security-baseline
                maintainContext: true
              - name: Docker guidance
                items:
                  - name: Monolithic applications
                    href: /dotnet/architecture/containerized-lifecycle/design-develop-containerized-apps/monolithic-applications
                    maintainContext: true
                  - name: Containerize monolithic applications
                    href: /dotnet/architecture/microservices/architect-microservice-container-applications/containerize-monolithic-applications
                    maintainContext: true
                  - name: Containers for DevOps collaboration
                    href: /dotnet/architecture/containerized-lifecycle/docker-application-lifecycle/containers-foundation-for-devops-collaboration
                    maintainContext: true
          - name: Architectures
            items:
              - name: Advanced microservices architecture on AKS
                href: reference-architectures/containers/aks-microservices/aks-microservices-advanced.yml
              - name: AKS baseline cluster
                href: reference-architectures/containers/aks/secure-baseline-aks.yml
              - name: AKS baseline for multi-region clusters
                href: reference-architectures/containers/aks-multi-region/aks-multi-cluster.yml
              - name: AKS cluster for a PCI-DSS workload
                items:
                  - name: Introduction
                    href: reference-architectures/containers/aks-pci/aks-pci-intro.yml
                  - name: Architecture
                    href: reference-architectures/containers/aks-pci/aks-pci-ra-code-assets.yml
                  - name: Network segmentation
                    href: reference-architectures/containers/aks-pci/aks-pci-network.yml
                  - name: Data protection
                    href: reference-architectures/containers/aks-pci/aks-pci-data.yml
                  - name: Vulnerability management
                    href: reference-architectures/containers/aks-pci/aks-pci-malware.yml
                  - name: Access controls
                    href: reference-architectures/containers/aks-pci/aks-pci-identity.yml
                  - name: Monitoring operations
                    href: reference-architectures/containers/aks-pci/aks-pci-monitor.yml
                  - name: Policy management
                    href: reference-architectures/containers/aks-pci/aks-pci-policy.yml
                  - name: Summary
                    href: reference-architectures/containers/aks-pci/aks-pci-summary.yml
              - name: AKS data protection on Azure NetApp Files
                href: example-scenario/file-storage/data-protection-kubernetes-astra-azure-netapp-files.yml
              - name: Autonomous-driving simulation
                href: industries/automotive/building-blocks-autonomous-driving-simulation-environments.yml
              - name: Build a telehealth system
                href: example-scenario/apps/telehealth-system.yml
              - name: Build CNCF projects by using AKS
                href: example-scenario/apps/build-cncf-incubated-graduated-projects-aks.yml  
              - name: CI/CD pipeline for container workloads
                href: example-scenario/apps/devops-with-aks.yml
              - name: GitOps for AKS
                href: example-scenario/gitops-aks/gitops-blueprint-aks.yml
              - name: Magento e-commerce in AKS
                href: example-scenario/magento/magento-azure.yml
              - name: Microservices architecture on AKS
                href: reference-architectures/containers/aks-microservices/aks-microservices.yml
              - name: Multiplayer server hosting with ACI
                href: /gaming/azure/reference-architectures/multiplayer-synchronous-aci
                maintainContext: true
              - name: Multiplayer server hosting with AKS
                href: /gaming/azure/reference-architectures/multiplayer-synchronous-aks
                maintainContext: true
              - name: Multiplayer hosting with Service Fabric
                href: /gaming/azure/reference-architectures/multiplayer-synchronous-sf
                maintainContext: true
              - name: Multitenancy with AKS and AGIC
                href: example-scenario/aks-agic/aks-agic.yml
          - name: Solution ideas
            items:
              - name: API-first SaaS business model with AKS
                href: solution-ideas/articles/aks-api-first.yml
              - name: AKS in event stream processing
                href: solution-ideas/articles/serverless-event-processing-aks.yml
              - name: Build cloud native applications
                href: solution-ideas/articles/cloud-native-apps.yml
              - name: Bursting from AKS with ACI
                href: solution-ideas/articles/scale-using-aks-with-aci.yml
              - name: Data streaming with AKS
                href: solution-ideas/articles/data-streaming-scenario.yml
              - name: Elastic demand handling with AKS
                href: solution-ideas/articles/aks-demand-spikes.yml
              - name: Instant IoT data streaming with AKS
                href: solution-ideas/articles/aks-iot-data-streaming.yml
              - name: JBoss deployment with Red Hat on Azure
                href: solution-ideas/articles/jboss-deployment-red-hat.yml
              - name: Microservices with AKS and Azure DevOps
                href: solution-ideas/articles/microservices-with-aks.yml
              - name: Secure DevOps for AKS
                href: solution-ideas/articles/secure-devops-for-kubernetes.yml
      - name: Databases
        items:
          - name: Guides
            items:
              - name: Get started
                href: data-guide/index.md
              - name: Relational data
                items:
                  - name: 'Extract, transform, and load (ETL)'
                    href: data-guide/relational-data/etl.md
                  - name: Online analytical processing (OLAP)
                    href: data-guide/relational-data/online-analytical-processing.md
                  - name: Online transaction processing (OLTP)
                    href: data-guide/relational-data/online-transaction-processing.md
                  - name: Data warehousing
                    href: data-guide/relational-data/data-warehousing.md
              - name: Non-relational data
                items:
                  - name: Non-relational data stores
                    href: data-guide/big-data/non-relational-data.md
                  - name: Free-form text search
                    href: data-guide/scenarios/search.md
                  - name: Time series data
                    href: data-guide/scenarios/time-series.md
                  - name: Working with CSV and JSON files
                    href: data-guide/scenarios/csv-and-json.md
              - name: Build a scalable system for massive data
                href: data-guide/scenarios/build-scalable-database-solutions-azure-services.md
              - name: Big data
                items:
                  - name: Big data architectures
                    href: data-guide/big-data/index.md
                  - name: Batch processing
                    href: data-guide/big-data/batch-processing.md
                  - name: Real-time processing
                    href: data-guide/big-data/real-time-processing.md
              - name: Technology choices
                items:
                  - name: Analytical data stores
                    href: data-guide/technology-choices/analytical-data-stores.md
                  - name: Analytics and reporting
                    href: data-guide/technology-choices/analysis-visualizations-reporting.md
                  - name: Batch processing
                    href: data-guide/technology-choices/batch-processing.md
                  - name: Data lakes
                    href: data-guide/scenarios/data-lake.md
                  - name: Data storage
                    href: data-guide/technology-choices/data-storage.md
                  - name: Choose a data store
                    items:
                      - name: Understand data store models
                        href: guide/technology-choices/data-store-overview.md
                      - name: Select a data store
                        href: guide/technology-choices/data-store-decision-tree.md
                      - name: Criteria for choosing a data store
                        href: guide/technology-choices/data-store-considerations.md
                  - name: Pipeline orchestration
                    href: data-guide/technology-choices/pipeline-orchestration-data-movement.md
                  - name: Real-time message ingestion
                    href: data-guide/technology-choices/real-time-ingestion.md
                  - name: Search data stores
                    href: data-guide/technology-choices/search-options.md
                  - name: Stream processing
                    href: data-guide/technology-choices/stream-processing.md
              - name: Data management patterns
                href: patterns/category/data-management.md
              - name: Use the Transactional Outbox pattern
                href: best-practices/transactional-outbox-cosmos.yml
              - name: Industry guidance
                items:
                  - name: Data management in banking
                    href: /previous-versions/azure/industry-marketing/financial/data-mgmt-in-banking-overview
                    maintainContext: true
                  - name: Data management in retail
                    href: /previous-versions/azure/industry-marketing/retail/retail-data-management-overview
                    maintainContext: true
                  - name: Visual search for retail
                    href: /previous-versions/azure/industry-marketing/retail/visual-search-use-case-overview
                    maintainContext: true
              - name: Transfer data to and from Azure
                href: data-guide/scenarios/data-transfer.md
              - name: Extend on-premises data solutions to Azure
                href: data-guide/scenarios/hybrid-on-premises-and-cloud.md
              - name: Secure data solutions
                href: data-guide/scenarios/securing-data-solutions.md
              - name: Tenancy models for SaaS databases
                href: isv/application-tenancy.md
              - name: High availability for SQL DB and SQL MI
                href: /azure/azure-sql/database/high-availability-sla
                maintainContext: true
              - name: Cosmos DB guidance
                items:
                  - name: Azure Cosmos DB resource model
                    href: /azure/cosmos-db/account-databases-containers-items
                    maintainContext: true
                  - name: Global dstribution
                    items:
                      - name: Distribute data globally with Cosmos DB
                        href: /azure/cosmos-db/distribute-data-globally
                        maintainContext: true
                      - name: Consistency levels in Cosmos DB
                        href: /azure/cosmos-db/consistency-levels
                        maintainContext: true
                      - name: High availability with Cosmos DB
                        href: /azure/cosmos-db/high-availability
                        maintainContext: true
                      - name: Global distribution functional details
                        href: /azure/cosmos-db/global-dist-under-the-hood
                        maintainContext: true
                  - name: Partitioning and horizontal scaling
                    href: /azure/cosmos-db/partitioning-overview
                    maintainContext: true
                  - name: Capacity
                    items:
                     - name: Request units in Cosmos DB
                       href: /azure/cosmos-db/request-units
                       maintainContext: true
                     - name: Provisioned throughput
                       href: /azure/cosmos-db/set-throughput
                       maintainContext: true
                     - name: Autoscale throughput
                       href: /azure/cosmos-db/provision-throughput-autoscale
                       maintainContext: true
                     - name: Serverless in Cosmos DB
                       href: /azure/cosmos-db/serverless
                       maintainContext: true
                     - name: Autoscale and standard throughput
                       href: /azure/cosmos-db/how-to-choose-offer
                       maintainContext: true
                     - name: Provisioned and serverless throughput
                       href: /azure/cosmos-db/throughput-serverless
                       maintainContext: true
                     - name: Scaling provisioned throughput
                       href: /azure/cosmos-db/scaling-provisioned-throughput-best-practices
                       maintainContext: true                    
                  - name: Security
                    items:
                      - name: Security in Cosmos DB
                        href: /azure/cosmos-db/database-security
                        maintainContext: true
                      - name: Data encryption
                        href: /azure/cosmos-db/database-encryption-at-rest
                        maintainContext: true
                      - name: Role-based access control
                        href: /azure/cosmos-db/role-based-access-control
                        maintainContext: true
                      - name: Azure Policy support
                        href: /azure/cosmos-db/policy
                        maintainContext: true
                      - name: Azure Policy Regulatory Compliance controls
                        href: /azure/cosmos-db/security-controls-policy
                        maintainContext: true
                      - name: Security baseline for Cosmos DB
                        href: /security/benchmark/azure/baselines/cosmos-db-security-baseline
                        maintainContext: true
                  - name: Backup
                    items:
                      - name: Backup and restore in Cosmos DB
                        href: /azure/cosmos-db/continuous-backup-restore-introduction
                        maintainContext: true
                      - name: Continuous backup in Cosmos DB
                        href: /azure/cosmos-db/continuous-backup-restore-introduction
                        maintainContext: true
                  - name: Cost optimization
                    items:
                      - name: Plan and manage costs
                        href: /azure/cosmos-db/plan-manage-costs
                        maintainContext: true
                      - name: Pricing model
                        href: /azure/cosmos-db/how-pricing-works
                        maintainContext: true
                      - name: Total cost of ownership (TCO)
                        href: /azure/cosmos-db/total-cost-ownership
                        maintainContext: true
                      - name: Understand your bill
                        href: /azure/cosmos-db/understand-your-bill
                        maintainContext: true
                      - name: Optimize provisioned throughput cost
                        href: /azure/cosmos-db/optimize-cost-throughput
                        maintainContext: true
                      - name: Optimize request cost
                        href: /azure/cosmos-db/optimize-cost-reads-writes
                        maintainContext: true
                      - name: Optimize storage cost
                        href: /azure/cosmos-db/optimize-cost-storage
                        maintainContext: true
                      - name: Optimize multi-region cost
                        href: /azure/cosmos-db/optimize-cost-regions
                        maintainContext: true
                      - name: Optimize development/testing cost
                        href: /azure/cosmos-db/optimize-dev-test
                        maintainContext: true
                      - name: Optimize cost with reserved capacity
                        href: /azure/cosmos-db/cosmos-db-reserved-capacity
                        maintainContext: true
                      - name: Optimize with rate limiting
                        href: /azure/cosmos-db/rate-limiting-requests
                        maintainContext: true
                  - name: Change feed in Cosmos DB
                    href: /azure/cosmos-db/change-feed
                    maintainContext: true
                  - name: Built-in Jupyter Notebooks support
                    href: /azure/cosmos-db/cosmosdb-jupyter-notebooks
                    maintainContext: true
                  - name: Service quotas
                    href: /azure/cosmos-db/concepts-limits
                    maintainContext: true
              - name: Monitor Azure Databricks jobs
                items:
                  - name: Overview
                    href: databricks-monitoring/index.md
                  - name: Send Databricks application logs to Monitor
                    href: databricks-monitoring/application-logs.md
                  - name: Use dashboards to visualize Databricks metrics
                    href: databricks-monitoring/dashboards.md
                  - name: Troubleshoot performance bottlenecks
                    href: databricks-monitoring/performance-troubleshooting.md
                  - name: Observability patterns for performance tuning
                    href: databricks-monitoring/databricks-observability.yml
              - name: Run Apache Cassandra
                href: best-practices/cassandra.md
          - name: Architectures
            items:
              - name: Azure health data consortium
                href: example-scenario/data/azure-health-data-consortium.yml
              - name: Build a delta lake for ad hoc queries
                href: solution-ideas/articles/build-data-lake-support-adhoc-queries-online.yml
              - name: Blueprint architectures
                items:
                  - name: Blueprint - Data warehouse for FedRAMP
                    href: /previous-versions/azure/security/blueprints/fedramp-datawarehouse-overview
                    maintainContext: true
                  - name: Blueprint - Data warehouse for PCI DSS
                    href: /previous-versions/azure/security/blueprints/pcidss-dw-overview
                    maintainContext: true
                  - name: Blueprint - HIPAA/HITRUST health data and AI
                    href: /previous-versions/azure/security/blueprints/azure-health
                    maintainContext: true
              - name: Cost savings through HTAP with Azure SQL
                href: example-scenario/data/azure-sql-htap.yml
              - name: Data governance with Profisee
                href: reference-architectures/data/profisee-master-data-management-purview.yml
              - name: DataOps for modern data warehouse
                href: example-scenario/data-warehouse/dataops-mdw.yml
              - name: Globally distributed apps using Cosmos DB
                href: solution-ideas/articles/globally-distributed-mission-critical-applications-using-cosmos-db.yml
              - name: Hybrid ETL with Azure Data Factory
                href: example-scenario/data/hybrid-etl-with-adf.yml
              - name: "IaaS: Web app with relational database"
                href: high-availability/ref-arch-iaas-web-and-db.yml
              - name: Master data management with CluedIn
                href: reference-architectures/data/cluedin.yml
              - name: Master data management with Profisee
                href: reference-architectures/data/profisee-master-data-management-data-factory.yml
              - name: Migrate master data services with CluedIn
                href: reference-architectures/data/migrate-master-data-services-with-cluedin.yml
              - name: Minimal storage – change feed to replicate data
                href: solution-ideas/articles/minimal-storage-change-feed-replicate-data.yml
              - name: Multi-region web app with private database
                href: example-scenario/sql-failover/app-service-private-sql-multi-region.yml
              - name: N-tier app with Cassandra
                href: reference-architectures/n-tier/n-tier-cassandra.yml
              - name: Optimize SQL Server with Azure Arc
                href: hybrid/azure-arc-sql-server.yml
              - name: Optimized storage – time based - multi writes
                href: solution-ideas/articles/optimized-storage-time-based-multi-writes.yml
              - name: Optimized storage – time based with Data Lake
                href: solution-ideas/articles/optimized-storage-time-based-data-lake.yml
              - name: Optimized storage with logical data classification
                href: solution-ideas/articles/optimized-storage-logical-data-classification.yml
              - name: Oracle migration to Azure
                href: solution-ideas/articles/reference-architecture-for-oracle-database-migration-to-azure.yml
              - name: SQL 2008 R2 failover cluster in Azure
                href: example-scenario/sql-failover/sql-failover-2008r2.yml
              - name: SQL Database and Synapse Analytics connectivity
                href: /azure/azure-sql/database/connectivity-architecture
                maintainContext: true
              - name: SQL Managed Instance with CMK
                href: example-scenario/data/sql-managed-instance-cmk.yml
              - name: Web app private database connectivity
                href: example-scenario/private-web-app/private-web-app.yml
              - name: Windows N-tier applications
                href: reference-architectures/n-tier/n-tier-sql-server.yml
          - name: Solution ideas
            items:
              - name: Big data analytics with Azure Data Explorer
                href: solution-ideas/articles/big-data-azure-data-explorer.yml
              - name: Build cloud native applications
                href: solution-ideas/articles/cloud-native-apps.yml
              - name: Campaign optimization with HDInsight Spark
                href: solution-ideas/articles/campaign-optimization-with-azure-hdinsight-spark-clusters.yml
              - name: Campaign optimization with SQL Server
                href: solution-ideas/articles/campaign-optimization-with-sql-server.yml
              - name: Data streaming
                href: solution-ideas/articles/data-streaming-scenario.yml
              - name: Data cache
                href: solution-ideas/articles/data-cache-with-redis-cache.yml
              - name: Digital campaign management
                href: solution-ideas/articles/digital-marketing-using-azure-database-for-postgresql.yml
              - name: Digital marketing using Azure MySQL
                href: solution-ideas/articles/digital-marketing-using-azure-database-for-mysql.yml
              - name: Enterprise data warehouse
                href: solution-ideas/articles/enterprise-data-warehouse.yml
              - name: Finance management using Azure MySQL
                href: solution-ideas/articles/finance-management-apps-using-azure-database-for-mysql.yml
              - name: Finance management using Azure PostgreSQL
                href: solution-ideas/articles/finance-management-apps-using-azure-database-for-postgresql.yml
              - name: Gaming using Azure MySQL
                href: solution-ideas/articles/gaming-using-azure-database-for-mysql.yml
              - name: Gaming using Cosmos DB
                href: solution-ideas/articles/gaming-using-cosmos-db.yml
              - name: Intelligent apps using Azure MySQL
                href: solution-ideas/articles/intelligent-apps-using-azure-database-for-mysql.yml
              - name: Intelligent apps using Azure PostgreSQL
                href: solution-ideas/articles/intelligent-apps-using-azure-database-for-postgresql.yml
              - name: Interactive querying with HDInsight
                href: solution-ideas/articles/interactive-querying-with-hdinsight.yml
              - name: Loan charge-off prediction with HDInsight Spark
                href: solution-ideas/articles/loan-chargeoff-prediction-with-azure-hdinsight-spark-clusters.yml
              - name: Loan charge-off prediction with SQL Server
                href: solution-ideas/articles/loan-chargeoff-prediction-with-sql-server.yml
              - name: Loan credit risk modeling
                href: solution-ideas/articles/loan-credit-risk-analyzer-and-default-modeling.yml
              - name: Loan credit risk with SQL Server
                href: solution-ideas/articles/loan-credit-risk-with-sql-server.yml
              - name: Messaging
                href: solution-ideas/articles/messaging.yml
              - name: Mining equipment monitoring
                href: solution-ideas/articles/monitor-mining-equipment.yml
              - name: Multi-region web app with Cosmos DB replication
                href: solution-ideas/articles/multi-region-web-app-cosmos-db-replication.yml
              - name: Ops automation using Event Grid
                href: solution-ideas/articles/ops-automation-using-event-grid.yml
              - name: Personalization using Cosmos DB
                href: solution-ideas/articles/personalization-using-cosmos-db.yml
              - name: Retail and e-commerce using Azure MySQL
                href: solution-ideas/articles/retail-and-ecommerce-using-azure-database-for-mysql.yml
              - name: Retail and e-commerce using Azure PostgreSQL
                href: solution-ideas/articles/retail-and-ecommerce-using-azure-database-for-postgresql.yml
              - name: Retail and e-commerce using Cosmos DB
                href: solution-ideas/articles/retail-and-e-commerce-using-cosmos-db.yml
              - name: Serverless apps using Cosmos DB
                href: solution-ideas/articles/serverless-apps-using-cosmos-db.yml
              - name: Streaming using HDInsight
                href: solution-ideas/articles/streaming-using-hdinsight.yml
      - name: Developer Options
        items:
          - name: Microservices
            items:
              - name: Get started
                href: microservices/index.md
              - name: Guides
                items:
                  - name: Domain modeling for microservices
                    items:
                      - name: Domain analysis
                        href: microservices/model/domain-analysis.md
                      - name: Tactical DDD
                        href: microservices/model/tactical-ddd.md
                      - name: Identify microservice boundaries
                        href: microservices/model/microservice-boundaries.md
                  - name: Design a microservices architecture
                    items:
                      - name: Introduction
                        href: microservices/design/index.md
                      - name: Choose a compute option
                        href: microservices/design/compute-options.md
                      - name: Interservice communication
                        href: microservices/design/interservice-communication.md
                      - name: API design
                        href: microservices/design/api-design.md
                      - name: API gateways
                        href: microservices/design/gateway.md
                      - name: Data considerations
                        href: microservices/design/data-considerations.md
                      - name: Container orchestration
                        href: microservices/design/orchestration.md
                      - name: Design patterns for microservices
                        href: microservices/design/patterns.md
                  - name: Operate microservices in production
                    items:
                      - name: Monitor microservices in AKS
                        href: microservices/logging-monitoring.md
                      - name: CI/CD for microservices
                        href: microservices/ci-cd.md
                      - name: CI/CD for microservices on Kubernetes
                        href: microservices/ci-cd-kubernetes.md
                  - name: Migrate to a microservices architecture
                    items:
                      - name: Migrate a monolith app to microservices
                        href: microservices/migrate-monolith.md
                      - name: Modernize apps with Service Fabric
                        href: service-fabric/modernize-app-azure-service-fabric.md
                      - name: Migrate from Cloud Services to ASF
                        href: service-fabric/migrate-from-cloud-services.md
                  - name: .NET microservices
                    items:
                      - name: Design a microservice-oriented app
                        href: /dotnet/architecture/microservices/multi-container-microservice-net-applications/microservice-application-design
                        maintainContext: true
                      - name: Create a  CRUD microservice
                        href: /dotnet/architecture/microservices/multi-container-microservice-net-applications/data-driven-crud-microservice
                        maintainContext: true
                      - name: Event-based communication
                        href: /dotnet/architecture/microservices/multi-container-microservice-net-applications/integration-event-based-microservice-communications
                        maintainContext: true
                      - name: Implement API Gateways with Ocelot
                        href: /dotnet/architecture/microservices/multi-container-microservice-net-applications/implement-api-gateways-with-ocelot
                        maintainContext: true
              - name: Architectures
                items:
                   - name: Decompose apps with Service Fabric
                     href: example-scenario/infrastructure/service-fabric-microservices.yml
                   - name: High-availability blue/green deployment
                     href: example-scenario/blue-green-spring/blue-green-spring.yml
                   - name: Microservices on Azure Service Fabric
                     href: reference-architectures/microservices/service-fabric.yml
                   - name: Microservices with Azure Spring Cloud
                     href: /azure/spring-cloud/reference-architecture
                     maintainContext: true
                   - name: Unified logging for microservices apps
                     href: example-scenario/logging/unified-logging.yml     
          - name: Serverless applications
            items:
              - name: Get started
                href: serverless-quest/serverless-overview.md
              - name: Guides
                items:
                  - name: Serverless Functions examples
                    href: serverless-quest/reference-architectures.md
                  - name: Plan for serverless architecture
                    items:
                      - name: Deploy serverless Functions
                        href: serverless-quest/validate-commit-serverless-adoption.md
                      - name: Serverless application assessment
                        href: serverless-quest/application-assessment.md
                      - name: Technical workshops and training
                        href: serverless-quest/technical-training.md
                      - name: Proof of concept or pilot
                        href: serverless-quest/poc-pilot.md
                  - name: Develop and deploy serverless apps
                    items:
                      - name: Serverless Functions app development
                        href: serverless-quest/application-development.md
                      - name: Serverless Functions code walkthrough
                        href: serverless/code.md
                      - name: CI/CD for a serverless frontend
                        href: serverless/guide/serverless-app-cicd-best-practices.md
                  - name: Monitoring serverless event processing
                    href: serverless/guide/monitoring-serverless-event-processing.md
                  - name: Serverless Functions app operations
                    href: serverless-quest/functions-app-operations.md
                  - name: Serverless Functions app security
                    href: serverless-quest/functions-app-security.md
                  - name: Security baseline for Azure Functions
                    href: /security/benchmark/azure/baselines/functions-security-baseline
                    maintainContext: true
                  - name: Serverless with Azure Logic Apps
                    href: /azure/logic-apps/logic-apps-serverless-overview
                    maintainContext: true
                  - name: Event Hubs with Azure Functions
                    items:
                      - name: Overview
                        href: serverless/event-hubs-functions/event-hubs-functions.yml
                      - name: Performance and scale
                        href: serverless/event-hubs-functions/performance-scale.yml
                      - name: Resilient design
                        href: serverless/event-hubs-functions/resilient-design.md
                      - name: Security
                        href: serverless/event-hubs-functions/security.md
                      - name: Observability
                        href: serverless/event-hubs-functions/observability.yml
              - name: Architectures
                items:
                  - name: Azure Functions in a hybrid environment
                    href: hybrid/azure-functions-hybrid.yml
                  - name: Event-based cloud automation
                    href: reference-architectures/serverless/cloud-automation.yml
                  - name: Multicloud with the Serverless Framework
                    href: example-scenario/serverless/serverless-multicloud.yml
                  - name: Real-time location sharing
                    href: example-scenario/signalr/index.yml
                  - name: Serverless event processing
                    href: reference-architectures/serverless/event-processing.yml
              - name: Solution ideas
                items:
                  - name: AKS in event stream processing
                    href: solution-ideas/articles/serverless-event-processing-aks.yml
                  - name: Big data analytics with Data Explorer
                    href: solution-ideas/articles/big-data-azure-data-explorer.yml
                  - name: De-batch and filter with Event Hubs
                    href: solution-ideas/articles/serverless-event-processing-filtering.yml
                  - name: Serverless applications using Event Grid
                    href: solution-ideas/articles/serverless-application-architectures-using-event-grid.yml
                  - name: Serverless computing LOB apps
                    href: solution-ideas/articles/onboarding-customers-with-a-cloud-native-serverless-architecture.yml
                  - name: Serverless event stream processing
                    href: solution-ideas/articles/serverless-event-processing-private-link.yml
                  - name: Transit Hub pub-sub messaging system
                    href: solution-ideas/articles/transit-hub.yml
      - name: DevOps
        items:
          - name: Guides
            items:
              - name: DevOps Checklist
                href: checklist/dev-ops.md
              - name: Advanced ARM templates
                items:
                  - name: Overview
                    href: guide/azure-resource-manager/advanced-templates/index.md
                  - name: Update a resource
                    href: guide/azure-resource-manager/advanced-templates/update-resource.md
                  - name: Use an object as a parameter
                    href: guide/azure-resource-manager/advanced-templates/objects-as-parameters.md
                  - name: Property transformer and collector
                    href: guide/azure-resource-manager/advanced-templates/collector.md
              - name: DevTest Labs guidance
                items:
                  - name: Deliver a proof of concept with DevTest Labs
                    href: /azure/devtest-labs/deliver-proof-concept
                    maintainContext: true
                  - name: Orchestrate the implementation of DevTest Labs
                    href: /azure/devtest-labs/devtest-lab-guidance-orchestrate-implementation
                    maintainContext: true
                  - name: Scale up DevTest Labs infrastructure
                    href: /azure/devtest-labs/devtest-lab-guidance-scale
                    maintainContext: true
                  - name: Security baseline for Azure DevTest Labs
                    href: /security/benchmark/azure/baselines/devtest-labs-security-baseline
                    maintainContext: true
              - name: CI/CD for Synapse Analytics
                href: /azure/synapse-analytics/cicd/continuous-integration-delivery
                maintainContext: true
              - name: Platform automation for VMware Solution
                href: /azure/cloud-adoption-framework/scenarios/azure-vmware/eslz-platform-automation-and-devops
                maintainContext: true
          - name: Architectures
            items:
              - name: Azure DevTest Labs for enterprises
                href: example-scenario/infrastructure/devtest-labs-reference-architecture.yml
              - name: CI/CD pipeline for chatbots with ARM
                href: example-scenario/apps/devops-cicd-chatbot.yml
              - name: CI/CD pipeline using Azure DevOps
                href: example-scenario/apps/devops-dotnet-webapp.yml
              - name: DevSecOps in GitHub
                href: solution-ideas/articles/devsecops-in-github.yml
              - name: Enterprise monitoring with Azure Monitor
                href: example-scenario/monitoring/enterprise-monitoring.yml
              - name: High-availability blue/green deployment
                href: example-scenario/blue-green-spring/blue-green-spring.yml
              - name: Jenkins on Azure
                href: example-scenario/apps/jenkins.yml
              - name: Microsoft 365 tenant configuration
                href: example-scenario/devops/manage-microsoft-365-tenant-configuration-microsoft365dsc-devops.yml
              - name: Run containers in a hybrid environment
                href: hybrid/hybrid-containers.yml
          - name: Solution ideas
            items:
              - name: CI/CD for Azure VMs
                href: solution-ideas/articles/cicd-for-azure-vms.yml
              - name: CI/CD for Azure Web Apps
                href: solution-ideas/articles/azure-devops-continuous-integration-and-continuous-deployment-for-azure-web-apps.yml
              - name: CI/CD for Containers
                href: solution-ideas/articles/cicd-for-containers.yml
              - name: CI/CD for Microsoft Power Platform
                href: solution-ideas/articles/azure-devops-continuous-integration-for-power-platform.yml
              - name: CI/CD for Windows desktop apps
                href: solution-ideas/articles/azure-devops-ci-cd-for-desktop-apps.yml
              - name: CI/CD using Jenkins and AKS
                href: solution-ideas/articles/container-cicd-using-jenkins-and-kubernetes-on-azure-container-service.yml
              - name: CI/CD using Jenkins and Terraform
                href: solution-ideas/articles/immutable-infrastructure-cicd-using-jenkins-and-terraform-on-azure-virtual-architecture-overview.yml
              - name: DevSecOps in Azure
                href: solution-ideas/articles/devsecops-in-azure.yml
              - name: DevTest and DevOps for IaaS
                href: solution-ideas/articles/dev-test-iaas.yml
              - name: DevTest and DevOps for PaaS
                href: solution-ideas/articles/dev-test-paas.yml
              - name: DevTest and DevOps with microservices
                href: solution-ideas/articles/dev-test-microservice.yml
              - name: DevTest Image Factory
                href: solution-ideas/articles/dev-test-image-factory.yml
              - name: Hybrid DevOps
                href: solution-ideas/articles/devops-in-a-hybrid-environment.yml
              - name: Java CI/CD using Jenkins and Web Apps
                href: solution-ideas/articles/java-cicd-using-jenkins-and-azure-web-apps.yml
              - name: SharePoint for development testing
                href: solution-ideas/articles/sharepoint-farm-devtest.yml
      - name: Hybrid + Multicloud
        items:
          - name: Get started
            href: hybrid/hybrid-start-here.md
          - name: Guides
            items:
              - name: Hybrid workload in Azure
                href: ./framework/hybrid/hybrid-overview.md
              - name: Azure Arc guidance
                items:
                  - name: Administer SQL Server anywhere with Azure Arc
                    href: hybrid/azure-arc-sql-server.yml
                  - name: App Service on Azure Arc
                    href: /azure/app-service/overview-arc-integration
                    maintainContext: true
                  - name: Security baseline for Arc-enabled Servers
                    href: /security/benchmark/azure/baselines/arc-enabled-security-baseline
                    maintainContext: true
              - name: Hybrid deployments
                items:
                  - name: Configure hybrid cloud connectivity
                    href: hybrid/deployments/solution-deployment-guide-connectivity.md
                  - name: Configure hybrid cloud identity
                    href: hybrid/deployments/solution-deployment-guide-identity.md
                  - name: Deploy AI-based footfall detection
                    href: hybrid/deployments/solution-deployment-guide-retail-footfall-detection.md
                  - name: Deploy an app that scales cross-cloud
                    href: hybrid/deployments/solution-deployment-guide-cross-cloud-scaling.md
                  - name: Deploy Kubernetes on Azure Stack Hub
                    href: hybrid/deployments/solution-deployment-guide-highly-available-kubernetes.md
                  - name: Deploy highly available MongoDB
                    href: hybrid/deployments/solution-deployment-guide-mongodb-ha.md
                  - name: Deploy hybrid app with on-premises data
                    href: hybrid/deployments/solution-deployment-guide-cross-cloud-scaling-onprem-data.md
                  - name: Deploy a SQL Server 2016 AG
                    href: hybrid/deployments/solution-deployment-guide-sql-ha.md
                  - name: Direct traffic with a geo-distributed app
                    href: hybrid/deployments/solution-deployment-guide-geo-distributed.md
              - name: Azure Stack guidance
                items:
                  - name: Azure Stack stretched clusters for DR
                    href: hybrid/azure-stack-hci-dr.yml
                  - name: Azure Stack HCI switchless interconnect
                    href: hybrid/azure-stack-robo.yml
              - name: Azure VMware Solution guidance
                items:
                  - name: API Management for AVS
                    href: /azure/azure-vmware/concepts-api-management
                    maintainContext: true
                  - name: BCDR for AVS
                    href: /azure/cloud-adoption-framework/scenarios/azure-vmware/eslz-business-continuity-and-disaster-recovery
                    maintainContext: true
                  - name: Govern AVS
                    href: /azure/cloud-adoption-framework/scenarios/azure-vmware/govern
                    maintainContext: true
                  - name: Manage and monitor AVS
                    href: /azure/cloud-adoption-framework/scenarios/azure-vmware/eslz-management-and-monitoring
                    maintainContext: true
                  - name: Migrate with AVS
                    href: /azure/cloud-adoption-framework/scenarios/azure-vmware/migrate
                    maintainContext: true
                  - name: Network interconnectivity for AVS
                    href: /azure/azure-vmware/concepts-networking
                    maintainContext: true
                  - name: Network planning for AVS
                    href: /azure/azure-vmware/tutorial-network-checklist
                    maintainContext: true
                  - name: Platform automation for AVS
                    href: /azure/cloud-adoption-framework/scenarios/azure-vmware/eslz-platform-automation-and-devops
                    maintainContext: true
                  - name: Security and governance for AVS
                    href: /azure/cloud-adoption-framework/scenarios/azure-vmware/eslz-security-governance-and-compliance
                    maintainContext: true                       
              - name: Connect an on-premises network to Azure
                href: reference-architectures/hybrid-networking/index.yml
              - name: FSLogix for the enterprise
                href: example-scenario/wvd/windows-virtual-desktop-fslogix.yml
              - name: Troubleshoot a hybrid VPN connection
                href: reference-architectures/hybrid-networking/troubleshoot-vpn.yml
          - name: Architectures
            items:
              - name: Azure Arc solutions
                items:
                - name: Azure Arc hybrid management with AKS
                  href: hybrid/arc-hybrid-kubernetes.yml
                - name: Manage configurations for Azure Arc
                  href: hybrid/azure-arc-hybrid-config.yml
                - name: Optimize SQL Server with Azure Arc
                  href: hybrid/azure-arc-sql-server.yml
                - name: Run containers in a hybrid environment
                  href: hybrid/hybrid-containers.yml
              - name: Azure Automation solutions
                items:                
                  - name: Azure Automation in a hybrid environment
                    href: hybrid/azure-automation-hybrid.yml
                  - name: Azure Automation update management
                    href: hybrid/azure-update-mgmt.yml
                  - name: Azure Automation State Configuration
                    href: example-scenario/state-configuration/state-configuration.yml
              - name: Azure enterprise cloud file share
                href: hybrid/azure-files-private.yml
              - name: Azure files secured by AD DS
                href: example-scenario/hybrid/azure-files-on-premises-authentication.yml
              - name: Azure Functions in a hybrid environment
                href: hybrid/azure-functions-hybrid.yml
              - name: Azure VMware Solution in hub-and-spoke
                href: /azure/azure-vmware/concepts-hub-and-spoke
                maintainContext: true
              - name: Back up files on Azure Stack Hub
                href: hybrid/azure-stack-backup.yml
              - name: Connect on-premises with ExpressRoute
                href: reference-architectures/hybrid-networking/expressroute-vpn-failover.yml
              - name: Connect standalone servers
                href: hybrid/azure-network-adapter.yml
              - name: Deploy AI and ML with Azure Stack Edge
                href: hybrid/deploy-ai-ml-azure-stack-edge.yml
              - name: Design a hybrid Domain Name System
                href: hybrid/hybrid-dns-infra.yml
              - name: Disaster recovery for Stack Hub VMs
                href: hybrid/azure-stack-vm-dr.yml
              - name: Enhanced-security hybrid messaging - client
                href: example-scenario/hybrid/secure-hybrid-messaging-client.yml
              - name: Enhanced-security hybrid messaging - mobile
                href: example-scenario/hybrid/secure-hybrid-messaging-mobile.yml
              - name: Enhanced-security hybrid messaging - web
                href: example-scenario/hybrid/secure-hybrid-messaging-web.yml
              - name: Extend on-premises using ExpressRoute
                href: reference-architectures/hybrid-networking/expressroute.yml
              - name: Extend an on-premises network using VPN
                href: reference-architectures/hybrid-networking/vpn.yml
              - name: Hybrid availability and monitoring
                href: hybrid/hybrid-perf-monitoring.yml
              - name: Hybrid file services
                href: hybrid/hybrid-file-services.yml
              - name: Hybrid file share with disaster recovery for remote and local branch workers
                href: example-scenario/hybrid/hybrid-file-share-dr-remote-local-branch-workers.yml
              - name: Hybrid security monitoring
                href: hybrid/hybrid-security-monitoring.yml
              - name: Manage hybrid workloads with WAC
                href: hybrid/hybrid-server-os-mgmt.yml
              - name: On-premises data gateway for Logic Apps
                href: hybrid/gateway-logic-apps.yml
              - name: Run containers in a hybrid environment
                href: hybrid/hybrid-containers.yml
              - name: Azure file shares in hybrid environment
                href: hybrid/azure-file-share.yml
          - name: Solution ideas
            items:
              - name: Azure Stack Hub solutions
                items:
                  - name: AI-based footfall detection
                    href: solution-ideas/articles/hybrid-footfall-detection.yml
                  - name: Cross-cloud scaling
                    href: solution-ideas/articles/cross-cloud-scaling.yml
                  - name: Hybrid connections
                    href: solution-ideas/articles/hybrid-connectivity.yml
                  - name: Unlock legacy data with Azure Stack
                    href: solution-ideas/articles/unlock-legacy-data.yml
              - name: Azure VMware Solution foundations
                items:
                  - name: Azure VMware Solution capacity planning
                    href: solution-ideas/articles/azure-vmware-solution-foundation-capacity.yml
                  - name: Azure VMware Solution landing zone
                    href: solution-ideas/articles/azure-vmware-solution-foundation-landing-zone.yml
                  - name: Azure VMware Solution networking
                    href: solution-ideas/articles/azure-vmware-solution-foundation-networking.yml
              - name: Cross-platform chat
                href: solution-ideas/articles/cross-platform-chat.yml
      - name: Identity
        items:
          - name: Guides
            items:
              - name: Compare identity services
                href: /azure/active-directory-domain-services/compare-identity-solutions
                maintainContext: true
              - name: Build for resilience
                href: guide/resilience/resilience-overview.md
              - name: Identity in multitenant applications
                items:
                  - name: Introduction
                    href: multitenant-identity/index.md
                  - name: The Tailspin scenario
                    href: multitenant-identity/tailspin.md
                  - name: Authentication
                    href: multitenant-identity/authenticate.md
                  - name: Claims-based identity
                    href: multitenant-identity/claims.md
                  - name: Tenant sign-up
                    href: multitenant-identity/signup.md
                  - name: Application roles
                    href: multitenant-identity/app-roles.md
                  - name: Authorization
                    href: multitenant-identity/authorize.md
                  - name: Secure a web API
                    href: multitenant-identity/web-api.md
                  - name: Cache access tokens
                    href: multitenant-identity/token-cache.md
                  - name: Client certificate
                    href: multitenant-identity/client-certificate.md
                  - name: Federate with a customer's AD FS
                    href: multitenant-identity/adfs.md
              - name: Integrate on-premises AD with Azure
                href: reference-architectures/identity/index.yml
              - name: Deployment guidance
                items:
                  - name: Azure AD deployment checklist
                    href: /azure/active-directory/fundamentals/active-directory-deployment-checklist-p2
                    maintainContext: true
                  - name: Azure AD deployment plans
                    href: /azure/active-directory/fundamentals/active-directory-deployment-plans
                    maintainContext: true
                  - name: Azure AD B2C deployment plans
                    href: /azure/active-directory/fundamentals/azure-active-directory-b2c-deployment-plans
                    maintainContext: true
              - name: Migrate applications to Azure AD
                items:
                  - name: Migrate an AD FS app to Azure
                    href: /azure/active-directory/manage-apps/migrate-adfs-apps-to-azure
                    maintainContext: true
                  - name: Migrate app authentication to Azure AD
                    href: /azure/active-directory/manage-apps/migrate-application-authentication-to-azure-active-directory
                    maintainContext: true
                  - name: Use the AD FS application activity report
                    href: /azure/active-directory/manage-apps/migrate-adfs-application-activity
                    maintainContext: true
                  - name: Resources for migrating to Azure AD
                    href: /azure/active-directory/manage-apps/migration-resources
                    maintainContext: true
              - name: Secure identity
                items:
                  - name: Secure development with SPAs
                    href: guide/resilience/azure-ad-secure-single-page-application.md
                  - name: Security baseline for Azure AD
                    href: /security/benchmark/azure/baselines/aad-security-baseline
                    maintainContext: true
              - name: Identity management
                items:
                  - name: Enterprise enrollment and AAD tenants
                    href: /azure/cloud-adoption-framework/ready/enterprise-scale/enterprise-enrollment-and-azure-ad-tenants
                    maintainContext: true
                  - name: Identity and access management
                    href: /azure/cloud-adoption-framework/ready/enterprise-scale/identity-and-access-management
                    maintainContext: true
                  - name: Limit cross-tenant private endpoints
                    href: /azure/cloud-adoption-framework/ready/azure-best-practices/limit-cross-tenant-private-endpoint-connections
                    maintainContext: true
                  - name: Management groups and subscriptions
                    href: /azure/cloud-adoption-framework/ready/enterprise-scale/management-group-and-subscription-organization
                    maintainContext: true
              - name: Hybrid identity
                items:
                  - name: Choose a hybrid identity method
                    href: /azure/active-directory/hybrid/choose-ad-authn
                    maintainContext: true
                  - name: Cloud governed management for on-premises
                    href: /azure/active-directory/hybrid/cloud-governed-management-for-on-premises
                    maintainContext: true
                  - name: Hybrid identity foundation with Azure AD
                    href: /azure/active-directory/hybrid/four-steps
                    maintainContext: true
                  - name: Azure AD Connect for on-premises
                    href: /azure/active-directory/hybrid/whatis-azure-ad-connect
                    maintainContext: true
              - name: Identity for education
                items:
                  - name: Azure Active Directory for education
                    href: /microsoft-365/education/deploy/intro-azure-active-directory
                    maintainContext: true
                  - name: Multi-tenant for large academic institutions
                    href: /microsoft-365/education/deploy/design-multi-tenant-architecture
                    maintainContext: true
                  - name: Design a tenant configuration
                    href: /microsoft-365/education/deploy/design-tenant-configurations
                    maintainContext: true
                  - name: Design authentication and credentials
                    href: /microsoft-365/education/deploy/design-credential-authentication-strategies
                    maintainContext: true
                  - name: Design an account strategy
                    href: /microsoft-365/education/deploy/design-account-strategy
                    maintainContext: true
                  - name: Design identity governance 
                    href: /microsoft-365/education/deploy/design-identity-governance
                    maintainContext: true
          - name: Architectures
            items:
              - name: AD DS resource forests in Azure
                href: reference-architectures/identity/adds-forest.yml
              - name: Azure AD identity management for AWS
                href: reference-architectures/aws/aws-azure-ad-security.yml
              - name: Deploy AD DS in an Azure virtual network
                href: reference-architectures/identity/adds-extend-domain.yml
              - name: Extend on-premises AD FS to Azure
                href: reference-architectures/identity/adfs.yml
              - name: Hybrid identity
                href: solution-ideas/articles/hybrid-identity.yml
              - name: On-premises AD domains with Azure AD
                href: reference-architectures/identity/azure-ad.yml
      - name: Integration
        items:
          - name: Guides
            items:
              - name: Connectors in Azure Logic Apps
                href: /azure/connectors/apis-list
                maintainContext: true
              - name: Access to virtual networks from Logic Apps
                href: /azure/logic-apps/connect-virtual-network-vnet-isolated-environment-overview
                maintainContext: true
              - name: BCDR for Logic Apps
                href: /azure/logic-apps/business-continuity-disaster-recovery-guidance
                maintainContext: true
              - name: Azure Policy controls for Logic Apps
                href: /azure/logic-apps/security-controls-policy
                maintainContext: true
              - name: Security baseline for Logic Apps
                href: /security/benchmark/azure/baselines/logic-apps-security-baseline
                maintainContext: true
          - name: Architectures
            items:
              - name: Basic enterprise integration on Azure
                href: reference-architectures/enterprise-integration/basic-enterprise-integration.yml
              - name: Data integration with Logic Apps and SQL
                href: example-scenario/integration/logic-apps-data-integration.yml
              - name: Enterprise business intelligence
                href: reference-architectures/data/enterprise-bi-synapse.yml
              - name: Enterprise integration - queues and events
                href: reference-architectures/enterprise-integration/queues-events.yml
              - name: On-premises data gateway for Logic Apps
                href: hybrid/gateway-logic-apps.yml
              - name: Power Automate deployment at scale
                href: example-scenario/power-automate/power-automate.yml
              - name: Publish internal APIs to external users
                href: example-scenario/apps/publish-internal-apis-externally.yml
          - name: Solution ideas
            items:
              - name: Custom business processes
                href: solution-ideas/articles/custom-business-processes.yml
              - name: Elastic Workplace Search on Azure
                href: solution-ideas/articles/elastic-workplace-search.yml
              - name: Line of business extension
                href: solution-ideas/articles/lob.yml
              - name: Web and mobile front-ends
                href: solution-ideas/articles/front-end.yml
      - name: Internet of Things
        items:
          - name: Get started
            href: reference-architectures/iot/iot-architecture-overview.md
          - name: Guides
            items:
              - name: IoT concepts
                items:
                  - name: Introduction to IoT solutions
                    href: example-scenario/iot/introduction-to-solutions.yml
                  - name: 'Devices, platform, and applications'
                    href: example-scenario/iot/devices-platform-application.yml
                  - name: 'Attestation, authentication, and provisioning'
                    href: example-scenario/iot/attestation-provisioning.yml
                  - name: Field and cloud edge gateways
                    href: example-scenario/iot/field-cloud-edge-gateways.yml
                  - name: Application-to-device commands
                    href: example-scenario/iot/cloud-to-device.yml
                  - name: 'Builders, developers, and operators'
                    href: example-scenario/iot/builders-developers-operators.yml
              - name: Video Analytics on Edge
                items:
                  - name: Overview
                    href: guide/iot-edge-vision/index.md
                  - name: Camera selection
                    href: guide/iot-edge-vision/camera.md
                  - name: Hardware acceleration
                    href: guide/iot-edge-vision/hardware.md
                  - name: Machine learning
                    href: guide/iot-edge-vision/machine-learning.md
                  - name: Image storage
                    href: guide/iot-edge-vision/image-storage.md
                  - name: Alert persistence
                    href: guide/iot-edge-vision/alerts.md
                  - name: User interface
                    href: guide/iot-edge-vision/user-interface.md
              - name: Industrial IoT Analytics
                items:
                  - name: Architecture
                    href: guide/iiot-guidance/iiot-architecture.md
                  - name: Recommended services
                    href: guide/iiot-guidance/iiot-services.md
                  - name: Data visualization
                    href: guide/iiot-guidance/iiot-data.md
                  - name: Considerations
                    href: guide/iiot-guidance/iiot-considerations.md
              - name: IoT patterns
                items:
                  - name: Analyze and optimize loop
                    href: example-scenario/iot/analyze-optimize-loop.yml
                  - name: Event routing
                    href: example-scenario/iot/event-routing.yml
                  - name: Measure and control loop
                    href: example-scenario/iot/measure-control-loop.yml
                  - name: Monitor and manage loop
                    href: example-scenario/iot/monitor-manage-loop.yml
                  - name: Real-time IoT updates
                    href: example-scenario/iot/real-time-iot-updates-cloud-apps.yml
                  - name: Scale solutions with deployment stamps
                    href: example-scenario/iot/application-stamps.yml
              - name: Azure IoT client SDK support
                href: guide/iot/azure-iot-client-sdk-support.md
              - name: Choose an IoT solution
                href: example-scenario/iot/iot-central-iot-hub-cheat-sheet.md
              - name: Moving from test to production
                href: example-scenario/iot/iot-move-to-production.md
          - name: Architectures
            items:
              - name: Azure IoT reference architecture
                href: reference-architectures/iot.yml
              - name: Automated guided vehicles fleet control
                href: example-scenario/iot/automated-guided-vehicles-fleet-control.yml
              - name: Computer vision on the edge
                href: reference-architectures/ai/end-to-end-smart-factory.yml
              - name: Connected factory hierarchy service
                href: solution-ideas/articles/connected-factory-hierarchy-service.yml
              - name: Connected factory signal pipeline
                href: example-scenario/iot/connected-factory-signal-pipeline.yml
              - name: Efficient Docker image deployment
                href: example-scenario/iot/efficient-docker-image-deployment.yml
              - name: IoT and data analytics
                href: example-scenario/data/big-data-with-iot.yml
              - name: IoT using Cosmos DB
                href: solution-ideas/articles/iot-using-cosmos-db.yml
              - name: Predictive maintenance with IoT
                href: example-scenario/predictive-maintenance/iot-predictive-maintenance.yml
              - name: Smart places with Azure Digital Twins
                href: example-scenario/iot/smart-places.yml
          - name: Solution ideas
            items:
              - name: Buy online, pick up in store
                href: example-scenario/iot/vertical-buy-online-pickup-in-store.yml
              - name: Condition monitoring
                href: solution-ideas/articles/condition-monitoring.yml
              - name: COVID-19 solutions
                items:
                  - name: Cognizant Safe Buildings with IoT
                    href: solution-ideas/articles/safe-buildings.yml
                  - name: Contactless IoT interfaces
                    href: solution-ideas/articles/contactless-interfaces.yml
                  - name: COVID-19 IoT safe environments
                    href: solution-ideas/articles/cctv-iot-edge-for-covid-19-safe-environment-and-mask-detection.yml
                  - name: IoT Connected Platform
                    href: solution-ideas/articles/iot-connected-platform.yml
                  - name: Lighting and disinfection system
                    href: solution-ideas/articles/uven-disinfection.yml
              - name: Environment monitoring
                href: solution-ideas/articles/environment-monitoring-and-supply-chain-optimization.yml
              - name: IoT analytics with Azure Data Explorer
                href: solution-ideas/articles/iot-azure-data-explorer.yml
              - name: IoT Edge data storage and processing
                href: solution-ideas/articles/data-storage-edge.yml
              - name: Light and power for emerging markets
                href: solution-ideas/articles/iot-power-management.yml
              - name: Process real-time vehicle data using IoT
                href: example-scenario/data/realtime-analytics-vehicle-iot.yml
              - name: Project 15 IoT sustainability
                href: solution-ideas/articles/project-15-iot-sustainability.yml
              - name: Real-time asset tracking and management
                href: solution-ideas/articles/real-time-asset-tracking-mgmt-iot-central.yml
              - name: Voice assistants and IoT devices
                href: solution-ideas/articles/iot-controlling-devices-with-voice-assistant.yml
      - name: Mainframe + Midrange
        items:
          - name: Get started
            href: mainframe/mainframe-midrange-architecture.md
          - name: Guides
            items:
              - name: Mainframe migration framework
                items:
                  - name: Mainframe migration overview
                    href: /azure/cloud-adoption-framework/infrastructure/mainframe-migration/index
                    maintainContext: true
                  - name: Mainframe myths and facts
                    href: /azure/cloud-adoption-framework/infrastructure/mainframe-migration/myths-and-facts
                    maintainContext: true
                  - name: Mainframe migration strategies
                    href: /azure/cloud-adoption-framework/infrastructure/mainframe-migration/migration-strategies
                    maintainContext: true
                  - name: Mainframe application migration
                    href: /azure/cloud-adoption-framework/infrastructure/mainframe-migration/application-strategies
                    maintainContext: true
              - name: Mainframe rehosting
                items:
                  - name: Mainframe rehosting on Azure VMs
                    href: /azure/virtual-machines/workloads/mainframe-rehosting/overview
                    maintainContext: true
                  - name: Move mainframe compute to Azure
                    href: /azure/virtual-machines/workloads/mainframe-rehosting/concepts/mainframe-compute-azure
                    maintainContext: true
                  - name: Move mainframe storage to Azure
                    href: /azure/virtual-machines/workloads/mainframe-rehosting/concepts/mainframe-storage-azure
                    maintainContext: true
                  - name: Get started with TmaxSoft OpenFrame
                    href: /azure/virtual-machines/workloads/mainframe-rehosting/tmaxsoft/get-started
                    maintainContext: true
          - name: App modernization
            items:
              - name: Architectures
                items:
                  - name: AIX UNIX to Azure Linux migration
                    href: example-scenario/unix-migration/migrate-aix-azure-linux.yml
                  - name: Batch transaction processing
                    href: example-scenario/mainframe/process-batch-transactions.yml
                  - name: General mainframe refactor to Azure
                    href: example-scenario/mainframe/general-mainframe-refactor.yml
                  - name: IBM System i to Azure using Infinite i
                    href: example-scenario/mainframe/ibm-system-i-azure-infinite-i.yml
                  - name: IBM z/OS migration with Asysco AMT
                    href: example-scenario/mainframe/asysco-zos-migration.yml
                  - name: IBM z/OS online transaction processing
                    href: example-scenario/mainframe/ibm-zos-online-transaction-processing-azure.yml
                  - name: Integrate IBM MQs with Azure
                    href: example-scenario/mainframe/integrate-ibm-message-queues-azure.yml
                  - name: Micro Focus Enterprise Server on Azure
                    href: example-scenario/mainframe/micro-focus-server.yml
                  - name: Migrate AIX workloads to Skytap
                    href: example-scenario/mainframe/migrate-aix-workloads-to-skytap.yml
                  - name: Migrate IBM i series to Skytap on Azure
                    href: example-scenario/mainframe/migrate-ibm-i-series-applications.yml
                  - name: Refactor IBM z/OS mainframe CF
                    href: reference-architectures/zos/refactor-zos-coupling-facility.yml
                  - name: Refactor Mainframe Applications with Advanced
                    href: example-scenario/mainframe/refactor-mainframe-applications-advanced.yml
                  - name: Refactor mainframe with Raincode
                    href: reference-architectures/app-modernization/raincode-reference-architecture.yml
                  - name: Unisys CPF rehost using virtualization
                    href: example-scenario/mainframe/unisys-clearpath-forward-mainframe-rehost.yml
                  - name: Unisys Dorado migration
                    href: example-scenario/mainframe/migrate-unisys-dorado-mainframe-apps-with-astadia-micro-focus.yml
                  - name: Unisys mainframe migration with Asysco
                    href: reference-architectures/migration/unisys-mainframe-migration.yml
                  - name: Using LzLabs SDM in Azure
                    href: example-scenario/mainframe/lzlabs-software-defined-mainframe-in-azure.yml
              - name: Solution ideas
                items:
                  - name: Migrate IBM apps with TmaxSoft
                    href: solution-ideas/articles/migrate-mainframe-apps-with-tmaxsoft-openframe.yml
                  - name: Solaris emulator on Azure VMs
                    href: solution-ideas/articles/solaris-azure.yml
          - name: Data modernization
            items:
              - name: Architectures
                items:
                  - name: Mainframe data replication with Qlik
                    href: example-scenario/mainframe/mainframe-midrange-data-replication-azure-qlik.yml
                  - name: Modernize mainframe and midrange data
                    href: reference-architectures/migration/modernize-mainframe-data-to-azure.yml
                  - name: Re-engineer mainframe batch apps
                    href: example-scenario/mainframe/reengineer-mainframe-batch-apps-azure.yml
                  - name: Replicate and sync mainframe data
                    href: reference-architectures/migration/sync-mainframe-data-with-azure.yml
              - name: Solution ideas
                items:
                  - name: Mainframe access to Azure databases
                    href: solution-ideas/articles/mainframe-access-azure-databases.yml
                  - name: Mainframe file replication on Azure
                    href: solution-ideas/articles/mainframe-azure-file-replication.yml
      - name: Management + Governance
        items:
          - name: Guides
            items:
              - name: Backup
                items:
                  - name: Backup architecture and components
                    href: /azure/backup/backup-architecture
                    maintainContext: true
                  - name: Azure Backup support matrix
                    href: /azure/backup/backup-support-matrix
                    maintainContext: true
                  - name: Backup cloud and on-premises workloads
                    href: /azure/backup/guidance-best-practices
                    maintainContext: true
              - name: Disaster recovery
                items:
                  - name: Azure to Azure disaster recovery
                    href: /azure/site-recovery/azure-to-azure-architecture
                    maintainContext: true
                  - name: Support matrix for Azure VM DR
                    href: /azure/site-recovery/azure-to-azure-support-matrix
                    maintainContext: true
                  - name: ExpressRoute with Azure VM DR
                    href: /azure/site-recovery/azure-vm-disaster-recovery-with-expressroute
                    maintainContext: true
                  - name: Move Azure VMs to another Azure region
                    href: /azure/site-recovery/azure-to-azure-move-overview
                    maintainContext: true
                  - name: BCDR for Azure VMware Solution
                    href: /azure/cloud-adoption-framework/scenarios/azure-vmware/eslz-business-continuity-and-disaster-recovery
                    maintainContext: true
              - name: Management and monitoring
                href: /azure/cloud-adoption-framework/ready/enterprise-scale/management-and-monitoring
                maintainContext: true
              - name: Management for VMware Solution
                href: /azure/cloud-adoption-framework/scenarios/azure-vmware/eslz-management-and-monitoring
                maintainContext: true
          - name: Architectures
            items:
              - name: Back up cloud applications
                href: /azure/backup/guidance-best-practices
                maintainContext: true
              - name: Computer forensics
                href: example-scenario/forensics/index.yml
              - name: End-to-end governance when using CI/CD
                href: example-scenario/governance/end-to-end-governance-in-azure.yml
              - name: Highly available SharePoint Server 2016
                href: reference-architectures/sharepoint/index.yml
              - name: Hybrid management
                items:
                  - name: Azure Arc hybrid management with AKS
                    href: hybrid/arc-hybrid-kubernetes.yml
                  - name: Azure Automation in a hybrid environment
                    href: hybrid/azure-automation-hybrid.yml
                  - name: Azure Automation Update Management
                    href: hybrid/azure-update-mgmt.yml
                  - name: Back up files and apps on Azure Stack Hub
                    href: hybrid/azure-stack-backup.yml
                  - name: Disaster recovery for Azure Stack Hub VMs
                    href: hybrid/azure-stack-vm-dr.yml
                  - name: Hybrid availability and performance monitoring
                    href: hybrid/hybrid-perf-monitoring.yml
                  - name: Manage configurations for Azure Arc
                    href: hybrid/azure-arc-hybrid-config.yml
                  - name: Manage hybrid workloads with WAC
                    href: hybrid/hybrid-server-os-mgmt.yml
              - name: Updating Windows VMs in Azure
                href: example-scenario/wsus/index.yml   
          - name: Solution ideas
            items:
              - name: Archive on-premises data to cloud
                href: solution-ideas/articles/backup-archive-on-premises.yml
              - name: Back up on-premises applications
                href: solution-ideas/articles/backup-archive-on-premises-applications.yml
              - name: Centralize app configuration and security
                href: solution-ideas/articles/appconfig-key-vault.yml
              - name: Data Sovereignty & Data Gravity
                href: solution-ideas/articles/data-sovereignty-and-gravity.yml
              - name: Enterprise-scale disaster recovery
                href: solution-ideas/articles/disaster-recovery-enterprise-scale-dr.yml
              - name: High availability for BCDR
                href: solution-ideas/articles/build-high-availability-into-your-bcdr-strategy.yml
              - name: SMB disaster recovery with Site Recovery
                href: solution-ideas/articles/disaster-recovery-smb-azure-site-recovery.yml
              - name: SMB disaster recovery with Double-Take DR
                href: solution-ideas/articles/disaster-recovery-smb-double-take-dr.yml
      - name: Media
        items:
          - name: Guides
            items:
              - name: Media Services terminology and concepts
                href: /azure/media-services/latest/concepts-overview
                maintainContext: true
              - name: Encoding video and audio
                href: /azure/media-services/latest/encode-concept
                maintainContext: true
              - name: Security baseline for Media Services
                href: /security/benchmark/azure/baselines/media-services-security-baseline
                maintainContext: true
          - name: Architectures
            items:
              - name: Gridwich media processing system
                items:
                  - name: Gridwich architecture
                    href: reference-architectures/media-services/gridwich-architecture.yml
                  - name: Gridwich concepts
                    items:
                      - name: Clean monolith design
                        href: reference-architectures/media-services/gridwich-clean-monolith.yml
                      - name: Saga orchestration
                        href: reference-architectures/media-services/gridwich-saga-orchestration.yml
                      - name: Project names and structure
                        href: reference-architectures/media-services/gridwich-project-names.yml
                      - name: Gridwich CI/CD
                        href: reference-architectures/media-services/gridwich-cicd.yml
                      - name: Content protection and DRM
                        href: reference-architectures/media-services/gridwich-content-protection-drm.yml
                      - name: Gridwich Media Services
                        href: reference-architectures/media-services/media-services-setup-scale.yml
                      - name: Gridwich Storage Service
                        href: reference-architectures/media-services/gridwich-storage-service.yml
                      - name: Gridwich logging
                        href: reference-architectures/media-services/gridwich-logging.yml
                      - name: Gridwich message formats
                        href: reference-architectures/media-services/gridwich-message-formats.yml
                      - name: Pipeline variables to Terraform flow
                        href: reference-architectures/media-services/variable-group-terraform-flow.yml
                  - name: Gridwich procedures
                    items:
                      - name: Set up Azure DevOps
                        href: reference-architectures/media-services/set-up-azure-devops.yml
                      - name: Run Azure admin scripts
                        href: reference-architectures/media-services/run-admin-scripts.yml
                      - name: Set up local dev environment
                        href: reference-architectures/media-services/set-up-local-environment.yml
                      - name: Create new cloud environment
                        href: reference-architectures/media-services/create-delete-cloud-environment.yml
                      - name: Maintain and rotate keys
                        href: reference-architectures/media-services/maintain-keys.yml
                      - name: Test Media Services V3 encoding
                        href: reference-architectures/media-services/test-encoding.yml
          - name: Solution ideas
            items:
              - name: Instant broadcasting with serverless
                href: solution-ideas/articles/instant-broadcasting-on-serverless-architecture.yml
              - name: Live streaming digital media
                href: solution-ideas/articles/digital-media-live-stream.yml
              - name: Video-on-demand digital media
                href: solution-ideas/articles/digital-media-video.yml
      - name: Migration
        items:
          - name: Guides
            items:
              - name: Migrate an e-commerce solution to Azure
                href: /previous-versions/azure/industry-marketing/retail/migrating-ecommerce-solution-to-azure
                maintainContext: true
              - name: Migrate with Azure VMware Solution
                href: /azure/cloud-adoption-framework/scenarios/azure-vmware/migrate
                maintainContext: true
          - name: Architectures
            items:
              - name: Banking system
                items:
                  - name: Banking cloud transformation
                    href: example-scenario/banking/banking-system-cloud-transformation.yml
                  - name: Patterns and implementations
                    href: example-scenario/banking/patterns-and-implementations.yml
                  - name: JMeter implementation reference
                    href: example-scenario/banking/jmeter-load-testing-pipeline-implementation-reference.yml
              - name: Lift and shift LOB apps
                href: solution-ideas/articles/modern-customer-support-portal-powered-by-an-agile-business-process.yml
              - name: Oracle database migration
                items:
                  - name: Migration decision process
                    href: example-scenario/oracle-migrate/oracle-migration-overview.yml
                  - name: Cross-cloud connectivity
                    href: example-scenario/oracle-migrate/oracle-migration-cross-cloud.yml
                  - name: Lift and shift to Azure VMs
                    href: example-scenario/oracle-migrate/oracle-migration-lift-shift.yml
                  - name: Refactor
                    href: example-scenario/oracle-migrate/oracle-migration-refactor.yml
                  - name: Rearchitect
                    href: example-scenario/oracle-migrate/oracle-migration-rearchitect.yml
      - name: Mixed Reality
        items:
          - name: Guides
            items:
              - name: Azure mixed reality cloud services
                href: /windows/mixed-reality/develop/mixed-reality-cloud-services
                maintainContext: true
              - name: Choose a mixed reality engine
                href: /windows/mixed-reality/develop/choosing-an-engine
                maintainContext: true
              - name: Design and prototype for mixed reality
                href: /windows/mixed-reality/design/design
                maintainContext: true
              - name: Integrate Spatial Anchors into a shared experience
                href: /windows/mixed-reality/develop/unity/tutorials/mr-learning-sharing-05
                maintainContext: true
              - name: MR core concepts
                items:
                  - name: App model
                    href: /windows/mixed-reality/design/app-model
                    maintainContext: true
                  - name: App views
                    href: /windows/mixed-reality/design/app-views
                    maintainContext: true
                  - name: Audio in mixed reality
                    href: /windows/mixed-reality/design/spatial-sound
                    maintainContext: true
                  - name: Comfort
                    href: /windows/mixed-reality/design/comfort
                    maintainContext: true
                  - name: Coordinate systems
                    href: /windows/mixed-reality/design/coordinate-systems
                    maintainContext: true
                  - name: Eye tracking
                    href:  /windows/mixed-reality/design/eye-tracking
                    maintainContext: true
                  - name: Holographic frame
                    href: /windows/mixed-reality/design/holographic-frame
                    maintainContext: true
                  - name: Room scan visualization
                    href: /windows/mixed-reality/design/room-scan-visualization
                    maintainContext: true
                  - name: Scene understanding
                    href: /windows/mixed-reality/design/scene-understanding
                    maintainContext: true
                  - name: Spatial anchors
                    href: /windows/mixed-reality/design/spatial-anchors
                    maintainContext: true
                  - name: Spatial mapping
                    href: /windows/mixed-reality/design/spatial-mapping
                    maintainContext: true
                  - name: Start gesture
                    href: /windows/mixed-reality/design/system-gesture
                    maintainContext: true
              - name: Types of mixed reality apps
                href: /windows/mixed-reality/design/types-of-mixed-reality-apps
                maintainContext: true
              - name: Design content for holographic display
                href: /windows/mixed-reality/design/designing-content-for-holographic-display
                maintainContext: true
              - name: Shared experiences in mixed reality
                href: /windows/mixed-reality/design/shared-experiences-in-mixed-reality
                maintainContext: true
              - name: Interaction models
                items:
                  - name: Instinctual interactions
                    href: /windows/mixed-reality/design/interaction-fundamentals
                    maintainContext: true
                  - name: Hands and motion controllers
                    items:
                      - name: Direct manipulation with hands
                        href: /windows/mixed-reality/design/direct-manipulation
                        maintainContext: true
                      - name: Motion controllers
                        href: /windows/mixed-reality/design/motion-controllers
                        maintainContext: true
                      - name: Point and commit with hands
                        href: /windows/mixed-reality/design/point-and-commit
                        maintainContext: true
                  - name: Hands-free model
                    items:
                      - name: Hands-free
                        href: /windows/mixed-reality/design/hands-free
                        maintainContext: true
                      - name: Voice input
                        href: /windows/mixed-reality/design/voice-input
                        maintainContext: true
                      - name: Eye-gaze and dwell
                        href: /windows/mixed-reality/design/gaze-and-dwell-eyes
                        maintainContext: true
                      - name: Head-gaze and dwell
                        href: /windows/mixed-reality/design/gaze-and-dwell-head
                        maintainContext: true
                      - name: Eye-gaze-based interaction
                        href: /windows/mixed-reality/design/eye-gaze-interaction
                        maintainContext: true
                  - name: Gaze and commit model
                    items:
                      - name: Gaze and commit
                        href: /windows/mixed-reality/design/gaze-and-commit
                        maintainContext: true
                      - name: Head-gaze and commit
                        href: /windows/mixed-reality/design/gaze-and-commit-head
                        maintainContext: true
              - name: UI controls and behaviors
                items:
                  - name: Cursors
                    href: /windows/mixed-reality/design/cursors
                    maintainContext: true
                  - name: Point and commit with hands
                    href: /windows/mixed-reality/design/point-and-commit
                    maintainContext: true
                  - name: Button
                    href: /windows/mixed-reality/design/button
                    maintainContext: true
                  - name: Interactable object
                    href: /windows/mixed-reality/design/interactable-object
                    maintainContext: true
                  - name: Bounding box and App bar
                    href: /windows/mixed-reality/design/app-bar-and-bounding-box
                    maintainContext: true
                  - name: Direct manipulation with hands
                    href: /windows/mixed-reality/design/direct-manipulation
                    maintainContext: true
                  - name: Hand menu
                    href: /windows/mixed-reality/design/hand-menu
                    maintainContext: true
                  - name: Near menu
                    href: /windows/mixed-reality/design/near-menu
                    maintainContext: true
                  - name: Object collection
                    href: /windows/mixed-reality/design/object-collection
                    maintainContext: true
                  - name: Keyboard
                    href: /windows/mixed-reality/design/keyboard
                    maintainContext: true
                  - name: Tooltip
                    href: /windows/mixed-reality/design/tooltip
                    maintainContext: true
                  - name: Slate
                    href: /windows/mixed-reality/design/slate
                    maintainContext: true
                  - name: Slider
                    href: /windows/mixed-reality/design/slider
                    maintainContext: true
                  - name: Shader
                    href: /windows/mixed-reality/design/shader
                    maintainContext: true
                  - name: Dialog
                    href: /windows/mixed-reality/design/dialog-ui
                    maintainContext: true
                  - name: Hand coach
                    href: /windows/mixed-reality/design/hand-coach
                    maintainContext: true
                  - name: Spatial mesh
                    href: /windows/mixed-reality/design/spatial-mesh-ux
                    maintainContext: true
                  - name: Billboarding and tag-along
                    href: /windows/mixed-reality/design/billboarding-and-tag-along
                    maintainContext: true
                  - name: Progress indicator
                    href: /windows/mixed-reality/design/progress
                    maintainContext: true
                  - name: Surface magnetism
                    href: /windows/mixed-reality/design/surface-magnetism
                    maintainContext: true
          - name: Solution ideas
            items:
              - name: Design review with mixed reality
                href: solution-ideas/articles/collaborative-design-review-powered-by-mixed-reality.yml
              - name: Facilities management with mixed reality
                href: solution-ideas/articles/facilities-management-powered-by-mixed-reality-and-iot.yml
              - name: Training powered by mixed reality
                href: solution-ideas/articles/training-and-procedural-guidance-powered-by-mixed-reality.yml
      - name: Mobile
        items:
          - name: Guides
            items:
              - name: Choose a mobile development framework
                href: /azure/developer/mobile-apps/choose-mobile-framework
                maintainContext: true
              - name: Build a serverless mobile back-end
                href: /azure/developer/mobile-apps/serverless-compute
                maintainContext: true
              - name: Cloud-hosted source control for mobile
                href: /azure/developer/mobile-apps/code-hosting-services
                maintainContext: true
              - name: Continuous build and integration for mobile
                href: /azure/developer/mobile-apps/continuous-integration
                maintainContext: true
              - name: Continuous delivery for mobile apps
                href: /azure/developer/mobile-apps/continuous-delivery
                maintainContext: true
              - name: Add authentication in mobile apps
                href: /azure/developer/mobile-apps/authentication
                maintainContext: true
              - name: Store, sync, and query mobile app data
                href: /azure/developer/mobile-apps/data-storage
                maintainContext: true
              - name: Cloud storage for mobile apps
                href: /azure/developer/mobile-apps/azure-storage
                maintainContext: true
              - name: Analyze mobile app use
                href: /azure/developer/mobile-apps/analytics
                maintainContext: true
          - name: Solution ideas
            items:
              - name: Adding mobile front-ends to legacy apps
                href: solution-ideas/articles/adding-a-modern-web-and-mobile-frontend-to-a-legacy-claims-processing-application.yml
              - name: Custom mobile workforce app
                href: solution-ideas/articles/custom-mobile-workforce-app.yml
              - name: Scalable apps with Azure MySQL
                href: solution-ideas/articles/scalable-web-and-mobile-applications-using-azure-database-for-mysql.yml
              - name: Scalable apps using Azure PostgreSQL
                href: solution-ideas/articles/scalable-web-and-mobile-applications-using-azure-database-for-postgresql.yml
              - name: Social app for with authentication
                href: solution-ideas/articles/social-mobile-and-web-app-with-authentication.yml
              - name: Task-based consumer mobile app
                href: solution-ideas/articles/task-based-consumer-mobile-app.yml
      - name: Networking
        items:
          - name: Guides
            items:
              - name: Application Gateway framework review
                href: networking/guide/waf-application-gateway.md
              - name: Azure Firewall guidance
                items:
                  - name: Azure Firewall architecture overview
                    href: example-scenario/firewalls/index.yml
                  - name: Azure Firewall framework review
                    href: networking/guide/well-architected-framework-azure-firewall.md
                  - name: Security baseline for Azure Firewall
                    href: /security/benchmark/azure/baselines/firewall-security-baseline
                    maintainContext: true
              - name: NAT gateway framework review
                href: networking/guide/well-architected-network-address-translation-gateway.md                
              - name: Private Link in hub-and-spoke network
                href: guide/networking/private-link-hub-spoke-network.yml
              - name: Virtual Network guidance
                items:
                  - name: Add IP spaces to peered virtual networks
                    href: networking/prefixes/add-ip-space-peered-vnet.md
                  - name: Segment virtual networks
                    href: reference-architectures/hybrid-networking/network-level-segmentation.yml
                  - name: Virtual network peering and VPN gateways
                    href: reference-architectures/hybrid-networking/vnet-peering.yml
                  - name: Limit cross-tenant private endpoint connections
                    href: /azure/cloud-adoption-framework/ready/azure-best-practices/limit-cross-tenant-private-endpoint-connections
                    maintainContext: true
              - name: Build solutions with Availability Zones
                href: high-availability/building-solutions-for-high-availability.md
              - name: Use ExpressRoute with Power Platform
                items:
                  - name: Overview
                    href: /power-platform/guidance/expressroute/overview
                    maintainContext: true
                  - name: Benefits of using ExpressRoute
                    href: /power-platform/guidance/expressroute/benefits
                    maintainContext: true
                  - name: How ExpressRoute works
                    href: /power-platform/guidance/expressroute/how-expressroute-works
                    maintainContext: true
                  - name: Before you use ExpressRoute
                    href: /power-platform/guidance/expressroute/things-to-consider
                    maintainContext: true
                  - name: Understand Power Platform architecture
                    href: /power-platform/guidance/expressroute/understanding-architecture
                    maintainContext: true
                  - name: Plan an ExpressRoute deployment
                    href: /power-platform/guidance/expressroute/planning-expressroute
                    maintainContext: true
                  - name: Set up ExpressRoute for Power Platform
                    href: /power-platform/guidance/expressroute/setup
                    maintainContext: true
                  - name: ExpressRoute readiness checklist
                    href: /power-platform/guidance/expressroute/checklist
                    maintainContext: true
              - name: ExpressRoute for Office 365
                href: /microsoft-365/enterprise/azure-expressroute
                maintainContext: true
              - name: Connectivity to other cloud providers
                href: /azure/cloud-adoption-framework/ready/azure-best-practices/connectivity-to-other-providers
                maintainContext: true
              - name: Connectivity to Oracle Cloud Infrastructure
                href: /azure/cloud-adoption-framework/ready/azure-best-practices/connectivity-to-other-providers-oci
                maintainContext: true
          - name: Architectures
            items:
              - name: Deploy highly available NVAs
                href: reference-architectures/dmz/nva-ha.yml
              - name: Enterprise-scale landing zone
                href: /azure/cloud-adoption-framework/ready/enterprise-scale/architecture
                maintainContext: true
              - name: Global transit network and Virtual WAN
                href: /azure/virtual-wan/virtual-wan-global-transit-network-architecture
                maintainContext: true
              - name: High availability for IaaS apps
                href: example-scenario/infrastructure/iaas-high-availability-disaster-recovery.yml
              - name: Hub-spoke network topology in Azure
                href: reference-architectures/hybrid-networking/hub-spoke.yml
              - name: Hub-spoke topology with Virtual WAN
                href: networking/hub-spoke-vwan-architecture.yml
              - name: Hybrid networking
                items:
                  - name: Azure Automation Update Management
                    href: hybrid/azure-update-mgmt.yml
                  - name: Connect servers with Network Adapter
                    href: hybrid/azure-network-adapter.yml
                  - name: Design a hybrid DNS solution
                    href: hybrid/hybrid-dns-infra.yml
                  - name: Hybrid availability and monitoring
                    href: hybrid/hybrid-perf-monitoring.yml
              - name: Implement a secure hybrid network
                href: reference-architectures/dmz/secure-vnet-dmz.yml
              - name: Interconnect with China using Virtual WAN
                href: /azure/virtual-wan/interconnect-china
                maintainContext: true
              - name: Migrate to Azure Virtual WAN
                href: /azure/virtual-wan/migrate-from-hub-spoke-topology
                maintainContext: true
              - name: Multi-region N-tier application
                href: reference-architectures/n-tier/multi-region-sql-server.yml
              - name: Multi-region load balancing with Traffic Manager
                href: high-availability/reference-architecture-traffic-manager-application-gateway.yml
              - name: Multi-tier web application built for HA/DR
                href: example-scenario/infrastructure/multi-tier-app-disaster-recovery.yml
              - name: Multitenant SaaS
                href: example-scenario/multi-saas/multitenant-saas.yml
              - name: Network-hardened web app
                href: example-scenario/security/hardened-web-app.yml
              - name: Network topology and connectivity with AVS
                href: /azure/cloud-adoption-framework/scenarios/azure-vmware/eslz-network-topology-connectivity
                maintainContext: true
              - name: Private Link and DNS integration at scale
                href: /azure/cloud-adoption-framework/ready/azure-best-practices/private-link-and-dns-integration-at-scale
                maintainContext: true
              - name: SD-WAN connectivity with Azure Virtual WAN
                href: /azure/virtual-wan/sd-wan-connectivity-architecture
                maintainContext: true
              - name: Traditional Azure networking topology
                href: /azure/cloud-adoption-framework/ready/azure-best-practices/traditional-azure-networking-topology
                maintainContext: true
              - name: Update route tables by using Azure Route Server
                href: example-scenario/networking/manage-routing-azure-route-server.yml
              - name: Virtual WAN network topology
                href: /azure/cloud-adoption-framework/ready/azure-best-practices/virtual-wan-network-topology
                maintainContext: true
              - name: Virtual WAN optimized for varying requirements
                href: example-scenario/infrastructure/performance-security-optimized-vwan.yml
          - name: Solution ideas
            items:
              - name: Low-latency network for industry
                href: solution-ideas/articles/low-latency-network.yml
              - name: Video capture and analytics for retail
                href: solution-ideas/articles/video-analytics.yml
              - name: IoT network for healthcare facilities
                href: solution-ideas/articles/healthcare-network.yml
      - name: Oracle
        items:
          - name: Guides
            items:
              - name: Connectivity to Oracle Cloud Infrastructure
                href: /azure/cloud-adoption-framework/ready/azure-best-practices/connectivity-to-other-providers-oci
                maintainContext: true
              - name: Oracle solutions on Azure
                href: /azure/virtual-machines/workloads/oracle/oracle-overview
                maintainContext: true
              - name: Design an Oracle database in Azure
                href: /azure/virtual-machines/workloads/oracle/oracle-design
                maintainContext: true
              - name: Oracle Database backup
                items:
                  - name: Oracle Database backup strategies
                    href: /azure/virtual-machines/workloads/oracle/oracle-database-backup-strategies
                    maintainContext: true
                  - name: Oracle Database backup using Azure Storage
                    href: /azure/virtual-machines/workloads/oracle/oracle-database-backup-azure-storage
                    maintainContext: true
                  - name: Oracle Database backup using Azure Backup
                    href: /azure/virtual-machines/workloads/oracle/oracle-database-backup-azure-backup
                    maintainContext: true
              - name: Oracle disaster recovery options
                href: /azure/virtual-machines/workloads/oracle/oracle-disaster-recovery
                maintainContext: true
              - name: Oracle WebLogic Server
                items: 
                  - name: Oracle WebLogic Server on Azure VMs
                    href: /azure/virtual-machines/workloads/oracle/oracle-weblogic
                    maintainContext: true
                  - name: Oracle WebLogic Server on AKS
                    href: /azure/virtual-machines/workloads/oracle/weblogic-aks
                    maintainContext: true
          - name: Architectures
            items:
              - name: Oracle application architectures
                href: /azure/virtual-machines/workloads/oracle/oracle-oci-applications
                maintainContext: true
              - name: Oracle Cloud Infrastructure solutions
                href: /azure/virtual-machines/workloads/oracle/oracle-oci-overview
                maintainContext: true
              - name: Oracle database architectures
                href: /azure/virtual-machines/workloads/oracle/oracle-reference-architecture
                maintainContext: true
              - name: Oracle database migration
                items:
                  - name: Migration decision process
                    href: example-scenario/oracle-migrate/oracle-migration-overview.yml
                  - name: Cross-cloud connectivity
                    href: example-scenario/oracle-migrate/oracle-migration-cross-cloud.yml
                  - name: Lift and shift to Azure VMs
                    href: example-scenario/oracle-migrate/oracle-migration-lift-shift.yml
                  - name: Refactor
                    href: example-scenario/oracle-migrate/oracle-migration-refactor.yml
                  - name: Rearchitect
                    href: example-scenario/oracle-migrate/oracle-migration-rearchitect.yml
              - name: Oracle Database with Azure NetApp Files
                href: example-scenario/file-storage/oracle-azure-netapp-files.yml
              - name: Run Oracle databases on Azure
                href: solution-ideas/articles/reference-architecture-for-oracle-database-on-azure.yml
              - name: SAP deployment using an Oracle database
                href: example-scenario/apps/sap-production.yml
              - name: SAP system on Oracle Database
                href: example-scenario/apps/sap-on-oracle.yml
      - name: SAP
        items:
          - name: Get started
            href: reference-architectures/sap/sap-overview.yml
          - name: Guides
            items:
              - name: Checklist
                href: /azure/virtual-machines/workloads/sap/sap-deployment-checklist
                maintainContext: true
              - name: SAP HANA infrastructure configurations
                href: /azure/virtual-machines/workloads/sap/hana-vm-operations
                maintainContext: true
              - name: SAP workload configurations with AZs
                href: /azure/virtual-machines/workloads/sap/sap-ha-availability-zones
                maintainContext: true
              - name: Supported scenarios for HLI
                href: /azure/virtual-machines/workloads/sap/hana-supported-scenario
                maintainContext: true
          - name: Architectures
            items:
              - name: Dev/test for SAP
                href: example-scenario/apps/sap-dev-test.yml
              - name: SAP BusinessObjects BI platform
                href: /azure/virtual-machines/workloads/sap/businessobjects-deployment-guide
                maintainContext: true
              - name: SAP BusinessObjects BI platform for Linux
                href: /azure/virtual-machines/workloads/sap/businessobjects-deployment-guide-linux
                maintainContext: true
              - name: SAP BW/4HANA in Linux on Azure
                href: reference-architectures/sap/run-sap-bw4hana-with-linux-virtual-machines.yml
              - name: SAP deployment using an Oracle DB
                href: example-scenario/apps/sap-production.yml
              - name: SAP HANA on HLI general architecture
                href: /azure/virtual-machines/workloads/sap/hana-architecture
                maintainContext: true
              - name: SAP HANA on HLI network architecture
                href: /azure/virtual-machines/workloads/sap/hana-network-architecture
                maintainContext: true
              - name: SAP HANA on HLI with HA and DR
                href: reference-architectures/sap/hana-large-instances.yml
              - name: SAP HANA scale-out with standby node
                href: /azure/virtual-machines/workloads/sap/sap-hana-scale-out-standby-netapp-files-rhel
                maintainContext: true
              - name: SAP HANA scale-up on Linux
                href: reference-architectures/sap/run-sap-hana-for-linux-virtual-machines.yml
              - name: SAP NetWeaver on Windows on Azure
                href: reference-architectures/sap/sap-netweaver.yml
              - name: SAP S/4HANA in Linux on Azure
                href: reference-architectures/sap/sap-s4hana.yml
              - name: SAP system on Oracle Database on Azure
                href: example-scenario/apps/sap-on-oracle.yml
          - name: Solution ideas
            items:
              - name: SAP NetWeaver on SQL Server
                href: solution-ideas/articles/sap-netweaver-on-sql-server.yml
              - name: SAP S/4 HANA for Large Instances
                href: solution-ideas/articles/sap-s4-hana-on-hli-with-ha-and-dr.yml
              - name: SAP workload automation using SUSE
                href: solution-ideas/articles/sap-workload-automation-suse.yml
      - name: Security
        items:
          - name: Guides
            items:
              - name: Highly-secure IaaS apps
                href: reference-architectures/n-tier/high-security-iaas.yml
              - name: Security design principles
                href: framework/security/security-principles.md
              - name: Virtual Network security options
                href: example-scenario/gateway/firewall-application-gateway.yml
              - name: Zero-trust network for web applications
                href: example-scenario/gateway/application-gateway-before-azure-firewall.yml
              - name: Enterprise-scale security and governance
                href: /azure/cloud-adoption-framework/ready/enterprise-scale/security-governance-and-compliance
                maintainContext: true
              - name: Integrate Data Explorer with Sentinel
                href: /azure/sentinel/store-logs-in-azure-data-explorer?tabs=adx-event-hub
                maintainContext: true
          - name: Architectures
            items:
              - name: Azure AD in Security Operations
                href: example-scenario/aadsec/azure-ad-security.yml
              - name: Cyber threat intelligence
                href: example-scenario/data/sentinel-threat-intelligence.yml
              - name: Healthcare platform confidential computing
                href: example-scenario/confidential/healthcare-inference.yml
              - name: Homomorphic encryption with SEAL
                href: solution-ideas/articles/homomorphic-encryption-seal.yml
              - name: Hybrid security monitoring
                href: hybrid/hybrid-security-monitoring.yml
              - name: Improved-security access to multitenant web apps 
                href: example-scenario/security/access-multitenant-web-app-from-on-premises.yml
              - name: Long-term security logs in Azure Data Explorer
                href: example-scenario/security/security-log-retention-azure-data-explorer.yml
              - name: MCAS and Azure Sentinel security for AWS
                href: reference-architectures/aws/aws-azure-security-solutions.yml
              - name: Multilayered protection for Azure VMs
                href: solution-ideas/articles/multilayered-protection-azure-vm.yml
              - name: Real-time fraud detection
                href: example-scenario/data/fraud-detection.yml
              - name: Restrict interservice communications
                href: example-scenario/service-to-service/restrict-communications.yml
              - name: Secure OBO refresh tokens
                href: example-scenario/secrets/secure-refresh-tokens.yml
              - name: Securely managed web apps
                href: example-scenario/apps/fully-managed-secure-apps.yml
              - name: Secure a Microsoft Teams channel bot
                href: example-scenario/teams/securing-bot-teams-channel.yml
              - name: SQL Managed Instance with CMK
                href: example-scenario/data/sql-managed-instance-cmk.yml
              - name: Virtual network integrated microservices
                href: example-scenario/integrated-multiservices/virtual-network-integration.yml
              - name: Web app private database connectivity
                href: example-scenario/private-web-app/private-web-app.yml
      - name: Storage
        items:
          - name: Guides
            items:
              - name: Storage accounts
                href: /azure/storage/common/storage-account-overview
                maintainContext: true                
              - name: Storage encryption for data at rest
                href: /azure/storage/common/storage-service-encryption
                maintainContext: true
              - name: Azure Policy controls for Storage
                href: /azure/storage/common/security-controls-policy
                maintainContext: true
              - name: Use private endpoints
                href: /azure/storage/common/storage-private-endpoints
                maintainContext: true
              - name: Security baseline for Azure Storage
                href: /security/benchmark/azure/baselines/storage-security-baseline
                maintainContext: true
              - name: Data redundancy
                href: /azure/storage/common/storage-redundancy
                maintainContext: true
              - name: Disaster recovery and storage account failover
                href: /azure/storage/common/storage-disaster-recovery-guidance
                maintainContext: true
              - name: Azure Storage migration guidance
                href: /azure/storage/common/storage-migration-overview
                maintainContext: true
              - name: Blob storage guidance
                items: 
                  - name: Authorize access to blobs with AAD
                    href: /azure/storage/blobs/authorize-access-azure-active-directory
                    maintainContext: true
                  - name: Authorize access with role conditions
                    href: /azure/storage/common/storage-auth-abac
                    maintainContext: true
                  - name: Data protection
                    href: /azure/storage/blobs/data-protection-overview
                    maintainContext: true
                  - name: Security recommendations
                    href: /azure/storage/blobs/security-recommendations
                    maintainContext: true
                  - name: Performance and scalability checklist
                    href: /azure/storage/blobs/storage-performance-checklist
                    maintainContext: true
              - name: Data Lake Storage guidance
                items: 
                  - name: Best practices
                    href: /azure/storage/blobs/data-lake-storage-best-practices
                    maintainContext: true
                  - name: Security controls by Azure Policy
                    href: /azure/data-lake-store/security-controls-policy
                    maintainContext: true
              - name: File storage guidance
                items: 
                  - name: Planning for deployment
                    href: /azure/storage/files/storage-files-planning
                    maintainContext: true
                  - name: Identity-based authentication
                    href: /azure/storage/files/storage-files-active-directory-overview
                    maintainContext: true
                  - name: Networking considerations
                    href: /azure/storage/files/storage-files-networking-overview
                    maintainContext: true
                  - name: Disaster recovery and failover
                    href: /azure/storage/common/storage-disaster-recovery-guidance
                    maintainContext: true
                  - name: File share backup
                    href: /azure/backup/azure-file-share-backup-overview
                    maintainContext: true
              - name: Queue storage guidance
                items: 
                  - name: Authorize access with AAD
                    href: /azure/storage/queues/authorize-access-azure-active-directory
                    maintainContext: true
                  - name: Performance and scalability checklist
                    href: /azure/storage/queues/storage-performance-checklist
                    maintainContext: true
              - name: Table storage guidance
                items: 
                  - name: Authorize access with AAD
                    href: /azure/storage/tables/authorize-access-azure-active-directory
                    maintainContext: true
                  - name: Performance and scalability checklist
                    href: /azure/storage/tables/storage-performance-checklist
                    maintainContext: true
                  - name: Design scalable and performant tables
                    href: /azure/storage/tables/table-storage-design
                    maintainContext: true
                  - name: Design for querying
                    href: /azure/storage/tables/table-storage-design-for-query
                    maintainContext: true
                  - name: Table design patterns
                    href: /azure/storage/tables/table-storage-design-patterns
                    maintainContext: true
              - name: Disk storage guidance
                items:
                  - name: Choose a managed disk type
                    href: /azure/virtual-machines/disks-types
                    maintainContext: true
                  - name: Server-side encryption
                    href: /azure/virtual-machines/disk-encryption
                    maintainContext: true
                  - name: Disk Encryption for Linux VMs
                    href: /azure/virtual-machines/linux/disk-encryption-overview
                    maintainContext: true
                  - name: Disk Encryption for Windows VMs
                    href: /azure/virtual-machines/windows/disk-encryption-overview
                    maintainContext: true
                  - name: Design for high performance
                    href: /azure/virtual-machines/premium-storage-performance
                    maintainContext: true
                  - name: Scalability and performance targets
                    href: /azure/virtual-machines/disks-scalability-targets
                    maintainContext: true
                  - name: Create an incremental snapshot
                    href: /azure/virtual-machines/disks-incremental-snapshots
                    maintainContext: true
          - name: Architectures
            items:
              - name: Azure file shares in a hybrid environment
                href: hybrid/azure-file-share.yml
              - name: Azure files secured by AD DS
                href: example-scenario/hybrid/azure-files-on-premises-authentication.yml
              - name: Enterprise file shares with disaster recovery
                href: example-scenario/file-storage/enterprise-file-shares-disaster-recovery.yml
              - name: Hybrid file services
                href: hybrid/hybrid-file-services.yml
              - name: Minimal storage – change feed to replicate data
                href: solution-ideas/articles/minimal-storage-change-feed-replicate-data.yml
              - name: Moodle deployment with Azure NetApp Files
                href: example-scenario/file-storage/moodle-azure-netapp-files.yml
              - name: Multi-region web app with replication
                href: solution-ideas/articles/multi-region-web-app-multi-writes-azure-table.yml
              - name: Optimized storage with logical data classification
                href: solution-ideas/articles/optimized-storage-logical-data-classification.yml
              - name: Oracle Database with Azure NetApp Files
                href: example-scenario/file-storage/oracle-azure-netapp-files.yml
              - name: SQL Server on VMs with Azure NetApp Files
                href: example-scenario/file-storage/sql-server-azure-netapp-files.yml
          - name: Solution ideas
            items:
              - name: HIPAA/HITRUST Health Data and AI
                href: solution-ideas/articles/security-compliance-blueprint-hipaa-hitrust-health-data-ai.yml
              - name: Media rendering
                href: solution-ideas/articles/azure-batch-rendering.yml
              - name: Medical data storage
                href: solution-ideas/articles/medical-data-storage.yml
              - name: Two-region app with Table storage failover
                href: solution-ideas/articles/multi-region-web-app-azure-table-failover.yml
      - name: Virtual Desktop
        items:
          - name: Guides
            items:
              - name: Authentication in Azure Virtual Desktop
                href: /azure/virtual-desktop/authentication
                maintainContext: true
              - name: Azure Virtual Desktop network connectivity
                href: /azure/virtual-desktop/network-connectivity
                maintainContext: true
              - name: Azure AD join for Azure Virtual Desktop
                href: example-scenario/wvd/azure-virtual-desktop-azure-active-directory-join.md
              - name: Connect RDP Shortpath
                href: /azure/virtual-desktop/shortpath
                maintainContext: true
              - name: FSLogix guidance
                items:
                  - name: FSLogix for the enterprise
                    href: example-scenario/wvd/windows-virtual-desktop-fslogix.yml
                  - name: FSLogix profile containers and files
                    href: /azure/virtual-desktop/fslogix-containers-azure-files
                    maintainContext: true
                  - name: Storage FSLogix profile container
                    href: /azure/virtual-desktop/store-fslogix-profile
                    maintainContext: true
          - name: Architectures
            items:
              - name: Azure Virtual Desktop for the enterprise
                href: example-scenario/wvd/windows-virtual-desktop.yml
              - name: Multiple Active Directory forests
                href: example-scenario/wvd/multi-forest.yml
              - name: Multiple forests with Azure AD DS
                href: example-scenario/wvd/multi-forest-azure-managed.yml
      - name: Web
        items:
          - name: Guides
            items:
              - name: Design principles
                href: guide/design-principles/index.md
              - name: Design and implementation patterns
                href: patterns/category/design-implementation.md
              - name: App Service considerations
                items:
                  - name: Deployment best practices
                    href: /azure/app-service/deploy-best-practices
                    maintainContext: true
                  - name: Security recommendations
                    href: /azure/app-service/security-recommendations
                    maintainContext: true
                  - name: Security baseline for App Service
                    href: /security/benchmark/azure/baselines/app-service-security-baseline
                    maintainContext: true
                  - name: Networking features for App Service
                    href: /azure/app-service/networking-features
                    maintainContext: true
              - name: Modernize web apps
                items:
                  - name: Characteristics of modern web apps
                    href: /dotnet/architecture/modern-web-apps-azure/modern-web-applications-characteristics
                    maintainContext: true
                  - name: Choose between web apps and SPAs
                    href: /dotnet/architecture/modern-web-apps-azure/choose-between-traditional-web-and-single-page-apps
                    maintainContext: true
                  - name: ASP.NET architectural principles
                    href: /dotnet/architecture/modern-web-apps-azure/architectural-principles
                    maintainContext: true
                  - name: Common client-side web technologies
                    href: /dotnet/architecture/modern-web-apps-azure/common-client-side-web-technologies
                    maintainContext: true
                  - name: Development process for Azure
                    href: /dotnet/architecture/modern-web-apps-azure/development-process-for-azure
                    maintainContext: true
                  - name: Azure hosting for ASP.NET web apps
                    href: /dotnet/architecture/modern-web-apps-azure/azure-hosting-recommendations-for-asp-net-web-apps
                    maintainContext: true
              - name: Eventual consistency in Power Platform
                href: reference-architectures/power-platform/eventual-consistency.yml
          - name: Architectures
            items:
              - name: Basic web application
                href: reference-architectures/app-service-web-app/basic-web-app.yml
              - name: Blueprint architectures
                items:
                 - name: Blueprint - PaaS web application for FedRAMP
                   href: /previous-versions/azure/security/blueprints/fedramp-paaswa-overview
                   maintainContext: true
                 - name: Blueprint - PaaS web application for PCI DSS
                   href: /previous-versions/azure/security/blueprints/pcidss-paaswa-overview
                   maintainContext: true
              - name: Clinical insights with Microsoft Cloud for Healthcare
                href: example-scenario/mch-health/medical-data-insights.yml
              - name: Common web app architectures
                href: /dotnet/architecture/modern-web-apps-azure/common-web-application-architectures
                maintainContext: true
              - name: Consumer health portal
                href: example-scenario/digital-health/health-portal.yml
              - name: Deployment in App Service Environments
                items:
                  - name: Standard deployment
                    href: reference-architectures/enterprise-integration/ase-standard-deployment.yml
                  - name: High availability deployment
                    href: reference-architectures/enterprise-integration/ase-high-availability-deployment.yml
              - name: E-commerce front end
                href: example-scenario/apps/ecommerce-scenario.yml
              - name: Highly available multi-region web app
                href: reference-architectures/app-service-web-app/multi-region.yml
              - name: "IaaS: Web app with relational database"
                href: high-availability/ref-arch-iaas-web-and-db.yml
              - name: Improved-security access to multitenant web apps from on-premises 
                href: example-scenario/security/access-multitenant-web-app-from-on-premises.yml
              - name: Intelligent search engine for e-commerce
                href: example-scenario/apps/ecommerce-search.yml
              - name: Migrate a web app using Azure APIM
                href: example-scenario/apps/apim-api-scenario.yml
              - name: Multi-region web app with private database
                href: example-scenario/sql-failover/app-service-private-sql-multi-region.yml
              - name: Multi-tier app service with service endpoint
                href: reference-architectures/app-service-web-app/multi-tier-app-service-service-endpoint.yml
              - name: Multi-tier web app built for HA/DR
                href: example-scenario/infrastructure/multi-tier-app-disaster-recovery.yml
              - name: Protect APIs with Application Gateway
                href: reference-architectures/apis/protect-apis.yml
              - name: Real-time location sharing
                href: example-scenario/signalr/index.yml
              - name: Scalable and secure WordPress on Azure
                href: example-scenario/infrastructure/wordpress.yml
              - name: Scalable cloud applications and SRE
                href: example-scenario/apps/scalable-apps-performance-modeling-site-reliability.yml
              - name: Scalable order processing
                href: example-scenario/data/ecommerce-order-processing.yml
              - name: Scalable web app
                href: reference-architectures/app-service-web-app/scalable-web-app.yml
              - name: Serverless web app
                href: reference-architectures/serverless/web-app.yml
              - name: Virtual visits with Microsoft Cloud for Healthcare
                href: example-scenario/mch-health/virtual-health-mch.yml
              - name: Web app monitoring on Azure
                href: reference-architectures/app-service-web-app/app-monitoring.yml
              - name: Web app private database connectivity
                href: example-scenario/private-web-app/private-web-app.yml
          - name: Solution ideas
            items:
              - name: Dynamics Business Central as a Service on Azure
                href: solution-ideas/articles/business-central.yml
              - name: E-commerce website running in ASE
                href: solution-ideas/articles/ecommerce-website-running-in-secured-ase.yml
              - name: Highly available SharePoint farm
                href: solution-ideas/articles/highly-available-sharepoint-farm.yml
              - name: Hybrid SharePoint farm with Microsoft 365
                href: solution-ideas/articles/sharepoint-farm-microsoft-365.yml
              - name: Scalable e-commerce web app
                href: solution-ideas/articles/scalable-ecommerce-web-app.yml
              - name: Scalable Episerver marketing website
                href: solution-ideas/articles/digital-marketing-episerver.yml
              - name: Scalable Sitecore marketing website
                href: solution-ideas/articles/digital-marketing-sitecore.yml
              - name: Scalable Umbraco CMS web app
                href: solution-ideas/articles/medium-umbraco-web-app.yml
              - name: Scalable web apps with Redis
                href: solution-ideas/articles/scalable-web-apps.yml
              - name: Simple branded website
                href: solution-ideas/articles/simple-branded-website.yml
              - name: Simple digital marketing website
                href: solution-ideas/articles/digital-marketing-smb.yml
              - name: Web and mobile apps with MySQL and Redis
                href: solution-ideas/articles/webapps.yml
  - name: Cloud Adoption Framework
    href: /azure/cloud-adoption-framework<|MERGE_RESOLUTION|>--- conflicted
+++ resolved
@@ -1967,13 +1967,10 @@
                   - name: Blueprint - Analytics for PCI DSS
                     href: /previous-versions/azure/security/blueprints/pcidss-analytics-overview
                     maintainContext: true
-<<<<<<< HEAD
               - name: Data analysis for regulated industries
                 href: example-scenario/data/data-analysis-regulated-industries.yml
-=======
               - name: Data lake queries via Synapse serverless
                 href: example-scenario/data/synapse-exploratory-data-analytics.yml
->>>>>>> 125917a3
               - name: Data warehouse for small business
                 href: example-scenario/data/small-medium-data-warehouse.yml
               - name: Data warehousing and analytics
