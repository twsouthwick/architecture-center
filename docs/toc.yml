items:
  - name: Azure Architecture Center
    href: ./index.yml
  - name: Architecture icons
    href: icons/index.md
  - name: Browse all Architectures
    href: browse/index.yml
  - name: Browse Hybrid and Multicloud Architectures
    href: browse/index.yml?&azure_categories=hybrid
  - name: What's new
    href: changelog.md
  - name: Application Architecture Guide
    items:
      - name: Introduction
        href: guide/index.md
      - name: Architecture styles
        items:
          - name: Overview
            href: guide/architecture-styles/index.md
          - name: Big compute
            href: guide/architecture-styles/big-compute.md
          - name: Big data
            href: guide/architecture-styles/big-data.md
          - name: Event-driven architecture
            href: guide/architecture-styles/event-driven.md
          - name: Microservices
            href: guide/architecture-styles/microservices.md
          - name: N-tier application
            href: guide/architecture-styles/n-tier.md
          - name: Web-queue-worker
            href: guide/architecture-styles/web-queue-worker.md
      - name: Design principles for Azure applications
        items:
          - name: Overview
            href: guide/design-principles/index.md
          - name: Design for self-healing
            href: guide/design-principles/self-healing.md
          - name: Make all things redundant
            href: guide/design-principles/redundancy.md
          - name: Minimize coordination
            href: guide/design-principles/minimize-coordination.md
          - name: Design to scale out
            href: guide/design-principles/scale-out.md
          - name: Partition around limits
            href: guide/design-principles/partition.md
          - name: Design for operations
            href: guide/design-principles/design-for-operations.md
          - name: Use managed services
            href: guide/design-principles/managed-services.md
          - name: Use the best data store for the job
            href: guide/design-principles/use-the-best-data-store.md
          - name: Design for evolution
            href: guide/design-principles/design-for-evolution.md
          - name: Build for the needs of business
            href: guide/design-principles/build-for-business.md
      - name: Technology choices
        items:
          - name: Choose a compute service
            href: guide/technology-choices/compute-decision-tree.md
          - name: Choose a data store
            items:
              - name: Understand data store models
                href: guide/technology-choices/data-store-overview.md
              - name: Select a data store
                href: guide/technology-choices/data-store-decision-tree.md
              - name: Criteria for choosing a data store
                href: guide/technology-choices/data-store-considerations.md
          - name: Choose a load balancing service
            href: guide/technology-choices/load-balancing-overview.md
          - name: Choose a messaging service
            items:
              - name: Asynchronous messaging options in Azure
                href: guide/technology-choices/messaging.md
      - name: Best practices for cloud applications
        items:
          - name: API design
            href: best-practices/api-design.md
          - name: API implementation
            href: best-practices/api-implementation.md
          - name: Autoscaling
            href: best-practices/auto-scaling.md
          - name: Background jobs
            href: best-practices/background-jobs.md
          - name: Caching
            href: best-practices/caching.md
          - name: Content Delivery Network
            href: best-practices/cdn.md
          - name: Data partitioning
            href: best-practices/data-partitioning.md
          - name: Data partitioning strategies (by service)
            href: best-practices/data-partitioning-strategies.md
          - name: Message encoding considerations
            href: best-practices/message-encode.md
          - name: Monitoring and diagnostics
            href: best-practices/monitoring.md
          - name: Retry guidance for specific services
            href: best-practices/retry-service-specific.md
          - name: Transient fault handling
            href: best-practices/transient-faults.md
      - name: Performance tuning
        items:
          - name: Introduction
            href: performance/index.md
          - name: Scenario 1 - Distributed transactions
            href: performance/distributed-transaction.md
          - name: Scenario 2 - Multiple backend services
            href: performance/backend-services.md
          - name: Scenario 3 - Event streaming
            href: performance/event-streaming.md
          - name: Performance antipatterns
            items:
              - name: Overview
                href: antipatterns/index.md
              - name: Busy Database
                href: antipatterns/busy-database/index.md
              - name: Busy Front End
                href: antipatterns/busy-front-end/index.md
              - name: Chatty I/O
                href: antipatterns/chatty-io/index.md
              - name: Extraneous Fetching
                href: antipatterns/extraneous-fetching/index.md
              - name: Improper Instantiation
                href: antipatterns/improper-instantiation/index.md
              - name: Monolithic Persistence
                href: antipatterns/monolithic-persistence/index.md
              - name: No Caching
                href: antipatterns/no-caching/index.md
              - name: Synchronous I/O
                href: antipatterns/synchronous-io/index.md
      - name: Responsible Innovation
        items:
          - name: Overview
            href: guide/responsible-innovation/index.md
          - name: Judgment Call
            href: guide/responsible-innovation/judgmentcall.md
          - name: Harms Modeling
            items:
              - name: Understand Harm
                href: guide/responsible-innovation/harms-modeling/index.md
              - name: Assess Types of Harm
                href: guide/responsible-innovation/harms-modeling/type-of-harm.md
          - name: Community Jury
            href: guide/responsible-innovation/community-jury/index.md
      - name: Azure for AWS Professionals
        items:
          - name: Overview
            href: aws-professional/index.md
          - name: Component information
            expanded: true
            items:
              - name: Accounts
                href: aws-professional/accounts.md
              - name: Compute
                href: aws-professional/compute.md
              - name: Databases
                href: aws-professional/databases.md
              - name: Messaging
                href: aws-professional/messaging.md
              - name: Networking
                href: aws-professional/networking.md
              - name: Regions and Zones
                href: aws-professional/regions-zones.md
              - name: Resources
                href: aws-professional/resources.md
              - name: Security and Identity
                href: aws-professional/security-identity.md
              - name: Storage
                href: aws-professional/storage.md
          - name: Service comparison
            href: aws-professional/services.md
      - name: Azure for GCP Professionals
        items:
          - name: Overview
            href: gcp-professional/index.md
          - name: Services comparison
            href: gcp-professional/services.md
  - name: Microsoft Azure Well-Architected Framework
    items:
      - name: Overview
        href: framework/index.md
      - name: Cost Optimization
        items:
          - name: About
            href: framework/cost/index.yml
          - name: Principles
            href: framework/cost/overview.md
          - name: Design
            items:
              - name: Checklist
                href: framework/cost/design-checklist.md
              - name: Cost model
                href: framework/cost/design-model.md
              - name: Capture requirements
                href: framework/cost/design-capture-requirements.md
              - name: Azure regions
                href: framework/cost/design-regions.md
              - name: Azure resources
                href: framework/cost/design-resources.md
              - name: Governance
                href: framework/cost/design-governance.md
              - name: Initial estimate
                href: framework/cost/design-initial-estimate.md
              - name: Managed services
                href: framework/cost/design-paas.md
              - name: Performance and price options
                href: framework/cost/design-price.md
          - name: Provision
            items:
              - name: Checklist
                href: framework/cost/provision-checklist.md
              - name: AI + Machine Learning
                href: framework/cost/provision-ai-ml.md
              - name: Big data
                href: framework/cost/provision-analytics.md
              - name: Compute
                href: framework/cost/provision-compute.md
              - name: Data stores
                href: framework/cost/provision-datastores.md
              - name: Messaging
                href: framework/cost/provision-messaging.md
              - name: Networking
                href: framework/cost/provision-networking.md
                items:
                  - name: Cost for networking services
                    href: framework/cost/provision-networking-services.md
              - name: Web apps
                href: framework/cost/provision-webapps.md
          - name: Monitor
            items:
              - name: Checklist
                href: framework/cost/monitor-checklist.md
              - name: Budgets and alerts
                href: framework/cost/monitor-alert.md
              - name: Reports
                href: framework/cost/monitor-reports.md
              - name: Reviews
                href: framework/cost/monitor-reviews.md
          - name: Optimize
            items:
              - name: Checklist
                href: framework/cost/optimize-checklist.md
              - name: Autoscale
                href: framework/cost/optimize-autoscale.md
              - name: Reserved instances
                href: framework/cost/optimize-reserved.md
              - name: VM instances
                href: framework/cost/optimize-vm.md
              - name: Caching
                href: framework/cost/optimize-cache.md
          - name: Tradeoffs
            href: framework/cost/tradeoffs.md
      - name: Operational Excellence
        items:
          - name: Overview
            href: framework/devops/overview.md
          - name: Principles
            href: framework/devops/principles.md
          - name: Automation
            items:
              - name: Automation Overview
                href: framework/devops/automation-overview.md
              - name: Repeatable infrastructure
                href: framework/devops/automation-infrastructure.md
              - name: Configure infrastructure
                href: framework/devops/automation-configuration.md
              - name: Automate operational tasks
                href: framework/devops/automation-tasks.md
          - name: Release engineering
            items:
              - name: Application development
                href: framework/devops/release-engineering-app-dev.md
              - name: Continuous integration
                href: framework/devops/release-engineering-ci.md
              - name: Release testing
                href: framework/devops/release-engineering-testing.md
              - name: Performance
                href: framework/devops/release-engineering-performance.md
              - name: Release deployment
                href: framework/devops/release-engineering-cd.md
              - name: Rollback
                href: framework/devops/release-engineering-rollback.md
          - name: Observability (operational awareness)
            items:
              - name: Monitoring
                href: framework/devops/monitoring.md
          - name: Checklist
            href: checklist/dev-ops.md
      - name: Performance Efficiency
        items:
          - name: Overview
            href: framework/scalability/overview.md
          - name: Design
            items:
              - name: Design checklist
                href: framework/scalability/design-checklist.md
              - name: Application design
                href: framework/scalability/design-apps.md
              - name: Application efficiency
                href: framework/scalability/design-efficiency.md
              - name: Scalability
                href: framework/scalability/design-scale.md
              - name: Capacity planning
                href: framework/scalability/design-capacity.md
          - name: Testing
            items:
              - name: Testing checklist
                href: framework/scalability/test-checklist.md
              - name: Performance testing
                href: framework/scalability/performance-test.md
              - name: Testing tools
                href: framework/scalability/test-tools.md
          - name: Monitoring
<<<<<<< HEAD
            href: framework/scalability/monitor.md
          - name: Optimize
            items:
              - name: Caching
                href: framework/scalability/optimize-cache.md
              - name: Partition
                href: framework/scalability/optimize-partition.md
              - name: Sustain
                href: framework/scalability/optimize-sustain.md 
          - name: Reliability
            items:
              - name: Overview
                href: framework/resiliency/overview.md
              - name: Application design
=======
            href: framework/scalability/monitoring.md
      - name: Reliability
        items:
          - name: Overview
            href: framework/resiliency/overview.md
          - name: Application design
>>>>>>> 5545f4b3
            items:
              - name: Design overview
                href: framework/resiliency/app-design.md
              - name: Error handling
                href: framework/resiliency/app-design-error-handling.md
              - name: Failure mode analysis
                href: resiliency/failure-mode-analysis.md
          - name: Backup and recovery
            href: framework/resiliency/backup-and-recovery.md
          - name: Business metrics
            href: framework/resiliency/business-metrics.md
          - name: Chaos engineering
            href: framework/resiliency/chaos-engineering.md
          - name: Data management
            href: framework/resiliency/data-management.md
          - name: Monitoring and disaster recovery
            href: framework/resiliency/monitoring.md
          - name: Recover from a region-wide service disruption
            href: resiliency/recovery-loss-azure-region.md
          - name: Resiliency testing
            href: framework/resiliency/testing.md
          - name: Checklist
            href: checklist/resiliency-per-service.md
      - name: Security
        items:
          - name: About
            href: framework/security/overview.md
          - name: Principles
            href: framework/security/security-principles.md
          - name: Design
            items:
              - name: Governance
                items:
                  - name: Overview
                    href: framework/security/design-governance.md
                  - name: Segmentation strategy
                    href: framework/security/design-segmentation.md
                  - name: Management groups
                    href: framework/security/design-management-groups.md
                  - name: Administration
                    href: framework/security/design-admins.md
              - name: Identity and access management
                items:
                  - name: Checklist
                    href: framework/security/design-identity.md
                  - name: Roles and responsibilities
                    href: framework/security/design-identity-role-definitions.md
                  - name: Control plane
                    href: framework/security/design-identity-control-plane.md
                  - name: Authentication
                    href: framework/security/design-identity-authentication.md
                  - name: Authorization
                    href: framework/security/design-identity-authorization.md
                  - name: Best practices
                    href: /azure/security/fundamentals/identity-management-best-practices?bc=%2fazure%2farchitecture%2fbread%2ftoc.json&toc=%2fazure%2farchitecture%2ftoc.json
              - name: Networking
                items:
                  - name: Network security review
                    href: framework/security/design-network-review.md
                  - name: Containment strategies for organizations
                    href: framework/security/design-network.md
                  - name: Best practices
                    href: /azure/security/fundamentals/network-best-practices?bc=%2fazure%2farchitecture%2fbread%2ftoc.json&toc=%2fazure%2farchitecture%2ftoc.json
              - name: Storage
                href: framework/security/design-storage.md
              - name: Applications and services
                items:
                  - name: Application security considerations
                    href: framework/security/design-apps-services.md
                  - name: Application classification
                    href: framework/security/design-apps-considerations.md
                  - name: Threat analysis
                    href: framework/security/design-threat-model.md
                  - name: Securing PaaS deployments
                    href: /azure/security/fundamentals/paas-deployments?bc=%2fazure%2farchitecture%2fbread%2ftoc.json&toc=%2fazure%2farchitecture%2ftoc.json
                  - name: Compliance requirements
                    href: framework/security/design-regulatory-compliance.md
                  - name: Configuration and dependencies
                    href: framework/security/design-app-dependencies.md
          - name: Monitor
            items:
              - name: Health modeling
                href: framework/security/monitor.md
              - name: Tools
                href: framework/security/monitor-tools.md
              - name: Security operations
                href: framework/security/monitor-security-operations.md
              - name: Review and audit
                href: framework/security/monitor-audit.md
              - name: Identity and network risks
                href: framework/security/monitor-identity-network.md
          - name: Optimize
            items:
              - name: Automate
                href: framework/security/governance.md
              - name: Replace insecure protocols
                href: framework/security/governance.md
              - name: Elevate security capabilities
                href: framework/security/governance.md
  - name: Design Patterns
    items:
      - name: Overview
        href: patterns/index.md
      - name: Categories
        items:
          - name: Availability
            href: patterns/category/availability.md
          - name: Data management
            href: patterns/category/data-management.md
          - name: Design and implementation
            href: patterns/category/design-implementation.md
          - name: Management and monitoring
            href: patterns/category/management-monitoring.md
          - name: Messaging
            href: patterns/category/messaging.md
          - name: Performance and scalability
            href: patterns/category/performance-scalability.md
          - name: Resiliency
            href: patterns/category/resiliency.md
          - name: Security
            href: patterns/category/security.md
      - name: Ambassador
        href: patterns/ambassador.md
      - name: Anti-corruption Layer
        href: patterns/anti-corruption-layer.md
      - name: Asynchronous Request-Reply
        href: patterns/async-request-reply.md
      - name: Backends for Frontends
        href: patterns/backends-for-frontends.md
      - name: Bulkhead
        href: patterns/bulkhead.md
      - name: Cache-Aside
        href: patterns/cache-aside.md
      - name: Choreography
        href: patterns/choreography.md
      - name: Circuit Breaker
        href: patterns/circuit-breaker.md
      - name: Claim Check
        href: patterns/claim-check.md
      - name: Command and Query Responsibility Segregation (CQRS)
        href: patterns/cqrs.md
      - name: Compensating Transaction
        href: patterns/compensating-transaction.md
      - name: Competing Consumers
        href: patterns/competing-consumers.md
      - name: Compute Resource Consolidation
        href: patterns/compute-resource-consolidation.md
      - name: Deployment Stamps
        href: patterns/deployment-stamp.md
      - name: Event Sourcing
        href: patterns/event-sourcing.md
      - name: External Configuration Store
        href: patterns/external-configuration-store.md
      - name: Federated Identity
        href: patterns/federated-identity.md
      - name: Gatekeeper
        href: patterns/gatekeeper.md
      - name: Gateway Aggregation
        href: patterns/gateway-aggregation.md
      - name: Gateway Offloading
        href: patterns/gateway-offloading.md
      - name: Gateway Routing
        href: patterns/gateway-routing.md
      - name: Geodes
        href: patterns/geodes.md
      - name: Health Endpoint Monitoring
        href: patterns/health-endpoint-monitoring.md
      - name: Index Table
        href: patterns/index-table.md
      - name: Leader Election
        href: patterns/leader-election.md
      - name: Materialized View
        href: patterns/materialized-view.md
      - name: Pipes and Filters
        href: patterns/pipes-and-filters.md
      - name: Priority Queue
        href: patterns/priority-queue.md
      - name: Publisher/Subscriber
        href: patterns/publisher-subscriber.md
      - name: Queue-Based Load Leveling
        href: patterns/queue-based-load-leveling.md
      - name: Retry
        href: patterns/retry.md
      - name: Saga
        href: reference-architectures/saga/saga.yml
      - name: Scheduler Agent Supervisor
        href: patterns/scheduler-agent-supervisor.md
      - name: Sequential Convoy
        href: patterns/sequential-convoy.md
      - name: Sharding
        href: patterns/sharding.md
      - name: Sidecar
        href: patterns/sidecar.md
      - name: Static Content Hosting
        href: patterns/static-content-hosting.md
      - name: Strangler Fig
        href: patterns/strangler-fig.md
      - name: Throttling
        href: patterns/throttling.md
      - name: Valet Key
        href: patterns/valet-key.md
  - name: Azure categories
    expanded: true
    items:
      - name: AI + Machine Learning
        items:
          - name: Overview
            href: data-guide/big-data/ai-overview.md
          - name: Technology guide
            items:
              - name: Cognitive services
                href: data-guide/technology-choices/cognitive-services.md
              - name: Machine learning
                href: data-guide/technology-choices/data-science-and-machine-learning.md
              - name: Machine learning at scale
                href: data-guide/big-data/machine-learning-at-scale.md
              - name: Natural language processing
                href: data-guide/technology-choices/natural-language-processing.md
              - name: R developer's guide to Azure
                href: data-guide/technology-choices/r-developers-guide.md
          - name: Architectures
            items:
              - name: AI at the edge
                href: solution-ideas/articles/ai-at-the-edge.yml
              - name: AI enrichment in Cognitive Search
                href: solution-ideas/articles/cognitive-search-with-skillsets.yml
              - name: AI for Earth
                href: solution-ideas/articles/ai-for-earth.yml
              - name: Auditing and risk management
                href: solution-ideas/articles/auditing-and-risk-compliance.yml
              - name: Autonomous systems
                href: solution-ideas/articles/autonomous-systems.yml
              - name: Disconnected AI at the edge
                href: solution-ideas/articles/ai-at-the-edge-disconnected.yml
              - name: Baseball decision analysis with ML.NET and Blazor
                href: data-guide/big-data/baseball-ml-workload.md
              - name: Batch scoring for deep Learning
                href: reference-architectures/ai/batch-scoring-deep-learning.yml
              - name: Batch scoring with Python
                href: reference-architectures/ai/batch-scoring-python.yml
              - name: Batch scoring with Spark on Databricks
                href: reference-architectures/ai/batch-scoring-databricks.yml
              - name: Batch scoring with R
                href: reference-architectures/ai/batch-scoring-R-models.yml
              - name: Business Process Management
                href: solution-ideas/articles/business-process-management.yml
              - name: Real-time recommendation API
                href: reference-architectures/ai/real-time-recommendation.yml
              - name: Chatbot for hotel reservations
                href: example-scenario/ai/commerce-chatbot.yml
              - name: E-commerce chatbot
                href: solution-ideas/articles/commerce-chatbot.yml
              - name: Enterprise chatbot disaster recovery
                href: solution-ideas/articles/enterprise-chatbot-disaster-recovery.yml
              - name: Enterprise-grade conversational bot
                href: reference-architectures/ai/conversational-bot.yml
              - name: Enterprise productivity chatbot
                href: solution-ideas/articles/enterprise-productivity-chatbot.yml
              - name: FAQ chatbot
                href: solution-ideas/articles/faq-chatbot-with-data-champion-model.yml
              - name: Content Research
                href: solution-ideas/articles/content-research.yml
              - name: Contract Management
                href: solution-ideas/articles/contract-management.yml
              - name: Customer churn prediction
                href: solution-ideas/articles/customer-churn-prediction.yml
              - name: Customer feedback
                href: solution-ideas/articles/customer-feedback-and-analytics.yml
              - name: Defect prevention
                href: solution-ideas/articles/defect-prevention-with-predictive-maintenance.yml
              - name: Distributed deep learning training
                href: reference-architectures/ai/training-deep-learning.yml
              - name: Digital Asset Management
                href: solution-ideas/articles/digital-asset-management.yml
              - name: Energy supply optimization
                href: solution-ideas/articles/energy-supply-optimization.yml
              - name: Energy demand forecasting
                href: solution-ideas/articles/forecast-energy-power-demand.yml
              - name: Image classification
                href: example-scenario/ai/intelligent-apps-image-processing.yml
              - name: Image classification with CNN's
                href: solution-ideas/articles/image-classification-with-convolutional-neural-networks.yml
              - name: Information discovery with NLP
                href: solution-ideas/articles/information-discovery-with-deep-learning-and-nlp.yml
              - name: Interactive voice response bot
                href: solution-ideas/articles/interactive-voice-response-bot.yml
              - name: Digital text processing
                href: solution-ideas/articles/digital-media-speech-text.yml
              - name: Machine teaching
                href: solution-ideas/articles/machine-teaching.yml
              - name: MLOps for Python models
                href: reference-architectures/ai/mlops-python.yml
              - name: MLOps technical paper
                items:
                  - name: Upscale ML lifecycle with MLOps
                    href: example-scenario/mlops/mlops-technical-paper.yml
                  - name: MLOps maturity model
                    href: example-scenario/mlops/mlops-maturity-model.yml
                  - name: Azure ML service selection guide
                    href: example-scenario/mlops/aml-decision-tree.yml
              - name: Model training with AKS
                href: solution-ideas/articles/machine-learning-with-aks.yml
              - name: Movie recommendations
                href: example-scenario/ai/movie-recommendations.yml
              - name: Marketing optimization
                href: solution-ideas/articles/optimize-marketing-with-machine-learning.yml
              - name: Personalized offers
                href: solution-ideas/articles/personalized-offers.yml
              - name: Personalized marketing solutions
                href: solution-ideas/articles/personalized-marketing.yml
              - name: Population health management
                href: solution-ideas/articles/population-health-management-for-healthcare.yml
              - name: Hospital patient predictions
                href: solution-ideas/articles/predict-length-of-stay-and-patient-flow-with-healthcare-analytics.yml
              - name: Vehicle telematics
                href: solution-ideas/articles/predictive-insights-with-vehicle-telematics.yml
              - name: Predictive maintenance
                href: solution-ideas/articles/predictive-maintenance.yml
              - name: Predictive marketing
                href: solution-ideas/articles/predictive-marketing-campaigns-with-machine-learning-and-spark.yml
              - name: Quality assurance
                href: solution-ideas/articles/quality-assurance.yml
              - name: Real-time scoring Python models
                href: reference-architectures/ai/realtime-scoring-python.yml
              - name: Real-time scoring R models
                href: reference-architectures/ai/realtime-scoring-r.yml
              - name: Remote patient monitoring
                href: solution-ideas/articles/remote-patient-monitoring.yml
              - name: Retail assistant with visual capabilities
                href: solution-ideas/articles/retail-assistant-or-vacation-planner-with-visual-capabilities.yml
              - name: Retail product recommendations
                href: solution-ideas/articles/product-recommendations.yml
              - name: Scalable personalization
                href: example-scenario/ai/scalable-personalization.yml
              - name: Speech services
                href: solution-ideas/articles/speech-services.yml
              - name: Speech to text conversion
                href: reference-architectures/ai/speech-ai-ingestion.yml
              - name: Training Python models
                href: reference-architectures/ai/training-python-models.yml
              - name: Vision classifier model
                href: example-scenario/dronerescue/vision-classifier-model-with-custom-vision.yml
              - name: Visual assistant
                href: solution-ideas/articles/visual-assistant.yml
              - name: Deploy AI and machine learning at the edge by using Azure Stack Edge
                href: hybrid/deploy-ai-ml-azure-stack-edge.yml
      - name: Analytics
        items:
          - name: Architectures
            items:
              - name: Advanced analytics
                href: solution-ideas/articles/advanced-analytics-on-big-data.yml
              - name: Anomaly detector process
                href: solution-ideas/articles/anomaly-detector-process.yml
              - name: App integration using Event Grid
                href: solution-ideas/articles/application-integration-using-event-grid.yml
              - name: Automated enterprise BI
                href: reference-architectures/data/enterprise-bi-adf.yml
              - name: Big data analytics with Azure Data Explorer
                href: solution-ideas/articles/big-data-azure-data-explorer.yml
              - name: Content Delivery Network analytics
                href: solution-ideas/articles/content-delivery-network-azure-data-explorer.yml
              - name: Data warehousing and analytics
                href: example-scenario/data/data-warehouse.yml
              - name: Demand forecasting
                href: solution-ideas/articles/demand-forecasting.yml
              - name: Demand forecasting for marketing
                href: solution-ideas/articles/demand-forecasting-price-optimization-marketing.yml
              - name: Demand forecasting for price optimization
                href: solution-ideas/articles/demand-forecasting-and-price-optimization.yml
              - name: Demand forecasting for shipping
                href: solution-ideas/articles/demand-forecasting-for-shipping-and-distribution.yml
              - name: Discovery Hub for analytics
                href: solution-ideas/articles/cloud-scale-analytics-with-discovery-hub.yml
              - name: Hybrid big data with HDInsight
                href: solution-ideas/articles/extend-your-on-premises-big-data-investments-with-hdinsight.yml
              - name: Monitoring solution with Azure Data Explorer
                href: solution-ideas/articles/monitor-azure-data-explorer.yml
              - name: ETL using HDInsight
                href: solution-ideas/articles/extract-transform-and-load-using-hdinsight.yml
              - name: Interactive analytics with Azure Data Explorer
                href: solution-ideas/articles/interactive-azure-data-explorer.yml
              - name: IoT telemetry analytics with Azure Data Explorer
                href: solution-ideas/articles/iot-azure-data-explorer.yml
              - name: Interactive price analytics
                href: solution-ideas/articles/interactive-price-analytics.yml
              - name: Mass ingestion of news feeds on Azure
                href: example-scenario/ai/newsfeed-ingestion.yml
              - name: Oil and Gas tank level forecasting
                href: solution-ideas/articles/oil-and-gas-tank-level-forecasting.yml
              - name: Partitioning in Event Hubs and Kafka
                href: reference-architectures/event-hubs/partitioning-in-event-hubs-and-kafka.yml
              - name: Predicting length of stay in hospitals
                href: solution-ideas/articles/predicting-length-of-stay-in-hospitals.yml
              - name: Predictive aircraft engine monitoring
                href: solution-ideas/articles/aircraft-engine-monitoring-for-predictive-maintenance-in-aerospace.yml
              - name: Real Time analytics on big data
                href: solution-ideas/articles/real-time-analytics.yml
              - name: Stream processing with Azure Databricks
                href: reference-architectures/data/stream-processing-databricks.yml
              - name: Stream processing with Azure Stream Analytics
                href: reference-architectures/data/stream-processing-stream-analytics.yml
              - name: Tiering applications & data for analytics
                href: solution-ideas/articles/tiered-data-for-analytics.yml
      - name: Blockchain
        items:
          - name: Architectures
            items:
              - name: Blockchain workflow application
                href: solution-ideas/articles/blockchain-workflow-application.yml
              - name: Decentralized trust between banks
                href: example-scenario/apps/decentralized-trust.yml
              - name: Supply chain track and trace
                href: solution-ideas/articles/supply-chain-track-and-trace.yml
      - name: Compute
        items:
          - name: HPC Overview
            href: topics/high-performance-computing.md
          - name: Architectures
            items:
              - name: 3D video rendering
                href: example-scenario/infrastructure/video-rendering.yml
              - name: Computer-aided engineering
                href: example-scenario/apps/hpc-saas.yml
              - name: Digital image modeling
                href: example-scenario/infrastructure/image-modeling.yml
              - name: HPC risk analysis
                href: solution-ideas/articles/hpc-risk-analysis.yml
              - name: HPC and big compute
                href: solution-ideas/articles/big-compute-with-azure-batch.yml
              - name: Cloud-based HPC cluster
                href: solution-ideas/articles/hpc-cluster.yml
              - name: Hybrid HPC with HPC Pack
                href: solution-ideas/articles/hybrid-hpc-in-azure-with-hpc-pack.yml
              - name: Linux virtual desktops with Citrix
                href: example-scenario/infrastructure/linux-vdi-citrix.yml
              - name: Move Azure resources across regions
                href: solution-ideas/articles/move-azure-resources-across-regions.yml
              - name: Run a Linux VM on Azure
                href: reference-architectures/n-tier/linux-vm.yml
              - name: Run a Windows VM on Azure
                href: reference-architectures/n-tier/windows-vm.yml
              - name: Solaris emulator on Azure VMs
                href: solution-ideas/articles/solaris-azure.yml
              - name: Migrate IBM applications with TmaxSoft OpenFrame
                href: solution-ideas/articles/migrate-mainframe-apps-with-tmaxsoft-openframe.yml
              - name: Reservoir simulations
                href: example-scenario/infrastructure/reservoir-simulation.yml
              - name: CFD simulations
                href: example-scenario/infrastructure/hpc-cfd.yml
      - name: Containers
        items:
          - name: AKS Solution Journey
            href: reference-architectures/containers/aks-start-here.md
          - name: AKS Baseline Cluster
            href: reference-architectures/containers/aks/secure-baseline-aks.yml
          - name: AKS Cluster Best Practices
            href: /Azure/aks/best-practices
            maintainContext: true
          - name: AKS Workload Best Practices
            href: /Azure/aks/best-practices#developer-best-practices
            maintainContext: true
          - name: AKS day-2 operations guide
            items:
              - name: Triage practices
                items:
                  - name: Introduction
                    href: operator-guides/aks/aks-triage-practices.md
                  - name: 1- Cluster health
                    href: operator-guides/aks/aks-triage-cluster-health.md
                  - name: 2- Node and pod health
                    href: operator-guides/aks/aks-triage-node-health.md
                  - name: 3- Workload deployments
                    href: operator-guides/aks/aks-triage-deployment.md
                  - name: 4- Admission controllers
                    href: operator-guides/aks/aks-triage-controllers.md
                  - name: 5- Container registry connectivity
                    href: operator-guides/aks/aks-triage-container-registry.md
              - name: Common Issues
                href: /azure/aks/troubleshooting?bc=%2fazure%2farchitecture%2fbread%2ftoc.json&toc=%2fazure%2farchitecture%2ftoc.json
                maintainContext: true
          - name: AKS Example Solutions
            items:
              - name: Microservices architecture on AKS
                href: reference-architectures/containers/aks-microservices/aks-microservices.yml
              - name: Microservices with AKS and Azure DevOps
                href: solution-ideas/articles/microservices-with-aks.yml
              - name: Secure DevOps for AKS
                href: solution-ideas/articles/secure-devops-for-kubernetes.yml
              - name: Building a telehealth system
                href: example-scenario/apps/telehealth-system.yml
              - name: CI/CD pipeline for container-based workloads
                href: example-scenario/apps/devops-with-aks.yml
      - name: Databases
        items:
          - name: Guides
            items:
              - name: Overview
                href: data-guide/index.md
              - name: Relational data
                items:
                  - name: 'Extract, transform, and load (ETL)'
                    href: data-guide/relational-data/etl.md
                  - name: Online analytical processing (OLAP)
                    href: data-guide/relational-data/online-analytical-processing.md
                  - name: Online transaction processing (OLTP)
                    href: data-guide/relational-data/online-transaction-processing.md
                  - name: Data Warehousing
                    href: data-guide/relational-data/data-warehousing.md
              - name: Non-relational data
                items:
                  - name: Non-relational data stores
                    href: data-guide/big-data/non-relational-data.md
                  - name: Free-form text search
                    href: data-guide/scenarios/search.md
                  - name: Time series data
                    href: data-guide/scenarios/time-series.md
                  - name: Working with CSV and JSON files
                    href: data-guide/scenarios/csv-and-json.md
              - name: Big Data
                items:
                  - name: Big Data architectures
                    href: data-guide/big-data/index.md
                  - name: Batch processing
                    href: data-guide/big-data/batch-processing.md
                  - name: Real time processing
                    href: data-guide/big-data/real-time-processing.md
              - name: Technology choices
                items:
                  - name: Analytical data stores
                    href: data-guide/technology-choices/analytical-data-stores.md
                  - name: Analytics and reporting
                    href: data-guide/technology-choices/analysis-visualizations-reporting.md
                  - name: Batch processing
                    href: data-guide/technology-choices/batch-processing.md
                  - name: Data lakes
                    href: data-guide/scenarios/data-lake.md
                  - name: Data storage
                    href: data-guide/technology-choices/data-storage.md
                  - name: Data store comparison
                    href: ./guide/technology-choices/data-store-overview.md
                  - name: Pipeline orchestration
                    href: data-guide/technology-choices/pipeline-orchestration-data-movement.md
                  - name: Real-time message ingestion
                    href: data-guide/technology-choices/real-time-ingestion.md
                  - name: Search data stores
                    href: data-guide/technology-choices/search-options.md
                  - name: Stream processing
                    href: data-guide/technology-choices/stream-processing.md
              - name: Application tenancy in SaaS Databases
                items:
                  - name: Tenancy models
                    href: isv/application-tenancy.md
              - name: Monitor Azure Databricks jobs
                items:
                  - name: Overview
                    href: databricks-monitoring/index.md
                  - name: Send Databricks application logs to Azure Monitor
                    href: databricks-monitoring/application-logs.md
                  - name: Use dashboards to visualize Databricks metrics
                    href: databricks-monitoring/dashboards.md
                  - name: Troubleshoot performance bottlenecks
                    href: databricks-monitoring/performance-troubleshooting.md
              - name: Transfer data to and from Azure
                href: data-guide/scenarios/data-transfer.md
              - name: Extend on-premises data solutions to Azure
                href: data-guide/scenarios/hybrid-on-premises-and-cloud.md
              - name: Securing data solutions
                href: data-guide/scenarios/securing-data-solutions.md
          - name: Architectures
            items:
              - name: Apache Cassandra
                href: best-practices/cassandra.md
              - name: Azure data platform
                href: example-scenario/dataplate2e/data-platform-end-to-end.yml
              - name: Big data analytics with Azure Data Explorer
                href: solution-ideas/articles/big-data-azure-data-explorer.yml
              - name: Campaign optimization with HDInsight Spark
                href: solution-ideas/articles/campaign-optimization-with-azure-hdinsight-spark-clusters.yml
              - name: Campaign optimization with SQL Server
                href: solution-ideas/articles/campaign-optimization-with-sql-server.yml
              - name: DataOps for modern data warehouse
                href: example-scenario/data-warehouse/dataops-mdw.yml
              - name: Data streaming
                href: solution-ideas/articles/data-streaming-scenario.yml
              - name: Data cache
                href: solution-ideas/articles/data-cache-with-redis-cache.yml
              - name: Digital campaign management
                href: solution-ideas/articles/digital-marketing-using-azure-database-for-postgresql.yml
              - name: Digital marketing using Azure MySQL
                href: solution-ideas/articles/digital-marketing-using-azure-database-for-mysql.yml
              - name: Finance management using Azure MySQL
                href: solution-ideas/articles/finance-management-apps-using-azure-database-for-mysql.yml
              - name: Finance management using Azure PostgreSQL
                href: solution-ideas/articles/finance-management-apps-using-azure-database-for-postgresql.yml
              - name: Gaming using Azure MySQL
                href: solution-ideas/articles/gaming-using-azure-database-for-mysql.yml
              - name: Gaming using Cosmos DB
                href: solution-ideas/articles/gaming-using-cosmos-db.yml
              - name: Globally distributed apps using Cosmos DB
                href: solution-ideas/articles/globally-distributed-mission-critical-applications-using-cosmos-db.yml
              - name: Hybrid ETL with Azure Data Factory
                href: example-scenario/data/hybrid-etl-with-adf.yml
              - name: Intelligent apps using Azure MySQL
                href: solution-ideas/articles/intelligent-apps-using-azure-database-for-mysql.yml
              - name: Intelligent apps using Azure PostgreSQL
                href: solution-ideas/articles/intelligent-apps-using-azure-database-for-postgresql.yml
              - name: Interactive querying with HDInsight
                href: solution-ideas/articles/interactive-querying-with-hdinsight.yml
              - name: Loan charge-off prediction with HDInsight Spark
                href: solution-ideas/articles/loan-chargeoff-prediction-with-azure-hdinsight-spark-clusters.yml
              - name: Loan charge-off prediction with SQL Server
                href: solution-ideas/articles/loan-chargeoff-prediction-with-sql-server.yml
              - name: Loan credit risk modeling
                href: solution-ideas/articles/loan-credit-risk-analyzer-and-default-modeling.yml
              - name: Loan credit risk with SQL Server
                href: solution-ideas/articles/loan-credit-risk-with-sql-server.yml
              - name: Master Data Management with CluedIn
                href: reference-architectures/data/cluedin.yml
              - name: Messaging
                href: solution-ideas/articles/messaging.yml
              - name: Modern data warehouse
                href: solution-ideas/articles/modern-data-warehouse.yml
              - name: N-tier app with Cassandra
                href: reference-architectures/n-tier/n-tier-cassandra.yml
              - name: Ops automation using Event Grid
                href: solution-ideas/articles/ops-automation-using-event-grid.yml
              - name: Oracle migration to Azure
                href: solution-ideas/articles/reference-architecture-for-oracle-database-migration-to-azure.yml
              - name: Personalization using Cosmos DB
                href: solution-ideas/articles/personalization-using-cosmos-db.yml
              - name: Retail and e-commerce using Azure MySQL
                href: solution-ideas/articles/retail-and-ecommerce-using-azure-database-for-mysql.yml
              - name: Retail and e-commerce using Azure PostgreSQL
                href: solution-ideas/articles/retail-and-ecommerce-using-azure-database-for-postgresql.yml
              - name: Retail and e-commerce using Cosmos DB
                href: solution-ideas/articles/retail-and-e-commerce-using-cosmos-db.yml
              - name: Running Oracle Databases on Azure
                href: solution-ideas/articles/reference-architecture-for-oracle-database-on-azure.yml
              - name: Serverless apps using Cosmos DB
                href: solution-ideas/articles/serverless-apps-using-cosmos-db.yml
              - name: Streaming using HDInsight
                href: solution-ideas/articles/streaming-using-hdinsight.yml
              - name: Windows N-tier applications
                href: reference-architectures/n-tier/n-tier-sql-server.yml
      - name: Developer Options
        items:
          - name: Microservices
            items:
              - name: Overview
                href: microservices/index.md
              - name: Guides
                items:
                  - name: Domain modeling for microservices
                    items:
                      - name: Domain analysis
                        href: microservices/model/domain-analysis.md
                      - name: Tactical DDD
                        href: microservices/model/tactical-ddd.md
                      - name: Identify microservice boundaries
                        href: microservices/model/microservice-boundaries.md
                  - name: Design a microservices architecture
                    items:
                      - name: Introduction
                        href: microservices/design/index.md
                      - name: Choose a compute option
                        href: microservices/design/compute-options.md
                      - name: Interservice communication
                        href: microservices/design/interservice-communication.md
                      - name: API design
                        href: microservices/design/api-design.md
                      - name: API gateways
                        href: microservices/design/gateway.md
                      - name: Data considerations
                        href: microservices/design/data-considerations.md
                      - name: Design patterns for microservices
                        href: microservices/design/patterns.md
                  - name: Operate microservices in production
                    items:
                      - name: Monitor microservices in Azure Kubernetes Service (AKS)
                        href: microservices/logging-monitoring.md
                      - name: CI/CD for microservices
                        href: microservices/ci-cd.md
                      - name: CI/CD for microservices on Kubernetes
                        href: microservices/ci-cd-kubernetes.md
                  - name: Migrate to a microservices architecture
                    items:
                      - name: Migrate a monolith application to microservices
                        href: microservices/migrate-monolith.md
                      - name: Modernize enterprise applications with Service Fabric
                        href: service-fabric/modernize-app-azure-service-fabric.md
                      - name: Migrate from Cloud Services to Service Fabric
                        href: service-fabric/migrate-from-cloud-services.md
          - name: Serverless applications
            items:
              - name: Serverless Functions overview
                href: serverless-quest/serverless-overview.md
              - name: Serverless Functions examples
                href: serverless-quest/reference-architectures.md
              - name: Plan for serverless architecture
                items:
                  - name: Serverless Functions decision and planning
                    href: serverless-quest/validate-commit-serverless-adoption.md
                  - name: Serverless application assessment
                    href: serverless-quest/application-assessment.md
                  - name: Technical workshops and training
                    href: serverless-quest/technical-training.md
                  - name: Proof of concept or pilot
                    href: serverless-quest/poc-pilot.md
              - name: Develop and deploy serverless apps
                items:
                  - name: Serverless Functions app development
                    href: serverless-quest/application-development.md
                  - name: Serverless Functions code walkthrough
                    href: serverless/code.md
                  - name: CI/CD for a serverless frontend
                    href: serverless/guide/serverless-app-cicd-best-practices.md
              - name: Serverless Functions app operations
                href: serverless-quest/functions-app-operations.md
              - name: Serverless Functions app security
                href: serverless-quest/functions-app-security.md
          - name: Architectures
            items:
              - name: Big data analytics with Azure Data Explorer
                href: solution-ideas/articles/big-data-azure-data-explorer.yml
              - name: CI/CD pipeline using Azure DevOps
                href: example-scenario/apps/devops-dotnet-webapp.yml
              - name: Event-based cloud automation
                href: reference-architectures/serverless/cloud-automation.yml
              - name: Microservices on Azure Service Fabric
                href: reference-architectures/microservices/service-fabric.yml
              - name: Multicloud with the Serverless Framework
                href: example-scenario/serverless/serverless-multicloud.yml
              - name: Serverless applications using Event Grid
                href: solution-ideas/articles/serverless-application-architectures-using-event-grid.yml
              - name: Serverless event processing
                href: reference-architectures/serverless/event-processing.yml
              - name: Unified logging for microservices apps
                href: example-scenario/logging/unified-logging.yml
      - name: DevOps
        items:
          - name: Checklist
            href: checklist/dev-ops.md
          - name: Guides
            items:
              - name: Advanced Azure Resource Manager templates
                items:
                  - name: Overview
                    href: guide/azure-resource-manager/advanced-templates/index.md
                  - name: Update a resource
                    href: guide/azure-resource-manager/advanced-templates/update-resource.md
                  - name: Conditionally deploy a resource
                    href: guide/azure-resource-manager/advanced-templates/conditional-deploy.md
                  - name: Use an object as a parameter
                    href: guide/azure-resource-manager/advanced-templates/objects-as-parameters.md
                  - name: Property transformer and collector
                    href: guide/azure-resource-manager/advanced-templates/collector.md
          - name: Architectures
            items:
              - name: CI/CD pipeline for chatbots with ARM templates
                href: example-scenario/apps/devops-cicd-chatbot.yml
              - name: CI/CD for Azure VMs
                href: solution-ideas/articles/cicd-for-azure-vms.yml
              - name: CI/CD for Azure Web Apps
                href: solution-ideas/articles/azure-devops-continuous-integration-and-continuous-deployment-for-azure-web-apps.yml
              - name: CI/CD for Containers
                href: solution-ideas/articles/cicd-for-containers.yml
              - name: CI/CD using Jenkins and AKS
                href: solution-ideas/articles/container-cicd-using-jenkins-and-kubernetes-on-azure-container-service.yml
              - name: DevSecOps in Azure
                href: solution-ideas/articles/devsecops-in-azure.yml
              - name: DevSecOps in GitHub
                href: solution-ideas/articles/devsecops-in-github.yml
              - name: DevTest and DevOps for IaaS
                href: solution-ideas/articles/dev-test-iaas.yml
              - name: DevTest and DevOps for PaaS
                href: solution-ideas/articles/dev-test-paas.yml
              - name: DevTest and DevOps for microservices
                href: solution-ideas/articles/dev-test-microservice.yml
              - name: DevTest Image Factory
                href: solution-ideas/articles/dev-test-image-factory.yml
              - name: CI/CD using Jenkins and Terraform
                href: solution-ideas/articles/immutable-infrastructure-cicd-using-jenkins-and-terraform-on-azure-virtual-architecture-overview.yml
              - name: Hybrid DevOps
                href: solution-ideas/articles/devops-in-a-hybrid-environment.yml
              - name: Java CI/CD using Jenkins and Azure Web Apps
                href: solution-ideas/articles/java-cicd-using-jenkins-and-azure-web-apps.yml
              - name: Jenkins on Azure
                href: example-scenario/apps/jenkins.yml
              - name: SharePoint for Dev-Test
                href: solution-ideas/articles/sharepoint-farm-devtest.yml
              - name: Real time location sharing
                href: example-scenario/signalr/index.yml
              - name: Run containers in a hybrid environment
                href: hybrid/hybrid-containers.yml
      - name: High Availability
        items:
          - name: Overview
            href: high-availability/building-solutions-for-high-availability.md
          - name: Architectures
            items:
              - name: IaaS - Web application with relational database
                href: high-availability/ref-arch-iaas-web-and-db.md
      - name: Hybrid
        items:
          - name: Guides
            items:
              - name: FSLogix for the enterprise
                href: example-scenario/wvd/windows-virtual-desktop-fslogix.yml
              - name: Administer SQL Server anywhere with Azure Arc
                href: hybrid/azure-arc-sql-server.yml
              - name: Azure Stack stretched clusters for DR
                href: hybrid/azure-stack-hci-dr.yml
              - name: Azure Stack for remote offices and branches
                href: hybrid/azure-stack-robo.yml
          - name: Architectures
            items:
              - name: Manage configurations for Azure Arc enabled servers
                href: hybrid/azure-arc-hybrid-config.yml
              - name: Azure Automation in a hybrid environment
                href: hybrid/azure-automation-hybrid.yml
              - name: Azure enterprise cloud file share
                href: hybrid/azure-files-private.yml
              - name: Using Azure file shares in a hybrid environment
                href: hybrid/azure-file-share.yml
              - name: Azure Functions in a hybrid environment
                href: hybrid/azure-functions-hybrid.yml
              - name: Back up files and applications on Azure Stack Hub
                href: hybrid/azure-stack-backup.yml
              - name: Azure Automation Update Management
                href: hybrid/azure-update-mgmt.yml
              - name: Deploy AI and machine learning at the edge by using Azure Stack Edge
                href: hybrid/deploy-ai-ml-azure-stack-edge.yml
              - name: Design a hybrid Domain Name System solution with Azure
                href: hybrid/hybrid-dns-infra.yml
              - name: Hybrid file services
                href: hybrid/hybrid-file-services.yml
              - name: Hybrid availability and performance monitoring
                href: hybrid/hybrid-perf-monitoring.yml
              - name: Hybrid Security Monitoring using Azure Security Center and Azure Sentinel
                href: hybrid/hybrid-security-monitoring.yml
              - name: Manage hybrid Azure workloads using Windows Admin Center
                href: hybrid/hybrid-server-os-mgmt.yml
              - name: Azure Arc hybrid management and deployment for Kubernetes clusters
                href: hybrid/arc-hybrid-kubernetes.yml
              - name: Connect standalone servers by using Azure Network Adapter
                href: hybrid/azure-network-adapter.yml
              - name: Disaster Recovery for Azure Stack Hub virtual machines
                href: hybrid/azure-stack-vm-dr.yml
              - name: On-premises data gateway for Azure Logic Apps
                href: hybrid/gateway-logic-apps.yml
              - name: Run containers in a hybrid environment
                href: hybrid/hybrid-containers.yml
              - name: Connect an on-premises network to Azure
                href: reference-architectures/hybrid-networking/index.yml
              - name: Connect an on-premises network to Azure using ExpressRoute
                href: reference-architectures/hybrid-networking/expressroute-vpn-failover.yml
              - name: Cross cloud scaling
                href: solution-ideas/articles/cross-cloud-scaling.yml
              - name: Cross-platform chat
                href: solution-ideas/articles/cross-platform-chat.yml
              - name: Extend an on-premises network using ExpressRoute
                href: reference-architectures/hybrid-networking/expressroute.yml
              - name: Extend an on-premises network using VPN
                href: reference-architectures/hybrid-networking/vpn.yml
              - name: Hybrid connections
                href: solution-ideas/articles/hybrid-connectivity.yml
              - name: Troubleshoot a hybrid VPN connection
                href: reference-architectures/hybrid-networking/troubleshoot-vpn.yml
              - name: Connect using Windows Virtual Desktop
                items:
                  - name: Windows Virtual Desktop for enterprises
                    href: example-scenario/wvd/windows-virtual-desktop.yml
                  - name: Multiple Active Directory forests
                    href: example-scenario/wvd/multi-forest.yml
                  - name: Multiple forests with Azure AD DS
                    href: example-scenario/wvd/multi-forest-azure-managed.yml
      - name: Identity
        items:
          - name: Guides
            items:
              - name: Identity in multitenant applications
                items:
                  - name: Introduction
                    href: multitenant-identity/index.md
                  - name: The Tailspin scenario
                    href: multitenant-identity/tailspin.md
                  - name: Authentication
                    href: multitenant-identity/authenticate.md
                  - name: Claims-based identity
                    href: multitenant-identity/claims.md
                  - name: Tenant sign-up
                    href: multitenant-identity/signup.md
                  - name: Application roles
                    href: multitenant-identity/app-roles.md
                  - name: Authorization
                    href: multitenant-identity/authorize.md
                  - name: Secure a web API
                    href: multitenant-identity/web-api.md
                  - name: Cache access tokens
                    href: multitenant-identity/token-cache.md
                  - name: Client assertion
                    href: multitenant-identity/client-assertion.md
                  - name: Federate with a customer's AD FS
                    href: multitenant-identity/adfs.md
          - name: Architectures
            items:
              - name: AD DS resource forests in Azure
                href: reference-architectures/identity/adds-forest.yml
              - name: Deploy AD DS in an Azure virtual network
                href: reference-architectures/identity/adds-extend-domain.yml
              - name: Extend on-premises AD FS to Azure
                href: reference-architectures/identity/adfs.yml
              - name: Hybrid Identity
                href: solution-ideas/articles/hybrid-identity.yml
              - name: Integrate on-premises AD domains with Azure AD
                href: reference-architectures/identity/azure-ad.yml
              - name: Integrate on-premises AD with Azure
                href: reference-architectures/identity/index.yml
              - name: Azure AD identity management for AWS
                href: reference-architectures/aws/aws-azure-ad-security.yml
      - name: Integration
        items:
          - name: Architectures
            items:
              - name: Basic enterprise integration on Azure
                href: reference-architectures/enterprise-integration/basic-enterprise-integration.yml
              - name: Enterprise business intelligence
                href: reference-architectures/data/enterprise-bi-synapse.yml
              - name: Enterprise integration using queues and events
                href: reference-architectures/enterprise-integration/queues-events.yml
              - name: Publishing internal APIs to external users
                href: example-scenario/apps/publish-internal-apis-externally.yml
              - name: Web and Mobile front-ends
                href: solution-ideas/articles/front-end.yml
              - name: Custom Business Processes
                href: solution-ideas/articles/custom-business-processes.yml
              - name: Line of Business Extension
                href: solution-ideas/articles/lob.yml
              - name: On-premises data gateway for Azure Logic Apps
                href: hybrid/gateway-logic-apps.yml
      - name: Internet of Things
        items:
          - name: Guides
            items:
              - name: Azure IoT Edge Vision
                items:
                  - name: Overview
                    href: guide/iot-edge-vision/index.md
                  - name: Camera selection
                    href: guide/iot-edge-vision/camera.md
                  - name: Hardware acceleration
                    href: guide/iot-edge-vision/hardware.md
                  - name: Machine learning
                    href: guide/iot-edge-vision/machine-learning.md
                  - name: Image storage
                    href: guide/iot-edge-vision/image-storage.md
                  - name: Alert persistence
                    href: guide/iot-edge-vision/alerts.md
                  - name: User interface
                    href: guide/iot-edge-vision/user-interface.md
          - name: Architectures
            items:
              - name: IoT reference architecture
                href: reference-architectures/iot.yml
              - name: Condition Monitoring
                href: solution-ideas/articles/condition-monitoring.yml
              - name: IoT and data analytics
                href: example-scenario/data/big-data-with-iot.yml
              - name: IoT using Cosmos DB
                href: solution-ideas/articles/iot-using-cosmos-db.yml
              - name: Predictive Maintenance for Industrial IoT
                href: solution-ideas/articles/iot-predictive-maintenance.yml
              - name: IoT Connected Platform
                href: solution-ideas/articles/iot-connected-platform.yml
              - name: Contactless IoT interfaces
                href: solution-ideas/articles/contactless-interfaces.yml
              - name: COVID-19 IoT Safe Solutions
                href: solution-ideas/articles/cctv-mask-detection.yml
              - name: Lighting and disinfection system
                href: solution-ideas/articles/uven-disinfection.yml
              - name: Light and power for emerging markets
                href: solution-ideas/articles/iot-power-management.yml
              - name: Predictive maintenance with IoT
                href: example-scenario/predictive-maintenance/iot-predictive-maintenance.yml
              - name: Process real-time vehicle data using IoT
                href: example-scenario/data/realtime-analytics-vehicle-iot.yml
              - name: Safe Buildings with IoT and Azure
                href: solution-ideas/articles/safe-buildings.yml
              - name: Secure access to IoT apps with Azure AD
                href: example-scenario/iot-aad/iot-aad.yml
              - name: Voice assistants and IoT devices
                href: solution-ideas/articles/iot-controlling-devices-with-voice-assistant.yml
              - name: IoT using Azure Data Explorer
                href: solution-ideas/articles/iot-azure-data-explorer.yml
              - name: 'Buy online, pickup in store'
                href: example-scenario/iot/vertical-buy-online-pickup-in-store.yml
              - name: Project 15 Open Platform
                href: solution-ideas/articles/project-15-iot-sustainability.yml
          - name: Industrial IoT Analytics
            items:
              - name: Architecture
                href: guide/iiot-guidance/iiot-architecture.md
              - name: Recommended services
                href: guide/iiot-guidance/iiot-services.md
              - name: Data visualization
                href: guide/iiot-guidance/iiot-data.md
              - name: Considerations
                href: guide/iiot-guidance/iiot-considerations.md
          - name: IoT concepts
            items:
              - name: Introduction to IoT solutions
                href: example-scenario/iot/introduction-to-solutions.yml
              - name: 'Devices, platform, and applications'
                href: example-scenario/iot/devices-platform-application.yml
              - name: 'Attestation, authentication, and provisioning'
                href: example-scenario/iot/attestation-provisioning.yml
              - name: Field and cloud edge gateways
                href: example-scenario/iot/field-cloud-edge-gateways.yml
              - name: Application-to-device commands
                href: example-scenario/iot/cloud-to-device.yml
              - name: 'Builders, developers, and operators'
                href: example-scenario/iot/builders-developers-operators.yml
          - name: IoT patterns
            items:
              - name: Measure and control loop
                href: example-scenario/iot/measure-control-loop.yml
              - name: Monitor and manage loop
                href: example-scenario/iot/monitor-manage-loop.yml
              - name: Analyze and optimize loop
                href: example-scenario/iot/analyze-optimize-loop.yml
              - name: Event routing
                href: example-scenario/iot/event-routing.yml
              - name: Solution scaling with application stamps
                href: example-scenario/iot/application-stamps.yml
      - name: Management and Governance
        items:
          - name: Architectures
            items:
              - name: Archive on-premises data to cloud
                href: solution-ideas/articles/backup-archive-on-premises.yml
              - name: Back up cloud applications
                href: /azure/backup/guidance-best-practices
              - name: Back up on-premises applications
                href: solution-ideas/articles/backup-archive-on-premises-applications.yml
              - name: Centralize app configuration and security
                href: solution-ideas/articles/appconfig-key-vault.yml
              - name: Computer forensics
                href: example-scenario/forensics/index.yml
              - name: High availability for BCDR
                href: solution-ideas/articles/build-high-availability-into-your-bcdr-strategy.yml
              - name: Data Sovereignty & Data Gravity
                href: solution-ideas/articles/data-sovereignty-and-gravity.yml
              - name: Enterprise-scale disaster recovery
                href: solution-ideas/articles/disaster-recovery-enterprise-scale-dr.yml
              - name: Updating Windows VMs in Azure
                href: example-scenario/wsus/index.yml
              - name: Highly available SharePoint Server 2016
                href: reference-architectures/sharepoint/index.yml
              - name: SMB disaster recovery with Azure Site Recovery
                href: solution-ideas/articles/disaster-recovery-smb-azure-site-recovery.yml
              - name: SMB disaster recovery with Double-Take DR
                href: solution-ideas/articles/disaster-recovery-smb-double-take-dr.yml
              - name: Manage configurations for Azure Arc enabled servers
                href: hybrid/azure-arc-hybrid-config.yml
              - name: Azure Automation in a hybrid environment
                href: hybrid/azure-automation-hybrid.yml
              - name: Back up files and applications on Azure Stack Hub
                href: hybrid/azure-stack-backup.yml
              - name: Azure Automation Update Management
                href: hybrid/azure-update-mgmt.yml
              - name: Hybrid availability and performance monitoring
                href: hybrid/hybrid-perf-monitoring.yml
              - name: Manage hybrid Azure workloads using Windows Admin Center
                href: hybrid/hybrid-server-os-mgmt.yml
              - name: Azure Arc hybrid management and deployment for Kubernetes clusters
                href: hybrid/arc-hybrid-kubernetes.yml
              - name: Disaster Recovery for Azure Stack Hub virtual machines
                href: hybrid/azure-stack-vm-dr.yml
      - name: Media
        items:
          - name: Architectures
            items:
              - name: Instant broadcasting with serverless
                href: solution-ideas/articles/instant-broadcasting-on-serverless-architecture.yml
              - name: Live streaming digital media
                href: solution-ideas/articles/digital-media-live-stream.yml
              - name: Video-on-demand digital media
                href: solution-ideas/articles/digital-media-video.yml
              - name: Gridwich media processing system
                items:
                  - name: Gridwich architecture
                    href: reference-architectures/media-services/gridwich-architecture.yml
                  - name: Gridwich concepts
                    items:
                      - name: Clean monolith design
                        href: reference-architectures/media-services/gridwich-clean-monolith.yml
                      - name: Saga orchestration
                        href: reference-architectures/media-services/gridwich-saga-orchestration.yml
                      - name: Project names and structure
                        href: reference-architectures/media-services/gridwich-project-names.yml
                      - name: Gridwich CI/CD
                        href: reference-architectures/media-services/gridwich-cicd.yml
                      - name: Content protection and DRM
                        href: reference-architectures/media-services/gridwich-content-protection-drm.yml
                      - name: Gridwich Media Services
                        href: reference-architectures/media-services/media-services-setup-scale.yml
                      - name: Gridwich Storage Service
                        href: reference-architectures/media-services/gridwich-storage-service.yml
                      - name: Gridwich logging
                        href: reference-architectures/media-services/gridwich-logging.yml
                      - name: Gridwich message formats
                        href: reference-architectures/media-services/gridwich-message-formats.yml
                      - name: Pipeline variables to Terraform flow
                        href: reference-architectures/media-services/variable-group-terraform-flow.yml
                  - name: Gridwich procedures
                    items:
                      - name: Set up Azure DevOps
                        href: reference-architectures/media-services/set-up-azure-devops.yml
                      - name: Run Azure admin scripts
                        href: reference-architectures/media-services/run-admin-scripts.yml
                      - name: Set up local dev environment
                        href: reference-architectures/media-services/set-up-local-environment.yml
                      - name: Create new cloud environment
                        href: reference-architectures/media-services/create-delete-cloud-environment.yml
                      - name: Maintain and rotate keys
                        href: reference-architectures/media-services/maintain-keys.yml
                      - name: Test Media Services V3 encoding
                        href: reference-architectures/media-services/test-encoding.yml
      - name: Migration
        items:
          - name: Architectures
            items:
              - name: Adding modern front-ends to legacy apps
                href: solution-ideas/articles/adding-a-modern-web-and-mobile-frontend-to-a-legacy-claims-processing-application.yml
              - name: Banking system
                items:
                  - name: Banking cloud transformation
                    href: example-scenario/banking/banking-system-cloud-transformation.yml
                  - name: Patterns and implementations
                    href: example-scenario/banking/patterns-and-implementations.yml
                  - name: JMeter implementation reference
                    href: example-scenario/banking/jmeter-load-testing-pipeline-implementation-reference.yml
              - name: Lift and shift LOB apps
                href: solution-ideas/articles/modern-customer-support-portal-powered-by-an-agile-business-process.yml
              - name: Lift and shift with AKS
                href: solution-ideas/articles/modern-customer-support-portal-powered-by-an-agile-business-process.yml
              - name: Oracle database migration
                items:
                  - name: Migration decision process
                    href: example-scenario/oracle-migrate/oracle-migration-overview.yml
                  - name: Cross-cloud connectivity
                    href: example-scenario/oracle-migrate/oracle-migration-cross-cloud.yml
                  - name: Lift and shift to Azure VMs
                    href: example-scenario/oracle-migrate/oracle-migration-lift-shift.yml
                  - name: Refactor
                    href: example-scenario/oracle-migrate/oracle-migration-refactor.yml
                  - name: Rearchitect
                    href: example-scenario/oracle-migrate/oracle-migration-rearchitect.yml
              - name: Serverless computing LOB apps
                href: solution-ideas/articles/onboarding-customers-with-a-cloud-native-serverless-architecture.yml
              - name: Unlock Legacy Data with Azure Stack
                href: solution-ideas/articles/unlock-legacy-data.yml
              - name: Decompose apps with Service Fabric
                href: example-scenario/infrastructure/service-fabric-microservices.yml
              - name: SQL 2008 R2 failover cluster in Azure
                href: example-scenario/sql-failover/sql-failover-2008r2.yml
              - name: Migrate mainframe data to Azure
                href: reference-architectures/migration/modernize-mainframe-data-to-azure.yml
              - name: Migrate Unisys mainframes to Azure
                href: reference-architectures/migration/unisys-mainframe-migration.yml
              - name: Refactor IBM z/OS mainframe CF on Azure
                href: reference-architectures/zos/refactor-zos-coupling-facility.yml
      - name: Mixed Reality
        items:
          - name: Architectures
            items:
              - name: Mixed reality design reviews
                href: solution-ideas/articles/collaborative-design-review-powered-by-mixed-reality.yml
              - name: Facilities management with mixed reality
                href: solution-ideas/articles/facilities-management-powered-by-mixed-reality-and-iot.yml
              - name: Training powered by mixed reality
                href: solution-ideas/articles/training-and-procedural-guidance-powered-by-mixed-reality.yml
      - name: Mobile
        items:
          - name: Architectures
            items:
              - name: Custom mobile workforce app
                href: solution-ideas/articles/custom-mobile-workforce-app.yml
              - name: Scalable apps with Azure MySQL
                href: solution-ideas/articles/scalable-web-and-mobile-applications-using-azure-database-for-mysql.yml
              - name: Scalable apps using Azure PostgreSQL
                href: solution-ideas/articles/scalable-web-and-mobile-applications-using-azure-database-for-postgresql.yml
              - name: Social app for with authentication
                href: solution-ideas/articles/social-mobile-and-web-app-with-authentication.yml
              - name: Task-based consumer mobile app
                href: solution-ideas/articles/task-based-consumer-mobile-app.yml
      - name: Networking
        items:
          - name: Guides
            items:
              - name: Add IP spaces to peered virtual networks
                href: networking/prefixes/add-ip-space-peered-vnet.md
              - name: Azure Firewall Architecture Guide
                href: example-scenario/firewalls/index.yml
          - name: Architectures
            items:
              - name: Virtual network peering and VPN gateways
                href: reference-architectures/hybrid-networking/vnet-peering.yml
              - name: Deploy highly available NVAs
                href: reference-architectures/dmz/nva-ha.yml
              - name: High availability for IaaS apps
                href: example-scenario/infrastructure/iaas-high-availability-disaster-recovery.yml
              - name: Hub-spoke network topology in Azure
                href: reference-architectures/hybrid-networking/hub-spoke.yml
              - name: Implement a secure hybrid network
                href: reference-architectures/dmz/secure-vnet-dmz.yml
              - name: Segmenting Virtual Networks
                href: reference-architectures/hybrid-networking/network-level-segmentation.yml
              - name: Azure Automation Update Management
                href: hybrid/azure-update-mgmt.yml
              - name: Design a hybrid Domain Name System solution with Azure
                href: hybrid/hybrid-dns-infra.yml
              - name: Hybrid availability and performance monitoring
                href: hybrid/hybrid-perf-monitoring.yml
              - name: Connect standalone servers by using Azure Network Adapter
                href: hybrid/azure-network-adapter.yml
      - name: SAP
        items:
          - name: Overview
            href: reference-architectures/sap/sap-overview.yml
          - name: Architectures
            items:
              - name: SAP HANA on Azure (Large Instances)
                href: reference-architectures/sap/hana-large-instances.yml
              - name: SAP HANA Scale-up on Linux
                href: reference-architectures/sap/run-sap-hana-for-linux-virtual-machines.yml
              - name: SAP NetWeaver on Windows on Azure
                href: reference-architectures/sap/sap-netweaver.yml
              - name: SAP S/4HANA in Linux on Azure
                href: reference-architectures/sap/sap-s4hana.yml
              - name: SAP BW/4HANA in Linux on Azure
                href: reference-architectures/sap/run-sap-bw4hana-with-linux-virtual-machines.yml
              - name: SAP NetWeaver on SQL Server
                href: solution-ideas/articles/sap-netweaver-on-sql-server.yml
              - name: SAP deployment using an Oracle DB
                href: example-scenario/apps/sap-production.yml
              - name: Dev/test for SAP
                href: example-scenario/apps/sap-dev-test.yml
      - name: Security
        items:
          - name: Architectures
            items:
              - name: Azure AD in Security Operations
                href: example-scenario/aadsec/azure-ad-security.yml
              - name: Cyber threat intelligence
                href: example-scenario/data/sentinel-threat-intelligence.yml
              - name: Highly-secure IaaS apps
                href: reference-architectures/n-tier/high-security-iaas.yml
              - name: Homomorphic encryption with SEAL
                href: solution-ideas/articles/homomorphic-encryption-seal.yml
              - name: Real-time fraud detection
                href: example-scenario/data/fraud-detection.yml
              - name: Secure OBO refresh tokens
                href: example-scenario/secrets/secure-refresh-tokens.yml
              - name: Securely managed web apps
                href: example-scenario/apps/fully-managed-secure-apps.yml
              - name: Web app private database connectivity
                href: example-scenario/private-web-app/private-web-app.yml
              - name: Virtual network integrated microservices
                href: example-scenario/integrated-multiservices/virtual-network-integration.yml
              - name: Virtual Network security options
                href: example-scenario/gateway/firewall-application-gateway.yml
              - name: Hybrid Security Monitoring using Azure Security Center and Azure Sentinel
                href: hybrid/hybrid-security-monitoring.yml
              - name: MCAS and Azure Sentinel security for AWS
                href: reference-architectures/aws/aws-azure-security-solutions.yml
              - name: Healthcare platform confidential computing
                href: example-scenario/confidential/healthcare-inference.md
      - name: Storage
        items:
          - name: Architectures
            items:
              - name: Media rendering
                href: solution-ideas/articles/azure-batch-rendering.yml
              - name: Medical data storage
                href: solution-ideas/articles/medical-data-storage.yml
              - name: HIPAA/HITRUST Health Data and AI
                href: solution-ideas/articles/security-compliance-blueprint-hipaa-hitrust-health-data-ai.yml
              - name: Using Azure file shares in a hybrid environment
                href: hybrid/azure-file-share.yml
              - name: Hybrid file services
                href: hybrid/hybrid-file-services.yml
      - name: Web
        items:
          - name: Architectures
            items:
              - name: Basic web application
                href: reference-architectures/app-service-web-app/basic-web-app.yml
              - name: Deployment in App Service Environments
                items:
                  - name: Standard deployment
                    href: reference-architectures/enterprise-integration/ase-standard-deployment.yml
                  - name: High availability deployment
                    href: reference-architectures/enterprise-integration/ase-high-availability-deployment.yml
              - name: E-commerce front end
                href: example-scenario/apps/ecommerce-scenario.yml
              - name: E-commerce website running in ASE
                href: solution-ideas/articles/ecommerce-website-running-in-secured-ase.yml
              - name: Highly available SharePoint farm
                href: solution-ideas/articles/highly-available-sharepoint-farm.yml
              - name: Highly available multi-region web application
                href: reference-architectures/app-service-web-app/multi-region.yml
              - name: Hybrid SharePoint farm with Microsoft 365
                href: solution-ideas/articles/sharepoint-farm-microsoft-365.yml
              - name: Intelligent product search engine for e-commerce
                href: example-scenario/apps/ecommerce-search.yml
              - name: Magento e-commerce in AKS
                href: example-scenario/magento/magento-azure.yml
              - name: Migrate a web app using Azure APIM
                href: example-scenario/apps/apim-api-scenario.yml
              - name: Multi-region N-tier application
                href: reference-architectures/n-tier/multi-region-sql-server.yml
              - name: Multitenant SaaS
                href: example-scenario/multi-saas/multitenant-saas.yml
              - name: Multi-tier web application built for HA/DR
                href: example-scenario/infrastructure/multi-tier-app-disaster-recovery.yml
              - name: SAP S/4 HANA for Large Instances
                href: solution-ideas/articles/sap-s4-hana-on-hli-with-ha-and-dr.yml
              - name: Scalable e-commerce web app
                href: solution-ideas/articles/scalable-ecommerce-web-app.yml
              - name: Scalable Episerver marketing website
                href: solution-ideas/articles/digital-marketing-episerver.yml
              - name: Scalable Sitecore marketing website
                href: solution-ideas/articles/digital-marketing-sitecore.yml
              - name: Scalable Umbraco CMS web app
                href: solution-ideas/articles/medium-umbraco-web-app.yml
              - name: Scalable and secure WordPress on Azure
                href: example-scenario/infrastructure/wordpress.yml
              - name: Scalable order processing
                href: example-scenario/data/ecommerce-order-processing.yml
              - name: Scalable web app
                href: reference-architectures/app-service-web-app/scalable-web-app.yml
              - name: More Scalable web apps
                href: solution-ideas/articles/scalable-web-apps.yml
              - name: Serverless web app
                href: reference-architectures/serverless/web-app.yml
              - name: Simple branded website
                href: solution-ideas/articles/simple-branded-website.yml
              - name: Simple digital marketing website
                href: solution-ideas/articles/digital-marketing-smb.yml
              - name: Web app monitoring on Azure
                href: reference-architectures/app-service-web-app/app-monitoring.yml
              - name: 'Web and mobile applications with MySQL, Cosmos DB, and Redis'
                href: solution-ideas/articles/webapps.yml
              - name: Dynamics Business Central as a Service on Azure
                href: solution-ideas/articles/business-central.yml
              - name: Azure Functions in a hybrid environment
                href: hybrid/azure-functions-hybrid.yml
  - name: Cloud Adoption Framework
    href: /azure/cloud-adoption-framework<|MERGE_RESOLUTION|>--- conflicted
+++ resolved
@@ -310,7 +310,6 @@
               - name: Testing tools
                 href: framework/scalability/test-tools.md
           - name: Monitoring
-<<<<<<< HEAD
             href: framework/scalability/monitor.md
           - name: Optimize
             items:
@@ -325,14 +324,6 @@
               - name: Overview
                 href: framework/resiliency/overview.md
               - name: Application design
-=======
-            href: framework/scalability/monitoring.md
-      - name: Reliability
-        items:
-          - name: Overview
-            href: framework/resiliency/overview.md
-          - name: Application design
->>>>>>> 5545f4b3
             items:
               - name: Design overview
                 href: framework/resiliency/app-design.md
