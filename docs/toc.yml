--- conflicted
+++ resolved
@@ -1609,14 +1609,9 @@
                   - name: IBM z/OS migration with Asysco AMT
                     href: example-scenario/mainframe/asysco-zos-migration.yml
                   - name: Micro Focus Enterprise Server on Azure
-                    href: example-scenario/mainframe/micro-focus-server.yml
-<<<<<<< HEAD
+                    href: example-scenario/mainframe/micro-focus-server.yml 
                   - name: Migrate IBM i series applications to Skytap on Azure
-                    href: example-scenario/mainframe/migrate-ibm-i-series-applications.yml                    
-=======
-                  - name: Migrate AIX workloads to Skytap on Azure
-                    href: example-scenario/mainframe/migrate-aix-workloads-to-skytap.yml
->>>>>>> 15210fab
+                    href: example-scenario/mainframe/migrate-ibm-i-series-applications.yml  
                   - name: Refactor IBM z/OS mainframe CF on Azure
                     href: reference-architectures/zos/refactor-zos-coupling-facility.yml
                   - name: Unisys Dorado mainframe migration with Astadia & Micro Focus
