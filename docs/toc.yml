items:
- name: Azure Architecture Center
  href: ./index.yml
- name: Browse all Architectures
  href: browse/index.yml
- name: Architecture icons
  href: icons/index.md
- name: What's new
  href: changelog.md
- name: Landing zones
  items:
  - name: Deployment Options
    href: landing-zones/landing-zone-deploy.md
  - name: Platform landing zone design guides
    items:
    - name: Bicep landing zone implementation
      href: landing-zones/bicep/landing-zone-bicep.md
    - name: Terraform landing zone implementation
      href: landing-zones/terraform/landing-zone-terraform.md
  - name: Application landing zone design guides
    items:
    - name: Azure Governance Visualizer Accelerator
      href: landing-zones/azure-governance-visualizer-accelerator.yml
    - name: Azure Virtual Desktop
      href: landing-zones/azure-virtual-desktop/design-guide.md
  - name: Subscription vending implementation
    href: landing-zones/subscription-vending.yml
- name: Application architecture fundamentals
  items:
  - name: Introduction
    href: guide/index.md
  - name: Architecture styles
    items:
    - name: Overview
      href: guide/architecture-styles/index.md
    - name: Big compute
      href: guide/architecture-styles/big-compute.yml
    - name: Big data
      href: guide/architecture-styles/big-data.yml
    - name: Event-driven architecture
      href: guide/architecture-styles/event-driven.yml
    - name: Microservices
      href: guide/architecture-styles/microservices.yml
    - name: N-tier application
      href: guide/architecture-styles/n-tier.yml
    - name: Web-queue-worker
      href: guide/architecture-styles/web-queue-worker.yml
  - name: Design principles for Azure applications
    items:
    - name: Overview
      href: guide/design-principles/index.md
    - name: Design for self-healing
      href: guide/design-principles/self-healing.md
    - name: Make all things redundant
      href: guide/design-principles/redundancy.md
    - name: Minimize coordination
      href: guide/design-principles/minimize-coordination.yml
    - name: Design to scale out
      href: guide/design-principles/scale-out.md
    - name: Partition around limits
      href: guide/design-principles/partition.md
    - name: Design for operations
      href: guide/design-principles/design-for-operations.md
    - name: Use managed services
      href: guide/design-principles/managed-services.md
    - name: Use an identity service
      href: guide/design-principles/identity.md
    - name: Design for evolution
      href: guide/design-principles/design-for-evolution.md
    - name: Build for the needs of business
      href: guide/design-principles/build-for-business.md
    - name: Resiliency checklist for services
      href: checklist/resiliency-per-service.md
    - name: Failure mode analysis for services
      href: resiliency/failure-mode-analysis.md
  - name: Technology choices
    items:
    - name: Overview
      href: guide/technology-choices/technology-choices-overview.md
    - name: Choose a compute service
      items:
      - name: Azure compute services
        href: guide/technology-choices/compute-decision-tree.yml
      - name: High availability and disaster recovery
        href: example-scenario/infrastructure/iaas-high-availability-disaster-recovery.yml
      - name: Microservices compute options
        href: /azure/architecture/microservices/design/compute-options
      - name: Web apps and single page apps
        href: /dotnet/architecture/modern-web-apps-azure/choose-between-traditional-web-and-single-page-apps
        maintainContext: true
      - name: Multiparty computing
        href: guide/technology-choices/multiparty-computing-service.yml
    - name: Choose a container option
      items:
      - name: Container options
        href: guide/choose-azure-container-service.md
        maintainContext: true
      - name: Containers for confidential computing
        href: /azure/confidential-computing/choose-confidential-containers-offerings
        maintainContext: true
      - name: Kubernetes at the edge
        href: operator-guides/aks/choose-kubernetes-edge-compute-option.md
      - name: Bare-metal Kubernetes at the edge
        href: operator-guides/aks/choose-bare-metal-kubernetes.yml
    - name: Choose a hybrid service
      items:
      - name: Hybrid options
        href: guide/technology-choices/hybrid-considerations.yml
      - name: Compare Azure Stack Hub and Azure
        href: /azure-stack/user/azure-stack-considerations
        maintainContext: true
      - name: Compare Azure, Stack Hub, and Stack HCI
        href: /azure-stack/operator/compare-azure-azure-stack
        maintainContext: true
      - name: Compare Azure Stack HCI and Stack Hub
        href: /azure-stack/hci/concepts/compare-azure-stack-hub
        maintainContext: true
      - name: Compare Stack HCI and Windows Server
        href: /azure-stack/hci/concepts/compare-windows-server
        maintainContext: true
      - name: Choose drives for Azure Stack HCI
        href: /azure-stack/hci/concepts/choose-drives
        maintainContext: true
      - name: FSLogix in Azure Virtual Desktop
        href: /azure/virtual-desktop/store-fslogix-profile
        maintainContext: true
    - name: Choose a security option
      items:
      - name: Deployment models
        href: /azure/confidential-computing/confidential-computing-deployment-models
        maintainContext: true
      - name: Containers for confidential computing
        href: /azure/confidential-computing/choose-confidential-containers-offerings
        maintainContext: true
    - name: Choose an identity service
      items:
      - name: Active Directory services
        href: /azure/active-directory-domain-services/compare-identity-solutions
        maintainContext: true
      - name: Hybrid identity authentication methods
        href: /azure/active-directory/hybrid/choose-ad-authn
        maintainContext: true
    - name: Choose a storage service
      items:
      - name: Storage options
        href: guide/technology-choices/storage-options.md
      - name: Managed disk types
        href: /azure/virtual-machines/disks-types
        maintainContext: true
      - name: Data transfer
        items:
        - name: Data transfer solutions
          href: /azure/storage/common/storage-choose-data-transfer-solution
          maintainContext: true
        - name: Compare data transfer options
          href: /azure/storsimple/storsimple-8000-choose-storage-solution
          maintainContext: true
        - name: Large datasets, low bandwidth
          href: /azure/storage/common/storage-solution-large-dataset-low-network
          maintainContext: true
        - name: Large datasets, moderate bandwidth
          href: /azure/storage/common/storage-solution-large-dataset-moderate-high-network
          maintainContext: true
        - name: Small datasets, low bandwidth
          href: /azure/storage/common/storage-solution-small-dataset-low-moderate-network
          maintainContext: true
        - name: Periodic data transfer
          href: /azure/storage/common/storage-solution-periodic-data-transfer
          maintainContext: true
    - name: Choose a data store
      items:
      - name: Understanding data store models
        items:
          - name: Types of data store models
            href: guide/technology-choices/data-store-overview.md
          - name: Non-relational data store
            href: data-guide/big-data/non-relational-data.yml
          - name: Review data options
            href: guide/technology-choices/data-options.md
          - name: Criteria for choosing a data store
            href: guide/technology-choices/data-store-considerations.md
      - name: Selecting a data store model
        items:
          - name: Big data storage
            href: data-guide/technology-choices/data-storage.md
          - name: Compare NoSQL and relational
            href: /azure/cosmos-db/relational-nosql
          - name: Choose an API in Cosmos DB
            href: /azure/cosmos-db/choose-api
          - name: PostgreSQL options
            href: /azure/postgresql/single-server/overview-postgres-choose-server-options
          - name: Search data store
            href: data-guide/technology-choices/search-options.md
          - name: Select a data store
            href: guide/technology-choices/data-store-decision-tree.md
      - name: Database scenarios
        items:
        - name: OLAP solutions
          href: data-guide/relational-data/online-analytical-processing.yml
        - name: OLTP solutions
          href: data-guide/relational-data/online-transaction-processing.md
        - name: Data lakes
          href: data-guide/scenarios/data-lake.md
      - name: Data movement
        items:
        - name: Pipeline orchestration
          href: data-guide/technology-choices/pipeline-orchestration-data-movement.md
        - name: Data transfer options
          href: data-guide/scenarios/data-transfer.md
    - name: Choose an analytics solution
      items:
      - name: Analytical data stores
        href: data-guide/technology-choices/analytical-data-stores.md
      - name: Analytics and reporting
        href: data-guide/technology-choices/analysis-visualizations-reporting.md
      - name: Advanced analytics
        href: data-guide/scenarios/advanced-analytics.md
      - name: Batch processing
        href: data-guide/technology-choices/batch-processing.md
      - name: Stream processing
        href: data-guide/technology-choices/stream-processing.md
      - name: Streaming analytics
        href: /azure/stream-analytics/streaming-technologies
        maintainContext: true
    - name: Choose an AI/ML service
      items:
      - name: Cognitive Services
        href: data-guide/technology-choices/cognitive-services.md
      - name: API services
        items:
        - name: Language API services
          href: data-guide/cognitive-services/language-api.md
        - name: Speech API services
          href: data-guide/cognitive-services/speech-api.md
        - name: Vision API services
          href: data-guide/cognitive-services/vision-api.md
        - name: Decision APIs and Applied AI Services
          href: data-guide/cognitive-services/decision-applied-ai.md
      - name: Natural language processing
        href: data-guide/technology-choices/natural-language-processing.yml
      - name: Machine learning
        href: ai-ml/guide/data-science-and-machine-learning.md
      - name: Compare MLflow and Azure ML
        href: /azure/machine-learning/concept-mlflow
        maintainContext: true
    - name: Choose a networking service
      items:
      - name: Load balancing options
        href: guide/technology-choices/load-balancing-overview.yml
      - name: VNet peering and VPN gateways
        href: reference-architectures/hybrid-networking/vnet-peering.yml
    - name: Choose a messaging service
      items:
      - name: Asynchronous messaging
        href: guide/technology-choices/messaging.yml
    - name: Choose an IoT option
      items:
      - name: IoT solutions in Azure
        href: example-scenario/iot/iot-central-iot-hub-cheat-sheet.yml
      - name: Compare IoT Hub and Event Hubs
        href: /azure/iot-hub/iot-hub-compare-event-hubs
        maintainContext: true
    - name: Choose a command-line tool
      href: /cli/azure/choose-the-right-azure-command-line-tool
      maintainContext: true
    - name: Development tools
      items:
      - name: Choose a mobile development framework
        href: /azure/developer/mobile-apps/choose-mobile-framework
        maintainContext: true
      - name: Choose a mixed reality engine
        href: /windows/mixed-reality/develop/choosing-an-engine
        maintainContext: true
  - name: Best practices for cloud applications
    items:
    - name: Overview
      href: best-practices/index-best-practices.md
    - name: API design
      href: best-practices/api-design.md
    - name: API implementation
      href: best-practices/api-implementation.md
    - name: Autoscaling
      href: best-practices/auto-scaling.md
    - name: Background jobs
      href: best-practices/background-jobs.md
    - name: Caching
      href: best-practices/caching.yml
    - name: Content Delivery Network
      href: best-practices/cdn.yml
    - name: Data partitioning
      href: best-practices/data-partitioning.yml
    - name: Data partitioning strategies (by service)
      href: best-practices/data-partitioning-strategies.yml
    - name: Host name preservation
      href: best-practices/host-name-preservation.yml
    - name: Message encoding considerations
      href: best-practices/message-encode.md
    - name: Monitoring and diagnostics
      href: best-practices/monitoring.yml
    - name: Retry guidance for specific services
      href: best-practices/retry-service-specific.md
    - name: Transient fault handling
      href: best-practices/transient-faults.md
  - name: Performance tuning and antipatterns
    items:
    - name: Introduction
      href: performance/index.md
    - name: Scenario 1 - Distributed transactions
      href: performance/distributed-transaction.yml
    - name: Scenario 2 - Multiple backend services
      href: performance/backend-services.yml
    - name: Scenario 3 - Event streaming
      href: performance/event-streaming.yml
    - name: Performance antipatterns
      items:
      - name: Overview
        href: antipatterns/index.md
      - name: Busy Database
        href: antipatterns/busy-database/index.md
      - name: Busy Front End
        href: antipatterns/busy-front-end/index.md
      - name: Chatty I/O
        href: antipatterns/chatty-io/index.md
      - name: Extraneous Fetching
        href: antipatterns/extraneous-fetching/index.md
      - name: Improper Instantiation
        href: antipatterns/improper-instantiation/index.md
      - name: Monolithic Persistence
        href: antipatterns/monolithic-persistence/index.md
      - name: No Caching
        href: antipatterns/no-caching/index.md
      - name: Noisy Neighbor
        href: antipatterns/noisy-neighbor/noisy-neighbor.yml
      - name: Retry Storm
        href: antipatterns/retry-storm/index.md
      - name: Synchronous I/O
        href: antipatterns/synchronous-io/index.md
  - name: Responsible engineering
    items:
    - name: Responsible innovation
      items:
      - name: Overview
        href: guide/responsible-innovation/index.md
      - name: Judgment call
        href: guide/responsible-innovation/judgmentcall.md
      - name: Harms modeling
        items:
        - name: Understand harm
          href: guide/responsible-innovation/harms-modeling/index.md
        - name: Assess types of harm
          href: guide/responsible-innovation/harms-modeling/type-of-harm.md
      - name: Community jury
        href: guide/responsible-innovation/community-jury/index.md
    - name: Responsible AI
      items:
      - name: Overview
        href: /azure/cloud-adoption-framework/strategy/responsible-ai
        maintainContext: true
      - name: Six key principles
        href: /azure/cloud-adoption-framework/innovate/best-practices/trusted-ai
        maintainContext: true
      - name: Guidelines for human-AI interaction
        href: /ai/guidelines-human-ai-interaction/?toc=/azure/architecture/toc.json&bc=/azure/architecture/_bread/toc.json
      - name: Responsible AI with Cognitive Services
        href: /azure/cognitive-services/responsible-use-of-ai-overview
        maintainContext: true
      - name: Machine learning
        items:
        - name: Responsible AI and machine learning
          href: /azure/machine-learning/concept-responsible-ml
          maintainContext: true
        - name: Model interpretability
          href: /azure/machine-learning/how-to-machine-learning-interpretability
          maintainContext: true
        - name: ML fairness
          href: /azure/machine-learning/concept-fairness-ml
          maintainContext: true
        - name: Differential privacy
          href: /azure/machine-learning/concept-differential-privacy
          maintainContext: true
  - name: Architecture for SaaS and multitenancy
    href: guide/saas-multitenant-solution-architecture/index.md 
  - name: Mission-critical applications
    items:
    - name: Mission-critical baseline architecture
      href: reference-architectures/containers/aks-mission-critical/mission-critical-intro.yml
    - name: Mission-critical baseline with network controls
      href: reference-architectures/containers/aks-mission-critical/mission-critical-network-architecture.yml
    - name: Mission-critical baseline architecture in Azure landing zones
      href: reference-architectures/containers/aks-mission-critical/mission-critical-landing-zone.yml
    - name: Mission-critical baseline with App Service
      href: guide/networking/global-web-applications/mission-critical-app-service.yml
    - name: Design areas
      items:
      - name: Application platform
        href: reference-architectures/containers/aks-mission-critical/mission-critical-app-platform.md
      - name: Application design
        href: reference-architectures/containers/aks-mission-critical/mission-critical-app-design.md
      - name: Networking and connectivity platform
        href: reference-architectures/containers/aks-mission-critical/mission-critical-networking.md
      - name: Data platform
        href: reference-architectures/containers/aks-mission-critical/mission-critical-data-platform.md
      - name: Deployment and testing
        href: reference-architectures/containers/aks-mission-critical/mission-critical-deploy-test.md
      - name: Health modeling
        href: reference-architectures/containers/aks-mission-critical/mission-critical-health-modeling.md
      - name: Security
        href: reference-architectures/containers/aks-mission-critical/mission-critical-security.md
      - name: Operational procedures
        href: reference-architectures/containers/aks-mission-critical/mission-critical-operations.md
    - name: Guides
      items:
      - name: Continuous validation
        href: guide/testing/mission-critical-deployment-testing.md
    - name: Mitigation strategies
      items:
        - name: Global routing redundancy for highly available web applications
          items:
          - name: Overview
            href: guide/networking/global-web-applications/overview.md
          - name: Content delivery
            href: guide/networking/global-web-applications/mission-critical-content-delivery.md
          - name: Global HTTP ingress
            href: guide/networking/global-web-applications/mission-critical-global-http-ingress.md
  - name: Solutions across Microsoft platforms
    items:
    - name: Microsoft cloud developer docs
      href: /microsoft-cloud
    - name: Azure and Power Platform scenarios
      items:
      - name: Overview
        href: solutions/power-platform-scenarios.md
      - name: All Power Platform architectures
        href: /azure/architecture/browse/?products=power-platform
      - name: CI/CD for Power Platform
        href: solution-ideas/articles/azure-devops-continuous-integration-for-power-platform.yml
      - name: Citizen AI with Power Platform
        href: example-scenario/ai/citizen-ai-power-platform.yml
      - name: Eventual consistency with Power Apps
        href: guide/power-platform/eventual-consistency.yml
      - name: Extract text using Power Automate
        href: example-scenario/ai/extract-object-text.yml
      - name: Optimize inventory and forecast demand
        href: example-scenario/analytics/optimize-inventory-forecast-demand.yml
      - name: Power Automate deployment at scale
        href: example-scenario/power-automate/power-automate.yml
      - name: Real-time ML with Power Platform
        href: example-scenario/ai/deploy-real-time-machine-learning-model-application-ui.yml
    - name: Azure and Microsoft 365 scenarios
      items:
      - name: Overview
        href: solutions/microsoft-365-scenarios.md
      - name: All Microsoft 365 architectures
        href: /azure/architecture/browse/?products=m365
      - name: Governance of Teams guest users
        href: example-scenario/governance/governance-teams-guest-users.yml
      - name: Hybrid SharePoint farm with Microsoft 365
        href: solution-ideas/articles/sharepoint-farm-microsoft-365.yml
      - name: Manage Microsoft 365 with DevOps
        href: example-scenario/devops/manage-microsoft-365-tenant-configuration-microsoft365dsc-devops.yml
      - name: Real-time collaboration
        href: solution-ideas/articles/collaboration-microsoft-365.yml
      - name: Real-time presence
        href: solution-ideas/articles/presence-microsoft-365-power-platform.yml
      - name: Secure a Teams channel bot with a firewall
        href: example-scenario/teams/securing-bot-teams-channel.yml
    - name: Azure and Dynamics 365 scenarios
      items:
      - name: Overview
        href: solutions/dynamics-365-scenarios.md
      - name: All Dynamics 365 architectures
        href: /azure/architecture/browse/?terms=dynamics%20365
      - name: Customer 360 with Dynamics 365 CI
        href: example-scenario/analytics/synapse-customer-insights.yml
      - name: Enhanced customer dimension
        href: solution-ideas/articles/customer-insights-synapse.yml
    - name: Azure and Microsoft on-premises servers
      href: guide/on-premises-microsoft-technologies.md
  - name: Third-party scenarios
    items:
    - name: Apache technologies
      href: guide/apache-scenarios.md
    - name: Other open-source technologies
      href: guide/open-source-scenarios.md
    - name: Partner technologies
      href: guide/partner-scenarios.md
  - name: Azure for AWS professionals
    items:
    - name: Overview
      href: aws-professional/index.md
    - name: Component information
      items:
      - name: Accounts
        href: aws-professional/accounts.md
      - name: Compute
        href: aws-professional/compute.md
      - name: Databases
        href: aws-professional/databases.md
      - name: Messaging
        href: aws-professional/messaging.md
      - name: Networking
        href: aws-professional/networking.md
      - name: Regions and zones
        href: aws-professional/regions-zones.md
      - name: Resources
        href: aws-professional/resources.md
      - name: Security and identity
        href: aws-professional/security-identity.md
      - name: Storage
        href: aws-professional/storage.md
    - name: Services comparison
      href: aws-professional/services.md
    - name: Guidance
      items:
      - name: Automation for AWS
        items:
        - name: Authenticate runbooks with AWS
          href: /azure/automation/automation-config-aws-account
          maintainContext: true
        - name: Deploy an AWS VM with a runbook
          href: /azure/automation/automation-scenario-aws-deployment
          maintainContext: true
      - name: Cost management for AWS
        items:
        - name: Set up AWS for Cost Management
          href: /azure/cost-management-billing/costs/aws-integration-set-up-configure
          maintainContext: true
        - name: Manage AWS costs in Azure
          href: /azure/cost-management-billing/costs/aws-integration-manage
          maintainContext: true
      - name: Hybrid solutions for AWS
        items:
        - name: AWS Ubuntu with Terraform and Azure
          href: /azure/cloud-adoption-framework/manage/hybrid/server/best-practices/aws-terraform-ubuntu
          maintainContext: true
        - name: AWS Linux with Terraform and Azure Arc
          href: /azure/cloud-adoption-framework/manage/hybrid/server/best-practices/aws-terraform-al2
          maintainContext: true
        - name: AWS EC2 with Ansible and Azure Arc
          href: /azure/cloud-adoption-framework/manage/hybrid/server/best-practices/aws-scale-ansible
          maintainContext: true
      - name: Identity management for AWS
        items:
        - name: Microsoft Entra identity management for AWS
          href: reference-architectures/aws/aws-azure-ad-security.yml
        - name: Onboard an AWS account
          href: /azure/active-directory/cloud-infrastructure-entitlement-management/onboard-aws
          maintainContext: true
        - name: Amazon Managed Grafana
          href: /azure/active-directory/saas-apps/amazon-managed-grafana-tutorial
          maintainContext: true
        - name: AWS single-account access
          href: /azure/active-directory/saas-apps/amazon-web-service-tutorial
          maintainContext: true
        - name: AWS Single Sign-on
          href: /azure/active-directory/saas-apps/aws-single-sign-on-tutorial
          maintainContext: true
        - name: Configure AWS Single Sign-On
          href: /azure/active-directory/saas-apps/aws-single-sign-on-provisioning-tutorial
          maintainContext: true
        - name: AWS multiple accounts
          href: /azure/active-directory/saas-apps/aws-multi-accounts-tutorial
          maintainContext: true
        - name: AWS ClientVPN
          href: /azure/active-directory/saas-apps/aws-clientvpn-tutorial
          maintainContext: true
        - name: Attach and detach policies
          href: /azure/active-directory/cloud-infrastructure-entitlement-management/how-to-attach-detach-permissions
          maintainContext: true
      - name: AKS for AWS
        items:
        - name: AKS for Amazon EKS professionals
          href: aws-professional/eks-to-aks/index.md
        - name: Identity and access management
          href: aws-professional/eks-to-aks/workload-identity.yml
        - name: Cluster monitoring and logging
          href: aws-professional/eks-to-aks/monitoring.yml
        - name: Network topologies and security
          href: aws-professional/eks-to-aks/private-clusters.yml
        - name: Storage options
          href: aws-professional/eks-to-aks/storage.md
        - name: Cost management and optimization
          href: aws-professional/eks-to-aks/cost-management.yml
        - name: Agent node management
          href: aws-professional/eks-to-aks/node-pools.yml
        - name: Cluster governance
          href: aws-professional/eks-to-aks/governance.md
      - name: Migration from AWS
        items:
        - name: Azure Migrate
          items:
          - name: Discover AWS instances
            href: /azure/migrate/tutorial-discover-aws
            maintainContext: true
          - name: Assess AWS instances
            href: /azure/migrate/tutorial-assess-aws
            maintainContext: true
          - name: Migrate AWS VMs
            href: /azure/migrate/tutorial-migrate-aws-virtual-machines
            maintainContext: true
        - name: Compute
          items:
          - name: Migrate AWS to managed disks
            href: /azure/virtual-machines/windows/on-prem-to-azure
            maintainContext: true
          - name: Migrate an AWS Windows VM
            href: /azure/virtual-machines/windows/aws-to-azure
            maintainContext: true
      - name: Security for AWS
        items:
        - name: Azure security for AWS
          href: guide/aws/aws-azure-security-solutions.yml
        - name: Connect AWS to Microsoft Sentinel
          href: /azure/sentinel/connect-aws
          maintainContext: true
        - name: Microsoft Defender for AWS
          items:
          - name: Protect AWS with Microsoft Defender
            href: /defender-cloud-apps/protect-aws
            maintainContext: true
          - name: Defender recommendations for AWS
            href: /azure/defender-for-cloud/recommendations-reference-aws
            maintainContext: true
          - name: Connect AWS to Microsoft Defender
            href: /defender-cloud-apps/connect-aws
            maintainContext: true
          - name: 'Video: AWS connector in Defender'
            href: /azure/defender-for-cloud/episode-one
            maintainContext: true
      - name: Azure Databricks for AWS
        items:
        - name: Repo access with AWS CodeCommit
          href: /azure/databricks/repos/set-up-git-provider-access
          maintainContext: true
      - name: Azure Service Fabric in AWS
        href: /azure/service-fabric/service-fabric-tutorial-standalone-create-infrastructure
        maintainContext: true
      - name: Azure VPN Gateway for AWS
        href: /azure/vpn-gateway/vpn-gateway-howto-aws-bgp
        maintainContext: true
  - name: Azure for Google Cloud professionals
    items:
    - name: Overview
      href: gcp-professional/index.md
    - name: Services comparison
      href: gcp-professional/services.md
    - name: Guidance
      items:
      - name: Hybrid solutions for Google Cloud
        items:
        - name: GC Ubuntu with Terraform
          href: /azure/cloud-adoption-framework/manage/hybrid/server/best-practices/gcp-terraform-ubuntu
          maintainContext: true
        - name: GC Windows with Terraform
          href: /azure/cloud-adoption-framework/manage/hybrid/server/best-practices/gcp-terraform-windows
          maintainContext: true
      - name: Identity management for Google Cloud
        items:
        - name: Onboard a Google Cloud project
          href: /azure/active-directory/cloud-infrastructure-entitlement-management/onboard-gcp
          maintainContext: true
        - name: Add and remove roles and tasks
          href: /azure/active-directory/cloud-infrastructure-entitlement-management/how-to-add-remove-role-task
          maintainContext: true
      - name: Migration from Google Cloud
        items:
        - name: Discover Google Cloud instances
          href: /azure/migrate/tutorial-discover-gcp
          maintainContext: true
        - name: Assess Google Cloud VM instances
          href: /azure/migrate/tutorial-assess-gcp
          maintainContext: true
        - name: Migrate Google Cloud VMs to Azure
          href: /azure/migrate/tutorial-migrate-gcp-virtual-machines
          maintainContext: true
      - name: Security for Google Cloud
        items:
        - name: Protect Google Cloud with Defender
          href: /defender-cloud-apps/protect-gcp
          maintainContext: true
        - name: Connect Google Cloud projects
          href: /azure/defender-for-cloud/quickstart-onboard-gcp
          maintainContext: true
        - name: Connect Google Cloud to Defender
          href: /defender-cloud-apps/connect-google-gcp
          maintainContext: true
        - name: 'Video: Protect containers'
          href: /azure/defender-for-cloud/episode-ten
          maintainContext: true
- name: Design Patterns
  items:
  - name: Overview
    href: patterns/index.md
  - name: Categories
    items:
    - name: Data management
      href: patterns/category/data-management.md
    - name: Design and implementation
      href: patterns/category/design-implementation.md
    - name: Messaging
      href: patterns/category/messaging.md
  - name: Pattern implementations
    items:
    - name: Network secure global ingress
      href: pattern-implementations/network-secure-ingress.md
  - name: Ambassador
    href: patterns/ambassador.yml
  - name: Anti-corruption Layer
    href: patterns/anti-corruption-layer.yml
  - name: Asynchronous Request-Reply
    href: patterns/async-request-reply.yml
  - name: Backends for Frontends
    href: patterns/backends-for-frontends.yml
  - name: Bulkhead
    href: patterns/bulkhead.yml
  - name: Cache-Aside
    href: patterns/cache-aside.yml
  - name: Choreography
    href: patterns/choreography.yml
  - name: Circuit Breaker
    href: patterns/circuit-breaker.yml
  - name: Claim Check
    href: patterns/claim-check.yml
  - name: Compensating Transaction
    href: patterns/compensating-transaction.yml
  - name: Competing Consumers
    href: patterns/competing-consumers.yml
  - name: Compute Resource Consolidation
    href: patterns/compute-resource-consolidation.yml
  - name: CQRS
    href: patterns/cqrs.yml
  - name: Deployment Stamps
    href: patterns/deployment-stamp.yml
  - name: Edge Workload Configuration
    href: patterns/edge-workload-configuration.md
  - name: Event Sourcing
    href: patterns/event-sourcing.yml
  - name: External Configuration Store
    href: patterns/external-configuration-store.yml
  - name: Federated Identity
    href: patterns/federated-identity.yml
  - name: Gatekeeper
    href: patterns/gatekeeper.yml
  - name: Gateway Aggregation
    href: patterns/gateway-aggregation.yml
  - name: Gateway Offloading
    href: patterns/gateway-offloading.yml
  - name: Gateway Routing
    href: patterns/gateway-routing.yml
  - name: Geode
    href: patterns/geodes.yml
  - name: Health Endpoint Monitoring
    href: patterns/health-endpoint-monitoring.yml
  - name: Index Table
    href: patterns/index-table.yml
  - name: Leader Election
    href: patterns/leader-election.yml
  - name: Materialized View
    href: patterns/materialized-view.yml
  - name: Messaging Bridge
    href: patterns/messaging-bridge.yml
  - name: Pipes and Filters
    href: patterns/pipes-and-filters.yml
  - name: Priority Queue
    href: patterns/priority-queue.yml
  - name: Publisher/Subscriber
    href: patterns/publisher-subscriber.yml
  - name: Queue-Based Load Leveling
    href: patterns/queue-based-load-leveling.yml
  - name: Rate Limiting
    href: patterns/rate-limiting-pattern.yml
  - name: Retry
    href: patterns/retry.yml
  - name: Saga
    href: reference-architectures/saga/saga.yml
  - name: Scheduler Agent Supervisor
    href: patterns/scheduler-agent-supervisor.yml
  - name: Sequential Convoy
    href: patterns/sequential-convoy.yml
  - name: Sharding
    href: patterns/sharding.yml
  - name: Sidecar
    href: patterns/sidecar.yml
  - name: Static Content Hosting
    href: patterns/static-content-hosting.yml
  - name: Strangler Fig
    href: patterns/strangler-fig.yml
  - name: Throttling
    href: patterns/throttling.yml
  - name: Valet Key
    href: patterns/valet-key.yml
- name: Microsoft Azure Well-Architected Framework
  href: /azure/architecture/framework
- name: Azure categories
  items:
  - name: AI + Machine Learning
    href: ai-ml/index.md
  - name: Analytics
    items:
    - name: Get started
      href: solution-ideas/articles/analytics-start-here.yml
    - name: Guides
      items:
      - name: Technology choices
        items:
        - name: Analytical data stores
          href: data-guide/technology-choices/analytical-data-stores.md
        - name: Analytics and reporting
          href: data-guide/technology-choices/analysis-visualizations-reporting.md
        - name: Batch processing
          href: data-guide/technology-choices/batch-processing.md
        - name: Extract, transform, and load
          href: data-guide/relational-data/etl.yml
        - name: Online analytical processing
          href: data-guide/relational-data/online-analytical-processing.yml
        - name: Stream processing
          href: /azure/architecture/data-guide/technology-choices/stream-processing
      - name: Disaster recovery for Azure data platform
        items:
        - name: Overview
          href: data-guide/disaster-recovery/dr-for-azure-data-platform-overview.yml
        - name: Architecture
          href: data-guide/disaster-recovery/dr-for-azure-data-platform-architecture.yml
        - name: Scenario details
          href: data-guide/disaster-recovery/dr-for-azure-data-platform-scenario-details.yml
        - name: Recommendations
          href: data-guide/disaster-recovery/dr-for-azure-data-platform-recommendations.yml
        - name: Deploy this scenario
          href: data-guide/disaster-recovery/dr-for-azure-data-platform-deploy-this-scenario.yml
        - name: Summary
          href: data-guide/disaster-recovery/dr-for-azure-data-platform-summary.yml
      - name: Industry guidance
        items:
        - name: Actuarial risk analysis
          href: industries/finance/actuarial-risk-analysis-financial-model.yml
        - name: Financial institutions with data mesh
          href: /azure/cloud-adoption-framework/scenarios/cloud-scale-analytics/architectures/data-mesh-scenario
          maintainContext: true
      - name: Analytics security baselines
        items:
        - name: Security baseline for Azure Data Factory
          href: /security/benchmark/azure/baselines/data-factory-security-baseline
          maintainContext: true
        - name: Security baseline for Azure Databricks
          href: /security/benchmark/azure/baselines/databricks-security-baseline
          maintainContext: true
        - name: Security baseline for Azure Purview
          href: /security/benchmark/azure/baselines/purview-security-baseline
          maintainContext: true
      - name: Monitor Azure Databricks jobs
        items:
        - name: Overview
          href: databricks-monitoring/index.md
        - name: Send Databricks application logs
          href: databricks-monitoring/application-logs.md
        - name: Use dashboards to visualize Databricks
          href: databricks-monitoring/dashboards.md
        - name: Troubleshoot performance bottlenecks
          href: databricks-monitoring/performance-troubleshooting.md
        - name: Observability patterns and metrics
          href: databricks-monitoring/databricks-observability.yml
    - name: Architectures
      items:
      - name: Analytics end to end
        href: example-scenario/dataplate2e/data-platform-end-to-end.yml
      - name: Analyze MongoDB Atlas data
        href: example-scenario/analytics/azure-synapse-analytics-integrate-mongodb-atlas.yml
      - name: Anomaly detector process
        href: solution-ideas/articles/anomaly-detector-process.yml
      - name: Apache NiFi on Azure
        href: example-scenario/data/azure-nifi.yml
      - name: Automated enterprise BI
        href: reference-architectures/data/enterprise-bi-adf.yml
      - name: Automotive test data analytics
        href: industries/automotive/automotive-telemetry-analytics.yml
      - name: Azure Synapse for landing zones
        href: example-scenario/analytics/synapse-analytics-landing-zone.yml
      - name: Big data on confidential computing
        href: example-scenario/confidential/data-analytics-containers-spark-kubernetes-azure-sql.yml
      - name: Customer 360 with Azure Synapse
        href: example-scenario/analytics/synapse-customer-insights.yml
      - name: Data contextualization with graph in SQL Database
        href: example-scenario/data/data-contextualization-based-on-azure-sql-graph.yml
      - name: Data lake queries via Synapse serverless
        href: example-scenario/data/synapse-exploratory-data-analytics.yml
      - name: Data warehouse for small business
        href: example-scenario/data/small-medium-data-warehouse.yml
      - name: Data warehousing and analytics
        href: example-scenario/data/data-warehouse.yml
      - name: Disaster recovery for data analytics pipelines
        href: example-scenario/analytics/pipelines-disaster-recovery.yml
      - name: Employee retention with Databricks and AKS
        href: example-scenario/ai/employee-retention-databricks-kubernetes.yml
      - name: Enterprise business intelligence
        href: example-scenario/analytics/enterprise-bi-synapse.yml
      - name: Geospatial analysis for telecommunications
        href: example-scenario/data/geospatial-analysis-telecommunications-industry.yml
      - name: Geospatial analysis with Azure Synapse
        href: industries/aerospace/geospatial-processing-analytics.yml
      - name: Geospatial data processing and analytics
        href: example-scenario/data/geospatial-data-processing-analytics-azure.yml
      - name: Helm-based deployments for Apache NiFi
        href: guide/data/helm-deployments-apache-nifi.yml
      - name: Ingest FAA content to analyze flight data
        href: example-scenario/analytics/ingest-faa-swim-analyze-flight-data.yml
      - name: Ingestion and analysis of news feeds
        href: example-scenario/ai/news-feed-ingestion-and-near-real-time-analysis.yml
      - name: Interactive price analytics
        href: solution-ideas/articles/interactive-price-analytics.yml
      - name: IoT and data analytics
        href: example-scenario/data/big-data-with-iot.yml
      - name: Long-term security logs in Data Explorer
        href: example-scenario/security/security-log-retention-azure-data-explorer.yml
      - name: Near real-time lakehouse processing
        href: example-scenario/data/real-time-lakehouse-data-processing.yml
      - name: Partitioning in Event Hubs and Kafka
        href: reference-architectures/event-hubs/partitioning-in-event-hubs-and-kafka.yml
      - name: Precision medicine pipeline with genomics
        href: example-scenario/precision-medicine/genomic-analysis-reporting.yml
      - name: Real-time sync of MongoDB Atlas to Azure Synapse Analytics
        href: example-scenario/analytics/sync-mongodb-atlas-azure-synapse-analytics.yml
      - name: Relationship mesh solution on Azure
        href: example-scenario/analytics/relationship-mesh-solution-azure.yml
      - name: Secure a data lakehouse
        href: example-scenario/analytics/secure-data-lakehouse-synapse.yml
      - name: Sentiment analysis and face recognition
        href: example-scenario/ai/nifi-sentiment-analysis-face-recognition.yml
      - name: Sports analytics on Azure
        href: example-scenario/analytics/sports-analytics-architecture-azure.yml
      - name: Stream processing with Azure Databricks
        href: reference-architectures/data/stream-processing-databricks.yml
      - name: Stream processing with Stream Analytics
        href: reference-architectures/data/stream-processing-stream-analytics.yml
      - name: Stream processing with open-source data
        href: example-scenario/data/open-source-data-engine-stream-processing.yml
    - name: Solution ideas
      items:
      - name: Advanced analytics
        href: solution-ideas/articles/advanced-analytics-on-big-data.yml
      - name: Apache NiFi monitoring with MonitoFi
        href: guide/data/monitor-apache-nifi-monitofi.yml
      - name: App integration using Event Grid
        href: solution-ideas/articles/application-integration-using-event-grid.yml
      - name: Azure Data Explorer solutions
        items:
        - name: Big data analytics with Data Explorer
          href: solution-ideas/articles/big-data-azure-data-explorer.yml
        - name: Interactive analytics with Data Explorer
          href: solution-ideas/articles/interactive-azure-data-explorer.yml
        - name: IoT analytics with Data Explorer
          href: solution-ideas/articles/iot-azure-data-explorer.yml
        - name: Augmented security, observability, and analytics
          href: solution-ideas/articles/monitor-azure-data-explorer.yml
      - name: Big data analytics with enterprise security
        href: solution-ideas/articles/big-data-analytics-enterprise-grade-security.yml
      - name: Content Delivery Network analytics
        href: solution-ideas/articles/content-delivery-network-azure-data-explorer.yml
      - name: Data management with Azure Purview
        href: solution-ideas/articles/azure-purview-data-lake-estate-architecture.yml
      - name: Metadata ingestion from external catalogs to Microsoft Purview
        href: solution-ideas/articles/sync-framework-metadata-ingestion.yml
      - name: Demand forecasting for shipping
        href: solution-ideas/articles/demand-forecasting-for-shipping-and-distribution.yml
      - name: Demand forecasting for pricing
        href: solution-ideas/articles/demand-forecasting-price-optimization-marketing.yml
      - name: Demand forecasting with Stream Analytics
        href: solution-ideas/articles/demand-forecasting.yml
      - name: Discovery Hub for analytics
        href: solution-ideas/articles/cloud-scale-analytics-with-discovery-hub.yml
      - name: Enhanced customer dimension
        href: solution-ideas/articles/customer-insights-synapse.yml
      - name: Enterprise data warehouse
        href: solution-ideas/articles/enterprise-data-warehouse.yml
      - name: ETL using HDInsight
        href: solution-ideas/articles/extract-transform-and-load-using-hdinsight.yml
      - name: Highly scalable customer service and ERP
        href: solution-ideas/articles/erp-customer-service.yml
      - name: Hybrid big data with HDInsight
        href: solution-ideas/articles/extend-your-on-premises-big-data-investments-with-hdinsight.yml
      - name: Ingestion, ETL, and stream processing
        href: solution-ideas/articles/ingest-etl-stream-with-adb.yml
      - name: Logical data warehouse with Azure Synapse
        href: solution-ideas/articles/logical-data-warehouse.yml
      - name: Manage data across the Azure SQL estate
        href: solution-ideas/articles/azure-purview-sql-estate-architecture.yml
      - name: Modern analytics with Azure Databricks
        href: solution-ideas/articles/azure-databricks-modern-analytics-architecture.yml
      - name: Oil and Gas tank level forecasting
        href: solution-ideas/articles/oil-and-gas-tank-level-forecasting.yml
      - name: Predictive aircraft engine monitoring
        href: solution-ideas/articles/aircraft-engine-monitoring-for-predictive-maintenance-in-aerospace.yml
      - name: Real-time analytics on big data
        href: solution-ideas/articles/real-time-analytics.yml
      - name: Real-time analytics with Azure Data Explorer
        href: solution-ideas/articles/analytics-service-bus.yml
      - name: Tier applications and data for analytics
        href: solution-ideas/articles/tiered-data-for-analytics.yml
  - name: Blockchain + Multiparty Compute
    items:
    - name: Get started
      href: guide/blockchain/multiparty-compute.yml
    - name: Guides
      items:
      - name: Azure Confidential Ledger guidance
        items:
        - name: Overview
          href: /azure/confidential-ledger/overview
          maintainContext: true
        - name: Architecture
          href: /azure/confidential-ledger/architecture
          maintainContext: true
        - name: Authenticate Confidential Ledger nodes
          href: /azure/confidential-ledger/authenticate-ledger-nodes
          maintainContext: true
      - name: SQL Database ledger guidance
        items:
        - name: Overview
          href: /sql/relational-databases/security/ledger/ledger-database-ledger
          maintainContext: true
        - name: Updatable ledger tables
          href: /sql/relational-databases/security/ledger/ledger-updatable-ledger-tables
          maintainContext: true
        - name: Append-only ledger tables
          href: /sql/relational-databases/security/ledger/ledger-append-only-ledger-tables
          maintainContext: true
        - name: Digest management
          href: /sql/relational-databases/security/ledger/ledger-digest-management
          maintainContext: true
        - name: Database verification
          href: /sql/relational-databases/security/ledger/ledger-database-verification
          maintainContext: true
        - name: Ledger considerations
          href: /sql/relational-databases/security/ledger/ledger-limits
          maintainContext: true
    - name: Architectures
      items:
      - name: Azure SQL Database ledger
        href: /sql/relational-databases/security/ledger/ledger-overview
        maintainContext: true
      - name: Decentralized trust between banks
        href: example-scenario/apps/decentralized-trust.yml
      - name: Multicloud blockchain DLT
        href: example-scenario/blockchain/multi-cloud-blockchain.yml
    - name: Solution ideas
      items:
      - name: Blockchain workflow application
        href: https://azure.microsoft.com/updates/action-required-migrate-your-azure-blockchain-service-data-by-10-september-2021
      - name: Supply chain management with QBS
        href: guide/blockchain/quorum-blockchain-service.yml
      - name: Supply chain track and trace
        href: solution-ideas/articles/supply-chain-track-and-trace.yml
  - name: Compute + HPC
    items:
    - name: Get started
      href: topics/high-performance-computing.md
    - name: Guides
      items:
      - name: Choose a compute service
        href: guide/technology-choices/compute-decision-tree.yml
      - name: SAS on Azure architecture
        href: guide/sas/sas-overview.yml
      - name: SAS Grid on Azure NetApp Files
        href: guide/hpc/netapp-files-sas.yml
      - name: HPC deployments
        items:
        - name: Overview
          href: guide/hpc/hpc-deployments.md
        - name: ADS CFD Code Leo
          href: guide/hpc/hpc-ads-cfd.yml
        - name: Altair deployments
          items:
          - name: Altair AcuSolve
            href: guide/hpc/hpc-altair-acusolve.yml
          - name: Altair EDEM
            href: guide/hpc/altair-edem.yml
          - name: Altair nanoFluidX
            href: guide/hpc/nanofluidx.yml
          - name: Altair Radioss
            href: guide/hpc/altair-radioss.yml
          - name: Altair ultraFluidX
            href: guide/hpc/ultrafluidx.yml
        - name: Ansys deployments
          items:
          - name: Ansys CFX
            href: guide/hpc/ansys-cfx.yml
          - name: Ansys Fluent
            href: guide/hpc/ansys-fluent.yml
          - name: Ansys HFSS
            href: guide/hpc/ansys-hfss.yml
          - name: Ansys LS-DYNA
            href: guide/hpc/ls-dyna.yml
          - name: Ansys Rocky
            href: guide/hpc/ansys-rocky.yml
          - name: Ansys Speos
            href: guide/hpc/ansys-speos.yml
        - name: Autodesk deployments
          items:
          - name: Autodesk Civil 3D
            href: guide/hpc/civil-3d.yml
          - name: Autodesk Inventor
            href: guide/hpc/autodesk-inventor.yml
          - name: Autodesk Maya
            href: guide/hpc/autodesk-maya.yml
          - name: Autodesk Revit
            href: guide/hpc/hpc-autodesk-revit.yml
          - name: Autodesk VRED
            href: guide/hpc/hpc-autodesk-vred.md
          - name: Autodesk VRED Core
            href: guide/hpc/autodesk-vred-core.yml
        - name: AVL FIRE M
          href: guide/hpc/hpc-avl-fire-m.yml
        - name: Barracuda Virtual Reactor
          href: guide/hpc/barracuda-virtual-reactor.yml
        - name: CP2K
          href: guide/hpc/cp2k.yml
        - name: Devito
          href: guide/hpc/devito-virtual-machine.yml
        - name: Engys deployments
          items:
          - name: Engys ELEMENTS
            href: guide/hpc/engys-elements.yml
          - name: Engys HELYX
            href: guide/hpc/engys-helyx.yml
        - name: EPILYSIS
          href: guide/hpc/epilysis.yml
        - name: GROMACS
          href: guide/hpc/gromacs.yml
        - name: Indica Labs HALO AI
          href: guide/hpc/indica-labs-halo-ai.yml
        - name: LAMMPS
          href: guide/hpc/hpc-lammps.yml
        - name: Luxion KeyShot
          href: guide/hpc/luxion-keyshot.yml
        - name: M-Star
          href: guide/hpc/m-star.yml
        - name: NAMD
          href: guide/hpc/hpc-namd.yml
        - name: OpenFOAM
          href: guide/hpc/openfoam.yml
        - name: OpenRadioss
          href: guide/hpc/openradioss.yml
        - name: Quantum ESPRESSO
          href: guide/hpc/quantum-espresso.yml
        - name: Remcom XFdtd
          href: guide/hpc/remcom-xfdtd.yml
        - name: Samadii deployments
          items:
          - name: Samadii DEM
            href: guide/hpc/samadii-dem.yml
          - name: Samadii EM
            href: guide/hpc/samadii-em.yml
          - name: Samadii Plasma
            href: guide/hpc/plasma.yml
          - name: Samadii SCIV
            href: guide/hpc/samadii-sciv.yml
        - name: Sandi HiFUN
          href: guide/hpc/hpc-sandi-hifun.yml
        - name: Siemens deployments
          items:
          - name: Siemens NX
            href: guide/hpc/siemens-nx.yml
          - name: Siemens Tecnomatix
            href: guide/hpc/siemens-tecnomatix.yml
        - name: tNavigator
          href: guide/hpc/tnavigator.yml
        - name: Turbostream
          href: guide/hpc/turbostream.yml
        - name: Visiopharm
          href: guide/hpc/visiopharm.yml
        - name: WRF
          href: guide/hpc/weather-research-forecasting.yml
      - name: Industry guidance
        items:
        - name: Risk grid computing solution
          href: industries/finance/risk-grid-banking-solution-guide.yml
      - name: VM security baselines
        items:
        - name: Security baseline for scale sets
          href: /security/benchmark/azure/baselines/virtual-machine-scale-sets-security-baseline
          maintainContext: true
        - name: Security baseline for Linux VMs
          href: /security/benchmark/azure/baselines/virtual-machines-linux-security-baseline
          maintainContext: true
        - name: Security baseline for Windows VMs
          href: /security/benchmark/azure/baselines/virtual-machines-windows-security-baseline
          maintainContext: true
      - name: SQL Server on Azure VMs
        items:
        - name: SQL Server on Windows VMs
          href: /azure/azure-sql/virtual-machines/windows/sql-server-on-azure-vm-iaas-what-is-overview
          maintainContext: true
        - name: SQL Server on Linux VMs
          href: /azure/azure-sql/virtual-machines/linux/sql-server-on-linux-vm-what-is-iaas-overview
          maintainContext: true
        - name: BC and HADR
          href: /azure/azure-sql/virtual-machines/windows/business-continuity-high-availability-disaster-recovery-hadr-overview
          maintainContext: true
        - name: Best practices checklist
          href: /azure/azure-sql/virtual-machines/windows/performance-guidelines-best-practices-checklist
          maintainContext: true
        - name: VM size
          href: /azure/azure-sql/virtual-machines/windows/performance-guidelines-best-practices-vm-size
          maintainContext: true
        - name: Storage
          href: /azure/azure-sql/virtual-machines/windows/performance-guidelines-best-practices-storage
          maintainContext: true
        - name: Security
          href: /azure/azure-sql/virtual-machines/windows/security-considerations-best-practices
          maintainContext: true
        - name: HADR configuration
          href: /azure/azure-sql/virtual-machines/windows/hadr-cluster-best-practices
          maintainContext: true
        - name: Application patterns
          href: /azure/azure-sql/virtual-machines/windows/application-patterns-development-strategies
          maintainContext: true
        - name: Performance baseline
          href: /azure/azure-sql/virtual-machines/windows/performance-guidelines-best-practices-collect-baseline
          maintainContext: true
      - name: Red Hat on Azure guidance
        items:
        - name: Red Hat workloads on Azure
          href: /azure/virtual-machines/workloads/redhat/overview
          maintainContext: true
        - name: Red Hat OpenShift in Azure
          href: /azure/virtual-machines/linux/openshift-get-started
          maintainContext: true
        - name: Red Hat JBoss EAP on Azure
          href: /azure/developer/java/ee/jboss-on-azure
          maintainContext: true
      - name: Building on spot VMs
        href: guide/spot/spot-eviction.yml
    - name: Architectures
      items:
      - name: VM baseline
        href: virtual-machines/baseline.yml
      - name: VM baseline in Azure landing zones
        href: virtual-machines/baseline-landing-zone.yml
      - name: Multi-region N-tier application
        href: reference-architectures/n-tier/multi-region-sql-server.yml       
      - name: Multi-region load balancing
        href: high-availability/reference-architecture-traffic-manager-application-gateway.yml    
      - name: Multi-tier web application built for HA/DR
        href: example-scenario/infrastructure/multi-tier-app-disaster-recovery.yml             
      - name: 3D video rendering
        href: example-scenario/infrastructure/video-rendering.yml
      - name: Computer-aided engineering
        href: example-scenario/apps/hpc-saas.yml
      - name: Deploy IBM Maximo Application Suite
        href: example-scenario/apps/deploy-ibm-maximo-application-suite.yml
      - name: Deploy IBM Sterling Order Management
        href: reference-architectures/ibm/deploy-ibm-sterling-oms.yml
      - name: Digital image modeling
        href: example-scenario/infrastructure/image-modeling.yml
      - name: Host FSI workloads using Azure Batch
        href: example-scenario/batch/fsi-workloads-using-batch.yml
      - name: Linux virtual desktops with Citrix
        href: example-scenario/infrastructure/linux-vdi-citrix.yml
      - name: Manage virtual machine compliance
        href: example-scenario/security/virtual-machine-compliance.yml
      - name: Move Azure resources across regions
        href: solution-ideas/articles/move-azure-resources-across-regions.yml
      - name: Quantum computing solutions
        items:
        - name: Quantum computing integration with classical apps
          href: example-scenario/quantum/quantum-computing-integration-with-classical-apps.yml
      - name: Run a Linux VM on Azure
        href: reference-architectures/n-tier/linux-vm.yml
      - name: Run a Windows VM on Azure
        href: reference-architectures/n-tier/windows-vm.yml
      - name: Run CFD simulations
        href: example-scenario/infrastructure/hpc-cfd.yml
      - name: Run reservoir simulations
        href: example-scenario/infrastructure/reservoir-simulation.yml
    - name: Solution ideas
      items:
      - name: DFS failover cluster
        href: solution-ideas/articles/dfs-failover-cluster-vms.yml
      - name: HPC media rendering
        href: solution-ideas/articles/azure-batch-rendering.yml
      - name: HPC risk analysis
        href: solution-ideas/articles/hpc-risk-analysis.yml
      - name: HPC system and big compute
        href: solution-ideas/articles/big-compute-with-azure-batch.yml
      - name: Hybrid HPC with HPC Packwindows-containers-on-aks
        href: solution-ideas/articles/hybrid-hpc-in-azure-with-hpc-pack.yml
  - name: Containers
    items:
    - name: Choose a container host
      items:
      - name: Overview
        href: guide/choose-azure-container-service.md
      - name: Considerations
        href: guide/container-service-general-considerations.md
    - name: Kubernetes-based hosting
      items:
      - name: Get started
        href: reference-architectures/containers/aks-start-here.md
      - name: Choose a Kubernetes option
        items:
        - name: Choose a Kubernetes at the edge option
          href: operator-guides/aks/choose-kubernetes-edge-compute-option.md
        - name: Choose a bare-metal Kubernetes option
          href: operator-guides/aks/choose-bare-metal-kubernetes.yml
      - name: Architectures
        items:
        - name: Application
          items:
          - name: Microservices architecture on AKS
            href: reference-architectures/containers/aks-microservices/aks-microservices.yml
          - name: Advanced microservices on AKS
            href: reference-architectures/containers/aks-microservices/aks-microservices-advanced.yml
        - name: Infrastructure
          items:
          - name: AKS baseline cluster
            href: reference-architectures/containers/aks/baseline-aks.yml
          - name: AKS baseline for multi-region clusters
            href: reference-architectures/containers/aks-multi-region/aks-multi-cluster.yml
          - name: Deploy web apps on Azure Red Hat OpenShift
            href: reference-architectures/containers/aro/ha-zr-aro.yml
          - name: Running Windows containers on AKS
            href: reference-architectures/containers/aks/windows-containers-on-aks.yml
          - name: AKS cluster for a PCI-DSS workload
            items:
            - name: Introduction
              href: reference-architectures/containers/aks-pci/aks-pci-intro.yml
            - name: Architecture
              href: reference-architectures/containers/aks-pci/aks-pci-ra-code-assets.yml
            - name: Network segmentation
              href: reference-architectures/containers/aks-pci/aks-pci-network.yml
            - name: Data protection
              href: reference-architectures/containers/aks-pci/aks-pci-data.yml
            - name: Vulnerability management
              href: reference-architectures/containers/aks-pci/aks-pci-malware.yml
            - name: Access controls
              href: reference-architectures/containers/aks-pci/aks-pci-identity.yml
            - name: Monitoring operations
              href: reference-architectures/containers/aks-pci/aks-pci-monitor.yml
            - name: Policy management
              href: reference-architectures/containers/aks-pci/aks-pci-policy.yml
            - name: Summary
              href: reference-architectures/containers/aks-pci/aks-pci-summary.yml
      - name: Guides
        items:
        - name: Application
          items:
          - name: High availability for multitier AKS apps
            href: guide/aks/aks-high-availability.yml
          - name: CI/CD for AKS apps (Azure Pipelines)
            href: guide/aks/aks-cicd-azure-pipelines.yml
          - name: CI/CD for AKS apps (GitHub Actions and GitOps)
            href: guide/aks/aks-cicd-github-actions-and-gitops.yml
          - name: GitOps for AKS
            href: example-scenario/gitops-aks/gitops-blueprint-aks.yml
          - name: Migrate an app from Service Fabric to AKS
            href: guide/aks/migrate-app-service-fabric-azure-kubernetes-service.md
        - name: Infrastructure
          items:
          - name: Access an AKS API server
            href: guide/security/access-azure-kubernetes-service-cluster-api-server.yml
          - name: AKS day-2 operations guide
            items:
            - name: Introduction
              href: operator-guides/aks/day-2-operations-guide.md
            - name: Triage practices
              items:
              - name: Overview
                href: operator-guides/aks/aks-triage-practices.md
              - name: 1. Cluster health
                href: operator-guides/aks/aks-triage-cluster-health.md
              - name: 2. Node and pod health
                href: operator-guides/aks/aks-triage-node-health.md
              - name: 3. Workload deployments
                href: operator-guides/aks/aks-triage-deployment.md
              - name: 4. Admission controllers
                href: operator-guides/aks/aks-triage-controllers.md
              - name: 5. Container registry connectivity
                href: operator-guides/aks/aks-triage-container-registry.md
            - name: Backup and recovery for AKS
              href: operator-guides/aks/aks-backup-and-recovery.md
            - name: Patch and upgrade worker nodes
              href: operator-guides/aks/aks-upgrade-practices.md
            - name: Troubleshoot networking
              href: operator-guides/aks/troubleshoot-network-aks.md
            - name: Troubleshoot virtual nodes
              href: operator-guides/aks/troubleshoot-virtual-nodes-aks.md
            - name: Monitor AKS with Azure Monitor
              href: /azure/aks/monitor-aks?toc=/azure/architecture/toc.json&bc=/azure/architecture/_bread/toc.json
              maintainContext: true
            - name: Common issues
              href: /azure/aks/troubleshooting?toc=/azure/architecture/toc.json&bc=/azure/architecture/_bread/toc.json
              maintainContext: true
          - name: Blue-green deployment of AKS clusters
            href: guide/aks/blue-green-deployment-for-aks.yml
          - name: Firewall protection for an AKS cluster
            href: guide/aks/aks-firewall.yml
          - name: Overview of migration from Service Fabric to AKS
            href: guide/aks/service-fabric-azure-kubernetes-service.md
          - name: Multitenancy with AKS and AGIC
            href: example-scenario/aks-agic/aks-agic.yml
          - name: AKS data protection on Azure NetApp Files
            href: example-scenario/file-storage/data-protection-kubernetes-astra-azure-netapp-files.yml
          - name: AKS dual-stack network traffic
            href: guide/aks/aks-dual-stack.yml
      - name: Solution ideas
        items:
        - name: Build CNCF projects by using AKS
          href: example-scenario/apps/build-cncf-incubated-graduated-projects-aks.yml
        - name: Data streaming with AKS
          href: solution-ideas/articles/data-streaming-scenario.yml
        - name: AKS in event stream processing
          href: solution-ideas/articles/serverless-event-processing-aks.yml
    - name: PaaS container hosting
      items:
      - name: Architectures
        items:
        - name: Microservices with Container Apps
          href: example-scenario/serverless/microservices-with-container-apps.yml
        - name: Microservices with Dapr and KEDA
          href: example-scenario/serverless/microservices-with-container-apps-dapr.yml
  - name: Databases
    href: databases/index.yml
  - name: DataOps
    items:
    - name: Get started
      href: data-guide/azure-dataops-architecture-design.md
    - name: Guides
      items:
      - name: DataOps checklist
        href: checklist/data-ops.md
      - name: Analytics and reporting
        href: data-guide/technology-choices/analysis-visualizations-reporting.md
      - name: Build a scalable system for massive data
        href: data-guide/scenarios/build-scalable-database-solutions-azure-services.md
      - name: Microsoft Purview guidance
        items:
        - name: Collection structure for a federated catalog
          href: guide/data/collection-structure-federated-catalog.md
        - name: Accounts architectures and best practices
          href: /azure/purview/concept-best-practices-accounts
          maintainContext: true
        - name: Managing data effectively
          href: /azure/purview/concept-best-practices-asset-lifecycle
          maintainContext: true
        - name: Automation best practices
          href: /azure/purview/concept-best-practices-automation
          maintainContext: true
        - name: Backup and recovery for migration
          href: /azure/purview/concept-best-practices-migration
          maintainContext: true
        - name: Classification best practices
          href: /azure/purview/concept-best-practices-classification
          maintainContext: true
        - name: Collections architectures and practices
          href: /azure/purview/concept-best-practices-collections
          maintainContext: true
        - name: Deployment best practices
          href: /azure/purview/deployment-best-practices
          maintainContext: true
        - name: Glossary best practices
          href: /azure/purview/concept-best-practices-glossary
          maintainContext: true
        - name: Labeling best practices
          href: /azure/purview/concept-best-practices-sensitivity-labels
          maintainContext: true
        - name: Data lineage best practices
          href: /azure/purview/concept-best-practices-lineage-azure-data-factory
          maintainContext: true
        - name: Network architecture and best practices
          href: /azure/purview/concept-best-practices-network
          maintainContext: true
        - name: Pricing guidelines
          href: /azure/purview/concept-guidelines-pricing
          maintainContext: true
        - name: Scanning best practices
          href: /azure/purview/concept-best-practices-scanning
          maintainContext: true
        - name: Security best practices
          href: /azure/purview/concept-best-practices-security
          maintainContext: true
      - name: Azure Data Factory guidance
        items:
        - name: Continuous integration in Data Factory
          href: /azure/data-factory/continuous-integration-delivery
          maintainContext: true
        - name: Automated publishing for CI/CD
          href: /azure/data-factory/continuous-integration-delivery-improvements
          maintainContext: true
      - name: Azure Databricks guidance
        items:
        - name: Repos for Git integration
          href: /azure/databricks/repos/index
          maintainContext: true
        - name: GitHub version control
          href: /azure/databricks/notebooks/github-version-control
          maintainContext: true
        - name: Azure DevOps version control
          href: /azure/databricks/notebooks/azure-devops-services-version-control
          maintainContext: true
        - name: Bitbucket Cloud version control
          href: /azure/databricks/notebooks/bitbucket-cloud-version-control
          maintainContext: true
        - name: GitLab version control
          href: /azure/databricks/repos/gitlab-version-control
          maintainContext: true
        - name: CI/CD with Azure DevOps
          href: /azure/databricks/dev-tools/ci-cd/ci-cd-azure-devops
          maintainContext: true
        - name: CI/CD with Jenkins
          href: /azure/databricks/dev-tools/ci-cd/ci-cd-jenkins
          maintainContext: true
      - name: Power BI guidance
        items:
        - name: Power BI security
          href: /power-bi/guidance/whitepaper-powerbi-security
          maintainContext: true
        - name: Power BI enterprise deployment
          href: /power-bi/guidance/whitepaper-powerbi-enterprise-deployment
          maintainContext: true
        - name: Power BI Premium deployment
          href: /power-bi/guidance/whitepaper-powerbi-premium-deployment
          maintainContext: true
        - name: Deployment pipelines
          items:
          - name: Overview
            href: /power-bi/create-reports/deployment-pipelines-overview
            maintainContext: true
          - name: The deployment process
            href: /power-bi/create-reports/deployment-pipelines-process
            maintainContext: true
          - name: Best practices
            href: /power-bi/create-reports/deployment-pipelines-best-practices
            maintainContext: true
          - name: Automate your deployment pipeline
            href: /power-bi/create-reports/deployment-pipelines-automation
            maintainContext: true
      - name: Continuous integration for Azure Synapse
        href: /azure/synapse-analytics/cicd/continuous-integration-delivery
        maintainContext: true
    - name: Architectures
      items:
      - name: Anomaly detector process
        href: solution-ideas/articles/anomaly-detector-process.yml
      - name: Apache NiFi on Azure
        href: example-scenario/data/azure-nifi.yml
      - name: Automated enterprise BI
        href: reference-architectures/data/enterprise-bi-adf.yml
      - name: Data governance with Profisee
        href: databases/architecture/profisee-master-data-management-purview.yml
      - name: Data warehousing and analytics
        href: example-scenario/data/data-warehouse.yml
      - name: DataOps for modern data warehouse
        href: databases/architecture/dataops-mdw.yml
      - name: Disaster recovery for data analytics pipelines
        href: example-scenario/analytics/pipelines-disaster-recovery.yml
      - name: Geospatial data processing and analytics
        href: example-scenario/data/geospatial-data-processing-analytics-azure.yml
      - name: Helm-based deployments
        href: guide/data/helm-deployments-apache-nifi.yml
      - name: Master data management with Profisee
        href: databases/architecture/profisee-master-data-management-data-factory.yml
      - name: Measure Azure app sustainability
        href: example-scenario/apps/measure-azure-app-sustainability-sci-score.yml
      - name: Modern data warehouse for small business
        href: example-scenario/data/small-medium-data-warehouse.yml
      - name: Modernize mainframe and midrange data
        href: /azure/architecture/example-scenario/mainframe/modernize-mainframe-data-to-azure
      - name: Power BI data write-back
        href: example-scenario/data/power-bi-write-back-power-apps.yml
      - name: Replicate and sync mainframe data
        href: reference-architectures/migration/sync-mainframe-data-with-azure.yml
    - name: Solution ideas
      items:
      - name: Apache NiFi monitoring with MonitoFi
        href: guide/data/monitor-apache-nifi-monitofi.yml
      - name: Azure Data Explorer monitoring
        href: solution-ideas/articles/monitor-azure-data-explorer.yml
      - name: Data management with Azure Purview
        href: solution-ideas/articles/azure-purview-data-lake-estate-architecture.yml
      - name: Discovery Hub for analytics
        href: solution-ideas/articles/cloud-scale-analytics-with-discovery-hub.yml
      - name: Ingestion, ETL, and stream processing
        href: solution-ideas/articles/ingest-etl-stream-with-adb.yml
      - name: Tier applications for analytics
        href: solution-ideas/articles/tiered-data-for-analytics.yml
  - name: Developer Options
    items:
    - name: Microservices
      items:
      - name: Get started
        href: microservices/index.yml
      - name: Guides
        items:
        - name: Microservices assessment and readiness
          href: guide/technology-choices/microservices-assessment.md
        - name: Compare Java application hosting options
          href: guide/technology-choices/service-for-java-comparison.yml
        - name: Domain modeling for microservices
          items:
          - name: Domain analysis
            href: microservices/model/domain-analysis.md
          - name: Tactical DDD
            href: microservices/model/tactical-ddd.yml
          - name: Identify microservice boundaries
            href: microservices/model/microservice-boundaries.yml
        - name: Design a microservices architecture
          items:
          - name: Introduction
            href: microservices/design/index.yml
          - name: Choose a compute option
            href: microservices/design/compute-options.md
          - name: Interservice communication
            href: microservices/design/interservice-communication.yml
          - name: API design
            href: microservices/design/api-design.yml
          - name: API gateways
            href: microservices/design/gateway.yml
          - name: Data considerations
            href: microservices/design/data-considerations.yml
          - name: Container orchestration
            href: microservices/design/orchestration.yml
          - name: Design patterns for microservices
            href: microservices/design/patterns.yml
        - name: Operate microservices in production
          items:
          - name: Monitor microservices in AKS
            href: microservices/logging-monitoring.yml
          - name: CI/CD for microservices
            href: microservices/ci-cd.yml
          - name: CI/CD for microservices on Kubernetes
            href: microservices/ci-cd-kubernetes.yml
        - name: Migrate to a microservices architecture
          items:
          - name: Migrate monolith to microservices
            href: microservices/migrate-monolith.yml
        - name: .NET microservices
          items:
          - name: Design a microservice-oriented app
            href: /dotnet/architecture/microservices/multi-container-microservice-net-applications/microservice-application-design
            maintainContext: true
          - name: Create a  CRUD microservice
            href: /dotnet/architecture/microservices/multi-container-microservice-net-applications/data-driven-crud-microservice
            maintainContext: true
          - name: Event-based communication
            href: /dotnet/architecture/microservices/multi-container-microservice-net-applications/integration-event-based-microservice-communications
            maintainContext: true
          - name: Implement API Gateways with Ocelot
            href: /dotnet/architecture/microservices/multi-container-microservice-net-applications/implement-api-gateways-with-ocelot
            maintainContext: true
      - name: Architectures
        items:
        - name: Enterprise-grade logging on Azure
          href: reference-architectures/logging/enterprise-grade-logging.yml
        - name: Microservices on Azure Service Fabric
          href: reference-architectures/microservices/service-fabric.yml
        - name: Microservices with Container Apps
          href: example-scenario/serverless/microservices-with-container-apps.yml
        - name: Microservices with Dapr and KEDA
          href: example-scenario/serverless/microservices-with-container-apps-dapr.yml
    - name: Serverless applications
      items:
      - name: Get started
        href: serverless-quest/serverless-overview.md
      - name: Guides
        items:
        - name: Serverless Functions examples
          href: serverless-quest/reference-architectures.md
        - name: Plan for serverless architecture
          items:
          - name: Deploy serverless Functions
            href: serverless-quest/validate-commit-serverless-adoption.md
          - name: Serverless application assessment
            href: serverless-quest/application-assessment.md
          - name: Technical workshops and training
            href: serverless-quest/technical-training.md
          - name: Proof of concept or pilot
            href: serverless-quest/poc-pilot.md
        - name: Develop and deploy serverless apps
          items:
          - name: App development and deployment
            href: serverless-quest/application-development.md
          - name: Code walkthrough
            href: web-apps/serverless/architectures/code.yml
          - name: CI/CD for a serverless frontend
            href: serverless/guide/serverless-app-cicd-best-practices.yml
        - name: Monitor a distributed system
          href: guide/devops/monitor-with-opencensus-application-insights.yml
        - name: Monitoring serverless event processing
          href: serverless/guide/monitoring-serverless-event-processing.md
        - name: Serverless Functions app operations
          href: serverless-quest/functions-app-operations.md
        - name: Serverless Functions app security
          href: serverless-quest/functions-app-security.md
        - name: Security baseline for Azure Functions
          href: /security/benchmark/azure/baselines/functions-security-baseline
          maintainContext: true
        - name: Serverless with Azure Logic Apps
          href: /azure/logic-apps/logic-apps-serverless-overview
          maintainContext: true
        - name: Event Hubs with Azure Functions
          items:
          - name: Overview
            href: serverless/event-hubs-functions/event-hubs-functions.yml
          - name: Performance and scale
            href: serverless/event-hubs-functions/performance-scale.yml
          - name: Resilient design
            href: serverless/event-hubs-functions/resilient-design.md
          - name: Security
            href: serverless/event-hubs-functions/security.md
          - name: Observability
            href: serverless/event-hubs-functions/observability.yml
      - name: Architectures
        items:
        - name: Azure Functions in a hybrid environment
          href: hybrid/azure-functions-hybrid.yml
        - name: Event-based cloud automation
          href: reference-architectures/serverless/cloud-automation.yml
        - name: Multicloud with Serverless Framework
          href: example-scenario/serverless/serverless-multicloud.yml
        - name: Real-time location sharing
          href: example-scenario/signalr/index.yml
        - name: Serverless event processing
          href: reference-architectures/serverless/event-processing.yml
      - name: Solution ideas
        items:
        - name: AKS in event stream processing
          href: solution-ideas/articles/serverless-event-processing-aks.yml
        - name: Big data analytics with Data Explorer
          href: solution-ideas/articles/big-data-azure-data-explorer.yml
        - name: De-batch and filter with Event Hubs
          href: solution-ideas/articles/serverless-event-processing-filtering.yml
        - name: HIPAA/HITRUST compliant health data
          href: solution-ideas/articles/security-compliance-blueprint-hipaa-hitrust-health-data-ai.yml
        - name: Instant broadcasting with serverless
          href: /azure/architecture/serverless-quest/serverless-overview
        - name: Serverless applications using Event Grid
          href: solution-ideas/articles/serverless-application-architectures-using-event-grid.yml
        - name: Serverless apps using Azure Cosmos DB
          href: databases/idea/serverless-apps-using-cosmos-db.yml
        - name: Serverless computing LOB apps
          href: solution-ideas/articles/onboarding-customers-with-a-cloud-native-serverless-architecture.yml
        - name: Serverless event stream processing
          href: solution-ideas/articles/serverless-event-processing-private-link.yml
        - name: Transit Hub pub-sub messaging system
          href: solution-ideas/articles/transit-hub.yml
  - name: DevOps
    items:
    - name: Get started
      href: guide/devops/devops-start-here.md
    - name: Guides
      items:
      - name: Azure Sandbox
        href: guide/azure-sandbox/azure-sandbox.yml
      - name: DevOps checklist
        href: checklist/dev-ops.md
      - name: Advanced ARM templates
        items:
        - name: Overview
          href: guide/azure-resource-manager/advanced-templates/index.md
        - name: Update a resource
          href: guide/azure-resource-manager/advanced-templates/update-resource.md
        - name: Use an object as a parameter
          href: guide/azure-resource-manager/advanced-templates/objects-as-parameters.md
        - name: Property transformer and collector
          href: guide/azure-resource-manager/advanced-templates/collector.md
        - name: Infrastructure as code with Bicep
          href: guide/azure-resource-manager/advanced-templates/enterprise-infrastructure-bicep-container-registry.yml
      - name: DevSecOps on AKS
        href: guide/devsecops/devsecops-on-aks.yml
      - name: Use deployment scripts to check resource properties
        href: guide/devops/deployment-scripts-property-check.yml
    - name: Architectures
      items:
      - name: Automate multistage pipeline setup
        href: example-scenario/devops/automate-azure-pipelines.yml
      - name: Automate API deployments with APIOps
        href: example-scenario/devops/automated-api-deployments-apiops.yml
      - name: Automate Sentinel integration
        href: example-scenario/devops/automate-sentinel-integration.yml
      - name: Azure DevTest Labs for enterprises
        href: example-scenario/infrastructure/devtest-labs-reference-architecture.yml
      - name: CI/CD pipeline using Azure DevOps
        href: example-scenario/apps/devops-dotnet-baseline.yml
      - name: DevSecOps in GitHub
        href: solution-ideas/articles/devsecops-in-github.yml
      - name: Enterprise monitoring with Azure Monitor
        href: example-scenario/monitoring/enterprise-monitoring.yml
      - name: High-availability blue/green deployment
        href: web-apps/spring-apps/guides/blue-green-spring.yml
      - name: Jenkins on Azure
        href: example-scenario/apps/jenkins.yml
      - name: Run containers in a hybrid environment
        href: hybrid/hybrid-containers.yml
      - name: Teacher-provisioned virtual labs in Azure
        href: example-scenario/devops/teacher-provisioned-virtual-labs-azure.yml
    - name: Solution ideas
      items:
      - name: CI/CD for Containers
        href: solution-ideas/articles/cicd-for-containers.yml
      - name: CI/CD for Microsoft Power Platform
        href: solution-ideas/articles/azure-devops-continuous-integration-for-power-platform.yml
      - name: CI/CD for quantum computing jobs
        href: /azure/architecture/example-scenario/quantum/quantum-computing-integration-with-classical-apps
      - name: CI/CD for Windows desktop apps
        href: solution-ideas/articles/azure-devops-ci-cd-for-desktop-apps.yml
      - name: CI/CD using Jenkins and AKS
        href: solution-ideas/articles/container-cicd-using-jenkins-and-kubernetes-on-azure-container-service.yml
      - name: CI/CD using Jenkins and Terraform
        href: solution-ideas/articles/immutable-infrastructure-cicd-using-jenkins-and-terraform-on-azure-virtual-architecture-overview.yml
      - name: Configuration-driven data pipeline
        href: solution-ideas/articles/configuration-driven-data-pipeline.yml
      - name: DevSecOps for infrastructure as code
        href: solution-ideas/articles/devsecops-infrastructure-as-code.yml
      - name: DevSecOps with a rolling main branch
        href: solution-ideas/articles/devsecops-rolling-branch.yml
      - name: DevTest and DevOps for PaaS
        href: solution-ideas/articles/dev-test-paas.yml
      - name: DevTest and DevOps with microservices
        href: solution-ideas/articles/dev-test-microservice.yml
      - name: Java CI/CD using Jenkins and Web Apps
        href: solution-ideas/articles/java-cicd-using-jenkins-and-azure-web-apps.yml
  - name: Hybrid + Multicloud
    items:
    - name: Get started
      href: hybrid/hybrid-start-here.md
    - name: Guides
      items:
      - name: Hybrid workload in Azure
        href: /azure/architecture/framework/hybrid/hybrid-overview
        maintainContext: true
      - name: Hybrid app design considerations
        href: /hybrid/app-solutions/overview-app-design-considerations
        maintainContext: true
      - name: Technology choices
        items:
        - name: Azure hybrid options
          href: guide/technology-choices/hybrid-considerations.yml
        - name: Compare Azure Stack Hub and Azure
          href: /azure-stack/user/azure-stack-considerations
          maintainContext: true
        - name: Compare Azure, Stack Hub, Stack HCI
          href: /azure-stack/operator/compare-azure-azure-stack
          maintainContext: true
        - name: Compare Azure Stack HCI and Stack Hub
          href: /azure-stack/hci/concepts/compare-azure-stack-hub
          maintainContext: true
        - name: Compare Stack HCI to Windows Server
          href: /azure-stack/hci/concepts/compare-windows-server
          maintainContext: true
        - name: Choose drives for Azure Stack HCI
          href: /azure-stack/hci/concepts/choose-drives
          maintainContext: true
      - name: Azure Arc guidance
        items:
        - name: App Service on Azure Arc
          href: /azure/app-service/overview-arc-integration
          maintainContext: true
        - name: Security baseline for Arc-enabled servers
          href: /security/benchmark/azure/baselines/azure-arc-enabled-servers-security-baseline
          maintainContext: true
      - name: Hybrid deployments
        items:
        - name: Configure hybrid cloud connectivity
          href: hybrid/deployments/solution-deployment-guide-connectivity.md
        - name: Configure hybrid cloud identity
          href: hybrid/deployments/solution-deployment-guide-identity.md
        - name: Deploy AI-based footfall detection
          href: hybrid/deployments/solution-deployment-guide-retail-footfall-detection.md
        - name: Deploy Kubernetes on Azure Stack Hub
          href: hybrid/deployments/solution-deployment-guide-highly-available-kubernetes.md
        - name: Deploy hybrid with on-premises data
          href: hybrid/deployments/solution-deployment-guide-cross-cloud-scaling-onprem-data.md
        - name: Direct traffic with a geo-distributed app
          href: hybrid/deployments/solution-deployment-guide-geo-distributed.md
      - name: Azure VMware Solution guidance
        items:
        - name: API Management for AVS
          href: /azure/azure-vmware/concepts-api-management
          maintainContext: true
        - name: BCDR for AVS
          href: /azure/cloud-adoption-framework/scenarios/azure-vmware/eslz-business-continuity-and-disaster-recovery
          maintainContext: true
        - name: Govern AVS
          href: /azure/cloud-adoption-framework/scenarios/azure-vmware/govern
          maintainContext: true
        - name: Internet connectivity design
          href: /azure/azure-vmware/concepts-design-public-internet-access
          maintainContext: true
        - name: Manage and monitor AVS
          href: /azure/cloud-adoption-framework/scenarios/azure-vmware/eslz-management-and-monitoring
          maintainContext: true
        - name: Migrate with AVS
          href: /azure/cloud-adoption-framework/scenarios/azure-vmware/migrate
          maintainContext: true
        - name: Migration assessment
          href: /azure/migrate/concepts-azure-vmware-solution-assessment-calculation
          maintainContext: true
        - name: Networking for AVS
          items:
          - name: Network design
            href: /azure/azure-vmware/concepts-network-design-considerations
            maintainContext: true
          - name: Network interconnectivity
            href: /azure/azure-vmware/concepts-networking
            maintainContext: true
          - name: Network planning
            href: /azure/azure-vmware/tutorial-network-checklist
            maintainContext: true
          - name: Network topology and connectivity
            href: /azure/cloud-adoption-framework/scenarios/azure-vmware/eslz-network-topology-connectivity
            maintainContext: true
        - name: Platform automation for AVS
          href: /azure/cloud-adoption-framework/scenarios/azure-vmware/eslz-platform-automation-and-devops
          maintainContext: true
        - name: Security and governance for AVS
          href: /azure/cloud-adoption-framework/scenarios/azure-vmware/eslz-security-governance-and-compliance
          maintainContext: true
        - name: Storage for AVS
          href: /azure/azure-vmware/concepts-storage
          maintainContext: true
      - name: Connect an on-premises network to Azure
        href: reference-architectures/hybrid-networking/index.yml

      - name: Troubleshoot a hybrid VPN connection
        href: reference-architectures/hybrid-networking/troubleshoot-vpn.yml
    - name: Architectures
      items:
      - name: Azure Arc solutions
        items:
        - name: Azure Arc hybrid management with AKS
          href: hybrid/arc-hybrid-kubernetes.yml
        - name: Deploy an Azure Arc-enabled SQL managed instance for DR
          href: hybrid/arc-sql-managed-instance-disaster-recovery.yml
        - name: Manage configurations for Azure Arc
          href: hybrid/azure-arc-hybrid-config.yml
        - name: Optimize SQL Server with Azure Arc
          href: hybrid/azure-arc-sql-server.yml
        - name: Run containers in a hybrid environment
          href: hybrid/hybrid-containers.yml
      - name: AKS on Azure Stack HCI (AKS hybrid)
        items:
        - name: AKS on Azure Stack HCI baseline architecture
          href: example-scenario/hybrid/aks-baseline.yml
        - name: AKS on Azure Stack HCI network architecture
          href: example-scenario/hybrid/aks-network.yml
        - name: Deploy apps with AKS hybrid on Azure Stack ACI
          href: example-scenario/hybrid/aks-hybrid-stack-hci.yml
      - name: Azure Automation solutions
        items:
        - name: Azure Automation hybrid environment
          href: hybrid/azure-automation-hybrid.yml
        - name: Azure Automation update management
          href: hybrid/azure-update-mgmt.yml
        - name: Azure Automation State Configuration
          href: example-scenario/state-configuration/state-configuration.yml
        - name: Implement a secure hybrid network
          href: reference-architectures/dmz/secure-vnet-dmz.yml          
      - name: Azure enterprise cloud file share
        href: hybrid/azure-files-private.yml
      - name: Azure files secured by AD DS
        href: example-scenario/hybrid/azure-files-on-premises-authentication.yml
      - name: Azure Functions in a hybrid environment
        href: hybrid/azure-functions-hybrid.yml
      - name: Azure Stack HCI stretched clusters for DR
        href: hybrid/azure-stack-hci-dr.yml
      - name: Azure Stack HCI switchless interconnect
        href: hybrid/azure-stack-robo.yml
      - name: Azure Stack Hub solutions
        items:
        - name: AI-based footfall detection
          href: solution-ideas/articles/hybrid-footfall-detection.yml
        - name: Back up files on Azure Stack Hub
          href: hybrid/azure-stack-backup.yml
        - name: Cross-cloud scaling (on-premises data)
          href: example-scenario/hybrid/hybrid-cross-cloud-scale-on-premises-data.yml
        - name: Cross-cloud scaling with Traffic Manager
          href: example-scenario/hybrid/hybrid-cross-cloud-scaling.yml
        - name: Disaster recovery for Stack Hub VMs
          href: hybrid/azure-stack-vm-disaster-recovery.yml
        - name: High-availability Kubernetes cluster
          href: example-scenario/hybrid/high-availability-kubernetes.yml
        - name: Hybrid geo-distributed architecture
          href: example-scenario/hybrid/hybrid-geo-distributed.yml
        - name: Hybrid relay connection
          href: solution-ideas/articles/hybrid-relay-connection.yml
      - name: Azure VMware Solution in hub-and-spoke
        href: /azure/azure-vmware/concepts-hub-and-spoke
        maintainContext: true
      - name: Connect on-premises with ExpressRoute
        href: reference-architectures/hybrid-networking/expressroute-vpn-failover.yml
      - name: Connect standalone servers
        href: hybrid/azure-network-adapter.yml
      - name: Deploy AI and ML with Azure Stack Edge
        href: ai-ml/idea/deploy-ai-ml-azure-stack-edge.yml
      - name: Design a hybrid Domain Name System
        href: hybrid/hybrid-dns-infra.yml
      - name: 'Enhanced-security hybrid: client access'
        href: example-scenario/hybrid/secure-hybrid-messaging-client.yml
      - name: 'Enhanced-security hybrid: mobile access'
        href: example-scenario/hybrid/secure-hybrid-messaging-mobile.yml
      - name: 'Enhanced-security hybrid: web access'
        href: example-scenario/hybrid/secure-hybrid-messaging-web.yml
      - name: Extend on-premises using ExpressRoute
        href: reference-architectures/hybrid-networking/expressroute.yml
      - name: Hybrid availability and monitoring
        href: hybrid/hybrid-perf-monitoring.yml
      - name: Hybrid cross cluster scaling
        href: hybrid/hybrid-cross-cluster-scaling.yml
      - name: Hybrid file services
        href: hybrid/hybrid-file-services.yml
      - name: Hybrid file share with disaster recovery
        href: example-scenario/hybrid/hybrid-file-share-dr-remote-local-branch-workers.yml
      - name: Hybrid security monitoring
        href: hybrid/hybrid-security-monitoring.yml
      - name: Manage hybrid workloads with WAC
        href: hybrid/hybrid-server-os-mgmt.yml
      - name: On-premises data gateway for Logic Apps
        href: hybrid/gateway-logic-apps.yml
      - name: Public MEC compute deployment
        href: example-scenario/hybrid/public-multi-access-edge-compute-deployment.yml
      - name: Public MEC high availability
        href: example-scenario/hybrid/multi-access-edge-compute-ha.yml
      - name: Run containers in a hybrid environment
        href: hybrid/hybrid-containers.yml
      - name: Train machine learning at the edge
        href: example-scenario/hybrid/train-machine-learning-models-on-premises-data.yml
      - name: Use file shares in a hybrid environment
        href: hybrid/azure-file-share.yml
    - name: Solution ideas
      items:
      - name: Azure Stack Hub solutions
        items:
        - name: Cross-cloud scaling
          href: solution-ideas/articles/cross-cloud-scaling.yml
        - name: Hybrid connections
          href: solution-ideas/articles/hybrid-connectivity.yml
        - name: Unlock legacy data with Azure Stack
          href: solution-ideas/articles/unlock-legacy-data.yml
      - name: Azure VMware Solution foundations
        items:
        - name: Capacity planning considerations
          href: solution-ideas/articles/azure-vmware-solution-foundation-capacity.yml
        - name: Landing zone considerations
          href: solution-ideas/articles/azure-vmware-solution-foundation-landing-zone.yml
        - name: Networking considerations
          href: solution-ideas/articles/azure-vmware-solution-foundation-networking.yml
      - name: Cross-platform chat
        href: solution-ideas/articles/cross-platform-chat.yml
  - name: Identity
    items:
    - name: Get started
      href: identity/identity-start-here.yml
    - name: Guides
      items:
      - name: Microsoft Entra architecture
        href: /azure/active-directory/fundamentals/active-directory-architecture
        maintainContext: true
      - name: Identity and access management in Azure
        href: /security/compass/identity
        maintainContext: true
      - name: Compare identity services
        href: /azure/active-directory-domain-services/compare-identity-solutions
        maintainContext: true
      - name: Build for resilience
        href: guide/resilience/resilience-overview.yml
      - name: Conditional Access
        items:
        - name: Conditional Access for Zero trust
          href: guide/security/conditional-access-zero-trust.md
        - name: Conditional Access design principles
          href: guide/security/conditional-access-design.yml
        - name: Conditional Access architecture
          href: guide/security/conditional-access-architecture.yml
        - name: Conditional Access framework
          href: guide/security/conditional-access-framework.md
      - name: Integrate on-premises AD with Azure
        href: reference-architectures/identity/index.yml
      - name: Deployment guidance
        items:
        - name: Microsoft Entra deployment checklist
          href: /azure/active-directory/fundamentals/active-directory-deployment-checklist-p2
          maintainContext: true
        - name: Microsoft Entra deployment plans
          href: /azure/active-directory/fundamentals/active-directory-deployment-plans
          maintainContext: true
        - name: Azure AD B2C deployment plans
          href: /azure/active-directory/fundamentals/azure-active-directory-b2c-deployment-plans
          maintainContext: true
      - name: Migrate applications to Microsoft Entra ID
        items:
        - name: Migrate an AD FS app to Azure
          href: /azure/active-directory/manage-apps/migrate-adfs-apps-to-azure
          maintainContext: true
        - name: Migrate app authentication to Microsoft Entra ID
          href: /azure/active-directory/manage-apps/migrate-application-authentication-to-azure-active-directory
          maintainContext: true
        - name: Use the AD FS application activity report
          href: /azure/active-directory/manage-apps/migrate-adfs-application-activity
          maintainContext: true
        - name: Resources for migrating to Microsoft Entra ID
          href: /azure/active-directory/manage-apps/migration-resources
          maintainContext: true
      - name: Identity management
        items:
        - name: Azure billing and Microsoft Entra tenants
          href: /azure/cloud-adoption-framework/ready/landing-zone/design-area/azure-billing-ad-tenant?toc=/azure/architecture/toc.json&bc=/azure/architecture/_bread/toc.json
          maintainContext: true
        - name: Identity and access management
          href: /azure/cloud-adoption-framework/ready/landing-zone/design-area/identity-access?toc=/azure/architecture/toc.json&bc=/azure/architecture/_bread/toc.json
          maintainContext: true
        - name: Limit cross-tenant private endpoints
          href: /azure/cloud-adoption-framework/ready/azure-best-practices/limit-cross-tenant-private-endpoint-connections
          maintainContext: true
        - name: Resource organization
          href: /azure/cloud-adoption-framework/ready/landing-zone/design-area/resource-org?toc=/azure/architecture/toc.json&bc=/azure/architecture/_bread/toc.json
          maintainContext: true
      - name: Hybrid identity
        items:
        - name: Choose a hybrid identity method
          href: /azure/active-directory/hybrid/choose-ad-authn
          maintainContext: true
        - name: Cloud management for on-premises
          href: /azure/active-directory/hybrid/cloud-governed-management-for-on-premises
          maintainContext: true
        - name: Hybrid identity foundation with Microsoft Entra ID
          href: /azure/active-directory/hybrid/four-steps
          maintainContext: true
        - name: Microsoft Entra Connect for on-premises
          href: /azure/active-directory/hybrid/whatis-azure-ad-connect
          maintainContext: true
      - name: Identity for education
        items:
        - name: Microsoft Entra ID for education
          href: /microsoft-365/education/deploy/intro-azure-active-directory
          maintainContext: true
        - name: Multi-tenant for large institutions
          href: /microsoft-365/education/deploy/design-multi-tenant-architecture
          maintainContext: true
        - name: Design a tenant configuration
          href: /microsoft-365/education/deploy/design-tenant-configurations
          maintainContext: true
        - name: Design authentication and credentials
          href: /microsoft-365/education/deploy/design-credential-authentication-strategies
          maintainContext: true
        - name: Design an account strategy
          href: /microsoft-365/education/deploy/design-account-strategy
          maintainContext: true
        - name: Design identity governance
          href: /microsoft-365/education/deploy/design-identity-governance
          maintainContext: true
    - name: Architectures
      items:
      - name: AD DS resource forests in Azure
        href: reference-architectures/identity/adds-forest.yml
      - name: Apply Zero Trust to your API implementation
        href: example-scenario/security/apps-zero-trust-identity.yml
      - name: Microsoft Entra identity management for AWS
        href: reference-architectures/aws/aws-azure-ad-security.yml
      - name: Deploy AD DS in an Azure virtual network
        href: example-scenario/identity/adds-extend-domain.yml
      - name: Extend on-premises AD FS to Azure
        href: reference-architectures/identity/adfs.yml
      - name: Governance of Teams guest users
        href: example-scenario/governance/governance-teams-guest-users.yml
      - name: On-premises AD domains with Microsoft Entra ID
        href: reference-architectures/identity/azure-ad.yml
    - name: Solution ideas
      items:
      - name: Collaboration with Microsoft 365
        href: solution-ideas/articles/collaboration-microsoft-365.yml
      - name: Hybrid identity
        href: solution-ideas/articles/hybrid-identity.yml
  - name: Integration
    items:
    - name: Get started
      href: integration/integration-start-here.yml
    - name: Guides
      items:
      - name: Azure Logic Apps
        items:
        - name: Overview
          href: /azure/logic-apps/logic-apps-overview
          maintainContext: true
        - name: Connectors overview
          href: /azure/connectors/apis-list
          maintainContext: true
        - name: Access to virtual networks
          href: /azure/logic-apps/connect-virtual-network-vnet-isolated-environment-overview
          maintainContext: true
        - name: Business disaster and recovery
          href: /azure/logic-apps/business-continuity-disaster-recovery-guidance
          maintainContext: true
        - name: Azure Policy controls
          href: /azure/logic-apps/security-controls-policy
          maintainContext: true
        - name: Security baseline
          href: /security/benchmark/azure/baselines/logic-apps-security-baseline
          maintainContext: true
      - name: BizTalk Server to Azure Integration Services
        items:
        - name: Migration overview
          href: /azure/logic-apps/biztalk-server-to-azure-integration-services-overview
          maintainContext: true
        - name: Which integration services to choose?
          href: /azure/logic-apps/azure-integration-services-choose-capabilities
          maintainContext: true
        - name: Migration options and best practices
          href: /azure/logic-apps/biztalk-server-azure-integration-services-migration-approaches
          maintainContext: true
    - name: Architectures
      items:
      - name: API Management landing zone accelerator
        href: example-scenario/integration/app-gateway-internal-api-management-function.yml
      - name: Basic enterprise integration on Azure
        href: reference-architectures/enterprise-integration/basic-enterprise-integration.yml
      - name: Data integration with Logic Apps and SQL
        href: example-scenario/integration/logic-apps-data-integration.yml
      - name: Disaster recovery for data analytics pipelines
        href: example-scenario/analytics/pipelines-disaster-recovery.yml
      - name: Enterprise integration - queues and events
        href: example-scenario/integration/queues-events.yml
      - name: On-premises data gateway for Logic Apps
        href: hybrid/gateway-logic-apps.yml
      - name: Power Automate deployment at scale
        href: example-scenario/power-automate/power-automate.yml
      - name: Publish internal APIs to external users
        href: example-scenario/apps/publish-internal-apis-externally.yml
    - name: Solution ideas
      items:
      - name: Custom business processes
        href: solution-ideas/articles/custom-business-processes.yml
      - name: Elastic Enterprise Search on Azure
        href: solution-ideas/articles/elastic-workplace-search.yml
      - name: Line of business extension
        href: solution-ideas/articles/lob.yml
      - name: Protect backend APIs in Azure
        href: solution-ideas/articles/protect-backend-apis-azure-management.yml
  - name: Internet of Things
    items:
    - name: Get started
      href: reference-architectures/iot/iot-architecture-overview.md
    - name: Guides
      items:
      - name: Choose an IoT solution
        href: example-scenario/iot/iot-central-iot-hub-cheat-sheet.yml
      - name: Enable machine learning inference
        href: guide/iot/machine-learning-inference-iot-edge.yml
      - name: Industry-specific example solutions
        href: reference-architectures/iot/industry-iot-hub-page.md
      - name: IoT concepts
        items:
        - name: Devices, platform, and applications
          href: example-scenario/iot/devices-platform-application.yml
        - name: Attestation, authentication, provisioning
          href: example-scenario/iot/attestation-provisioning.yml
        - name: Application-to-device commands
          href: example-scenario/iot/cloud-to-device.yml
      - name: Computer vision with Azure IoT Edge
        items:
        - name: Overview
          href: guide/iot-edge-vision/index.md
        - name: Camera selection
          href: guide/iot-edge-vision/camera.md
        - name: Hardware acceleration
          href: guide/iot-edge-vision/hardware.md
        - name: Image storage
          href: guide/iot-edge-vision/image-storage.md
        - name: User interface and scenarios
          href: guide/iot-edge-vision/user-interface.md
      - name: Industrial IoT patterns
        items:
        - name: Visibility patterns
          href: guide/iiot-patterns/iiot-visibility-patterns.yml
      - name: IoT patterns
        items:
        - name: Analyze and optimize loop
          href: example-scenario/iot/analyze-optimize-loop.yml
        - name: Event routing
          href: example-scenario/iot/event-routing.yml
        - name: Measure and control loop
          href: example-scenario/iot/measure-control-loop.yml
        - name: Monitor and manage loop
          href: example-scenario/iot/monitor-manage-loop.yml
        - name: Real-time IoT updates
          href: example-scenario/iot/real-time-iot-updates-cloud-apps.yml
        - name: Scale solutions with deployment stamps
          href: example-scenario/iot/application-stamps.yml
      - name: Migration to Azure IoT best practices
        href: guide/iot/azure-iot-migration-best-practices.md
      - name: Migrate your IoT solutions to Azure
        href: guide/iot/migrate-iot-solution-azure.yml
      - name: Scale your Azure IoT solutions
        href: guide/iot/scale-iot-solution-azure.md
      - name: Azure IoT client SDK support
        href: guide/iot/azure-iot-client-sdk-support.yml
      - name: Moving from test to production
        href: example-scenario/iot/iot-move-to-production.yml
    - name: Architectures
      items:
      - name: Azure IoT reference architecture
        href: reference-architectures/iot.yml
      - name: Automated guided vehicles fleet control
        href: example-scenario/iot/automated-guided-vehicles-fleet-control.yml
      - name: Batch integration with Azure Digital Twins
        href: example-scenario/iot/batch-integration-azure-data-factory-digital-twins.yml
      - name: Computer vision at the edge
        href: reference-architectures/ai/end-to-end-smart-factory.yml
      - name: Efficient Docker image deployment
        href: example-scenario/iot/efficient-docker-image-deployment.yml
      - name: IoT and data analytics
        href: example-scenario/data/big-data-with-iot.yml
      - name: IoT Edge safety and maintenance system
        href: example-scenario/predictive-maintenance/iot-predictive-maintenance.yml
      - name: IoT using Azure Cosmos DB
        href: solution-ideas/articles/iot-using-cosmos-db.yml
      - name: Secure tunneling with Azure Relay
        href: example-scenario/networking/secure-tunneling-azure-relay.yml
      - name: Smart places with Azure Digital Twins
        href: example-scenario/iot/smart-places.yml
    - name: Solution ideas
      items:
      - name: Azure digital twins builder
        href: solution-ideas/articles/azure-digital-twins-builder.yml
      - name: Azure load testing
        href: guide/testing/load-testing/load-testing-with-custom-plugins.md
      - name: COVID-19 solutions
        items:
        - name: Cognizant Safe Buildings with IoT
          href: solution-ideas/articles/safe-buildings.yml
        - name: Contactless IoT interfaces
          href: solution-ideas/articles/contactless-interfaces.yml
        - name: COVID-19 IoT safe environments
          href: solution-ideas/articles/cctv-iot-edge-for-covid-19-safe-environment-and-mask-detection.yml
        - name: Lighting and disinfection system
          href: solution-ideas/articles/uven-disinfection.yml
      - name: Environment monitoring
        href: solution-ideas/articles/environment-monitoring-and-supply-chain-optimization.yml
      - name: IoT analytics with Azure Data Explorer
        href: solution-ideas/articles/iot-azure-data-explorer.yml
      - name: IoT Edge data storage and processing
        href: solution-ideas/articles/data-storage-edge.yml
      - name: Light and power for emerging markets
        href: solution-ideas/articles/iot-power-management.yml
      - name: Process real-time vehicle data using IoT
        href: example-scenario/data/realtime-analytics-vehicle-iot.yml
      - name: Project 15 IoT sustainability
        href: solution-ideas/articles/project-15-iot-sustainability.yml
      - name: Real-time asset tracking and management
        href: solution-ideas/articles/real-time-asset-tracking-mgmt-iot-central.yml
      - name: Voice assistants and IoT devices
        href: solution-ideas/articles/iot-controlling-devices-with-voice-assistant.yml
  - name: Mainframe + Midrange
    items:
    - name: Get started
      href: mainframe/mainframe-midrange-architecture.md
    - name: Guides
      items:
      - name: Mainframe migration framework
        items:
        - name: Mainframe migration overview
          href: /azure/cloud-adoption-framework/infrastructure/mainframe-migration/index
          maintainContext: true
        - name: Mainframe myths and facts
          href: /azure/cloud-adoption-framework/infrastructure/mainframe-migration/myths-and-facts
          maintainContext: true
        - name: Mainframe migration strategies
          href: /azure/cloud-adoption-framework/infrastructure/mainframe-migration/migration-strategies
          maintainContext: true
        - name: Mainframe application migration
          href: /azure/cloud-adoption-framework/infrastructure/mainframe-migration/application-strategies
          maintainContext: true
        - name: Mainframe workload migration proof of concept
          href: mainframe/mainframe-proof-of-concept.yml
          maintainContext: true
      - name: Mainframe rehosting
        items:
        - name: Mainframe rehosting on Azure VMs
          href: /azure/virtual-machines/workloads/mainframe-rehosting/overview
          maintainContext: true
        - name: Move mainframe compute to Azure
          href: /azure/virtual-machines/workloads/mainframe-rehosting/concepts/mainframe-compute-azure
          maintainContext: true
        - name: Move mainframe storage to Azure
          href: /azure/virtual-machines/workloads/mainframe-rehosting/concepts/mainframe-storage-azure
          maintainContext: true
        - name: Get started with TmaxSoft OpenFrame
          href: /azure/virtual-machines/workloads/mainframe-rehosting/tmaxsoft/get-started
          maintainContext: true
    - name: App modernization
      items:
      - name: Architectures
        items:
        - name: AIX UNIX to Azure Linux migration
          href: example-scenario/unix-migration/migrate-aix-azure-linux.yml
        - name: Batch transaction processing
          href: example-scenario/mainframe/process-batch-transactions.yml
        - name: Extend mainframe applications with Verastream
          href: example-scenario/mainframe/extend-mainframe-applications.yml
        - name: Extend mainframes to digital channels by using standards-based REST APIs
          href: example-scenario/mainframe/extend-mainframes-to-digital-channels-by-using-standards-based-rest-apis.yml
        - name: General mainframe refactor to Azure
          href: example-scenario/mainframe/general-mainframe-refactor.yml
        - name: IBM System i to Azure using Infinite i
          href: example-scenario/mainframe/ibm-system-i-azure-infinite-i.yml
        - name: IBM z/OS migration with Avanade AMT
          href: example-scenario/mainframe/asysco-zos-migration.yml
        - name: IBM z/OS online transaction processing
          href: example-scenario/mainframe/ibm-zos-online-transaction-processing-azure.yml
        - name: Implement Azure DevOps for IBM Z mainframe applications
          href: example-scenario/mainframe/devops-mainframe-ibm-z.yml
        - name: Integrate IBM MQs with Azure
          href: example-scenario/mainframe/integrate-ibm-message-queues-azure.yml
        - name: Micro Focus Enterprise Server on Azure
          href: example-scenario/mainframe/micro-focus-server.yml
        - name: Migrate AIX workloads with Skytap
          href: example-scenario/mainframe/migrate-aix-workloads-to-azure-with-skytap.yml
        - name: Migrate HP-UX workloads
          href: example-scenario/mainframe/hp-ux-stromasys-charon-par.yml
        - name: Migrate IBM i series to Azure with Skytap
          href: example-scenario/mainframe/migrate-ibm-i-series-to-azure-with-skytap.yml
        - name: Refactor mainframe with CloudFrame Renovate
          href: example-scenario/mainframe/cloudframe-renovate-mainframe-refactor.yml
        - name: Refactor IBM z/OS mainframe CF
          href: reference-architectures/zos/refactor-zos-coupling-facility.yml
        - name: Refactor IBM z/TPF mainframe
          href: example-scenario/mainframe/refactor-ibm-ztpf-mainframe.yml
        - name: Refactor mainframe apps with Astadia
          href: example-scenario/mainframe/refactor-mainframe-applications-astadia.yml
        - name: Refactor mainframe apps with Advanced
          href: example-scenario/mainframe/refactor-mainframe-applications-advanced.yml
        - name: Refactor Adabas & Natural systems
          href: example-scenario/mainframe/refactor-adabas-aks.yml
        - name: Refactor mainframe with Raincode
          href: reference-architectures/app-modernization/raincode-reference-architecture.yml
        - name: Rehost a general mainframe on Azure
          href: example-scenario/mainframe/mainframe-rehost-architecture-azure.yml
        - name: Rehost Adabas & Natural applications
          href: example-scenario/mainframe/rehost-adabas-software-ag.yml
        - name: Rehost IMS workloads by using IMSql
          href: example-scenario/mainframe/imsql-rehost-ims.yml
        - name: Rehost mainframe with NTT DATA UniKix
          href: example-scenario/mainframe/rehost-mainframe-ntt-data-unikix.yml
        - name: Unisys ClearPath Forward OS 2200 enterprise server virtualization on Azure
          href: mainframe/virtualization-of-unisys-clearpath-forward-os-2200-enterprise-server-on-azure.yml
        - name: Unisys ClearPath MCP virtualization on Azure
          href: example-scenario/mainframe/unisys-clearpath-forward-mainframe-rehost.yml
        - name: Unisys Dorado migration
          href: example-scenario/mainframe/migrate-unisys-dorado-mainframe-apps-with-astadia-micro-focus.yml
        - name: Unisys mainframe migration with Avanade AMT
          href: reference-architectures/migration/unisys-mainframe-migration.yml
        - name: Use LzLabs SDM in Azure
          href: example-scenario/mainframe/lzlabs-software-defined-mainframe-in-azure.yml

      - name: Solution ideas
        items:
        - name: Migrate IBM apps with TmaxSoft
          href: solution-ideas/articles/migrate-mainframe-apps-with-tmaxsoft-openframe.yml
        - name: Solaris emulator on Azure VMs
          href: solution-ideas/articles/solaris-azure.yml
    - name: Data modernization
      items:
      - name: Architectures
        items:
        - name: Mainframe data replication with Connect
          href: example-scenario/mainframe/mainframe-replication-precisely-connect.yml
        - name: Mainframe data replication with Qlik
          href: example-scenario/mainframe/mainframe-midrange-data-replication-azure-qlik.yml
        - name: Mainframe data replication with tcVISION
          href: example-scenario/mainframe/mainframe-data-replication-azure-tcvision.yml
        - name: Mainframe file and tape backup to Azure using Luminex
          href: example-scenario/mainframe/luminex-mainframe-file-tape-transfer.yml
        - name: Migrate mainframe data tier to Azure with mLogica LIBER*IRIS
          href: example-scenario/mainframe/mainframe-data-replication-azure-data-platform.yml
        - name: Model9 mainframe modernization
          href: example-scenario/mainframe/mainframe-modernization-model9.yml
        - name: Modernize mainframe midrange data
          href: /azure/architecture/example-scenario/mainframe/modernize-mainframe-data-to-azure
        - name: Move mainframe archive data to Azure
          href: example-scenario/mainframe/move-archive-data-mainframes.yml
        - name: Re-engineer mainframe batch apps
          href: example-scenario/mainframe/reengineer-mainframe-batch-apps-azure.yml
        - name: Rehost IMS DC and IMS DB
          href: example-scenario/mainframe/rehost-ims-raincode-imsql.yml
        - name: Replicate and sync mainframe data
          href: reference-architectures/migration/sync-mainframe-data-with-azure.yml
      - name: Solution ideas
        items:
        - name: Mainframe access to Azure databases
          href: solution-ideas/articles/mainframe-access-azure-databases.yml
        - name: Mainframe file replication on Azure
          href: solution-ideas/articles/mainframe-azure-file-replication.yml
        - name: SMA OpCon in Azure
          href: solution-ideas/articles/sma-opcon-azure.yml
  - name: Management + Governance
    items:
    - name: Get started
      href: guide/management-governance/management-governance-start-here.md
    - name: Guides
      items:
      - name: Governance best practices
        href: /security/compass/governance
        maintainContext: true
      - name: Update Windows VMs in Azure
        href: example-scenario/wsus/index.yml
      - name: Backup
        items:
        - name: Backup architecture and components
          href: /azure/backup/backup-architecture
          maintainContext: true
        - name: Azure Backup support matrix
          href: /azure/backup/backup-support-matrix
          maintainContext: true
        - name: Backup cloud and on-premises
          href: /azure/backup/guidance-best-practices
          maintainContext: true
      - name: Disaster recovery
        items:
        - name: Azure to Azure disaster recovery
          href: /azure/site-recovery/azure-to-azure-architecture
          maintainContext: true
        - name: Support matrix for Azure VM DR
          href: /azure/site-recovery/azure-to-azure-support-matrix
          maintainContext: true
        - name: ExpressRoute with Azure VM DR
          href: /azure/site-recovery/azure-vm-disaster-recovery-with-expressroute
          maintainContext: true
        - name: Recover from a region-wide disruption
          href: resiliency/recovery-loss-azure-region.md
        - name: Move Azure VMs to another region
          href: /azure/site-recovery/azure-to-azure-move-overview
          maintainContext: true
        - name: BCDR for Azure VMware Solution
          href: /azure/cloud-adoption-framework/scenarios/azure-vmware/eslz-business-continuity-and-disaster-recovery
          maintainContext: true
      - name: Management for Azure environments
        href: /azure/cloud-adoption-framework/ready/landing-zone/design-area/management
        maintainContext: true
      - name: Management for VMware Solution
        href: /azure/cloud-adoption-framework/scenarios/azure-vmware/eslz-management-and-monitoring
        maintainContext: true
    - name: Architectures
      items:
      - name: Back up cloud applications
        href: /azure/backup/guidance-best-practices
        maintainContext: true
      - name: Computer forensics
        href: example-scenario/forensics/index.yml
      - name: End-to-end governance when using CI/CD
        href: example-scenario/governance/end-to-end-governance-in-azure.yml
      - name: Highly available SharePoint Server 2016
        href: reference-architectures/sharepoint/index.yml
      - name: Hybrid management
        items:
        - name: Azure Arc hybrid management with AKS
          href: hybrid/arc-hybrid-kubernetes.yml
        - name: Azure Automation hybrid environment
          href: hybrid/azure-automation-hybrid.yml
        - name: Azure Automation update management
          href: hybrid/azure-update-mgmt.yml
        - name: Back up files on Azure Stack Hub
          href: hybrid/azure-stack-backup.yml
        - name: Disaster recovery for Azure Stack Hub
          href: hybrid/azure-stack-vm-disaster-recovery.yml
        - name: Hybrid availability and monitoring
          href: hybrid/hybrid-perf-monitoring.yml
        - name: Manage configurations for Azure Arc
          href: hybrid/azure-arc-hybrid-config.yml
        - name: Manage hybrid workloads with WAC
          href: hybrid/hybrid-server-os-mgmt.yml
      - name: Line-of-business app with ASEv3
        href: example-scenario/apps/line-of-business-internal-app-service-environment-v3.yml
    - name: Solution ideas
      items:
      - name: Archive on-premises data to cloud
        href: solution-ideas/articles/backup-archive-on-premises.yml
      - name: Back up on-premises applications
        href: solution-ideas/articles/backup-archive-on-premises-applications.yml
      - name: Centralize app configuration and security
        href: solution-ideas/articles/appconfig-key-vault.yml
      - name: Deploy AKS and API Management with mTLS
        href: solution-ideas/articles/mutual-tls-deploy-aks-api-management.yml
      - name: Enterprise-scale disaster recovery
        href: solution-ideas/articles/disaster-recovery-enterprise-scale-dr.yml
      - name: High availability for BCDR
        href: solution-ideas/articles/build-high-availability-into-your-bcdr-strategy.yml
      - name: HPC media rendering
        href: solution-ideas/articles/azure-batch-rendering.yml
      - name: Keyword search and speech-to-text
        href: ai-ml/idea/digital-media-speech-text.yml
      - name: SMB disaster recovery with Site Recovery
        href: solution-ideas/articles/disaster-recovery-smb-azure-site-recovery.yml
      - name: SMB disaster recovery with Double-Take DR
        href: solution-ideas/articles/disaster-recovery-smb-double-take-dr.yml
      - name: Training and procedural guidance
        href: solution-ideas/articles/training-and-procedural-guidance-powered-by-mixed-reality.yml
      - name: Video capture and analytics for retail
        href: solution-ideas/articles/video-analytics.yml
  - name: Media
    items:
    - name: Get started
      href: guide/media/start-here.md
    - name: Guides
      items:
      - name: Media Services terminology and concepts
        href: /azure/media-services/latest/concepts-overview
        maintainContext: true
      - name: Encoding video and audio
        href: /azure/media-services/latest/encode-concept
        maintainContext: true
      - name: Live streaming
        href: /azure/media-services/latest/stream-live-streaming-concept
        maintainContext: true
      - name: High availability with video on demand
        href: /azure/media-services/latest/architecture-high-availability-encoding-concept
        maintainContext: true
      - name: Offline audio dubbing
        href: guide/media/offline-audio-dubbing.yml
      - name: Monitor Media Services
        href: /azure/media-services/latest/monitoring/monitor-media-services
        maintainContext: true
      - name: Dynamic encryption
        href: /azure/media-services/latest/drm-content-protection-concept
        maintainContext: true
      - name: Security baseline for Media Services
        href: /security/benchmark/azure/baselines/media-services-security-baseline
        maintainContext: true
    - name: Architectures
      items:
      - name: 3D video rendering
        href: example-scenario/infrastructure/video-rendering.yml
      - name: Batch scoring for media
        href: ai-ml/architecture/batch-scoring-deep-learning.yml
      - name: Gridwich media processing system
        items:
        - name: Gridwich architecture
          href: reference-architectures/media-services/gridwich-architecture.yml
        - name: Gridwich concepts
          items:
          - name: Clean monolith design
            href: reference-architectures/media-services/gridwich-clean-monolith.yml
          - name: Saga orchestration
            href: reference-architectures/media-services/gridwich-saga-orchestration.yml
          - name: Project names and structure
            href: reference-architectures/media-services/gridwich-project-names.yml
          - name: Gridwich CI/CD
            href: reference-architectures/media-services/gridwich-cicd.yml
          - name: Gridwich Storage Service
            href: reference-architectures/media-services/gridwich-storage-service.yml
          - name: Gridwich logging
            href: reference-architectures/media-services/gridwich-logging.yml
          - name: Gridwich message formats
            href: reference-architectures/media-services/gridwich-message-formats.yml
      - name: Real-time monitoring and observable systems for media
        href: example-scenario/monitoring/monitoring-observable-systems-media.yml
    - name: Solution ideas
      items:
      - name: HPC media rendering
        href: solution-ideas/articles/azure-batch-rendering.yml
      - name: Instant broadcasting with serverless
        href: /azure/architecture/serverless-quest/serverless-overview
      - name: Keyword search in videos
        href: ai-ml/idea/digital-media-speech-text.yml
      - name: Live streaming digital media
        href: solution-ideas/articles/digital-media-live-stream.yml
      - name: Video-on-demand digital media
        href: solution-ideas/articles/digital-media-video.yml
  - name: Migration
    items:
    - name: Get started
      href: guide/migration/migration-start-here.md
    - name: Guides
      items:
      - name: Hadoop migration to Azure
        items:
        - name: Overview
          href: guide/hadoop/overview.md
        - name: Apache HDFS migration to Azure
          href: guide/hadoop/apache-hdfs-migration.yml
        - name: Apache HBase migration to Azure
          href: guide/hadoop/apache-hbase-migration.yml
        - name: Apache Kafka migration to Azure
          href: guide/hadoop/apache-kafka-migration.yml
        - name: Apache Sqoop migration to Azure
          href: guide/hadoop/apache-sqoop-migration.yml
      - name: BizTalk Server to Azure Integration Services
        items:
        - name: Migration overview
          href: /azure/logic-apps/biztalk-server-to-azure-integration-services-overview
          maintainContext: true
        - name: Which integration services to choose?
          href: /azure/logic-apps/azure-integration-services-choose-capabilities
          maintainContext: true
        - name: Migration options and best practices
          href: /azure/logic-apps/biztalk-server-azure-integration-services-migration-approaches
          maintainContext: true
      - name: Migration deployments
        items:
        - name: Migrate a monolith app to microservices
          href: microservices/migrate-monolith.yml
        - name: Migrate an e-commerce solution
          href: industries/retail/migrate-ecommerce-solution.md
        - name: Migrate with Azure VMware Solution
          href: /azure/cloud-adoption-framework/scenarios/azure-vmware/migrate
          maintainContext: true
      - name: Migration planning
        items:
        - name: Build a migration plan
          href: /azure/migrate/concepts-migration-planning
          maintainContext: true
        - name: Support for VMware migration
          href: /azure/migrate/migrate-support-matrix-vmware-migration
          maintainContext: true
        - name: Support for Hyper-V migration
          href: /azure/migrate/migrate-support-matrix-hyper-v-migration
          maintainContext: true
        - name: Support for physical server migration
          href: /azure/migrate/migrate-support-matrix-physical-migration
          maintainContext: true
      - name: Security baseline for Azure Migrate
        href: /security/benchmark/azure/baselines/migrate-security-baseline
        maintainContext: true
      - name: Hyper-V migration
        href: /azure/migrate/hyper-v-migration-architecture
        maintainContext: true
      - name: VMware agentless migration
        items:
        - name: Agentless migration of VMware VMs
          href: /azure/migrate/concepts-vmware-agentless-migration
          maintainContext: true
        - name: Prepare for VMware agentless migration
          href: /azure/migrate/prepare-for-agentless-migration
          maintainContext: true
      - name: VMware agent-based migration
        href: /azure/migrate/agent-based-migration-architecture
        maintainContext: true
    - name: Architectures
      items:
      - name: Banking system
        items:
        - name: Banking cloud transformation
          href: example-scenario/banking/banking-system-cloud-transformation.yml
        - name: Patterns and implementations
          href: example-scenario/banking/patterns-and-implementations.yml
      - name: General mainframe refactor to Azure
        href: example-scenario/mainframe/general-mainframe-refactor.yml
      - name: Migrate a web app with APIM
        href: example-scenario/apps/apim-api-scenario.yml
      - name: Migrate master data services with Profisee
        href: databases/architecture/profisee-mds-migration-utility.yml
      - name: Modernize mainframe and midrange data
        href: /azure/architecture/example-scenario/mainframe/modernize-mainframe-data-to-azure
      - name: Oracle database migration
        items:
        - name: Oracle migration to Azure
          href: databases/idea/reference-architecture-for-oracle-database-migration-to-azure.yml
        - name: Migration decision process
          href: example-scenario/oracle-migrate/oracle-migration-overview.yml
        - name: Cross-cloud connectivity
          href: example-scenario/oracle-migrate/oracle-migration-cross-cloud.yml
        - name: Refactor
          href: example-scenario/oracle-migrate/oracle-migration-refactor.yml
        - name: Rearchitect
          href: example-scenario/oracle-migrate/oracle-migration-rearchitect.yml
    - name: Solution ideas
      items:
      - name: Lift and shift to containers with App Service
        href: web-apps/idea/migrate-existing-applications-to-container-apps.yml
      - name: Migrate .NET applications
        href: solution-ideas/articles/net-app-modernization.yml
      - name: Migrate cloud workloads across security tenants
        href: solution-ideas/articles/migrate-cloud-workloads-across-security-tenants.yml
      - name: Migrate IBM mainframe apps
        href: solution-ideas/articles/migrate-mainframe-apps-with-tmaxsoft-openframe.yml
  - name: Mixed Reality
    items:
    - name: Get started
      href: guide/mixed-reality/mixed-reality-overview.md
    - name: Guides
      items:
      - name: Mixed reality core concepts
        href: /windows/mixed-reality/design/core-concepts-landingpage
        maintainContext: true
      - name: Mixed reality design guidance
        href: /windows/mixed-reality/design/about-this-design-guidance
        maintainContext: true
      - name: Design and prototype for mixed reality
        href: /windows/mixed-reality/design/design
        maintainContext: true
      - name: Design for holographic display
        href: /windows/mixed-reality/design/designing-content-for-holographic-display
        maintainContext: true
      - name: Choose a mixed reality engine
        href: /windows/mixed-reality/develop/choosing-an-engine
        maintainContext: true
      - name: Unity development
        href: /windows/mixed-reality/develop/unity/unity-development-overview
        maintainContext: true
      - name: Install the tools
        href: /windows/mixed-reality/develop/install-the-tools
        maintainContext: true
      - name: Mixed reality interactions
        href: /windows/mixed-reality/design/interaction-fundamentals
        maintainContext: true
      - name: Mixed reality UX elements
        href: /windows/mixed-reality/design/app-patterns-landingpage
        maintainContext: true
      - name: Comfort
        href: /windows/mixed-reality/design/comfort
        maintainContext: true
      - name: Spatial sound best practices
        href: /windows/mixed-reality/design/spatial-sound-design
        maintainContext: true
      - name: Types of mixed reality apps
        href: /windows/mixed-reality/discover/types-of-mixed-reality-apps
        maintainContext: true
      - name: App quality criteria overview
        href: /windows/mixed-reality/develop/advanced-concepts/app-quality-criteria-overview
        maintainContext: true
      - name: Azure mixed reality cloud services
        href: /windows/mixed-reality/develop/mixed-reality-cloud-services
        maintainContext: true
      - name: Shared experiences in mixed reality
        href: /windows/mixed-reality/design/shared-experiences-in-mixed-reality
        maintainContext: true
      - name: Free-roaming multiuser VR experiences
        href: /windows/mixed-reality/enthusiast-guide/free-roam-vr-multiuser-experiences
        maintainContext: true
      - name: Prototyping and manufacturing for enterprises
        href: /windows/mixed-reality/enthusiast-guide/prototyping-manufacturing
        maintainContext: true
      - name: Education and entertainment scenarios
        items:
        - name: Immersive education
          href: /windows/mixed-reality/enthusiast-guide/immersive-education
          maintainContext: true
        - name: Theme parks and family entertainment
          href: /windows/mixed-reality/enthusiast-guide/theme-parks-family-entertainment
          maintainContext: true
        - name: Training and simulation
          href: /windows/mixed-reality/enthusiast-guide/training-simulation
          maintainContext: true
        - name: Virtual museums and exhibits
          href: /windows/mixed-reality/enthusiast-guide/virtual-museums
          maintainContext: true
        - name: Virtual reality arcades
          href: /windows/mixed-reality/enthusiast-guide/virtual-reality-arcades
          maintainContext: true
      - name: Mixed reality samples and apps
        href: /windows/mixed-reality/develop/features-and-samples
        maintainContext: true
      - name: Spatial Anchors guidance
        items:
        - name: Authentication and authorization
          href: /azure/spatial-anchors/concepts/authentication
          maintainContext: true
        - name: Anchor relationships
          href: /azure/spatial-anchors/concepts/anchor-relationships-way-finding
          maintainContext: true
        - name: Coarse relocalization
          href: /azure/spatial-anchors/concepts/coarse-reloc
          maintainContext: true
        - name: Experience guidelines
          href: /azure/spatial-anchors/concepts/guidelines-effective-anchor-experiences
          maintainContext: true
    - name: Solution ideas
      items:
      - name: Design review with mixed reality
        href: solution-ideas/articles/collaborative-design-review-powered-by-mixed-reality.yml
      - name: Facilities management with mixed reality
        href: solution-ideas/articles/facilities-management-powered-by-mixed-reality-and-iot.yml
      - name: Training powered by mixed reality
        href: solution-ideas/articles/training-and-procedural-guidance-powered-by-mixed-reality.yml
  - name: Mobile
    items:
    - name: Get started
      href: guide/mobile/mobile-start-here.md
    - name: Guides
      items:
      - name: Azure Communication Services architecture
        href: guide/mobile/azure-communication-services-architecture.yml
      - name: Choose a mobile development framework
        href: /azure/developer/mobile-apps/choose-mobile-framework
        maintainContext: true
      - name: Build a serverless mobile back-end
        href: /azure/developer/mobile-apps/serverless-compute
        maintainContext: true
      - name: Cloud-hosted source control for mobile
        href: /azure/developer/mobile-apps/code-hosting-services
        maintainContext: true
      - name: Continuous build and integration
        href: /azure/developer/mobile-apps/continuous-integration
        maintainContext: true
      - name: Continuous delivery for mobile apps
        href: /azure/developer/mobile-apps/continuous-delivery
        maintainContext: true
      - name: Power Automate mobile task flows
        href: /power-automate/create-mobile-task-flow
        maintainContext: true
      - name: Secure mobile task flows with Intune
        href: /power-automate/intune-support
        maintainContext: true
      - name: Add authentication in mobile apps
        href: /azure/developer/mobile-apps/authentication
        maintainContext: true
      - name: Store, sync, and query mobile app data
        href: /azure/developer/mobile-apps/data-storage
        maintainContext: true
      - name: Cloud storage for mobile apps
        href: /azure/developer/mobile-apps/azure-storage
        maintainContext: true
      - name: Analyze mobile app use
        href: /azure/developer/mobile-apps/analytics
        maintainContext: true
    - name: Solution ideas
      items:
      - name: Adding mobile front-ends to legacy apps
        href: solution-ideas/articles/adding-a-modern-web-and-mobile-frontend-to-a-legacy-claims-processing-application.yml
      - name: Custom mobile workforce app
        href: solution-ideas/articles/custom-mobile-workforce-app.yml
      - name: Scalable apps with Azure MySQL
        href: solution-ideas/articles/scalable-web-and-mobile-applications-using-azure-database-for-mysql.yml
      - name: Scalable apps using Azure PostgreSQL
        href: solution-ideas/articles/scalable-web-and-mobile-applications-using-azure-database-for-postgresql.yml
      - name: Social app for with authentication
        href: solution-ideas/articles/social-mobile-and-web-app-with-authentication.yml
      - name: Task-based consumer mobile app
        href: solution-ideas/articles/task-based-consumer-mobile-app.yml
  - name: Networking
    href: networking/index.md        
  - name: Oracle
    items:
    - name: Get started
      href: solution-ideas/articles/oracle-on-azure-start-here.md
    - name: Guides
      items:
      - name: Connectivity to Oracle Cloud Infrastructure
        href: /azure/cloud-adoption-framework/ready/azure-best-practices/connectivity-to-other-providers-oci
        maintainContext: true
      - name: Oracle solutions on Azure
        href: /azure/virtual-machines/workloads/oracle/oracle-overview
        maintainContext: true
      - name: Design an Oracle database in Azure
        href: /azure/virtual-machines/workloads/oracle/oracle-design
        maintainContext: true
      - name: Oracle Database backup
        items:
        - name: Oracle Database backup strategies
          href: /azure/virtual-machines/workloads/oracle/oracle-database-backup-strategies
          maintainContext: true
        - name: Oracle backup using Azure Storage
          href: /azure/virtual-machines/workloads/oracle/oracle-database-backup-azure-storage
          maintainContext: true
        - name: Oracle backup using Azure Backup
          href: /azure/virtual-machines/workloads/oracle/oracle-database-backup-azure-backup
          maintainContext: true
      - name: Oracle disaster recovery options
        href: /azure/virtual-machines/workloads/oracle/oracle-disaster-recovery
        maintainContext: true
      - name: Oracle WebLogic Server
        items:
        - name: Oracle WebLogic Server on Azure VMs
          href: /azure/virtual-machines/workloads/oracle/oracle-weblogic
          maintainContext: true
        - name: Oracle WebLogic Server on AKS
          href: /azure/virtual-machines/workloads/oracle/weblogic-aks
          maintainContext: true
        - name: Migrate WebLogic to Azure
          items:
          - name: WebLogic to Azure VMs
            href: /azure/developer/java/migration/migrate-weblogic-to-virtual-machines
            maintainContext: true
          - name: WebLogic with Microsoft Entra ID via LDAP
            href: /azure/developer/java/migration/migrate-weblogic-with-aad-ldap
            maintainContext: true
          - name: WebLogic with App Gateway
            href: /azure/developer/java/migration/migrate-weblogic-with-app-gateway
            maintainContext: true
          - name: WebLogic with Elastic on Azure
            href: /azure/developer/java/migration/migrate-weblogic-with-elk
            maintainContext: true
          - name: WebLogic to JBoss EAP
            href: /azure/developer/java/migration/migrate-jboss-eap-to-jboss-eap-on-azure-app-service
            maintainContext: true
    - name: Architectures
      items:
      - name: Oracle application architectures
        href: /azure/virtual-machines/workloads/oracle/oracle-oci-applications
        maintainContext: true
      - name: Oracle Cloud Infrastructure solutions
        href: /azure/virtual-machines/workloads/oracle/oracle-oci-overview
        maintainContext: true
      - name: Oracle database architectures
        href: /azure/virtual-machines/workloads/oracle/oracle-reference-architecture
        maintainContext: true
      - name: Oracle database migration
        items:
        - name: Oracle database migration to Azure
          href: databases/idea/reference-architecture-for-oracle-database-migration-to-azure.yml
        - name: Migration decision process
          href: example-scenario/oracle-migrate/oracle-migration-overview.yml
        - name: Cross-cloud connectivity
          href: example-scenario/oracle-migrate/oracle-migration-cross-cloud.yml
        - name: Refactor
          href: example-scenario/oracle-migrate/oracle-migration-refactor.yml
        - name: Rearchitect
          href: example-scenario/oracle-migrate/oracle-migration-rearchitect.yml
      - name: Oracle Database with Azure NetApp Files
        href: example-scenario/file-storage/oracle-azure-netapp-files.yml
      - name: Run Oracle databases on Azure
        href: solution-ideas/articles/reference-architecture-for-oracle-database-on-azure.yml
      - name: SAP deployment using an Oracle database
        href: example-scenario/apps/sap-production.yml
  - name: SAP
    items:
    - name: Get started
      href: reference-architectures/sap/sap-overview.yml
    - name: Guides
      items:
      - name: SAP checklist
        href: /azure/virtual-machines/workloads/sap/sap-deployment-checklist
        maintainContext: true
      - name: SAP landscape architecture
        href: guide/sap/sap-whole-landscape.yml
      - name: SAP HANA infrastructure configurations
        href: /azure/virtual-machines/workloads/sap/hana-vm-operations
        maintainContext: true
      - name: Inbound and outbound internet connections for SAP on Azure
        href: guide/sap/sap-internet-inbound-outbound.yml
      - name: SAP workload configurations with AZs
        href: /azure/virtual-machines/workloads/sap/sap-ha-availability-zones
        maintainContext: true
      - name: Supported scenarios for HLI
        href: /azure/virtual-machines/workloads/sap/hana-supported-scenario
        maintainContext: true
      - name: ANF volume group for SAP HANA
        href: /azure/azure-netapp-files/application-volume-group-introduction
        maintainContext: true
    - name: Architectures
      items:
      - name: Dev/test for SAP
        href: example-scenario/apps/sap-dev-test.yml
      - name: SAP BusinessObjects BI platform
        href: /azure/virtual-machines/workloads/sap/businessobjects-deployment-guide
        maintainContext: true
      - name: SAP BusinessObjects BI platform for Linux
        href: /azure/virtual-machines/workloads/sap/businessobjects-deployment-guide-linux
        maintainContext: true
      - name: SAP BW/4HANA in Linux on Azure
        href: reference-architectures/sap/run-sap-bw4hana-with-linux-virtual-machines.yml
      - name: SAP deployment using an Oracle DB
        href: example-scenario/apps/sap-production.yml
      - name: SAP HANA on HLI
        href: reference-architectures/sap/hana-large-instances.yml
      - name: SAP HANA scale-out with standby node
        href: /azure/virtual-machines/workloads/sap/sap-hana-scale-out-standby-netapp-files-rhel
        maintainContext: true
      - name: SAP HANA scale-up on Linux
        href: reference-architectures/sap/run-sap-hana-for-linux-virtual-machines.yml
      - name: SAP NetWeaver in Windows on Azure
        href: guide/sap/sap-netweaver.yml
      - name: SAP S/4HANA in Linux on Azure
        href: guide/sap/sap-s4hana.yml
    - name: Solution ideas
      items:
      - name: SAP NetWeaver on SQL Server
        href: solution-ideas/articles/sap-netweaver-on-sql-server.yml
      - name: SAP S/4 HANA for Large Instances
        href: solution-ideas/articles/sap-s4-hana-on-hli-with-ha-and-dr.yml
      - name: SAP workload automation using SUSE
        href: solution-ideas/articles/sap-workload-automation-suse.yml
  - name: Security
    items:
    - name: Get started
      href: guide/security/security-start-here.yml
    - name: Guides
      items:
      - name: General security
        items:
        - name: Introduction to Azure security
          href: /azure/security/fundamentals/overview
          maintainContext: true
        - name: Security design principles
          href: /azure/architecture/framework/security/security-principles
          maintainContext: true
        - name: Security patterns
          href: /azure/architecture/framework/security/security-patterns
          maintainContext: true
        - name: End-to-end security
          href: /azure/security/fundamentals/end-to-end
          maintainContext: true
        - name: Shared responsibility
          href: /azure/security/fundamentals/shared-responsibility
          maintainContext: true
        - name: SecOps best practices
          href: /security/compass/security-operations
          maintainContext: true
        - name: Application security in Azure
          href: /security/compass/applications-services
          maintainContext: true
      - name: Azure security for AWS
        href: guide/aws/aws-azure-security-solutions.yml
      - name: Highly secure IaaS apps
        href: reference-architectures/n-tier/high-security-iaas.yml
      - name: Microsoft Cybersecurity Architectures
        href: /security/cybersecurity-reference-architecture/mcra
        maintainContext: true
      - name: Use Azure monitoring to integrate security
        href: guide/security/azure-monitor-integrate-security-components.yml
      - name: Virtual Network security options
        href: example-scenario/gateway/firewall-application-gateway.yml
      - name: Zero-trust network for web applications
        href: example-scenario/gateway/application-gateway-before-azure-firewall.yml
      - name: Azure governance design area
        href: /azure/cloud-adoption-framework/ready/landing-zone/design-area/governance
        maintainContext: true
      - name: Microsoft Sentinel guidance
        items:
        - name: Connect AWS to Sentinel
          href: /azure/sentinel/connect-aws
          maintainContext: true
        - name: Connect Microsoft Entra ID to Sentinel
          href: /azure/sentinel/connect-azure-active-directory
          maintainContext: true
        - name: Connect Defender for Cloud
          href: /azure/sentinel/connect-defender-for-cloud
          maintainContext: true
        - name: Connect Microsoft Defender XDR
          href: /azure/sentinel/connect-microsoft-365-defender
          maintainContext: true
        - name: Integrate Data Explorer with Sentinel
          href: /azure/sentinel/store-logs-in-azure-data-explorer?tabs=adx-event-hub
          maintainContext: true
      - name: Microsoft Defender for Cloud
        items:
        - name: Overview
          href: /azure/defender-for-cloud/defender-for-cloud-introduction
          maintainContext: true
        - name: Security recommendations
          href: /azure/defender-for-cloud/recommendations-reference
          maintainContext: true
        - name: Security recommendations for AWS
          href: /azure/defender-for-cloud/recommendations-reference-aws
          maintainContext: true
        - name: Security alerts and incidents
          href: /azure/defender-for-cloud/alerts-overview
          maintainContext: true
    - name: Architectures
      items:
      - name: Automate Sentinel integration with DevOps
        href: example-scenario/devops/automate-sentinel-integration.yml
      - name: Microsoft Entra ID in security operations
        href: example-scenario/aadsec/azure-ad-security.yml
      - name: Confidential computing for healthcare
        href: example-scenario/confidential/healthcare-inference.yml
      - name: Cyber threat intelligence
        href: example-scenario/data/sentinel-threat-intelligence.yml
      - name: Homomorphic encryption with SEAL
        href: solution-ideas/articles/homomorphic-encryption-seal.yml
      - name: Hybrid security monitoring
        href: hybrid/hybrid-security-monitoring.yml
      - name: Improved-security access to multitenant
        href: web-apps/guides/networking/access-multitenant-web-app-from-on-premises.yml
      - name: Loan credit risk modeling
        href: example-scenario/ai/loan-credit-risk-analyzer-default-modeling.yml
      - name: Long-term security logs in Data Explorer
        href: example-scenario/security/security-log-retention-azure-data-explorer.yml
      - name: Real-time fraud detection
        href: example-scenario/data/fraud-detection.yml
      - name: Restrict interservice communications
        href: example-scenario/service-to-service/restrict-communications.yml
      - name: Secure OBO refresh tokens
        href: example-scenario/secrets/secure-refresh-tokens.yml
      - name: Securely managed web apps
        href: example-scenario/apps/fully-managed-secure-apps.yml
      - name: Secure a Microsoft Teams channel bot
        href: example-scenario/teams/securing-bot-teams-channel.yml
      - name: Secure research for regulated data
        href: ai-ml/architecture/secure-compute-for-research.yml
      - name: SQL Managed Instance with CMK
        href: databases/architecture/sql-managed-instance-cmk.yml
      - name: Virtual network integrated microservices
        href: example-scenario/integrated-multiservices/virtual-network-integration.yml
    - name: Solution ideas
      items:
      - name: Centralize app configuration and security
        href: solution-ideas/articles/appconfig-key-vault.yml
      - name: Multilayered protection for Azure VMs
        href: solution-ideas/articles/multilayered-protection-azure-vm.yml
      - name: Protect backend APIs
        href: solution-ideas/articles/protect-backend-apis-azure-management.yml
      - name: Threat assessments
        items:
        - name: Map threats to your IT environment
          href: solution-ideas/articles/map-threats-it-environment.yml
        - name: 'First layer of defense: Azure security'
          href: solution-ideas/articles/azure-security-build-first-layer-defense.yml
        - name: 'Second layer of defense: Defender'
          href: solution-ideas/articles/microsoft-365-defender-build-second-layer-defense.yml
        - name: Integrate Azure and Defender
          href: solution-ideas/articles/microsoft-365-defender-security-integrate-azure.yml
        - name: Microsoft Sentinel automated responses
          href: solution-ideas/articles/microsoft-sentinel-automated-response.yml
  - name: Storage
    items:
    - name: Get started
      href: guide/storage/storage-start-here.md
    - name: Guides
      items:
      - name: Storage accounts
        href: /azure/storage/common/storage-account-overview
        maintainContext: true
      - name: Security and compliance
        items:
        - name: Storage encryption for data at rest
          href: /azure/storage/common/storage-service-encryption
          maintainContext: true
        - name: Azure Policy controls for Storage
          href: /azure/storage/common/security-controls-policy
          maintainContext: true
        - name: Use private endpoints
          href: /azure/storage/common/storage-private-endpoints
          maintainContext: true
        - name: Security baseline for Azure Storage
          href: /security/benchmark/azure/baselines/storage-security-baseline
          maintainContext: true
      - name: Data redundancy
        href: /azure/storage/common/storage-redundancy
        maintainContext: true
      - name: DR and storage account failover
        href: /azure/storage/common/storage-disaster-recovery-guidance
        maintainContext: true
      - name: Azure Storage migration guidance
        href: /azure/storage/common/storage-migration-overview
        maintainContext: true
      - name: Blob storage guidance
        items:
        - name: Authorize access to blobs with Microsoft Entra ID
          href: /azure/storage/blobs/authorize-access-azure-active-directory
          maintainContext: true
        - name: Authorize access with role conditions
          href: /azure/storage/blobs/storage-auth-abac
          maintainContext: true
        - name: Data protection
          href: /azure/storage/blobs/data-protection-overview
          maintainContext: true
        - name: Security recommendations
          href: /azure/storage/blobs/security-recommendations
          maintainContext: true
        - name: Performance and scalability checklist
          href: /azure/storage/blobs/storage-performance-checklist
          maintainContext: true
      - name: Data Lake Storage guidance
        items:
        - name: Best practices
          href: /azure/storage/blobs/data-lake-storage-best-practices
          maintainContext: true
        - name: Security controls by Azure Policy
          href: /azure/data-lake-store/security-controls-policy
          maintainContext: true
      - name: File storage guidance
        items:
        - name: Planning for deployment
          href: /azure/storage/files/storage-files-planning
          maintainContext: true
        - name: Identity-based authentication
          href: /azure/storage/files/storage-files-active-directory-overview
          maintainContext: true
        - name: Networking considerations
          href: /azure/storage/files/storage-files-networking-overview
          maintainContext: true
        - name: Disaster recovery and failover
          href: /azure/storage/common/storage-disaster-recovery-guidance
          maintainContext: true
        - name: File share backup
          href: /azure/backup/azure-file-share-backup-overview
          maintainContext: true
      - name: Queue storage guidance
        items:
        - name: Authorize access with Microsoft Entra ID
          href: /azure/storage/queues/authorize-access-azure-active-directory
          maintainContext: true
        - name: Performance and scalability checklist
          href: /azure/storage/queues/storage-performance-checklist
          maintainContext: true
      - name: Table storage guidance
        items:
        - name: Authorize access with Microsoft Entra ID
          href: /azure/storage/tables/authorize-access-azure-active-directory
          maintainContext: true
        - name: Performance and scalability checklist
          href: /azure/storage/tables/storage-performance-checklist
          maintainContext: true
        - name: Design scalable and performant tables
          href: /azure/storage/tables/table-storage-design
          maintainContext: true
        - name: Design for querying
          href: /azure/storage/tables/table-storage-design-for-query
          maintainContext: true
        - name: Table design patterns
          href: /azure/storage/tables/table-storage-design-patterns
          maintainContext: true
      - name: Disk storage guidance
        items:
        - name: Choose a managed disk type
          href: /azure/virtual-machines/disks-types
          maintainContext: true
        - name: Server-side encryption
          href: /azure/virtual-machines/disk-encryption
          maintainContext: true
        - name: Disk Encryption for Linux VMs
          href: /azure/virtual-machines/linux/disk-encryption-overview
          maintainContext: true
        - name: Disk Encryption for Windows VMs
          href: /azure/virtual-machines/windows/disk-encryption-overview
          maintainContext: true
        - name: Design for high performance
          href: /azure/virtual-machines/premium-storage-performance
          maintainContext: true
        - name: Scalability and performance targets
          href: /azure/virtual-machines/disks-scalability-targets
          maintainContext: true
        - name: Create an incremental snapshot
          href: /azure/virtual-machines/disks-incremental-snapshots
          maintainContext: true
      - name: Azure NetApp Files guidance
        items:
        - name: Solution architectures
          href: /azure/azure-netapp-files/azure-netapp-files-solution-architectures
          maintainContext: true
        - name: Use ANF with Oracle Database
          href: /azure/azure-netapp-files/solutions-benefits-azure-netapp-files-oracle-database
          maintainContext: true
        - name: ANF for electronic design automation
          href: /azure/azure-netapp-files/solutions-benefits-azure-netapp-files-electronic-design-automation
          maintainContext: true
        - name: Use ANF with Virtual Desktop
          href: /azure/azure-netapp-files/solutions-windows-virtual-desktop
          maintainContext: true
        - name: Use ANF with SQL Server
          href: /azure/azure-netapp-files/solutions-benefits-azure-netapp-files-sql-server
          maintainContext: true
        - name: ANF volume group for SAP HANA
          href: /azure/azure-netapp-files/application-volume-group-introduction
          maintainContext: true
    - name: Architectures
      items:
      - name: Azure file shares in a hybrid environment
        href: hybrid/azure-file-share.yml
      - name: Azure files secured by AD DS
        href: example-scenario/hybrid/azure-files-on-premises-authentication.yml
      - name: Azure NetApp Files solutions
        items:
        - name: AKS data protection on ANF
          href: example-scenario/file-storage/data-protection-kubernetes-astra-azure-netapp-files.yml
        - name: Enterprise file shares with DR
          href: example-scenario/file-storage/enterprise-file-shares-disaster-recovery.yml
        - name: Moodle deployment with ANF
          href: example-scenario/file-storage/moodle-azure-netapp-files.yml
        - name: Oracle Database with Azure NetApp Files
          href: example-scenario/file-storage/oracle-azure-netapp-files.yml
        - name: SQL Server on VMs with ANF
          href: example-scenario/file-storage/sql-server-azure-netapp-files.yml
      - name: Hybrid file services
        href: hybrid/hybrid-file-services.yml
      - name: Minimal storage – change feed replication
        href: databases/idea/minimal-storage-change-feed-replicate-data.yml
      - name: Multi-region web app with replication
        href: solution-ideas/articles/multi-region-web-app-multi-writes-azure-table.yml
    - name: Solution ideas
      items:
      - name: HIPAA/HITRUST Health Data and AI
        href: solution-ideas/articles/security-compliance-blueprint-hipaa-hitrust-health-data-ai.yml
      - name: Media rendering
        href: solution-ideas/articles/azure-batch-rendering.yml
      - name: Medical data storage
        href: solution-ideas/articles/medical-data-storage.yml
      - name: Two-region app with Table storage failover
        href: solution-ideas/articles/multi-region-web-app-azure-table-failover.yml
  - name: Virtual Desktop
    items:
    - name: Get started
      href: guide/virtual-desktop/start-here.md
    - name: Guides
      items:
      - name: Windows 365 Azure network connection
        href: guide/virtual-desktop/windows-365-azure-network-connection.yml
      - name: Azure Virtual Desktop environment
        href: /azure/virtual-desktop/environment-setup
        maintainContext: true
      - name: Azure Virtual Desktop Agent
        href: /azure/virtual-desktop/agent-overview
        maintainContext: true
      - name: Authentication in Azure Virtual Desktop
        href: /azure/virtual-desktop/authentication
        maintainContext: true
      - name: Network connectivity
        items:
        - name: Overview
          href: /azure/virtual-desktop/network-connectivity
          maintainContext: true
        - name: RDP Shortpath
          href: /azure/virtual-desktop/shortpath
          maintainContext: true
        - name: Implement Quality of Service
          href: /azure/virtual-desktop/rdp-quality-of-service-qos
          maintainContext: true
        - name: RDP bandwidth
          href: /azure/virtual-desktop/rdp-bandwidth
          maintainContext: true
        - name: Proxy server guidelines
          href: /azure/virtual-desktop/proxy-server-support
          maintainContext: true
        - name: Connection quality
          href: /azure/virtual-desktop/connection-latency
          maintainContext: true
      - name: Multiregion BCDR for AVD
        href: example-scenario/azure-virtual-desktop/azure-virtual-desktop-multi-region-bcdr.yml
      - name: AVD for Azure Stack HCI
        href: /azure/virtual-desktop/azure-stack-hci-overview
        maintainContext: true
      - name: FSLogix guidance
        items:
        - name: FSLogix configuration examples
          href: /fslogix/concepts-configuration-examples
        - name: FSLogix profile containers and files
          href: /azure/virtual-desktop/fslogix-containers-azure-files
          maintainContext: true
        - name: Storage FSLogix profile container
          href: /azure/virtual-desktop/store-fslogix-profile
          maintainContext: true
    - name: Architectures
      items:
      - name: Azure Virtual Desktop for the enterprise
        href: example-scenario/azure-virtual-desktop/azure-virtual-desktop.yml
      - name: Esri ArcGIS on Azure Virtual Desktop
        href: example-scenario/data/esri-arcgis-azure-virtual-desktop.yml
      - name: Multiple Active Directory forests
        href: example-scenario/azure-virtual-desktop/multi-forest.yml
      - name: Multiple forests with Microsoft Entra Domain Services
        href: example-scenario/azure-virtual-desktop/multi-forest-azure-managed.yml
  - name: Web applications
    href: web-apps/index.md
- name: Industry solutions with Azure
  items:
  - name: Overview
    href: industries/overview.md
  - name: Retail
    items:
    - name: Overview
      href: industries/retail.md
    - name: Guides
      items:
      - name: Microsoft Cloud for Retail
        items:
        - name: Overview
          href: /industry/retail/overview
          maintainContext: true
        - name: Elevate the shopping experience
          href: /industry/retail/elevate-shopping-experience
          maintainContext: true
        - name: Maximize the value of your data
          href: /industry/retail/maximize-data
          maintainContext: true
        - name: Security
          href: /industry/retail/security-overview
          maintainContext: true
        - name: Compliance
          href: /industry/retail/compliance-overview
          maintainContext: true
      - name: Dynamics 365 Commerce
        items:
        - name: Commerce home page
          href: /dynamics365/commerce/
          maintainContext: true
        - name: Commerce architecture overview
          href: /dynamics365/commerce/commerce-architecture
          maintainContext: true
        - name: Authentication flows
          href: /dynamics365/commerce/arch-auth-flow
          maintainContext: true
        - name: Headless commerce architecture
          href: /dynamics365/commerce/dev-itpro/retail-server-architecture
          maintainContext: true
        - name: Commerce channel communications
          href: /dynamics365/commerce/dev-itpro/define-retail-channel-communications-cdx
          maintainContext: true
        - name: Modern POS architecture
          href: /dynamics365/commerce/dev-itpro/retail-modern-pos-architecture
          maintainContext: true
        - name: Set up Azure DevOps
          href: /dynamics365/commerce/dev-itpro/new-environments-visual-studio-teams-branch-retail-projects
          maintainContext: true
        - name: Deployment
          items:
          - name: Configure and install CSU
            href: /dynamics365/commerce/dev-itpro/retail-store-scale-unit-configuration-installation
            maintainContext: true
          - name: Configure, install, and activate MPOS
            href: /dynamics365/commerce/retail-modern-pos-device-activation
            maintainContext: true
          - name: POS device activation
            href: /dynamics365/commerce/dev-itpro/retail-device-activation
            maintainContext: true
          - name: Retail hardware station
            href: /dynamics365/commerce/retail-hardware-station-configuration-installation
            maintainContext: true
          - name: Sealed self-service components
            href: /dynamics365/commerce/dev-itpro/enhanced-mass-deployment
            maintainContext: true
          - name: Updates to cloud environments
            href: /dynamics365/fin-ops-core/dev-itpro/deployment/apply-deployable-package-system
            maintainContext: true
      - name: AI and ML in retail
        items:
        - name: Deploy AI-based footfall detection
          href: hybrid/deployments/solution-deployment-guide-retail-footfall-detection.md
        - name: Forecast bike rental demand
          href: /azure/machine-learning/tutorial-automated-ml-forecast
          maintainContext: true
        - name: Intelligent Recommendations
          items:
          - name: Overview
            href: /industry/retail/intelligent-recommendations/overview
            maintainContext: true
          - name: Architecture
            href: /industry/retail/intelligent-recommendations/architecture
            maintainContext: true
          - name: Personalized lists
            href: /industry/retail/intelligent-recommendations/personalized-recommendations
            maintainContext: true
        - name: Personalizer
          items:
          - name: Overview
            href: /azure/cognitive-services/personalizer/what-is-personalizer
            maintainContext: true
          - name: How Personalizer works
            href: /azure/cognitive-services/personalizer/how-personalizer-works
            maintainContext: true
          - name: Where to use Personalizer
            href: /azure/cognitive-services/personalizer/where-can-you-use-personalizer
            maintainContext: true
          - name: Data and privacy
            href: /azure/cognitive-services/personalizer/responsible-data-and-privacy
            maintainContext: true
      - name: IoT in retail
        items:
        - name: Digital distribution center
          href: /azure/iot-central/retail/tutorial-iot-central-digital-distribution-center
          maintainContext: true
        - name: In-store analytics checkout
          items:
          - name: Create a retail application
            href: /azure/iot-central/retail/tutorial-in-store-analytics-create-app
            maintainContext: true
          - name: Customize the operator dashboard
            href: /azure/iot-central/retail/tutorial-in-store-analytics-customize-dashboard
            maintainContext: true
          - name: Export data and visualize insights
            href: /azure/iot-central/retail/tutorial-in-store-analytics-export-data-visualize-insights
            maintainContext: true
        - name: Smart inventory management
          href: /azure/iot-central/retail/tutorial-iot-central-smart-inventory-management
          maintainContext: true
      - name: Migrate your e-commerce solution to Azure
        href: industries/retail/migrate-ecommerce-solution.md
      - name: Mixed reality in retail
        items:
        - name: Marketing and advertisement
          href: /windows/mixed-reality/enthusiast-guide/marketing-advertisement
          maintainContext: true
        - name: Immersive shopping experiences
          href: /windows/mixed-reality/enthusiast-guide/immersive-shopping
          maintainContext: true
      - name: SKU optimization for consumer brands
        href: industries/retail/sku-optimization-solution-guide.yml
      - name: Visual search in retail with Azure Cosmos DB
        href: industries/retail/visual-search-use-case-overview.yml
    - name: Architectures
      items:
      - name: All retail architectures
        href: /azure/architecture/browse/?terms=retail
      - name: AI-based footfall detection
        href: solution-ideas/articles/hybrid-footfall-detection.yml
      - name: Analyze MongoDB Atlas data
        href: example-scenario/analytics/azure-synapse-analytics-integrate-mongodb-atlas.yml
      - name: Build a real-time recommendation API
        href: reference-architectures/ai/real-time-recommendation.yml
      - name: Content-based recommendation
        href: solution-ideas/articles/build-content-based-recommendation-system-using-recommender.yml
      - name: E-commerce front end
        href: example-scenario/apps/ecommerce-scenario.yml
      - name: Interactive price analytics
        href: solution-ideas/articles/interactive-price-analytics.yml
      - name: Intelligent search engine for e-commerce
        href: example-scenario/apps/ecommerce-search.yml
      - name: Magento e-commerce platform in AKS
        href: example-scenario/magento/magento-azure.yml
      - name: Optimize inventory and forecast demand
        href: example-scenario/analytics/optimize-inventory-forecast-demand.yml
      - name: Out of stock detection (retail)
        href: /hybrid/app-solutions/pattern-out-of-stock-at-edge
        maintainContext: true
      - name: Scalable order processing
        href: example-scenario/data/ecommerce-order-processing.yml
      - name: Video capture and analytics for retail
        href: solution-ideas/articles/video-analytics.yml
    - name: Datasets
      items:
      - name: OJ sales simulated
        href: /azure/open-datasets/dataset-oj-sales-simulated
        maintainContext: true
      - name: US Consumer Price Index
        items:
        - name: US Consumer Price Index
          href: /azure/open-datasets/dataset-us-consumer-price-index
          maintainContext: true
        - name: US Producer Price Index - Commodities
          href: /azure/open-datasets/dataset-us-producer-price-index-commodities
          maintainContext: true
        - name: US Producer Price Index - Industry
          href: /azure/open-datasets/dataset-us-producer-price-index-industry
          maintainContext: true
      - name: US Population
        items:
        - name: US Population by County
          href: /azure/open-datasets/dataset-us-population-county
          maintainContext: true
        - name: US Population by ZIP code
          href: /azure/open-datasets/dataset-us-population-zip
          maintainContext: true
    - name: Compliance solutions
      items:
      - name: Compliance in Cloud for Retail
        href: /industry/retail/compliance-overview
        maintainContext: true
      - name: GDPR (EU)
        items:
        - name: GDPR overview
          href: /compliance/regulatory/gdpr
          maintainContext: true
        - name: Data Subject Requests
          items:
          - name: Azure DSRs
            href: /compliance/regulatory/gdpr-dsr-azure
            maintainContext: true
          - name: Azure DevOps DSRs
            href: /compliance/regulatory/gdpr-dsr-vsts
            maintainContext: true
        - name: Breach notification
          href: /compliance/regulatory/gdpr-breach-azure-dynamics-windows
          maintainContext: true
        - name: Data controllers with Azure
          href: /compliance/regulatory/gdpr-dpia-azure
          maintainContext: true
        - name: Information protection
          href: /microsoft-365/solutions/information-protection-deploy
          maintainContext: true
        - name: Best practices with Delta Lake
          href: /azure/databricks/security/privacy/gdpr-delta
          maintainContext: true
      - name: ISO standards
        items:
        - name: ISO 22301
          href: /azure/compliance/offerings/offering-iso-22301
          maintainContext: true
        - name: ISO 27001
          href: /azure/compliance/offerings/offering-iso-27001
          maintainContext: true
        - name: ISO 27017
          href: /azure/compliance/offerings/offering-iso-27017
          maintainContext: true
        - name: ISO 27018
          href: /azure/compliance/offerings/offering-iso-27018
          maintainContext: true
      - name: SOC2 Type 2
        href: /azure/compliance/offerings/offering-soc-2
        maintainContext: true
      - name: PCI DSS
        href: /azure/compliance/offerings/offering-pci-dss
        maintainContext: true
      - name: GDPR (EU)
        href: /compliance/regulatory/gdpr
        maintainContext: true
  - name: Financial Services
    items:
    - name: Overview
      href: industries/finance.md
    - name: Guides
      items:
      - name: Microsoft Cloud for Financial Services
        items:
        - name: Overview
          href: /industry/financial-services/overview
          maintainContext: true
        - name: Security
          href: /industry/financial-services/security-overview
          maintainContext: true
        - name: Compliance
          href: /industry/financial-services/compliance-overview
          maintainContext: true
      - name: Dynamics 365 Finance and Operations
        items:
        - name: Export to Azure Data Lake overview
          href: /dynamics365/fin-ops-core/dev-itpro/data-entities/azure-data-lake-ga-version-overview
          maintainContext: true
        - name: Export in Finance and Operations apps
          href: /dynamics365/fin-ops-core/dev-itpro/data-entities/finance-data-azure-data-lake
          maintainContext: true
        - name: Change data in Azure Data Lake
          href: /dynamics365/fin-ops-core/dev-itpro/data-entities/azure-data-lake-change-feeds
          maintainContext: true
      - name: Compliance risk analysis
        href: guide/ai/compliance-risk-analysis.yml
      - name: Detect mobile bank fraud
        href: guide/ai/bank-fraud-solution.yml
      - name: Financial institutions with data mesh
        href: /azure/cloud-adoption-framework/scenarios/cloud-scale-analytics/architectures/data-mesh-scenario
        maintainContext: true
      - name: Financial services risk lifecycle
        href: industries/finance/financial-risk-model.md
      - name: Risk grid computing solution
        href: industries/finance/risk-grid-banking-solution-guide.yml
      - name: Big compute for financial risk modeling
        href: guide/architecture-styles/big-compute.yml
      - name: Actuarial risk analysis
        href: industries/finance/actuarial-risk-analysis-financial-model.yml
    - name: Architectures
      items:
      - name: All finance architectures
        href: /azure/architecture/browse/?terms=finance
      - name: Automate document processing
        href: example-scenario/ai/automate-document-processing-azure-form-recognizer.yml
      - name: Banking system cloud transformation
        href: example-scenario/banking/banking-system-cloud-transformation.yml
      - name: Decentralized trust between banks
        href: example-scenario/apps/decentralized-trust.yml
      - name: Finance management using MySQL
        href: solution-ideas/articles/finance-management-apps-using-azure-database-for-mysql.yml
      - name: Finance management using PostgreSQL
        href: solution-ideas/articles/finance-management-apps-using-azure-database-for-postgresql.yml
      - name: Host FSI workloads using Azure Batch
        href: example-scenario/batch/fsi-workloads-using-batch.yml
      - name: Location-based conditional access control
        href: example-scenario/financial/location-based-access.yml
      - name: Modernize mainframe & midrange data
        href: example-scenario/mainframe/modernize-mainframe-data-to-azure.yml
      - name: Murex MX.3 on Azure
        items:
        - name: Host a Murex MX.3 workload on Azure using Oracle
          href: example-scenario/finance/murex-mx3-azure.yml
        - name: Host a Murex MX.3 workload on Azure using SQL
          href: example-scenario/finance/murex-mx3-sql.yml
      - name: Patterns and implementations in banking
        href: example-scenario/banking/patterns-and-implementations.yml
      - name: Real-time fraud detection
        href: example-scenario/data/fraud-detection.yml
      - name: Replicate and sync mainframe data
        href: reference-architectures/migration/sync-mainframe-data-with-azure.yml
      - name: Scale regulated AI and ML in finance
        href: example-scenario/ai/scale-ai-and-machine-learning-in-regulated-industries.yml
      - name: SWIFT on Azure
        items:
        - name: SWIFT Alliance Connect Virtual
          href: example-scenario/finance/swift-on-azure-vsrx.yml
        - name: SWIFT Alliance Lite2
          href: example-scenario/finance/swift-alliance-lite2-on-azure.yml
        - name: SWIFT Alliance Cloud
          href: example-scenario/finance/swift-alliance-cloud-on-azure.yml
        - name: SWIFT Alliance Access
          href: example-scenario/finance/swift-alliance-access-vsrx-on-azure.yml
        - name: SWIFT Alliance Message Hub
          href: example-scenario/finance/swift-alliance-messaging-hub-vsrx.yml
        - name: SWIFT Alliance Remote Gateway with Alliance Connect Virtual
          href: example-scenario/finance/swift-alliance-remote-gateway-with-alliance-connect-virtual-gateway.yml
    - name: Datasets
      items:
      - name: US Consumer Price Index
        items:
        - name: US Consumer Price Index
          href: /azure/open-datasets/dataset-us-consumer-price-index
          maintainContext: true
        - name: US Producer Price Index - Commodities
          href: /azure/open-datasets/dataset-us-producer-price-index-commodities
          maintainContext: true
        - name: US Producer Price Index - Industry
          href: /azure/open-datasets/dataset-us-producer-price-index-industry
          maintainContext: true
      - name: US Employment
        items:
        - name: US Labor Force Statistics
          href: /azure/open-datasets/dataset-us-labor-force
          maintainContext: true
        - name: US Local Area Unemployment
          href: /azure/open-datasets/dataset-us-local-unemployment
          maintainContext: true
        - name: US National Employment Hours
          href: /azure/open-datasets/dataset-us-national-employment-earnings
          maintainContext: true
        - name: US State Employment Hours
          href: /azure/open-datasets/dataset-us-state-employment-earnings
          maintainContext: true
      - name: US Population
        items:
        - name: US Population by County
          href: /azure/open-datasets/dataset-us-population-county
          maintainContext: true
        - name: US Population by ZIP code
          href: /azure/open-datasets/dataset-us-population-zip
          maintainContext: true
    - name: Compliance solutions
      items:
      - name: FFIEC
        href: /compliance/regulatory/offering-ffiec-us
        maintainContext: true
      - name: FINRA 4511
        href: /compliance/regulatory/offering-finra-4511
        maintainContext: true
      - name: IRS 1075
        items:
        - name: IRS 1075 overview
          href: /azure/compliance/offerings/offering-irs-1075
          maintainContext: true
        - name: IRS 1075 regulatory compliance
          href: /azure/governance/policy/samples/irs-1075-sept2016
          maintainContext: true
      - name: Microsoft 365 financial services
        href: /microsoft-365/solutions/financial-services-secure-collaboration
        maintainContext: true
      - name: PCI 3DS
        href: /azure/compliance/offerings/offering-pci-3ds
        maintainContext: true
      - name: PCI DSS
        items:
        - name: PCI DSS overview
          href: /azure/compliance/offerings/offering-pci-dss
          maintainContext: true
        - name: PCI DSS 3.2.1 regulatory compliance
          href: /azure/governance/policy/samples/pci-dss-3-2-1
          maintainContext: true
        - name: AKS regulated cluster for PCI
          href: /azure/architecture/reference-architectures/containers/aks-pci/aks-pci-ra-code-assets
        - name: AKS regulated - Protect cardholder data
          href: /azure/architecture/reference-architectures/containers/aks-pci/aks-pci-data
      - name: SEC
        items:
        - name: SEC 17a-4
          href: /compliance/regulatory/offering-sec-17a-4
          maintainContext: true
        - name: SEC Regulation SCI
          href: /azure/compliance/offerings/offering-sec-reg-sci-us
          maintainContext: true
      - name: SWIFT CSP v2020 blueprint
        items:
        - name: Overview
          href: /azure/governance/blueprints/samples/swift-2020/index
          maintainContext: true
        - name: Control mapping
          href: /azure/governance/blueprints/samples/swift-2020/control-mapping
          maintainContext: true
        - name: Deployment
          href: /azure/governance/blueprints/samples/swift-2020/deploy
          maintainContext: true
  - name: Healthcare
    items:
    - name: Overview
      href: industries/healthcare.md
    - name: Guides
      items:
      - name: Azure Health Data Services architecture
        href: guide/data/azure-health-data-services.yml
    - name: Architectures
      items:
      - name: All healthcare architectures
        href: /azure/architecture/browse/?terms=healthcare
      - name: Analysis using text analytics for health and Azure OpenAI
        href: example-scenario/healthcare/analyze-recordings-text-analytics-azure-openai.yml
      - name: Analyze observational patient data
        href: example-scenario/digital-health/patient-data-ohdsi-omop-cdm.yml
      - name: Build a telehealth system with Azure
        href: example-scenario/apps/telehealth-system.yml
      - name: Clinical insights with Cloud for Healthcare
        href: example-scenario/mch-health/medical-data-insights.yml
      - name: Confidential computing for healthcare
        href: example-scenario/confidential/healthcare-inference.yml
      - name: Consumer health portal on Azure
        href: example-scenario/digital-health/health-portal.yml
      - name: Donor-patient cross matching
        href: example-scenario/machine-learning/donor-patient-cross-match.yml
      - name: Health data consortium
        href: example-scenario/data/azure-health-data-consortium.yml
      - name: Implement risk prediction for surgeries
        href: example-scenario/ai/risk-stratification-surgery.yml
      - name: Ingest and store medical data
        href: example-scenario/data/medical-data-ingestion.yml
      - name: Population health management
        href: solution-ideas/articles/population-health-management-for-healthcare.yml
      - name: Predict hospital readmissions with ML
        href: example-scenario/ai/predict-hospital-readmissions-machine-learning.yml
      - name: Predict patient length of stay and flow
        href: example-scenario/digital-health/predict-patient-length-of-stay.yml
      - name: Precision medicine pipeline
        href: example-scenario/precision-medicine/genomic-analysis-reporting.yml
      - name: Remote patient monitoring
        href: example-scenario/digital-health/remote-patient-monitoring.yml
      - name: Virtual network for patient records
        href: example-scenario/integrated-multiservices/virtual-network-integration.yml
      - name: Virtual visits with Cloud for Healthcare
        href: example-scenario/mch-health/virtual-health-mch.yml
    - name: Datasets
      items:
      - name: COVID-19 data lake
        items:
        - name: Bing COVID-19 data
          href: /azure/open-datasets/dataset-bing-covid-19
          maintainContext: true
        - name: COVID Tracking project
          href: /azure/open-datasets/dataset-covid-tracking
          maintainContext: true
        - name: ECDC COVID-19 cases
          href: /azure/open-datasets/dataset-ecdc-covid-cases
          maintainContext: true
        - name: Oxford COVID-19 Government Response
          href: /azure/open-datasets/dataset-oxford-covid-government-response-tracker
          maintainContext: true
      - name: COVID-19 Open Research
        href: /azure/open-datasets/dataset-covid-19-open-research
        maintainContext: true
      - name: Diabetes dataset
        href: /azure/open-datasets/dataset-diabetes
        maintainContext: true
      - name: Genomics data lake
        items:
        - name: 1000 Genomes
          href: /azure/open-datasets/dataset-1000-genomes
          maintainContext: true
        - name: ClinVar annotations
          href: /azure/open-datasets/dataset-clinvar-annotations
          maintainContext: true
        - name: ENCODE DNA elements
          href: /azure/open-datasets/dataset-encode
          maintainContext: true
        - name: GATK Resource Bundle
          href: /azure/open-datasets/dataset-gatk-resource-bundle
          maintainContext: true
        - name: Genome Aggregation
          href: /azure/open-datasets/dataset-gnomad
          maintainContext: true
        - name: Human Reference Genomes
          href: /azure/open-datasets/dataset-human-reference-genomes
          maintainContext: true
        - name: Illumina Platinum Genomes
          href: /azure/open-datasets/dataset-illumina-platinum-genomes
          maintainContext: true
        - name: 'OpenCravat: Analysis of Variants'
          href: /azure/open-datasets/dataset-open-cravat
          maintainContext: true
        - name: 'SnpEff: Genomic variants'
          href: /azure/open-datasets/dataset-snpeff
          maintainContext: true
    - name: Compliance solutions
      items:
      - name: EPCS (US)
        href: /azure/compliance/offerings/offering-epcs-us
        maintainContext: true
      - name: FDA 21
        href: /azure/compliance/offerings/offering-gxp
        maintainContext: true
      - name: HIPAA and HITRUST
        items:
        - name: HIPAA (US) overview
          href: /azure/compliance/offerings/offering-hipaa-us
          maintainContext: true
        - name: HITRUST overview
          href: /azure/compliance/offerings/offering-hitrust
          maintainContext: true
        - name: HIPAA/HITRUST compliant health data
          href: solution-ideas/articles/security-compliance-blueprint-hipaa-hitrust-health-data-ai.yml
        - name: HIPAA HITRUST 9.2 compliance
          href: /azure/governance/policy/samples/hipaa-hitrust-9-2
          maintainContext: true
      - name: MARS-E (US)
        href: /azure/compliance/offerings/offering-mars-e-us
        maintainContext: true
  - name: Government
    items:
    - name: Overview
      href: industries/government.md
    - name: Guides
      items:
      - name: Compare Azure Government and Azure
        href: /azure/azure-government/compare-azure-government-global-azure
        maintainContext: true
      - name: Dynamics 365 government accelerator
        items:
        - name: Overview
          href: /dynamics365/industry/accelerators/government-overview
          maintainContext: true
        - name: Configure the accelerator
          href: /dynamics365/industry/accelerators/government-configure
          maintainContext: true
      - name: Considerations for naming resources
        href: /azure/azure-government/documentation-government-concept-naming-resources
        maintainContext: true
      - name: IoT scenarios
        items:
        - name: Connected waste management
          href: /azure/iot-central/government/tutorial-connected-waste-management
          maintainContext: true
        - name: Secure worldwide public sector
          href: /azure/azure-government/documentation-government-overview-wwps
          maintainContext: true
        - name: Water consumption monitoring
          href: /azure/iot-central/government/tutorial-water-consumption-monitoring
          maintainContext: true
        - name: Water quality monitoring
          href: /azure/iot-central/government/tutorial-water-quality-monitoring
          maintainContext: true
      - name: Development
        items:
        - name: Azure Government developer guide
          href: /azure/azure-government/documentation-government-developer-guide
          maintainContext: true
        - name: Storage on Azure Government
          href: /azure/azure-government/documentation-government-get-started-connect-to-storage
          maintainContext: true
        - name: AI on Azure Government
          href: /azure/azure-government/documentation-government-cognitiveservices
          maintainContext: true
        - name: SSMS on Azure Government
          href: /azure/azure-government/documentation-government-connect-ssms
          maintainContext: true
      - name: Security
        items:
        - name: Security for Azure Government
          href: /azure/azure-government/documentation-government-plan-security
          maintainContext: true
        - name: Impact Level 5 isolation
          href: /azure/azure-government/documentation-government-impact-level-5
          maintainContext: true
        - name: Secure isolation
          href: /azure/azure-government/azure-secure-isolation-guidance
          maintainContext: true
        - name: Secure Azure computing
          href: /azure/azure-government/compliance/secure-azure-computing-architecture
          maintainContext: true
      - name: Identity
        items:
        - name: Identity for Azure Government
          href: /azure/azure-government/documentation-government-plan-identity
          maintainContext: true
        - name: Integrate Microsoft Entra authentication
          href: /azure/azure-government/documentation-government-aad-auth-qs
          maintainContext: true
      - name: Deployment
        items:
        - name: Deploy with Azure Pipelines
          href: /azure/azure-government/connect-with-azure-pipelines
          maintainContext: true
        - name: ASE with DISA CAP
          href: /azure/azure-government/documentation-government-ase-disa-cap
          maintainContext: true
      - name: Management
        items:
        - name: Azure Monitor logs
          href: /azure/azure-government/documentation-government-manage-oms
          maintainContext: true
        - name: Marketplace
          href: /azure/azure-government/documentation-government-manage-marketplace
          maintainContext: true
    - name: Architectures
      items:
      - name: All government architectures
        href: /azure/architecture/browse/?terms=government
      - name: Azure Automation for hybrid
        href: hybrid/azure-automation-hybrid.yml
      - name: Azure Automation update management
        href: hybrid/azure-update-mgmt.yml
      - name: Azure Virtual Desktop for the enterprise
        href: example-scenario/azure-virtual-desktop/azure-virtual-desktop.yml
      - name: Computer forensics chain of custody
        href: example-scenario/forensics/index.yml
      - name: Hybrid security monitoring in Azure
        href: hybrid/hybrid-security-monitoring.yml
    - name: Datasets
      items:
      - name: MNIST handwritten digits
        href: /azure/open-datasets/dataset-mnist
        maintainContext: true
      - name: Public Holidays
        href: /azure/open-datasets/dataset-public-holidays
        maintainContext: true
      - name: Safety data
        items:
        - name: Boston Safety Data
          href: /azure/open-datasets/dataset-boston-safety
          maintainContext: true
        - name: Chicago Safety Data
          href: /azure/open-datasets/dataset-chicago-safety
          maintainContext: true
        - name: New York City Safety Data
          href: /azure/open-datasets/dataset-new-york-city-safety
          maintainContext: true
        - name: San Francisco Safety Data
          href: /azure/open-datasets/dataset-san-francisco-safety
          maintainContext: true
        - name: Seattle Safety Data
          href: /azure/open-datasets/dataset-seattle-safety
          maintainContext: true
      - name: US Labor Force
        href: /azure/open-datasets/dataset-us-labor-force
        maintainContext: true
      - name: US Population
        items:
        - name: US Population by County
          href: /azure/open-datasets/dataset-us-population-county
          maintainContext: true
        - name: US Population by ZIP code
          href: /azure/open-datasets/dataset-us-population-zip
          maintainContext: true
    - name: Compliance solutions
      items:
      - name: General compliance
        items:
        - name: Azure Government compliance
          href: /azure/azure-government/documentation-government-plan-compliance
          maintainContext: true
        - name: Services compliance scope
          href: /azure/azure-government/compliance/azure-services-in-fedramp-auditscope
          maintainContext: true
        - name: Azure Security Benchmark
          href: /azure/governance/policy/samples/gov-azure-security-benchmark
          maintainContext: true
        - name: Compliance export controls
          href: /azure/azure-government/documentation-government-overview-itar
          maintainContext: true
      - name: CIS Azure Foundations
        href: /azure/governance/policy/samples/gov-cis-azure-1-3-0
        maintainContext: true
      - name: CJIS
        href: /azure/compliance/offerings/offering-cjis
        maintainContext: true
      - name: DoD
        items:
        - name: DoD overview
          href: /azure/azure-government/documentation-government-overview-dod
          maintainContext: true
        - name: DoD IL2
          href: /azure/compliance/offerings/offering-dod-il2
          maintainContext: true
        - name: DoD IL4
          href: /azure/compliance/offerings/offering-dod-il4
          maintainContext: true
        - name: DoD IL4 Regulatory Compliance built-in
          href: /azure/governance/policy/samples/gov-dod-impact-level-4
          maintainContext: true
        - name: DoD IL5
          href: /azure/compliance/offerings/offering-dod-il5
          maintainContext: true
        - name: DoD IL5 Regulatory Compliance built-in
          href: /azure/governance/policy/samples/gov-dod-impact-level-5
          maintainContext: true
        - name: DoD IL6
          href: /azure/compliance/offerings/offering-dod-il6
          maintainContext: true
      - name: DoE 10 CFR Part 810
        href: /azure/compliance/offerings/offering-doe-10-cfr-part-810
        maintainContext: true
      - name: EAR
        href: /azure/compliance/offerings/offering-ear
        maintainContext: true
      - name: FedRAMP
        items:
        - name: FedRAMP overview
          href: /azure/compliance/offerings/offering-fedramp
          maintainContext: true
        - name: FedRAMP high compliance
          href: /azure/governance/policy/samples/fedramp-high
          maintainContext: true
        - name: FedRAMP moderate compliance
          href: /azure/governance/policy/samples/fedramp-moderate
          maintainContext: true
        - name: Compliance with FedRAMP ATO
          href: /azure/azure-government/compliance/documentation-accelerate-compliance
          maintainContext: true
      - name: IRS 1075
        items:
        - name: IRS 1075 overview
          href: /azure/compliance/offerings/offering-irs-1075
          maintainContext: true
        - name: IRS 1075 regulatory compliance
          href: /azure/governance/policy/samples/gov-irs-1075-sept2016
          maintainContext: true
      - name: ISO 27001:2013
        href: /azure/governance/policy/samples/gov-iso-27001
        maintainContext: true
      - name: ITAR
        href: /azure/compliance/offerings/offering-itar
        maintainContext: true
      - name: JSIG
        href: /azure/compliance/offerings/offering-jsig
        maintainContext: true
      - name: NDAA
        href: /azure/compliance/offerings/offering-ndaa-section-889
        maintainContext: true
      - name: NIST
        items:
        - name: NIST SP 800-53 Rev. 4
          href: /azure/governance/policy/samples/nist-sp-800-53-r4
          maintainContext: true
        - name: NIST SP 800-53 Rev. 5
          href: /azure/governance/policy/samples/nist-sp-800-53-r5
          maintainContext: true
        - name: NIST 800-63
          href: /azure/compliance/offerings/offering-nist-800-63
          maintainContext: true
        - name: NIST 800-171
          items:
          - name: Overview
            href: /azure/compliance/offerings/offering-nist-800-171
            maintainContext: true
          - name: Regulatory compliance
            href: /azure/governance/policy/samples/nist-sp-800-171-r2
            maintainContext: true
        - name: NIST CSF
          href: /azure/compliance/offerings/offering-nist-csf
          maintainContext: true
      - name: StateRAMP
        href: /azure/compliance/offerings/offering-stateramp
        maintainContext: true
      - name: TIC solutions
        href: /azure/azure-government/compliance/compliance-tic
        maintainContext: true
  - name: Manufacturing
    items:
    - name: Overview
      href: industries/manufacturing.md
    - name: Guides
      items:
      - name: AI and ML scenarios
        items:
        - name: Machine teaching for manufacturing
          href: solution-ideas/articles/machine-teaching.yml
        - name: MLOps to upscale ML lifecycle
          href: ai-ml/guide/mlops-technical-paper.yml
        - name: Predictive maintenance in manufacturing
          href: industries/manufacturing/predictive-maintenance-overview.yml
        - name: Predictive maintenance solution
          href: industries/manufacturing/predictive-maintenance-solution.yml
      - name: IoT scenarios
        items:
        - name: Azure Sphere scenarios
          items:
          - name: Cloud-configuration tasks
            href: /azure-sphere/hardware/cloud-configuration-tasks
            maintainContext: true
          - name: Factory-floor tasks
            href: /azure-sphere/hardware/factory-floor-tasks
            maintainContext: true
          - name: Guardian modules
            href: /azure-sphere/hardware/guardian-modules
            maintainContext: true
          - name: Manufacturing connected devices
            href: /azure-sphere/hardware/manufacturing-guide
            maintainContext: true
          - name: Manufacturing preparation
            href: /azure-sphere/hardware/manufacturing-preparation-tasks
            maintainContext: true
          - name: Radio Frequency tools
            href: /azure-sphere/hardware/rf-tools
            maintainContext: true
        - name: IoT Central scenarios
          items:
          - name: Connected logistics application
            href: /azure/iot-central/retail/tutorial-iot-central-connected-logistics
            maintainContext: true
          - name: Digital distribution center
            href: /azure/iot-central/retail/tutorial-iot-central-digital-distribution-center
            maintainContext: true
          - name: Micro-fulfillment center
            href: /azure/iot-central/retail/tutorial-micro-fulfillment-center
            maintainContext: true
        - name: Enable machine learning inference
          href: guide/iot/machine-learning-inference-iot-edge.yml
        - name: Industrial IoT
          items:
          - name: Overview
            href: /azure/industrial-iot/overview-what-is-industrial-iot
            maintainContext: true
          - name: Deploy the IIoT platform
            href: /azure/industrial-iot/tutorial-deploy-industrial-iot-platform
            maintainContext: true
      - name: Mixed reality - Prototyping
        href: /windows/mixed-reality/enthusiast-guide/prototyping-manufacturing
        maintainContext: true
      - name: Manufacturing Windows engineering
        href: /windows-hardware/manufacture/desktop/manufacturing-windows-engineering-guide
        maintainContext: true
    - name: Architectures
      items:
      - name: All manufacturing architectures
        href: /azure/architecture/browse/?terms=manufacturing
      - name: Siemens Teamcenter
        items:
        - name: Teamcenter baseline architecture
          href: example-scenario/manufacturing/teamcenter-baseline.yml
        - name: Teamcenter with Azure NetApp Files
          href: example-scenario/manufacturing/teamcenter-plm-netapp-files.yml
      - name: Anomaly detection for conveyor belts
        href: example-scenario/ai/real-time-anomaly-detection-conveyor-belt.yml
      - name: Anomaly detector process
        href: solution-ideas/articles/anomaly-detector-process.yml
      - name: Automated fab scheduling and dispatching
        href: example-scenario/manufacturing/fab-scheduling-azure.yml
      - name: Batch integration in a factory
        href: example-scenario/iot/batch-integration-azure-data-factory-digital-twins.yml
      - name: CAE simulations for manufacturing
        href: example-scenario/hpc/hpc-run-cae-simulations.yml
      - name: Computer vision for manufacturing
        href: reference-architectures/ai/end-to-end-smart-factory.yml
<<<<<<< HEAD
      - name: Condition monitoring
        href: solution-ideas/articles/condition-monitoring.yml
=======
      - name: Connected factory hierarchy service
        href: solution-ideas/articles/connected-factory-hierarchy-service.yml
>>>>>>> adc44f68
      - name: Connected factory signal pipeline
        href: example-scenario/iot/connected-factory-signal-pipeline.yml
      - name: IoT and data analytics in manufacturing
        href: example-scenario/data/big-data-with-iot.yml
      - name: IoT Edge safety and maintenance system
        href: example-scenario/predictive-maintenance/iot-predictive-maintenance.yml
      - name: Low-latency network for manufacturing
        href: solution-ideas/articles/low-latency-network.yml
      - name: Quality assurance
        href: solution-ideas/articles/quality-assurance.yml
      - name: Real-time asset tracking and management
        href: solution-ideas/articles/real-time-asset-tracking-mgmt-iot-central.yml
      - name: Supply chain track and trace
        href: solution-ideas/articles/supply-chain-track-and-trace.yml
        maintainContext: true
    - name: Compliance solutions
      items:
      - name: GDPR (EU)
        href: /compliance/regulatory/gdpr
        maintainContext: true
      - name: GxP
        href: /compliance/regulatory/offering-gxp
        maintainContext: true
      - name: ISO 27018
        href: /azure/compliance/offerings/offering-iso-27018
        maintainContext: true
      - name: ITAR
        href: /azure/compliance/offerings/offering-itar
        maintainContext: true
    - name: Solution ideas
      items:
      - name: Customer order forecasting
        href: solution-ideas/articles/next-order-forecasting.yml
      - name: Azure 5G split core shop floor network
        href: solution-ideas/articles/private-network-split-core-manufacture.yml
  - name: Energy and Environment
    items:
    - name: Overview
      href: industries/energy-environment.md
    - name: Guides
      items:
      - name: Microsoft Cloud for Sustainability
        href: /industry/sustainability/overview
        maintainContext: true
      - name: Sustainability outcomes and benefits
        href: /azure/cloud-adoption-framework/strategy/business-outcomes/sustainability
        maintainContext: true
      - name: Big compute for oil exploration
        href: guide/architecture-styles/big-compute.yml
      - name: IoT scenarios
        items:
        - name: Connected waste management
          href: /azure/iot-central/government/tutorial-connected-waste-management
          maintainContext: true
        - name: Smart meter energy monitoring
          href: /azure/iot-central/energy/tutorial-smart-meter-app
          maintainContext: true
        - name: Solar panel monitoring
          href: /azure/iot-central/energy/tutorial-solar-panel-app
          maintainContext: true
        - name: Water consumption monitoring
          href: /azure/iot-central/government/tutorial-water-consumption-monitoring
          maintainContext: true
        - name: Water quality monitoring
          href: /azure/iot-central/government/tutorial-water-quality-monitoring
          maintainContext: true
    - name: Architectures
      items:
      - name: All energy and environment architectures
        href: /azure/architecture/browse/?terms=energy
      - name: Environmental monitoring
        href: solution-ideas/articles/environment-monitoring-and-supply-chain-optimization.yml
      - name: Geospatial data processing and analytics
        href: example-scenario/data/geospatial-data-processing-analytics-azure.yml
      - name: IoT Edge data processing - Monitor oil rigs
        href: solution-ideas/articles/data-storage-edge.yml
      - name: Oil and gas tank level forecasting
        href: solution-ideas/articles/oil-and-gas-tank-level-forecasting.yml
      - name: Project 15 sustainability
        href: solution-ideas/articles/project-15-iot-sustainability.yml
      - name: Run CFD simulations
        href: example-scenario/infrastructure/hpc-cfd.yml
      - name: Run reservoir simulations
        href: example-scenario/infrastructure/reservoir-simulation.yml
    - name: Compliance solutions
      items:
      - name: NERC (US) overview
        href: /azure/compliance/offerings/offering-nerc
        maintainContext: true
    - name: Solution ideas
      items:
      - name: Energy supply optimization
        href: solution-ideas/articles/energy-supply-optimization.yml
      - name: Energy demand forecasting
        href: solution-ideas/articles/forecast-energy-power-demand.yml
  - name: Telecommunications
    items:
    - name: Overview
      href: industries/telecommunications.md
    - name: Guides
      items:
      - name: Deploy private 5G networks
        items:
        - name: Overview
          href: industries/telecommunications/deploy-private-mobile-network.md
        - name: Build a private 5G network
          href: industries/telecommunications/build-private-5g-network.md
      - name: Dynamics 365 telecommunications
        items:
        - name: Overview
          href: /dynamics365/industry/accelerators/telecommunications-overview
          maintainContext: true
        - name: Configure for Azure Maps
          href: /dynamics365/industry/accelerators/telecommunications-configure
          maintainContext: true
      - name: Private multi-access edge compute
        items:
        - name: Overview
          href: /azure/private-multi-access-edge-compute-mec/overview
          maintainContext: true
        - name: Partner services
          href: /azure/private-multi-access-edge-compute-mec/partner-programs
          maintainContext: true
        - name: Fusion Core
          href: /azure/private-multi-access-edge-compute-mec/metaswitch-fusion-core-overview
          maintainContext: true
        - name: Affirmed Private Network Service
          href: /azure/private-multi-access-edge-compute-mec/affirmed-private-network-service-overview
          maintainContext: true
      - name: Azure Network Function Manager
        href: /azure/network-function-manager/overview
        maintainContext: true
    - name: Architectures
      items:
      - name: All telecommunications architectures
        href: /azure/architecture/browse/?terms=telecommunications
      - name: Carrier-grade example solution
        href: industries/telecommunications/carrier-grade.yml
      - name: Geospatial analysis for telecommunications
        href: example-scenario/data/geospatial-analysis-telecommunications-industry.yml
      - name: Low-latency network connections
        href: /azure/architecture/solution-ideas/articles/low-latency-network
      - name: Public MEC deployment
        href: example-scenario/hybrid/public-multi-access-edge-compute-deployment.yml
      - name: Public MEC high availability
        href: example-scenario/hybrid/multi-access-edge-compute-ha.yml
    - name: Compliance solutions
      items:
      - name: GSMA overview
        href: /azure/compliance/offerings/offering-gsma
        maintainContext: true
  - name: Automotive, Mobility, and Transportation
    items:
    - name: Overview
      href: industries/automotive.md
    - name: Guides
      items:
      - name: Autonomous Vehicle Operations design guide
        href: /azure/architecture/guide/machine-learning/avops-design-guide
      - name: Autonomous Vehicle Operations solution idea
        href: /azure/architecture/solution-ideas/articles/avops-architecture
      - name: Dynamics 365 automotive accelerator
        href: /dynamics365/industry/accelerators/automotive
        maintainContext: true
      - name: Azure Maps guidance
        items:
        - name: Azure Maps traffic coverage
          href: /azure/azure-maps/traffic-coverage
          maintainContext: true
        - name: Vehicle consumption model
          href: /azure/azure-maps/consumption-model
          maintainContext: true
        - name: Best practices for Route Service
          href: /azure/azure-maps/how-to-use-best-practices-for-routing
          maintainContext: true
      - name: Move NYC Taxi data with SSIS
        href: data-science-process/move-data-to-azure-blob-using-ssis.md
      - name: Single sign on for car park management
        href: /azure/active-directory/saas-apps/parkalot-car-park-management-tutorial
        maintainContext: true
    - name: Architectures
      items:
      - name: All automotive architectures
        href: /azure/architecture/browse/?terms=automotive
      - name: Automated guided vehicles fleet control
        href: example-scenario/iot/automated-guided-vehicles-fleet-control.yml
      - name: Automotive connected fleets
        href: industries/automotive/automotive-connected-fleets.yml
      - name: Automotive test data analytics
        href: industries/automotive/automotive-telemetry-analytics.yml
      - name: DataOps for autonomous vehicle operations
        href: example-scenario/automotive/autonomous-vehicle-operations-dataops.yml
      - name: IoT Edge railroad maintenance and safety
        href: /azure/architecture/example-scenario/predictive-maintenance/iot-predictive-maintenance
      - name: Machine teaching for autonomous vehicles
        href: solution-ideas/articles/autonomous-systems.yml
      - name: Predictive insights with vehicle telematics
        href: solution-ideas/articles/predictive-insights-with-vehicle-telematics.yml
      - name: Process vehicle data using IoT
        href: example-scenario/data/realtime-analytics-vehicle-iot.yml
      - name: Real-time asset tracking for vehicles
        href: solution-ideas/articles/real-time-asset-tracking-mgmt-iot-central.yml
      - name: Real-time ML to estimate a car's value
        href: example-scenario/ai/deploy-real-time-machine-learning-model-application-ui.yml
      - name: Run CFD simulations
        href: example-scenario/infrastructure/hpc-cfd.yml
      - name: Software-defined vehicle DevOps toolchain
        href: industries/automotive/software-defined-vehicle-reference-architecture.yml
    - name: Datasets
      items:
      - name: NYC Taxi
        items:
        - name: NYC Taxi - yellow records
          href: /azure/open-datasets/dataset-taxi-yellow
          maintainContext: true
        - name: NYC Taxi - green records
          href: /azure/open-datasets/dataset-taxi-green
          maintainContext: true
        - name: NYC Taxi - for-hire vehicles
          href: /azure/open-datasets/dataset-taxi-for-hire-vehicle
          maintainContext: true
      - name: TartanAir AirSim
        href: /azure/open-datasets/dataset-tartanair-simulation
        maintainContext: true
    - name: Compliance solutions
      items:
      - name: TISAX overview
        href: /azure/compliance/offerings/offering-tisax
        maintainContext: true
  - name: Education
    items:
    - name: Overview
      href: industries/education.md
    - name: Guides
      items:
      - name: Azure Education Hub
        items:
        - name: Overview
          href: /azure/education-hub/about-education-hub
          maintainContext: true
        - name: Create a lab with REST APIs
          href: /azure/education-hub/create-lab-education-hub
          maintainContext: true
        - name: Azure Dev Tools for Teaching
          href: /azure/education-hub/azure-dev-tools-teaching/about-program
          maintainContext: true
      - name: Dynamics 365 education accelerator
        items:
        - name: Overview
          href: /dynamics365/industry/accelerators/edu-overview
          maintainContext: true
        - name: Higher education
          href: /dynamics365/industry/accelerators/hied
          maintainContext: true
        - name: K-12 education
          maintainContext: true
        - name: Configure portals
          href: /dynamics365/industry/accelerators/edu-k12
          maintainContext: true
      - name: Identity for education
        items:
        - name: Microsoft Entra ID for education
          href: /microsoft-365/education/deploy/intro-azure-active-directory
          maintainContext: true
        - name: Multi-tenant for academic institutions
          href: /microsoft-365/education/deploy/design-multi-tenant-architecture
          maintainContext: true
        - name: Design a tenant configuration
          href: /microsoft-365/education/deploy/design-tenant-configurations
          maintainContext: true
        - name: Design authentication and credentials
          href: /microsoft-365/education/deploy/design-credential-authentication-strategies
          maintainContext: true
        - name: Design an account strategy
          href: /microsoft-365/education/deploy/design-account-strategy
          maintainContext: true
        - name: Design identity governance
          href: /microsoft-365/education/deploy/design-identity-governance
          maintainContext: true
      - name: Mixed reality scenarios
        items:
        - name: Immersive education
          href: /windows/mixed-reality/enthusiast-guide/immersive-education
          maintainContext: true
        - name: Training and simulation
          href: /windows/mixed-reality/enthusiast-guide/training-simulation
          maintainContext: true
        - name: Virtual museums and exhibits
          href: /windows/mixed-reality/enthusiast-guide/virtual-museums
          maintainContext: true
    - name: Architectures
      items:
      - name: All education architectures
        href: /azure/architecture/browse/?terms=education
      - name: Create smart campuses
        href: example-scenario/iot/smart-places.yml
      - name: Governance of Teams guest users
        href: example-scenario/governance/governance-teams-guest-users.yml
      - name: Knowledge mining for content research
        href: solution-ideas/articles/content-research.yml
      - name: Moodle deployment with NetApp Files
        href: example-scenario/file-storage/moodle-azure-netapp-files.yml
      - name: Predict student attrition
        href: example-scenario/ai/student-attrition-prediction.yml
      - name: Secure research for regulated data
        href: ai-ml/architecture/secure-compute-for-research.yml
      - name: Scalable secure open source Capture the Flag (CTF)
        href: example-scenario/apps/capture-the-flag-platform-on-azure-paas.yml
      - name: Teacher-provisioned virtual labs in Azure
        href: example-scenario/devops/teacher-provisioned-virtual-labs-azure.yml
      - name: Training and guidance with mixed reality
        href: solution-ideas/articles/training-and-procedural-guidance-powered-by-mixed-reality.yml
    - name: Compliance solutions
      items:
      - name: FERPA overview
        href: /compliance/regulatory/offering-ferpa
        maintainContext: true
  - name: Nonprofit
    items:
    - name: Azure subscription for nonprofits
      href: /azure/industry/training-services/microsoft-community-training/infrastructure-management/install-your-platform-instance/setup-platform-instance-on-azure-subscription-for-nonprofits
      maintainContext: true
    - name: Microsoft Cloud for Nonprofit
      items:
      - name: Overview
        href: /industry/nonprofit/overview
        maintainContext: true
      - name: Set up Microsoft Cloud for Nonprofit
        href: /industry/nonprofit/configure-cloud-for-nonprofit
        maintainContext: true
      - name: Donors and supporters
        href: /industry/nonprofit/donors-supporters
        maintainContext: true
      - name: Renew an Azure nonprofit grant
        href: /industry/nonprofit/renew
        maintainContext: true
    - name: Fundraising and Engagement
      items:
      - name: Overview
        href: /dynamics365/industry/nonprofit/fundraising-engagement-get-started-overview
        maintainContext: true
      - name: Configure
        href: /dynamics365/industry/nonprofit/fundraising-engagement-configure
        maintainContext: true
      - name: Deploy
        href: /dynamics365/industry/nonprofit/fundraising-engagement-deploy
        maintainContext: true
    - name: Dynamics 365 nonprofit accelerator for Azure
      href: /dynamics365/industry/accelerators/nfp
      maintainContext: true
  - name: Additional verticals
    items:
    - name: Game Development
      items:
      - name: Overview
        href: industries/game-development.md
      - name: Guides
        items:
        - name: Azure PlayFab
          items:
          - name: Overview
            href: /gaming/playfab/what-is-playfab
            maintainContext: true
          - name: Microsoft Entra authentication
            href: /gaming/playfab/features/authentication/aad-authentication/index
            maintainContext: true
          - name: CloudScript with Azure Functions
            href: /gaming/playfab/features/automation/cloudscript-af/index
            maintainContext: true
          - name: Multiplayer guidance
            items:
            - name: Multiplayer with PlayFab
              href: /gaming/playfab/features/multiplayer/mpintro
              maintainContext: true
            - name: Host multiplayer games
              href: /gaming/playfab/features/multiplayer/servers/using-playfab-servers-to-host-games
              maintainContext: true
            - name: Create virtual machines
              href: /gaming/playfab/features/multiplayer/servers/deploying-playfab-multiplayer-server-builds
              maintainContext: true
            - name: Build definition
              href: /gaming/playfab/features/multiplayer/servers/build-definition
              maintainContext: true
            - name: Linux container images
              href: /gaming/playfab/features/multiplayer/servers/deploying-linux-based-builds
              maintainContext: true
            - name: Measure player latency
              href: /gaming/playfab/features/multiplayer/servers/using-qos-beacons-to-measure-player-latency-to-azure
              maintainContext: true
            - name: Connect clients to servers
              href: /gaming/playfab/features/multiplayer/servers/connecting-clients-to-game-servers
              maintainContext: true
            - name: Increase core limits and regions
              href: /gaming/playfab/features/multiplayer/servers/identifying-and-increasing-core-limits
              maintainContext: true
          - name: PlayFab Insights
            href: /gaming/playfab/features/insights/overview
            maintainContext: true
          - name: PlayFab samples
            href: /gaming/playfab/resources/playfab-samples
            maintainContext: true
        - name: Azure Game Development VMs
          items:
          - name: Overview
            href: /gaming/azure/game-dev-virtual-machine/overview
            maintainContext: true
          - name: Tools included
            href: /gaming/azure/game-dev-virtual-machine/tools-included-azure-game-dev-kit
            maintainContext: true
          - name: GPU SKUs and optimizing costs
            href: /gaming/azure/game-dev-virtual-machine/choosing-gpu-sku
            maintainContext: true
          - name: Striped disks for more IOPS
            href: /gaming/azure/game-dev-virtual-machine/striped-disks-iops
            maintainContext: true
          - name: Integrate with Microsoft Entra ID
            href: /gaming/azure/game-dev-virtual-machine/integrate-vm-with-aad
            maintainContext: true
          - name: Azure Files with Unreal Engine
            href: /gaming/azure/game-dev-virtual-machine/use-azure-files-for-global-ddc
            maintainContext: true
          - name: Azure DevOps build pipelines
            href: /gaming/azure/reference-architectures/azurecloudbuilds-0-intro
            maintainContext: true
        - name: Set up a STUN and TURN Server
          href: /gaming/azure/reference-architectures/stun-turn-server-in-azure
          maintainContext: true
      - name: Architectures
        items:
        - name: All game development architectures
          href: /azure/architecture/browse/?terms=game
        - name: AI in games
          items:
          - name: Image classification
            href: ai-ml/architecture/intelligent-apps-image-processing.yml
          - name: Speech to text for gaming
            href: /gaming/azure/reference-architectures/cognitive-speech-to-text
            maintainContext: true
        - name: Databases for gaming
          items:
          - name: Gaming using Azure Cosmos DB
            href: solution-ideas/articles/gaming-using-cosmos-db.yml
        - name: Game streaming
          items:
          - name: Unreal Pixel Streaming
            href: /gaming/azure/reference-architectures/unreal-pixel-streaming-in-azure
            maintainContext: true
          - name: Deploy Unreal Pixel Streaming
            href: /gaming/azure/reference-architectures/unreal-pixel-streaming-deploying
            maintainContext: true
          - name: Unreal Pixel Streaming at scale
            href: /gaming/azure/reference-architectures/unreal-pixel-streaming-at-scale
            maintainContext: true
        - name: Rendering
          items:
          - name: 3D video rendering
            href: example-scenario/infrastructure/video-rendering.yml
          - name: Digital image-based modeling
            href: example-scenario/infrastructure/image-modeling.yml
      - name: Compliance solutions
        items:
        - name: GDPR (EU)
          items:
          - name: GDPR overview
            href: /compliance/regulatory/gdpr
            maintainContext: true
          - name: Delete and export player data
            href: /gaming/playfab/features/data/playerdata/playfab-gdpr-deleting-and-exporting-player-data
            maintainContext: true
          - name: Accountability with Azure logs
            href: /compliance/regulatory/gdpr-arc
            maintainContext: true
          - name: Azure breach response
            href: /compliance/regulatory/gdpr-breach-azure-dynamics-windows
            maintainContext: true
          - name: Azure DSRs
            href: /compliance/regulatory/gdpr-dsr-azure
            maintainContext: true
          - name: Azure DevOps DSRs
            href: /compliance/regulatory/gdpr-dsr-vsts
            maintainContext: true
          - name: Data controllers with Azure
            href: /compliance/regulatory/gdpr-dpia-azure
            maintainContext: true
          - name: Information protection
            href: /microsoft-365/solutions/information-protection-deploy
            maintainContext: true
        - name: FERPA, COPPA, and CIPA
          href: /compliance/regulatory/offering-FERPA
          maintainContext: true
    - name: Media and Entertainment
      items:
      - name: Overview
        href: industries/media.md
      - name: Guides
        items:
        - name: Media Services guidance
          items:
          - name: Media Services architectures
            href: /azure/media-services/latest/architecture-concept
            maintainContext: true
          - name: Terminology and concepts
            href: /azure/media-services/latest/concepts-overview
            maintainContext: true
          - name: Media players for Media Services
            href: /azure/media-services/latest/player-media-players-concept
            maintainContext: true
        - name: Dynamics 365 media accelerator
          items:
          - name: Overview
            href: /dynamics365/industry/accelerators/media
            maintainContext: true
          - name: Content Production solution
            href: /dynamics365/industry/accelerators/content-production
            maintainContext: true
          - name: Configure the accelerator
            href: /dynamics365/industry/accelerators/configure-media
            maintainContext: true
          - name: Fan and guest engagement
            href: /dynamics365/industry/accelerators/fan-engagement
            maintainContext: true
        - name: Mixed reality scenarios
          items:
          - name: Free-roam VR multiusers
            href: /windows/mixed-reality/enthusiast-guide/free-roam-vr-multiuser-experiences
            maintainContext: true
          - name: Immersive education
            href: /windows/mixed-reality/enthusiast-guide/immersive-education
            maintainContext: true
          - name: Theme parks and family entertainment
            href: /windows/mixed-reality/enthusiast-guide/theme-parks-family-entertainment
            maintainContext: true
          - name: Training and simulation
            href: /windows/mixed-reality/enthusiast-guide/training-simulation
            maintainContext: true
          - name: Virtual museums and exhibits
            href: /windows/mixed-reality/enthusiast-guide/virtual-museums
            maintainContext: true
          - name: Virtual reality arcades
            href: /windows/mixed-reality/enthusiast-guide/virtual-reality-arcades
            maintainContext: true
        - name: Delivering a media experience
          href: /windows-hardware/test/weg/delivering-a-great-media-experience
          maintainContext: true
      - name: Architectures
        items:
        - name: All media and entertainment architectures
          href: /azure/architecture/browse/?terms=media
        - name: 3D video rendering
          href: example-scenario/infrastructure/video-rendering.yml
        - name: Analyze news feeds
          href: example-scenario/ai/news-feed-ingestion-and-near-real-time-analysis.yml
        - name: Digital image-based modeling on Azure
          href: example-scenario/infrastructure/image-modeling.yml
        - name: Gridwich cloud media system
          href: reference-architectures/media-services/gridwich-architecture.yml
        - name: HPC media rendering
          href: solution-ideas/articles/azure-batch-rendering.yml
        - name: Image classification on Azure
          href: ai-ml/architecture/intelligent-apps-image-processing.yml
        - name: Live streaming digital media
          href: solution-ideas/articles/digital-media-live-stream.yml
        - name: Mixed reality solutions
          items:
          - name: Design review
            href: solution-ideas/articles/collaborative-design-review-powered-by-mixed-reality.yml
          - name: Facilities management
            href: solution-ideas/articles/facilities-management-powered-by-mixed-reality-and-iot.yml
          - name: Training and procedural guidance
            href: solution-ideas/articles/training-and-procedural-guidance-powered-by-mixed-reality.yml
        - name: Real-time monitoring and observable systems for media
          href: example-scenario/monitoring/monitoring-observable-systems-media.yml
      - name: Datasets
        items:
        - name: Microsoft News recommendation
          href: /azure/open-datasets/dataset-microsoft-news
          maintainContext: true
        - name: TartanAir AirSim
          href: /azure/open-datasets/dataset-tartanair-simulation
          maintainContext: true
      - name: Compliance solutions
        items:
        - name: CDSA
          href: /azure/compliance/offerings/offering-cdsa
          maintainContext: true
        - name: Media Services compliance
          items:
          - name: Regulatory compliance
            href: /azure/media-services/latest/compliance-concept
            maintainContext: true
          - name: Privacy and security compliance
            href: /azure/media-services/latest/media-services-compliance
            maintainContext: true
        - name: MPA
          href: /azure/compliance/offerings/offering-mpa
          maintainContext: true
    - name: Travel and Hospitality
      items:
      - name: Overview
        href: industries/travel-hospitality.md
      - name: Guides
        items:
        - name: AI scenarios
          items:
          - name: Create a search index for hotels
            href: /azure/search/search-get-started-portal
            maintainContext: true
          - name: Data science for airport travel
            href: data-science-process/spark-overview.md
        - name: IoT spatial analytics - Car rental tracking
          href: /azure/azure-maps/tutorial-iot-hub-maps
          maintainContext: true
        - name: No-code voice assistant for hospitality
          href: /azure/azure-percept/tutorial-no-code-speech
          maintainContext: true
        - name: Observer pattern - baggage claims
          href: /dotnet/standard/events/observer-design-pattern
          maintainContext: true
      - name: Architectures
        items:
        - name: All travel and hospitality architectures
          href: /azure/architecture/browse/?terms=travel
        - name: Build a delta lake in leisure and travel
          href: solution-ideas/articles/build-data-lake-support-adhoc-queries-online.yml
        - name: Custom business processes for airlines
          href: solution-ideas/articles/custom-business-processes.yml
        - name: Migrate a travel web app with APIM
          href: example-scenario/apps/apim-api-scenario.yml
        - name: Predictive aircraft engine monitoring
          href: solution-ideas/articles/aircraft-engine-monitoring-for-predictive-maintenance-in-aerospace.yml
      - name: Datasets
        items:
        - name: Public Holidays
          href: /azure/open-datasets/dataset-public-holidays
          maintainContext: true
        - name: Russian open speech to text
          href: /azure/open-datasets/dataset-open-speech-text
          maintainContext: true
        - name: TartanAir AirSim
          href: /azure/open-datasets/dataset-tartanair-simulation
          maintainContext: true
    - name: Facilities and Real Estate
      items:
      - name: Overview
        href: industries/facilities-real-estate.md
      - name: Guides
        items:
        - name: Smart buildings ontologies
          href: /azure/digital-twins/concepts-ontologies-adopt
          maintainContext: true
        - name: Azure Maps indoor maps
          items:
          - name: Creator for indoor maps
            href: /azure/azure-maps/creator-indoor-maps
            maintainContext: true
          - name: Make indoor maps
            href: /azure/azure-maps/tutorial-creator-indoor-maps
            maintainContext: true
          - name: Use the Indoor Maps module
            href: /azure/azure-maps/how-to-use-indoor-module
            maintainContext: true
        - name: Facility ontology for Azure Maps
          href: /azure/azure-maps/creator-facility-ontology?pivots=facility-ontology-v1
          maintainContext: true
      - name: Architectures
        items:
        - name: All facilities and real estate architectures
          href: /azure/architecture/browse/?terms=facilities
        - name: Azure digital twins (construction)
          href: solution-ideas/articles/azure-digital-twins-builder.yml
        - name: Cognizant Safe Buildings with IoT
          href: solution-ideas/articles/safe-buildings.yml
        - name: COVID-19 IoT safe environments
          href: solution-ideas/articles/cctv-iot-edge-for-covid-19-safe-environment-and-mask-detection.yml
        - name: Customer 360 for property management
          href: example-scenario/analytics/synapse-customer-insights.yml
        - name: Facilities management with MR
          href: solution-ideas/articles/facilities-management-powered-by-mixed-reality-and-iot.yml
        - name: IoT and data analytics for construction
          href: example-scenario/data/big-data-with-iot.yml
        - name: IoT connected light, power, and internet
          href: solution-ideas/articles/iot-power-management.yml
        - name: IoT connectivity for healthcare facilities
          href: networking/idea/healthcare-network.yml
        - name: Lighting and disinfection system
          href: solution-ideas/articles/uven-disinfection.yml
        - name: Smart places with Azure Digital Twins
          href: example-scenario/iot/smart-places.yml
    - name: Aerospace
      items:
      - name: Overview
        href: industries/aerospace.md
      - name: Guides
        items:
        - name: Azure Orbital guidance
          items:
          - name: Overview
            href: /azure/orbital/overview
            maintainContext: true
          - name: Ground station contact
            href: /azure/orbital/concepts-contact
            maintainContext: true
          - name: Contact profile
            href: /azure/orbital/concepts-contact-profile
            maintainContext: true
          - name: Spacecraft object
            href: /azure/orbital/spacecraft-object
            maintainContext: true
        - name: Modular Datacenter
          href: /azure-stack/mdc/mdc-overview
          maintainContext: true
        - name: Drone delivery
          items:
          - name: Domain-driven design for drones
            items:
            - name: Domain analysis
              href: /azure/architecture/microservices/model/domain-analysis
            - name: Tactical DDD
              href: /azure/architecture/microservices/model/tactical-ddd
            - name: Identify microservice boundaries
              href: /azure/architecture/microservices/model/microservice-boundaries
          - name: Design microservices for drones
            items:
            - name: Introduction
              href: microservices/design/index.yml
            - name: Interservice communication
              href: /azure/architecture/microservices/design/interservice-communication
            - name: API design
              href: /azure/architecture/microservices/design/api-design
            - name: Data considerations
              href: /azure/architecture/microservices/design/data-considerations
          - name: Monitor drone delivery in production
            href: microservices/logging-monitoring.yml
          - name: Performance tuning for drones
            items:
            - name: Distributed business transactions
              href: /azure/architecture/performance/distributed-transaction
            - name: Multiple backend services
              href: /azure/architecture/performance/backend-services
            - name: Event streaming
              href: /azure/architecture/performance/event-streaming
      - name: Architectures
        items:
        - name: All aerospace architectures
          href: /azure/architecture/browse/?terms=aerospace
        - name: Advanced (AKS) microservices - drones
          href: reference-architectures/containers/aks-microservices/aks-microservices-advanced.yml
        - name: End-to-end geospatial solution
          href: /azure/orbital/geospatial-reference-architecture
          maintainContext: true
        - name: Ingest FAA content to analyze flights
          href: example-scenario/analytics/ingest-faa-swim-analyze-flight-data.yml
        - name: Organize spaceborne geospatial data
          href: /azure/orbital/organize-stac-data
          maintainContext: true
        - name: SAR reference architecture
          href: /azure/orbital/sar-reference-architecture
          maintainContext: true
        - name: Serverless web app for drone delivery
          href: web-apps/serverless/architectures/web-app.yml
        - name: Spaceborne data analysis
          href: industries/aerospace/geospatial-processing-analytics.yml
        - name: Vision classifier - simulated drone
          href: example-scenario/dronerescue/vision-classifier-model-with-custom-vision.yml
    - name: Agriculture
      items:
      - name: Guides
        items:
        - name: Azure FarmBeats overview
          href: /azure/industry/agriculture/overview-azure-farmbeats
          maintainContext: true
        - name: Generate soil moisture heatmap
          href: /azure/industry/agriculture/generate-soil-moisture-map-in-azure-farmbeats
          maintainContext: true
        - name: Sensor partner integration
          href: /azure/industry/agriculture/sensor-partner-integration-in-azure-farmbeats
          maintainContext: true
        - name: Weather partner integration
          href: /azure/industry/agriculture/weather-partner-integration-in-azure-farmbeats
          maintainContext: true
        - name: Imagery partner integration
          href: /azure/industry/agriculture/imagery-partner-integration-in-azure-farmbeats
          maintainContext: true
      - name: Architectures
        items:
        - name: All agriculture architectures
          href: /azure/architecture/browse/?terms=agriculture
        - name: Environment monitoring with IoT
          href: solution-ideas/articles/environment-monitoring-and-supply-chain-optimization.yml
        - name: Low-latency network for farming
          href: solution-ideas/articles/low-latency-network.yml
    - name: Sports
      items:
      - name: Overview
        href: industries/sports.md
      - name: Guides
        items:
        - name: Fan Engagement solution
          href: /dynamics365/industry/accelerators/fan-engagement
          maintainContext: true
      - name: Architectures
        items:
        - name: All sports architectures
          href: /azure/architecture/browse/?terms=sports
        - name: Create smart stadiums
          href: example-scenario/iot/smart-places.yml
        - name: Sports analytics on Azure
          href: example-scenario/analytics/sports-analytics-architecture-azure.yml
        - name: Stream sporting events
          items:
          - name: Live stream sports
            href: solution-ideas/articles/digital-media-live-stream.yml
          - name: Video-on-demand digital media
            href: solution-ideas/articles/digital-media-video.yml
  - name: IoT-specific industry solutions
    href: reference-architectures/iot/industry-iot-hub-page.md
- name: Cloud Adoption Framework
  href: /azure/cloud-adoption-framework<|MERGE_RESOLUTION|>--- conflicted
+++ resolved
@@ -4316,13 +4316,8 @@
         href: example-scenario/hpc/hpc-run-cae-simulations.yml
       - name: Computer vision for manufacturing
         href: reference-architectures/ai/end-to-end-smart-factory.yml
-<<<<<<< HEAD
       - name: Condition monitoring
         href: solution-ideas/articles/condition-monitoring.yml
-=======
-      - name: Connected factory hierarchy service
-        href: solution-ideas/articles/connected-factory-hierarchy-service.yml
->>>>>>> adc44f68
       - name: Connected factory signal pipeline
         href: example-scenario/iot/connected-factory-signal-pipeline.yml
       - name: IoT and data analytics in manufacturing
