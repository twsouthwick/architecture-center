items:
  - name: Azure Architecture Center
    href: ./index.yml
  - name: Browse all Architectures
    href: browse/index.yml
  - name: Architecture icons
    href: icons/index.md
  - name: What's new
    href: changelog.md
  - name: Application architecture fundamentals
    items:
      - name: Introduction
        href: guide/index.md
      - name: Architecture styles
        items:
          - name: Overview
            href: guide/architecture-styles/index.md
          - name: Big compute
            href: guide/architecture-styles/big-compute.md
          - name: Big data
            href: guide/architecture-styles/big-data.md
          - name: Event-driven architecture
            href: guide/architecture-styles/event-driven.md
          - name: Microservices
            href: guide/architecture-styles/microservices.md
          - name: N-tier application
            href: guide/architecture-styles/n-tier.md
          - name: Web-queue-worker
            href: guide/architecture-styles/web-queue-worker.md
      - name: Design principles for Azure applications
        items:
          - name: Overview
            href: guide/design-principles/index.md
          - name: Design for self-healing
            href: guide/design-principles/self-healing.md
          - name: Make all things redundant
            href: guide/design-principles/redundancy.md
          - name: Minimize coordination
            href: guide/design-principles/minimize-coordination.md
          - name: Design to scale out
            href: guide/design-principles/scale-out.md
          - name: Partition around limits
            href: guide/design-principles/partition.md
          - name: Design for operations
            href: guide/design-principles/design-for-operations.md
          - name: Use managed services
            href: guide/design-principles/managed-services.md
          - name: Use the best data store for the job
            href: guide/design-principles/use-the-best-data-store.md
          - name: Design for evolution
            href: guide/design-principles/design-for-evolution.md
          - name: Build for the needs of business
            href: guide/design-principles/build-for-business.md
      - name: Technology choices
        items:
          - name: Choose a compute service
            href: guide/technology-choices/compute-decision-tree.md
          - name: Choose a microservices compute option
            href: /azure/architecture/microservices/design/compute-options
          - name: Choose a Kubernetes edge option
            items:
              - name: Kubernetes at the edge
                href: operator-guides/aks/choose-kubernetes-edge-compute-option.md
              - name: Bare-metal Kubernetes at the edge
                href: operator-guides/aks/choose-bare-metal-kubernetes.yml
          - name: Choose an identity service
            href: /azure/active-directory-domain-services/compare-identity-solutions
            maintainContext: true
          - name: Choose a data store
            items:
              - name: Understand data store models
                href: guide/technology-choices/data-store-overview.md
              - name: Select a data store
                href: guide/technology-choices/data-store-decision-tree.md
              - name: Criteria for choosing a data store
                href: guide/technology-choices/data-store-considerations.md
          - name: Choose an analytics solution
            items:
              - name: Analytical data stores
                href: data-guide/technology-choices/analytical-data-stores.md
              - name: Analytics and reporting
                href: data-guide/technology-choices/analysis-visualizations-reporting.md
          - name: Choose an AI/ML service
            items:
              - name: Cognitive services
                href: data-guide/technology-choices/cognitive-services.md
              - name: Machine learning
                href: data-guide/technology-choices/data-science-and-machine-learning.md
              - name: Natural language processing
                href: data-guide/technology-choices/natural-language-processing.md
          - name: Choose a load balancing service
            href: guide/technology-choices/load-balancing-overview.md
          - name: Choose a messaging service
            href: guide/technology-choices/messaging.md
          - name: Choose an IoT solution
            href: example-scenario/iot/iot-central-iot-hub-cheat-sheet.md
      - name: Best practices for cloud applications
        items:
          - name: Overview
            href: best-practices/index-best-practices.md
          - name: API design
            href: best-practices/api-design.md
          - name: API implementation
            href: best-practices/api-implementation.md
          - name: Autoscaling
            href: best-practices/auto-scaling.md
          - name: Background jobs
            href: best-practices/background-jobs.md
          - name: Caching
            href: best-practices/caching.md
          - name: Content Delivery Network
            href: best-practices/cdn.md
          - name: Data partitioning
            href: best-practices/data-partitioning.md
          - name: Data partitioning strategies (by service)
            href: best-practices/data-partitioning-strategies.md
          - name: Message encoding considerations
            href: best-practices/message-encode.md
          - name: Monitoring and diagnostics
            href: best-practices/monitoring.md
          - name: Retry guidance for specific services
            href: best-practices/retry-service-specific.md
          - name: Transient fault handling
            href: best-practices/transient-faults.md
      - name: Performance tuning
        items:
          - name: Introduction
            href: performance/index.md
          - name: Scenario 1 - Distributed transactions
            href: performance/distributed-transaction.md
          - name: Scenario 2 - Multiple backend services
            href: performance/backend-services.md
          - name: Scenario 3 - Event streaming
            href: performance/event-streaming.md
          - name: Performance antipatterns
            items:
              - name: Overview
                href: antipatterns/index.md
              - name: Busy Database
                href: antipatterns/busy-database/index.md
              - name: Busy Front End
                href: antipatterns/busy-front-end/index.md
              - name: Chatty I/O
                href: antipatterns/chatty-io/index.md
              - name: Extraneous Fetching
                href: antipatterns/extraneous-fetching/index.md
              - name: Improper Instantiation
                href: antipatterns/improper-instantiation/index.md
              - name: Monolithic Persistence
                href: antipatterns/monolithic-persistence/index.md
              - name: No Caching
                href: antipatterns/no-caching/index.md
              - name: Noisy Neighbor
                href: antipatterns/noisy-neighbor/index.md
              - name: Retry Storm
                href: antipatterns/retry-storm/index.md
              - name: Synchronous I/O
                href: antipatterns/synchronous-io/index.md
      - name: Responsible Innovation
        items:
          - name: Overview
            href: guide/responsible-innovation/index.md
          - name: Judgment Call
            href: guide/responsible-innovation/judgmentcall.md
          - name: Harms Modeling
            items:
              - name: Understand Harm
                href: guide/responsible-innovation/harms-modeling/index.md
              - name: Assess Types of Harm
                href: guide/responsible-innovation/harms-modeling/type-of-harm.md
          - name: Community Jury
            href: guide/responsible-innovation/community-jury/index.md
      - name: Architecture for startups
        items:
          - name: Overview
            href: guide/startups/startup-architecture.md
          - name: Core startup stack architecture
            href: example-scenario/startups/core-startup-stack.yml
      - name: Multitenant applications
        items:
          - name: Considerations
            items:
              - name: Overview
                href: guide/multitenant/considerations/overview.md
              - name: Tenancy models
                href: guide/multitenant/considerations/tenancy-models.md
              - name: Tenant lifecycle
                href: guide/multitenant/considerations/tenant-lifecycle.md
              - name: Pricing models
                href: guide/multitenant/considerations/pricing-models.md
              - name: Measure consumption
                href: guide/multitenant/considerations/measure-consumption.md
              - name: Deploy updates
                href: guide/multitenant/considerations/updates.md
              - name: Map requests to tenants
                href: guide/multitenant/considerations/map-requests.md
              - name: Domain names
                href: guide/multitenant/considerations/domain-names.md
          - name: Approaches
            items:
              - name: Storage and data
                href: guide/multitenant/approaches/storage-data.md
          - name: Service-specific guidance
            items:
              - name: Storage and data
                items:
                  - name: Azure Storage
                    href: guide/multitenant/service/storage.md
                  - name: Azure SQL Database
                    href: guide/multitenant/service/sql-database.md
                  - name: Azure Cosmos DB
                    href: guide/multitenant/service/cosmos-db.md
          - name: Related resources
            href: guide/multitenant/related-resources.md
      - name: Azure for AWS Professionals
        items:
          - name: Overview
            href: aws-professional/index.md
          - name: Component information
            expanded: true
            items:
              - name: Accounts
                href: aws-professional/accounts.md
              - name: Compute
                href: aws-professional/compute.md
              - name: Databases
                href: aws-professional/databases.md
              - name: Messaging
                href: aws-professional/messaging.md
              - name: Networking
                href: aws-professional/networking.md
              - name: Regions and zones
                href: aws-professional/regions-zones.md
              - name: Resources
                href: aws-professional/resources.md
              - name: Security and identity
                href: aws-professional/security-identity.md
              - name: Storage
                href: aws-professional/storage.md
          - name: Service comparison
            href: aws-professional/services.md
      - name: Azure for GCP Professionals
        items:
          - name: Overview
            href: gcp-professional/index.md
          - name: Services comparison
            href: gcp-professional/services.md
  - name: Design Patterns
    items:
      - name: Overview
        href: patterns/index.md
      - name: Categories
        items:
          - name: Data management
            href: patterns/category/data-management.md
          - name: Design and implementation
            href: patterns/category/design-implementation.md
          - name: Messaging
            href: patterns/category/messaging.md
      - name: Ambassador
        href: patterns/ambassador.md
      - name: Anti-corruption Layer
        href: patterns/anti-corruption-layer.md
      - name: Asynchronous Request-Reply
        href: patterns/async-request-reply.md
      - name: Backends for Frontends
        href: patterns/backends-for-frontends.md
      - name: Bulkhead
        href: patterns/bulkhead.md
      - name: Cache-Aside
        href: patterns/cache-aside.md
      - name: Choreography
        href: patterns/choreography.md
      - name: Circuit Breaker
        href: patterns/circuit-breaker.md
      - name: Claim Check
        href: patterns/claim-check.md
      - name: Compensating Transaction
        href: patterns/compensating-transaction.md
      - name: Competing Consumers
        href: patterns/competing-consumers.md
      - name: Compute Resource Consolidation
        href: patterns/compute-resource-consolidation.md
      - name: CQRS
        href: patterns/cqrs.md
      - name: Deployment Stamps
        href: patterns/deployment-stamp.md
      - name: Event Sourcing
        href: patterns/event-sourcing.md
      - name: External Configuration Store
        href: patterns/external-configuration-store.md
      - name: Federated Identity
        href: patterns/federated-identity.md
      - name: Gatekeeper
        href: patterns/gatekeeper.md
      - name: Gateway Aggregation
        href: patterns/gateway-aggregation.md
      - name: Gateway Offloading
        href: patterns/gateway-offloading.md
      - name: Gateway Routing
        href: patterns/gateway-routing.md
      - name: Geode
        href: patterns/geodes.md
      - name: Health Endpoint Monitoring
        href: patterns/health-endpoint-monitoring.md
      - name: Index Table
        href: patterns/index-table.md
      - name: Leader Election
        href: patterns/leader-election.md
      - name: Materialized View
        href: patterns/materialized-view.md
      - name: Pipes and Filters
        href: patterns/pipes-and-filters.md
      - name: Priority Queue
        href: patterns/priority-queue.md
      - name: Publisher/Subscriber
        href: patterns/publisher-subscriber.md
      - name: Queue-Based Load Leveling
        href: patterns/queue-based-load-leveling.md
      - name: Rate Limiting
        href: patterns/rate-limiting-pattern.md
      - name: Retry
        href: patterns/retry.md
      - name: Saga
        href: reference-architectures/saga/saga.yml
      - name: Scheduler Agent Supervisor
        href: patterns/scheduler-agent-supervisor.md
      - name: Sequential Convoy
        href: patterns/sequential-convoy.md
      - name: Sharding
        href: patterns/sharding.md
      - name: Sidecar
        href: patterns/sidecar.md
      - name: Static Content Hosting
        href: patterns/static-content-hosting.md
      - name: Strangler Fig
        href: patterns/strangler-fig.md
      - name: Throttling
        href: patterns/throttling.md
      - name: Valet Key
        href: patterns/valet-key.md
  - name: Microsoft Azure Well-Architected Framework
    items:
      - name: Overview
        href: framework/index.md
      - name: Reliability
        items:
              - name: About
                href: framework/resiliency/index.yml
              - name: Principles
                href: framework/resiliency/principles.md
              - name: Design
                items:
                  - name: Checklist
                    href: framework/resiliency/design-checklist.md
                  - name: Requirements
                    href: framework/resiliency/design-requirements.md
                  - name: Application design
                    href: framework/resiliency/app-design.md
                  - name: Resiliency & dependencies
                    href: framework/resiliency/design-resiliency.md
                  - name: Best practices
                    href: framework/resiliency/design-best-practices.md
              - name: Testing
                items:
                  - name: Checklist
                    href: framework/resiliency/test-checklist.md
                  - name: Resiliency testing
                    href: framework/resiliency/testing.md
                  - name: Backup & recovery
                    items:
                      - name: Backup and recovery
                        href: framework/resiliency/backup-and-recovery.md
                      - name: Automatic retry of failed backup jobs
                        href: framework/resiliency/auto-retry.md
                  - name: Error handling
                    href: framework/resiliency/app-design-error-handling.md
                  - name: Chaos engineering
                    href: framework/resiliency/chaos-engineering.md
                  - name: Best practices
                    href: framework/resiliency/test-best-practices.md
              - name: Monitoring
                items:
                  - name: Checklist
                    href: framework/resiliency/monitor-checklist.md
                  - name: Application health
                    href: framework/resiliency/monitoring.md
                  - name: Health modeling
                    href: framework/resiliency/monitor-model.md
                  - name: Best practices
                    href: framework/resiliency/monitor-best-practices.md
              - name: Reliability patterns
                href: framework/resiliency/reliability-patterns.md
      - name: Security
        items:
          - name: Quick links
            href: framework/security/index.yml
          - name: About
            href: framework/security/overview.md
          - name: Principles
            href: framework/security/security-principles.md
          - name: Design
            items:
              - name: Governance
                items:
                  - name: Checklist
                    href: framework/security/design-governance.md
                  - name: Compliance requirements
                    href: framework/security/design-regulatory-compliance.md
                  - name: Landing zone
                    href: framework/security/design-governance-landing-zone.md
                  - name: Segmentation strategy
                    href: framework/security/design-segmentation.md
                  - name: Management groups
                    href: framework/security/design-management-groups.md
                  - name: Administration
                    href: framework/security/design-admins.md
              - name: Identity and access management
                items:
                  - name: Checklist
                    href: framework/security/design-identity.md
                  - name: Roles and responsibilities
                    href: framework/security/design-identity-role-definitions.md
                  - name: Control plane
                    href: framework/security/design-identity-control-plane.md
                  - name: Authentication
                    href: framework/security/design-identity-authentication.md
                  - name: Authorization
                    href: framework/security/design-identity-authorization.md
                  - name: Best practices
                    href: /azure/security/fundamentals/identity-management-best-practices?bc=%2fazure%2farchitecture%2fbread%2ftoc.json&toc=%2fazure%2farchitecture%2ftoc.json
              - name: Networking
                items:
                  - name: Checklist
                    href: framework/security/design-network.md
                  - name: Network segmentation
                    href: framework/security/design-network-segmentation.md
                  - name: Connectivity
                    href: framework/security/design-network-connectivity.md
                  - name: Application endpoints
                    href: framework/security/design-network-endpoints.md
                  - name: Data flow
                    href: framework/security/design-network-flow.md
                  - name: Best practices
                    href: /azure/security/fundamentals/network-best-practices?bc=%2fazure%2farchitecture%2fbread%2ftoc.json&toc=%2fazure%2farchitecture%2ftoc.json
              - name: Data protection
                items:
                  - name: Checklist
                    href: framework/security/design-storage.md
                  - name: Encryption
                    href: framework/security/design-storage-encryption.md
                  - name: Key and secret management
                    href: framework/security/design-storage-keys.md
                  - name: Best practices
                    href: /azure/security/fundamentals/encryption-overview?bc=%2fazure%2farchitecture%2fbread%2ftoc.json&toc=%2fazure%2farchitecture%2ftoc.json
              - name: Applications and services
                items:
                  - name: Application security considerations
                    href: framework/security/design-apps-services.md
                  - name: Application classification
                    href: framework/security/design-apps-considerations.md
                  - name: Threat analysis
                    href: framework/security/design-threat-model.md
                  - name: Secure PaaS deployments
                    href: /azure/security/fundamentals/paas-deployments?bc=%2fazure%2farchitecture%2fbread%2ftoc.json&toc=%2fazure%2farchitecture%2ftoc.json
                  - name: Configuration and dependencies
                    href: framework/security/design-app-dependencies.md
          - name: Build-deploy
            items:
              - name: Checklist
                href: framework/security/deploy.md
              - name: Governance considerations
                href: framework/security/deploy-governance.md
              - name: Infrastructure provisioning
                href: framework/security/deploy-infrastructure.md
              - name: Code deployments
                href: framework/security/deploy-code.md
          - name: Monitor-remediate
            items: 
              - name: Checklist
                href: framework/security/monitor.md
              - name: Tools
                href: framework/security/monitor-tools.md
              - name: Azure resources
                href: framework/security/monitor-resources.md
              - name: Logs and alerts
                href: framework/security/monitor-logs-alerts.md
              - name: Review and remediate
                href: framework/security/monitor-remediate.md
              - name: Compliance review
                href: framework/security/monitor-audit.md
              - name: Validate and test
                href: framework/security/monitor-test.md
              - name: Security operations
                href: framework/security/monitor-security-operations.md
          - name: Tradeoffs
            href: framework/security/security-tradeoffs.md
      - name: Cost Optimization
        items:
          - name: About
            href: framework/cost/index.yml
          - name: Principles
            href: framework/cost/overview.md
          - name: Design
            items:
              - name: Checklist
                href: framework/cost/design-checklist.md
              - name: Cost model
                href: framework/cost/design-model.md
              - name: Capture requirements
                href: framework/cost/design-capture-requirements.md
              - name: Azure regions
                href: framework/cost/design-regions.md
              - name: Azure resources
                href: framework/cost/design-resources.md
              - name: Governance
                href: framework/cost/design-governance.md
              - name: Initial estimate
                href: framework/cost/design-initial-estimate.md
              - name: Managed services
                href: framework/cost/design-paas.md
              - name: Performance and price options
                href: framework/cost/design-price.md
          - name: Provision
            items:
              - name: Checklist
                href: framework/cost/provision-checklist.md
              - name: AI + Machine Learning
                href: framework/cost/provision-ai-ml.md
              - name: Big data
                href: framework/cost/provision-analytics.md
              - name: Compute
                href: framework/cost/provision-compute.md
              - name: Data stores
                href: framework/cost/provision-datastores.md
              - name: Messaging
                href: framework/cost/provision-messaging.md
              - name: Networking
                href: framework/cost/provision-networking.md
                items:
                  - name: Cost for networking services
                    href: framework/cost/provision-networking-services.md
              - name: Web apps
                href: framework/cost/provision-webapps.md
          - name: Monitor
            items:
              - name: Checklist
                href: framework/cost/monitor-checklist.md
              - name: Budgets and alerts
                href: framework/cost/monitor-alert.md
              - name: Reports
                href: framework/cost/monitor-reports.md
              - name: Reviews
                href: framework/cost/monitor-reviews.md
          - name: Optimize
            items:
              - name: Checklist
                href: framework/cost/optimize-checklist.md
              - name: Autoscale
                href: framework/cost/optimize-autoscale.md
              - name: Reserved instances
                href: framework/cost/optimize-reserved.md
              - name: VM instances
                href: framework/cost/optimize-vm.md
              - name: Caching
                href: framework/cost/optimize-cache.md
          - name: Tradeoffs
            href: framework/cost/tradeoffs.md
      - name: Operational Excellence
        items:
          - name: About
            href: framework/devops/index.yml
          - name: Overview
            href: framework/devops/overview.md
          - name: Principles
            href: framework/devops/principles.md
          - name: Automation
            items:
              - name: Automation Overview
                href: framework/devops/automation-overview.md
              - name: Repeatable infrastructure
                href: framework/devops/automation-infrastructure.md
              - name: Configure infrastructure
                href: framework/devops/automation-configuration.md
              - name: Automate operational tasks
                href: framework/devops/automation-tasks.md
          - name: Release engineering
            items:
              - name: Application development
                href: framework/devops/release-engineering-app-dev.md
              - name: Continuous integration
                href: framework/devops/release-engineering-ci.md
              - name: Release testing
                href: framework/devops/release-engineering-testing.md
              - name: Performance
                href: framework/devops/release-engineering-performance.md
              - name: Release deployment
                href: framework/devops/release-engineering-cd.md
              - name: Rollback
                href: framework/devops/release-engineering-rollback.md
          - name: Monitor and alerts
            items:
              - name: Monitoring
                href: framework/devops/monitoring.md
              - name: Alerting
                href: framework/devops/alerts.md
          - name: Checklist
            href: checklist/dev-ops.md
          - name: Operational Excellence patterns
            href: framework/devops/devops-patterns.md
      - name: Performance Efficiency
        items:
          - name: About
            href: framework/scalability/index.yml
          - name: Overview
            href: framework/scalability/overview.md
          - name: Principles
            href: framework/scalability/principles.md
          - name: Design
            items:
              - name: Checklist
                href: framework/scalability/design-checklist.md
              - name: Distributed architecture challenges
                href: framework/scalability/design-distributed.md
              - name: Application design
                href: framework/scalability/design-apps.md
              - name: Application efficiency
                href: framework/scalability/design-efficiency.md
              - name: Scalability
                href: framework/scalability/design-scale.md
              - name: Capacity planning
                href: framework/scalability/design-capacity.md
          - name: Test
            items:
              - name: Checklist
                href: framework/scalability/test-checklist.md
              - name: Performance testing
                href: framework/scalability/performance-test.md
              - name: Testing tools
                href: framework/scalability/test-tools.md
          - name: Monitoring
            href: framework/scalability/monitor.md
          - name: Performance Efficiency patterns
            href: framework/scalability/performance-efficiency-patterns.md
          - name: Checklist
            href: framework/scalability/performance-efficiency.md
          - name: Tradeoffs
            href: framework/scalability/tradeoffs.md
      - name: Workloads
        items:
          - name: Hybrid
            items:
              - name: Overview
                href: framework/hybrid/hybrid-overview.md
              - name: Cost Optimization
                href: framework/hybrid/hybrid-cost.md
              - name: Operational Excellence
                href: framework/hybrid/hybrid-opex.md
              - name: Performance Efficiency
                href: framework/hybrid/hybrid-performance-efficiency.md
              - name: Reliability
                href: framework/hybrid/hybrid-reliability.md
              - name: Security
                href: framework/hybrid/hybrid-security.md
      - name: Services 
        items:
          - name: Compute
            items: 
              - name: Azure App Service
                items:
                  - name: Reliability
                    href: framework/services/compute/azure-app-service/reliability.md
                  - name: Cost optimization
                    href: framework/services/compute/azure-app-service/cost-optimization.md
                  - name: Operational excellence
                    href: framework/services/compute/azure-app-service/operational-excellence.md                  
              - name: Azure Batch
                items:
                  - name: Reliability
                    href: framework/services/compute/azure-batch/reliability.md
                  - name: Operational excellence
                    href: framework/services/compute/azure-batch/operational-excellence.md
                  - name: Performance efficiency
                    href: framework/services/compute/azure-batch/performance-efficiency.md
              - name: Azure Kubernetes Service
                items: 
                  - name: Reliability
                    href: framework/services/compute/azure-kubernetes-service/reliability.md
                  - name: Security
                    href: framework/services/compute/azure-kubernetes-service/security.md
                  - name: Cost optimization
                    href: framework/services/compute/azure-kubernetes-service/cost-optimization.md
                  - name: Operational excellence
                    href: framework/services/compute/azure-kubernetes-service/operational-excellence.md
                  - name: Performance efficiency
                    href: framework/services/compute/azure-kubernetes-service/performance-efficiency.md
              - name: Functions
                items:
                  - name: Security
                    href: framework/services/compute/functions/security.md
              - name: Service Fabric
                items:
                  - name: Reliability
                    href: framework/services/compute/service-fabric/reliability.md 
                  - name: Security
                    href: framework/services/compute/service-fabric/security.md
                  - name: Operational excellence
                    href: framework/services/compute/service-fabric/operational-excellence.md
                  - name: Performance efficiency
                    href: framework/services/compute/service-fabric/performance-efficiency.md
              - name: Virtual Machines
                items:
                  - name: Reliability
                    href: framework/services/compute/virtual-machines/reliability.md
                  - name: Cost optimization
                    href: framework/services/compute/virtual-machines/cost-optimization.md
                  - name: Operational excellence
                    href: framework/services/compute/virtual-machines/operational-excellence.md
          - name: Data
            items:
              - name: Azure Cache for Redis
                items:
                  - name: Reliability
                    href: framework/services/data/azure-cache-redis/reliability.md
                  - name: Operational excellence
                    href: framework/services/data/azure-cache-redis/operational-excellence.md
              - name: Azure Databricks
                items:
                  - name: Security
                    href: framework/services/data/azure-databricks/security.md
              - name: Azure Database for MySQL
                items:
                  - name: Cost optimization
                    href: framework/services/data/azure-db-mysql/cost-optimization.md
              - name: Azure Database for PostgreSQL
                items:
                  - name: Cost optimization
                    href: framework/services/data/azure-db-postgresql/cost-optimization.md
              - name: Azure SQL Database
                items:
                  - name: Reliability
                    href: framework/services/data/azure-sql-database/reliability.md
                  - name: Cost optimization
                    href: framework/services/data/azure-sql-database/cost-optimization.md
                  - name: Operational excellence
                    href: framework/services/data/azure-sql-database/operational-excellence.md
              - name: Azure SQL Managed Instance
                items:
                  - name: Reliability
                    href: framework/services/data/azure-sql-managed-instance/reliability.md
                  - name: Operational excellence
                    href: framework/services/data/azure-sql-managed-instance/operational-excellence.md
              - name: Cosmos DB
                items:
                  - name: Reliability
                    href: framework/services/data/cosmos-db/reliability.md
                  - name: Operational excellence
                    href: framework/services/data/cosmos-db/operational-excellence.md  
  - name: Industry solutions with Azure
    expanded: true
    items:
      - name: Retail
        items:
          - name: Overview
            href: industries/retail.md
          - name: Guides
            items: 
              - name: Data management in the retail industry
                href: /previous-versions/azure/industry-marketing/retail/retail-data-management-overview
                maintainContext: true
              - name: Migrate your e-commerce solution to Azure
                href: /previous-versions/azure/industry-marketing/retail/migrating-ecommerce-solution-to-azure
                maintainContext: true
              - name: Optimize and reuse recommendations
                href: /previous-versions/azure/industry-marketing/retail/recommendation-engine-optimization
                maintainContext: true
              - name: Visual search in retail with CosmosDB
                href: /previous-versions/azure/industry-marketing/retail/visual-search-use-case-overview
                maintainContext: true
              - name: SKU optimization for consumer brands
                href: /previous-versions/azure/industry-marketing/retail/sku-optimization-solution-guide
                maintainContext: true
          - name: Architectures
            items:
              - name: Build a real-time recommendation API
                href: reference-architectures/ai/real-time-recommendation.yml
              - name: Content-based recommendation
                href: example-scenario/ai/scalable-personalization-with-content-based-recommendation-system.yml
              - name: E-commerce front end
                href: example-scenario/apps/ecommerce-scenario.yml
              - name: Hybrid AI footfall detection for retail
                href: /hybrid/app-solutions/pattern-retail-footfall-detection
                maintainContext: true
              - name: Intelligent search engine for e-commerce
                href: example-scenario/apps/ecommerce-search.yml
              - name: Magento e-commerce platform in AKS
                href: example-scenario/magento/magento-azure.yml
              - name: Movie recommendations on Azure
                href: example-scenario/ai/movie-recommendations-with-machine-learning.yml
              - name: Retail - Buy online, pickup in store
                href: example-scenario/iot/vertical-buy-online-pickup-in-store.yml
              - name: Scalable order processing
                href: example-scenario/data/ecommerce-order-processing.yml
      - name: Finance
        items:
          - name: Overview
            href: industries/finance.md
          - name: Guides
            items:
              - name: Risk grid computing in banking
                href: /previous-versions/azure/industry-marketing/financial/risk-grid-banking-overview
                maintainContext: true
              - name: Risk grid computing solution
                href: /previous-versions/azure/industry-marketing/financial/risk-grid-banking-solution-guide
                maintainContext: true
              - name: Data management in banking
                href: /previous-versions/azure/industry-marketing/financial/data-mgmt-in-banking-overview
                maintainContext: true
              - name: Actuarial risk analysis
                href: /previous-versions/azure/industry-marketing/financial/actuarial-risk-analysis-and-financial-modeling-solution-guide
                maintainContext: true
              - name: Enable the financial services risk lifecycle
                href: /previous-versions/azure/industry-marketing/financial/fsi-risk-modeling
                maintainContext: true
          - name: Architectures
            items:
              - name: Banking system cloud transformation
                href: example-scenario/banking/banking-system-cloud-transformation.yml
              - name: Decentralized trust between banks
                href: example-scenario/apps/decentralized-trust.yml
              - name: Modernize mainframe & midrange data
                href: reference-architectures/migration/modernize-mainframe-data-to-azure.yml
              - name: Patterns and implementations in banking
                href: example-scenario/banking/patterns-and-implementations.yml
              - name: Real-time fraud detection
                href: example-scenario/data/fraud-detection.yml
              - name: Replicate and sync mainframe data in Azure
                href: reference-architectures/migration/sync-mainframe-data-with-azure.yml
          - name: Compliance architecture
            items:
              - name: AKS regulated cluster for PCI
                href: /azure/architecture/reference-architectures/containers/aks-pci/aks-pci-ra-code-assets
              - name: Blueprint - Analytics for PCI DSS
                href: /previous-versions/azure/security/blueprints/pcidss-analytics-overview
                maintainContext: true
              - name: Blueprint - Data warehouse for PCI DSS
                href: /previous-versions/azure/security/blueprints/pcidss-dw-overview
                maintainContext: true
              - name: Blueprint - IaaS web application for PCI DSS
                href: /previous-versions/azure/security/blueprints/pcidss-iaaswa-overview
                maintainContext: true
              - name: Blueprint - PaaS web application for PCI DSS
                href: /previous-versions/azure/security/blueprints/pcidss-paaswa-overview
                maintainContext: true
      - name: Healthcare
        items:
          - name: Overview
            href: industries/healthcare.md
          - name: Guides
            items:
              - name: Microsoft Cloud for Healthcare
                items:
                  - name: Overview
                    href: /industry/healthcare/overview
                    maintainContext: true
                  - name: Patient engagement
                    href: /industry/healthcare/patient-engagement
                    maintainContext: true
                  - name: Health team collaboration
                    href: /industry/healthcare/health-team-collaboration
                    maintainContext: true
                  - name: Clinical and operational insights
                    href: /industry/healthcare/improve-clinical-operational-insights
                    maintainContext: true
                  - name: Security in Cloud for Healthcare
                    href: /industry/healthcare/security-overview
                    maintainContext: true
              - name: Healthcare APIs
                items:
                  - name: Overview
                    href: /azure/healthcare-apis/healthcare-apis-overview
                    maintainContext: true
                  - name: Healthcare APIs workspace
                    href: /azure/healthcare-apis/workspace-overview
                    maintainContext: true
              - name: Text Analytics for health
                items:
                  - name: Overview
                    href: /azure/cognitive-services/language-service/text-analytics-for-health/overview
                    maintainContext: true
                  - name: Recognized entity categories
                    href: /azure/cognitive-services/language-service/text-analytics-for-health/concepts/health-entity-categories
                    maintainContext: true
                  - name: Relation extraction
                    href: /azure/cognitive-services/language-service/text-analytics-for-health/concepts/relation-extraction
                    maintainContext: true
                  - name: Assertion detection
                    href: /azure/cognitive-services/language-service/text-analytics-for-health/concepts/assertion-detection
                    maintainContext: true
          - name: Architectures
            items:
              - name: Build a telehealth system with Azure
                href: example-scenario/apps/telehealth-system.yml
              - name: Clinical insights with Cloud for Healthcare
                href: example-scenario/mch-health/medical-data-insights.yml
              - name: Confidential computing for healthcare
                href: example-scenario/confidential/healthcare-inference.yml
              - name: Consumer health portal on Azure
                href: example-scenario/digital-health/health-portal.yml
              - name: Health data consortium
                href: example-scenario/data/azure-health-data-consortium.yml
              - name: Population health management
                href: solution-ideas/articles/population-health-management-for-healthcare.yml
              - name: Predict hospital readmissions with ML
                href: example-scenario/ai/predict-hospital-readmissions-machine-learning.yml
              - name: Precision medicine pipeline
                href: example-scenario/precision-medicine/genomic-analysis-reporting.yml
              - name: Virtual visits with Cloud for Healthcare
                href: example-scenario/mch-health/virtual-health-mch.yml
          - name: Compliance architecture
            items:
              - name: Blueprint - HIPAA/HITRUST data and AI
                href: /previous-versions/azure/security/blueprints/azure-health
                maintainContext: true
              - name: Implement the healthcare blueprint for AI
                href: /previous-versions/azure/industry-marketing/health/sg-healthcare-ai-blueprint
                maintainContext: true
              - name: HIPAA and HITRUST compliant health data
                href: solution-ideas/articles/security-compliance-blueprint-hipaa-hitrust-health-data-ai.yml
      - name: Government
        items:
          - name: Overview
            href: industries/government.md
          - name: Guides
            items:
              - name: Compare Azure Government and Azure
                href: /azure/azure-government/compare-azure-government-global-azure
                maintainContext: true
              - name: Considerations for naming resources
                href: /azure/azure-government/documentation-government-concept-naming-resources
                maintainContext: true
              - name: Development
                items:
                  - name: Azure Government developer guide
                    href: /azure/azure-government/documentation-government-developer-guide
                    maintainContext: true
                  - name: Storage on Azure Government
                    href: /azure/azure-government/documentation-government-get-started-connect-to-storage
                    maintainContext: true
                  - name: AI on Azure Government
                    href: /azure/azure-government/documentation-government-cognitiveservices
                    maintainContext: true
                  - name: SSMS on Azure Government
                    href: /azure/azure-government/documentation-government-connect-ssms
                    maintainContext: true
              - name: Security
                items:
                  - name: Security for Azure Government
                    href: /azure/azure-government/documentation-government-plan-security
                    maintainContext: true
                  - name: Impact Level 5 isolation
                    href: /azure/azure-government/documentation-government-impact-level-5
                    maintainContext: true
                  - name: Secure isolation
                    href: /azure/azure-government/azure-secure-isolation-guidance
                    maintainContext: true
                  - name: Secure Azure computing
                    href: /azure/azure-government/compliance/secure-azure-computing-architecture
                    maintainContext: true
              - name: Compliance
                href: /azure/azure-government/documentation-government-plan-compliance
                maintainContext: true
              - name: Identity
                items:
                  - name: Identity for Azure Government
                    href: /azure/azure-government/documentation-government-plan-identity
                    maintainContext: true
                  - name: Integrate Azure AD authentication
                    href: /azure/azure-government/documentation-government-aad-auth-qs
                    maintainContext: true
              - name: Deployment
                items:
                  - name: Deploy with Azure Pipelines
                    href: /azure/azure-government/connect-with-azure-pipelines
                    maintainContext: true
                  - name: ASE with DISA CAP
                    href: /azure/azure-government/documentation-government-ase-disa-cap
                    maintainContext: true
              - name: Management
                items:
                  - name: Azure Monitor logs
                    href: /azure/azure-government/documentation-government-manage-oms
                    maintainContext: true
                  - name: Marketplace
                    href: /azure/azure-government/documentation-government-manage-marketplace
                    maintainContext: true
          - name: Architectures
            items:
              - name: Azure Automation in a hybrid environment
                href: hybrid/azure-automation-hybrid.yml
              - name: Azure Automation update management
                href: hybrid/azure-update-mgmt.yml
              - name: Computer forensics chain of custody in Azure
                href: example-scenario/forensics/index.yml
              - name: Hybrid security monitoring in Azure
                href: hybrid/hybrid-security-monitoring.yml
              - name: Web app private database connectivity
                href: example-scenario/private-web-app/private-web-app.yml
              - name: Azure Virtual Desktop for the enterprise
                href: example-scenario/wvd/windows-virtual-desktop.yml
          - name: Compliance architecture
            items:
              - name: Azure FedRAMP compliance
                href: /azure/compliance/offerings/offering-fedramp
                maintainContext: true
              - name: Blueprint - Analytics for FedRAMP
                href: /previous-versions/azure/security/blueprints/fedramp-analytics-overview
                maintainContext: true
              - name: Blueprint - Data warehouse for FedRAMP
                href: /previous-versions/azure/security/blueprints/fedramp-datawarehouse-overview
                maintainContext: true
              - name: Blueprint - IaaS web app for FedRAMP
                href: /previous-versions/azure/security/blueprints/fedramp-iaaswa-overview
                maintainContext: true
              - name: Blueprint - PaaS web app for FedRAMP
                href: /previous-versions/azure/security/blueprints/fedramp-paaswa-overview
                maintainContext: true
              - name: FedRAMP high compliance
                href: /azure/governance/policy/samples/fedramp-high
                maintainContext: true
              - name: FedRAMP moderate compliance
                href: /azure/governance/policy/samples/fedramp-moderate
                maintainContext: true
      - name: Manufacturing
        items:
          - name: Overview
            href: industries/manufacturing.md
          - name: Guides
            items:
              - name: Industrial IoT analytics
                href: guide/iiot-guidance/iiot-architecture.md
              - name: Upscale ML lifecycle with MLOps framework
                href: example-scenario/mlops/mlops-technical-paper.yml
              - name: On-demand, scalable, high-power compute
                href: /previous-versions/azure/industry-marketing/manufacturing/compute-in-manufacturing-overview
                maintainContext: true
              - name: Predictive maintenance in manufacturing
                href: /previous-versions/azure/industry-marketing/manufacturing/predictive-maintenance-overview
                maintainContext: true
              - name: Predictive maintenance solution
                href: /previous-versions/azure/industry-marketing/manufacturing/predictive-maintenance-solution
                maintainContext: true
              - name: Extract actionable insights from IoT data
                href: /previous-versions/azure/industry-marketing/manufacturing/extracting-insights-from-iot-data
                maintainContext: true
          - name: Architectures
            items:
              - name: Anomaly detector process
                href: solution-ideas/articles/anomaly-detector-process.yml
              - name: Build a speech-to-text transcription pipeline
                href: reference-architectures/ai/speech-to-text-transcription-pipeline.yml
              - name: Computer vision on the edge
                href: reference-architectures/ai/end-to-end-smart-factory.yml
              - name: Predictive maintenance with IoT
                href: example-scenario/predictive-maintenance/iot-predictive-maintenance.yml
              - name: Supply chain track and trace
                href: solution-ideas/articles/supply-chain-track-and-trace.yml
      - name: Media and entertainment
        items:
          - name: Overview
            href: industries/media.md
          - name: 3D video rendering
            href: example-scenario/infrastructure/video-rendering.yml
          - name: Content-based recommendation
            href: example-scenario/ai/scalable-personalization-with-content-based-recommendation-system.yml
          - name: Digital image-based modeling on Azure
            href: example-scenario/infrastructure/image-modeling.yml
          - name: Image classification on Azure
            href: example-scenario/ai/intelligent-apps-image-processing.yml
          - name: Movie recommendations on Azure
            href: example-scenario/ai/movie-recommendations-with-machine-learning.yml
      - name: Energy and environment
        items:
          - name: Run reservoir simulations
            href: example-scenario/infrastructure/reservoir-simulation.yml
          - name: Geospatial data processing and analytics
            href: example-scenario/data/geospatial-data-processing-analytics-azure.yml
          - name: Run CFD simulations
            href: example-scenario/infrastructure/hpc-cfd.yml
          - name: Project 15 sustainability
            href: solution-ideas/articles/project-15-iot-sustainability.yml
          - name: Environmental monitoring
            href: solution-ideas/articles/environment-monitoring-and-supply-chain-optimization.yml
          - name: Oil and gas tank level forecasting
            href: solution-ideas/articles/oil-and-gas-tank-level-forecasting.yml
      - name: Game development
        items:
          - name: Rendering
            items:
              - name: 3D video rendering
                href: example-scenario/infrastructure/video-rendering.yml
              - name: Digital image-based modeling on Azure
                href: example-scenario/infrastructure/image-modeling.yml
          - name: Databases for gaming
            items:
              - name: Gaming using Azure MySQL
                href: solution-ideas/articles/gaming-using-azure-database-for-mysql.yml
              - name: Gaming using Cosmos DB
                href: solution-ideas/articles/gaming-using-cosmos-db.yml
          - name: Game server hosting
            items:
              - name: Basic game server hosting
                href: /gaming/azure/reference-architectures/multiplayer-basic-game-server-hosting
                maintainContext: true
              - name: LAMP architectures for gaming
                href: /gaming/azure/reference-architectures/general-purpose-lamp
                maintainContext: true
          - name: Scalable gaming servers
            items:
              - name: Multiplayer backend architectures
                href: /gaming/azure/reference-architectures/multiplayer
                maintainContext: true
              - name: Real-time multiplayer
                items:
                  - name: Multiplayer server hosting with Batch
                    href: /gaming/azure/reference-architectures/multiplayer-synchronous-batch
                    maintainContext: true
                  - name: Multiplayer server hosting with AKS
                    href: /gaming/azure/reference-architectures/multiplayer-synchronous-aks
                    maintainContext: true
                  - name: Multiplayer hosting with Service Fabric
                    href: /gaming/azure/reference-architectures/multiplayer-synchronous-sf
                    maintainContext: true
                  - name: Multiplayer server hosting with ACI
                    href: /gaming/azure/reference-architectures/multiplayer-synchronous-aci
                    maintainContext: true
                  - name: Custom game server scaling
                    href: /gaming/azure/reference-architectures/multiplayer-custom-server-scaling
                    maintainContext: true
              - name: Turn-based multiplayer
                items:
                  - name: Asynchronous multiplayer basics
                    href: /gaming/azure/reference-architectures/multiplayer-asynchronous
                    maintainContext: true
                  - name: Serverless asynchronous multiplayer
                    href: /gaming/azure/reference-architectures/multiplayer-asynchronous-serverless
                    maintainContext: true
          - name: Game analytics
            items: 
              - name: Non-real-time dashboard
                href: /gaming/azure/reference-architectures/analytics-non-real-time-dashboard
                maintainContext: true
              - name: In-editor debugging telemetry
                href: /gaming/azure/reference-architectures/analytics-in-editor-debugging
                maintainContext: true
          - name: Matchmaking
            items:
              - name: Multiplayer matchmaker
                href: /gaming/azure/reference-architectures/multiplayer-matchmaker
                maintainContext: true
              - name: Serverless matchmaker
                href: /gaming/azure/reference-architectures/multiplayer-matchmaker-serverless
                maintainContext: true
          - name: Leaderboards
            items:
              - name: Leaderboard basics
                href: /gaming/azure/reference-architectures/leaderboard
                maintainContext: true
              - name: Non-relational leaderboard
                href: /gaming/azure/reference-architectures/leaderboard-non-relational
                maintainContext: true
              - name: Relational leaderboard
                href: /gaming/azure/reference-architectures/leaderboard-relational
                maintainContext: true
          - name: AI in games
            items:
              - name: Content moderation
                href: /gaming/azure/reference-architectures/cognitive-content-moderation
                maintainContext: true
              - name: Customer service bot for gaming
                href: /gaming/azure/reference-architectures/cognitive-css-bot
                maintainContext: true
              - name: Image classification
                href: example-scenario/ai/intelligent-apps-image-processing.yml
              - name: Speech to text for gaming
                href: /gaming/azure/reference-architectures/cognitive-speech-to-text
                maintainContext: true
              - name: Text to speech for gaming
                href: /gaming/azure/reference-architectures/cognitive-text-to-speech
                maintainContext: true
              - name: Text translation for gaming
                href: /gaming/azure/reference-architectures/cognitive-text-translation
                maintainContext: true
          - name: Game streaming
            items:
              - name: Unreal Pixel Streaming
                href: /gaming/azure/reference-architectures/unreal-pixel-streaming-in-azure
                maintainContext: true
              - name: Deploy Unreal Pixel Streaming
                href: /gaming/azure/reference-architectures/unreal-pixel-streaming-deploying
                maintainContext: true
              - name: Unreal Pixel Streaming at scale
                href: /gaming/azure/reference-architectures/unreal-pixel-streaming-at-scale
                maintainContext: true
      - name: Automotive and transportation
        items:
          - name: Automated guided vehicles fleet control
            href: example-scenario/iot/automated-guided-vehicles-fleet-control.yml
          - name: Building blocks for autonomous driving
            href: industries/automotive/building-blocks-autonomous-driving-simulation-environments.yml
          - name: Predictive insights with vehicle telematics
            href: solution-ideas/articles/predictive-insights-with-vehicle-telematics.yml
          - name: Process vehicle data using IoT
            href: example-scenario/data/realtime-analytics-vehicle-iot.yml
          - name: Run CFD simulations
            href: example-scenario/infrastructure/hpc-cfd.yml
  - name: Azure categories
    expanded: true
    items:
      - name: AI + Machine Learning
        items:
          - name: Get started
            href: data-guide/big-data/ai-overview.md
          - name: Guides
            items:
              - name: Architecture and key concepts
                href: /azure/machine-learning/concept-azure-machine-learning-architecture
                maintainContext: true
              - name: Cognitive services
                href: data-guide/technology-choices/cognitive-services.md
              - name: Machine learning
                href: data-guide/technology-choices/data-science-and-machine-learning.md
              - name: ML architecture and key concepts
                href: /azure/machine-learning/concept-azure-machine-learning-architecture
                maintainContext: true
              - name: Machine learning at scale
                href: data-guide/big-data/machine-learning-at-scale.md
              - name: Security baseline for Azure Machine Learning
                href: /security/benchmark/azure/baselines/machine-learning-security-baseline
                maintainContext: true
              - name: Natural language processing
                href: data-guide/technology-choices/natural-language-processing.md
              - name: R developer's guide to Azure
                href: data-guide/technology-choices/r-developers-guide.md
              - name: Machine teaching
                href: solution-ideas/articles/machine-teaching.yml
              - name: MLOps framework
                items:
                  - name: Upscale ML lifecycle with MLOps
                    href: example-scenario/mlops/mlops-technical-paper.yml
                  - name: MLOps maturity model
                    href: example-scenario/mlops/mlops-maturity-model.yml
                  - name: Azure ML service selection guide
                    href: example-scenario/mlops/aml-decision-tree.yml
              - name: Industry guidance
                items:
                  - name: Enable the financial services risk lifecycle
                    href: /previous-versions/azure/industry-marketing/financial/fsi-risk-modeling
                    maintainContext: true
                  - name: Healthcare blueprint for AI
                    href: /previous-versions/azure/industry-marketing/health/sg-healthcare-ai-blueprint
                    maintainContext: true
                  - name: Optimize and reuse recommendations
                    href: /previous-versions/azure/industry-marketing/retail/recommendation-engine-optimization
                  - name: Predictive maintenance in manufacturing
                    href: /previous-versions/azure/industry-marketing/manufacturing/predictive-maintenance-overview
                    maintainContext: true
                  - name: Predictive maintenance solution
                    href: /previous-versions/azure/industry-marketing/manufacturing/predictive-maintenance-solution
                    maintainContext: true
                  - name: SKU optimization for consumer brands
                    href: /previous-versions/azure/industry-marketing/retail/sku-optimization-solution-guide
                    maintainContext: true
                  - name: Visual search for retail
                    href: /previous-versions/azure/industry-marketing/retail/visual-search-use-case-overview
                    maintainContext: true
              - name: Team Data Science Process
                items:
                  - name: Overview
                    href: data-science-process/overview.md
                  - name: Lifecycle
                    items:
                      - name: Overview
                        href: data-science-process/lifecycle.md
                      - name: 1. Business understanding
                        href: data-science-process/lifecycle-business-understanding.md
                      - name: 2. Data acquisition and understanding
                        href: data-science-process/lifecycle-data.md
                      - name: 3. Modeling
                        href: data-science-process/lifecycle-modeling.md
                      - name: 4. Deployment
                        href: data-science-process/lifecycle-deployment.md
                      - name: 5. Customer acceptance
                        href: data-science-process/lifecycle-acceptance.md
                  - name: Roles and tasks
                    items:
                      - name: Overview
                        href: data-science-process/roles-tasks.md
                      - name: Group manager
                        href: data-science-process/group-manager-tasks.md
                      - name: Team lead
                        href: data-science-process/team-lead-tasks.md
                      - name: Project lead
                        href: data-science-process/project-lead-tasks.md
                      - name: Individual contributor
                        href: data-science-process/project-ic-tasks.md
                  - name: Project planning
                    href: data-science-process/team-data-science-process-project-templates.md
                  - name: Development
                    items:
                      - name: Agile development
                        href: data-science-process/agile-development.md
                      - name: Collaborative coding with Git
                        href: data-science-process/collaborative-coding-with-git.md
                      - name: Execute data science tasks
                        href: data-science-process/execute-data-science-tasks.md
                      - name: Code testing
                        href: data-science-process/code-test.md
                      - name: Track progress
                        href: data-science-process/track-progress.md
                  - name: Operationalization
                    items:
                      - name: DevOps - CI/CD
                        href: data-science-process/ci-cd-flask.md
                  - name: Worked-out examples
                    items:
                      - name: Overview
                        href: data-science-process/walkthroughs.md
                      - name: Spark examples
                        items:
                          - name: Spark with PySpark and Scala
                            href: data-science-process/walkthroughs-spark.md
                          - name: Explore and model data
                            href: data-science-process/spark-data-exploration-modeling.md
                          - name: Advanced data exploration
                            href: data-science-process/spark-advanced-data-exploration-modeling.md
                          - name: Score models
                            href: data-science-process/spark-model-consumption.md
                      - name: Hive with HDInsight Hadoop
                        href: data-science-process/walkthroughs-hdinsight-hadoop.md
                      - name: U-SQL with Azure Data Lake
                        href: data-science-process/walkthroughs-azure-data-lake.md
                      - name: R, Python and T-SQL with SQL Server
                        href: data-science-process/walkthroughs-sql-server.md
                      - name: T-SQL and Python with Synapse Analytics
                        href: data-science-process/walkthroughs-sql-data-warehouse.md
                  - name: Training
                    items:
                      - name: For data scientists
                        href: data-science-process/team-data-science-process-for-data-scientists.md
                      - name: For DevOps
                        href: data-science-process/team-data-science-process-for-devops.md
                  - name: How To
                    items:
                      - name: Set up data science environments
                        items:
                          - name: Environment setup
                            href: data-science-process/environment-setup.md
                          - name: Platforms and tools
                            href: data-science-process/platforms-and-tools.md
                      - name: Analyze business needs
                        items:
                          - name: Identify your scenario
                            href: data-science-process/plan-your-environment.md
                      - name: Acquire and understand data
                        items:
                          - name: Ingest data
                            items:
                              - name: Overview
                                href: data-science-process/ingest-data.md
                              - name: Move to/from Blob storage
                                items:
                                  - name: Overview
                                    href: data-science-process/move-azure-blob.md
                                  - name: Use Storage Explorer
                                    href: data-science-process/move-data-to-azure-blob-using-azure-storage-explorer.md
                                  - name: Use SSIS
                                    href: data-science-process/move-data-to-azure-blob-using-ssis.md
                              - name: Move to SQL on a VM
                                href: data-science-process/move-sql-server-virtual-machine.md
                              - name: Move to Azure SQL Database
                                href: data-science-process/move-sql-azure.md
                              - name: Move to Hive tables
                                href: data-science-process/move-hive-tables.md
                              - name: Move to SQL partitioned tables
                                href: data-science-process/parallel-load-sql-partitioned-tables.md
                              - name: Move from on-prem SQL
                                href: data-science-process/move-sql-azure-adf.md
                          - name: Explore and visualize data
                            items:
                              - name: Prepare data
                                href: data-science-process/prepare-data.md
                              - name: Explore data
                                items:
                                  - name: Overview
                                    href: data-science-process/explore-data.md
                                  - name: Explore Azure Blob Storage
                                    href: data-science-process/explore-data-blob.md
                                  - name: Explore SQL on a VM
                                    href: data-science-process/explore-data-sql-server.md
                                  - name: Explore Hive tables
                                    href: data-science-process/explore-data-hive-tables.md
                              - name: Sample data
                                items:
                                  - name: Overview
                                    href: data-science-process/sample-data.md
                                  - name: Use Blob Storage
                                    href: data-science-process/sample-data-blob.md
                                  - name: Use SQL Server
                                    href: data-science-process/sample-data-sql-server.md
                                  - name: Use Hive tables
                                    href: data-science-process/sample-data-hive.md
                              - name: Process data
                                items:
                                  - name: Access with Python
                                    href: data-science-process/python-data-access.md
                                  - name: Process blob data
                                    href: data-science-process/data-blob.md
                                  - name: Use Azure Data Lake
                                    href: data-science-process/data-lake-walkthrough.md
                                  - name: Use SQL VM
                                    href: data-science-process/sql-server-virtual-machine.md
                                  - name: Use data pipeline
                                    href: data-science-process/automated-data-pipeline-cheat-sheet.md
                                  - name: Use Spark
                                    href: data-science-process/spark-overview.md
                                  - name: Use Scala and Spark
                                    href: data-science-process/scala-walkthrough.md
                      - name: Develop models
                        items:
                          - name: Engineer features
                            items:
                              - name: Overview
                                href: data-science-process/create-features.md
                              - name: Use SQL and Python
                                href: data-science-process/create-features-sql-server.md
                              - name: Use Hive queries
                                href: data-science-process/create-features-hive.md
                          - name: Select features
                            href: data-science-process/select-features.md
                      - name: Deploy models in production
                        href: data-science-process/deploy-models-in-production.md
                  - name: Related
                    items:
                      - name: Anomaly detection
                        href: data-science-process/apps-anomaly-detection-api.md
                      - name: Predictive maintenance
                        items:
                          - name: Overview
                            href: data-science-process/predictive-maintenance-playbook.md
                          - name: Technical guide
                            href: data-science-process/predictive-maintenance-technical-guide.md
          - name: Architectures
            items:
              - name: Baseball decision analysis with ML.NET
                href: data-guide/big-data/baseball-ml-workload.md
              - name: Batch scoring for deep learning
                href: reference-architectures/ai/batch-scoring-deep-learning.yml
              - name: Batch scoring with Python
                href: reference-architectures/ai/batch-scoring-python.yml
              - name: Batch scoring with R
                href: reference-architectures/ai/batch-scoring-R-models.yml
              - name: Batch scoring with Spark on Databricks
                href: reference-architectures/ai/batch-scoring-databricks.yml
              - name: Blueprint architectures
                items:
                  - name: Blueprint - HIPAA/HITRUST health data and AI
                    href: /previous-versions/azure/security/blueprints/azure-health
                    maintainContext: true
                  - name: Implement the healthcare blueprint for AI
                    href: /previous-versions/azure/industry-marketing/health/sg-healthcare-ai-blueprint
                    maintainContext: true
              - name: Chatbot for hotel booking
                href: example-scenario/ai/commerce-chatbot.yml
              - name: Citizen AI with the Power Platform
                href: example-scenario/ai/citizen-ai-power-platform.yml
              - name: Computer vision on the edge
                href: reference-architectures/ai/end-to-end-smart-factory.yml
              - name: Deploy AI and ML at the edge
                href: hybrid/deploy-ai-ml-azure-stack-edge.yml
              - name: Determine customer lifetime and churn
                href: example-scenario/ai/customer-lifecycle-churn.yml
              - name: Distributed deep learning training
                href: reference-architectures/ai/training-deep-learning.yml
              - name: Enterprise-grade conversational bot
                href: reference-architectures/ai/conversational-bot.yml
              - name: Image classification
                href: example-scenario/ai/intelligent-apps-image-processing.yml
              - name: MLOps for Python models
                href: reference-architectures/ai/mlops-python.yml
              - name: Movie recommendations
                href: example-scenario/ai/movie-recommendations-with-machine-learning.yml
              - name: Orchestrate MLOps on Azure Databricks
                href: reference-architectures/ai/orchestrate-mlops-azure-databricks.yml
              - name: Predict hospital readmissions with ML
                href: example-scenario/ai/predict-hospital-readmissions-machine-learning.yml
              - name: Real-time recommendation API
                href: reference-architectures/ai/real-time-recommendation.yml
              - name: Real-time scoring Python models
                href: reference-architectures/ai/real-time-scoring-machine-learning-models.yml
              - name: Real-time scoring R models
                href: reference-architectures/ai/realtime-scoring-r.yml
              - name: Scalable personalization
                href: example-scenario/ai/scalable-personalization-with-content-based-recommendation-system.yml
              - name: Scale AI and ML in regulated industries
                href: example-scenario/ai/scale-ai-and-machine-learning-in-regulated-industries.yml
              - name: Speech to text conversion
                href: reference-architectures/ai/speech-to-text-transcription-pipeline.yml
              - name: Training Python models
                href: reference-architectures/ai/training-python-models.yml
          - name: Solution ideas
            items:
              - name: AI at the edge
                href: solution-ideas/articles/ai-at-the-edge.yml
              - name: AI enrichment with Cognitive Search
                href: solution-ideas/articles/cognitive-search-with-skillsets.yml
              - name: Auditing and risk management
                href: solution-ideas/articles/auditing-and-risk-compliance.yml
              - name: Autonomous systems
                href: solution-ideas/articles/autonomous-systems.yml
              - name: Business process management
                href: solution-ideas/articles/business-process-management.yml
              - name: Content research
                href: solution-ideas/articles/content-research.yml
              - name: Content tagging with NLP
                href: solution-ideas/articles/website-content-tag-suggestion-with-deep-learning-and-nlp.yml
              - name: Contract management
                href: solution-ideas/articles/contract-management.yml
              - name: Customer churn prediction
                href: solution-ideas/articles/customer-churn-prediction.yml
              - name: Customer feedback
                href: solution-ideas/articles/customer-feedback-and-analytics.yml
              - name: Data science and machine learning
                href: solution-ideas/articles/azure-databricks-data-science-machine-learning.yml
              - name: Defect prevention
                href: solution-ideas/articles/defect-prevention-with-predictive-maintenance.yml
              - name: Digital asset management
                href: solution-ideas/articles/digital-asset-management.yml
              - name: Disconnected AI at the edge
                href: solution-ideas/articles/ai-at-the-edge-disconnected.yml
              - name: E-commerce chatbot
                href: solution-ideas/articles/commerce-chatbot.yml
              - name: Energy demand forecasting
                href: solution-ideas/articles/forecast-energy-power-demand.yml
              - name: Energy supply optimization
                href: solution-ideas/articles/energy-supply-optimization.yml
              - name: Enterprise chatbot disaster recovery
                href: solution-ideas/articles/enterprise-chatbot-disaster-recovery.yml
              - name: Enterprise productivity chatbot
                href: solution-ideas/articles/enterprise-productivity-chatbot.yml
              - name: Environment monitoring
                href: solution-ideas/articles/environment-monitoring-and-supply-chain-optimization.yml
              - name: FAQ chatbot
                href: solution-ideas/articles/faq-chatbot-with-data-champion-model.yml
              - name: Hospital patient predictions
                href: solution-ideas/articles/predict-length-of-stay-and-patient-flow-with-healthcare-analytics.yml
              - name: Image classification with CNNs
                href: solution-ideas/articles/image-classification-with-convolutional-neural-networks.yml
              - name: Interactive voice response bot
                href: solution-ideas/articles/interactive-voice-response-bot.yml
              - name: Keyword digital text processing
                href: solution-ideas/articles/digital-media-speech-text.yml
              - name: Marketing optimization
                href: solution-ideas/articles/optimize-marketing-with-machine-learning.yml
              - name: Model deployment to AKS
                href: solution-ideas/articles/machine-learning-model-deployment-aks.yml
              - name: Personalized marketing solutions
                href: solution-ideas/articles/personalized-marketing.yml
              - name: Personalized offers
                href: solution-ideas/articles/personalized-offers.yml
              - name: Population health management
                href: solution-ideas/articles/population-health-management-for-healthcare.yml
              - name: Predictive maintenance
                href: solution-ideas/articles/predictive-maintenance.yml
              - name: Predictive marketing
                href: solution-ideas/articles/predictive-marketing-campaigns-with-machine-learning-and-spark.yml
              - name: Quality assurance
                href: solution-ideas/articles/quality-assurance.yml
              - name: Remote patient monitoring
                href: solution-ideas/articles/remote-patient-monitoring.yml
              - name: Retail assistant with visual capabilities
                href: solution-ideas/articles/retail-assistant-or-vacation-planner-with-visual-capabilities.yml
              - name: Retail product recommendations
                href: solution-ideas/articles/product-recommendations.yml
              - name: Secure research for regulated data
                href: example-scenario/ai/secure-compute-for-research.yml
              - name: Speech services
                href: solution-ideas/articles/speech-services.yml
              - name: Vehicle telematics
                href: solution-ideas/articles/predictive-insights-with-vehicle-telematics.yml
              - name: Vision classifier model
                href: example-scenario/dronerescue/vision-classifier-model-with-custom-vision.yml
              - name: Visual assistant
                href: solution-ideas/articles/visual-assistant.yml
      - name: Analytics
        items:
          - name: Get started
            href: solution-ideas/articles/analytics-start-here.yml
          - name: Guides
            items:
              - name: Technology choices
                items:
                - name: Analytical data stores
                  href: data-guide/technology-choices/analytical-data-stores.md
                - name: Analytics and reporting
                  href: data-guide/technology-choices/analysis-visualizations-reporting.md
                - name: Batch processing
                  href: data-guide/technology-choices/batch-processing.md
              - name: Actuarial risk analysis
                href: /previous-versions/azure/industry-marketing/financial/actuarial-risk-analysis-and-financial-modeling-solution-guide
                maintainContext: true
              - name: Analytics security baselines
                items:
                  - name: Security baseline for Azure Databricks
                    href: /security/benchmark/azure/baselines/databricks-security-baseline
                    maintainContext: true
                  - name: Security baseline for Azure Data Factory
                    href: /security/benchmark/azure/baselines/data-factory-security-baseline
                    maintainContext: true
                  - name: Security baseline for Azure Purview
                    href: /security/benchmark/azure/baselines/purview-security-baseline
                    maintainContext: true
              - name: Apache NiFi guidance
                items:
                  - name: Apache NiFi monitoring with MonitoFi
                    href: guide/data/monitor-apache-nifi-monitofi.yml
                  - name: Helm-based deployments for Apache NiFi
                    href: guide/data/helm-deployments-apache-nifi.yml
          - name: Architectures
            items:
              - name: Anomaly detector process
                href: solution-ideas/articles/anomaly-detector-process.yml
              - name: Apache NiFi on Azure
                href: example-scenario/data/azure-nifi.yml
              - name: Automated enterprise BI
                href: reference-architectures/data/enterprise-bi-adf.yml
              - name: Azure analytics end to end
                href: example-scenario/dataplate2e/data-platform-end-to-end.yml
              - name: Blueprint architectures
                items:
                  - name: Blueprint - Analytics for FedRAMP
                    href: /previous-versions/azure/security/blueprints/fedramp-analytics-overview
                    maintainContext: true
                  - name: Blueprint - Analytics for PCI DSS
                    href: /previous-versions/azure/security/blueprints/pcidss-analytics-overview
                    maintainContext: true
              - name: Data warehouse for small business
                href: example-scenario/data/small-medium-data-warehouse.yml
              - name: Data warehousing and analytics
                href: example-scenario/data/data-warehouse.yml
              - name: Geospatial data processing and analytics
                href: example-scenario/data/geospatial-data-processing-analytics-azure.yml
              - name: High throughput stream ingestion
                href: example-scenario/data/stream-ingestion-synapse.yml
              - name: Ingestion and analysis of news feeds
                href: example-scenario/ai/news-feed-ingestion-and-near-real-time-analysis.yml
              - name: IoT and data analytics
                href: example-scenario/data/big-data-with-iot.yml
              - name: Long-term security logs in Azure Data Explorer
                href: example-scenario/security/security-log-retention-azure-data-explorer.yml
              - name: Partitioning in Event Hubs and Kafka
                href: reference-architectures/event-hubs/partitioning-in-event-hubs-and-kafka.yml
              - name: Precision medicine pipeline with genomics
                href: example-scenario/precision-medicine/genomic-analysis-reporting.yml
              - name: Stream processing with Azure Databricks
                href: reference-architectures/data/stream-processing-databricks.yml
              - name: Stream processing with Stream Analytics
                href: reference-architectures/data/stream-processing-stream-analytics.yml
              - name: Stream processing with fully managed open-source data engines
                href: example-scenario/data/open-source-data-engine-stream-processing.yml
          - name: Solution ideas
            items:
              - name: Advanced analytics
                href: solution-ideas/articles/advanced-analytics-on-big-data.yml
              - name: App integration using Event Grid
                href: solution-ideas/articles/application-integration-using-event-grid.yml
              - name: Big data analytics with Azure Data Explorer
                href: solution-ideas/articles/big-data-azure-data-explorer.yml
              - name: Big data analytics with enterprise security
                href: solution-ideas/articles/big-data-analytics-enterprise-grade-security.yml
              - name: Content Delivery Network analytics
                href: solution-ideas/articles/content-delivery-network-azure-data-explorer.yml
              - name: Demand forecasting for shipping
                href: solution-ideas/articles/demand-forecasting-for-shipping-and-distribution.yml
              - name: Demand forecasting and price optimization
                href: solution-ideas/articles/demand-forecasting-price-optimization-marketing.yml
              - name: Demand forecasting with Stream Analytics
                href: solution-ideas/articles/demand-forecasting.yml
              - name: Discovery Hub for analytics
                href: solution-ideas/articles/cloud-scale-analytics-with-discovery-hub.yml
              - name: ETL using HDInsight
                href: solution-ideas/articles/extract-transform-and-load-using-hdinsight.yml
              - name: Highly scalable customer service and ERP
                href: solution-ideas/articles/erp-customer-service.yml
              - name: Hybrid big data with HDInsight
                href: solution-ideas/articles/extend-your-on-premises-big-data-investments-with-hdinsight.yml
              - name: Ingestion, ETL, and stream processing
                href: solution-ideas/articles/ingest-etl-stream-with-adb.yml
              - name: Interactive analytics with Data Explorer
                href: solution-ideas/articles/interactive-azure-data-explorer.yml
              - name: Interactive price analytics
                href: solution-ideas/articles/interactive-price-analytics.yml
              - name: IoT analytics with Azure Data Explorer
                href: solution-ideas/articles/iot-azure-data-explorer.yml
              - name: Mining equipment monitoring
                href: solution-ideas/articles/monitor-mining-equipment.yml
              - name: Modern analytics with Azure Databricks
                href: solution-ideas/articles/azure-databricks-modern-analytics-architecture.yml
              - name: Monitoring solution with Data Explorer
                href: solution-ideas/articles/monitor-azure-data-explorer.yml
              - name: Oil and Gas tank level forecasting
                href: solution-ideas/articles/oil-and-gas-tank-level-forecasting.yml
              - name: Predicting length of stay in hospitals
                href: solution-ideas/articles/predicting-length-of-stay-in-hospitals.yml
              - name: Predictive aircraft engine monitoring
                href: solution-ideas/articles/aircraft-engine-monitoring-for-predictive-maintenance-in-aerospace.yml
              - name: Real Time analytics on big data
                href: solution-ideas/articles/real-time-analytics.yml
              - name: Tiering applications & data for analytics
                href: solution-ideas/articles/tiered-data-for-analytics.yml
      - name: Blockchain
        items:
          - name: Guides
            items:
              - name: Azure Confidential Ledger architecture
                href: /azure/confidential-ledger/architecture
                maintainContext: true
              - name: Authenticate Confidential Ledger nodes
                href: /azure/confidential-ledger/authenticate-ledger-nodes
                maintainContext: true
          - name: Architectures
            items:
              - name: Azure SQL Database ledger
                href: /azure/azure-sql/database/ledger-overview
                maintainContext: true
              - name: Decentralized trust between banks
                href: example-scenario/apps/decentralized-trust.yml
              - name: Multi-cloud blockchain DLT
                href: example-scenario/blockchain/multi-cloud-blockchain.yml
          - name: Solution ideas
            items:
              - name: Blockchain workflow application
                href: solution-ideas/articles/blockchain-workflow-application.yml
              - name: Supply chain track and trace
                href: solution-ideas/articles/supply-chain-track-and-trace.yml
      - name: Compute
        items:
          - name: Get started with HPC
            href: topics/high-performance-computing.md
          - name: Guides
            items:
              - name: Choose a compute service
                href: guide/technology-choices/compute-decision-tree.md
              - name: SAS on Azure architecture
                href: guide/sas/sas-overview.yml
              - name: Industry guidance
                items:
                  - name: High-power compute for manufacturing
                    href: /previous-versions/azure/industry-marketing/manufacturing/compute-in-manufacturing-overview
                    maintainContext: true
                  - name: Risk grid computing in banking
                    href: /previous-versions/azure/industry-marketing/financial/risk-grid-banking-overview
                    maintainContext: true
                  - name: Risk grid computing solution
                    href: /previous-versions/azure/industry-marketing/financial/risk-grid-banking-solution-guide
                    maintainContext: true
              - name: VM security baselines
                items:
                  - name: Security baseline for virtual machine scale sets
                    href: /security/benchmark/azure/baselines/virtual-machine-scale-sets-security-baseline
                    maintainContext: true
                  - name: Security baseline for Linux VMs
                    href: /security/benchmark/azure/baselines/virtual-machines-linux-security-baseline
                    maintainContext: true
                  - name: Security baseline for Windows VMs
                    href: /security/benchmark/azure/baselines/virtual-machines-windows-security-baseline
                    maintainContext: true                 
          - name: Architectures
            items:
              - name: 3D video rendering
                href: example-scenario/infrastructure/video-rendering.yml
              - name: Blueprint architectures
                items:
                  - name: Blueprint - IaaS web application for FedRAMP
                    href: /previous-versions/azure/security/blueprints/fedramp-iaaswa-overview
                    maintainContext: true
                  - name: Blueprint - IaaS web application for PCI DSS
                    href: /previous-versions/azure/security/blueprints/pcidss-iaaswa-overview
                    maintainContext: true
              - name: Computer-aided engineering
                href: example-scenario/apps/hpc-saas.yml
              - name: Digital image modeling
                href: example-scenario/infrastructure/image-modeling.yml
              - name: Linux virtual desktops with Citrix
                href: example-scenario/infrastructure/linux-vdi-citrix.yml
              - name: Move Azure resources across regions
                href: solution-ideas/articles/move-azure-resources-across-regions.yml
              - name: Run a Linux VM on Azure
                href: reference-architectures/n-tier/linux-vm.yml
              - name: Run a Windows VM on Azure
                href: reference-architectures/n-tier/windows-vm.yml
              - name: Run CFD simulations
                href: example-scenario/infrastructure/hpc-cfd.yml
              - name: Run reservoir simulations
                href: example-scenario/infrastructure/reservoir-simulation.yml
          - name: Solution ideas
            items:
              - name: HPC cluster deployed in the cloud
                href: solution-ideas/articles/hpc-cluster.yml
              - name: HPC risk analysis
                href: solution-ideas/articles/hpc-risk-analysis.yml
              - name: HPC system and big compute
                href: solution-ideas/articles/big-compute-with-azure-batch.yml
              - name: Hybrid HPC with HPC Pack
                href: solution-ideas/articles/hybrid-hpc-in-azure-with-hpc-pack.yml
      - name: Containers
        items:
          - name: Get started
            href: reference-architectures/containers/aks-start-here.md
          - name: Guides
            items:
              - name: AKS cluster best practices
                href: /azure/aks/best-practices
                maintainContext: true
              - name: AKS day-2 operations guide
                items:
                  - name: Introduction
                    href: operator-guides/aks/day-2-operations-guide.md
                  - name: Triage practices
                    items:
                      - name: Overview
                        href: operator-guides/aks/aks-triage-practices.md
                      - name: 1- Cluster health
                        href: operator-guides/aks/aks-triage-cluster-health.md
                      - name: 2- Node and pod health
                        href: operator-guides/aks/aks-triage-node-health.md
                      - name: 3- Workload deployments
                        href: operator-guides/aks/aks-triage-deployment.md
                      - name: 4- Admission controllers
                        href: operator-guides/aks/aks-triage-controllers.md
                      - name: 5- Container registry connectivity
                        href: operator-guides/aks/aks-triage-container-registry.md
                  - name: Patching and upgrade guidance
                    href: operator-guides/aks/aks-upgrade-practices.md
                  - name: Monitoring with Azure Monitor
                    href: /azure/aks/monitor-aks?bc=%2fazure%2farchitecture%2fbread%2ftoc.json&toc=%2fazure%2farchitecture%2ftoc.json
                    maintainContext: true
                  - name: Common issues
                    href: /azure/aks/troubleshooting?bc=%2fazure%2farchitecture%2fbread%2ftoc.json&toc=%2fazure%2farchitecture%2ftoc.json
                    maintainContext: true
              - name: Choose a Kubernetes option
                items:
                  - name: Choose a Kubernetes at the edge option
                    href: operator-guides/aks/choose-kubernetes-edge-compute-option.md
                  - name: Choose a bare-metal Kubernetes option
                    href: operator-guides/aks/choose-bare-metal-kubernetes.yml
              - name: Governance disciplines for AKS
                href: /azure/cloud-adoption-framework/scenarios/aks/eslz-security-governance-and-compliance
                maintainContext: true
              - name: Cost governance with Kubecost
                href: /azure/cloud-adoption-framework/scenarios/aks/eslz-cost-governance-with-kubecost
                maintainContext: true
              - name: BCDR considerations for AKS
                href: /azure/cloud-adoption-framework/scenarios/aks/eslz-business-continuity-and-disaster-recovery
                maintainContext: true
              - name: Security baseline for AKS
                href: /security/benchmark/azure/baselines/aks-security-baseline
                maintainContext: true
          - name: Architectures
            items:
              - name: Advanced microservices architecture on AKS
                href: reference-architectures/containers/aks-microservices/aks-microservices-advanced.yml
              - name: AKS baseline cluster
                href: reference-architectures/containers/aks/secure-baseline-aks.yml
              - name: AKS baseline for multi-region clusters
                href: reference-architectures/containers/aks-multi-region/aks-multi-cluster.yml
              - name: AKS cluster for a PCI-DSS workload
                items:
                  - name: Introduction
                    href: reference-architectures/containers/aks-pci/aks-pci-intro.yml
                  - name: Architecture
                    href: reference-architectures/containers/aks-pci/aks-pci-ra-code-assets.yml
                  - name: Network segmentation
                    href: reference-architectures/containers/aks-pci/aks-pci-network.yml
                  - name: Data protection
                    href: reference-architectures/containers/aks-pci/aks-pci-data.yml
                  - name: Vulnerability management
                    href: reference-architectures/containers/aks-pci/aks-pci-malware.yml
                  - name: Access controls
                    href: reference-architectures/containers/aks-pci/aks-pci-identity.yml
                  - name: Monitoring operations
                    href: reference-architectures/containers/aks-pci/aks-pci-monitor.yml
                  - name: Policy management
                    href: reference-architectures/containers/aks-pci/aks-pci-policy.yml
                  - name: Summary
                    href: reference-architectures/containers/aks-pci/aks-pci-summary.yml
              - name: Autonomous-driving simulation
                href: industries/automotive/building-blocks-autonomous-driving-simulation-environments.yml
              - name: Building a telehealth system
                href: example-scenario/apps/telehealth-system.yml
<<<<<<< HEAD
              - name: Building CNCF projects by using AKS
                href: example-scenario/apps/build-cncf-incubated-graduated-projects-aks.yml  
=======
              - name: CI/CD pipeline for container-based workloads
                href: example-scenario/apps/devops-with-aks.yml
>>>>>>> 068a4c43
              - name: GitOps for AKS
                href: example-scenario/gitops-aks/gitops-blueprint-aks.yml
              - name: Magento e-commerce in AKS
                href: example-scenario/magento/magento-azure.yml
              - name: Microservices architecture on AKS
                href: reference-architectures/containers/aks-microservices/aks-microservices.yml
              - name: Multiplayer server hosting with ACI
                href: /gaming/azure/reference-architectures/multiplayer-synchronous-aci
                maintainContext: true
              - name: Multiplayer server hosting with AKS
                href: /gaming/azure/reference-architectures/multiplayer-synchronous-aks
                maintainContext: true
              - name: Multiplayer hosting with Service Fabric
                href: /gaming/azure/reference-architectures/multiplayer-synchronous-sf
                maintainContext: true
              - name: Multitenancy with AKS and AGIC
                href: example-scenario/aks-agic/aks-agic.yml
          - name: Solution ideas
            items:
              - name: API-first SaaS business model with AKS
                href: solution-ideas/articles/aks-api-first.yml
              - name: Azure Kubernetes in event stream processing
                href: solution-ideas/articles/serverless-event-processing-aks.yml
              - name: Bursting from AKS with ACI
                href: solution-ideas/articles/scale-using-aks-with-aci.yml
              - name: Data streaming with AKS
                href: solution-ideas/articles/data-streaming-scenario.yml
              - name: Elastic demand handling with AKS
                href: solution-ideas/articles/aks-demand-spikes.yml
              - name: Instant IoT data streaming with AKS
                href: solution-ideas/articles/aks-iot-data-streaming.yml
              - name: JBoss deployment with Red Hat on Azure
                href: solution-ideas/articles/jboss-deployment-red-hat.yml
              - name: Microservices with AKS and Azure DevOps
                href: solution-ideas/articles/microservices-with-aks.yml
              - name: Secure DevOps for AKS
                href: solution-ideas/articles/secure-devops-for-kubernetes.yml
      - name: Databases
        items:
          - name: Guides
            items:
              - name: Get started
                href: data-guide/index.md
              - name: Relational data
                items:
                  - name: 'Extract, transform, and load (ETL)'
                    href: data-guide/relational-data/etl.md
                  - name: Online analytical processing (OLAP)
                    href: data-guide/relational-data/online-analytical-processing.md
                  - name: Online transaction processing (OLTP)
                    href: data-guide/relational-data/online-transaction-processing.md
                  - name: Data Warehousing
                    href: data-guide/relational-data/data-warehousing.md
              - name: Non-relational data
                items:
                  - name: Non-relational data stores
                    href: data-guide/big-data/non-relational-data.md
                  - name: Free-form text search
                    href: data-guide/scenarios/search.md
                  - name: Time series data
                    href: data-guide/scenarios/time-series.md
                  - name: Working with CSV and JSON files
                    href: data-guide/scenarios/csv-and-json.md
              - name: Build a scalable system for massive data
                href: data-guide/scenarios/build-scalable-database-solutions-azure-services.md
              - name: Big Data
                items:
                  - name: Big Data architectures
                    href: data-guide/big-data/index.md
                  - name: Batch processing
                    href: data-guide/big-data/batch-processing.md
                  - name: Real time processing
                    href: data-guide/big-data/real-time-processing.md
              - name: Technology choices
                items:
                  - name: Analytical data stores
                    href: data-guide/technology-choices/analytical-data-stores.md
                  - name: Analytics and reporting
                    href: data-guide/technology-choices/analysis-visualizations-reporting.md
                  - name: Batch processing
                    href: data-guide/technology-choices/batch-processing.md
                  - name: Data lakes
                    href: data-guide/scenarios/data-lake.md
                  - name: Data storage
                    href: data-guide/technology-choices/data-storage.md
                  - name: Choose a data store
                    items:
                      - name: Understand data store models
                        href: guide/technology-choices/data-store-overview.md
                      - name: Select a data store
                        href: guide/technology-choices/data-store-decision-tree.md
                      - name: Criteria for choosing a data store
                        href: guide/technology-choices/data-store-considerations.md
                  - name: Pipeline orchestration
                    href: data-guide/technology-choices/pipeline-orchestration-data-movement.md
                  - name: Real-time message ingestion
                    href: data-guide/technology-choices/real-time-ingestion.md
                  - name: Search data stores
                    href: data-guide/technology-choices/search-options.md
                  - name: Stream processing
                    href: data-guide/technology-choices/stream-processing.md
              - name: Data management patterns
                href: patterns/category/data-management.md
              - name: Industry guidance
                items:
                  - name: Data management in banking
                    href: /previous-versions/azure/industry-marketing/financial/data-mgmt-in-banking-overview
                    maintainContext: true
                  - name: Data management in retail
                    href: /previous-versions/azure/industry-marketing/retail/retail-data-management-overview
                    maintainContext: true
                  - name: Visual search for retail
                    href: /previous-versions/azure/industry-marketing/retail/visual-search-use-case-overview
                    maintainContext: true
              - name: Transfer data to and from Azure
                href: data-guide/scenarios/data-transfer.md
              - name: Extend on-premises data solutions to Azure
                href: data-guide/scenarios/hybrid-on-premises-and-cloud.md
              - name: Secure data solutions
                href: data-guide/scenarios/securing-data-solutions.md
              - name: Tenancy models for SaaS databases
                href: isv/application-tenancy.md
              - name: Monitor Azure Databricks jobs
                items:
                  - name: Overview
                    href: databricks-monitoring/index.md
                  - name: Send Databricks application logs to Azure Monitor
                    href: databricks-monitoring/application-logs.md
                  - name: Use dashboards to visualize Databricks metrics
                    href: databricks-monitoring/dashboards.md
                  - name: Troubleshoot performance bottlenecks
                    href: databricks-monitoring/performance-troubleshooting.md
                  - name: Observability patterns and metrics for performance tuning
                    href: databricks-monitoring/databricks-observability.yml
              - name: Run Apache Cassandra
                href: best-practices/cassandra.md
          - name: Architectures
            items:
              - name: Azure health data consortium
                href: example-scenario/data/azure-health-data-consortium.yml
              - name: Blueprint architectures
                items:
                  - name: Blueprint - Data warehouse for FedRAMP
                    href: /previous-versions/azure/security/blueprints/fedramp-datawarehouse-overview
                    maintainContext: true
                  - name: Blueprint - Data warehouse for PCI DSS
                    href: /previous-versions/azure/security/blueprints/pcidss-dw-overview
                    maintainContext: true
                  - name: Blueprint - HIPAA/HITRUST health data and AI
                    href: /previous-versions/azure/security/blueprints/azure-health
                    maintainContext: true
              - name: Cost savings through HTAP with Azure SQL
                href: example-scenario/data/azure-sql-htap.yml
              - name: Data governance with Profisee
                href: reference-architectures/data/profisee-master-data-management-purview.yml
              - name: DataOps for modern data warehouse
                href: example-scenario/data-warehouse/dataops-mdw.yml
              - name: Hybrid ETL with Azure Data Factory
                href: example-scenario/data/hybrid-etl-with-adf.yml
              - name: Master data management with CluedIn
                href: reference-architectures/data/cluedin.yml
              - name: Master data management with Profisee
                href: reference-architectures/data/profisee-master-data-management-data-factory.yml
              - name: Migrate master data services with CluedIn
                href: reference-architectures/data/migrate-master-data-services-with-cluedin.yml
              - name: N-tier app with Cassandra
                href: reference-architectures/n-tier/n-tier-cassandra.yml
              - name: SQL 2008 R2 failover cluster in Azure
                href: example-scenario/sql-failover/sql-failover-2008r2.yml
              - name: SQL Database and Synapse Analytics connectivity
                href: /azure/azure-sql/database/connectivity-architecture
                maintainContext: true
              - name: Windows N-tier applications
                href: reference-architectures/n-tier/n-tier-sql-server.yml
          - name: Solution ideas
            items:
              - name: Big data analytics with Azure Data Explorer
                href: solution-ideas/articles/big-data-azure-data-explorer.yml
              - name: Campaign optimization with HDInsight Spark
                href: solution-ideas/articles/campaign-optimization-with-azure-hdinsight-spark-clusters.yml
              - name: Campaign optimization with SQL Server
                href: solution-ideas/articles/campaign-optimization-with-sql-server.yml
              - name: Data streaming
                href: solution-ideas/articles/data-streaming-scenario.yml
              - name: Data cache
                href: solution-ideas/articles/data-cache-with-redis-cache.yml
              - name: Digital campaign management
                href: solution-ideas/articles/digital-marketing-using-azure-database-for-postgresql.yml
              - name: Digital marketing using Azure MySQL
                href: solution-ideas/articles/digital-marketing-using-azure-database-for-mysql.yml
              - name: Enterprise data warehouse
                href: solution-ideas/articles/enterprise-data-warehouse.yml
              - name: Finance management using Azure MySQL
                href: solution-ideas/articles/finance-management-apps-using-azure-database-for-mysql.yml
              - name: Finance management using Azure PostgreSQL
                href: solution-ideas/articles/finance-management-apps-using-azure-database-for-postgresql.yml
              - name: Gaming using Azure MySQL
                href: solution-ideas/articles/gaming-using-azure-database-for-mysql.yml
              - name: Gaming using Cosmos DB
                href: solution-ideas/articles/gaming-using-cosmos-db.yml
              - name: Globally distributed apps using Cosmos DB
                href: solution-ideas/articles/globally-distributed-mission-critical-applications-using-cosmos-db.yml
              - name: Intelligent apps using Azure MySQL
                href: solution-ideas/articles/intelligent-apps-using-azure-database-for-mysql.yml
              - name: Intelligent apps using Azure PostgreSQL
                href: solution-ideas/articles/intelligent-apps-using-azure-database-for-postgresql.yml
              - name: Interactive querying with HDInsight
                href: solution-ideas/articles/interactive-querying-with-hdinsight.yml
              - name: Loan charge-off prediction with HDInsight Spark
                href: solution-ideas/articles/loan-chargeoff-prediction-with-azure-hdinsight-spark-clusters.yml
              - name: Loan charge-off prediction with SQL Server
                href: solution-ideas/articles/loan-chargeoff-prediction-with-sql-server.yml
              - name: Loan credit risk modeling
                href: solution-ideas/articles/loan-credit-risk-analyzer-and-default-modeling.yml
              - name: Loan credit risk with SQL Server
                href: solution-ideas/articles/loan-credit-risk-with-sql-server.yml
              - name: Messaging
                href: solution-ideas/articles/messaging.yml
              - name: Minimal storage – change feed to replicate data
                href: solution-ideas/articles/minimal-storage-change-feed-replicate-data.yml
              - name: Mining equipment monitoring
                href: solution-ideas/articles/monitor-mining-equipment.yml
              - name: Multi-region web application with Cosmos DB replication
                href: solution-ideas/articles/multi-region-web-app-cosmos-db-replication.yml
              - name: Ops automation using Event Grid
                href: solution-ideas/articles/ops-automation-using-event-grid.yml
              - name: Optimized storage with logical data classification
                href: solution-ideas/articles/optimized-storage-logical-data-classification.yml
              - name: Optimized storage – time based - multi writes
                href: solution-ideas/articles/optimized-storage-time-based-multi-writes.yml
              - name: Optimized storage – time based with Data Lake
                href: solution-ideas/articles/optimized-storage-time-based-data-lake.yml
              - name: Oracle migration to Azure
                href: solution-ideas/articles/reference-architecture-for-oracle-database-migration-to-azure.yml
              - name: Personalization using Cosmos DB
                href: solution-ideas/articles/personalization-using-cosmos-db.yml
              - name: Retail and e-commerce using Azure MySQL
                href: solution-ideas/articles/retail-and-ecommerce-using-azure-database-for-mysql.yml
              - name: Retail and e-commerce using Azure PostgreSQL
                href: solution-ideas/articles/retail-and-ecommerce-using-azure-database-for-postgresql.yml
              - name: Retail and e-commerce using Cosmos DB
                href: solution-ideas/articles/retail-and-e-commerce-using-cosmos-db.yml
              - name: Running Oracle Databases on Azure
                href: solution-ideas/articles/reference-architecture-for-oracle-database-on-azure.yml
              - name: Serverless apps using Cosmos DB
                href: solution-ideas/articles/serverless-apps-using-cosmos-db.yml
              - name: Streaming using HDInsight
                href: solution-ideas/articles/streaming-using-hdinsight.yml
      - name: Developer Options
        items:
          - name: Microservices
            items:
              - name: Get started
                href: microservices/index.md
              - name: Guides
                items:
                  - name: Domain modeling for microservices
                    items:
                      - name: Domain analysis
                        href: microservices/model/domain-analysis.md
                      - name: Tactical DDD
                        href: microservices/model/tactical-ddd.md
                      - name: Identify microservice boundaries
                        href: microservices/model/microservice-boundaries.md
                  - name: Design a microservices architecture
                    items:
                      - name: Introduction
                        href: microservices/design/index.md
                      - name: Choose a compute option
                        href: microservices/design/compute-options.md
                      - name: Interservice communication
                        href: microservices/design/interservice-communication.md
                      - name: API design
                        href: microservices/design/api-design.md
                      - name: API gateways
                        href: microservices/design/gateway.md
                      - name: Data considerations
                        href: microservices/design/data-considerations.md
                      - name: Container orchestration
                        href: microservices/design/orchestration.md
                      - name: Design patterns for microservices
                        href: microservices/design/patterns.md
                  - name: Operate microservices in production
                    items:
                      - name: Monitor microservices in Azure Kubernetes Service (AKS)
                        href: microservices/logging-monitoring.md
                      - name: CI/CD for microservices
                        href: microservices/ci-cd.md
                      - name: CI/CD for microservices on Kubernetes
                        href: microservices/ci-cd-kubernetes.md
                  - name: Migrate to a microservices architecture
                    items:
                      - name: Migrate a monolith application to microservices
                        href: microservices/migrate-monolith.md
                      - name: Modernize enterprise applications with Service Fabric
                        href: service-fabric/modernize-app-azure-service-fabric.md
                      - name: Migrate from Cloud Services to Service Fabric
                        href: service-fabric/migrate-from-cloud-services.md
              - name: Architectures
                items:
                   - name: Decompose apps with Service Fabric
                     href: example-scenario/infrastructure/service-fabric-microservices.yml
                   - name: Microservices on Azure Service Fabric
                     href: reference-architectures/microservices/service-fabric.yml
                   - name: Microservices with Azure Spring Cloud
                     href: /azure/spring-cloud/reference-architecture
                     maintainContext: true
                   - name: Unified logging for microservices apps
                     href: example-scenario/logging/unified-logging.yml
          - name: Serverless applications
            items:
              - name: Get started
                href: serverless-quest/serverless-overview.md
              - name: Guides
                items:
                  - name: Serverless Functions examples
                    href: serverless-quest/reference-architectures.md
                  - name: Plan for serverless architecture
                    items:
                      - name: Serverless Functions decision and planning
                        href: serverless-quest/validate-commit-serverless-adoption.md
                      - name: Serverless application assessment
                        href: serverless-quest/application-assessment.md
                      - name: Technical workshops and training
                        href: serverless-quest/technical-training.md
                      - name: Proof of concept or pilot
                        href: serverless-quest/poc-pilot.md
                  - name: Develop and deploy serverless apps
                    items:
                      - name: Serverless Functions app development
                        href: serverless-quest/application-development.md
                      - name: Serverless Functions code walkthrough
                        href: serverless/code.md
                      - name: CI/CD for a serverless frontend
                        href: serverless/guide/serverless-app-cicd-best-practices.md
                  - name: Monitoring serverless event processing
                    href: serverless/guide/monitoring-serverless-event-processing.md
                  - name: Serverless Functions app operations
                    href: serverless-quest/functions-app-operations.md
                  - name: Serverless Functions app security
                    href: serverless-quest/functions-app-security.md
                  - name: Security baseline for Azure Functions
                    href: /security/benchmark/azure/baselines/functions-security-baseline
                    maintainContext: true
                  - name: Serverless with Azure Logic Apps
                    href: /azure/logic-apps/logic-apps-serverless-overview
                    maintainContext: true
                  - name: Event Hubs with Azure Functions
                    items:
                      - name: Overview
                        href: serverless/event-hubs-functions/event-hubs-functions.yml
                      - name: Performance and scale
                        href: serverless/event-hubs-functions/performance-scale.yml
                      - name: Resilient design
                        href: serverless/event-hubs-functions/resilient-design.md
                      - name: Security
                        href: serverless/event-hubs-functions/security.md
                      - name: Observability
                        href: serverless/event-hubs-functions/observability.yml
              - name: Architectures
                items:
                  - name: Azure Functions in a hybrid environment
                    href: hybrid/azure-functions-hybrid.yml
                  - name: Event-based cloud automation
                    href: reference-architectures/serverless/cloud-automation.yml
                  - name: Multicloud with the Serverless Framework
                    href: example-scenario/serverless/serverless-multicloud.yml
                  - name: Real-time location sharing
                    href: example-scenario/signalr/index.yml
                  - name: Serverless event processing
                    href: reference-architectures/serverless/event-processing.yml
              - name: Solution ideas
                items:
                  - name: Azure Kubernetes in event stream processing
                    href: solution-ideas/articles/serverless-event-processing-aks.yml
                  - name: Big data analytics with Azure Data Explorer
                    href: solution-ideas/articles/big-data-azure-data-explorer.yml
                  - name: De-batching and filtering in serverless event processing with Event Hubs
                    href: solution-ideas/articles/serverless-event-processing-filtering.yml
                  - name: Private link scenario in event stream processing
                    href: solution-ideas/articles/serverless-event-processing-private-link.yml
                  - name: Serverless applications using Event Grid
                    href: solution-ideas/articles/serverless-application-architectures-using-event-grid.yml
                  - name: Serverless computing LOB apps
                    href: solution-ideas/articles/onboarding-customers-with-a-cloud-native-serverless-architecture.yml
                  - name: Transit Hub pub-sub messaging system
                    href: solution-ideas/articles/transit-hub.yml
      - name: DevOps
        items:
          - name: Guides
            items:
              - name: DevOps Checklist
                href: checklist/dev-ops.md
              - name: Advanced Azure Resource Manager templates
                items:
                  - name: Overview
                    href: guide/azure-resource-manager/advanced-templates/index.md
                  - name: Update a resource
                    href: guide/azure-resource-manager/advanced-templates/update-resource.md
                  - name: Use an object as a parameter
                    href: guide/azure-resource-manager/advanced-templates/objects-as-parameters.md
                  - name: Property transformer and collector
                    href: guide/azure-resource-manager/advanced-templates/collector.md
              - name: DevTest Labs guidance
                list:
                  - name: Deliver a proof of concept with DevTest Labs
                    href: /azure/devtest-labs/deliver-proof-concept
                    maintainContext: true
                  - name: Orchestrate the implementation of DevTest Labs
                    href: /azure/devtest-labs/devtest-lab-guidance-orchestrate-implementation
                    maintainContext: true
                  - name: Scale up DevTest Labs infrastructure
                    href: /azure/devtest-labs/devtest-lab-guidance-scale
                    maintainContext: true
                  - name: Security baseline for Azure DevTest Labs
                    href: /security/benchmark/azure/baselines/devtest-labs-security-baseline
                    maintainContext: true
              - name: Continuous integration for Synapse Analytics
                href: /azure/synapse-analytics/cicd/continuous-integration-delivery
                maintainContext: true
              - name: Platform automation for VMware Solution
                href: /azure/cloud-adoption-framework/scenarios/azure-vmware/eslz-platform-automation-and-devops
                maintainContext: true
          - name: Architectures
            items:
              - name: Azure DevTest Labs for enterprises
                href: /azure/devtest-labs/devtest-lab-reference-architecture
                maintainContext: true
              - name: CI/CD pipeline for chatbots with ARM
                href: example-scenario/apps/devops-cicd-chatbot.yml
              - name: CI/CD pipeline using Azure DevOps
                href: example-scenario/apps/devops-dotnet-webapp.yml
              - name: DevSecOps in GitHub
                href: solution-ideas/articles/devsecops-in-github.yml
              - name: Enterprise monitoring with Azure Monitor
                href: example-scenario/monitoring/enterprise-monitoring.yml
              - name: Jenkins on Azure
                href: example-scenario/apps/jenkins.yml
              - name: Run containers in a hybrid environment
                href: hybrid/hybrid-containers.yml
          - name: Solution ideas
            items:
              - name: CI/CD for Azure VMs
                href: solution-ideas/articles/cicd-for-azure-vms.yml
              - name: CI/CD for Azure Web Apps
                href: solution-ideas/articles/azure-devops-continuous-integration-and-continuous-deployment-for-azure-web-apps.yml
              - name: CI/CD for Containers
                href: solution-ideas/articles/cicd-for-containers.yml
              - name: CI/CD for Microsoft Power Platform
                href: solution-ideas/articles/azure-devops-continuous-integration-for-power-platform.yml
              - name: CI/CD using Jenkins and AKS
                href: solution-ideas/articles/container-cicd-using-jenkins-and-kubernetes-on-azure-container-service.yml
              - name: CI/CD using Jenkins and Terraform
                href: solution-ideas/articles/immutable-infrastructure-cicd-using-jenkins-and-terraform-on-azure-virtual-architecture-overview.yml
              - name: DevSecOps in Azure
                href: solution-ideas/articles/devsecops-in-azure.yml
              - name: DevTest and DevOps for IaaS
                href: solution-ideas/articles/dev-test-iaas.yml
              - name: DevTest and DevOps for PaaS
                href: solution-ideas/articles/dev-test-paas.yml
              - name: DevTest and DevOps with microservices
                href: solution-ideas/articles/dev-test-microservice.yml
              - name: DevTest Image Factory
                href: solution-ideas/articles/dev-test-image-factory.yml
              - name: Hybrid DevOps
                href: solution-ideas/articles/devops-in-a-hybrid-environment.yml
              - name: Java CI/CD using Jenkins and Web Apps
                href: solution-ideas/articles/java-cicd-using-jenkins-and-azure-web-apps.yml
              - name: SharePoint for development testing
                href: solution-ideas/articles/sharepoint-farm-devtest.yml
      - name: High Availability + Disaster Recovery
        items:
          - name: Guides
            items:
              - name: Build solutions with Availability Zones
                href: high-availability/building-solutions-for-high-availability.md
              - name: High availability for SQL DB and Managed Instance
                href: /azure/azure-sql/database/high-availability-sla
                maintainContext: true
          - name: Architectures
            items:
              - name: AKS baseline for multi-region clusters
                href: reference-architectures/containers/aks-multi-region/aks-multi-cluster.yml
              - name: Highly available multi-region web app
                href: reference-architectures/app-service-web-app/multi-region.yml
              - name: "IaaS: Web app with relational database"
                href: high-availability/ref-arch-iaas-web-and-db.yml
              - name: Multi-region app with private database
                href: example-scenario/sql-failover/app-service-private-sql-multi-region.yml
              - name: Multi-region load balancing
                href: high-availability/reference-architecture-traffic-manager-application-gateway.yml
              - name: Multi-region N-tier application
                href: reference-architectures/n-tier/multi-region-sql-server.yml
              - name: Multitenant SaaS
                href: example-scenario/multi-saas/multitenant-saas.yml
              - name: Multi-tier web application built for HA/DR
                href: example-scenario/infrastructure/multi-tier-app-disaster-recovery.yml
      - name: Hybrid + Multicloud
        items:
          - name: Get started
            href: hybrid/hybrid-start-here.md
          - name: Guides
            items:
              - name: Hybrid workload in Azure
                href: ./framework/hybrid/hybrid-overview.md
              - name: Azure Arc guidance
                list:
                  - name: Administer SQL Server anywhere with Azure Arc
                    href: hybrid/azure-arc-sql-server.yml
                  - name: App Service on Azure Arc
                    href: /azure/app-service/overview-arc-integration
                    maintainContext: true
                  - name: Security baseline for Arc-enabled Servers
                    href: /security/benchmark/azure/baselines/arc-enabled-security-baseline
                    maintainContext: true
              - name: Hybrid deployments
                items:
                - name: Configure hybrid cloud connectivity in Azure and Azure Stack Hub
                  href: hybrid/deployments/solution-deployment-guide-connectivity.md
                - name: Configure hybrid cloud identity for Azure and Azure Stack Hub apps
                  href: hybrid/deployments/solution-deployment-guide-identity.md
                - name: Deploy AI-based footfall detection solution in Azure and Azure Stack Hub
                  href: hybrid/deployments/solution-deployment-guide-retail-footfall-detection.md
                - name: Deploy an app that scales cross-cloud in Azure and Azure Stack Hub
                  href: hybrid/deployments/solution-deployment-guide-cross-cloud-scaling.md
                - name: Deploy highly available Kubernetes cluster on Azure Stack Hub
                  href: hybrid/deployments/solution-deployment-guide-highly-available-kubernetes.md
                - name: Deploy a highly available MongoDB solution to Azure and Azure Stack Hub
                  href: hybrid/deployments/solution-deployment-guide-mongodb-ha.md
                - name: Deploy hybrid app with on-premises data that scales cross-cloud
                  href: hybrid/deployments/solution-deployment-guide-cross-cloud-scaling-onprem-data.md
                - name: Deploy a SQL Server 2016 availability group to Azure and Azure Stack Hub
                  href: hybrid/deployments/solution-deployment-guide-sql-ha.md
                - name: Direct traffic with a geo-distributed app using Azure and Azure Stack Hub
                  href: hybrid/deployments/solution-deployment-guide-geo-distributed.md
              - name: Azure Stack stretched clusters for DR
                href: hybrid/azure-stack-hci-dr.yml
              - name: Azure Stack for remote offices and branches
                href: hybrid/azure-stack-robo.yml
              - name: Azure VMware Solution guidance
                items:
                  - name: API Management for Azure VMware Solution
                    href: /azure/azure-vmware/concepts-api-management
                    maintainContext: true
                  - name: BCDR for Azure VMware Solution
                    href: /azure/cloud-adoption-framework/scenarios/azure-vmware/eslz-business-continuity-and-disaster-recovery
                    maintainContext: true
                  - name: Govern Azure VMware Solution
                    href: /azure/cloud-adoption-framework/scenarios/azure-vmware/govern
                    maintainContext: true
                  - name: Manage and monitor Azure VMware Solution
                    href: /azure/cloud-adoption-framework/scenarios/azure-vmware/eslz-management-and-monitoring
                    maintainContext: true
                  - name: Migrate with Azure VMware Solution
                    href: /azure/cloud-adoption-framework/scenarios/azure-vmware/migrate
                    maintainContext: true
                  - name: Network interconnectivity for VMware Solution
                    href: /azure/azure-vmware/concepts-networking
                    maintainContext: true
                  - name: Network planning for Azure VMware Solution
                    href: /azure/azure-vmware/tutorial-network-checklist
                    maintainContext: true
                  - name: Platform automation for Azure VMware Solution
                    href: /azure/cloud-adoption-framework/scenarios/azure-vmware/eslz-platform-automation-and-devops
                    maintainContext: true
                  - name: Security and governance for VMware Solution
                    href: /azure/cloud-adoption-framework/scenarios/azure-vmware/eslz-security-governance-and-compliance
                    maintainContext: true   
              - name: Connect an on-premises network to Azure
                href: reference-architectures/hybrid-networking/index.yml
              - name: FSLogix for the enterprise
                href: example-scenario/wvd/windows-virtual-desktop-fslogix.yml
              - name: Troubleshoot a hybrid VPN connection
                href: reference-architectures/hybrid-networking/troubleshoot-vpn.yml
          - name: Architectures
            items:
              - name: Azure Arc solutions
                items:
                - name: Azure Arc hybrid management with AKS
                  href: hybrid/arc-hybrid-kubernetes.yml
                - name: Manage configurations for Azure Arc
                  href: hybrid/azure-arc-hybrid-config.yml
              - name: Azure Automation solutions
                items:                
                  - name: Azure Automation in a hybrid environment
                    href: hybrid/azure-automation-hybrid.yml
                  - name: Azure Automation update management
                    href: hybrid/azure-update-mgmt.yml
                  - name: Azure Automation State Configuration
                    href: example-scenario/state-configuration/state-configuration.yml
              - name: Azure enterprise cloud file share
                href: hybrid/azure-files-private.yml
              - name: Azure Functions in a hybrid environment
                href: hybrid/azure-functions-hybrid.yml
              - name: Azure VMware Solution in hub-and-spoke
                href: /azure/azure-vmware/concepts-hub-and-spoke
                maintainContext: true
              - name: Back up files on Azure Stack Hub
                href: hybrid/azure-stack-backup.yml
              - name: Connect on-premises with ExpressRoute
                href: reference-architectures/hybrid-networking/expressroute-vpn-failover.yml
              - name: Connect standalone servers with Network Adapter
                href: hybrid/azure-network-adapter.yml
              - name: Deploy AI and ML with Azure Stack Edge
                href: hybrid/deploy-ai-ml-azure-stack-edge.yml
              - name: Design a hybrid Domain Name System
                href: hybrid/hybrid-dns-infra.yml
              - name: Disaster recovery for Stack Hub VMs
                href: hybrid/azure-stack-vm-dr.yml
              - name: Extend on-premises using ExpressRoute
                href: reference-architectures/hybrid-networking/expressroute.yml
              - name: Extend an on-premises network using VPN
                href: reference-architectures/hybrid-networking/vpn.yml
              - name: Hybrid availability and monitoring
                href: hybrid/hybrid-perf-monitoring.yml
              - name: Hybrid file services
                href: hybrid/hybrid-file-services.yml
              - name: Hybrid security monitoring
                href: hybrid/hybrid-security-monitoring.yml
              - name: Manage hybrid workloads with WAC
                href: hybrid/hybrid-server-os-mgmt.yml
              - name: On-premises data gateway for Logic Apps
                href: hybrid/gateway-logic-apps.yml
              - name: Run containers in a hybrid environment
                href: hybrid/hybrid-containers.yml
              - name: Azure file shares in hybrid environment
                href: hybrid/azure-file-share.yml
          - name: Solution ideas
            items:
              - name: Azure VMware Solution foundations
                items:
                  - name: Azure VMware Solution capacity planning
                    href: solution-ideas/articles/azure-vmware-solution-foundation-capacity.yml
                  - name: Azure VMware Solution landing zone
                    href: solution-ideas/articles/azure-vmware-solution-foundation-landing-zone.yml
                  - name: Azure VMware solution networking
                    href: solution-ideas/articles/azure-vmware-solution-foundation-networking.yml
              - name: Cross-cloud scaling
                href: solution-ideas/articles/cross-cloud-scaling.yml
              - name: Cross-platform chat
                href: solution-ideas/articles/cross-platform-chat.yml
              - name: Hybrid connections
                href: solution-ideas/articles/hybrid-connectivity.yml
              - name: Unlock legacy data with Azure Stack
                href: solution-ideas/articles/unlock-legacy-data.yml
      - name: Identity
        items:
          - name: Guides
            items:
              - name: Compare identity services
                href: /azure/active-directory-domain-services/compare-identity-solutions
                maintainContext: true
              - name: Build for resilience
                href: guide/resilience/resilience-overview.md
              - name: Identity in multitenant applications
                items:
                  - name: Introduction
                    href: multitenant-identity/index.md
                  - name: The Tailspin scenario
                    href: multitenant-identity/tailspin.md
                  - name: Authentication
                    href: multitenant-identity/authenticate.md
                  - name: Claims-based identity
                    href: multitenant-identity/claims.md
                  - name: Tenant sign-up
                    href: multitenant-identity/signup.md
                  - name: Application roles
                    href: multitenant-identity/app-roles.md
                  - name: Authorization
                    href: multitenant-identity/authorize.md
                  - name: Secure a web API
                    href: multitenant-identity/web-api.md
                  - name: Cache access tokens
                    href: multitenant-identity/token-cache.md
                  - name: Client certificate
                    href: multitenant-identity/client-certificate.md
                  - name: Federate with a customer's AD FS
                    href: multitenant-identity/adfs.md
              - name: Integrate on-premises AD with Azure
                href: reference-architectures/identity/index.yml
              - name: Migrate applications to Azure AD
                items:
                  - name: Migrate an AD FS app to Azure
                    href: /azure/active-directory/manage-apps/migrate-adfs-apps-to-azure
                    maintainContext: true
                  - name: Migrate app authentication to Azure AD
                    href: /azure/active-directory/manage-apps/migrate-application-authentication-to-azure-active-directory
                    maintainContext: true
                  - name: Use the AD FS application activity report
                    href: /azure/active-directory/manage-apps/migrate-adfs-application-activity
                    maintainContext: true
                  - name: Resources for migrating to Azure AD
                    href: /azure/active-directory/manage-apps/migration-resources
                    maintainContext: true
              - name: Secure development with SPAs
                href: guide/resilience/azure-ad-secure-single-page-application.md
          - name: Architectures
            items:
              - name: AD DS resource forests in Azure
                href: reference-architectures/identity/adds-forest.yml
              - name: Azure AD identity management for AWS
                href: reference-architectures/aws/aws-azure-ad-security.yml
              - name: Deploy AD DS in an Azure virtual network
                href: reference-architectures/identity/adds-extend-domain.yml
              - name: Extend on-premises AD FS to Azure
                href: reference-architectures/identity/adfs.yml
              - name: Hybrid identity
                href: solution-ideas/articles/hybrid-identity.yml
              - name: On-premises AD domains with Azure AD
                href: reference-architectures/identity/azure-ad.yml
      - name: Integration
        items:
          - name: Guides
            items:
              - name: Connectors in Azure Logic Apps
                href: /azure/connectors/apis-list
                maintainContext: true
              - name: Access to virtual networks from Logic Apps
                href: /azure/logic-apps/connect-virtual-network-vnet-isolated-environment-overview
                maintainContext: true
              - name: BCDR for Logic Apps
                href: /azure/logic-apps/business-continuity-disaster-recovery-guidance
                maintainContext: true
              - name: Azure Policy controls for Logic Apps
                href: /azure/logic-apps/security-controls-policy
                maintainContext: true
              - name: Security baseline for Logic Apps
                href: /security/benchmark/azure/baselines/logic-apps-security-baseline
                maintainContext: true
          - name: Architectures
            items:
              - name: Basic enterprise integration on Azure
                href: reference-architectures/enterprise-integration/basic-enterprise-integration.yml
              - name: Data integration with Logic Apps and SQL
                href: example-scenario/integration/logic-apps-data-integration.yml
              - name: Enterprise business intelligence
                href: reference-architectures/data/enterprise-bi-synapse.yml
              - name: Enterprise integration - queues and events
                href: reference-architectures/enterprise-integration/queues-events.yml
              - name: On-premises data gateway for Logic Apps
                href: hybrid/gateway-logic-apps.yml
              - name: Power Automate deployment at scale
                href: example-scenario/power-automate/power-automate.yml
              - name: Publish internal APIs to external users
                href: example-scenario/apps/publish-internal-apis-externally.yml
          - name: Solution ideas
            items:
              - name: Custom business processes
                href: solution-ideas/articles/custom-business-processes.yml
              - name: Elastic Workplace Search on Azure
                href: solution-ideas/articles/elastic-workplace-search.yml
              - name: Line of business extension
                href: solution-ideas/articles/lob.yml
              - name: Web and mobile front-ends
                href: solution-ideas/articles/front-end.yml
      - name: Internet of Things
        items:
          - name: Get started
            href: reference-architectures/iot/iot-architecture-overview.md
          - name: Guides
            items:
              - name: IoT concepts
                items:
                  - name: Introduction to IoT solutions
                    href: example-scenario/iot/introduction-to-solutions.yml
                  - name: 'Devices, platform, and applications'
                    href: example-scenario/iot/devices-platform-application.yml
                  - name: 'Attestation, authentication, and provisioning'
                    href: example-scenario/iot/attestation-provisioning.yml
                  - name: Field and cloud edge gateways
                    href: example-scenario/iot/field-cloud-edge-gateways.yml
                  - name: Application-to-device commands
                    href: example-scenario/iot/cloud-to-device.yml
                  - name: 'Builders, developers, and operators'
                    href: example-scenario/iot/builders-developers-operators.yml
              - name: Azure IoT Edge Vision
                items:
                  - name: Overview
                    href: guide/iot-edge-vision/index.md
                  - name: Camera selection
                    href: guide/iot-edge-vision/camera.md
                  - name: Hardware acceleration
                    href: guide/iot-edge-vision/hardware.md
                  - name: Machine learning
                    href: guide/iot-edge-vision/machine-learning.md
                  - name: Image storage
                    href: guide/iot-edge-vision/image-storage.md
                  - name: Alert persistence
                    href: guide/iot-edge-vision/alerts.md
                  - name: User interface
                    href: guide/iot-edge-vision/user-interface.md
              - name: Industrial IoT Analytics
                items:
                  - name: Architecture
                    href: guide/iiot-guidance/iiot-architecture.md
                  - name: Recommended services
                    href: guide/iiot-guidance/iiot-services.md
                  - name: Data visualization
                    href: guide/iiot-guidance/iiot-data.md
                  - name: Considerations
                    href: guide/iiot-guidance/iiot-considerations.md
              - name: IoT patterns
                items:
                  - name: Analyze and optimize loop
                    href: example-scenario/iot/analyze-optimize-loop.yml
                  - name: Event routing
                    href: example-scenario/iot/event-routing.yml
                  - name: Measure and control loop
                    href: example-scenario/iot/measure-control-loop.yml
                  - name: Monitor and manage loop
                    href: example-scenario/iot/monitor-manage-loop.yml
                  - name: Real-time IoT updates
                    href: example-scenario/iot/real-time-iot-updates-cloud-apps.yml
                  - name: Scale solutions with deployment stamps
                    href: example-scenario/iot/application-stamps.yml
              - name: Azure IoT client SDK support
                href: guide/iot/azure-iot-client-sdk-support.md
              - name: Choose an IoT solution
                href: example-scenario/iot/iot-central-iot-hub-cheat-sheet.md
              - name: Moving from test to production
                href: example-scenario/iot/iot-move-to-production.md
          - name: Architectures
            items:
              - name: Azure IoT reference architecture
                href: reference-architectures/iot.yml
              - name: Automated guided vehicles fleet control
                href: example-scenario/iot/automated-guided-vehicles-fleet-control.yml
              - name: Buy online, pick up in store
                href: example-scenario/iot/vertical-buy-online-pickup-in-store.yml
              - name: Computer vision on the edge
                href: reference-architectures/ai/end-to-end-smart-factory.yml
              - name: Connected factory Hierarchy Service
                href: solution-ideas/articles/connected-factory-hierarchy-service.yml
              - name: Efficient Docker image deployment
                href: example-scenario/iot/efficient-docker-image-deployment.yml
              - name: IoT and data analytics
                href: example-scenario/data/big-data-with-iot.yml
              - name: IoT using Cosmos DB
                href: solution-ideas/articles/iot-using-cosmos-db.yml
              - name: Predictive maintenance with IoT
                href: example-scenario/predictive-maintenance/iot-predictive-maintenance.yml
              - name: Project 15 IoT sustainability
                href: solution-ideas/articles/project-15-iot-sustainability.yml
              - name: Smart places with Azure Digital Twins
                href: example-scenario/iot/smart-places.yml
          - name: Solution ideas
            items:
              - name: Condition monitoring
                href: solution-ideas/articles/condition-monitoring.yml
              - name: COVID-19 solutions
                items:
                  - name: Cognizant Safe Buildings with IoT
                    href: solution-ideas/articles/safe-buildings.yml
                  - name: Contactless IoT interfaces
                    href: solution-ideas/articles/contactless-interfaces.yml
                  - name: COVID-19 IoT safe environments
                    href: solution-ideas/articles/cctv-iot-edge-for-covid-19-safe-environment-and-mask-detection.yml
                  - name: IoT Connected Platform
                    href: solution-ideas/articles/iot-connected-platform.yml
                  - name: Lighting and disinfection system
                    href: solution-ideas/articles/uven-disinfection.yml
              - name: Environment monitoring
                href: solution-ideas/articles/environment-monitoring-and-supply-chain-optimization.yml
              - name: IoT analytics with Azure Data Explorer
                href: solution-ideas/articles/iot-azure-data-explorer.yml
              - name: IoT Edge data storage and processing
                href: solution-ideas/articles/data-storage-edge.yml
              - name: Light and power for emerging markets
                href: solution-ideas/articles/iot-power-management.yml
              - name: Process real-time vehicle data using IoT
                href: example-scenario/data/realtime-analytics-vehicle-iot.yml
              - name: Real-time asset tracking and management
                href: solution-ideas/articles/real-time-asset-tracking-mgmt-iot-central.yml
              - name: Voice assistants and IoT devices
                href: solution-ideas/articles/iot-controlling-devices-with-voice-assistant.yml
      - name: Mainframe + Midrange
        items:
          - name: Get started
            href: mainframe/mainframe-midrange-architecture.md
          - name: Guides
            items:
              - name: Mainframe migration framework
                items:
                  - name: Mainframe migration overview
                    href: /azure/cloud-adoption-framework/infrastructure/mainframe-migration/index
                    maintainContext: true
                  - name: Mainframe myths and facts
                    href: /azure/cloud-adoption-framework/infrastructure/mainframe-migration/myths-and-facts
                    maintainContext: true
                  - name: Mainframe migration strategies
                    href: /azure/cloud-adoption-framework/infrastructure/mainframe-migration/migration-strategies
                    maintainContext: true
                  - name: Mainframe application migration
                    href: /azure/cloud-adoption-framework/infrastructure/mainframe-migration/application-strategies
                    maintainContext: true
              - name: Mainframe rehosting
                items:
                  - name: Mainframe rehosting on Azure virtual machines
                    href: /azure/virtual-machines/workloads/mainframe-rehosting/overview
                    maintainContext: true
                  - name: Move mainframe compute to Azure
                    href: /azure/virtual-machines/workloads/mainframe-rehosting/concepts/mainframe-compute-azure
                    maintainContext: true
                  - name: Move mainframe storage to Azure
                    href: /azure/virtual-machines/workloads/mainframe-rehosting/concepts/mainframe-storage-azure
                    maintainContext: true
                  - name: Get started with TmaxSoft OpenFrame on Azure
                    href: /azure/virtual-machines/workloads/mainframe-rehosting/tmaxsoft/get-started
                    maintainContext: true
          - name: App modernization
            items:
              - name: Architectures
                items:
                  - name: AIX UNIX to Azure Linux migration
                    href: example-scenario/unix-migration/migrate-aix-azure-linux.yml
                  - name: Batch transaction processing
                    href: example-scenario/mainframe/process-batch-transactions.yml
                  - name: General mainframe refactor to Azure
                    href: example-scenario/mainframe/general-mainframe-refactor.yml
                  - name: IBM System i to Azure using Infinite i
                    href: example-scenario/mainframe/ibm-system-i-azure-infinite-i.yml
                  - name: IBM z/OS migration with Asysco AMT
                    href: example-scenario/mainframe/asysco-zos-migration.yml
                  - name: IBM z/OS online transaction processing
                    href: example-scenario/mainframe/ibm-zos-online-transaction-processing-azure.yml
                  - name: Integrate IBM MQs with Azure
                    href: example-scenario/mainframe/integrate-ibm-message-queues-azure.yml
                  - name: Micro Focus Enterprise Server on Azure
                    href: example-scenario/mainframe/micro-focus-server.yml
                  - name: Migrate AIX workloads to Skytap
                    href: example-scenario/mainframe/migrate-aix-workloads-to-skytap.yml
                  - name: Migrate IBM i series to Skytap on Azure
                    href: example-scenario/mainframe/migrate-ibm-i-series-applications.yml
                  - name: Refactor IBM z/OS mainframe CF
                    href: reference-architectures/zos/refactor-zos-coupling-facility.yml
                  - name: Refactor Mainframe Applications with Advanced
                    href: example-scenario/mainframe/refactor-mainframe-applications-advanced.yml
                  - name: Refactor mainframe with Raincode
                    href: reference-architectures/app-modernization/raincode-reference-architecture.yml
                  - name: Unisys CPF rehost using virtualization
                    href: example-scenario/mainframe/unisys-clearpath-forward-mainframe-rehost.yml
                  - name: Unisys Dorado migration
                    href: example-scenario/mainframe/migrate-unisys-dorado-mainframe-apps-with-astadia-micro-focus.yml
                  - name: Unisys mainframe migration with Asysco
                    href: reference-architectures/migration/unisys-mainframe-migration.yml
                  - name: Using LzLabs SDM in Azure
                    href: example-scenario/mainframe/lzlabs-software-defined-mainframe-in-azure.yml
              - name: Solution ideas
                items:
                  - name: Migrate IBM apps with TmaxSoft
                    href: solution-ideas/articles/migrate-mainframe-apps-with-tmaxsoft-openframe.yml
                  - name: Solaris emulator on Azure VMs
                    href: solution-ideas/articles/solaris-azure.yml
          - name: Data modernization
            items:
              - name: Architectures
                items:
                  - name: Mainframe and midrange data replication to Azure using Qlik
                    href: example-scenario/mainframe/mainframe-midrange-data-replication-azure-qlik.yml
                  - name: Modernize mainframe and midrange data
                    href: reference-architectures/migration/modernize-mainframe-data-to-azure.yml
                  - name: Re-engineer mainframe batch apps
                    href: example-scenario/mainframe/reengineer-mainframe-batch-apps-azure.yml
                  - name: Replicate and sync mainframe data
                    href: reference-architectures/migration/sync-mainframe-data-with-azure.yml
              - name: Solution ideas
                items:
                  - name: Mainframe access to Azure databases
                    href: solution-ideas/articles/mainframe-access-azure-databases.yml
                  - name: Mainframe file replication on Azure
                    href: solution-ideas/articles/mainframe-azure-file-replication.yml
      - name: Management + Governance
        items:
          - name: Guides
            items:
              - name: Backup
                items:
                  - name: Backup architecture and components
                    href: /azure/backup/backup-architecture
                    maintainContext: true
                  - name: Azure Backup support matrix
                    href: /azure/backup/backup-support-matrix
                    maintainContext: true
                  - name: Backup cloud and on-premises workloads
                    href: /azure/backup/guidance-best-practices
                    maintainContext: true
              - name: Disaster recovery
                items:
                  - name: Azure to Azure disaster recovery
                    href: /azure/site-recovery/azure-to-azure-architecture
                    maintainContext: true
                  - name: Support matrix for Azure VM disaster recovery
                    href: /azure/site-recovery/azure-to-azure-support-matrix
                    maintainContext: true
                  - name: ExpressRoute with Azure VM disaster recovery
                    href: /azure/site-recovery/azure-vm-disaster-recovery-with-expressroute
                    maintainContext: true
              - name: Management and monitoring
                href: /azure/cloud-adoption-framework/ready/enterprise-scale/management-and-monitoring
                maintainContext: true
              - name: Management for VMware Solution
                href: /azure/cloud-adoption-framework/scenarios/azure-vmware/eslz-management-and-monitoring
                maintainContext: true
          - name: Architectures
            items:
              - name: Back up cloud applications
                href: /azure/backup/guidance-best-practices
                maintainContext: true
              - name: Computer forensics
                href: example-scenario/forensics/index.yml
              - name: End-to-end governance when using CI/CD
                href: example-scenario/governance/end-to-end-governance-in-azure.yml
              - name: Highly available SharePoint Server 2016
                href: reference-architectures/sharepoint/index.yml
              - name: Updating Windows VMs in Azure
                href: example-scenario/wsus/index.yml
              - name: Hybrid management
                items:
                  - name: Azure Arc hybrid management and deployment for Kubernetes clusters
                    href: hybrid/arc-hybrid-kubernetes.yml
                  - name: Azure Automation in a hybrid environment
                    href: hybrid/azure-automation-hybrid.yml
                  - name: Azure Automation Update Management
                    href: hybrid/azure-update-mgmt.yml
                  - name: Back up files and applications on Azure Stack Hub
                    href: hybrid/azure-stack-backup.yml
                  - name: Disaster Recovery for Azure Stack Hub virtual machines
                    href: hybrid/azure-stack-vm-dr.yml
                  - name: Hybrid availability and performance monitoring
                    href: hybrid/hybrid-perf-monitoring.yml
                  - name: Manage configurations for Azure Arc enabled servers
                    href: hybrid/azure-arc-hybrid-config.yml
                  - name: Manage hybrid Azure workloads using Windows Admin Center
                    href: hybrid/hybrid-server-os-mgmt.yml
          - name: Solution ideas
            items:
              - name: Archive on-premises data to cloud
                href: solution-ideas/articles/backup-archive-on-premises.yml
              - name: Back up on-premises applications
                href: solution-ideas/articles/backup-archive-on-premises-applications.yml
              - name: Centralize app configuration and security
                href: solution-ideas/articles/appconfig-key-vault.yml
              - name: Data Sovereignty & Data Gravity
                href: solution-ideas/articles/data-sovereignty-and-gravity.yml
              - name: Enterprise-scale disaster recovery
                href: solution-ideas/articles/disaster-recovery-enterprise-scale-dr.yml
              - name: High availability for BCDR
                href: solution-ideas/articles/build-high-availability-into-your-bcdr-strategy.yml
              - name: SMB disaster recovery with Azure Site Recovery
                href: solution-ideas/articles/disaster-recovery-smb-azure-site-recovery.yml
              - name: SMB disaster recovery with Double-Take DR
                href: solution-ideas/articles/disaster-recovery-smb-double-take-dr.yml
      - name: Media
        items:
          - name: Guides
            items:
              - name: Media Services terminology and concepts
                href: /azure/media-services/latest/concepts-overview
                maintainContext: true
              - name: Encoding video and audio with Media Services
                href: /azure/media-services/latest/encode-concept
                maintainContext: true
              - name: Security baseline for Azure Media Services
                href: /security/benchmark/azure/baselines/media-services-security-baseline
                maintainContext: true
          - name: Architectures
            items:
              - name: Gridwich media processing system
                items:
                  - name: Gridwich architecture
                    href: reference-architectures/media-services/gridwich-architecture.yml
                  - name: Gridwich concepts
                    items:
                      - name: Clean monolith design
                        href: reference-architectures/media-services/gridwich-clean-monolith.yml
                      - name: Saga orchestration
                        href: reference-architectures/media-services/gridwich-saga-orchestration.yml
                      - name: Project names and structure
                        href: reference-architectures/media-services/gridwich-project-names.yml
                      - name: Gridwich CI/CD
                        href: reference-architectures/media-services/gridwich-cicd.yml
                      - name: Content protection and DRM
                        href: reference-architectures/media-services/gridwich-content-protection-drm.yml
                      - name: Gridwich Media Services
                        href: reference-architectures/media-services/media-services-setup-scale.yml
                      - name: Gridwich Storage Service
                        href: reference-architectures/media-services/gridwich-storage-service.yml
                      - name: Gridwich logging
                        href: reference-architectures/media-services/gridwich-logging.yml
                      - name: Gridwich message formats
                        href: reference-architectures/media-services/gridwich-message-formats.yml
                      - name: Pipeline variables to Terraform flow
                        href: reference-architectures/media-services/variable-group-terraform-flow.yml
                  - name: Gridwich procedures
                    items:
                      - name: Set up Azure DevOps
                        href: reference-architectures/media-services/set-up-azure-devops.yml
                      - name: Run Azure admin scripts
                        href: reference-architectures/media-services/run-admin-scripts.yml
                      - name: Set up local dev environment
                        href: reference-architectures/media-services/set-up-local-environment.yml
                      - name: Create new cloud environment
                        href: reference-architectures/media-services/create-delete-cloud-environment.yml
                      - name: Maintain and rotate keys
                        href: reference-architectures/media-services/maintain-keys.yml
                      - name: Test Media Services V3 encoding
                        href: reference-architectures/media-services/test-encoding.yml
          - name: Solution ideas
            items:
              - name: Instant broadcasting with serverless
                href: solution-ideas/articles/instant-broadcasting-on-serverless-architecture.yml
              - name: Live streaming digital media
                href: solution-ideas/articles/digital-media-live-stream.yml
              - name: Video-on-demand digital media
                href: solution-ideas/articles/digital-media-video.yml
      - name: Migration
        items:
          - name: Guides
            items:
              - name: Migrate an e-commerce solution to Azure
                href: /previous-versions/azure/industry-marketing/retail/migrating-ecommerce-solution-to-azure
                maintainContext: true
              - name: Migrate with Azure VMware Solution
                href: /azure/cloud-adoption-framework/scenarios/azure-vmware/migrate
                maintainContext: true
          - name: Architectures
            items:
              - name: Banking system
                items:
                  - name: Banking cloud transformation
                    href: example-scenario/banking/banking-system-cloud-transformation.yml
                  - name: Patterns and implementations
                    href: example-scenario/banking/patterns-and-implementations.yml
                  - name: JMeter implementation reference
                    href: example-scenario/banking/jmeter-load-testing-pipeline-implementation-reference.yml
              - name: Lift and shift LOB apps
                href: solution-ideas/articles/modern-customer-support-portal-powered-by-an-agile-business-process.yml
              - name: Oracle database migration
                items:
                  - name: Migration decision process
                    href: example-scenario/oracle-migrate/oracle-migration-overview.yml
                  - name: Cross-cloud connectivity
                    href: example-scenario/oracle-migrate/oracle-migration-cross-cloud.yml
                  - name: Lift and shift to Azure VMs
                    href: example-scenario/oracle-migrate/oracle-migration-lift-shift.yml
                  - name: Refactor
                    href: example-scenario/oracle-migrate/oracle-migration-refactor.yml
                  - name: Rearchitect
                    href: example-scenario/oracle-migrate/oracle-migration-rearchitect.yml
      - name: Mixed Reality
        items:
          - name: Guides
            items:
              - name: Design and prototype for mixed reality
                href: /windows/mixed-reality/design/design
                maintainContext: true
              - name: MR core concepts
                items:
                  - name: App model
                    href: /windows/mixed-reality/design/app-model
                    maintainContext: true
                  - name: App views
                    href: /windows/mixed-reality/design/app-views
                    maintainContext: true
                  - name: Audio in mixed reality
                    href: /windows/mixed-reality/design/spatial-sound
                    maintainContext: true
                  - name: Comfort
                    href: /windows/mixed-reality/design/comfort
                    maintainContext: true
                  - name: Coordinate systems
                    href: /windows/mixed-reality/design/coordinate-systems
                    maintainContext: true
                  - name: Eye tracking
                    href:  /windows/mixed-reality/design/eye-tracking
                    maintainContext: true
                  - name: Holographic frame
                    href: /windows/mixed-reality/design/holographic-frame
                    maintainContext: true
                  - name: Room scan visualization
                    href: /windows/mixed-reality/design/room-scan-visualization
                    maintainContext: true
                  - name: Scene understanding
                    href: /windows/mixed-reality/design/scene-understanding
                    maintainContext: true
                  - name: Spatial anchors
                    href: /windows/mixed-reality/design/spatial-anchors
                    maintainContext: true
                  - name: Spatial mapping
                    href: /windows/mixed-reality/design/spatial-mapping
                    maintainContext: true
                  - name: Start gesture
                    href: /windows/mixed-reality/design/system-gesture
                    maintainContext: true
              - name: Types of mixed reality apps
                href: /windows/mixed-reality/design/types-of-mixed-reality-apps
                maintainContext: true
              - name: Design content for holographic display
                href: /windows/mixed-reality/design/designing-content-for-holographic-display
                maintainContext: true
              - name: Shared experiences in mixed reality
                href: /windows/mixed-reality/design/shared-experiences-in-mixed-reality
                maintainContext: true
          - name: Solution ideas
            items:
              - name: Design review with mixed reality
                href: solution-ideas/articles/collaborative-design-review-powered-by-mixed-reality.yml
              - name: Facilities management with mixed reality
                href: solution-ideas/articles/facilities-management-powered-by-mixed-reality-and-iot.yml
              - name: Training powered by mixed reality
                href: solution-ideas/articles/training-and-procedural-guidance-powered-by-mixed-reality.yml
      - name: Mobile
        items:
          - name: Guides
            items:
              - name: Choose a mobile development framework
                href: /azure/developer/mobile-apps/choose-mobile-framework
                maintainContext: true
              - name: Add authentication in mobile apps
                href: /azure/developer/mobile-apps/authentication
                maintainContext: true
              - name: Store, sync, and query mobile app data
                href: /azure/developer/mobile-apps/data-storage
                maintainContext: true
              - name: Cloud storage for mobile apps
                href: /azure/developer/mobile-apps/azure-storage
                maintainContext: true
          - name: Solution ideas
            items:
              - name: Adding mobile front-ends to legacy apps
                href: solution-ideas/articles/adding-a-modern-web-and-mobile-frontend-to-a-legacy-claims-processing-application.yml
              - name: Custom mobile workforce app
                href: solution-ideas/articles/custom-mobile-workforce-app.yml
              - name: Scalable apps with Azure MySQL
                href: solution-ideas/articles/scalable-web-and-mobile-applications-using-azure-database-for-mysql.yml
              - name: Scalable apps using Azure PostgreSQL
                href: solution-ideas/articles/scalable-web-and-mobile-applications-using-azure-database-for-postgresql.yml
              - name: Social app for with authentication
                href: solution-ideas/articles/social-mobile-and-web-app-with-authentication.yml
              - name: Task-based consumer mobile app
                href: solution-ideas/articles/task-based-consumer-mobile-app.yml
      - name: Networking
        items:
          - name: Guides
            items:
              - name: Add IP spaces to peered virtual networks
                href: networking/prefixes/add-ip-space-peered-vnet.md
              - name: Application Gateway framework review
                href: networking/guide/waf-application-gateway.md
              - name: Azure Firewall architecture overview
                href: example-scenario/firewalls/index.yml
              - name: Azure Firewall framework review
                href: networking/guide/well-architected-framework-azure-firewall.md
              - name: NAT gateway framework review
                href: networking/guide/well-architected-network-address-translation-gateway.md
              - name: Private Link in hub-and-spoke network
                href: guide/networking/private-link-hub-spoke-network.yml
              - name: Segment Virtual Networks
                href: reference-architectures/hybrid-networking/network-level-segmentation.yml
              - name: Use ExpressRoute with Power Platform
                items:
                  - name: Overview
                    href: /power-platform/guidance/expressroute/overview
                    maintainContext: true
                  - name: Benefits of using ExpressRoute
                    href: /power-platform/guidance/expressroute/benefits
                    maintainContext: true
                  - name: How ExpressRoute works
                    href: /power-platform/guidance/expressroute/how-expressroute-works
                    maintainContext: true
                  - name: Before you use ExpressRoute
                    href: /power-platform/guidance/expressroute/things-to-consider
                    maintainContext: true
                  - name: Understand Power Platform architecture
                    href: /power-platform/guidance/expressroute/understanding-architecture
                    maintainContext: true
                  - name: Plan an ExpressRoute deployment
                    href: /power-platform/guidance/expressroute/planning-expressroute
                    maintainContext: true
                  - name: Set up ExpressRoute for Power Platform
                    href: /power-platform/guidance/expressroute/setup
                    maintainContext: true
                  - name: ExpressRoute readiness checklist
                    href: /power-platform/guidance/expressroute/checklist
                    maintainContext: true
              - name: Virtual network peering and VPN gateways
                href: reference-architectures/hybrid-networking/vnet-peering.yml
          - name: Architectures
            items:
              - name: Deploy highly available NVAs
                href: reference-architectures/dmz/nva-ha.yml
              - name: High availability for IaaS apps
                href: example-scenario/infrastructure/iaas-high-availability-disaster-recovery.yml
              - name: Hub-spoke network topology in Azure
                href: reference-architectures/hybrid-networking/hub-spoke.yml
              - name: Hub-spoke topology with Virtual WAN
                href: networking/hub-spoke-vwan-architecture.yml
              - name: Hybrid networking
                items:
                  - name: Azure Automation Update Management
                    href: hybrid/azure-update-mgmt.yml
                  - name: Connect servers with Network Adapter
                    href: hybrid/azure-network-adapter.yml
                  - name: Design a hybrid DNS solution
                    href: hybrid/hybrid-dns-infra.yml
                  - name: Hybrid availability and monitoring
                    href: hybrid/hybrid-perf-monitoring.yml
              - name: Implement a secure hybrid network
                href: reference-architectures/dmz/secure-vnet-dmz.yml
          - name: Solution ideas
            items:
              - name: Low-latency network for industry
                href: solution-ideas/articles/low-latency-network.yml
              - name: Video capture and analytics for retail
                href: solution-ideas/articles/video-analytics.yml
              - name: IoT network for healthcare facilities
                href: solution-ideas/articles/healthcare-network.yml
      - name: SAP
        items:
          - name: Get started
            href: reference-architectures/sap/sap-overview.yml
          - name: Guides
            items:
              - name: Checklist
                href: /azure/virtual-machines/workloads/sap/sap-deployment-checklist
                maintainContext: true
              - name: SAP HANA infrastructure configurations
                href: /azure/virtual-machines/workloads/sap/hana-vm-operations
                maintainContext: true
              - name: SAP workload configurations with AZs
                href: /azure/virtual-machines/workloads/sap/sap-ha-availability-zones
                maintainContext: true
              - name: Supported scenarios for HLI
                href: /azure/virtual-machines/workloads/sap/hana-supported-scenario
                maintainContext: true
          - name: Architectures
            items:
              - name: Dev/test for SAP
                href: example-scenario/apps/sap-dev-test.yml
              - name: SAP BusinessObjects BI platform
                href: /azure/virtual-machines/workloads/sap/businessobjects-deployment-guide
                maintainContext: true
              - name: SAP BusinessObjects BI platform for Linux
                href: /azure/virtual-machines/workloads/sap/businessobjects-deployment-guide-linux
                maintainContext: true
              - name: SAP BW/4HANA in Linux on Azure
                href: reference-architectures/sap/run-sap-bw4hana-with-linux-virtual-machines.yml
              - name: SAP deployment using an Oracle DB
                href: example-scenario/apps/sap-production.yml
              - name: SAP HANA on HLI general architecture
                href: /azure/virtual-machines/workloads/sap/hana-architecture
                maintainContext: true
              - name: SAP HANA on HLI network architecture
                href: /azure/virtual-machines/workloads/sap/hana-network-architecture
                maintainContext: true
              - name: SAP HANA on HLI with HA and DR
                href: reference-architectures/sap/hana-large-instances.yml
              - name: SAP HANA scale-up on Linux
                href: reference-architectures/sap/run-sap-hana-for-linux-virtual-machines.yml
              - name: SAP NetWeaver on Windows on Azure
                href: reference-architectures/sap/sap-netweaver.yml
              - name: SAP S/4HANA in Linux on Azure
                href: reference-architectures/sap/sap-s4hana.yml
              - name: SAP System on Oracle Database on Azure
                href: example-scenario/apps/sap-on-oracle.yml
          - name: Solution ideas
            items:
              - name: SAP NetWeaver on SQL Server
                href: solution-ideas/articles/sap-netweaver-on-sql-server.yml
              - name: SAP S/4 HANA for Large Instances
                href: solution-ideas/articles/sap-s4-hana-on-hli-with-ha-and-dr.yml
              - name: SAP workload automation using SUSE
                href: solution-ideas/articles/sap-workload-automation-suse.yml
      - name: Security
        items:
          - name: Guides
            items:
              - name: Highly-secure IaaS apps
                href: reference-architectures/n-tier/high-security-iaas.yml
              - name: Security design principles
                href: framework/security/security-principles.md
              - name: Virtual Network security options
                href: example-scenario/gateway/firewall-application-gateway.yml
              - name: Zero-trust network for web applications
                href: example-scenario/gateway/application-gateway-before-azure-firewall.yml
          - name: Architectures
            items:
              - name: Azure AD in Security Operations
                href: example-scenario/aadsec/azure-ad-security.yml
              - name: Cyber threat intelligence
                href: example-scenario/data/sentinel-threat-intelligence.yml
              - name: Healthcare platform confidential computing
                href: example-scenario/confidential/healthcare-inference.yml
              - name: Homomorphic encryption with SEAL
                href: solution-ideas/articles/homomorphic-encryption-seal.yml
              - name: Hybrid security monitoring
                href: hybrid/hybrid-security-monitoring.yml
              - name: Long-term security logs in Azure Data Explorer
                href: example-scenario/security/security-log-retention-azure-data-explorer.yml
              - name: MCAS and Azure Sentinel security for AWS
                href: reference-architectures/aws/aws-azure-security-solutions.yml
              - name: Multi-region app with private database
                href: example-scenario/sql-failover/app-service-private-sql-multi-region.yml
              - name: Multilayered protection for Azure VMs
                href: solution-ideas/articles/multilayered-protection-azure-vm.yml
              - name: Real-time fraud detection
                href: example-scenario/data/fraud-detection.yml
              - name: Restrict interservice communications
                href: example-scenario/service-to-service/restrict-communications.yml
              - name: Secure OBO refresh tokens
                href: example-scenario/secrets/secure-refresh-tokens.yml
              - name: Securely managed web apps
                href: example-scenario/apps/fully-managed-secure-apps.yml
              - name: Secure a Microsoft Teams channel bot
                href: example-scenario/teams/securing-bot-teams-channel.yml
              - name: Virtual network integrated microservices
                href: example-scenario/integrated-multiservices/virtual-network-integration.yml
              - name: Web app private database connectivity
                href: example-scenario/private-web-app/private-web-app.yml
      - name: Storage
        items:
          - name: Guides
            items:
              - name: Storage accounts
                href: /azure/storage/common/storage-account-overview
                maintainContext: true
              - name: Data protection
                href: /azure/storage/blobs/data-protection-overview
                maintainContext: true
              - name: Storage encryption for data at rest
                href: /azure/storage/common/storage-service-encryption
                maintainContext: true
              - name: Azure Policy controls for Storage
                href: /azure/storage/common/security-controls-policy
                maintainContext: true
          - name: Architectures
            items:
              - name: Hybrid file services
                href: hybrid/hybrid-file-services.yml
              - name: Oracle Database with Azure NetApp Files
                href: example-scenario/file-storage/oracle-azure-netapp-files.yml
              - name: SQL Server on Azure Virtual Machines with Azure NetApp Files
                href: example-scenario/file-storage/sql-server-azure-netapp-files.yml
              - name: Azure file shares in hybrid environment
                href: hybrid/azure-file-share.yml
          - name: Solution ideas
            items:
              - name: HIPAA/HITRUST Health Data and AI
                href: solution-ideas/articles/security-compliance-blueprint-hipaa-hitrust-health-data-ai.yml
              - name: Media rendering
                href: solution-ideas/articles/azure-batch-rendering.yml
              - name: Medical data storage
                href: solution-ideas/articles/medical-data-storage.yml
              - name: Multi-region web app with replication
                href: solution-ideas/articles/multi-region-web-app-multi-writes-azure-table.yml
              - name: Two-region app with Table storage failover
                href: solution-ideas/articles/multi-region-web-app-azure-table-failover.yml
      - name: Virtual Desktop
        items:
          - name: Guides
            items:
              - name: Authentication in Azure Virtual Desktop
                href: /azure/virtual-desktop/authentication
                maintainContext: true
              - name: Azure Virtual Desktop network connectivity
                href: /azure/virtual-desktop/network-connectivity
                maintainContext: true
              - name: Azure AD join for Azure Virtual Desktop
                href: example-scenario/wvd/azure-virtual-desktop-azure-active-directory-join.md
              - name: Connect RDP Shortpath
                href: /azure/virtual-desktop/shortpath
                maintainContext: true
              - name: FSLogix guidance
                items:
                  - name: FSLogix for the enterprise
                    href: example-scenario/wvd/windows-virtual-desktop-fslogix.yml
                  - name: FSLogix profile containers and files
                    href: /azure/virtual-desktop/fslogix-containers-azure-files
                    maintainContext: true
                  - name: Storage options for FSLogix profile containers
                    href: /azure/virtual-desktop/store-fslogix-profile
                    maintainContext: true
          - name: Architectures
            items:
              - name: Azure Virtual Desktop for the enterprise
                href: example-scenario/wvd/windows-virtual-desktop.yml
              - name: Multiple Active Directory forests
                href: example-scenario/wvd/multi-forest.yml
              - name: Multiple forests with Azure AD DS
                href: example-scenario/wvd/multi-forest-azure-managed.yml
      - name: Web
        items:
          - name: Guides
            items:
              - name: Design principles
                href: guide/design-principles/index.md
              - name: Design and implementation patterns
                href: patterns/category/design-implementation.md
              - name: App Service considerations
                items:
                  - name: Deployment best practices
                    href: /azure/app-service/deploy-best-practices
                    maintainContext: true
                  - name: Security recommendations for App Service
                    href: /azure/app-service/security-recommendations
                    maintainContext: true
                  - name: Security baseline for App Service
                    href: /security/benchmark/azure/baselines/app-service-security-baseline
                    maintainContext: true
                  - name: Networking features for App Service
                    href: /azure/app-service/networking-features
                    maintainContext: true
          - name: Architectures
            items:
              - name: Basic web application
                href: reference-architectures/app-service-web-app/basic-web-app.yml
              - name: Blueprint architectures
                items:
                 - name: Blueprint - PaaS web application for FedRAMP
                   href: /previous-versions/azure/security/blueprints/fedramp-paaswa-overview
                   maintainContext: true
                 - name: Blueprint - PaaS web application for PCI DSS
                   href: /previous-versions/azure/security/blueprints/pcidss-paaswa-overview
                   maintainContext: true
              - name: Clinical insights with Microsoft Cloud for Healthcare
                href: example-scenario/mch-health/medical-data-insights.yml
              - name: Consumer health portal
                href: example-scenario/digital-health/health-portal.yml
              - name: Deployment in App Service Environments
                items:
                  - name: Standard deployment
                    href: reference-architectures/enterprise-integration/ase-standard-deployment.yml
                  - name: High availability deployment
                    href: reference-architectures/enterprise-integration/ase-high-availability-deployment.yml
              - name: E-commerce front end
                href: example-scenario/apps/ecommerce-scenario.yml
              - name: Intelligent search engine for e-commerce
                href: example-scenario/apps/ecommerce-search.yml
              - name: Migrate a web app using Azure APIM
                href: example-scenario/apps/apim-api-scenario.yml
              - name: Multi-tier app service with service endpoint
                href: reference-architectures/app-service-web-app/multi-tier-app-service-service-endpoint.yml
              - name: Protect APIs with Application Gateway
                href: reference-architectures/apis/protect-apis.yml
              - name: Real-time location sharing
                href: example-scenario/signalr/index.yml
              - name: Scalable and secure WordPress on Azure
                href: example-scenario/infrastructure/wordpress.yml
              - name: Scalable order processing
                href: example-scenario/data/ecommerce-order-processing.yml
              - name: Scalable web app
                href: reference-architectures/app-service-web-app/scalable-web-app.yml
              - name: Serverless web app
                href: reference-architectures/serverless/web-app.yml
              - name: Virtual visits with Microsoft Cloud for Healthcare
                href: example-scenario/mch-health/virtual-health-mch.yml
              - name: Web app monitoring on Azure
                href: reference-architectures/app-service-web-app/app-monitoring.yml
          - name: Solution ideas
            items:
              - name: Dynamics Business Central as a Service on Azure
                href: solution-ideas/articles/business-central.yml
              - name: E-commerce website running in ASE
                href: solution-ideas/articles/ecommerce-website-running-in-secured-ase.yml
              - name: Highly available SharePoint farm
                href: solution-ideas/articles/highly-available-sharepoint-farm.yml
              - name: Hybrid SharePoint farm with Microsoft 365
                href: solution-ideas/articles/sharepoint-farm-microsoft-365.yml
              - name: Scalable e-commerce web app
                href: solution-ideas/articles/scalable-ecommerce-web-app.yml
              - name: Scalable Episerver marketing website
                href: solution-ideas/articles/digital-marketing-episerver.yml
              - name: Scalable Sitecore marketing website
                href: solution-ideas/articles/digital-marketing-sitecore.yml
              - name: Scalable Umbraco CMS web app
                href: solution-ideas/articles/medium-umbraco-web-app.yml
              - name: Scalable web apps with Redis
                href: solution-ideas/articles/scalable-web-apps.yml
              - name: Simple branded website
                href: solution-ideas/articles/simple-branded-website.yml
              - name: Simple digital marketing website
                href: solution-ideas/articles/digital-marketing-smb.yml
              - name: Web and mobile apps with MySQL and Redis
                href: solution-ideas/articles/webapps.yml
  - name: Cloud Adoption Framework
    href: /azure/cloud-adoption-framework<|MERGE_RESOLUTION|>--- conflicted
+++ resolved
@@ -1898,13 +1898,10 @@
                 href: industries/automotive/building-blocks-autonomous-driving-simulation-environments.yml
               - name: Building a telehealth system
                 href: example-scenario/apps/telehealth-system.yml
-<<<<<<< HEAD
               - name: Building CNCF projects by using AKS
                 href: example-scenario/apps/build-cncf-incubated-graduated-projects-aks.yml  
-=======
               - name: CI/CD pipeline for container-based workloads
                 href: example-scenario/apps/devops-with-aks.yml
->>>>>>> 068a4c43
               - name: GitOps for AKS
                 href: example-scenario/gitops-aks/gitops-blueprint-aks.yml
               - name: Magento e-commerce in AKS
