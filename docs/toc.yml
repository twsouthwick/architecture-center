items:
  - name: Azure Architecture Center
    href: ./index.yml
  - name: Browse all Architectures
    href: browse/index.yml
  - name: Architecture icons
    href: icons/index.md
  - name: What's new
    href: changelog.md
  - name: Landing zones
    items:
      - name: Design guides
        items:
          - name: Bicep landing zone implementation
            href: landing-zones/bicep/landing-zone-bicep.md
          - name: Terraform landing zone implementation
            href: landing-zones/terraform/landing-zone-terraform.md
  - name: Application architecture fundamentals
    items:
      - name: Introduction
        href: guide/index.md
      - name: Architecture styles
        items:
          - name: Overview
            href: guide/architecture-styles/index.md
          - name: Big compute
            href: guide/architecture-styles/big-compute.yml
          - name: Big data
            href: guide/architecture-styles/big-data.yml
          - name: Event-driven architecture
            href: guide/architecture-styles/event-driven.yml
          - name: Microservices
            href: guide/architecture-styles/microservices.yml
          - name: N-tier application
            href: guide/architecture-styles/n-tier.yml
          - name: Web-queue-worker
            href: guide/architecture-styles/web-queue-worker.yml
      - name: Design principles for Azure applications
        items:
          - name: Overview
            href: guide/design-principles/index.md
          - name: Design for self-healing
            href: guide/design-principles/self-healing.md
          - name: Make all things redundant
            href: guide/design-principles/redundancy.md
          - name: Minimize coordination
            href: guide/design-principles/minimize-coordination.yml
          - name: Design to scale out
            href: guide/design-principles/scale-out.md
          - name: Partition around limits
            href: guide/design-principles/partition.md
          - name: Design for operations
            href: guide/design-principles/design-for-operations.md
          - name: Use managed services
            href: guide/design-principles/managed-services.md
          - name: Use an identity service
            href: guide/design-principles/identity.md
          - name: Use the best data store
            href: /azure/architecture/guide/design-principles/use-best-data-store
          - name: Design for evolution
            href: guide/design-principles/design-for-evolution.md
          - name: Build for the needs of business
            href: guide/design-principles/build-for-business.md
      - name: Technology choices
        items:
          - name: Overview
            href: guide/technology-choices/technology-choices-overview.md
          - name: Choose a compute service
            items:
              - name: Azure compute services
                href: guide/technology-choices/compute-decision-tree.yml
              - name: High availability and disaster recovery
                href: example-scenario/infrastructure/iaas-high-availability-disaster-recovery.yml
              - name: Microservices compute options
                href: /azure/architecture/microservices/design/compute-options
              - name: Web apps and single page apps
                href: /dotnet/architecture/modern-web-apps-azure/choose-between-traditional-web-and-single-page-apps
                maintainContext: true
              - name: Multiparty computing
                href: guide/technology-choices/multiparty-computing-service.yml
          - name: Choose a container option
            items:
              - name: Container options
                href: /azure/container-apps/compare-options
                maintainContext: true
              - name: Kubernetes at the edge
                href: operator-guides/aks/choose-kubernetes-edge-compute-option.md
              - name: Bare-metal Kubernetes at the edge
                href: operator-guides/aks/choose-bare-metal-kubernetes.yml              
          - name: Choose a hybrid option
            items:
              - name: Compare Azure Stack Hub and Azure
                href: /azure-stack/user/azure-stack-considerations
                maintainContext: true
              - name: Compare Azure, Stack Hub, and Stack HCI
                href: /azure-stack/operator/compare-azure-azure-stack
                maintainContext: true
              - name: Compare Azure Stack HCI and Stack Hub
                href: /azure-stack/hci/concepts/compare-azure-stack-hub
                maintainContext: true
              - name: Compare Stack HCI and Windows Server
                href: /azure-stack/hci/concepts/compare-windows-server
                maintainContext: true
              - name: Choose drives for Azure Stack HCI
                href: /azure-stack/hci/concepts/choose-drives
                maintainContext: true
          - name: Choose an identity service
            items:
              - name: Active Directory services
                href: /azure/active-directory-domain-services/compare-identity-solutions
                maintainContext: true
              - name: Hybrid identity authentication methods
                href: /azure/active-directory/hybrid/choose-ad-authn
                maintainContext: true
          - name: Choose a storage service
            items:
              - name: Storage options
                href: /azure/cloud-adoption-framework/ready/considerations/storage-options
                maintainContext: true
              - name: Managed disk types
                href: /azure/virtual-machines/disks-types
                maintainContext: true
              - name: Data transfer solutions
                href: /azure/storage/common/storage-choose-data-transfer-solution
                maintainContext: true
          - name: Choose a data store
            items:
              - name: Understand data store models
                href: guide/technology-choices/data-store-overview.md
              - name: Select a data store
                href: guide/technology-choices/data-store-decision-tree.md
              - name: Criteria for choosing a data store
                href: guide/technology-choices/data-store-considerations.md
              - name: Big data storage
                href: data-guide/technology-choices/data-storage.md
              - name: Database scenarios
                items:
                  - name: OLAP solutions
                    href: data-guide/relational-data/online-analytical-processing.yml
                  - name: OLTP solutions
                    href: data-guide/relational-data/online-transaction-processing.md
                  - name: Data warehousing
                    href: data-guide/relational-data/data-warehousing.yml
                  - name: Data lakes
                    href: data-guide/scenarios/data-lake.md
                  - name: Non-relational data store
                    href: data-guide/big-data/non-relational-data.yml
                  - name: Pipeline orchestration
                    href: data-guide/technology-choices/pipeline-orchestration-data-movement.md
                  - name: Search data store
                    href: data-guide/technology-choices/search-options.md
                  - name: Data transfer options
                    href: data-guide/scenarios/data-transfer.md
          - name: Choose an analytics solution
            items:
              - name: Analytical data stores
                href: data-guide/technology-choices/analytical-data-stores.md
              - name: Analytics and reporting
                href: data-guide/technology-choices/analysis-visualizations-reporting.md
              - name: Batch processing
                href: data-guide/technology-choices/batch-processing.md
              - name: Stream processing
                href: data-guide/technology-choices/stream-processing.md
          - name: Choose an AI/ML service
            items:
              - name: Cognitive services
                href: data-guide/technology-choices/cognitive-services.md
              - name: Natural language processing
                href: data-guide/technology-choices/natural-language-processing.yml
              - name: Machine learning
                href: data-guide/technology-choices/data-science-and-machine-learning.md
              - name: Machine learning tools
                href: example-scenario/mlops/aml-decision-tree.yml
              - name: Compare MLflow and Azure ML
                href: /azure/machine-learning/concept-mlflow
                maintainContext: true
          - name: Choose a networking service
            items:
              - name: Load balancing options
                href: guide/technology-choices/load-balancing-overview.yml
              - name: VNet peering and VPN gateways
                href: reference-architectures/hybrid-networking/vnet-peering.yml
          - name: Choose a messaging service
            items:
              - name: Compare messaging services
                href: /azure/event-grid/compare-messaging-services
                maintainContext: true
              - name: Asynchronous messaging
                href: guide/technology-choices/messaging.yml
              - name: Real-time message ingestion
                href: data-guide/technology-choices/real-time-ingestion.md
          - name: Choose an IoT option
            items:
              - name: IoT solutions in Azure
                href: example-scenario/iot/iot-central-iot-hub-cheat-sheet.yml
              - name: Compare IoT Hub and Event Hubs
                href: /azure/iot-hub/iot-hub-compare-event-hubs
                maintainContext: true
          - name: Choose a mobile development framework
            href: /azure/developer/mobile-apps/choose-mobile-framework
            maintainContext: true
          - name: Choose a mixed reality engine
            href: /windows/mixed-reality/develop/choosing-an-engine
            maintainContext: true
      - name: Best practices for cloud applications
        items:
          - name: Overview
            href: best-practices/index-best-practices.md
          - name: API design
            href: best-practices/api-design.md
          - name: API implementation
            href: best-practices/api-implementation.md
          - name: Autoscaling
            href: best-practices/auto-scaling.md
          - name: Background jobs
            href: best-practices/background-jobs.md
          - name: Caching
            href: best-practices/caching.yml
          - name: Content Delivery Network
            href: best-practices/cdn.yml
          - name: Data partitioning
            href: best-practices/data-partitioning.yml
          - name: Data partitioning strategies (by service)
            href: best-practices/data-partitioning-strategies.yml
          - name: Host name preservation
            href: best-practices/host-name-preservation.yml
          - name: Message encoding considerations
            href: best-practices/message-encode.md
          - name: Monitoring and diagnostics
            href: best-practices/monitoring.yml
          - name: Retry guidance for specific services
            href: best-practices/retry-service-specific.md
          - name: Transient fault handling
            href: best-practices/transient-faults.md
      - name: Performance tuning and antipatterns
        items:
          - name: Introduction
            href: performance/index.md
          - name: Scenario 1 - Distributed transactions
            href: performance/distributed-transaction.yml
          - name: Scenario 2 - Multiple backend services
            href: performance/backend-services.yml
          - name: Scenario 3 - Event streaming
            href: performance/event-streaming.yml
          - name: Performance antipatterns
            items:
              - name: Overview
                href: antipatterns/index.md
              - name: Busy Database
                href: antipatterns/busy-database/index.md
              - name: Busy Front End
                href: antipatterns/busy-front-end/index.md
              - name: Chatty I/O
                href: antipatterns/chatty-io/index.md
              - name: Extraneous Fetching
                href: antipatterns/extraneous-fetching/index.md
              - name: Improper Instantiation
                href: antipatterns/improper-instantiation/index.md
              - name: Monolithic Persistence
                href: antipatterns/monolithic-persistence/index.md
              - name: No Caching
                href: antipatterns/no-caching/index.md
              - name: Noisy Neighbor
                href: antipatterns/noisy-neighbor/noisy-neighbor.yml
              - name: Retry Storm
                href: antipatterns/retry-storm/index.md
              - name: Synchronous I/O
                href: antipatterns/synchronous-io/index.md
      - name: Responsible engineering
        items:
          - name: Responsible innovation
            expanded: true
            items:
              - name: Overview
                href: guide/responsible-innovation/index.md
              - name: Judgment call
                href: guide/responsible-innovation/judgmentcall.md
              - name: Harms modeling
                items:
                  - name: Understand harm
                    href: guide/responsible-innovation/harms-modeling/index.md
                  - name: Assess types of harm
                    href: guide/responsible-innovation/harms-modeling/type-of-harm.md
              - name: Community jury
                href: guide/responsible-innovation/community-jury/index.md
          - name: Responsible AI
            items:
              - name: Overview
                href: /azure/cloud-adoption-framework/strategy/responsible-ai
                maintainContext: true
              - name: Six key principles
                href: /azure/cloud-adoption-framework/innovate/best-practices/trusted-ai
                maintainContext: true
              - name: Guidelines for human-AI interaction
                href: /ai/guidelines-human-ai-interaction/?bc=%2fazure%2farchitecture%2fbread%2ftoc.json&toc=%2fazure%2farchitecture%2ftoc.json
              - name: Responsible AI with Cognitive Services
                href: /azure/cognitive-services/responsible-use-of-ai-overview
                maintainContext: true
              - name: Machine learning
                items:
                  - name: Responsible AI and machine learning
                    href: /azure/machine-learning/concept-responsible-ml
                    maintainContext: true
                  - name: Model interpretability
                    href: /azure/machine-learning/how-to-machine-learning-interpretability
                    maintainContext: true
                  - name: ML fairness
                    href: /azure/machine-learning/concept-fairness-ml
                    maintainContext: true
                  - name: Differential privacy
                    href: /azure/machine-learning/concept-differential-privacy
                    maintainContext: true
      - name: Architecture for startups
        items:
          - name: Overview
            href: guide/startups/startup-architecture.md
          - name: Core startup stack architecture
            href: example-scenario/startups/core-startup-stack.yml
          - name: SaaS digital business journey on Azure
            href: guide/saas/saas-digital-business-journey-azure.md
      - name: Mission critical applications
        items:
            - name: Mission-critical baseline architecture
              href: reference-architectures/containers/aks-mission-critical/mission-critical-intro.yml
            - name: Mission-critical baseline architecture with network controls
              href: reference-architectures/containers/aks-mission-critical/mission-critical-network-architecture.yml
            - name: Design areas
              items:
                - name: Application platform
                  href: reference-architectures/containers/aks-mission-critical/mission-critical-app-platform.md
                - name: Application design
                  href: reference-architectures/containers/aks-mission-critical/mission-critical-app-design.md
                - name: Networking and connectivity platform
                  href: reference-architectures/containers/aks-mission-critical/mission-critical-networking.md
                - name: Data platform
                  href: reference-architectures/containers/aks-mission-critical/mission-critical-data-platform.md                                    
                - name: Deployment and testing
                  href: reference-architectures/containers/aks-mission-critical/mission-critical-deploy-test.md
                - name: Health modeling
                  href: reference-architectures/containers/aks-mission-critical/mission-critical-health-modeling.md

            - name: Guides
              items:
                - name: Continuous Validation with Azure Load Testing and Azure Chaos Studio
                  href: guide/testing/mission-critical-deployment-testing.md
      - name: Multitenant applications
        items:
          - name: Overview
            href: guide/multitenant/overview.md
          - name: Considerations
            items:
              - name: Overview
                href: guide/multitenant/considerations/overview.yml
              - name: Tenancy models
                href: guide/multitenant/considerations/tenancy-models.yml
              - name: Tenant lifecycle
                href: guide/multitenant/considerations/tenant-lifecycle.md
              - name: Pricing models
                href: guide/multitenant/considerations/pricing-models.md
              - name: Measure consumption
                href: guide/multitenant/considerations/measure-consumption.md
              - name: Deploy updates
                href: guide/multitenant/considerations/updates.md
              - name: Map requests to tenants
                href: guide/multitenant/considerations/map-requests.yml
              - name: Identity
                href: guide/multitenant/considerations/identity.md
              - name: Domain names
                href: guide/multitenant/considerations/domain-names.yml
          - name: Approaches
            items:
              - name: Overview
                href: guide/multitenant/approaches/overview.yml
              - name: Resource organization
                href: guide/multitenant/approaches/resource-organization.yml
              - name: Governance and compliance
                href: guide/multitenant/approaches/governance-compliance.md
              - name: Cost management and allocation
                href: guide/multitenant/approaches/cost-management-allocation.yml
              - name: Deployment and configuration
                href: guide/multitenant/approaches/deployment-configuration.yml
              - name: Compute
                href: guide/multitenant/approaches/compute.md
              - name: Networking
                href: guide/multitenant/approaches/networking.md
              - name: Storage and data
                href: guide/multitenant/approaches/storage-data.yml
              - name: Messaging
                href: guide/multitenant/approaches/messaging.md
              - name: Identity
                href: guide/multitenant/approaches/identity.md
              - name: Integration
                href: guide/multitenant/approaches/integration.md
              - name: IoT
                href: guide/multitenant/approaches/iot.md
              - name: AI and ML
                href: guide/multitenant/approaches/ai-ml.md
          - name: Service-specific guidance
            items:
              - name: Overview
                href: guide/multitenant/service/overview.md
              - name: Deployment and configuration
                items:
                  - name: Azure App Configuration
                    href: guide/multitenant/service/app-configuration.md
                  - name: Azure Resource Manager
                    href: guide/multitenant/service/resource-manager.md
              - name: Compute
                items:
                  - name: App Service and Functions
                    href: guide/multitenant/service/app-service.yml
              - name: Networking
                items:
                  - name: Azure Private Link
                    href: guide/multitenant/service/private-link.md
                  - name: Azure Virtual Network NAT
                    href: guide/multitenant/service/nat-gateway.md
              - name: Storage and data
                items:
                  - name: Azure Cache for Redis
                    href: guide/multitenant/service/cache-redis.md
                  - name: Azure Cosmos DB
                    href: guide/multitenant/service/cosmos-db.md
                  - name: Azure Database for PostgreSQL
                    href: guide/multitenant/service/postgresql.md
<<<<<<< HEAD
                  - name: Azure SQL Database
                    href: guide/multitenant/service/sql-database.md
                  - name: Azure Storage
                    href: guide/multitenant/service/storage.md
=======
                  - name: Azure Cache for Redis
                    href: guide/multitenant/service/cache-redis.md
              - name: Security
                items:
                  - name: Azure Key Vault
                    href: guide/multitenant/service/key-vault.md
>>>>>>> 35479844
              - name: AI and ML
                items:
                  - name: Azure Cognitive Search
                    href: /azure/search/search-modeling-multitenant-saas-applications
                    maintainContext: true
          - name: Multitenancy checklist
            href: guide/multitenant/checklist.md
          - name: Related resources
            href: guide/multitenant/related-resources.md
      - name: Solutions across Microsoft platforms
        expanded: true
        items:
          - name: Build applications on the Microsoft cloud
            items:
              - name: 1. Overview
                href: guide/microsoft-cloud/overview.md
              - name: 2. Create and deploy apps in less time
                href: guide/microsoft-cloud/create-deploy-more-applications-less-time.md
              - name: 3. Get the most value from technical talent
                href: guide/microsoft-cloud/get-most-value-technical-talent.md
              - name: 4. Integrate apps with existing solutions
                href: guide/microsoft-cloud/integrate-new-applications-existing-solutions.md
              - name: 5. Create and run secure applications
                href: guide/microsoft-cloud/create-run-secure-applications.md
              - name: 6. Summary
                href: guide/microsoft-cloud/summary.md
          - name: Azure and Power Platform scenarios 
            items:
               - name: Overview
                 href: solutions/power-platform-scenarios.md
               - name: All Power Platform architectures
                 href: /azure/architecture/browse/?products=power-platform
               - name: CI/CD for Power Platform
                 href: solution-ideas/articles/azure-devops-continuous-integration-for-power-platform.yml
               - name: Citizen AI with Power Platform
                 href: example-scenario/ai/citizen-ai-power-platform.yml
               - name: Eventual consistency with Power Apps
                 href: reference-architectures/power-platform/eventual-consistency.yml
               - name: Extract text using Power Automate
                 href: example-scenario/ai/extract-object-text.yml
               - name: Optimize inventory and forecast demand
                 href: example-scenario/analytics/optimize-inventory-forecast-demand.yml
               - name: Power Automate deployment at scale
                 href: example-scenario/power-automate/power-automate.yml
               - name: Real-time ML with Power Platform
                 href: example-scenario/ai/deploy-real-time-machine-learning-model-application-ui.yml  
          - name: Azure and Microsoft 365 scenarios
            items:
              - name: Overview
                href: solutions/microsoft-365-scenarios.md
              - name: All Microsoft 365 architectures
                href: /azure/architecture/browse/?products=m365
              - name: Governance of Teams guest users
                href: example-scenario/governance/governance-teams-guest-users.yml
              - name: Hybrid SharePoint farm with Microsoft 365
                href: solution-ideas/articles/sharepoint-farm-microsoft-365.yml
              - name: Manage Microsoft 365 tenants with DevOps
                href: example-scenario/devops/manage-microsoft-365-tenant-configuration-microsoft365dsc-devops.yml
              - name: Real-time collaboration
                href: solution-ideas/articles/collaboration-microsoft-365.yml           
              - name: Real-time presence
                href: solution-ideas/articles/presence-microsoft-365-power-platform.yml
              - name: Secure a Teams channel bot with a firewall
                href: example-scenario/teams/securing-bot-teams-channel.yml
          - name: Azure and Dynamics 365 scenarios
            items:
              - name: Overview
                href: solutions/dynamics-365-scenarios.md
              - name: All Dynamics 365 architectures
                href: /azure/architecture/browse/?terms=dynamics%20365
              - name: Customer 360 with Dynamics 365 CI
                href: example-scenario/analytics/synapse-customer-insights.yml
              - name: Dynamics Business Central as a service
                href: solution-ideas/articles/business-central.yml
              - name: Enhanced customer dimension
                href: solution-ideas/articles/customer-insights-synapse.yml
          - name: Azure and Microsoft on-premises servers  
            href: guide/on-premises-microsoft-technologies.md
      - name: Third-party scenarios
        expanded: true
        items:
          - name: Apache technologies
            href: guide/apache-scenarios.md
          - name: Other open-source technologies
            href: guide/open-source-scenarios.md
          - name: Partner technologies
            href: guide/partner-scenarios.md
      - name: Azure for AWS professionals
        expanded: true
        items:
          - name: Overview
            href: aws-professional/index.md
          - name: Component information
            items:
              - name: Accounts
                href: aws-professional/accounts.md
              - name: Compute
                href: aws-professional/compute.md
              - name: Databases
                href: aws-professional/databases.md
              - name: Messaging
                href: aws-professional/messaging.md
              - name: Networking
                href: aws-professional/networking.md
              - name: Regions and zones
                href: aws-professional/regions-zones.md
              - name: Resources
                href: aws-professional/resources.md
              - name: Security and identity
                href: aws-professional/security-identity.md
              - name: Storage
                href: aws-professional/storage.md
          - name: Services comparison
            href: aws-professional/services.md
          - name: Guidance
            items:
              - name: Automation for AWS
                items:
                  - name: Authenticate runbooks with AWS
                    href: /azure/automation/automation-config-aws-account
                    maintainContext: true
                  - name: Deploy an AWS VM with Automation runbook
                    href: /azure/automation/automation-scenario-aws-deployment
                    maintainContext: true
              - name: Cost management for AWS
                items:
                  - name: Set up AWS for Azure Cost Management
                    href: /azure/cost-management-billing/costs/aws-integration-set-up-configure
                    maintainContext: true
                  - name: Manage AWS costs in Azure
                    href: /azure/cost-management-billing/costs/aws-integration-manage
                    maintainContext: true
              - name: Identity management for AWS
                items:
                  - name: Azure AD identity management for AWS
                    href: reference-architectures/aws/aws-azure-ad-security.yml
                  - name: Onboard an AWS account
                    href: /azure/active-directory/cloud-infrastructure-entitlement-management/onboard-aws
                    maintainContext: true
                  - name: Amazon Managed Grafana
                    href: /azure/active-directory/saas-apps/amazon-managed-grafana-tutorial
                    maintainContext: true
                  - name: AWS single-account access
                    href: /azure/active-directory/saas-apps/amazon-web-service-tutorial
                    maintainContext: true
                  - name: AWS Single Sign-on
                    href: /azure/active-directory/saas-apps/aws-single-sign-on-tutorial
                    maintainContext: true
                  - name: Configure AWS Single Sign-On
                    href: /azure/active-directory/saas-apps/aws-single-sign-on-provisioning-tutorial
                    maintainContext: true
                  - name: AWS multiple accounts
                    href: /azure/active-directory/saas-apps/aws-multi-accounts-tutorial
                    maintainContext: true
                  - name: AWS ClientVPN
                    href: /azure/active-directory/saas-apps/aws-clientvpn-tutorial
                    maintainContext: true
                  - name: Attach and detach policies
                    href: /azure/active-directory/cloud-infrastructure-entitlement-management/how-to-attach-detach-permissions
                    maintainContext: true
              - name: Migration from AWS
                items:
                  - name: Azure Migrate
                    items:
                      - name: Discover AWS instances
                        href: /azure/migrate/tutorial-discover-aws
                        maintainContext: true
                      - name: Assess AWS instances
                        href: /azure/migrate/tutorial-assess-aws
                        maintainContext: true
                      - name: Migrate AWS VMs
                        href: /azure/migrate/tutorial-migrate-aws-virtual-machines
                        maintainContext: true
                  - name: Compute
                    items:
                      - name: Migrate AWS to managed disks
                        href: /azure/virtual-machines/windows/on-prem-to-azure
                        maintainContext: true
                      - name: Migrate an AWS Windows VM
                        href: /azure/virtual-machines/windows/aws-to-azure
                        maintainContext: true
              - name: Security for AWS
                items:
                  - name: Azure security for AWS
                    href: reference-architectures/aws/aws-azure-security-solutions.yml
                  - name: Connect AWS to Microsoft Sentinel
                    href: /azure/sentinel/connect-aws
                    maintainContext: true
                  - name: Protect AWS with Microsoft Defender
                    href: /defender-cloud-apps/protect-aws
                    maintainContext: true
                  - name: Connect AWS to Microsoft Defender
                    href: /defender-cloud-apps/connect-aws
                    maintainContext: true
                  - name: "Video: AWS connector in Defender"
                    href: /azure/defender-for-cloud/episode-one
                    maintainContext: true
              - name: Azure Databricks for AWS
                href: /azure/databricks/repos/aws-code-commit-version-control
                maintainContext: true
              - name: Azure Service Fabric for AWS
                href: /azure/service-fabric/service-fabric-tutorial-standalone-create-infrastructure
                maintainContext: true
              - name: Azure VPN Gateway for AWS
                href: /azure/vpn-gateway/vpn-gateway-howto-aws-bgp
                maintainContext: true
      - name: Azure for Google Cloud professionals
        expanded: true
        items:
          - name: Overview
            href: gcp-professional/index.md
          - name: Services comparison
            href: gcp-professional/services.md
          - name: Guidance
            items:
              - name: Identity management for Google Cloud
                items:
                  - name: Onboard a Google Cloud project
                    href: /azure/active-directory/cloud-infrastructure-entitlement-management/onboard-gcp
                    maintainContext: true
                  - name: Add and remove roles and tasks
                    href: /azure/active-directory/cloud-infrastructure-entitlement-management/how-to-add-remove-role-task
                    maintainContext: true
              - name: Migration from Google Cloud
                items:
                  - name: Discover Google Cloud instances
                    href: /azure/migrate/tutorial-discover-gcp
                    maintainContext: true
                  - name: Assess Google Cloud VM instances
                    href: /azure/migrate/tutorial-assess-gcp
                    maintainContext: true
                  - name: Migrate Google Cloud VMs to Azure
                    href: /azure/migrate/tutorial-migrate-gcp-virtual-machines
                    maintainContext: true
              - name: Security for Google Cloud
                items:
                  - name: Protect Google Cloud with Defender
                    href: /defender-cloud-apps/protect-gcp
                    maintainContext: true
                  - name: Connect Google Cloud projects
                    href: /azure/defender-for-cloud/quickstart-onboard-gcp
                    maintainContext: true
                  - name: Connect Google Cloud to Defender
                    href: /defender-cloud-apps/connect-google-gcp
                    maintainContext: true
                  - name: "Video: Protect containers in Google Cloud"
                    href: /azure/defender-for-cloud/episode-ten
                    maintainContext: true
  - name: Design Patterns
    items:
      - name: Overview
        href: patterns/index.md
      - name: Categories
        items:
          - name: Data management
            href: patterns/category/data-management.md
          - name: Design and implementation
            href: patterns/category/design-implementation.md
          - name: Messaging
            href: patterns/category/messaging.md
      - name: Ambassador
        href: patterns/ambassador.yml
      - name: Anti-corruption Layer
        href: patterns/anti-corruption-layer.yml
      - name: Asynchronous Request-Reply
        href: patterns/async-request-reply.yml
      - name: Backends for Frontends
        href: patterns/backends-for-frontends.yml
      - name: Bulkhead
        href: patterns/bulkhead.yml
      - name: Cache-Aside
        href: patterns/cache-aside.yml
      - name: Choreography
        href: patterns/choreography.yml
      - name: Circuit Breaker
        href: patterns/circuit-breaker.yml
      - name: Claim Check
        href: patterns/claim-check.yml
      - name: Compensating Transaction
        href: patterns/compensating-transaction.yml
      - name: Competing Consumers
        href: patterns/competing-consumers.yml
      - name: Compute Resource Consolidation
        href: patterns/compute-resource-consolidation.yml
      - name: CQRS
        href: patterns/cqrs.yml
      - name: Deployment Stamps
        href: patterns/deployment-stamp.yml
      - name: Edge Workload Configuration
        href: patterns/edge-workload-configuration.md
      - name: Event Sourcing
        href: patterns/event-sourcing.yml
      - name: External Configuration Store
        href: patterns/external-configuration-store.yml
      - name: Federated Identity
        href: patterns/federated-identity.yml
      - name: Gatekeeper
        href: patterns/gatekeeper.yml
      - name: Gateway Aggregation
        href: patterns/gateway-aggregation.yml
      - name: Gateway Offloading
        href: patterns/gateway-offloading.yml
      - name: Gateway Routing
        href: patterns/gateway-routing.yml
      - name: Geode
        href: patterns/geodes.yml
      - name: Health Endpoint Monitoring
        href: patterns/health-endpoint-monitoring.yml
      - name: Index Table
        href: patterns/index-table.yml
      - name: Leader Election
        href: patterns/leader-election.yml
      - name: Materialized View
        href: patterns/materialized-view.yml
      - name: Pipes and Filters
        href: patterns/pipes-and-filters.yml
      - name: Priority Queue
        href: patterns/priority-queue.yml
      - name: Publisher/Subscriber
        href: patterns/publisher-subscriber.yml
      - name: Queue-Based Load Leveling
        href: patterns/queue-based-load-leveling.yml
      - name: Rate Limiting
        href: patterns/rate-limiting-pattern.yml
      - name: Retry
        href: patterns/retry.yml
      - name: Saga
        href: reference-architectures/saga/saga.yml
      - name: Scheduler Agent Supervisor
        href: patterns/scheduler-agent-supervisor.yml
      - name: Sequential Convoy
        href: patterns/sequential-convoy.yml
      - name: Sharding
        href: patterns/sharding.yml
      - name: Sidecar
        href: patterns/sidecar.yml
      - name: Static Content Hosting
        href: patterns/static-content-hosting.yml
      - name: Strangler Fig
        href: patterns/strangler-fig.yml
      - name: Throttling
        href: patterns/throttling.yml
      - name: Valet Key
        href: patterns/valet-key.yml
  - name: Microsoft Azure Well-Architected Framework
    href: /azure/architecture/framework
  - name: Industry solutions with Azure
    expanded: true
    items:
      - name: Retail
        items:
          - name: Overview
            href: industries/retail.md
          - name: Guides
            items:
              - name: Microsoft Cloud for Retail
                items:
                  - name: Overview
                    href: /industry/retail/overview
                    maintainContext: true
                  - name: Elevate the shopping experience
                    href: /industry/retail/elevate-shopping-experience
                    maintainContext: true
                  - name: Maximize the value of your data
                    href: /industry/retail/maximize-data
                    maintainContext: true
                  - name: Security
                    href: /industry/retail/security-overview
                    maintainContext: true
                  - name: Compliance
                    href: /industry/retail/compliance-overview
                    maintainContext: true
              - name: Dynamics 365 Commerce
                items:
                  - name: Commerce home page
                    href: /dynamics365/commerce
                    maintainContext: true
                  - name: Commerce architecture overview
                    href: /dynamics365/commerce/commerce-architecture
                    maintainContext: true
                  - name: Authentication flows
                    href: /dynamics365/commerce/arch-auth-flow
                    maintainContext: true
                  - name: Headless commerce architecture
                    href: /dynamics365/commerce/dev-itpro/retail-server-architecture
                    maintainContext: true
                  - name: Commerce channel communications
                    href: /dynamics365/commerce/dev-itpro/define-retail-channel-communications-cdx
                    maintainContext: true
                  - name: Modern POS architecture
                    href: /dynamics365/commerce/dev-itpro/retail-modern-pos-architecture
                    maintainContext: true
                  - name: Set up Azure DevOps
                    href: /dynamics365/commerce/dev-itpro/new-environments-visual-studio-teams-branch-retail-projects
                    maintainContext: true
              - name: Data management in retail
                href: industries/retail/retail-data-management-overview.md
              - name: AI and ML in retail
                items:
                  - name: Deploy AI-based footfall detection
                    href: hybrid/deployments/solution-deployment-guide-retail-footfall-detection.md
                  - name: Forecast bike rental demand
                    href: /azure/machine-learning/tutorial-automated-ml-forecast
                    maintainContext: true
                  - name: Optimize and reuse recommendations
                    href: industries/retail/recommendation-engine-optimization.yml
              - name: IoT in retail
                items:
                  - name: Digital distribution center
                    href: /azure/iot-central/retail/tutorial-iot-central-digital-distribution-center
                    maintainContext: true
                  - name: In-store analytics checkout
                    items:
                      - name: Create a retail application
                        href: /azure/iot-central/retail/tutorial-in-store-analytics-create-app
                        maintainContext: true
                      - name: Customize the operator dashboard
                        href: /azure/iot-central/retail/tutorial-in-store-analytics-customize-dashboard
                        maintainContext: true
                      - name: Export data and visualize insights
                        href: /azure/iot-central/retail/tutorial-in-store-analytics-export-data-visualize-insights
                        maintainContext: true
                  - name: Smart inventory management
                    href: /azure/iot-central/retail/tutorial-iot-central-smart-inventory-management
                    maintainContext: true
              - name: Migrate your e-commerce solution to Azure
                href: industries/retail/migrate-ecommerce-solution.md
              - name: SKU optimization for consumer brands
                href: industries/retail/sku-optimization-solution-guide.yml
              - name: Visual search in retail with Cosmos DB
                href: industries/retail/visual-search-use-case-overview.yml
          - name: Architectures
            items:
              - name: All retail architectures
                href: /azure/architecture/browse/?terms=retail
              - name: AI-based footfall detection
                href: solution-ideas/articles/hybrid-footfall-detection.yml
              - name: Build a real-time recommendation API
                href: reference-architectures/ai/real-time-recommendation.yml
              - name: Buy online, pick up in store (retail)
                href: example-scenario/iot/vertical-buy-online-pickup-in-store.yml
              - name: Content-based recommendation
                href: example-scenario/ai/scalable-personalization-with-content-based-recommendation-system.yml
              - name: E-commerce front end
                href: example-scenario/apps/ecommerce-scenario.yml
              - name: Interactive price analytics
                href: solution-ideas/articles/interactive-price-analytics.yml
              - name: Intelligent search engine for e-commerce
                href: example-scenario/apps/ecommerce-search.yml
              - name: Magento e-commerce platform in AKS
                href: example-scenario/magento/magento-azure.yml
              - name: Movie recommendations on Azure
                href: example-scenario/ai/movie-recommendations-with-machine-learning.yml
              - name: Optimize inventory and forecast demand
                href: example-scenario/analytics/optimize-inventory-forecast-demand.yml
              - name: Out of stock detection (retail)
                href: /hybrid/app-solutions/pattern-out-of-stock-at-edge
                maintainContext: true
              - name: Scalable order processing
                href: example-scenario/data/ecommerce-order-processing.yml
              - name: Video capture and analytics for retail
                href: solution-ideas/articles/video-analytics.yml
          - name: Datasets
            items:
              - name: OJ sales simulated
                href: /azure/open-datasets/dataset-oj-sales-simulated
                maintainContext: true
              - name: US Consumer Price Index
                items:
                  - name: US Consumer Price Index
                    href: /azure/open-datasets/dataset-us-consumer-price-index
                    maintainContext: true
                  - name: US Producer Price Index - Commodities
                    href: /azure/open-datasets/dataset-us-producer-price-index-commodities
                    maintainContext: true
                  - name: US Producer Price Index - Industry
                    href: /azure/open-datasets/dataset-us-producer-price-index-industry
                    maintainContext: true
              - name: US Population
                items:
                  - name: US Population by County
                    href: /azure/open-datasets/dataset-us-population-county
                    maintainContext: true
                  - name: US Population by ZIP code
                    href: /azure/open-datasets/dataset-us-population-zip
                    maintainContext: true
          - name: Compliance solutions
            items:
              - name: ISO standards
                items:
                  - name: ISO 22301
                    href: /azure/compliance/offerings/offering-iso-22301
                    maintainContext: true
                  - name: ISO 27001
                    href: /azure/compliance/offerings/offering-iso-27001
                    maintainContext: true
                  - name: ISO 27017
                    href: /azure/compliance/offerings/offering-iso-27017
                    maintainContext: true
                  - name: ISO 27018
                    href: /azure/compliance/offerings/offering-iso-27018
                    maintainContext: true
              - name: SOC2 Type 2
                href: /azure/compliance/offerings/offering-soc-2
                maintainContext: true
              - name: PCI DSS
                href: /azure/compliance/offerings/offering-pci-dss
                maintainContext: true
              - name: GDPR (EU)
                href: /compliance/regulatory/gdpr
                maintainContext: true
      - name: Financial Services
        items:
          - name: Overview
            href: industries/finance.md
          - name: Guides
            items:
              - name: Microsoft Cloud for Financial Services
                items:
                  - name: Overview
                    href: /industry/financial-services/overview
                    maintainContext: true
                  - name: Security
                    href: /industry/financial-services/security-overview
                    maintainContext: true
                  - name: Compliance
                    href: /industry/financial-services/compliance-overview
                    maintainContext: true
              - name: Dynamics 365 Finance and Operations
                items:
                  - name: Export to Azure Data Lake overview
                    href: /dynamics365/fin-ops-core/dev-itpro/data-entities/azure-data-lake-ga-version-overview
                    maintainContext: true
                  - name: Export in Finance and Operations apps
                    href: /dynamics365/fin-ops-core/dev-itpro/data-entities/finance-data-azure-data-lake
                    maintainContext: true
                  - name: Change data in Azure Data Lake
                    href: /dynamics365/fin-ops-core/dev-itpro/data-entities/azure-data-lake-change-feeds
                    maintainContext: true
              - name: Risk grid computing in banking
                href: industries/finance/risk-grid-banking-overview.yml
              - name: Risk grid computing solution
                href: industries/finance/risk-grid-banking-solution-guide.yml
              - name: Data management in banking
                href: industries/finance/data-management-banking-overview.yml
              - name: Financial institutions with data mesh
                href: /azure/cloud-adoption-framework/scenarios/data-management/architectures/reference-architecture-data-mesh
                maintainContext: true
              - name: Big compute for financial risk modeling
                href: guide/architecture-styles/big-compute.yml
              - name: Actuarial risk analysis
                href: industries/finance/actuarial-risk-analysis-financial-model.yml
              - name: Financial services risk lifecycle
                href: industries/finance/financial-risk-model.md
          - name: Architectures
            items:
              - name: All finance architectures
                href: /azure/architecture/browse/?terms=finance
              - name: Automate document processing
                href: example-scenario/ai/automate-document-processing-azure-form-recognizer.yml
              - name: Banking system cloud transformation
                href: example-scenario/banking/banking-system-cloud-transformation.yml
              - name: Data analysis for finance
                href: example-scenario/data/data-analysis-regulated-industries.yml
              - name: Decentralized trust between banks
                href: example-scenario/apps/decentralized-trust.yml
              - name: Finance management using PostgreSQL
                href: solution-ideas/articles/finance-management-apps-using-azure-database-for-postgresql.yml
              - name: Host a Murex MX.3 workload on Azure
                href: example-scenario/finance/murex-mx3-azure.yml  
              - name: Modernize mainframe & midrange data
                href: reference-architectures/migration/modernize-mainframe-data-to-azure.yml
              - name: Patterns and implementations in banking
                href: example-scenario/banking/patterns-and-implementations.yml
              - name: Real-time fraud detection
                href: example-scenario/data/fraud-detection.yml
              - name: Replicate and sync mainframe data in Azure
                href: reference-architectures/migration/sync-mainframe-data-with-azure.yml
              - name: Scale regulated AI and ML in finance
                href: example-scenario/ai/scale-ai-and-machine-learning-in-regulated-industries.yml                
              - name: SWIFT on Azure
                items:
                  - name: Alliance Connect
                    items:
                      - name: SWIFT Alliance Connect
                        href: example-scenario/finance/swift-on-azure-srx.yml
                      - name: SWIFT Alliance Access
                        href: example-scenario/finance/swift-alliance-access-on-azure.yml
                      - name: SWIFT AMH with Alliance Connect
                        href: example-scenario/finance/swift-alliance-messaging-hub.yml
                  - name: Alliance Connect Virtual
                    items:
                      - name: SWIFT Alliance Connect Virtual
                        href: example-scenario/finance/swift-on-azure-vsrx.yml
                      - name: SWIFT Alliance Access with ACV
                        href: example-scenario/finance/swift-alliance-access-vsrx-on-azure.yml
                      - name: SWIFT AMH with ACV
                        href: example-scenario/finance/swift-alliance-messaging-hub-vsrx.yml
                      - name: SWIFT Alliance Cloud in Azure
                        href: example-scenario/finance/swift-alliance-cloud-on-azure.yml
                      - name: SWIFT Alliance Lite2
                        href: example-scenario/finance/swift-alliance-lite2-on-azure.yml
          - name: Datasets
            items:
              - name: US Consumer Price Index
                items:
                  - name: US Consumer Price Index
                    href: /azure/open-datasets/dataset-us-consumer-price-index
                    maintainContext: true
                  - name: US Producer Price Index - Commodities
                    href: /azure/open-datasets/dataset-us-producer-price-index-commodities
                    maintainContext: true
                  - name: US Producer Price Index - Industry
                    href: /azure/open-datasets/dataset-us-producer-price-index-industry
                    maintainContext: true
              - name: US Employment
                items:
                  - name: US Labor Force Statistics
                    href: /azure/open-datasets/dataset-us-labor-force
                    maintainContext: true
                  - name: US Local Area Unemployment
                    href: /azure/open-datasets/dataset-us-local-unemployment
                    maintainContext: true
                  - name: US National Employment Hours
                    href: /azure/open-datasets/dataset-us-national-employment-earnings     
                    maintainContext: true
                  - name: US State Employment Hours
                    href: /azure/open-datasets/dataset-us-state-employment-earnings
                    maintainContext: true
              - name: US Population
                items:
                  - name: US Population by County
                    href: /azure/open-datasets/dataset-us-population-county
                    maintainContext: true
                  - name: US Population by ZIP code
                    href: /azure/open-datasets/dataset-us-population-zip
                    maintainContext: true
          - name: Compliance solutions
            items:
              - name: FFIEC
                href: /compliance/regulatory/offering-ffiec-us
                maintainContext: true
              - name: FINRA 4511
                href: /compliance/regulatory/offering-finra-4511
                maintainContext: true
              - name: IRS 1075
                items:
                  - name: IRS 1075 overview
                    href: /azure/compliance/offerings/offering-irs-1075
                    maintainContext: true
                  - name: IRS 1075 regulatory compliance
                    href: /azure/governance/policy/samples/irs-1075-sept2016
                    maintainContext: true
              - name: PCI 3DS
                href: /azure/compliance/offerings/offering-pci-3ds
                maintainContext: true
              - name: PCI DSS
                items:
                  - name: PCI DSS overview
                    href: /azure/compliance/offerings/offering-pci-dss
                    maintainContext: true
                  - name: PCI DSS 3.2.1 regulatory compliance
                    href: /azure/governance/policy/samples/pci-dss-3-2-1
                    maintainContext: true
                  - name: AKS regulated cluster for PCI
                    href: /azure/architecture/reference-architectures/containers/aks-pci/aks-pci-ra-code-assets
                  - name: AKS regulated - Protect cardholder data
                    href: /azure/architecture/reference-architectures/containers/aks-pci/aks-pci-data
              - name: SEC
                items:
                  - name: SEC 17a-4
                    href: /compliance/regulatory/offering-sec-17a-4 
                    maintainContext: true
                  - name: SEC Regulation SCI
                    href: /azure/compliance/offerings/offering-sec-reg-sci-us
                    maintainContext: true
              - name: SWIFT CSP v2020 blueprint
                items:
                  - name: Overview
                    href: /azure/governance/blueprints/samples/swift-2020/index
                    maintainContext: true
                  - name: Control mapping
                    href: /azure/governance/blueprints/samples/swift-2020/control-mapping
                    maintainContext: true
                  - name: Deployment
                    href: /azure/governance/blueprints/samples/swift-2020/deploy
                    maintainContext: true
      - name: Healthcare
        items:
          - name: Overview
            href: industries/healthcare.md
          - name: Guides
            items:
              - name: Microsoft Cloud for Healthcare
                items:
                  - name: Overview
                    href: /industry/healthcare/overview
                    maintainContext: true
                  - name: Azure setup
                    href: /industry/healthcare/configure-cloud-for-healthcare
                    maintainContext: true
                  - name: Patient engagement
                    href: /industry/healthcare/patient-engagement
                    maintainContext: true
                  - name: Health team collaboration
                    href: /industry/healthcare/health-team-collaboration
                    maintainContext: true
                  - name: Clinical and operational insights
                    href: /industry/healthcare/improve-clinical-operational-insights
                    maintainContext: true
                  - name: Security in Cloud for Healthcare
                    href: /industry/healthcare/security-overview
                    maintainContext: true
                  - name: Compliance in Cloud for Healthcare
                    href: /industry/healthcare/compliance-overview
                    maintainContext: true
              - name: Azure Health Bot
                items:
                  - name: Overview
                    href: /azure/health-bot/overview
                    maintainContext: true
                  - name: Built-in medical intelligence
                    href: /azure/health-bot/bot_docs/triage_symptom_checking
                    maintainContext: true
                  - name: Debugging
                    href: /azure/health-bot/scenario-authoring/debugging
                    maintainContext: true
                  - name: Advanced functionality
                    href: /azure/health-bot/scenario-authoring/advanced_functionality
                    maintainContext: true
                  - name: Language models
                    href: /azure/health-bot/language_models
                    maintainContext: true
                  - name: Handoff to a live agent
                    href: /azure/health-bot/handoff
                    maintainContext: true
                  - name: Handoff using Microsoft Teams
                    href: /azure/health-bot/handoff-teams
                    maintainContext: true
                  - name: Dynamics 365 Omnichannel integration
                    href: /azure/health-bot/omnichannel
                    maintainContext: true
                  - name: Health Bot custom telemetry
                    href: /azure/health-bot/custom_telemetry
                    maintainContext: true
              - name: Azure Health Data Services
                items:
                  - name: Overview
                    href: /azure/healthcare-apis/healthcare-apis-overview
                    maintainContext: true
                  - name: Azure Health Data Services workspace
                    href: /azure/healthcare-apis/workspace-overview
                    maintainContext: true
              - name: Azure API for FHIR
                items:
                  - name: Overview
                    href: /azure/healthcare-apis/azure-api-for-fhir/overview#azure-iot-connector-for-fhir-preview
                    maintainContext: true
                  - name: FHIR features
                    href: /azure/healthcare-apis/azure-api-for-fhir/fhir-features-supported
                    maintainContext: true
                  - name: Azure AD and Azure API for FHIR
                    href: /azure/healthcare-apis/azure-api-for-fhir/azure-active-directory-identity-configuration
                    maintainContext: true
                  - name: Add data to audits using HTTP headers
                    href: /azure/healthcare-apis/azure-api-for-fhir/use-custom-headers
                    maintainContext: true
                  - name: Azure IoT Connector for FHIR
                    items:
                      - name: Overview
                        href: /azure/healthcare-apis/azure-api-for-fhir/iot-data-flow
                        maintainContext: true
                      - name: Mapping templates
                        href: /azure/healthcare-apis/azure-api-for-fhir/iot-mapping-templates
                        maintainContext: true
                  - name: Azure Policy compliance controls
                    href: /azure/healthcare-apis/azure-api-for-fhir/security-controls-policy
                    maintainContext: true
                  - name: Related GitHub projects
                    href: /azure/healthcare-apis/azure-api-for-fhir/fhir-github-projects
                    maintainContext: true
              - name: Text Analytics for health
                items:
                  - name: Overview
                    href: /azure/cognitive-services/language-service/text-analytics-for-health/overview
                    maintainContext: true
                  - name: Recognized entity categories
                    href: /azure/cognitive-services/language-service/text-analytics-for-health/concepts/health-entity-categories
                    maintainContext: true
                  - name: Relation extraction
                    href: /azure/cognitive-services/language-service/text-analytics-for-health/concepts/relation-extraction
                    maintainContext: true
                  - name: Assertion detection
                    href: /azure/cognitive-services/language-service/text-analytics-for-health/concepts/assertion-detection
                    maintainContext: true
              - name: IoT scenarios
                items:
                  - name: Continuous patient monitoring
                    href: /azure/iot-central/healthcare/tutorial-continuous-patient-monitoring
                    maintainContext: true
                  - name: Health triage dashboard
                    href: /azure/iot-central/healthcare/tutorial-health-data-triage
                    maintainContext: true
              - name: Healthcare for data management
                href: /azure/cloud-adoption-framework/scenarios/cloud-scale-analytics/architectures/reference-architecture-lamna
                maintainContext: true
          - name: Architectures
            items:
              - name: All healthcare architectures
                href: /azure/architecture/browse/?terms=healthcare
              - name: Analyze observational patient data by using OHDSI
                href: example-scenario/digital-health/patient-data-ohdsi-omop-cdm.yml
              - name: Automate COVID-19 test forms
                href: example-scenario/ai/form-recognizer-covid.yml 
              - name: Build a telehealth system with Azure
                href: example-scenario/apps/telehealth-system.yml
              - name: Clinical insights with Cloud for Healthcare
                href: example-scenario/mch-health/medical-data-insights.yml
              - name: Confidential computing for healthcare
                href: example-scenario/confidential/healthcare-inference.yml
              - name: Consumer health portal on Azure
                href: example-scenario/digital-health/health-portal.yml
              - name: Health data consortium
                href: example-scenario/data/azure-health-data-consortium.yml
              - name: Implement risk prediction for surgeries
                href: example-scenario/ai/risk-stratification-surgery.yml
              - name: IoT Connected Platform for COVID detection
                href: solution-ideas/articles/iot-connected-platform.yml
              - name: Population health management
                href: solution-ideas/articles/population-health-management-for-healthcare.yml
              - name: Predict hospital readmissions with ML
                href: example-scenario/ai/predict-hospital-readmissions-machine-learning.yml
              - name: Predict the length of stay in hospitals
                href: solution-ideas/articles/predicting-length-of-stay-in-hospitals.yml
              - name: Precision medicine pipeline
                href: example-scenario/precision-medicine/genomic-analysis-reporting.yml
              - name: Virtual network for patient records
                href: example-scenario/integrated-multiservices/virtual-network-integration.yml
              - name: Virtual visits with Cloud for Healthcare
                href: example-scenario/mch-health/virtual-health-mch.yml
          - name: Datasets
            items:
              - name: COVID-19 data lake
                items:
                  - name: Bing COVID-19 data
                    href: /azure/open-datasets/dataset-bing-covid-19
                    maintainContext: true
                  - name: COVID Tracking project
                    href: /azure/open-datasets/dataset-covid-tracking
                    maintainContext: true
                  - name: ECDC COVID-19 cases
                    href: /azure/open-datasets/dataset-ecdc-covid-cases
                    maintainContext: true
                  - name: Oxford COVID-19 Government Response
                    href: /azure/open-datasets/dataset-oxford-covid-government-response-tracker
                    maintainContext: true
              - name: COVID-19 Open Research
                href: /azure/open-datasets/dataset-covid-19-open-research
                maintainContext: true
              - name: Diabetes dataset
                href: /azure/open-datasets/dataset-diabetes
                maintainContext: true
              - name: Genomics data lake
                items:
                  - name: 1000 Genomes
                    href: /azure/open-datasets/dataset-1000-genomes
                    maintainContext: true
                  - name: ClinVar annotations
                    href: /azure/open-datasets/dataset-clinvar-annotations
                    maintainContext: true
                  - name: ENCODE DNA elements
                    href: /azure/open-datasets/dataset-encode
                    maintainContext: true
                  - name: GATK Resource Bundle
                    href: /azure/open-datasets/dataset-gatk-resource-bundle
                    maintainContext: true
                  - name: Genome Aggregation
                    href: /azure/open-datasets/dataset-gnomad
                    maintainContext: true
                  - name: Human Reference Genomes
                    href: /azure/open-datasets/dataset-human-reference-genomes
                    maintainContext: true
                  - name: Illumina Platinum Genomes
                    href: /azure/open-datasets/dataset-illumina-platinum-genomes
                    maintainContext: true
                  - name: "OpenCravat: Analysis of Variants"
                    href: /azure/open-datasets/dataset-open-cravat
                    maintainContext: true
                  - name: "SnpEff: Genomic variants"
                    href: /azure/open-datasets/dataset-snpeff
                    maintainContext: true
          - name: Compliance solutions
            items:
              - name: EPCS (US)
                href: /azure/compliance/offerings/offering-epcs-us
                maintainContext: true
              - name: FDA 21
                href: /azure/compliance/offerings/offering-gxp
                maintainContext: true
              - name: HIPAA and HITRUST
                items:
                  - name: HIPAA (US) overview
                    href: /azure/compliance/offerings/offering-hipaa-us
                    maintainContext: true
                  - name: HITRUST overview
                    href: /azure/compliance/offerings/offering-hitrust
                    maintainContext: true
                  - name: Implement healthcare blueprint for AI
                    href: industries/healthcare/healthcare-ai-blueprint.yml
                  - name: HIPAA/HITRUST compliant health data
                    href: solution-ideas/articles/security-compliance-blueprint-hipaa-hitrust-health-data-ai.yml
                  - name: HIPAA HITRUST 9.2 compliance
                    href: /azure/governance/policy/samples/hipaa-hitrust-9-2
                    maintainContext: true
              - name: MARS-E (US)
                href: /azure/compliance/offerings/offering-mars-e-us
                maintainContext: true
      - name: Government
        items:
          - name: Overview
            href: industries/government.md
          - name: Guides
            items:
              - name: Compare Azure Government and Azure
                href: /azure/azure-government/compare-azure-government-global-azure
                maintainContext: true
              - name: Considerations for naming resources
                href: /azure/azure-government/documentation-government-concept-naming-resources
                maintainContext: true
              - name: IoT scenarios
                items:
                  - name: Connected waste management
                    href: /azure/iot-central/government/tutorial-connected-waste-management
                    maintainContext: true
                  - name: Secure worldwide public sector
                    href: /azure/azure-government/documentation-government-overview-wwps
                    maintainContext: true
                  - name: Water consumption monitoring
                    href: /azure/iot-central/government/tutorial-water-consumption-monitoring
                    maintainContext: true
                  - name: Water quality monitoring
                    href: /azure/iot-central/government/tutorial-water-quality-monitoring
                    maintainContext: true
              - name: Development
                items:
                  - name: Azure Government developer guide
                    href: /azure/azure-government/documentation-government-developer-guide
                    maintainContext: true
                  - name: Storage on Azure Government
                    href: /azure/azure-government/documentation-government-get-started-connect-to-storage
                    maintainContext: true
                  - name: AI on Azure Government
                    href: /azure/azure-government/documentation-government-cognitiveservices
                    maintainContext: true
                  - name: SSMS on Azure Government
                    href: /azure/azure-government/documentation-government-connect-ssms
                    maintainContext: true
              - name: Security
                items:
                  - name: Security for Azure Government
                    href: /azure/azure-government/documentation-government-plan-security
                    maintainContext: true
                  - name: Impact Level 5 isolation
                    href: /azure/azure-government/documentation-government-impact-level-5
                    maintainContext: true
                  - name: Secure isolation
                    href: /azure/azure-government/azure-secure-isolation-guidance
                    maintainContext: true
                  - name: Secure Azure computing
                    href: /azure/azure-government/compliance/secure-azure-computing-architecture
                    maintainContext: true
              - name: Identity
                items:
                  - name: Identity for Azure Government
                    href: /azure/azure-government/documentation-government-plan-identity
                    maintainContext: true
                  - name: Integrate Azure AD authentication
                    href: /azure/azure-government/documentation-government-aad-auth-qs
                    maintainContext: true
              - name: Deployment
                items:
                  - name: Deploy with Azure Pipelines
                    href: /azure/azure-government/connect-with-azure-pipelines
                    maintainContext: true
                  - name: ASE with DISA CAP
                    href: /azure/azure-government/documentation-government-ase-disa-cap
                    maintainContext: true
              - name: Management
                items:
                  - name: Azure Monitor logs
                    href: /azure/azure-government/documentation-government-manage-oms
                    maintainContext: true
                  - name: Marketplace
                    href: /azure/azure-government/documentation-government-manage-marketplace
                    maintainContext: true
          - name: Architectures
            items:
              - name: All government architectures
                href: /azure/architecture/browse/?terms=government
              - name: Azure Automation in a hybrid environment
                href: hybrid/azure-automation-hybrid.yml
              - name: Azure Automation update management
                href: hybrid/azure-update-mgmt.yml
              - name: Azure Virtual Desktop for the enterprise
                href: example-scenario/wvd/windows-virtual-desktop.yml
              - name: Computer forensics chain of custody
                href: example-scenario/forensics/index.yml
              - name: Hybrid security monitoring in Azure
                href: hybrid/hybrid-security-monitoring.yml
              - name: Web app private database connectivity
                href: example-scenario/private-web-app/private-web-app.yml
          - name: Datasets
            items:
              - name: MNIST handwritten digits
                href: /azure/open-datasets/dataset-mnist
                maintainContext: true
              - name: Public Holidays
                href: /azure/open-datasets/dataset-public-holidays
                maintainContext: true
              - name: Safety data
                items:
                  - name: Boston Safety Data
                    href: /azure/open-datasets/dataset-boston-safety
                    maintainContext: true
                  - name: Chicago Safety Data
                    href: /azure/open-datasets/dataset-chicago-safety
                    maintainContext: true
                  - name: New York City Safety Data
                    href: /azure/open-datasets/dataset-new-york-city-safety
                    maintainContext: true
                  - name: San Francisco Safety Data
                    href: /azure/open-datasets/dataset-san-francisco-safety
                    maintainContext: true
                  - name: Seattle Safety Data
                    href: /azure/open-datasets/dataset-seattle-safety
                    maintainContext: true
              - name: US Labor Force
                href: /azure/open-datasets/dataset-us-labor-force
                maintainContext: true
              - name: US Population
                items:
                  - name: US Population by County
                    href: /azure/open-datasets/dataset-us-population-county
                    maintainContext: true
                  - name: US Population by ZIP code
                    href: /azure/open-datasets/dataset-us-population-zip
                    maintainContext: true
          - name: Compliance solutions
            items:
              - name: General compliance
                items:
                  - name: Azure Government compliance
                    href: /azure/azure-government/documentation-government-plan-compliance
                    maintainContext: true
                  - name: Services compliance scope
                    href: /azure/azure-government/compliance/azure-services-in-fedramp-auditscope
                    maintainContext: true
                  - name: Azure Security Benchmark
                    href: /azure/governance/policy/samples/gov-azure-security-benchmark
                    maintainContext: true
                  - name: Compliance export controls
                    href: /azure/azure-government/documentation-government-overview-itar
                    maintainContext: true
              - name: CIS Azure Foundations
                href: /azure/governance/policy/samples/gov-cis-azure-1-3-0
                maintainContext: true
              - name: CJIS
                href: /azure/compliance/offerings/offering-cjis
                maintainContext: true
              - name: DoD
                items:
                  - name: DoD overview
                    href: /azure/azure-government/documentation-government-overview-dod
                    maintainContext: true
                  - name: DoD IL2
                    href: /azure/compliance/offerings/offering-dod-il2
                    maintainContext: true
                  - name: DoD IL4
                    href: /azure/compliance/offerings/offering-dod-il4
                    maintainContext: true
                  - name: DoD IL4 Regulatory Compliance built-in
                    href: /azure/governance/policy/samples/gov-dod-impact-level-4
                    maintainContext: true
                  - name: DoD IL5
                    href: /azure/compliance/offerings/offering-dod-il5
                    maintainContext: true
                  - name: DoD IL5 Regulatory Compliance built-in
                    href: /azure/governance/policy/samples/gov-dod-impact-level-5
                    maintainContext: true
                  - name: DoD IL6
                    href: /azure/compliance/offerings/offering-dod-il6
                    maintainContext: true
              - name: DoE 10 CFR Part 810
                href: /azure/compliance/offerings/offering-doe-10-cfr-part-810
                maintainContext: true
              - name: EAR
                href: /azure/compliance/offerings/offering-ear
                maintainContext: true
              - name: FedRAMP
                items:
                  - name: FedRAMP overview
                    href: /azure/compliance/offerings/offering-fedramp
                    maintainContext: true
                  - name: FedRAMP high compliance
                    href: /azure/governance/policy/samples/fedramp-high
                    maintainContext: true
                  - name: FedRAMP moderate compliance
                    href: /azure/governance/policy/samples/fedramp-moderate
                    maintainContext: true
                  - name: Compliance with FedRAMP ATO
                    href: /azure/azure-government/compliance/documentation-accelerate-compliance
                    maintainContext: true
              - name: IRS 1075
                items:
                  - name: IRS 1075 overview
                    href: /azure/compliance/offerings/offering-irs-1075
                    maintainContext: true
                  - name: IRS 1075 regulatory compliance
                    href: /azure/governance/policy/samples/gov-irs-1075-sept2016
                    maintainContext: true
              - name: "ISO 27001:2013"
                href: /azure/governance/policy/samples/gov-iso-27001
                maintainContext: true
              - name: ITAR
                href: /azure/compliance/offerings/offering-itar
                maintainContext: true
              - name: JSIG
                href: /azure/compliance/offerings/offering-jsig
                maintainContext: true
              - name: NDAA
                href: /azure/compliance/offerings/offering-ndaa-section-889
                maintainContext: true
              - name: NIST
                items:
                  - name: NIST SP 800-53 Rev. 4
                    href: /azure/governance/policy/samples/nist-sp-800-53-r4
                    maintainContext: true
                  - name: NIST SP 800-53 Rev. 5
                    href: /azure/governance/policy/samples/nist-sp-800-53-r5
                    maintainContext: true
                  - name: NIST 800-63
                    href: /azure/compliance/offerings/offering-nist-800-63
                    maintainContext: true
                  - name: NIST 800-171
                    items:
                      - name: Overview
                        href: /azure/compliance/offerings/offering-nist-800-171
                        maintainContext: true
                      - name: Regulatory compliance
                        href: /azure/governance/policy/samples/nist-sp-800-171-r2
                        maintainContext: true
                  - name: NIST CSF
                    href: /azure/compliance/offerings/offering-nist-csf
                    maintainContext: true
              - name: StateRAMP
                href: /azure/compliance/offerings/offering-stateramp
                maintainContext: true
              - name: TIC solutions
                href: /azure/azure-government/compliance/compliance-tic
                maintainContext: true
      - name: Manufacturing
        items:
          - name: Overview
            href: industries/manufacturing.md
          - name: Guides
            items:
              - name: HPC for manufacturing
                href: industries/manufacturing/compute-manufacturing-overview.yml
              - name: Glossary of manufacturing terms
                href: /dynamics-gp/distribution/glossary-manufacturing
                maintainContext: true
              - name: AI and ML scenarios
                items:
                  - name: Continuous manufacturing with Bonsai
                    href: /bonsai/concepts/continuous-manufacturing
                    maintainContext: true
                  - name: Predictive maintenance in manufacturing
                    href: industries/manufacturing/predictive-maintenance-overview.yml
                  - name: Predictive maintenance solution
                    href: industries/manufacturing/predictive-maintenance-solution.yml
                  - name: MLOps framework to upscale ML lifecycle
                    href: example-scenario/mlops/mlops-technical-paper.yml
              - name: IoT scenarios
                items:
                  - name: Azure Sphere scenarios
                    items:
                      - name: Cloud-configuration tasks
                        href: /azure-sphere/hardware/cloud-configuration-tasks
                        maintainContext: true
                      - name: Factory-floor tasks
                        href: /azure-sphere/hardware/factory-floor-tasks
                        maintainContext: true
                      - name: Guardian modules
                        href: /azure-sphere/hardware/guardian-modules
                        maintainContext: true
                      - name: Manufacturing connected devices
                        href: /azure-sphere/hardware/manufacturing-guide
                        maintainContext: true
                      - name: Manufacturing preparation
                        href: /azure-sphere/hardware/manufacturing-preparation-tasks
                        maintainContext: true
                      - name: Radio Frequency tools
                        href: /azure-sphere/hardware/rf-tools
                        maintainContext: true
                  - name: IoT Central scenarios
                    items:
                      - name: Connected logistics application
                        href: /azure/iot-central/retail/tutorial-iot-central-connected-logistics
                        maintainContext: true
                      - name: Digital distribution center
                        href: /azure/iot-central/retail/tutorial-iot-central-digital-distribution-center
                        maintainContext: true
                      - name: Micro-fulfillment center
                        href: /azure/iot-central/retail/tutorial-micro-fulfillment-center
                        maintainContext: true
                  - name: Extract actionable insights from IoT data
                    href: industries/manufacturing/extract-insights-iot-data.yml
                  - name: Industrial IoT
                    items:
                      - name: Overview
                        href: /azure/industrial-iot/overview-what-is-industrial-iot
                        maintainContext: true
                      - name: Industrial IoT analytics
                        href: guide/iiot-guidance/iiot-architecture.yml
                      - name: Deploy the IIoT platform
                        href: /azure/industrial-iot/tutorial-deploy-industrial-iot-platform
                        maintainContext: true
              - name: Mixed reality - Prototyping
                href: /windows/mixed-reality/enthusiast-guide/prototyping-manufacturing
                maintainContext: true
              - name: Manufacturing Windows engineering
                href: /windows-hardware/manufacture/desktop/manufacturing-windows-engineering-guide
                maintainContext: true
          - name: Architectures
            items:
              - name: All manufacturing architectures
                href: /azure/architecture/browse/?terms=manufacturing
              - name: Anomaly detector process
                href: solution-ideas/articles/anomaly-detector-process.yml
              - name: Batch integration in a factory
                href: example-scenario/iot/batch-integration-azure-data-factory-digital-twins.yml
              - name: Computer vision for manufacturing
                href: reference-architectures/ai/end-to-end-smart-factory.yml
              - name: Condition monitoring
                href: solution-ideas/articles/condition-monitoring.yml
              - name: Connected factory hierarchy service
                href: solution-ideas/articles/connected-factory-hierarchy-service.yml
              - name: Connected factory signal pipeline
                href: example-scenario/iot/connected-factory-signal-pipeline.yml
              - name: Data analysis for manufacturing
                href: example-scenario/data/data-analysis-regulated-industries.yml
              - name: IoT and data analytics in manufacturing
                href: example-scenario/data/big-data-with-iot.yml
              - name: IoT Edge safety and maintenance system
                href: example-scenario/predictive-maintenance/iot-predictive-maintenance.yml
              - name: Low-latency network for manufacturing
                href: solution-ideas/articles/low-latency-network.yml
              - name: Quality assurance
                href: solution-ideas/articles/quality-assurance.yml
              - name: Real-time anomaly detection for conveyor belts
                href: example-scenario/ai/real-time-anomaly-detection-conveyor-belt.yml
              - name: Real-time asset tracking and management
                href: solution-ideas/articles/real-time-asset-tracking-mgmt-iot-central.yml
              - name: Supply chain track and trace
                href: solution-ideas/articles/supply-chain-track-and-trace.yml
              - name: Tiered data for manufacturing
                href: /hybrid/app-solutions/pattern-tiered-data-analytics
                maintainContext: true
          - name: Compliance solutions
            items:
              - name: GDPR (EU)
                href: /compliance/regulatory/gdpr
                maintainContext: true
              - name: GxP
                href: /compliance/regulatory/offering-gxp
                maintainContext: true
              - name: ISO 27018
                href: /azure/compliance/offerings/offering-iso-27018
                maintainContext: true
              - name: ITAR
                href: /azure/compliance/offerings/offering-itar
                maintainContext: true
      - name: Energy and Environment
        items:
          - name: Overview
            href: industries/energy-environment.md
          - name: Guides
            items:
              - name: Microsoft Cloud for Sustainability
                href: /industry/sustainability/overview
                maintainContext: true
              - name: Sustainability outcomes and benefits
                href: /azure/cloud-adoption-framework/strategy/business-outcomes/sustainability
                maintainContext: true
              - name: Big compute for oil exploration
                href: guide/architecture-styles/big-compute.yml
              - name: IoT scenarios
                items:
                  - name: Connected waste management
                    href: /azure/iot-central/government/tutorial-connected-waste-management
                    maintainContext: true
                  - name: Smart meter energy monitoring
                    href: /azure/iot-central/energy/tutorial-smart-meter-app
                    maintainContext: true
                  - name: Solar panel monitoring
                    href: /azure/iot-central/energy/tutorial-solar-panel-app
                    maintainContext: true
                  - name: Water consumption monitoring
                    href: /azure/iot-central/government/tutorial-water-consumption-monitoring
                    maintainContext: true
                  - name: Water quality monitoring
                    href: /azure/iot-central/government/tutorial-water-quality-monitoring
                    maintainContext: true
          - name: Architectures
            items:
              - name: All energy and environment architectures
                href: /azure/architecture/browse/?terms=energy
              - name: Environmental monitoring
                href: solution-ideas/articles/environment-monitoring-and-supply-chain-optimization.yml
              - name: Geospatial data processing and analytics
                href: example-scenario/data/geospatial-data-processing-analytics-azure.yml
              - name: IoT Edge data processing - Monitor oil rigs
                href: solution-ideas/articles/data-storage-edge.yml
              - name: Mining equipment monitoring
                href: solution-ideas/articles/monitor-mining-equipment.yml
              - name: Oil and gas tank level forecasting
                href: solution-ideas/articles/oil-and-gas-tank-level-forecasting.yml
              - name: Project 15 sustainability
                href: solution-ideas/articles/project-15-iot-sustainability.yml
              - name: Run CFD simulations
                href: example-scenario/infrastructure/hpc-cfd.yml
              - name: Run reservoir simulations
                href: example-scenario/infrastructure/reservoir-simulation.yml
          - name: Compliance solutions
            items:
              - name: NERC (US) overview
                href: /azure/compliance/offerings/offering-nerc
                maintainContext: true
      - name: Telecommunications
        items:
          - name: Overview
            href: industries/telecommunications.md
          - name: Guides
            items:
              - name: Field and cloud edge gateways
                href: /azure/architecture/example-scenario/iot/field-cloud-edge-gateways
              - name: Edge Workload Configuration pattern
                href: /azure/architecture/patterns/edge-workload-configuration
              - name: Kubernetes at the edge
                items:
                  - name: Choose a Kubernetes at the edge option
                    href: /azure/architecture/operator-guides/aks/choose-kubernetes-edge-compute-option
                  - name: Choose a bare-metal Kubernetes option
                    href: /azure/architecture/operator-guides/aks/choose-bare-metal-kubernetes
              - name: Dynamics 365 telecommunications accelerator
                items:
                  - name: Overview
                    href: /dynamics365/industry/accelerators/telecommunications-overview
                    maintainContext: true
                  - name: Configure the accelerator for Azure Maps
                    href: /dynamics365/industry/accelerators/telecommunications-configure
                    maintainContext: true
              - name: Private multi-access edge compute
                items:
                  - name: Overview
                    href: /azure/private-multi-access-edge-compute-mec/overview
                    maintainContext: true
                  - name: Partner services
                    href: /azure/private-multi-access-edge-compute-mec/partner-programs
                    maintainContext: true
                  - name: Fusion Core
                    href: /azure/private-multi-access-edge-compute-mec/metaswitch-fusion-core-overview
                    maintainContext: true
                  - name: Affirmed Private Network Service
                    href: /azure/private-multi-access-edge-compute-mec/affirmed-private-network-service-overview
                    maintainContext: true
              - name: Azure Network Function Manager
                href: /azure/network-function-manager/overview
                maintainContext: true
          - name: Architectures
            items:
              - name: All telecommunications architectures
                href: /azure/architecture/browse/?terms=telecommunications
              - name: Customer churn prediction
                href: /azure/architecture/solution-ideas/articles/customer-churn-prediction
              - name: Deploy AI and ML at the edge
                href: /azure/architecture/hybrid/deploy-ai-ml-azure-stack-edge
              - name: Determine customer lifetime and churn
                href: /azure/architecture/example-scenario/ai/customer-lifecycle-churn
              - name: Enterprise-grade conversational bot
                href: /azure/architecture/reference-architectures/ai/conversational-bot
              - name: Geospatial analysis for telecommunications
                href: example-scenario/data/geospatial-analysis-telecommunications-industry.yml
              - name: IoT connected light, power, and internet
                href: /azure/architecture/solution-ideas/articles/iot-power-management
              - name: IoT device connectivity for industry
                href: /azure/architecture/solution-ideas/articles/healthcare-network
              - name: IoT Edge safety and maintenance system
                href: /azure/architecture/example-scenario/predictive-maintenance/iot-predictive-maintenance
              - name: Low-latency network connections
                href: /azure/architecture/solution-ideas/articles/low-latency-network
              - name: Public MEC deployment
                href: example-scenario/hybrid/public-multi-access-edge-compute-deployment.yml
              - name: Public MEC high availability
                href: example-scenario/hybrid/multi-access-edge-compute-ha.yml
              - name: Real-time fraud detection 
                href: /azure/architecture/example-scenario/data/fraud-detection
              - name: Video capture and analytics 
                href: /azure/architecture/solution-ideas/articles/video-analytics
          - name: Compliance solutions
            items:
              - name: GSMA overview
                href: /azure/compliance/offerings/offering-gsma
                maintainContext: true
      - name: Automotive, Mobility, and Transportation
        items:
          - name: Overview
            href: industries/automotive.md
          - name: Guides
            items:
              - name: Dynamics 365 automotive accelerator
                href: /dynamics365/industry/accelerators/automotive
                maintainContext: true
              - name: Azure Maps guidance
                items:
                  - name: Azure Maps traffic coverage
                    href: /azure/azure-maps/traffic-coverage
                    maintainContext: true
                  - name: Vehicle consumption model
                    href: /azure/azure-maps/consumption-model
                    maintainContext: true
                  - name: Best practices for Route Service
                    href: /azure/azure-maps/how-to-use-best-practices-for-routing
                    maintainContext: true
              - name: Move NYC Taxi data with SSIS
                href: data-science-process/move-data-to-azure-blob-using-ssis.md
              - name: Single sign on for car park management
                href: /azure/active-directory/saas-apps/parkalot-car-park-management-tutorial
                maintainContext: true
          - name: Architectures
            items:
              - name: All automotive architectures
                href: /azure/architecture/browse/?terms=automotive
              - name: Automated guided vehicles fleet control
                href: example-scenario/iot/automated-guided-vehicles-fleet-control.yml
              - name: Building blocks for autonomous driving
                href: industries/automotive/building-blocks-autonomous-driving-simulation-environments.yml
              - name: IoT Edge railroad maintenance and safety
                href: /azure/architecture/example-scenario/predictive-maintenance/iot-predictive-maintenance
              - name: Machine teaching for autonomous vehicles
                href: solution-ideas/articles/autonomous-systems.yml
              - name: Predictive insights with vehicle telematics
                href: solution-ideas/articles/predictive-insights-with-vehicle-telematics.yml
              - name: Process vehicle data using IoT
                href: example-scenario/data/realtime-analytics-vehicle-iot.yml
              - name: Real-time asset tracking for vehicles
                href: solution-ideas/articles/real-time-asset-tracking-mgmt-iot-central.yml
              - name: Real-time ML to estimate a car's value
                href: example-scenario/ai/deploy-real-time-machine-learning-model-application-ui.yml  
              - name: Run CFD simulations
                href: example-scenario/infrastructure/hpc-cfd.yml
          - name: Datasets
            items:
              - name: NYC Taxi
                items:
                  - name: NYC Taxi - yellow records
                    href: /azure/open-datasets/dataset-taxi-yellow
                    maintainContext: true
                  - name: NYC Taxi - green records
                    href: /azure/open-datasets/dataset-taxi-green
                    maintainContext: true
                  - name: NYC Taxi - for-hire vehicles
                    href: /azure/open-datasets/dataset-taxi-for-hire-vehicle
                    maintainContext: true
              - name: TartanAir AirSim
                href: /azure/open-datasets/dataset-tartanair-simulation
                maintainContext: true
          - name: Compliance solutions
            items:
              - name: TISAX overview
                href: /azure/compliance/offerings/offering-tisax
                maintainContext: true
      - name: Education
        items:
          - name: Overview
            href: industries/education.md
          - name: Guides
            items:
              - name: Azure Education Hub
                items:
                  - name: Overview
                    href: /azure/education-hub/about-education-hub
                    maintainContext: true
                  - name: Create a lab with REST APIs
                    href: /azure/education-hub/create-lab-education-hub
                    maintainContext: true
                  - name: Azure Dev Tools for Teaching
                    href: /azure/education-hub/azure-dev-tools-teaching/about-program
                    maintainContext: true
              - name: Dynamics 365 education accelerator
                href: /dynamics365/industry/accelerators/edu-overview 
                maintainContext: true
              - name: Identity for education
                items:
                  - name: Azure Active Directory for education
                    href: /microsoft-365/education/deploy/intro-azure-active-directory
                    maintainContext: true
                  - name: Multi-tenant for academic institutions
                    href: /microsoft-365/education/deploy/design-multi-tenant-architecture
                    maintainContext: true
                  - name: Design a tenant configuration
                    href: /microsoft-365/education/deploy/design-tenant-configurations
                    maintainContext: true
                  - name: Design authentication and credentials
                    href: /microsoft-365/education/deploy/design-credential-authentication-strategies
                    maintainContext: true
                  - name: Design an account strategy
                    href: /microsoft-365/education/deploy/design-account-strategy
                    maintainContext: true
                  - name: Design identity governance 
                    href: /microsoft-365/education/deploy/design-identity-governance
                    maintainContext: true
              - name: Mixed reality scenarios
                items:
                  - name: Immersive education
                    href: /windows/mixed-reality/enthusiast-guide/immersive-education
                    maintainContext: true
                  - name: Training and simulation
                    href: /windows/mixed-reality/enthusiast-guide/training-simulation
                    maintainContext: true
                  - name: Virtual museums and exhibits
                    href: /windows/mixed-reality/enthusiast-guide/virtual-museums
                    maintainContext: true
          - name: Architectures
            items:
              - name: All education architectures
                href: /azure/architecture/browse/?terms=education
              - name: Governance of Teams guest users
                href: example-scenario/governance/governance-teams-guest-users.yml
              - name: Moodle deployment with NetApp Files
                href: example-scenario/file-storage/moodle-azure-netapp-files.yml
              - name: Predict student attrition
                href: example-scenario/ai/student-attrition-prediction.yml
              - name: Secure research for regulated data
                href: example-scenario/ai/secure-compute-for-research.yml
              - name: Teacher-provisioned virtual labs in Azure
                href: example-scenario/devops/teacher-provisioned-virtual-labs-azure.yml
          - name: Compliance solutions
            items:
              - name: FERPA overview
                href: /compliance/regulatory/offering-ferpa
                maintainContext: true
      - name: Nonprofit
        items:
          - name: Azure subscription for nonprofits
            href: /azure/industry/training-services/microsoft-community-training/infrastructure-management/install-your-platform-instance/setup-platform-instance-on-azure-subscription-for-nonprofits
            maintainContext: true
          - name: Microsoft Cloud for Nonprofit
            items:
              - name: Overview
                href: /industry/nonprofit/overview
                maintainContext: true
              - name: Set up Microsoft Cloud for Nonprofit
                href: /industry/nonprofit/configure-cloud-for-nonprofit
                maintainContext: true
              - name: Donors and supporters
                href: /industry/nonprofit/donors-supporters
                maintainContext: true
              - name: Renew an Azure nonprofit grant
                href: /industry/nonprofit/renew
                maintainContext: true
          - name: Fundraising and Engagement
            items:
              - name: Overview
                href: /dynamics365/industry/nonprofit/fundraising-engagement-get-started-overview
                maintainContext: true
              - name: Configure
                href: /dynamics365/industry/nonprofit/fundraising-engagement-configure
                maintainContext: true
              - name: Deploy
                href: /dynamics365/industry/nonprofit/fundraising-engagement-deploy
                maintainContext: true
          - name: Dynamics 365 nonprofit accelerator for Azure
            href: /dynamics365/industry/accelerators/nfp
            maintainContext: true
      - name: Additional verticals
        items:
          - name: Game Development
            items:
              - name: Overview
                href: industries/game-development.md
              - name: Guides
                items:
                  - name: Azure PlayFab overview
                    href: /gaming/playfab/what-is-playfab
                    maintainContext: true
                  - name: Azure AD authentication for PlayFab
                    href: /gaming/playfab/features/authentication/aad-authentication/index
                    maintainContext: true
                  - name: PlayFab CloudScript with Azure Functions
                    href: /gaming/playfab/features/automation/cloudscript-af/index
                    maintainContext: true
                  - name: Multiplayer guidance
                    items:
                      - name: Multiplayer with PlayFab
                        href: /gaming/playfab/features/multiplayer/mpintro
                        maintainContext: true
                      - name: Host multiplayer games
                        href: /gaming/playfab/features/multiplayer/servers/using-playfab-servers-to-host-games
                        maintainContext: true
                      - name: Create virtual machines
                        href: /gaming/playfab/features/multiplayer/servers/deploying-playfab-multiplayer-server-builds
                        maintainContext: true
                      - name: Build definition
                        href: /gaming/playfab/features/multiplayer/servers/build-definition
                        maintainContext: true
                      - name: Linux container images
                        href: /gaming/playfab/features/multiplayer/servers/deploying-linux-based-builds
                        maintainContext: true
                      - name: Measure player latency to Azure
                        href: /gaming/playfab/features/multiplayer/servers/using-qos-beacons-to-measure-player-latency-to-azure
                        maintainContext: true
                      - name: Connect clients to game servers
                        href: /gaming/playfab/features/multiplayer/servers/connecting-clients-to-game-servers
                        maintainContext: true
                      - name: Increase core limits and Azure regions
                        href: /gaming/playfab/features/multiplayer/servers/identifying-and-increasing-core-limits
                        maintainContext: true
                  - name: PlayFab Insights
                    href: /gaming/playfab/features/insights/overview
                    maintainContext: true
                  - name: PlayFab samples
                    href: /gaming/playfab/resources/playfab-samples
                    maintainContext: true
              - name: Architectures
                items:
                  - name: All game development architectures
                    href: /azure/architecture/browse/?terms=game
                  - name: AI in games
                    items:
                      - name: Content moderation
                        href: /gaming/azure/reference-architectures/cognitive-content-moderation
                        maintainContext: true
                      - name: Customer service bot for gaming
                        href: /gaming/azure/reference-architectures/cognitive-css-bot
                        maintainContext: true
                      - name: Image classification
                        href: example-scenario/ai/intelligent-apps-image-processing.yml
                      - name: Speech to text for gaming
                        href: /gaming/azure/reference-architectures/cognitive-speech-to-text
                        maintainContext: true
                      - name: Text to speech for gaming
                        href: /gaming/azure/reference-architectures/cognitive-text-to-speech
                        maintainContext: true
                      - name: Text translation for gaming
                        href: /gaming/azure/reference-architectures/cognitive-text-translation
                        maintainContext: true
                  - name: Analytics in games
                    items:
                      - name: In-editor debugging telemetry
                        href: /gaming/azure/reference-architectures/analytics-in-editor-debugging
                        maintainContext: true
                      - name: Non-real-time dashboard
                        href: /gaming/azure/reference-architectures/analytics-non-real-time-dashboard
                        maintainContext: true
                  - name: Databases for gaming
                    items:
                      - name: Gaming using Azure MySQL
                        href: solution-ideas/articles/gaming-using-azure-database-for-mysql.yml
                      - name: Gaming using Cosmos DB
                        href: solution-ideas/articles/gaming-using-cosmos-db.yml
                  - name: Game streaming
                    items:
                      - name: Unreal Pixel Streaming
                        href: /gaming/azure/reference-architectures/unreal-pixel-streaming-in-azure
                        maintainContext: true
                      - name: Deploy Unreal Pixel Streaming
                        href: /gaming/azure/reference-architectures/unreal-pixel-streaming-deploying
                        maintainContext: true
                      - name: Unreal Pixel Streaming at scale
                        href: /gaming/azure/reference-architectures/unreal-pixel-streaming-at-scale
                        maintainContext: true
                  - name: Leaderboards
                    items:
                      - name: Leaderboard basics
                        href: /gaming/azure/reference-architectures/leaderboard
                        maintainContext: true
                      - name: Non-relational leaderboard
                        href: /gaming/azure/reference-architectures/leaderboard-non-relational
                        maintainContext: true
                      - name: Relational leaderboard
                        href: /gaming/azure/reference-architectures/leaderboard-relational
                        maintainContext: true
                  - name: Matchmaking
                    items:
                      - name: Multiplayer matchmaker
                        href: /gaming/azure/reference-architectures/multiplayer-matchmaker
                        maintainContext: true
                      - name: Serverless matchmaker
                        href: /gaming/azure/reference-architectures/multiplayer-matchmaker-serverless
                        maintainContext: true
                  - name: Rendering
                    items:
                      - name: 3D video rendering
                        href: example-scenario/infrastructure/video-rendering.yml
                      - name: Digital image-based modeling on Azure
                        href: example-scenario/infrastructure/image-modeling.yml
                  - name: Scalable gaming servers
                    items:
                      - name: Multiplayer backend architectures
                        href: /gaming/azure/reference-architectures/multiplayer
                        maintainContext: true
                      - name: Real-time multiplayer
                        items:
                          - name: Custom game server scaling
                            href: /gaming/azure/reference-architectures/multiplayer-custom-server-scaling
                            maintainContext: true
                          - name: Multiplayer hosting with Service Fabric
                            href: /gaming/azure/reference-architectures/multiplayer-synchronous
                            maintainContext: true
                          - name: Multiplayer server hosting with ACI
                            href: /gaming/azure/reference-architectures/multiplayer-synchronous-aci
                            maintainContext: true
                          - name: Multiplayer server hosting with AKS
                            href: /gaming/azure/reference-architectures/multiplayer-synchronous-aks
                            maintainContext: true
                          - name: Multiplayer server hosting with Batch
                            href: /gaming/azure/reference-architectures/multiplayer-synchronous-batch
                            maintainContext: true
                      - name: Turn-based multiplayer
                        items:
                          - name: Asynchronous multiplayer basics
                            href: /gaming/azure/reference-architectures/multiplayer-asynchronous
                            maintainContext: true
                          - name: Serverless asynchronous multiplayer
                            href: /gaming/azure/reference-architectures/multiplayer-asynchronous-serverless
                            maintainContext: true
                  - name: Server hosting
                    items:
                      - name: Basic game server hosting
                        href: /gaming/azure/reference-architectures/multiplayer-basic-game-server-hosting
                        maintainContext: true
                      - name: LAMP architectures for gaming
                        href: /gaming/azure/reference-architectures/general-purpose-lamp
                        maintainContext: true
              - name: Compliance solutions
                items:
                  - name: GDPR (EU)
                    items:
                      - name: GDPR overview
                        href: /compliance/regulatory/gdpr
                        maintainContext: true
                      - name: Delete and export player data
                        href: /gaming/playfab/features/data/playerdata/playfab-gdpr-deleting-and-exporting-player-data
                        maintainContext: true
                      - name: Accountability with Azure logs
                        href: /compliance/regulatory/gdpr-arc
                        maintainContext: true
                      - name: Azure breach response
                        href: /compliance/regulatory/gdpr-breach-azure-dynamics-windows
                        maintainContext: true
                      - name: Azure DSRs
                        href: /compliance/regulatory/gdpr-dsr-azure
                        maintainContext: true
                      - name: Azure DevOps DSRs
                        href: /compliance/regulatory/gdpr-dsr-vsts
                        maintainContext: true
                      - name: Data controllers with Azure
                        href: /compliance/regulatory/gdpr-dpia-azure
                        maintainContext: true
                      - name: Identity protection
                        href: /compliance/regulatory/gdpr-information-protection
                        maintainContext: true
                  - name: FERPA, COPPA, and CIPA
                    href: /compliance/regulatory/offering-FERPA
                    maintainContext: true
          - name: Media and Entertainment
            items:
              - name: Overview
                href: industries/media.md
              - name: Guides
                items:
                  - name: Media Services guidance
                    items:
                      - name: Terminology and concepts
                        href: /azure/media-services/latest/concepts-overview
                        maintainContext: true
                      - name: Media players for Media Services
                        href: /azure/media-services/latest/player-media-players-concept
                        maintainContext: true
                      - name: Test Media Services v3 encoding
                        href: reference-architectures/media-services/test-encoding.yml
                  - name: Dynamics 365 media accelerator
                    items:
                      - name: Overview
                        href: /dynamics365/industry/accelerators/media
                        maintainContext: true
                      - name: Content Production solution
                        href: /dynamics365/industry/accelerators/content-production
                        maintainContext: true
                      - name: Configure the accelerator with Azure AD
                        href: /dynamics365/industry/accelerators/configure-media
                        maintainContext: true
                  - name: Mixed reality scenarios
                    items:
                      - name: Free-roam VR multiusers
                        href: /windows/mixed-reality/enthusiast-guide/free-roam-vr-multiuser-experiences
                        maintainContext: true
                      - name: Immersive education
                        href: /windows/mixed-reality/enthusiast-guide/immersive-education
                        maintainContext: true
                      - name: Theme parks and family entertainment
                        href: /windows/mixed-reality/enthusiast-guide/theme-parks-family-entertainment
                        maintainContext: true
                      - name: Training and simulation
                        href: /windows/mixed-reality/enthusiast-guide/training-simulation
                        maintainContext: true
                      - name: Virtual museums and exhibits
                        href: /windows/mixed-reality/enthusiast-guide/virtual-museums
                        maintainContext: true
                      - name: Virtual reality arcades
                        href: /windows/mixed-reality/enthusiast-guide/virtual-reality-arcades
                        maintainContext: true
                  - name: Delivering a media experience
                    href: /windows-hardware/test/weg/delivering-a-great-media-experience
                    maintainContext: true
              - name: Architectures
                items:
                  - name: All media and entertainment architectures
                    href: /azure/architecture/browse/?terms=media
                  - name: 3D video rendering
                    href: example-scenario/infrastructure/video-rendering.yml
                  - name: Content-based recommendation
                    href: example-scenario/ai/scalable-personalization-with-content-based-recommendation-system.yml
                  - name: Digital image-based modeling on Azure
                    href: example-scenario/infrastructure/image-modeling.yml
                  - name: Gridwich cloud media system
                    href: reference-architectures/media-services/gridwich-architecture.yml
                  - name: HPC media rendering
                    href: solution-ideas/articles/azure-batch-rendering.yml
                  - name: Image classification on Azure
                    href: example-scenario/ai/intelligent-apps-image-processing.yml
                  - name: Live streaming digital media
                    href: solution-ideas/articles/digital-media-live-stream.yml
                  - name: Movie recommendations on Azure
                    href: example-scenario/ai/movie-recommendations-with-machine-learning.yml
              - name: Datasets
                items:
                  - name: Microsoft News recommendation
                    href: /azure/open-datasets/dataset-microsoft-news
                    maintainContext: true
                  - name: TartanAir AirSim
                    href: /azure/open-datasets/dataset-tartanair-simulation
                    maintainContext: true
              - name: Compliance solutions
                items:
                  - name: CDSA
                    href: /azure/compliance/offerings/offering-cdsa
                    maintainContext: true
                  - name: Media Services compliance
                    items:
                      - name: Regulatory compliance
                        href: /azure/media-services/latest/compliance-concept
                        maintainContext: true
                      - name: Privacy and security compliance
                        href: /azure/media-services/latest/media-services-compliance
                        maintainContext: true
                  - name: MPA
                    href: /azure/compliance/offerings/offering-mpa
                    maintainContext: true
          - name: Travel and Hospitality
            items:
              - name: Overview
                href: industries/travel-hospitality.md
              - name: Guides
                items:
                  - name: AI scenarios
                    items:
                      - name: Create a Cognitive Search index for hotels
                        href: /azure/search/search-get-started-portal
                        maintainContext: true
                      - name: Data science using Spark for airport travel
                        href: data-science-process/spark-overview.md
                  - name: IoT spatial analytics - Car rental tracking
                    href: /azure/azure-maps/tutorial-iot-hub-maps
                    maintainContext: true
                  - name: No-code voice assistant for hospitality
                    href: /azure/azure-percept/tutorial-no-code-speech
                    maintainContext: true
                  - name: Observer pattern - Airport baggage claims
                    href: /dotnet/standard/events/observer-design-pattern
                    maintainContext: true
              - name: Architectures
                items:
                  - name: All travel and hospitality architectures
                    href: /azure/architecture/browse/?terms=travel
                  - name: Build a chatbot for hotel booking
                    href: example-scenario/ai/commerce-chatbot.yml
                  - name: Build a delta lake in leisure and travel
                    href: solution-ideas/articles/build-data-lake-support-adhoc-queries-online.yml
                  - name: Commerce chatbot as a hotel concierge
                    href: solution-ideas/articles/commerce-chatbot.yml
                  - name: Custom business processes for airlines
                    href: solution-ideas/articles/custom-business-processes.yml
                  - name: Migrate a travel web app with APIM
                    href: example-scenario/apps/apim-api-scenario.yml
                  - name: Predictive aircraft engine monitoring
                    href: solution-ideas/articles/aircraft-engine-monitoring-for-predictive-maintenance-in-aerospace.yml
              - name: Datasets
                items:
                  - name: Public Holidays
                    href: /azure/open-datasets/dataset-public-holidays
                    maintainContext: true
                  - name: Russian open speech to text
                    href: /azure/open-datasets/dataset-open-speech-text
                    maintainContext: true
                  - name: TartanAir AirSim
                    href: /azure/open-datasets/dataset-tartanair-simulation
                    maintainContext: true
          - name: Facilities and Real Estate
            items:
              - name: Overview
                href: industries/facilities-real-estate.md
              - name: Guides
                items:
                  - name: Smart buildings and smart cities ontologies
                    href: /azure/digital-twins/concepts-ontologies-adopt
                    maintainContext: true
                  - name: Azure Maps indoor maps
                    items:
                      - name: Creator for indoor maps
                        href: /azure/azure-maps/creator-indoor-maps
                        maintainContext: true
                      - name: Make indoor maps
                        href: /azure/azure-maps/tutorial-creator-indoor-maps
                        maintainContext: true
                      - name: Use the Indoor Maps module
                        href: /azure/azure-maps/how-to-use-indoor-module
                        maintainContext: true
                  - name: Facility ontology for Azure Maps
                    href: /azure/azure-maps/creator-facility-ontology?pivots=facility-ontology-v1
                    maintainContext: true
              - name: Architectures
                items:
                  - name: All facilities and real estate architectures
                    href: /azure/architecture/browse/?terms=facilities
                  - name: Azure digital twins builder (construction)
                    href: solution-ideas/articles/azure-digital-twins-builder.yml
                  - name: Cognizant Safe Buildings with IoT
                    href: solution-ideas/articles/safe-buildings.yml
                  - name: COVID-19 IoT safe environments
                    href: solution-ideas/articles/cctv-iot-edge-for-covid-19-safe-environment-and-mask-detection.yml
                  - name: Facilities management with mixed reality
                    href: solution-ideas/articles/facilities-management-powered-by-mixed-reality-and-iot.yml
                  - name: IoT and data analytics for construction
                    href: example-scenario/data/big-data-with-iot.yml
                  - name: IoT connected light, power, and internet
                    href: solution-ideas/articles/iot-power-management.yml
                  - name: IoT connectivity for healthcare facilities
                    href: solution-ideas/articles/healthcare-network.yml
                  - name: Lighting and disinfection system
                    href: solution-ideas/articles/uven-disinfection.yml
                  - name: Smart places with Azure Digital Twins
                    href: example-scenario/iot/smart-places.yml
          - name: Aerospace
            items:
              - name: Overview
                href: industries/aerospace.md
              - name: Guides
                items:
                  - name: Azure Orbital for space communication
                    href: /azure/orbital/overview
                    maintainContext: true
                  - name: Modular Datacenter
                    href: /azure-stack/mdc/mdc-overview
                    maintainContext: true
                  - name: Drone delivery reference implementation
                    items:
                      - name: Domain-driven design for drone delivery
                        items:
                          - name: Domain analysis
                            href: /azure/architecture/microservices/model/domain-analysis
                          - name: Tactical DDD
                            href: /azure/architecture/microservices/model/tactical-ddd
                          - name: Identify microservice boundaries
                            href: /azure/architecture/microservices/model/microservice-boundaries
                      - name: Design a microservices drone solution
                        items:
                          - name: Introduction
                            href: microservices/design/index.yml
                          - name: Interservice communication
                            href: /azure/architecture/microservices/design/interservice-communication
                          - name: API design
                            href: /azure/architecture/microservices/design/api-design
                          - name: Data considerations
                            href: /azure/architecture/microservices/design/data-considerations
                      - name: Monitor drone delivery in production
                        href: microservices/logging-monitoring.yml
                      - name: Performance tuning for drone delivery
                        items:
                          - name: Distributed business transactions
                            href: /azure/architecture/performance/distributed-transaction
                          - name: Multiple backend services
                            href: /azure/architecture/performance/backend-services
                          - name: Event streaming
                            href: /azure/architecture/performance/event-streaming
              - name: Architectures
                items:
                  - name: All aerospace architectures
                    href: /azure/architecture/browse/?terms=aircraft
                  - name: Advanced (AKS) microservices - drones
                    href: /azure/architecture/reference-architectures/containers/aks-microservices/aks-microservices-advanced
                  - name: Geospatial analysis of spaceborne data
                    href: industries/aerospace/geospatial-processing-analytics.yml
                  - name: Ingest FAA content to analyze flight data
                    href: example-scenario/analytics/ingest-faa-swim-analyze-flight-data.yml 
                  - name: Predictive maintenance for aircraft
                    href: /azure/architecture/solution-ideas/articles/predictive-maintenance
                  - name: Serverless web app for drone delivery
                    href: reference-architectures/serverless/web-app.yml
                  - name: Vision classifier model - simulated drone
                    href: /azure/architecture/example-scenario/dronerescue/vision-classifier-model-with-custom-vision
          - name: Agriculture
            items:
              - name: Guides
                items:
                  - name: Azure FarmBeats overview
                    href: /azure/industry/agriculture/overview-azure-farmbeats
                    maintainContext: true
                  - name: Generate soil moisture heatmap
                    href: /azure/industry/agriculture/generate-soil-moisture-map-in-azure-farmbeats
                    maintainContext: true
                  - name: Sensor partner integration
                    href: /azure/industry/agriculture/sensor-partner-integration-in-azure-farmbeats
                    maintainContext: true
                  - name: Weather partner integration
                    href: /azure/industry/agriculture/weather-partner-integration-in-azure-farmbeats
                    maintainContext: true
                  - name: Imagery partner integration
                    href: /azure/industry/agriculture/imagery-partner-integration-in-azure-farmbeats
                    maintainContext: true
              - name: Architectures
                items:
                  - name: All agriculture architectures
                    href: /azure/architecture/browse/?terms=agriculture
                  - name: Environment monitoring with IoT
                    href: solution-ideas/articles/environment-monitoring-and-supply-chain-optimization.yml
                  - name: Low-latency network for farming
                    href: solution-ideas/articles/low-latency-network.yml
          - name: Sports
            items:
              - name: Guides
                items:
                  - name: Analyze Olympic sports with vision AI
                    href: /archive/msdn-magazine/2018/november/machine-learning-analyzing-olympic-sports-combining-sensors-and-vision-ai
                    maintainContext: true
              - name: Architectures
                items: 
                    - name: All sports architectures
                      href: /azure/architecture/browse/?terms=sports
                    - name: Baseball decision analysis with ML.NET
                      href: data-guide/big-data/baseball-ml-workload.yml
                    - name: Smart stadiums
                      items:
                        - name: Create smart stadiums with Digital Twins
                          href: example-scenario/iot/smart-places.yml
                        - name: IoT platform for COVID-19 detection
                          href: solution-ideas/articles/iot-connected-platform.yml
                    - name: Sports analytics on Azure
                      href: example-scenario/analytics/sports-analytics-architecture-azure.yml
                    - name: Stream sporting events
                      items:
                        - name: Live stream sports
                          href: solution-ideas/articles/digital-media-live-stream.yml
                        - name: Video-on-demand digital media
                          href: solution-ideas/articles/digital-media-video.yml
      - name: IoT-specific industry solutions
        href: reference-architectures/iot/industry-iot-hub-page.md
  - name: Azure categories
    expanded: true
    items:
      - name: AI + Machine Learning
        items:
          - name: Get started
            href: data-guide/big-data/ai-overview.md
          - name: Guides
            items:
              - name: Cognitive services
                href: data-guide/technology-choices/cognitive-services.md
              - name: Natural language processing
                href: data-guide/technology-choices/natural-language-processing.yml
              - name: R developer's guide to Azure
                href: data-guide/technology-choices/r-developers-guide.md
              - name: Machine learning
                items:
                  - name: Machine learning options
                    href: data-guide/technology-choices/data-science-and-machine-learning.md
                  - name: ML resources and assets
                    href: /azure/machine-learning/concept-azure-machine-learning-v2
                    maintainContext: true
                  - name: Machine learning at scale
                    href: data-guide/big-data/machine-learning-at-scale.md
                  - name: ML pipelines
                    href: /azure/machine-learning/concept-ml-pipelines
                    maintainContext: true
                  - name: Compare MLflow and Azure ML
                    href: /azure/machine-learning/concept-mlflow
                    maintainContext: true
                  - name: Machine teaching
                    href: solution-ideas/articles/machine-teaching.yml
                  - name: Machine learning on Azure IoT Edge
                    href: /azure/iot-edge/tutorial-machine-learning-edge-01-intro
                    maintainContext: true
                  - name: Enterprise security and governance
                    href: /azure/machine-learning/concept-enterprise-security
                    maintainContext: true
                  - name: Security baseline for AML
                    href: /security/benchmark/azure/baselines/machine-learning-security-baseline
                    maintainContext: true
              - name: MLOps framework
                items:
                  - name: Upscale ML lifecycle with MLOps
                    href: example-scenario/mlops/mlops-technical-paper.yml
                  - name: Machine learning operations (MLOps) v2
                    href: data-guide/technology-choices/machine-learning-operations-v2.md
                  - name: MLOps maturity model
                    href: example-scenario/mlops/mlops-maturity-model.yml
                  - name: Azure ML service selection guide
                    href: example-scenario/mlops/aml-decision-tree.yml
              - name: Industry guidance
                items:
                  - name: Enable the financial services risk lifecycle
                    href: industries/finance/financial-risk-model.md
                  - name: Healthcare blueprint for AI
                    href: industries/healthcare/healthcare-ai-blueprint.yml
                  - name: Optimize and reuse recommendations
                    href: industries/retail/recommendation-engine-optimization.yml
                  - name: Predictive maintenance in manufacturing
                    href: industries/manufacturing/predictive-maintenance-overview.yml
                  - name: Predictive maintenance solution
                    href: industries/manufacturing/predictive-maintenance-solution.yml
                  - name: SKU optimization for consumer brands
                    href: industries/retail/sku-optimization-solution-guide.yml
                  - name: Visual search for retail
                    href: industries/retail/visual-search-use-case-overview.yml
              - name: Team Data Science Process
                items:
                  - name: Overview
                    href: data-science-process/overview.yml
                  - name: Lifecycle
                    items:
                      - name: Overview
                        href: data-science-process/lifecycle.md
                      - name: 1. Business understanding
                        href: data-science-process/lifecycle-business-understanding.md
                      - name: 2. Data acquisition and understanding
                        href: data-science-process/lifecycle-data.md
                      - name: 3. Modeling
                        href: data-science-process/lifecycle-modeling.md
                      - name: 4. Deployment
                        href: data-science-process/lifecycle-deployment.md
                      - name: 5. Customer acceptance
                        href: data-science-process/lifecycle-acceptance.md
                  - name: Roles and tasks
                    items:
                      - name: Overview
                        href: data-science-process/roles-tasks.md
                      - name: Group manager
                        href: data-science-process/group-manager-tasks.md
                      - name: Team lead
                        href: data-science-process/team-lead-tasks.md
                      - name: Project lead
                        href: data-science-process/project-lead-tasks.md
                      - name: Individual contributor
                        href: data-science-process/project-ic-tasks.md
                  - name: Project planning
                    href: data-science-process/team-data-science-process-project-templates.md
                  - name: Development
                    items:
                      - name: Agile development
                        href: data-science-process/agile-development.md
                      - name: Collaborative coding with Git
                        href: data-science-process/collaborative-coding-with-git.md
                      - name: Execute data science tasks
                        href: data-science-process/execute-data-science-tasks.md
                      - name: Code testing
                        href: data-science-process/code-test.md
                      - name: Track progress
                        href: data-science-process/track-progress.md
                  - name: Operationalization
                    items:
                      - name: DevOps - CI/CD
                        href: data-science-process/ci-cd-flask.yml
                  - name: Training
                    items:
                      - name: For data scientists
                        href: data-science-process/team-data-science-process-for-data-scientists.md
                      - name: For DevOps
                        href: data-science-process/team-data-science-process-for-devops.md
                  - name: How To
                    items:
                      - name: Set up data science environments
                        items:
                          - name: Environment setup
                            href: data-science-process/environment-setup.md
                          - name: Platforms and tools
                            href: data-science-process/platforms-and-tools.md
                      - name: Analyze business needs
                        items:
                          - name: Identify your scenario
                            href: data-science-process/plan-your-environment.md
                      - name: Acquire and understand data
                        items:
                          - name: Ingest data
                            items:
                              - name: Overview
                                href: data-science-process/ingest-data.md
                              - name: Move to/from Blob storage
                                items:
                                  - name: Overview
                                    href: data-science-process/move-azure-blob.md
                                  - name: Use Storage Explorer
                                    href: data-science-process/move-data-to-azure-blob-using-azure-storage-explorer.md
                                  - name: Use SSIS
                                    href: data-science-process/move-data-to-azure-blob-using-ssis.md
                              - name: Move to SQL on a VM
                                href: data-science-process/move-sql-server-virtual-machine.md
                              - name: Move to Azure SQL Database
                                href: data-science-process/move-sql-azure.md
                              - name: Move to Hive tables
                                href: data-science-process/move-hive-tables.md
                              - name: Move to SQL partitioned tables
                                href: data-science-process/parallel-load-sql-partitioned-tables.md
                              - name: Move from on-premises SQL
                                href: data-science-process/move-sql-azure-adf.md
                          - name: Explore and visualize data
                            items:
                              - name: Prepare data
                                href: data-science-process/prepare-data.md
                              - name: Explore data
                                items:
                                  - name: Overview
                                    href: data-science-process/explore-data.md
                                  - name: Explore Azure Blob Storage
                                    href: data-science-process/explore-data-blob.md
                                  - name: Explore SQL on a VM
                                    href: data-science-process/explore-data-sql-server.md
                                  - name: Explore Hive tables
                                    href: data-science-process/explore-data-hive-tables.md
                              - name: Sample data
                                items:
                                  - name: Overview
                                    href: data-science-process/sample-data.md
                                  - name: Use Blob Storage
                                    href: data-science-process/sample-data-blob.md
                                  - name: Use SQL Server
                                    href: data-science-process/sample-data-sql-server.md
                                  - name: Use Hive tables
                                    href: data-science-process/sample-data-hive.md
                              - name: Process data
                                items:
                                  - name: Access with Python
                                    href: data-science-process/python-data-access.md
                                  - name: Process blob data
                                    href: data-science-process/data-blob.md
                                  - name: Use Azure Data Lake
                                    href: data-science-process/data-lake-walkthrough.md
                                  - name: Use SQL VM
                                    href: data-science-process/sql-server-virtual-machine.md
                                  - name: Use data pipeline
                                    href: data-science-process/automated-data-pipeline-cheat-sheet.md
                                  - name: Use Spark
                                    href: data-science-process/spark-overview.md
                                  - name: Use Scala and Spark
                                    href: data-science-process/scala-walkthrough.md
                      - name: Develop models
                        items:
                          - name: Engineer features
                            items:
                              - name: Overview
                                href: data-science-process/create-features.md
                              - name: Use SQL and Python
                                href: data-science-process/create-features-sql-server.md
                              - name: Use Hive queries
                                href: data-science-process/create-features-hive.md
                          - name: Select features
                            href: data-science-process/select-features.md
                      - name: Deploy models in production
                        href: data-science-process/deploy-models-in-production.md
          - name: Architectures
            items:
              - name: AI enrichment with Cognitive Search
                href: solution-ideas/articles/cognitive-search-with-skillsets.yml
              - name: Analyze browser information
                href: example-scenario/ai/analyze-browser-info-for-security-insights.yml
              - name: Analyze observational patient data by using OHDSI
                href: example-scenario/digital-health/patient-data-ohdsi-omop-cdm.yml
              - name: Automate document processing
                href: example-scenario/ai/automate-document-processing-azure-form-recognizer.yml
              - name: Automate COVID-19 test forms
                href: example-scenario/ai/form-recognizer-covid.yml 
              - name: Baseball decision analysis with ML.NET
                href: data-guide/big-data/baseball-ml-workload.yml
              - name: Batch scoring for deep learning
                href: reference-architectures/ai/batch-scoring-deep-learning.yml
              - name: Batch scoring with Python
                href: reference-architectures/ai/batch-scoring-python.yml
              - name: Batch scoring with R
                href: reference-architectures/ai/batch-scoring-R-models.yml
              - name: Batch scoring with Spark on Databricks
                href: reference-architectures/ai/batch-scoring-databricks.yml
              - name: Build content-based recommendations
                href: example-scenario/ai/scalable-personalization-with-content-based-recommendation-system.yml
              - name: Build custom document processing models
                href: example-scenario/document-processing/build-deploy-custom-models.yml
              - name: Chatbot for hotel booking
                href: example-scenario/ai/commerce-chatbot.yml
              - name: Citizen AI with the Power Platform
                href: example-scenario/ai/citizen-ai-power-platform.yml
              - name: Deploy AI and ML at the edge
                href: hybrid/deploy-ai-ml-azure-stack-edge.yml
              - name: Deploy models to multiple data sources
                href: example-scenario/ai/multiline-model-deployment.yml
              - name: Determine customer lifetime and churn
                href: example-scenario/ai/customer-lifecycle-churn.yml
              - name: Distributed deep learning training
                href: reference-architectures/ai/training-deep-learning.yml
              - name: End-to-end computer vision at the edge
                href: reference-architectures/ai/end-to-end-smart-factory.yml
              - name: Enterprise-grade conversational bot
                href: reference-architectures/ai/conversational-bot.yml
              - name: Extract text with Power Automate
                href: example-scenario/ai/extract-object-text.yml
              - name: Image classification
                href: example-scenario/ai/intelligent-apps-image-processing.yml
              - name: Implement risk prediction for surgeries
                href: example-scenario/ai/risk-stratification-surgery.yml
              - name: Implement the healthcare blueprint for AI
                href: industries/healthcare/healthcare-ai-blueprint.yml
              - name: Many models ML with Spark
                href: example-scenario/ai/many-models-machine-learning-azure-spark.yml
              - name: Many models with Azure Machine Learning
                href: example-scenario/ai/many-models-machine-learning-azure-machine-learning.yml
              - name: MLOps for Python models
                href: reference-architectures/ai/mlops-python.yml
              - name: Movie recommendations
                href: example-scenario/ai/movie-recommendations-with-machine-learning.yml
              - name: Predict hospital readmissions with ML
                href: example-scenario/ai/predict-hospital-readmissions-machine-learning.yml
              - name: Predict student attrition
                href: example-scenario/ai/student-attrition-prediction.yml
              - name: Quality assurance
                href: solution-ideas/articles/quality-assurance.yml
              - name: Real-time anomaly detection for conveyor belts
                href: example-scenario/ai/real-time-anomaly-detection-conveyor-belt.yml
              - name: Real-time machine learning on Azure
                href: example-scenario/ai/deploy-real-time-machine-learning-model-application-ui.yml
              - name: Real-time recommendation API
                href: reference-architectures/ai/real-time-recommendation.yml
              - name: Real-time scoring Python models
                href: reference-architectures/ai/real-time-scoring-machine-learning-models.yml
              - name: Real-time scoring R models
                href: reference-architectures/ai/realtime-scoring-r.yml
              - name: Scale AI and ML in regulated industries
                href: example-scenario/ai/scale-ai-and-machine-learning-in-regulated-industries.yml
              - name: Secure research for regulated data
                href: example-scenario/ai/secure-compute-for-research.yml
              - name: Speech transcription pipeline
                href: example-scenario/ai/speech-to-text-transcription-analytics.yml
              - name: Training Python models
                href: reference-architectures/ai/training-python-models.yml
          - name: Solution ideas
            items:
              - name: AI at the edge
                href: solution-ideas/articles/ai-at-the-edge.yml
              - name: Auditing and risk management
                href: solution-ideas/articles/auditing-and-risk-compliance.yml
              - name: Autonomous systems
                href: solution-ideas/articles/autonomous-systems.yml
              - name: Azure Machine Learning architecture
                href: solution-ideas/articles/azure-machine-learning-solution-architecture.yml
              - name: Business process management
                href: solution-ideas/articles/business-process-management.yml
              - name: Content research
                href: solution-ideas/articles/content-research.yml
              - name: Content tagging with NLP
                href: solution-ideas/articles/website-content-tag-suggestion-with-deep-learning-and-nlp.yml
              - name: Contract management
                href: solution-ideas/articles/contract-management.yml
              - name: Customer churn prediction
                href: solution-ideas/articles/customer-churn-prediction.yml
              - name: Customer feedback
                href: solution-ideas/articles/customer-feedback-and-analytics.yml
              - name: Data science and machine learning
                href: solution-ideas/articles/azure-databricks-data-science-machine-learning.yml
              - name: Defect prevention
                href: solution-ideas/articles/defect-prevention-with-predictive-maintenance.yml
              - name: Digital asset management
                href: solution-ideas/articles/digital-asset-management.yml
              - name: Disconnected AI at the edge
                href: solution-ideas/articles/ai-at-the-edge-disconnected.yml
              - name: E-commerce chatbot
                href: solution-ideas/articles/commerce-chatbot.yml
              - name: Energy demand forecasting
                href: solution-ideas/articles/forecast-energy-power-demand.yml
              - name: Energy supply optimization
                href: solution-ideas/articles/energy-supply-optimization.yml
              - name: Enterprise chatbot disaster recovery
                href: solution-ideas/articles/enterprise-chatbot-disaster-recovery.yml
              - name: Enterprise productivity chatbot
                href: solution-ideas/articles/enterprise-productivity-chatbot.yml
              - name: Environment monitoring
                href: solution-ideas/articles/environment-monitoring-and-supply-chain-optimization.yml
              - name: FAQ chatbot
                href: solution-ideas/articles/faq-chatbot-with-data-champion-model.yml
              - name: Hospital patient predictions
                href: solution-ideas/articles/predict-length-of-stay-and-patient-flow-with-healthcare-analytics.yml
              - name: Image classification with CNNs
                href: solution-ideas/articles/image-classification-with-convolutional-neural-networks.yml
              - name: Interactive voice response bot
                href: solution-ideas/articles/interactive-voice-response-bot.yml
              - name: Keyword digital text processing
                href: solution-ideas/articles/digital-media-speech-text.yml
              - name: Large-scale custom NLP
                href: solution-ideas/articles/large-scale-custom-natural-language-processing.yml
              - name: Marketing optimization
                href: solution-ideas/articles/optimize-marketing-with-machine-learning.yml
              - name: Model deployment to AKS
                href: solution-ideas/articles/machine-learning-model-deployment-aks.yml
              - name: Orchestrate MLOps with Azure Databricks
                href: reference-architectures/ai/orchestrate-mlops-azure-databricks.yml
              - name: Personalized marketing solutions
                href: solution-ideas/articles/personalized-marketing.yml
              - name: Personalized offers
                href: solution-ideas/articles/personalized-offers.yml
              - name: Population health management
                href: solution-ideas/articles/population-health-management-for-healthcare.yml
              - name: Predictive maintenance
                href: solution-ideas/articles/predictive-maintenance.yml
              - name: Predictive marketing
                href: solution-ideas/articles/predictive-marketing-campaigns-with-machine-learning-and-spark.yml
              - name: Remote patient monitoring
                href: solution-ideas/articles/remote-patient-monitoring.yml
              - name: Retail assistant with visual capabilities
                href: solution-ideas/articles/retail-assistant-or-vacation-planner-with-visual-capabilities.yml
              - name: Retail product recommendations
                href: solution-ideas/articles/product-recommendations.yml
              - name: Speech services
                href: solution-ideas/articles/speech-services.yml
              - name: Vehicle telematics
                href: solution-ideas/articles/predictive-insights-with-vehicle-telematics.yml
              - name: Vision classifier model
                href: example-scenario/dronerescue/vision-classifier-model-with-custom-vision.yml
              - name: Visual assistant
                href: solution-ideas/articles/visual-assistant.yml
      - name: Analytics
        items:
          - name: Get started
            href: solution-ideas/articles/analytics-start-here.yml
          - name: Guides
            items:
              - name: Technology choices
                items:
                  - name: Analytical data stores
                    href: data-guide/technology-choices/analytical-data-stores.md
                  - name: Analytics and reporting
                    href: data-guide/technology-choices/analysis-visualizations-reporting.md
                  - name: Batch processing
                    href: data-guide/technology-choices/batch-processing.md
                  - name: Extract, transform, and load
                    href: data-guide/relational-data/etl.yml
                  - name: Online analytical processing
                    href: data-guide/relational-data/online-analytical-processing.yml
                  - name: Stream processing
                    href: /azure/architecture/data-guide/technology-choices/stream-processing
              - name: Industry guidance
                items:
                  - name: Actuarial risk analysis
                    href: industries/finance/actuarial-risk-analysis-financial-model.yml
                  - name: Financial institutions with data mesh
                    href: /azure/cloud-adoption-framework/scenarios/data-management/architectures/reference-architecture-data-mesh
                    maintainContext: true
              - name: Analytics security baselines
                items:
                  - name: Security baseline for Azure Data Factory
                    href: /security/benchmark/azure/baselines/data-factory-security-baseline
                    maintainContext: true
                  - name: Security baseline for Azure Databricks
                    href: /security/benchmark/azure/baselines/databricks-security-baseline
                    maintainContext: true
                  - name: Security baseline for Azure Purview
                    href: /security/benchmark/azure/baselines/purview-security-baseline
                    maintainContext: true
              - name: Monitor Azure Databricks jobs
                items:
                  - name: Overview
                    href: databricks-monitoring/index.md
                  - name: Send Databricks application logs
                    href: databricks-monitoring/application-logs.md
                  - name: Use dashboards to visualize Databricks
                    href: databricks-monitoring/dashboards.md
                  - name: Troubleshoot performance bottlenecks
                    href: databricks-monitoring/performance-troubleshooting.md
              - name: Apache NiFi guidance
                items:
                  - name: Apache NiFi monitoring with MonitoFi
                    href: guide/data/monitor-apache-nifi-monitofi.yml
                  - name: Helm-based deployments for Apache NiFi
                    href: guide/data/helm-deployments-apache-nifi.yml
          - name: Architectures
            items:
              - name: Analytics end to end
                href: example-scenario/dataplate2e/data-platform-end-to-end.yml
              - name: Anomaly detector process
                href: solution-ideas/articles/anomaly-detector-process.yml
              - name: Apache NiFi on Azure
                href: example-scenario/data/azure-nifi.yml
              - name: Automated enterprise BI
                href: reference-architectures/data/enterprise-bi-adf.yml
              - name: Big data analytics on confidential computing
                href: example-scenario/confidential/data-analytics-containers-spark-kubernetes-azure-sql.yml
              - name: Customer 360 with Azure Synapse and Dynamics 365
                href: example-scenario/analytics/synapse-customer-insights.yml      
              - name: Data analysis for regulated industries
                href: example-scenario/data/data-analysis-regulated-industries.yml
              - name: Data lake queries via Synapse serverless
                href: example-scenario/data/synapse-exploratory-data-analytics.yml
              - name: Data warehouse for small business
                href: example-scenario/data/small-medium-data-warehouse.yml
              - name: Data warehousing and analytics
                href: example-scenario/data/data-warehouse.yml
              - name: Employee retention with Databricks and AKS
                href: example-scenario/ai/employee-retention-databricks-kubernetes.yml
              - name: Geospatial analysis for telecommunications
                href: example-scenario/data/geospatial-analysis-telecommunications-industry.yml
              - name: Geospatial analysis with Azure Synapse
                href: industries/aerospace/geospatial-processing-analytics.yml
              - name: Geospatial data processing and analytics
                href: example-scenario/data/geospatial-data-processing-analytics-azure.yml
              - name: High throughput stream ingestion
                href: example-scenario/data/stream-ingestion-synapse.yml
              - name: Ingest FAA content to analyze flight data
                href: example-scenario/analytics/ingest-faa-swim-analyze-flight-data.yml 
              - name: Ingestion and analysis of news feeds
                href: example-scenario/ai/news-feed-ingestion-and-near-real-time-analysis.yml
              - name: Interactive price analytics
                href: solution-ideas/articles/interactive-price-analytics.yml
              - name: IoT and data analytics
                href: example-scenario/data/big-data-with-iot.yml
              - name: Long-term security logs in Data Explorer
                href: example-scenario/security/security-log-retention-azure-data-explorer.yml
              - name: Near real-time processing for lakehouse data
                href: example-scenario/data/real-time-lakehouse-data-processing.yml
              - name: Partitioning in Event Hubs and Kafka
                href: reference-architectures/event-hubs/partitioning-in-event-hubs-and-kafka.yml
              - name: Precision medicine pipeline with genomics
                href: example-scenario/precision-medicine/genomic-analysis-reporting.yml
              - name: Relationship mesh solution on Azure
                href: example-scenario/analytics/relationship-mesh-solution-azure.yml
              - name: Secure a data lakehouse with Azure Synapse
                href: example-scenario/analytics/secure-data-lakehouse-synapse.yml
              - name: Sentiment analysis and face recognition
                href: example-scenario/ai/nifi-sentiment-analysis-face-recognition.yml
              - name: Sports analytics on Azure
                href: example-scenario/analytics/sports-analytics-architecture-azure.yml
              - name: Stream processing with Azure Databricks
                href: reference-architectures/data/stream-processing-databricks.yml
              - name: Stream processing with Stream Analytics
                href: reference-architectures/data/stream-processing-stream-analytics.yml
              - name: Stream processing with open-source data
                href: example-scenario/data/open-source-data-engine-stream-processing.yml
          - name: Solution ideas
            items:
              - name: Advanced analytics
                href: solution-ideas/articles/advanced-analytics-on-big-data.yml
              - name: App integration using Event Grid
                href: solution-ideas/articles/application-integration-using-event-grid.yml
              - name: Big data analytics with Azure Data Explorer
                href: solution-ideas/articles/big-data-azure-data-explorer.yml
              - name: Big data analytics with enterprise security
                href: solution-ideas/articles/big-data-analytics-enterprise-grade-security.yml
              - name: Content Delivery Network analytics
                href: solution-ideas/articles/content-delivery-network-azure-data-explorer.yml
              - name: Data management with Azure Purview
                href: solution-ideas/articles/azure-purview-data-lake-estate-architecture.yml
              - name: Demand forecasting for shipping
                href: solution-ideas/articles/demand-forecasting-for-shipping-and-distribution.yml
              - name: Demand forecasting and price optimization
                href: solution-ideas/articles/demand-forecasting-price-optimization-marketing.yml
              - name: Demand forecasting with Stream Analytics
                href: solution-ideas/articles/demand-forecasting.yml
              - name: Discovery Hub for analytics
                href: solution-ideas/articles/cloud-scale-analytics-with-discovery-hub.yml
              - name: Enhanced customer dimension
                href: solution-ideas/articles/customer-insights-synapse.yml
              - name: ETL using HDInsight
                href: solution-ideas/articles/extract-transform-and-load-using-hdinsight.yml
              - name: Highly scalable customer service and ERP
                href: solution-ideas/articles/erp-customer-service.yml
              - name: Hybrid big data with HDInsight
                href: solution-ideas/articles/extend-your-on-premises-big-data-investments-with-hdinsight.yml
              - name: Ingestion, ETL, and stream processing
                href: solution-ideas/articles/ingest-etl-stream-with-adb.yml
              - name: Interactive analytics with Data Explorer
                href: solution-ideas/articles/interactive-azure-data-explorer.yml
              - name: IoT analytics with Azure Data Explorer
                href: solution-ideas/articles/iot-azure-data-explorer.yml
              - name: Manage data across the Azure SQL estate
                href: solution-ideas/articles/azure-purview-sql-estate-architecture.yml
              - name: Mining equipment monitoring
                href: solution-ideas/articles/monitor-mining-equipment.yml
              - name: Modern analytics with Azure Databricks
                href: solution-ideas/articles/azure-databricks-modern-analytics-architecture.yml
              - name: Monitoring solution with Data Explorer
                href: solution-ideas/articles/monitor-azure-data-explorer.yml
              - name: Oil and Gas tank level forecasting
                href: solution-ideas/articles/oil-and-gas-tank-level-forecasting.yml
              - name: Predict the length of stay in hospitals
                href: solution-ideas/articles/predicting-length-of-stay-in-hospitals.yml
              - name: Predictive aircraft engine monitoring
                href: solution-ideas/articles/aircraft-engine-monitoring-for-predictive-maintenance-in-aerospace.yml
              - name: Real-time analytics on big data
                href: solution-ideas/articles/real-time-analytics.yml
              - name: Tier applications and data for analytics
                href: solution-ideas/articles/tiered-data-for-analytics.yml
      - name: Blockchain + Multiparty Compute
        items:
          - name: Get started
            href: guide/blockchain/multiparty-compute.yml
          - name: Guides
            items:
              - name: Azure Confidential Ledger architecture
                href: /azure/confidential-ledger/architecture
                maintainContext: true
              - name: Authenticate Confidential Ledger nodes
                href: /azure/confidential-ledger/authenticate-ledger-nodes
                maintainContext: true
          - name: Architectures
            items:
              - name: Azure SQL Database ledger
                href: /azure/azure-sql/database/ledger-overview
                maintainContext: true
              - name: Decentralized trust between banks
                href: example-scenario/apps/decentralized-trust.yml
              - name: Multi-cloud blockchain DLT
                href: example-scenario/blockchain/multi-cloud-blockchain.yml
          - name: Solution ideas
            items:
              - name: Supply chain with Quorum Blockchain Service
                href: guide/blockchain/quorum-blockchain-service.yml
              - name: Blockchain workflow application
                href: solution-ideas/articles/blockchain-workflow-application.yml
              - name: Supply chain track and trace
                href: solution-ideas/articles/supply-chain-track-and-trace.yml
      - name: Compute + HPC
        items: 
          - name: Get started
            href: topics/high-performance-computing.md
          - name: Guides
            items:
              - name: Choose a compute service
                href: guide/technology-choices/compute-decision-tree.yml
              - name: SAS on Azure architecture
                href: guide/sas/sas-overview.yml
              - name: HPC deployments 
                items:
                  - name: Deploy ADS CFD Code Leo
                    href: guide/hpc/hpc-ads-cfd.yml 
                  - name: Deploy Autodesk VRED
                    href: guide/hpc/hpc-autodesk-vred.md 
              - name: Industry guidance
                items:
                  - name: HPC for manufacturing
                    href: industries/manufacturing/compute-manufacturing-overview.yml
                  - name: Risk grid computing in banking
                    href: industries/finance/risk-grid-banking-overview.yml
                  - name: Risk grid computing solution
                    href: industries/finance/risk-grid-banking-solution-guide.yml
              - name: VM security baselines
                items:
                  - name: Security baseline for VM scale sets
                    href: /security/benchmark/azure/baselines/virtual-machine-scale-sets-security-baseline
                    maintainContext: true
                  - name: Security baseline for Linux VMs
                    href: /security/benchmark/azure/baselines/virtual-machines-linux-security-baseline
                    maintainContext: true
                  - name: Security baseline for Windows VMs
                    href: /security/benchmark/azure/baselines/virtual-machines-windows-security-baseline
                    maintainContext: true
              - name: SQ Server on Azure VMs
                items:
                  - name: SQL Server on Windows VMs
                    href: /azure/azure-sql/virtual-machines/windows/sql-server-on-azure-vm-iaas-what-is-overview
                    maintainContext: true
                  - name: SQL Server on Linux VMs
                    href: /azure/azure-sql/virtual-machines/linux/sql-server-on-linux-vm-what-is-iaas-overview
                    maintainContext: true
                  - name: BC and HADR
                    href: /azure/azure-sql/virtual-machines/windows/business-continuity-high-availability-disaster-recovery-hadr-overview
                    maintainContext: true
                  - name: Best practices checklist
                    href: /azure/azure-sql/virtual-machines/windows/performance-guidelines-best-practices-checklist
                    maintainContext: true
                  - name: VM size
                    href: /azure/azure-sql/virtual-machines/windows/performance-guidelines-best-practices-vm-size
                    maintainContext: true
                  - name: Storage
                    href: /azure/azure-sql/virtual-machines/windows/performance-guidelines-best-practices-storage
                    maintainContext: true
                  - name: Security
                    href: /azure/azure-sql/virtual-machines/windows/security-considerations-best-practices
                    maintainContext: true
                  - name: HADR configuration
                    href: /azure/azure-sql/virtual-machines/windows/hadr-cluster-best-practices
                    maintainContext: true
                  - name: Application patterns
                    href: /azure/azure-sql/virtual-machines/windows/application-patterns-development-strategies
                    maintainContext: true
                  - name: Performance baseline
                    href: /azure/azure-sql/virtual-machines/windows/performance-guidelines-best-practices-collect-baseline
                    maintainContext: true
              - name: Red Hat on Azure guidance
                items:
                  - name: Red Hat workloads on Azure
                    href: /azure/virtual-machines/workloads/redhat/overview
                    maintainContext: true
                  - name: Red Hat OpenShift in Azure
                    href: /azure/virtual-machines/linux/openshift-get-started
                    maintainContext: true
                  - name: Red Hat JBoss EAP on Azure
                    href: /azure/developer/java/ee/jboss-on-azure
                    maintainContext: true
          - name: Architectures
            items:
              - name: 3D video rendering
                href: example-scenario/infrastructure/video-rendering.yml
              - name: Computer-aided engineering
                href: example-scenario/apps/hpc-saas.yml
              - name: Deploy IBM Maximo Application Suite 
                href: example-scenario/apps/deploy-ibm-maximo-application-suite.yml
              - name: Digital image modeling
                href: example-scenario/infrastructure/image-modeling.yml
              - name: HPC cluster deployed in the cloud
                href: solution-ideas/articles/hpc-cluster.yml
              - name: Linux virtual desktops with Citrix
                href: example-scenario/infrastructure/linux-vdi-citrix.yml
              - name: Manage virtual machine compliance
                href: example-scenario/security/virtual-machine-compliance.yml
              - name: Move Azure resources across regions
                href: solution-ideas/articles/move-azure-resources-across-regions.yml
              - name: Quantum computing solutions
                items:
                  - name: Loosely coupled quantum computing
                    href: example-scenario/quantum/loosely-coupled-quantum-computing-job.yml
                  - name: Tightly coupled quantum computing
                    href: example-scenario/quantum/tightly-coupled-quantum-computing-job.yml
              - name: Run a Linux VM on Azure
                href: reference-architectures/n-tier/linux-vm.yml
              - name: Run a Windows VM on Azure
                href: reference-architectures/n-tier/windows-vm.yml
              - name: Run CFD simulations
                href: example-scenario/infrastructure/hpc-cfd.yml
              - name: Run reservoir simulations
                href: example-scenario/infrastructure/reservoir-simulation.yml
          - name: Solution ideas
            items:
              - name: HPC media rendering
                href: solution-ideas/articles/azure-batch-rendering.yml
              - name: HPC risk analysis
                href: solution-ideas/articles/hpc-risk-analysis.yml
              - name: HPC system and big compute
                href: solution-ideas/articles/big-compute-with-azure-batch.yml
              - name: Hybrid HPC with HPC Pack
                href: solution-ideas/articles/hybrid-hpc-in-azure-with-hpc-pack.yml
      - name: Containers
        items:
          - name: Get started
            href: reference-architectures/containers/aks-start-here.md
          - name: Guides
            items:
              - name: AKS cluster best practices
                href: /azure/aks/best-practices
                maintainContext: true
              - name: AKS day-2 operations guide
                items:
                  - name: Introduction
                    href: operator-guides/aks/day-2-operations-guide.md
                  - name: Triage practices
                    items:
                      - name: Overview
                        href: operator-guides/aks/aks-triage-practices.md
                      - name: 1. Cluster health
                        href: operator-guides/aks/aks-triage-cluster-health.md
                      - name: 2. Node and pod health
                        href: operator-guides/aks/aks-triage-node-health.md
                      - name: 3. Workload deployments
                        href: operator-guides/aks/aks-triage-deployment.md
                      - name: 4. Admission controllers
                        href: operator-guides/aks/aks-triage-controllers.md
                      - name: 5. Container registry connectivity
                        href: operator-guides/aks/aks-triage-container-registry.md
                  - name: Patch and upgrade worker nodes
                    href: operator-guides/aks/aks-upgrade-practices.md
                  - name: Monitor AKS with Azure Monitor
                    href: /azure/aks/monitor-aks?bc=%2fazure%2farchitecture%2fbread%2ftoc.json&toc=%2fazure%2farchitecture%2ftoc.json
                    maintainContext: true
                  - name: Common issues
                    href: /azure/aks/troubleshooting?bc=%2fazure%2farchitecture%2fbread%2ftoc.json&toc=%2fazure%2farchitecture%2ftoc.json
                    maintainContext: true
                  - name: Troubleshoot networking 
                    href: operator-guides/aks/troubleshoot-network-aks.md
              - name: Choose a Kubernetes option
                items:
                  - name: Choose a Kubernetes at the edge option
                    href: operator-guides/aks/choose-kubernetes-edge-compute-option.md
                  - name: Choose a bare-metal Kubernetes option
                    href: operator-guides/aks/choose-bare-metal-kubernetes.yml
              - name: Access an AKS API server
                href: guide/security/access-azure-kubernetes-service-cluster-api-server.yml
              - name: Orchestrate multi-container applications
                href: /dotnet/architecture/containerized-lifecycle/design-develop-containerized-apps/orchestrate-high-scalability-availability
                maintainContext: true
              - name: Cost governance with Kubecost
                href: /azure/cloud-adoption-framework/scenarios/app-platform/aks/cost-governance-with-kubecost
                maintainContext: true
              - name: Operations management for AKS
                href: /azure/cloud-adoption-framework/scenarios/app-platform/aks/management
                maintainContext: true
              - name: Security considerations
                items:
                  - name: Security for AKS
                    href: /azure/cloud-adoption-framework/scenarios/app-platform/aks/security
                    maintainContext: true
                  - name: Confidential containers on Azure
                    href: /azure/confidential-computing/confidential-containers
                    maintainContext: true
                  - name: Security baseline for AKS
                    href: /security/benchmark/azure/baselines/aks-security-baseline
                    maintainContext: true
              - name: Docker guidance
                items:
                  - name: Monolithic applications
                    href: /dotnet/architecture/containerized-lifecycle/design-develop-containerized-apps/monolithic-applications
                    maintainContext: true
                  - name: Containerize monolithic applications
                    href: /dotnet/architecture/microservices/architect-microservice-container-applications/containerize-monolithic-applications
                    maintainContext: true
                  - name: Containers for DevOps collaboration
                    href: /dotnet/architecture/containerized-lifecycle/docker-application-lifecycle/containers-foundation-for-devops-collaboration
                    maintainContext: true
          - name: Architectures
            items:
              - name: Advanced microservices on AKS
                href: reference-architectures/containers/aks-microservices/aks-microservices-advanced.yml
              - name: AKS baseline cluster
                href: reference-architectures/containers/aks/secure-baseline-aks.yml
              - name: AKS baseline for multi-region clusters
                href: reference-architectures/containers/aks-multi-region/aks-multi-cluster.yml
              - name: AKS cluster for a PCI-DSS workload
                items:
                  - name: Introduction
                    href: reference-architectures/containers/aks-pci/aks-pci-intro.yml
                  - name: Architecture
                    href: reference-architectures/containers/aks-pci/aks-pci-ra-code-assets.yml
                  - name: Network segmentation
                    href: reference-architectures/containers/aks-pci/aks-pci-network.yml
                  - name: Data protection
                    href: reference-architectures/containers/aks-pci/aks-pci-data.yml
                  - name: Vulnerability management
                    href: reference-architectures/containers/aks-pci/aks-pci-malware.yml
                  - name: Access controls
                    href: reference-architectures/containers/aks-pci/aks-pci-identity.yml
                  - name: Monitoring operations
                    href: reference-architectures/containers/aks-pci/aks-pci-monitor.yml
                  - name: Policy management
                    href: reference-architectures/containers/aks-pci/aks-pci-policy.yml
                  - name: Summary
                    href: reference-architectures/containers/aks-pci/aks-pci-summary.yml
              - name: AKS data protection on Azure NetApp Files
                href: example-scenario/file-storage/data-protection-kubernetes-astra-azure-netapp-files.yml
              - name: Autonomous-driving simulation
                href: industries/automotive/building-blocks-autonomous-driving-simulation-environments.yml
              - name: Build a telehealth system
                href: example-scenario/apps/telehealth-system.yml
              - name: Build CNCF projects by using AKS
                href: example-scenario/apps/build-cncf-incubated-graduated-projects-aks.yml  
              - name: CI/CD pipeline for container workloads
                href: example-scenario/apps/devops-with-aks.yml
              - name: Firewall protection for an AKS cluster
                href: example-scenario/aks-firewall/aks-firewall.yml
              - name: GitOps for AKS
                href: example-scenario/gitops-aks/gitops-blueprint-aks.yml
              - name: Magento e-commerce in AKS
                href: example-scenario/magento/magento-azure.yml
              - name: Microservices architecture on AKS
                href: reference-architectures/containers/aks-microservices/aks-microservices.yml              
              - name: Microservices with Container Apps
                href: example-scenario/serverless/microservices-with-container-apps.yml
              - name: Microservices with Container Apps and Dapr
                href: example-scenario/serverless/microservices-with-container-apps-dapr.yml
              - name: Multiplayer server hosting with ACI
                href: /gaming/azure/reference-architectures/multiplayer-synchronous-aci
                maintainContext: true
              - name: Multiplayer server hosting with AKS
                href: /gaming/azure/reference-architectures/multiplayer-synchronous-aks
                maintainContext: true
              - name: Multiplayer hosting with Service Fabric
                href: /gaming/azure/reference-architectures/multiplayer-synchronous
                maintainContext: true
              - name: Multitenancy with AKS and AGIC
                href: example-scenario/aks-agic/aks-agic.yml
          - name: Solution ideas
            items:
              - name: API-first SaaS business model with AKS
                href: solution-ideas/articles/aks-api-first.yml
              - name: AKS in event stream processing
                href: solution-ideas/articles/serverless-event-processing-aks.yml
              - name: Build cloud native applications
                href: solution-ideas/articles/cloud-native-apps.yml
              - name: Bursting from AKS with ACI
                href: solution-ideas/articles/scale-using-aks-with-aci.yml
              - name: Data streaming with AKS
                href: solution-ideas/articles/data-streaming-scenario.yml
              - name: Elastic demand handling with AKS
                href: solution-ideas/articles/aks-demand-spikes.yml
              - name: Instant IoT data streaming with AKS
                href: solution-ideas/articles/aks-iot-data-streaming.yml
              - name: JBoss deployment with Red Hat on Azure
                href: solution-ideas/articles/jboss-deployment-red-hat.yml
              - name: Lift and shift to containers with AKS
                href: solution-ideas/articles/migrate-existing-applications-with-aks.yml
              - name: Microservices with AKS and Azure DevOps
                href: solution-ideas/articles/microservices-with-aks.yml
              - name: Secure DevOps for AKS
                href: solution-ideas/articles/secure-devops-for-kubernetes.yml
      - name: Databases
        items:
          - name: Get started
            href: data-guide/databases-architecture-design.yml
          - name: Guides
            items:
              - name: Overview
                href: data-guide/index.md
              - name: Relational data
                items:
                  - name: 'Extract, transform, and load (ETL)'
                    href: data-guide/relational-data/etl.yml
                  - name: Online analytical processing (OLAP)
                    href: data-guide/relational-data/online-analytical-processing.yml
                  - name: Online transaction processing (OLTP)
                    href: data-guide/relational-data/online-transaction-processing.md
                  - name: Data warehousing
                    href: data-guide/relational-data/data-warehousing.yml
              - name: Non-relational data
                items:
                  - name: Non-relational data stores
                    href: data-guide/big-data/non-relational-data.yml
                  - name: Free-form text search
                    href: data-guide/scenarios/search.yml
                  - name: Time series data
                    href: data-guide/scenarios/time-series.yml
                  - name: Working with CSV and JSON files
                    href: data-guide/scenarios/csv-and-json.md
              - name: Build a scalable system for massive data
                href: data-guide/scenarios/build-scalable-database-solutions-azure-services.md
              - name: Big data
                items:
                  - name: Big data architectures
                    href: data-guide/big-data/index.yml
                  - name: Batch processing
                    href: data-guide/big-data/batch-processing.yml
                  - name: Real-time processing
                    href: data-guide/big-data/real-time-processing.yml
              - name: Technology choices
                items:
                  - name: Analytical data stores
                    href: data-guide/technology-choices/analytical-data-stores.md
                  - name: Analytics and reporting
                    href: data-guide/technology-choices/analysis-visualizations-reporting.md
                  - name: Batch processing
                    href: data-guide/technology-choices/batch-processing.md
                  - name: Data lakes
                    href: data-guide/scenarios/data-lake.md
                  - name: Data storage
                    href: data-guide/technology-choices/data-storage.md
                  - name: Choose a data store
                    items:
                      - name: Understand data store models
                        href: guide/technology-choices/data-store-overview.md
                      - name: Select a data store
                        href: guide/technology-choices/data-store-decision-tree.md
                      - name: Criteria for choosing a data store
                        href: guide/technology-choices/data-store-considerations.md
                  - name: Pipeline orchestration
                    href: data-guide/technology-choices/pipeline-orchestration-data-movement.md
                  - name: Real-time message ingestion
                    href: data-guide/technology-choices/real-time-ingestion.md
                  - name: Search data stores
                    href: data-guide/technology-choices/search-options.md
                  - name: Stream processing
                    href: data-guide/technology-choices/stream-processing.md
              - name: Data management patterns
                href: patterns/category/data-management.md
              - name: Use the Transactional Outbox pattern
                href: best-practices/transactional-outbox-cosmos.yml
              - name: Industry guidance
                items:
                  - name: Data management in banking
                    href: industries/finance/data-management-banking-overview.yml
                  - name: Data management in retail
                    href: industries/retail/retail-data-management-overview.md
                  - name: Financial institutions with data mesh
                    href: /azure/cloud-adoption-framework/scenarios/data-management/architectures/reference-architecture-data-mesh
                    maintainContext: true
                  - name: Healthcare with highly sensitive data
                    href: /azure/cloud-adoption-framework/scenarios/cloud-scale-analytics/architectures/reference-architecture-lamna
                    maintainContext: true
                  - name: Visual search for retail
                    href: industries/retail/visual-search-use-case-overview.yml
              - name: Data use cases
                items:
                  - name: "Adatum: single landing zone"
                    href: /azure/cloud-adoption-framework/scenarios/cloud-scale-analytics/architectures/reference-architecture-adatum
                    maintainContext: true
                  - name: "Relecloud: multiple landing zones"
                    href: /azure/cloud-adoption-framework/scenarios/cloud-scale-analytics/architectures/reference-architecture-relecloud
                    maintainContext: true
              - name: Transfer data to and from Azure
                href: data-guide/scenarios/data-transfer.md
              - name: Extend on-premises data solutions to Azure
                href: data-guide/scenarios/hybrid-on-premises-and-cloud.md
              - name: Secure data solutions
                href: data-guide/scenarios/securing-data-solutions.md
              - name: Tenancy models for SaaS apps
                items:
                  - name: Overview
                    href: isv/application-tenancy.yml
                  - name: Multitenant SaaS database patterns
                    href: /azure/azure-sql/database/saas-tenancy-app-design-patterns
                    maintainContext: true
              - name: High availability for SQL DB and SQL MI
                href: /azure/azure-sql/database/high-availability-sla
                maintainContext: true
              - name: Cosmos DB guidance
                items:
                  - name: Azure Cosmos DB resource model
                    href: /azure/cosmos-db/account-databases-containers-items
                    maintainContext: true
                  - name: Global distribution
                    items:
                      - name: Distribute data globally
                        href: /azure/cosmos-db/distribute-data-globally
                        maintainContext: true
                      - name: Consistency levels in Cosmos DB
                        href: /azure/cosmos-db/consistency-levels
                        maintainContext: true
                      - name: High availability with Cosmos DB
                        href: /azure/cosmos-db/high-availability
                        maintainContext: true
                      - name: Global distribution functional details
                        href: /azure/cosmos-db/global-dist-under-the-hood
                        maintainContext: true
                  - name: Partitioning and horizontal scaling
                    href: /azure/cosmos-db/partitioning-overview
                    maintainContext: true
                  - name: Capacity
                    items:
                     - name: Request units in Cosmos DB
                       href: /azure/cosmos-db/request-units
                       maintainContext: true
                     - name: Provisioned throughput
                       href: /azure/cosmos-db/set-throughput
                       maintainContext: true
                     - name: Autoscale throughput
                       href: /azure/cosmos-db/provision-throughput-autoscale
                       maintainContext: true
                     - name: Serverless in Cosmos DB
                       href: /azure/cosmos-db/serverless
                       maintainContext: true
                     - name: Autoscale and standard throughput
                       href: /azure/cosmos-db/how-to-choose-offer
                       maintainContext: true
                     - name: Provisioned and serverless throughput
                       href: /azure/cosmos-db/throughput-serverless
                       maintainContext: true
                     - name: Scaling provisioned throughput
                       href: /azure/cosmos-db/scaling-provisioned-throughput-best-practices
                       maintainContext: true                    
                  - name: Security
                    items:
                      - name: Security in Cosmos DB
                        href: /azure/cosmos-db/database-security
                        maintainContext: true
                      - name: Data encryption
                        href: /azure/cosmos-db/database-encryption-at-rest
                        maintainContext: true
                      - name: Role-based access control
                        href: /azure/cosmos-db/role-based-access-control
                        maintainContext: true
                      - name: Azure Policy support
                        href: /azure/cosmos-db/policy
                        maintainContext: true
                      - name: Azure Policy Regulatory Compliance
                        href: /azure/cosmos-db/security-controls-policy
                        maintainContext: true
                      - name: Security baseline for Cosmos DB
                        href: /security/benchmark/azure/baselines/cosmos-db-security-baseline
                        maintainContext: true
                  - name: Backup
                    items:
                      - name: Backup and restore in Cosmos DB
                        href: /azure/cosmos-db/continuous-backup-restore-introduction
                        maintainContext: true
                      - name: Continuous backup in Cosmos DB
                        href: /azure/cosmos-db/continuous-backup-restore-introduction
                        maintainContext: true
                  - name: Cost optimization
                    items:
                      - name: Plan and manage costs
                        href: /azure/cosmos-db/plan-manage-costs
                        maintainContext: true
                      - name: Pricing model
                        href: /azure/cosmos-db/how-pricing-works
                        maintainContext: true
                      - name: Total cost of ownership (TCO)
                        href: /azure/cosmos-db/total-cost-ownership
                        maintainContext: true
                      - name: Understand your bill
                        href: /azure/cosmos-db/understand-your-bill
                        maintainContext: true
                      - name: Optimize provisioned throughput cost
                        href: /azure/cosmos-db/optimize-cost-throughput
                        maintainContext: true
                      - name: Optimize request cost
                        href: /azure/cosmos-db/optimize-cost-reads-writes
                        maintainContext: true
                      - name: Optimize storage cost
                        href: /azure/cosmos-db/optimize-cost-storage
                        maintainContext: true
                      - name: Optimize multi-region cost
                        href: /azure/cosmos-db/optimize-cost-regions
                        maintainContext: true
                      - name: Optimize development/testing cost
                        href: /azure/cosmos-db/optimize-dev-test
                        maintainContext: true
                      - name: Optimize cost with reserved capacity
                        href: /azure/cosmos-db/cosmos-db-reserved-capacity
                        maintainContext: true
                      - name: Optimize with rate limiting
                        href: /azure/cosmos-db/rate-limiting-requests
                        maintainContext: true
                  - name: Change feed in Cosmos DB
                    href: /azure/cosmos-db/change-feed
                    maintainContext: true
                  - name: Built-in Jupyter Notebooks support
                    href: /azure/cosmos-db/cosmosdb-jupyter-notebooks
                    maintainContext: true
                  - name: Service quotas
                    href: /azure/cosmos-db/concepts-limits
                    maintainContext: true
              - name: Run Apache Cassandra
                href: best-practices/cassandra.md
          - name: Architectures
            items:
              - name: Azure health data consortium
                href: example-scenario/data/azure-health-data-consortium.yml
              - name: Build a delta lake for ad hoc queries
                href: solution-ideas/articles/build-data-lake-support-adhoc-queries-online.yml
              - name: Cost savings through HTAP with Azure SQL
                href: example-scenario/data/azure-sql-htap.yml
              - name: Data governance with Profisee
                href: reference-architectures/data/profisee-master-data-management-purview.yml
              - name: DataOps for modern data warehouse
                href: example-scenario/data-warehouse/dataops-mdw.yml
              - name: Globally distributed apps using Cosmos DB
                href: solution-ideas/articles/globally-distributed-mission-critical-applications-using-cosmos-db.yml
              - name: Hybrid ETL with Azure Data Factory
                href: example-scenario/data/hybrid-etl-with-adf.yml
              - name: "IaaS: Web app with relational database"
                href: high-availability/ref-arch-iaas-web-and-db.yml
              - name: Master data management with CluedIn
                href: reference-architectures/data/cluedin.yml
              - name: Master data management with Profisee
                href: reference-architectures/data/profisee-master-data-management-data-factory.yml
              - name: Migrate master data services with CluedIn
                href: reference-architectures/data/migrate-master-data-services-with-cluedin.yml
              - name: Minimal storage – change feed replication
                href: solution-ideas/articles/minimal-storage-change-feed-replicate-data.yml
              - name: Multi-region web app with private database
                href: example-scenario/sql-failover/app-service-private-sql-multi-region.yml
              - name: N-tier app with Cassandra
                href: reference-architectures/n-tier/n-tier-cassandra.yml
              - name: Observability patterns and metrics
                href: databricks-monitoring/databricks-observability.yml
              - name: Optimize SQL Server with Azure Arc
                href: hybrid/azure-arc-sql-server.yml
              - name: Optimized storage – time based multi writes
                href: solution-ideas/articles/optimized-storage-time-based-multi-writes.yml
              - name: Optimized storage – time based Data Lake
                href: solution-ideas/articles/optimized-storage-time-based-data-lake.yml
              - name: Optimized storage with data classification
                href: solution-ideas/articles/optimized-storage-logical-data-classification.yml
              - name: Oracle migration to Azure
                href: solution-ideas/articles/reference-architecture-for-oracle-database-migration-to-azure.yml
              - name: SQL 2008 R2 failover cluster in Azure
                href: example-scenario/sql-failover/sql-failover-2008r2.yml
              - name: SQL Database and Synapse connectivity
                href: /azure/azure-sql/database/connectivity-architecture
                maintainContext: true
              - name: SQL Managed Instance with CMK
                href: example-scenario/data/sql-managed-instance-cmk.yml
              - name: Web app private database connectivity
                href: example-scenario/private-web-app/private-web-app.yml
              - name: Windows N-tier applications
                href: reference-architectures/n-tier/n-tier-sql-server.yml
          - name: Solution ideas
            items:
              - name: Big data analytics with Azure Data Explorer
                href: solution-ideas/articles/big-data-azure-data-explorer.yml
              - name: Build cloud native applications
                href: solution-ideas/articles/cloud-native-apps.yml
              - name: Campaign optimization with HDInsight
                href: solution-ideas/articles/campaign-optimization-with-azure-hdinsight-spark-clusters.yml
              - name: Campaign optimization with SQL Server
                href: solution-ideas/articles/campaign-optimization-with-sql-server.yml
              - name: Data streaming
                href: solution-ideas/articles/data-streaming-scenario.yml
              - name: Data cache
                href: solution-ideas/articles/data-cache-with-redis-cache.yml
              - name: Digital campaign management
                href: solution-ideas/articles/digital-marketing-using-azure-database-for-postgresql.yml
              - name: Digital marketing using MySQL
                href: solution-ideas/articles/digital-marketing-using-azure-database-for-mysql.yml
              - name: Enterprise data warehouse
                href: solution-ideas/articles/enterprise-data-warehouse.yml
              - name: Finance management using MySQL
                href: solution-ideas/articles/finance-management-apps-using-azure-database-for-mysql.yml
              - name: Finance management using PostgreSQL
                href: solution-ideas/articles/finance-management-apps-using-azure-database-for-postgresql.yml
              - name: Gaming using MySQL
                href: solution-ideas/articles/gaming-using-azure-database-for-mysql.yml
              - name: Gaming using Cosmos DB
                href: solution-ideas/articles/gaming-using-cosmos-db.yml
              - name: Intelligent apps using MySQL
                href: solution-ideas/articles/intelligent-apps-using-azure-database-for-mysql.yml
              - name: Intelligent apps using PostgreSQL
                href: solution-ideas/articles/intelligent-apps-using-azure-database-for-postgresql.yml
              - name: Interactive querying with HDInsight
                href: solution-ideas/articles/interactive-querying-with-hdinsight.yml
              - name: Loan charge-off prediction with HDInsight
                href: solution-ideas/articles/loan-chargeoff-prediction-with-azure-hdinsight-spark-clusters.yml
              - name: Loan charge-off prediction with SQL Server
                href: solution-ideas/articles/loan-chargeoff-prediction-with-sql-server.yml
              - name: Loan credit risk modeling
                href: solution-ideas/articles/loan-credit-risk-analyzer-and-default-modeling.yml
              - name: Loan credit risk with SQL Server
                href: solution-ideas/articles/loan-credit-risk-with-sql-server.yml
              - name: Messaging
                href: solution-ideas/articles/messaging.yml
              - name: Mining equipment monitoring
                href: solution-ideas/articles/monitor-mining-equipment.yml
              - name: Multi-region web app with Cosmos DB
                href: solution-ideas/articles/multi-region-web-app-cosmos-db-replication.yml
              - name: Ops automation using Event Grid
                href: solution-ideas/articles/ops-automation-using-event-grid.yml
              - name: Personalization using Cosmos DB
                href: solution-ideas/articles/personalization-using-cosmos-db.yml
              - name: Retail and e-commerce using MySQL
                href: solution-ideas/articles/retail-and-ecommerce-using-azure-database-for-mysql.yml
              - name: Retail and e-commerce using PostgreSQL
                href: solution-ideas/articles/retail-and-ecommerce-using-azure-database-for-postgresql.yml
              - name: Retail and e-commerce using Cosmos DB
                href: solution-ideas/articles/retail-and-e-commerce-using-cosmos-db.yml
              - name: Serverless apps using Cosmos DB
                href: solution-ideas/articles/serverless-apps-using-cosmos-db.yml
              - name: Streaming using HDInsight
                href: solution-ideas/articles/streaming-using-hdinsight.yml
      - name: DataOps
        items:
          - name: Get started
            href: data-guide/azure-dataops-architecture-design.md
          - name: Guides
            items:
              - name: DataOps checklist
                href: checklist/data-ops.md
              - name: Analytics and reporting
                href: data-guide/technology-choices/analysis-visualizations-reporting.md
              - name: Build a scalable system for massive data
                href: data-guide/scenarios/build-scalable-database-solutions-azure-services.md
              - name: Apache NiFi guidance
                items:
                  - name: Apache NiFi monitoring with MonitoFi
                    href: guide/data/monitor-apache-nifi-monitofi.yml
                  - name: Helm-based deployments for Apache NiFi
                    href: guide/data/helm-deployments-apache-nifi.yml
              - name: Microsoft Purview guidance
                items:
                  - name: Accounts architectures and best practices
                    href: /azure/purview/concept-best-practices-accounts
                    maintainContext: true
                  - name: Managing data effectively
                    href: /azure/purview/concept-best-practices-asset-lifecycle
                    maintainContext: true
                  - name: Automation best practices
                    href: /azure/purview/concept-best-practices-automation
                    maintainContext: true
                  - name: Backup and recovery for migration
                    href: /azure/purview/concept-best-practices-migration
                    maintainContext: true
                  - name: Classification best practices
                    href: /azure/purview/concept-best-practices-classification
                    maintainContext: true
                  - name: Collections architectures and practices
                    href: /azure/purview/concept-best-practices-collections
                    maintainContext: true
                  - name: Deployment best practices
                    href: /azure/purview/deployment-best-practices
                    maintainContext: true
                  - name: Glossary best practices
                    href: /azure/purview/concept-best-practices-glossary
                    maintainContext: true
                  - name: Labeling best practices
                    href: /azure/purview/concept-best-practices-sensitivity-labels
                    maintainContext: true
                  - name: Data lineage best practices
                    href: /azure/purview/concept-best-practices-lineage-azure-data-factory
                    maintainContext: true
                  - name: Network architecture and best practices
                    href: /azure/purview/concept-best-practices-network
                    maintainContext: true
                  - name: Pricing guidelines
                    href: /azure/purview/concept-guidelines-pricing
                    maintainContext: true
                  - name: Scanning best practices
                    href: /azure/purview/concept-best-practices-scanning
                    maintainContext: true
                  - name: Security best practices
                    href: /azure/purview/concept-best-practices-security
                    maintainContext: true
              - name: Azure Data Factory guidance
                items:
                  - name: Continuous integration in Data Factory
                    href: /azure/data-factory/continuous-integration-delivery
                    maintainContext: true
                  - name: Automated publishing for CI/CD
                    href: /azure/data-factory/continuous-integration-delivery-improvements
                    maintainContext: true
              - name: Azure Databricks guidance
                items:
                  - name: Repos for Git integration
                    href: /azure/databricks/repos/index
                    maintainContext: true
                  - name: GitHub version control
                    href: /azure/databricks/notebooks/github-version-control
                    maintainContext: true
                  - name: Azure DevOps version control
                    href: /azure/databricks/notebooks/azure-devops-services-version-control
                    maintainContext: true
                  - name: Bitbucket Cloud version control
                    href: /azure/databricks/notebooks/bitbucket-cloud-version-control
                    maintainContext: true
                  - name: GitLab version control
                    href: /azure/databricks/repos/gitlab-version-control
                    maintainContext: true
                  - name: CI/CD with Azure DevOps
                    href: /azure/databricks/dev-tools/ci-cd/ci-cd-azure-devops
                    maintainContext: true
                  - name: CI/CD with Jenkins
                    href: /azure/databricks/dev-tools/ci-cd/ci-cd-jenkins
                    maintainContext: true
              - name: Power BI guidance
                items:
                  - name: Power BI security
                    href: /power-bi/guidance/whitepaper-powerbi-security
                    maintainContext: true
                  - name: Power BI enterprise deployment
                    href: /power-bi/guidance/whitepaper-powerbi-enterprise-deployment
                    maintainContext: true
                  - name: Power BI Premium deployment
                    href: /power-bi/guidance/whitepaper-powerbi-premium-deployment
                    maintainContext: true
                  - name: Deployment pipelines
                    items:
                      - name: Overview
                        href: /power-bi/create-reports/deployment-pipelines-overview
                        maintainContext: true
                      - name: The deployment process
                        href: /power-bi/create-reports/deployment-pipelines-process
                        maintainContext: true
                      - name: Best practices
                        href: /power-bi/create-reports/deployment-pipelines-best-practices
                        maintainContext: true
                      - name: Automate your deployment pipeline
                        href: /power-bi/create-reports/deployment-pipelines-automation
                        maintainContext: true
              - name: Continuous integration for Azure Synapse
                href: /azure/synapse-analytics/cicd/continuous-integration-delivery
                maintainContext: true
          - name: Architectures
            items:
              - name: Anomaly detector process
                href: solution-ideas/articles/anomaly-detector-process.yml
              - name: Apache NiFi on Azure
                href: example-scenario/data/azure-nifi.yml
              - name: Automated enterprise BI
                href: reference-architectures/data/enterprise-bi-adf.yml
              - name: Data analysis for regulated industries
                href: example-scenario/data/data-analysis-regulated-industries.yml
              - name: Data governance with Profisee
                href: reference-architectures/data/profisee-master-data-management-purview.yml
              - name: Data warehousing and analytics
                href: example-scenario/data/data-warehouse.yml
              - name: DataOps for modern data warehouse
                href: example-scenario/data-warehouse/dataops-mdw.yml
              - name: Geospatial data processing and analytics
                href: example-scenario/data/geospatial-data-processing-analytics-azure.yml
              - name: Hybrid ETL with Azure Data Factory
                href: example-scenario/data/hybrid-etl-with-adf.yml
              - name: Master data management with CluedIn
                href: reference-architectures/data/cluedin.yml
              - name: Master data management with Profisee
                href: reference-architectures/data/profisee-master-data-management-data-factory.yml
              - name: Modern data warehouse for small business
                href: example-scenario/data/small-medium-data-warehouse.yml
              - name: Modernize mainframe and midrange data
                href: reference-architectures/migration/modernize-mainframe-data-to-azure.yml
              - name: Optimized storage with data classification
                href: solution-ideas/articles/optimized-storage-logical-data-classification.yml
              - name: Power BI data write-back
                href: example-scenario/data/power-bi-write-back-power-apps.yml
              - name: Replicate and sync mainframe data in Azure
                href: reference-architectures/migration/sync-mainframe-data-with-azure.yml
          - name: Solution ideas
            items:
              - name: Azure Data Explorer monitoring
                href: solution-ideas/articles/monitor-azure-data-explorer.yml
              - name: Data management with Azure Purview
                href: solution-ideas/articles/azure-purview-data-lake-estate-architecture.yml
              - name: Discovery Hub for analytics
                href: solution-ideas/articles/cloud-scale-analytics-with-discovery-hub.yml
              - name: Ingestion, ETL, and stream processing
                href: solution-ideas/articles/ingest-etl-stream-with-adb.yml
              - name: Mining equipment monitoring
                href: solution-ideas/articles/monitor-mining-equipment.yml
              - name: Ops automation using Event Grid
                href: solution-ideas/articles/ops-automation-using-event-grid.yml
              - name: Tier applications for analytics
                href: solution-ideas/articles/tiered-data-for-analytics.yml
      - name: Developer Options
        items:
          - name: Microservices
            items:
              - name: Get started
                href: microservices/index.yml
              - name: Guides
                items:
                  - name: Microservices assessment and readiness
                    href: guide/technology-choices/microservices-assessment.md
                  - name: Domain modeling for microservices
                    items:
                      - name: Domain analysis
                        href: microservices/model/domain-analysis.md
                      - name: Tactical DDD
                        href: microservices/model/tactical-ddd.yml
                      - name: Identify microservice boundaries
                        href: microservices/model/microservice-boundaries.yml
                  - name: Design a microservices architecture
                    items:
                      - name: Introduction
                        href: microservices/design/index.yml
                      - name: Choose a compute option
                        href: microservices/design/compute-options.md
                      - name: Spring Apps via reverse proxy
                        href: reference-architectures/microservices/spring-cloud-reverse-proxy.yml
                      - name: Interservice communication
                        href: microservices/design/interservice-communication.yml
                      - name: API design
                        href: microservices/design/api-design.yml
                      - name: API gateways
                        href: microservices/design/gateway.yml
                      - name: Data considerations
                        href: microservices/design/data-considerations.yml
                      - name: Container orchestration
                        href: microservices/design/orchestration.yml
                      - name: Design patterns for microservices
                        href: microservices/design/patterns.yml
                  - name: Operate microservices in production
                    items:
                      - name: Monitor microservices in AKS
                        href: microservices/logging-monitoring.yml
                      - name: CI/CD for microservices
                        href: microservices/ci-cd.yml
                      - name: CI/CD for microservices on Kubernetes
                        href: microservices/ci-cd-kubernetes.yml
                  - name: Migrate to a microservices architecture
                    items:
                      - name: Migrate monolith to microservices
                        href: microservices/migrate-monolith.yml
                      - name: Modernize apps with Service Fabric
                        href: service-fabric/modernize-app-azure-service-fabric.yml
                      - name: Migrate from Cloud Services to ASF
                        href: service-fabric/migrate-from-cloud-services.yml
                  - name: .NET microservices
                    items:
                      - name: Design a microservice-oriented app
                        href: /dotnet/architecture/microservices/multi-container-microservice-net-applications/microservice-application-design
                        maintainContext: true
                      - name: Create a  CRUD microservice
                        href: /dotnet/architecture/microservices/multi-container-microservice-net-applications/data-driven-crud-microservice
                        maintainContext: true
                      - name: Event-based communication
                        href: /dotnet/architecture/microservices/multi-container-microservice-net-applications/integration-event-based-microservice-communications
                        maintainContext: true
                      - name: Implement API Gateways with Ocelot
                        href: /dotnet/architecture/microservices/multi-container-microservice-net-applications/implement-api-gateways-with-ocelot
                        maintainContext: true
              - name: Architectures
                items:
                   - name: Decompose apps with Service Fabric
                     href: example-scenario/infrastructure/service-fabric-microservices.yml
                   - name: High-availability blue/green deployment
                     href: example-scenario/blue-green-spring/blue-green-spring.yml
                   - name: Microservices on Azure Service Fabric
                     href: reference-architectures/microservices/service-fabric.yml
                   - name: Microservices with Azure Spring Apps
                     href: /azure/spring-cloud/reference-architecture
                     maintainContext: true
                   - name: Microservices with Container Apps
                     href: example-scenario/serverless/microservices-with-container-apps.yml
                   - name: Microservices with Container Apps and Dapr
                     href: example-scenario/serverless/microservices-with-container-apps-dapr.yml
                   - name: Unified logging for microservices apps
                     href: example-scenario/logging/unified-logging.yml     
          - name: Serverless applications
            items:
              - name: Get started
                href: serverless-quest/serverless-overview.md
              - name: Guides
                items:
                  - name: Serverless Functions examples
                    href: serverless-quest/reference-architectures.md
                  - name: Plan for serverless architecture
                    items:
                      - name: Deploy serverless Functions
                        href: serverless-quest/validate-commit-serverless-adoption.md
                      - name: Serverless application assessment
                        href: serverless-quest/application-assessment.md
                      - name: Technical workshops and training
                        href: serverless-quest/technical-training.md
                      - name: Proof of concept or pilot
                        href: serverless-quest/poc-pilot.md
                  - name: Develop and deploy serverless apps
                    items:
                      - name: Serverless Functions app development
                        href: serverless-quest/application-development.md
                      - name: Serverless Functions code walkthrough
                        href: serverless/code.yml
                      - name: CI/CD for a serverless frontend
                        href: serverless/guide/serverless-app-cicd-best-practices.yml
                  - name: Monitoring serverless event processing
                    href: serverless/guide/monitoring-serverless-event-processing.md
                  - name: Serverless Functions app operations
                    href: serverless-quest/functions-app-operations.md
                  - name: Serverless Functions app security
                    href: serverless-quest/functions-app-security.md
                  - name: Security baseline for Azure Functions
                    href: /security/benchmark/azure/baselines/functions-security-baseline
                    maintainContext: true
                  - name: Serverless with Azure Logic Apps
                    href: /azure/logic-apps/logic-apps-serverless-overview
                    maintainContext: true
                  - name: Event Hubs with Azure Functions
                    items:
                      - name: Overview
                        href: serverless/event-hubs-functions/event-hubs-functions.yml
                      - name: Performance and scale
                        href: serverless/event-hubs-functions/performance-scale.yml
                      - name: Resilient design
                        href: serverless/event-hubs-functions/resilient-design.md
                      - name: Security
                        href: serverless/event-hubs-functions/security.md
                      - name: Observability
                        href: serverless/event-hubs-functions/observability.yml
              - name: Architectures
                items:
                  - name: Azure Functions in a hybrid environment
                    href: hybrid/azure-functions-hybrid.yml
                  - name: Event-based cloud automation
                    href: reference-architectures/serverless/cloud-automation.yml
                  - name: Multicloud with the Serverless Framework
                    href: example-scenario/serverless/serverless-multicloud.yml
                  - name: Real-time location sharing
                    href: example-scenario/signalr/index.yml
                  - name: Serverless event processing
                    href: reference-architectures/serverless/event-processing.yml
              - name: Solution ideas
                items:
                  - name: AKS in event stream processing
                    href: solution-ideas/articles/serverless-event-processing-aks.yml
                  - name: Big data analytics with Data Explorer
                    href: solution-ideas/articles/big-data-azure-data-explorer.yml
                  - name: De-batch and filter with Event Hubs
                    href: solution-ideas/articles/serverless-event-processing-filtering.yml
                  - name: HIPAA/HITRUST compliant health data
                    href: solution-ideas/articles/security-compliance-blueprint-hipaa-hitrust-health-data-ai.yml
                  - name: Instant broadcasting with serverless
                    href: solution-ideas/articles/instant-broadcasting-on-serverless-architecture.yml
                  - name: Serverless applications using Event Grid
                    href: solution-ideas/articles/serverless-application-architectures-using-event-grid.yml
                  - name: Serverless apps using Cosmos DB
                    href: solution-ideas/articles/serverless-apps-using-cosmos-db.yml
                  - name: Serverless computing LOB apps
                    href: solution-ideas/articles/onboarding-customers-with-a-cloud-native-serverless-architecture.yml
                  - name: Serverless event stream processing
                    href: solution-ideas/articles/serverless-event-processing-private-link.yml
                  - name: Transit Hub pub-sub messaging system
                    href: solution-ideas/articles/transit-hub.yml
      - name: DevOps
        items:
          - name: Get started
            href: guide/devops/devops-start-here.md
          - name: Guides
            items:
              - name: DevOps checklist
                href: checklist/dev-ops.md
              - name: Operational Excellence patterns
                href: /azure/architecture/framework/devops/devops-patterns
                maintainContext: true
              - name: Advanced ARM templates
                items:
                  - name: Overview
                    href: guide/azure-resource-manager/advanced-templates/index.md
                  - name: Update a resource
                    href: guide/azure-resource-manager/advanced-templates/update-resource.md
                  - name: Use an object as a parameter
                    href: guide/azure-resource-manager/advanced-templates/objects-as-parameters.md
                  - name: Property transformer and collector
                    href: guide/azure-resource-manager/advanced-templates/collector.md
                  - name: Infrastructure as code with Bicep and ACR
                    href: guide/azure-resource-manager/advanced-templates/enterprise-infrastructure-bicep-container-registry.yml
              - name: DevTest Labs guidance
                items:
                  - name: Deliver a proof of concept
                    href: /azure/devtest-labs/deliver-proof-concept
                    maintainContext: true
                  - name: Orchestrate the implementation
                    href: /azure/devtest-labs/devtest-lab-guidance-orchestrate-implementation
                    maintainContext: true
                  - name: Scale up DevTest Labs infrastructure
                    href: /azure/devtest-labs/devtest-lab-guidance-scale
                    maintainContext: true
                  - name: Security baseline for DevTest Labs
                    href: /security/benchmark/azure/baselines/devtest-labs-security-baseline
                    maintainContext: true
              - name: Azure Monitor guidance
                items:
                  - name: Best practices
                    items:
                      - name: Plan your monitoring strategy
                        href: /azure/azure-monitor/best-practices-plan
                        maintainContext: true
                      - name: Configure data collection
                        href: /azure/azure-monitor/best-practices-data-collection
                        maintainContext: true
                      - name: Analyze and visualize data
                        href: /azure/azure-monitor/best-practices-analysis
                        maintainContext: true
                      - name: Alerts and automated actions
                        href: /azure/azure-monitor/best-practices-alerts
                        maintainContext: true
                  - name: Continuous monitoring
                    href: /azure/azure-monitor/continuous-monitoring
                    maintainContext: true
                  - name: Data sources
                    href: /azure/azure-monitor/data-sources
                    maintainContext: true
                  - name: Data platform
                    href: /azure/azure-monitor/data-platform
                    maintainContext: true
                  - name: Security
                    items:
                      - name: Log data security
                        href: /azure/azure-monitor/logs/data-security
                        maintainContext: true
                      - name: Customer-managed keys
                        href: /azure/azure-monitor/logs/customer-managed-keys
                        maintainContext: true
                      - name: Private Link connection
                        href: /azure/azure-monitor/logs/private-link-security
                        maintainContext: true
                      - name: Private Link design
                        href: /azure/azure-monitor/logs/private-link-design
                        maintainContext: true
                      - name: Personal log data handling
                        href: /azure/azure-monitor/logs/personal-data-mgmt
                        maintainContext: true
                      - name: Data collection, retention, and storage
                        href: /azure/azure-monitor/app/data-retention-privacy
                        maintainContext: true
                      - name: Security baseline
                        href: /security/benchmark/azure/baselines/monitor-security-baseline
                        maintainContext: true
                  - name: Design a logging deployment
                    href: /azure/azure-monitor/logs/design-logs-deployment
                    maintainContext: true
              - name: CI/CD for Synapse Analytics
                href: /azure/synapse-analytics/cicd/continuous-integration-delivery
                maintainContext: true
              - name: DevOps for quantum computing
                href: guide/quantum/devops-for-quantum-computing.yml
              - name: Platform automation for VMware Solution
                href: /azure/cloud-adoption-framework/scenarios/azure-vmware/eslz-platform-automation-and-devops
                maintainContext: true
          - name: Architectures
            items:
              - name: Automate multistage Azure Pipelines
                href: example-scenario/devops/automate-azure-pipelines.yml
              - name: Automate API deployments with APIOps
                href: example-scenario/devops/automated-api-deployments-apiops.yml
              - name: Automate Jupyter Notebooks
                href: example-scenario/data/automating-diagnostic-jupyter-notebook.yml
              - name: Automate Sentinel integration with DevOps
                href: example-scenario/devops/automate-sentinel-integration.yml
              - name: Azure DevTest Labs for enterprises
                href: example-scenario/infrastructure/devtest-labs-reference-architecture.yml
              - name: CI/CD pipeline for chatbots with ARM
                href: example-scenario/apps/devops-cicd-chatbot.yml
              - name: CI/CD pipeline using Azure DevOps
                href: example-scenario/apps/devops-dotnet-webapp.yml
              - name: DevSecOps in GitHub
                href: solution-ideas/articles/devsecops-in-github.yml
              - name: Enterprise monitoring with Azure Monitor
                href: example-scenario/monitoring/enterprise-monitoring.yml
              - name: High-availability blue/green deployment
                href: example-scenario/blue-green-spring/blue-green-spring.yml
              - name: Jenkins on Azure
                href: example-scenario/apps/jenkins.yml
              - name: Microsoft 365 tenant configuration
                href: example-scenario/devops/manage-microsoft-365-tenant-configuration-microsoft365dsc-devops.yml
              - name: Run containers in a hybrid environment
                href: hybrid/hybrid-containers.yml
              - name: Teacher-provisioned virtual labs in Azure
                href: example-scenario/devops/teacher-provisioned-virtual-labs-azure.yml
          - name: Solution ideas
            items:
              - name: CI/CD for Azure VMs
                href: solution-ideas/articles/cicd-for-azure-vms.yml
              - name: CI/CD for Azure Web Apps
                href: solution-ideas/articles/azure-devops-continuous-integration-and-continuous-deployment-for-azure-web-apps.yml
              - name: CI/CD for Containers
                href: solution-ideas/articles/cicd-for-containers.yml
              - name: CI/CD for Microsoft Power Platform
                href: solution-ideas/articles/azure-devops-continuous-integration-for-power-platform.yml
              - name: CI/CD for quantum computing jobs
                href: solution-ideas/articles/cicd-for-quantum-computing-jobs.yml
              - name: CI/CD for Windows desktop apps
                href: solution-ideas/articles/azure-devops-ci-cd-for-desktop-apps.yml
              - name: CI/CD using Jenkins and AKS
                href: solution-ideas/articles/container-cicd-using-jenkins-and-kubernetes-on-azure-container-service.yml
              - name: CI/CD using Jenkins and Terraform
                href: solution-ideas/articles/immutable-infrastructure-cicd-using-jenkins-and-terraform-on-azure-virtual-architecture-overview.yml
              - name: DevSecOps in Azure
                href: solution-ideas/articles/devsecops-in-azure.yml
              - name: DevSecOps for infrastructure as code
                href: solution-ideas/articles/devsecops-infrastructure-as-code.yml 
              - name: DevSecOps with a rolling main branch
                href: solution-ideas/articles/devsecops-rolling-branch.yml
              - name: DevTest and DevOps for IaaS
                href: solution-ideas/articles/dev-test-iaas.yml
              - name: DevTest and DevOps for PaaS
                href: solution-ideas/articles/dev-test-paas.yml
              - name: DevTest and DevOps with microservices
                href: solution-ideas/articles/dev-test-microservice.yml
              - name: DevTest Image Factory
                href: solution-ideas/articles/dev-test-image-factory.yml
              - name: Hybrid DevOps
                href: solution-ideas/articles/devops-in-a-hybrid-environment.yml
              - name: Java CI/CD using Jenkins and Web Apps
                href: solution-ideas/articles/java-cicd-using-jenkins-and-azure-web-apps.yml
              - name: SharePoint for development testing
                href: solution-ideas/articles/sharepoint-farm-devtest.yml
      - name: Hybrid + Multicloud
        items:
          - name: Get started
            href: hybrid/hybrid-start-here.md
          - name: Guides
            items:
              - name: Hybrid workload in Azure
                href: /azure/architecture/framework/hybrid/hybrid-overview
                maintainContext: true
              - name: Hybrid app design considerations
                href: /hybrid/app-solutions/overview-app-design-considerations
                maintainContext: true
              - name: Azure Arc guidance
                items:
                  - name: App Service on Azure Arc
                    href: /azure/app-service/overview-arc-integration
                    maintainContext: true
                  - name: Security baseline for Arc-enabled Servers
                    href: /security/benchmark/azure/baselines/arc-enabled-security-baseline
                    maintainContext: true
              - name: Technology choices
                items:
                  - name: Compare Azure Stack Hub and Azure
                    href: /azure-stack/user/azure-stack-considerations
                    maintainContext: true
                  - name: Compare Azure, Stack Hub, and Stack HCI
                    href: /azure-stack/operator/compare-azure-azure-stack
                    maintainContext: true
                  - name: Compare Azure Stack HCI and Stack Hub
                    href: /azure-stack/hci/concepts/compare-azure-stack-hub
                    maintainContext: true
                  - name: Compare Stack HCI to Windows Server
                    href: /azure-stack/hci/concepts/compare-windows-server
                    maintainContext: true
                  - name: Choose drives for Azure Stack HCI
                    href: /azure-stack/hci/concepts/choose-drives
                    maintainContext: true
              - name: Hybrid deployments
                items:
                  - name: Configure hybrid cloud connectivity
                    href: hybrid/deployments/solution-deployment-guide-connectivity.md
                  - name: Configure hybrid cloud identity
                    href: hybrid/deployments/solution-deployment-guide-identity.md
                  - name: Deploy AI-based footfall detection
                    href: hybrid/deployments/solution-deployment-guide-retail-footfall-detection.md
                  - name: Deploy an app that scales cross-cloud
                    href: hybrid/deployments/solution-deployment-guide-cross-cloud-scaling.md
                  - name: Deploy Kubernetes on Azure Stack Hub
                    href: hybrid/deployments/solution-deployment-guide-highly-available-kubernetes.md
                  - name: Deploy highly available MongoDB
                    href: hybrid/deployments/solution-deployment-guide-mongodb-ha.md
                  - name: Deploy hybrid app with on-premises data
                    href: hybrid/deployments/solution-deployment-guide-cross-cloud-scaling-onprem-data.md
                  - name: Deploy a SQL Server 2016 AG
                    href: hybrid/deployments/solution-deployment-guide-sql-ha.md
                  - name: Direct traffic with a geo-distributed app
                    href: hybrid/deployments/solution-deployment-guide-geo-distributed.md
              - name: Azure VMware Solution guidance
                items:
                  - name: API Management for AVS
                    href: /azure/azure-vmware/concepts-api-management
                    maintainContext: true
                  - name: BCDR for AVS
                    href: /azure/cloud-adoption-framework/scenarios/azure-vmware/eslz-business-continuity-and-disaster-recovery
                    maintainContext: true
                  - name: Govern AVS
                    href: /azure/cloud-adoption-framework/scenarios/azure-vmware/govern
                    maintainContext: true
                  - name: Manage and monitor AVS
                    href: /azure/cloud-adoption-framework/scenarios/azure-vmware/eslz-management-and-monitoring
                    maintainContext: true
                  - name: Migrate with AVS
                    href: /azure/cloud-adoption-framework/scenarios/azure-vmware/migrate
                    maintainContext: true
                  - name: Network interconnectivity for AVS
                    href: /azure/azure-vmware/concepts-networking
                    maintainContext: true
                  - name: Network planning for AVS
                    href: /azure/azure-vmware/tutorial-network-checklist
                    maintainContext: true
                  - name: Platform automation for AVS
                    href: /azure/cloud-adoption-framework/scenarios/azure-vmware/eslz-platform-automation-and-devops
                    maintainContext: true
                  - name: Security and governance for AVS
                    href: /azure/cloud-adoption-framework/scenarios/azure-vmware/eslz-security-governance-and-compliance
                    maintainContext: true
              - name: Connect an on-premises network to Azure
                href: reference-architectures/hybrid-networking/index.yml
              - name: FSLogix for the enterprise
                href: example-scenario/wvd/windows-virtual-desktop-fslogix.yml
              - name: Troubleshoot a hybrid VPN connection
                href: reference-architectures/hybrid-networking/troubleshoot-vpn.yml
          - name: Architectures
            items:
              - name: Azure Arc solutions
                items:
                - name: Azure Arc hybrid management with AKS
                  href: hybrid/arc-hybrid-kubernetes.yml
                - name: Manage configurations for Azure Arc
                  href: hybrid/azure-arc-hybrid-config.yml
                - name: Optimize SQL Server with Azure Arc
                  href: hybrid/azure-arc-sql-server.yml
                - name: Run containers in a hybrid environment
                  href: hybrid/hybrid-containers.yml
              - name: Azure Automation solutions
                items:
                  - name: Azure Automation hybrid environment
                    href: hybrid/azure-automation-hybrid.yml
                  - name: Azure Automation update management
                    href: hybrid/azure-update-mgmt.yml
                  - name: Azure Automation State Configuration
                    href: example-scenario/state-configuration/state-configuration.yml
              - name: Azure enterprise cloud file share
                href: hybrid/azure-files-private.yml
              - name: Azure files secured by AD DS
                href: example-scenario/hybrid/azure-files-on-premises-authentication.yml
              - name: Azure Functions in a hybrid environment
                href: hybrid/azure-functions-hybrid.yml
              - name: Azure Stack HCI stretched clusters for DR
                href: hybrid/azure-stack-hci-dr.yml
              - name: Azure Stack HCI switchless interconnect
                href: hybrid/azure-stack-robo.yml
              - name: Azure Stack Hub solutions
                items:
                  - name: AI-based footfall detection
                    href: solution-ideas/articles/hybrid-footfall-detection.yml
                  - name: Back up files on Azure Stack Hub
                    href: hybrid/azure-stack-backup.yml
                  - name: Cross-cloud scaling (on-premises data)
                    href: example-scenario/hybrid/hybrid-cross-cloud-scale-on-premises-data.yml 
                  - name: Cross-cloud scaling with Traffic Manager
                    href: /azure/architecture/example-scenario/hybrid/hybrid-cross-cloud-scaling
                  - name: DevOps with Azure Stack Hub
                    href: solution-ideas/articles/hybrid-continuous-integration.yml
                  - name: Disaster recovery for Stack Hub VMs
                    href: hybrid/azure-stack-vm-disaster-recovery.yml
                  - name: Hybrid geo-distributed architecture
                    href: example-scenario/hybrid/hybrid-geo-distributed.yml
                  - name: Hybrid relay connection
                    href: solution-ideas/articles/hybrid-relay-connection.yml
              - name: Azure VMware Solution in hub-and-spoke
                href: /azure/azure-vmware/concepts-hub-and-spoke
                maintainContext: true
              - name: Connect on-premises with ExpressRoute
                href: reference-architectures/hybrid-networking/expressroute-vpn-failover.yml
              - name: Connect standalone servers
                href: hybrid/azure-network-adapter.yml
              - name: Deploy AI and ML with Azure Stack Edge
                href: hybrid/deploy-ai-ml-azure-stack-edge.yml
              - name: Design a hybrid Domain Name System
                href: hybrid/hybrid-dns-infra.yml
              - name: "Enhanced-security hybrid messaging: client"
                href: example-scenario/hybrid/secure-hybrid-messaging-client.yml
              - name: "Enhanced-security hybrid: mobile access"
                href: example-scenario/hybrid/secure-hybrid-messaging-mobile.yml
              - name: "Enhanced-security hybrid messaging: web"
                href: example-scenario/hybrid/secure-hybrid-messaging-web.yml
              - name: Extend on-premises using ExpressRoute
                href: reference-architectures/hybrid-networking/expressroute.yml
              - name: Hybrid availability and monitoring
                href: hybrid/hybrid-perf-monitoring.yml
              - name: Hybrid file services
                href: hybrid/hybrid-file-services.yml
              - name: Hybrid file share with disaster recovery
                href: example-scenario/hybrid/hybrid-file-share-dr-remote-local-branch-workers.yml
              - name: Hybrid security monitoring
                href: hybrid/hybrid-security-monitoring.yml
              - name: Manage hybrid workloads with WAC
                href: hybrid/hybrid-server-os-mgmt.yml
              - name: On-premises data gateway for Logic Apps
                href: hybrid/gateway-logic-apps.yml
              - name: Public MEC compute deployment
                href: example-scenario/hybrid/public-multi-access-edge-compute-deployment.yml
              - name: Public MEC high availability 
                href: example-scenario/hybrid/multi-access-edge-compute-ha.yml
              - name: Run containers in a hybrid environment
                href: hybrid/hybrid-containers.yml
              - name: Use file shares in a hybrid environment
                href: hybrid/azure-file-share.yml
          - name: Solution ideas
            items:
              - name: Azure Stack Hub solutions
                items:
                  - name: Cross-cloud scaling
                    href: solution-ideas/articles/cross-cloud-scaling.yml
                  - name: Hybrid connections
                    href: solution-ideas/articles/hybrid-connectivity.yml
                  - name: Hybrid relay connection
                    href: solution-ideas/articles/hybrid-relay-connection.yml
                  - name: Tiered data for analytics
                    href: example-scenario/hybrid/hybrid-tiered-data-analytics.yml
                  - name: Unlock legacy data with Azure Stack
                    href: solution-ideas/articles/unlock-legacy-data.yml
              - name: Azure VMware Solution foundations
                items:
                  - name: Azure VMware Solution capacity planning
                    href: solution-ideas/articles/azure-vmware-solution-foundation-capacity.yml
                  - name: Azure VMware Solution landing zone
                    href: solution-ideas/articles/azure-vmware-solution-foundation-landing-zone.yml
                  - name: Azure VMware Solution networking
                    href: solution-ideas/articles/azure-vmware-solution-foundation-networking.yml
              - name: Cross-platform chat
                href: solution-ideas/articles/cross-platform-chat.yml
      - name: Identity
        items:    
          - name: Get started
            href: identity/identity-start-here.yml
          - name: Guides
            items:
              - name: Azure Active Directory architecture
                href: /azure/active-directory/fundamentals/active-directory-architecture
                maintainContext: true
              - name: Identity and access management in Azure
                href: /security/compass/identity
                maintainContext: true
              - name: Compare identity services
                href: /azure/active-directory-domain-services/compare-identity-solutions
                maintainContext: true
              - name: Build for resilience
                href: guide/resilience/resilience-overview.yml
              - name: Conditional Access
                items:
                  - name: Conditional Access for Zero trust
                    href: guide/security/conditional-access-zero-trust.md 
                  - name: Conditional Access design principles
                    href: guide/security/conditional-access-design.yml
                  - name: Conditional Access architecture  
                    href: guide/security/conditional-access-architecture.yml
                  - name: Conditional Access framework
                    href: guide/security/conditional-access-framework.md
              - name: Identity in multitenant applications
                items:
                  - name: Introduction
                    href: multitenant-identity/index.yml
                  - name: The Tailspin scenario
                    href: multitenant-identity/tailspin.yml
                  - name: Authentication
                    href: multitenant-identity/authenticate.yml
                  - name: Claims-based identity
                    href: multitenant-identity/claims.md
                  - name: Tenant sign-up
                    href: multitenant-identity/signup.md
                  - name: Application roles
                    href: multitenant-identity/app-roles.md
                  - name: Authorization
                    href: multitenant-identity/authorize.md
                  - name: Secure a web API
                    href: multitenant-identity/web-api.yml
                  - name: Cache access tokens
                    href: multitenant-identity/token-cache.md
                  - name: Client certificate
                    href: multitenant-identity/client-certificate.yml
                  - name: Federate with a customer's AD FS
                    href: multitenant-identity/adfs.yml
              - name: Integrate on-premises AD with Azure
                href: reference-architectures/identity/index.yml
              - name: Deployment guidance
                items:
                  - name: Azure AD deployment checklist
                    href: /azure/active-directory/fundamentals/active-directory-deployment-checklist-p2
                    maintainContext: true
                  - name: Azure AD deployment plans
                    href: /azure/active-directory/fundamentals/active-directory-deployment-plans
                    maintainContext: true
                  - name: Azure AD B2C deployment plans
                    href: /azure/active-directory/fundamentals/azure-active-directory-b2c-deployment-plans
                    maintainContext: true
              - name: Migrate applications to Azure AD
                items:
                  - name: Migrate an AD FS app to Azure
                    href: /azure/active-directory/manage-apps/migrate-adfs-apps-to-azure
                    maintainContext: true
                  - name: Migrate app authentication to Azure AD
                    href: /azure/active-directory/manage-apps/migrate-application-authentication-to-azure-active-directory
                    maintainContext: true
                  - name: Use the AD FS application activity report
                    href: /azure/active-directory/manage-apps/migrate-adfs-application-activity
                    maintainContext: true
                  - name: Resources for migrating to Azure AD
                    href: /azure/active-directory/manage-apps/migration-resources
                    maintainContext: true
              - name: Secure identity
                items:
                  - name: Secure development with SPAs
                    href: guide/resilience/azure-ad-secure-single-page-application.yml
                  - name: Security baseline for Azure AD
                    href: /security/benchmark/azure/baselines/aad-security-baseline
                    maintainContext: true
              - name: Identity management
                items:
                  - name: Azure billing and Azure AD tenants
                    href: /azure/cloud-adoption-framework/ready/landing-zone/design-area/azure-billing-ad-tenant?toc=/azure/architecture/toc.json&bc=/azure/architecture/_bread/toc.json
                    maintainContext: true
                  - name: Identity and access management
                    href: /azure/cloud-adoption-framework/ready/landing-zone/design-area/identity-access?toc=/azure/architecture/toc.json&bc=/azure/architecture/_bread/toc.json
                    maintainContext: true
                  - name: Limit cross-tenant private endpoints
                    href: /azure/cloud-adoption-framework/ready/azure-best-practices/limit-cross-tenant-private-endpoint-connections
                    maintainContext: true
                  - name: Resource organization
                    href: /azure/cloud-adoption-framework/ready/landing-zone/design-area/resource-org?toc=/azure/architecture/toc.json&bc=/azure/architecture/_bread/toc.json
                    maintainContext: true
              - name: Hybrid identity
                items:
                  - name: Choose a hybrid identity method
                    href: /azure/active-directory/hybrid/choose-ad-authn
                    maintainContext: true
                  - name: Cloud management for on-premises
                    href: /azure/active-directory/hybrid/cloud-governed-management-for-on-premises
                    maintainContext: true
                  - name: Hybrid identity foundation with Azure AD
                    href: /azure/active-directory/hybrid/four-steps
                    maintainContext: true
                  - name: Azure AD Connect for on-premises
                    href: /azure/active-directory/hybrid/whatis-azure-ad-connect
                    maintainContext: true
              - name: Identity for education
                items:
                  - name: Azure Active Directory for education
                    href: /microsoft-365/education/deploy/intro-azure-active-directory
                    maintainContext: true
                  - name: Multi-tenant for large institutions
                    href: /microsoft-365/education/deploy/design-multi-tenant-architecture
                    maintainContext: true
                  - name: Design a tenant configuration
                    href: /microsoft-365/education/deploy/design-tenant-configurations
                    maintainContext: true
                  - name: Design authentication and credentials
                    href: /microsoft-365/education/deploy/design-credential-authentication-strategies
                    maintainContext: true
                  - name: Design an account strategy
                    href: /microsoft-365/education/deploy/design-account-strategy
                    maintainContext: true
                  - name: Design identity governance 
                    href: /microsoft-365/education/deploy/design-identity-governance
                    maintainContext: true
          - name: Architectures
            items:
              - name: AD DS resource forests in Azure
                href: reference-architectures/identity/adds-forest.yml
              - name: Apply Zero Trust to your API implementation
                href: example-scenario/security/apps-zero-trust-identity.yml  
              - name: Azure AD identity management for AWS
                href: reference-architectures/aws/aws-azure-ad-security.yml
              - name: Deploy AD DS in an Azure virtual network
                href: reference-architectures/identity/adds-extend-domain.yml
              - name: Extend on-premises AD FS to Azure
                href: reference-architectures/identity/adfs.yml
              - name: Governance of Teams guest users
                href: example-scenario/governance/governance-teams-guest-users.yml
              - name: On-premises AD domains with Azure AD
                href: reference-architectures/identity/azure-ad.yml
          - name: Solution ideas
            items:
              - name: Collaboration with Microsoft 365
                href: solution-ideas/articles/collaboration-microsoft-365.yml
              - name: Hybrid identity
                href: solution-ideas/articles/hybrid-identity.yml
      - name: Integration
        items:
          - name: Get started
            href: integration/integration-start-here.yml
          - name: Guides
            items:
              - name: Connectors in Azure Logic Apps
                href: /azure/connectors/apis-list
                maintainContext: true
              - name: Access to virtual networks from Logic Apps
                href: /azure/logic-apps/connect-virtual-network-vnet-isolated-environment-overview
                maintainContext: true
              - name: BCDR for Logic Apps
                href: /azure/logic-apps/business-continuity-disaster-recovery-guidance
                maintainContext: true
              - name: Azure Policy controls for Logic Apps
                href: /azure/logic-apps/security-controls-policy
                maintainContext: true
              - name: Security baseline for Logic Apps
                href: /security/benchmark/azure/baselines/logic-apps-security-baseline
                maintainContext: true
          - name: Architectures
            items:
              - name: API Management landing zone accelerator
                href: example-scenario/integration/app-gateway-internal-api-management-function.yml
              - name: Basic enterprise integration on Azure
                href: reference-architectures/enterprise-integration/basic-enterprise-integration.yml
              - name: Data integration with Logic Apps and SQL
                href: example-scenario/integration/logic-apps-data-integration.yml
              - name: Enterprise business intelligence
                href: reference-architectures/data/enterprise-bi-synapse.yml
              - name: Enterprise integration - queues and events
                href: reference-architectures/enterprise-integration/queues-events.yml
              - name: On-premises data gateway for Logic Apps
                href: hybrid/gateway-logic-apps.yml
              - name: Power Automate deployment at scale
                href: example-scenario/power-automate/power-automate.yml
              - name: Publish internal APIs to external users
                href: example-scenario/apps/publish-internal-apis-externally.yml
          - name: Solution ideas
            items:
              - name: Custom business processes
                href: solution-ideas/articles/custom-business-processes.yml
              - name: Elastic Workplace Search on Azure
                href: solution-ideas/articles/elastic-workplace-search.yml
              - name: Line of business extension
                href: solution-ideas/articles/lob.yml
              - name: Protect backend APIs in Azure
                href: solution-ideas/articles/protect-backend-apis-azure-management.yml
              - name: Web and mobile front-ends
                href: solution-ideas/articles/front-end.yml
      - name: Internet of Things
        items:
          - name: Get started
            href: reference-architectures/iot/iot-architecture-overview.md
          - name: Guides
            items:
              - name: Choose an IoT solution
                href: example-scenario/iot/iot-central-iot-hub-cheat-sheet.yml
              - name: Industry-specific example solutions
                href: reference-architectures/iot/industry-iot-hub-page.md
              - name: IoT concepts
                items:
                  - name: Introduction to IoT concepts
                    href: example-scenario/iot/introduction-to-solutions.yml
                  - name: 'Devices, platform, and applications'
                    href: example-scenario/iot/devices-platform-application.yml
                  - name: 'Attestation, authentication, provisioning'
                    href: example-scenario/iot/attestation-provisioning.yml
                  - name: Field and cloud edge gateways
                    href: example-scenario/iot/field-cloud-edge-gateways.yml
                  - name: Application-to-device commands
                    href: example-scenario/iot/cloud-to-device.yml
                  - name: 'Builders, developers, and operators'
                    href: example-scenario/iot/builders-developers-operators.yml
              - name: Computer vision with Azure IoT Edge
                items:
                  - name: Overview
                    href: guide/iot-edge-vision/index.md
                  - name: Camera selection
                    href: guide/iot-edge-vision/camera.md
                  - name: Hardware acceleration
                    href: guide/iot-edge-vision/hardware.md
                  - name: Machine learning
                    href: guide/iot-edge-vision/machine-learning.yml
                  - name: Alerting
                    href: guide/iot-edge-vision/alerts.md
                  - name: Image storage
                    href: guide/iot-edge-vision/image-storage.md
                  - name: User interface and scenarios
                    href: guide/iot-edge-vision/user-interface.md
              - name: Industrial IoT analytics
                items:
                  - name: Architecture
                    href: guide/iiot-guidance/iiot-architecture.yml
                  - name: Recommended services
                    href: guide/iiot-guidance/iiot-services.md
                  - name: Data visualization
                    href: guide/iiot-guidance/iiot-data.yml
                  - name: Considerations
                    href: guide/iiot-guidance/iiot-considerations.md
              - name: Industrial IoT patterns
                items:
                  - name: Overview
                    href: guide/iiot-patterns/iiot-patterns-overview.yml
                  - name: Connectivity patterns
                    href: guide/iiot-patterns/iiot-connectivity-patterns.yml
                  - name: Visibility patterns
                    href: guide/iiot-patterns/iiot-visibility-patterns.yml
                  - name: Transparency patterns
                    href: guide/iiot-patterns/iiot-transparency-patterns.yml    
                  - name: Prediction patterns
                    href: guide/iiot-patterns/iiot-prediction-patterns.yml
              - name: IoT patterns
                items:
                  - name: Analyze and optimize loop
                    href: example-scenario/iot/analyze-optimize-loop.yml
                  - name: Event routing
                    href: example-scenario/iot/event-routing.yml
                  - name: Measure and control loop
                    href: example-scenario/iot/measure-control-loop.yml
                  - name: Monitor and manage loop
                    href: example-scenario/iot/monitor-manage-loop.yml
                  - name: Real-time IoT updates
                    href: example-scenario/iot/real-time-iot-updates-cloud-apps.yml
                  - name: Scale solutions with deployment stamps
                    href: example-scenario/iot/application-stamps.yml
              - name: Azure IoT client SDK support
                href: guide/iot/azure-iot-client-sdk-support.yml
              - name: Moving from test to production
                href: example-scenario/iot/iot-move-to-production.yml
          - name: Architectures
            items:
              - name: Azure IoT reference architecture
                href: reference-architectures/iot.yml
              - name: Automated guided vehicles fleet control
                href: example-scenario/iot/automated-guided-vehicles-fleet-control.yml
              - name: Batch integration with Azure Digital Twins
                href: example-scenario/iot/batch-integration-azure-data-factory-digital-twins.yml
              - name: Computer vision at the edge
                href: reference-architectures/ai/end-to-end-smart-factory.yml
              - name: Connected factory hierarchy service
                href: solution-ideas/articles/connected-factory-hierarchy-service.yml
              - name: Connected factory signal pipeline
                href: example-scenario/iot/connected-factory-signal-pipeline.yml
              - name: Efficient Docker image deployment
                href: example-scenario/iot/efficient-docker-image-deployment.yml
              - name: IoT and data analytics
                href: example-scenario/data/big-data-with-iot.yml
              - name: IoT Edge safety and maintenance system
                href: example-scenario/predictive-maintenance/iot-predictive-maintenance.yml
              - name: IoT using Cosmos DB
                href: solution-ideas/articles/iot-using-cosmos-db.yml
              - name: Smart places with Azure Digital Twins
                href: example-scenario/iot/smart-places.yml
          - name: Solution ideas
            items:
              - name: Azure digital twins builder
                href: solution-ideas/articles/azure-digital-twins-builder.yml
              - name: Buy online, pick up in store
                href: example-scenario/iot/vertical-buy-online-pickup-in-store.yml
              - name: Condition monitoring
                href: solution-ideas/articles/condition-monitoring.yml
              - name: COVID-19 solutions
                items:
                  - name: Cognizant Safe Buildings with IoT
                    href: solution-ideas/articles/safe-buildings.yml
                  - name: Contactless IoT interfaces
                    href: solution-ideas/articles/contactless-interfaces.yml
                  - name: COVID-19 IoT safe environments
                    href: solution-ideas/articles/cctv-iot-edge-for-covid-19-safe-environment-and-mask-detection.yml
                  - name: IoT Connected Platform
                    href: solution-ideas/articles/iot-connected-platform.yml
                  - name: Lighting and disinfection system
                    href: solution-ideas/articles/uven-disinfection.yml
              - name: Environment monitoring
                href: solution-ideas/articles/environment-monitoring-and-supply-chain-optimization.yml
              - name: IoT analytics with Azure Data Explorer
                href: solution-ideas/articles/iot-azure-data-explorer.yml
              - name: IoT Edge data storage and processing
                href: solution-ideas/articles/data-storage-edge.yml
              - name: Light and power for emerging markets
                href: solution-ideas/articles/iot-power-management.yml
              - name: Predictive maintenance
                href: solution-ideas/articles/iot-predictive-maintenance.yml
              - name: Process real-time vehicle data using IoT
                href: example-scenario/data/realtime-analytics-vehicle-iot.yml
              - name: Project 15 IoT sustainability
                href: solution-ideas/articles/project-15-iot-sustainability.yml
              - name: Real-time asset tracking and management
                href: solution-ideas/articles/real-time-asset-tracking-mgmt-iot-central.yml
              - name: Voice assistants and IoT devices
                href: solution-ideas/articles/iot-controlling-devices-with-voice-assistant.yml
      - name: Mainframe + Midrange
        items:
          - name: Get started
            href: mainframe/mainframe-midrange-architecture.md
          - name: Guides
            items:
              - name: Mainframe migration framework
                items:
                  - name: Mainframe migration overview
                    href: /azure/cloud-adoption-framework/infrastructure/mainframe-migration/index
                    maintainContext: true
                  - name: Mainframe myths and facts
                    href: /azure/cloud-adoption-framework/infrastructure/mainframe-migration/myths-and-facts
                    maintainContext: true
                  - name: Mainframe migration strategies
                    href: /azure/cloud-adoption-framework/infrastructure/mainframe-migration/migration-strategies
                    maintainContext: true
                  - name: Mainframe application migration
                    href: /azure/cloud-adoption-framework/infrastructure/mainframe-migration/application-strategies
                    maintainContext: true
              - name: Mainframe rehosting
                items:
                  - name: Mainframe rehosting on Azure VMs
                    href: /azure/virtual-machines/workloads/mainframe-rehosting/overview
                    maintainContext: true
                  - name: Move mainframe compute to Azure
                    href: /azure/virtual-machines/workloads/mainframe-rehosting/concepts/mainframe-compute-azure
                    maintainContext: true
                  - name: Move mainframe storage to Azure
                    href: /azure/virtual-machines/workloads/mainframe-rehosting/concepts/mainframe-storage-azure
                    maintainContext: true
                  - name: Get started with TmaxSoft OpenFrame
                    href: /azure/virtual-machines/workloads/mainframe-rehosting/tmaxsoft/get-started
                    maintainContext: true
          - name: App modernization
            items:
              - name: Architectures
                items:
                  - name: AIX UNIX to Azure Linux migration
                    href: example-scenario/unix-migration/migrate-aix-azure-linux.yml
                  - name: Batch transaction processing
                    href: example-scenario/mainframe/process-batch-transactions.yml
                  - name: General mainframe refactor to Azure
                    href: example-scenario/mainframe/general-mainframe-refactor.yml
                  - name: IBM System i to Azure using Infinite i
                    href: example-scenario/mainframe/ibm-system-i-azure-infinite-i.yml
                  - name: IBM z/OS migration with Asysco AMT
                    href: example-scenario/mainframe/asysco-zos-migration.yml
                  - name: IBM z/OS online transaction processing
                    href: example-scenario/mainframe/ibm-zos-online-transaction-processing-azure.yml
                  - name: Integrate IBM MQs with Azure
                    href: example-scenario/mainframe/integrate-ibm-message-queues-azure.yml
                  - name: Micro Focus Enterprise Server on Azure
                    href: example-scenario/mainframe/micro-focus-server.yml
                  - name: Migrate AIX workloads with Skytap
                    href: example-scenario/mainframe/migrate-aix-workloads-to-azure-with-skytap.yml
                  - name: Migrate HP-UX workloads
                    href:  example-scenario/mainframe/hp-ux-stromasys-charon-par.yml
                  - name: Migrate IBM i series to Azure with Skytap
                    href: example-scenario/mainframe/migrate-ibm-i-series-to-azure-with-skytap.yml
                  - name: Refactor IBM z/OS mainframe CF
                    href: reference-architectures/zos/refactor-zos-coupling-facility.yml
                  - name: Refactor IBM z/TPF mainframe
                    href: example-scenario/mainframe/refactor-ibm-ztpf-mainframe.yml
                  - name: Refactor mainframe apps with Astadia
                    href: example-scenario/mainframe/refactor-mainframe-applications-astadia.yml
                  - name: Refactor mainframe apps with Advanced
                    href: example-scenario/mainframe/refactor-mainframe-applications-advanced.yml
                  - name: Refactor Adabas & Natural systems
                    href: example-scenario/mainframe/refactor-adabas-aks.yml
                  - name: Refactor mainframe with Raincode
                    href: reference-architectures/app-modernization/raincode-reference-architecture.yml
                  - name: Rehost a general mainframe on Azure
                    href: example-scenario/mainframe/mainframe-rehost-architecture-azure.yml 
                  - name: Rehost Adabas & Natural applications
                    href: example-scenario/mainframe/rehost-adabas-software-ag.yml
                  - name: Rehost IMS workloads by using IMSql 
                    href: example-scenario/mainframe/imsql-rehost-ims.yml
                  - name: Rehost mainframe with NTT DATA UniKix
                    href: example-scenario/mainframe/rehost-mainframe-ntt-data-unikix.yml
                  - name: Unisys CPF rehost using virtualization
                    href: example-scenario/mainframe/unisys-clearpath-forward-mainframe-rehost.yml
                  - name: Unisys Dorado migration
                    href: example-scenario/mainframe/migrate-unisys-dorado-mainframe-apps-with-astadia-micro-focus.yml
                  - name: Unisys mainframe migration with Asysco
                    href: reference-architectures/migration/unisys-mainframe-migration.yml
                  - name: Use LzLabs SDM in Azure
                    href: example-scenario/mainframe/lzlabs-software-defined-mainframe-in-azure.yml
              - name: Solution ideas
                items:
                  - name: Migrate IBM apps with TmaxSoft
                    href: solution-ideas/articles/migrate-mainframe-apps-with-tmaxsoft-openframe.yml
                  - name: Solaris emulator on Azure VMs
                    href: solution-ideas/articles/solaris-azure.yml
          - name: Data modernization
            items:
              - name: Architectures
                items:
                  - name: Mainframe data replication with Qlik
                    href: example-scenario/mainframe/mainframe-midrange-data-replication-azure-qlik.yml
                  - name: Mainframe data replication with tcVISION
                    href: example-scenario/mainframe/mainframe-data-replication-azure-tcvision.yml
                  - name: Model9 mainframe modernization
                    href: example-scenario/mainframe/mainframe-modernization-model9.yml
                  - name: Modernize mainframe and midrange data
                    href: reference-architectures/migration/modernize-mainframe-data-to-azure.yml
                  - name: Move mainframe archive data to Azure
                    href: example-scenario/mainframe/move-archive-data-mainframes.yml
                  - name: Re-engineer mainframe batch apps
                    href: example-scenario/mainframe/reengineer-mainframe-batch-apps-azure.yml
                  - name: Rehost IMS DC and IMS DB
                    href: example-scenario/mainframe/rehost-ims-raincode-imsql.yml
                  - name: Replicate and sync mainframe data
                    href: reference-architectures/migration/sync-mainframe-data-with-azure.yml
              - name: Solution ideas
                items:
                  - name: Mainframe access to Azure databases
                    href: solution-ideas/articles/mainframe-access-azure-databases.yml
                  - name: Mainframe file replication on Azure
                    href: solution-ideas/articles/mainframe-azure-file-replication.yml
      - name: Management + Governance
        items:
          - name: Get started
            href: guide/management-governance/management-governance-start-here.md
          - name: Guides
            items:
              - name: Governance best practices
                href: /security/compass/governance
                maintainContext: true
              - name: Update Windows VMs in Azure
                href: example-scenario/wsus/index.yml   
              - name: Backup
                items:
                  - name: Backup architecture and components
                    href: /azure/backup/backup-architecture
                    maintainContext: true
                  - name: Azure Backup support matrix
                    href: /azure/backup/backup-support-matrix
                    maintainContext: true
                  - name: Backup cloud and on-premises workloads
                    href: /azure/backup/guidance-best-practices
                    maintainContext: true
              - name: Disaster recovery
                items:
                  - name: Azure to Azure disaster recovery
                    href: /azure/site-recovery/azure-to-azure-architecture
                    maintainContext: true
                  - name: Support matrix for Azure VM DR
                    href: /azure/site-recovery/azure-to-azure-support-matrix
                    maintainContext: true
                  - name: ExpressRoute with Azure VM DR
                    href: /azure/site-recovery/azure-vm-disaster-recovery-with-expressroute
                    maintainContext: true
                  - name: Recover from a region-wide disruption
                    href: resiliency/recovery-loss-azure-region.md
                  - name: Move Azure VMs to another Azure region
                    href: /azure/site-recovery/azure-to-azure-move-overview
                    maintainContext: true
                  - name: BCDR for Azure VMware Solution
                    href: /azure/cloud-adoption-framework/scenarios/azure-vmware/eslz-business-continuity-and-disaster-recovery
                    maintainContext: true
              - name: Management for Azure environments
                href: /azure/cloud-adoption-framework/ready/landing-zone/design-area/management
                maintainContext: true
              - name: Management for VMware Solution
                href: /azure/cloud-adoption-framework/scenarios/azure-vmware/eslz-management-and-monitoring
                maintainContext: true
          - name: Architectures
            items:
              - name: Back up cloud applications
                href: /azure/backup/guidance-best-practices
                maintainContext: true
              - name: Computer forensics
                href: example-scenario/forensics/index.yml
              - name: End-to-end governance when using CI/CD
                href: example-scenario/governance/end-to-end-governance-in-azure.yml
              - name: Highly available SharePoint Server 2016
                href: reference-architectures/sharepoint/index.yml
              - name: Hybrid management
                items:
                  - name: Azure Arc hybrid management with AKS
                    href: hybrid/arc-hybrid-kubernetes.yml
                  - name: Azure Automation hybrid environment
                    href: hybrid/azure-automation-hybrid.yml
                  - name: Azure Automation Update Management
                    href: hybrid/azure-update-mgmt.yml
                  - name: Back up files on Azure Stack Hub
                    href: hybrid/azure-stack-backup.yml
                  - name: Disaster recovery for Azure Stack Hub
                    href: hybrid/azure-stack-vm-disaster-recovery.yml
                  - name: Hybrid availability and monitoring
                    href: hybrid/hybrid-perf-monitoring.yml
                  - name: Manage configurations for Azure Arc
                    href: hybrid/azure-arc-hybrid-config.yml
                  - name: Manage hybrid workloads with WAC
                    href: hybrid/hybrid-server-os-mgmt.yml
              - name: Line-of-business app with ASEv3
                href: example-scenario/apps/line-of-business-internal-app-service-environment-v3.yml
          - name: Solution ideas
            items:
              - name: Archive on-premises data to cloud
                href: solution-ideas/articles/backup-archive-on-premises.yml
              - name: Back up on-premises applications
                href: solution-ideas/articles/backup-archive-on-premises-applications.yml
              - name: Centralize app configuration and security
                href: solution-ideas/articles/appconfig-key-vault.yml
              - name: Data Sovereignty & Data Gravity
                href: solution-ideas/articles/data-sovereignty-and-gravity.yml
              - name: Enterprise-scale disaster recovery
                href: solution-ideas/articles/disaster-recovery-enterprise-scale-dr.yml
              - name: High availability for BCDR
                href: solution-ideas/articles/build-high-availability-into-your-bcdr-strategy.yml
              - name: SMB disaster recovery with Site Recovery
                href: solution-ideas/articles/disaster-recovery-smb-azure-site-recovery.yml
              - name: SMB disaster recovery with Double-Take DR
                href: solution-ideas/articles/disaster-recovery-smb-double-take-dr.yml
      - name: Media
        items:
          - name: Get started
            href: /azure/media-services/latest/architecture-concept
            maintainContext: true
          - name: Guides
            items:
              - name: Media Services terminology and concepts
                href: /azure/media-services/latest/concepts-overview
                maintainContext: true
              - name: Encoding video and audio
                href: /azure/media-services/latest/encode-concept
                maintainContext: true
              - name: Live streaming
                href: /azure/media-services/latest/stream-live-streaming-concept
                maintainContext: true
              - name: High availability with video on demand
                href: /azure/media-services/latest/architecture-high-availability-encoding-concept
                maintainContext: true
              - name: Monitor Media Services
                href: /azure/media-services/latest/monitoring/monitor-media-services
                maintainContext: true
              - name: Dynamic encryption
                href: /azure/media-services/latest/drm-content-protection-concept
                maintainContext: true
              - name: Security baseline for Media Services
                href: /security/benchmark/azure/baselines/media-services-security-baseline
                maintainContext: true
          - name: Architectures
            items:
              - name: Gridwich media processing system
                items:
                  - name: Gridwich architecture
                    href: reference-architectures/media-services/gridwich-architecture.yml
                  - name: Gridwich concepts
                    items:
                      - name: Clean monolith design
                        href: reference-architectures/media-services/gridwich-clean-monolith.yml
                      - name: Saga orchestration
                        href: reference-architectures/media-services/gridwich-saga-orchestration.yml
                      - name: Project names and structure
                        href: reference-architectures/media-services/gridwich-project-names.yml
                      - name: Gridwich CI/CD
                        href: reference-architectures/media-services/gridwich-cicd.yml
                      - name: Content protection and DRM
                        href: reference-architectures/media-services/gridwich-content-protection-drm.yml
                      - name: Gridwich Media Services
                        href: reference-architectures/media-services/media-services-setup-scale.yml
                      - name: Gridwich Storage Service
                        href: reference-architectures/media-services/gridwich-storage-service.yml
                      - name: Gridwich logging
                        href: reference-architectures/media-services/gridwich-logging.yml
                      - name: Gridwich message formats
                        href: reference-architectures/media-services/gridwich-message-formats.yml
                      - name: Pipeline variables to Terraform flow
                        href: reference-architectures/media-services/variable-group-terraform-flow.yml
                  - name: Gridwich procedures
                    items:
                      - name: Set up Azure DevOps
                        href: reference-architectures/media-services/set-up-azure-devops.yml
                      - name: Run Azure admin scripts
                        href: reference-architectures/media-services/run-admin-scripts.yml
                      - name: Set up local dev environment
                        href: reference-architectures/media-services/set-up-local-environment.yml
                      - name: Create new cloud environment
                        href: reference-architectures/media-services/create-delete-cloud-environment.yml
                      - name: Maintain and rotate keys
                        href: reference-architectures/media-services/maintain-keys.yml
                      - name: Test Media Services V3 encoding
                        href: reference-architectures/media-services/test-encoding.yml
          - name: Solution ideas
            items:
              - name: Instant broadcasting with serverless
                href: solution-ideas/articles/instant-broadcasting-on-serverless-architecture.yml
              - name: Live streaming digital media
                href: solution-ideas/articles/digital-media-live-stream.yml
              - name: Video-on-demand digital media
                href: solution-ideas/articles/digital-media-video.yml
      - name: Migration
        items:
          - name: Get started
            href: guide/migration/migration-start-here.md
          - name: Guides
            items:
              - name: Migration deployments
                items:
                  - name: Migrate Cloud Services to Service Fabric
                    href: service-fabric/migrate-from-cloud-services.yml
                  - name: Migrate a monolith app to microservices
                    href: microservices/migrate-monolith.yml
                  - name: Migrate an e-commerce solution to Azure
                    href: industries/retail/migrate-ecommerce-solution.md
                  - name: Migrate with Azure VMware Solution
                    href: /azure/cloud-adoption-framework/scenarios/azure-vmware/migrate
                    maintainContext: true
              - name: Migration planning
                items:
                  - name: Build a migration plan
                    href: /azure/migrate/concepts-migration-planning
                    maintainContext: true
                  - name: Support for VMware migration
                    href: /azure/migrate/migrate-support-matrix-vmware-migration
                    maintainContext: true
                  - name: Support for Hyper-V migration
                    href: /azure/migrate/migrate-support-matrix-hyper-v-migration
                    maintainContext: true
                  - name: Support for physical server migration
                    href: /azure/migrate/migrate-support-matrix-physical-migration
                    maintainContext: true
              - name: Security baseline for Azure Migrate
                href: /security/benchmark/azure/baselines/migrate-security-baseline
                maintainContext: true
              - name: Hyper-V migration
                href: /azure/migrate/hyper-v-migration-architecture
                maintainContext: true
              - name: VMware agentless migration
                items:
                  - name: Agentless migration of VMware VMs
                    href: /azure/migrate/concepts-vmware-agentless-migration
                    maintainContext: true
                  - name: Prepare for VMware agentless migration
                    href: /azure/migrate/prepare-for-agentless-migration
                    maintainContext: true
              - name: VMware agent-based migration
                href: /azure/migrate/agent-based-migration-architecture
                maintainContext: true
          - name: Architectures
            items:
              - name: Banking system
                items:
                  - name: Banking cloud transformation
                    href: example-scenario/banking/banking-system-cloud-transformation.yml
                  - name: Patterns and implementations
                    href: example-scenario/banking/patterns-and-implementations.yml
              - name: Migrate a web app with APIM
                href: example-scenario/apps/apim-api-scenario.yml
              - name: Modernize mainframe and midrange data
                href: reference-architectures/migration/modernize-mainframe-data-to-azure.yml
              - name: Oracle database migration
                items:
                  - name: Oracle migration to Azure
                    href: solution-ideas/articles/reference-architecture-for-oracle-database-migration-to-azure.yml
                  - name: Migration decision process
                    href: example-scenario/oracle-migrate/oracle-migration-overview.yml
                  - name: Cross-cloud connectivity
                    href: example-scenario/oracle-migrate/oracle-migration-cross-cloud.yml
                  - name: Lift and shift to Azure VMs
                    href: example-scenario/oracle-migrate/oracle-migration-lift-shift.yml
                  - name: Refactor
                    href: example-scenario/oracle-migrate/oracle-migration-refactor.yml
                  - name: Rearchitect
                    href: example-scenario/oracle-migrate/oracle-migration-rearchitect.yml
          - name: Solution ideas
            items:
              - name: JMeter implementation reference
                href: example-scenario/banking/jmeter-load-testing-pipeline-implementation-reference.yml
              - name: Lift and shift to containers with AKS
                href: solution-ideas/articles/migrate-existing-applications-with-aks.yml
              - name: Migrate .NET applications
                href: solution-ideas/articles/net-app-modernization.yml
              - name: Migrate IBM mainframe apps
                href: solution-ideas/articles/migrate-mainframe-apps-with-tmaxsoft-openframe.yml
      - name: Mixed Reality
        items:
          - name: Get started
            href: guide/mixed-reality/mixed-reality-overview.md
          - name: Guides
            items:
              - name: Mixed reality core concepts
                href: /windows/mixed-reality/design/core-concepts-landingpage
                maintainContext: true
              - name: Mixed reality design guidance
                href: /windows/mixed-reality/design/about-this-design-guidance
                maintainContext: true
              - name: Design and prototype for mixed reality
                href: /windows/mixed-reality/design/design
                maintainContext: true
              - name: Design for holographic display
                href: /windows/mixed-reality/design/designing-content-for-holographic-display
                maintainContext: true
              - name: Choose a mixed reality engine
                href: /windows/mixed-reality/develop/choosing-an-engine
                maintainContext: true
              - name: Install the tools
                href: /windows/mixed-reality/develop/install-the-tools
                maintainContext: true
              - name: Mixed reality interactions
                href: /windows/mixed-reality/design/interaction-fundamentals
                maintainContext: true
              - name: Mixed reality UX elements
                href: /windows/mixed-reality/design/app-patterns-landingpage
                maintainContext: true
              - name: Comfort
                href: /windows/mixed-reality/design/comfort
                maintainContext: true
              - name: Spatial sound best practices
                href: /windows/mixed-reality/design/spatial-sound-design
                maintainContext: true
              - name: Types of mixed reality apps
                href: /windows/mixed-reality/discover/types-of-mixed-reality-apps
                maintainContext: true
              - name: App quality criteria overview
                href: /windows/mixed-reality/develop/advanced-concepts/app-quality-criteria-overview
                maintainContext: true
              - name: Azure mixed reality cloud services
                href: /windows/mixed-reality/develop/mixed-reality-cloud-services
                maintainContext: true
              - name: Shared experiences in mixed reality
                href: /windows/mixed-reality/design/shared-experiences-in-mixed-reality
                maintainContext: true
              - name: Free-roaming multiuser VR experiences
                href: /windows/mixed-reality/enthusiast-guide/free-roam-vr-multiuser-experiences
                maintainContext: true
              - name: Prototyping and manufacturing for enterprises
                href: /windows/mixed-reality/enthusiast-guide/prototyping-manufacturing
                maintainContext: true
              - name: Education and entertainment scenarios
                items:
                  - name: Immersive education
                    href: /windows/mixed-reality/enthusiast-guide/immersive-education
                    maintainContext: true
                  - name: Theme parks and family entertainment
                    href: /windows/mixed-reality/enthusiast-guide/theme-parks-family-entertainment
                    maintainContext: true
                  - name: Training and simulation
                    href: /windows/mixed-reality/enthusiast-guide/training-simulation
                    maintainContext: true
                  - name: Virtual museums and exhibits
                    href: /windows/mixed-reality/enthusiast-guide/virtual-museums
                    maintainContext: true
                  - name: Virtual reality arcades
                    href: /windows/mixed-reality/enthusiast-guide/virtual-reality-arcades
                    maintainContext: true
              - name: Mixed reality samples and apps
                href: /windows/mixed-reality/develop/features-and-samples
                maintainContext: true
          - name: Solution ideas
            items:
              - name: Design review with mixed reality
                href: solution-ideas/articles/collaborative-design-review-powered-by-mixed-reality.yml
              - name: Facilities management with mixed reality
                href: solution-ideas/articles/facilities-management-powered-by-mixed-reality-and-iot.yml
              - name: Training powered by mixed reality
                href: solution-ideas/articles/training-and-procedural-guidance-powered-by-mixed-reality.yml
      - name: Mobile
        items:
          - name: Get started
            href: guide/mobile/mobile-start-here.md
          - name: Guides
            items:
              - name: Azure Communication Services architecture
                href: guide/mobile/azure-communication-services-architecture.yml
              - name: Choose a mobile development framework
                href: /azure/developer/mobile-apps/choose-mobile-framework
                maintainContext: true
              - name: Build a serverless mobile back-end
                href: /azure/developer/mobile-apps/serverless-compute
                maintainContext: true
              - name: Cloud-hosted source control for mobile
                href: /azure/developer/mobile-apps/code-hosting-services
                maintainContext: true
              - name: Continuous build and integration for mobile
                href: /azure/developer/mobile-apps/continuous-integration
                maintainContext: true
              - name: Continuous delivery for mobile apps
                href: /azure/developer/mobile-apps/continuous-delivery
                maintainContext: true
              - name: Add authentication in mobile apps
                href: /azure/developer/mobile-apps/authentication
                maintainContext: true
              - name: Store, sync, and query mobile app data
                href: /azure/developer/mobile-apps/data-storage
                maintainContext: true
              - name: Cloud storage for mobile apps
                href: /azure/developer/mobile-apps/azure-storage
                maintainContext: true
              - name: Analyze mobile app use
                href: /azure/developer/mobile-apps/analytics
                maintainContext: true
          - name: Solution ideas
            items:
              - name: Adding mobile front-ends to legacy apps
                href: solution-ideas/articles/adding-a-modern-web-and-mobile-frontend-to-a-legacy-claims-processing-application.yml
              - name: Custom mobile workforce app
                href: solution-ideas/articles/custom-mobile-workforce-app.yml
              - name: Modern customer support portal
                href: solution-ideas/articles/modern-customer-support-portal-powered-by-an-agile-business-process.yml
              - name: Scalable apps with Azure MySQL
                href: solution-ideas/articles/scalable-web-and-mobile-applications-using-azure-database-for-mysql.yml
              - name: Scalable apps using Azure PostgreSQL
                href: solution-ideas/articles/scalable-web-and-mobile-applications-using-azure-database-for-postgresql.yml
              - name: Social app for with authentication
                href: solution-ideas/articles/social-mobile-and-web-app-with-authentication.yml
              - name: Task-based consumer mobile app
                href: solution-ideas/articles/task-based-consumer-mobile-app.yml
      - name: Networking
        items:
          - name: Get started
            href: guide/networking/networking-start-here.md
          - name: Guides
            items:
              - name: Spoke-to-spoke networking
                href: networking/spoke-to-spoke-networking.yml
              - name: Network security
                items:
                  - name: Azure network security overview
                    href: /azure/security/fundamentals/network-overview
                    maintainContext: true
                  - name: Best practices for network security
                    href: /azure/security/fundamentals/network-best-practices
                    maintainContext: true
                  - name: Network security and containment
                    href: /security/compass/network-security-containment
                    maintainContext: true
                  - name: DDoS Protection Standard features
                    href: /azure/ddos-protection/ddos-protection-standard-features
                    maintainContext: true
                  - name: DDoS Protection reference architectures
                    href: /azure/ddos-protection/ddos-protection-reference-architectures
                    maintainContext: true
                  - name: Security baseline for DDoS Protection
                    href: /security/benchmark/azure/baselines/ddos-protection-security-baseline
                    maintainContext: true
              - name: Application Gateway v2 framework review
                href: /azure/architecture/framework/services/networking/azure-application-gateway
                maintainContext: true
              - name: Azure Firewall guidance
                items:
                  - name: Azure Firewall architecture overview
                    href: example-scenario/firewalls/index.yml
                  - name: Azure Firewall framework review
                    href: networking/guide/well-architected-framework-azure-firewall.md
                  - name: Security baseline for Azure Firewall
                    href: /security/benchmark/azure/baselines/firewall-security-baseline
                    maintainContext: true
              - name: NAT gateway framework review
                href: networking/guide/well-architected-network-address-translation-gateway.yml          
              - name: Private Link in hub-and-spoke network
                href: guide/networking/private-link-hub-spoke-network.yml
              - name: Virtual Network guidance
                items:
                  - name: Add IP spaces to peered virtual networks
                    href: networking/prefixes/add-ip-space-peered-vnet.yml
                  - name: Segment virtual networks
                    href: reference-architectures/hybrid-networking/network-level-segmentation.yml
                  - name: VNet peering and VPN gateways
                    href: reference-architectures/hybrid-networking/vnet-peering.yml
                  - name: Integrate virtual networks for isolation
                    href: /azure/virtual-network/vnet-integration-for-azure-services
                    maintainContext: true
                  - name: Deploy services into virtual networks
                    href: /azure/virtual-network/virtual-network-for-azure-services
                    maintainContext: true
                  - name: Virtual Network service endpoints
                    href: /azure/virtual-network/virtual-network-service-endpoints-overview
                    maintainContext: true
                  - name: Limit cross-tenant private endpoints
                    href: /azure/cloud-adoption-framework/ready/azure-best-practices/limit-cross-tenant-private-endpoint-connections
                    maintainContext: true
                  - name: Virtual network service tags
                    href: /azure/virtual-network/service-tags-overview
                    maintainContext: true
              - name: Global transit network and Virtual WAN
                href: /azure/virtual-wan/virtual-wan-global-transit-network-architecture
                maintainContext: true
              - name: Build solutions with availability zones
                href: high-availability/building-solutions-for-high-availability.yml
              - name: Deploy highly available NVAs
                href: reference-architectures/dmz/nva-ha.yml
              - name: Use ExpressRoute with Power Platform
                items:
                  - name: Overview
                    href: /power-platform/guidance/expressroute/overview
                    maintainContext: true
                  - name: Benefits of using ExpressRoute
                    href: /power-platform/guidance/expressroute/benefits
                    maintainContext: true
                  - name: How ExpressRoute works
                    href: /power-platform/guidance/expressroute/how-expressroute-works
                    maintainContext: true
                  - name: Before you use ExpressRoute
                    href: /power-platform/guidance/expressroute/things-to-consider
                    maintainContext: true
                  - name: Understand Power Platform architecture
                    href: /power-platform/guidance/expressroute/understanding-architecture
                    maintainContext: true
                  - name: Plan an ExpressRoute deployment
                    href: /power-platform/guidance/expressroute/planning-expressroute
                    maintainContext: true
                  - name: Set up ExpressRoute for Power Platform
                    href: /power-platform/guidance/expressroute/setup
                    maintainContext: true
                  - name: ExpressRoute readiness checklist
                    href: /power-platform/guidance/expressroute/checklist
                    maintainContext: true
              - name: ExpressRoute for Office 365
                href: /microsoft-365/enterprise/azure-expressroute
                maintainContext: true
              - name: Connectivity to other cloud providers
                href: /azure/cloud-adoption-framework/ready/azure-best-practices/connectivity-to-other-providers
                maintainContext: true
              - name: Connectivity to Oracle Cloud Infrastructure
                href: /azure/cloud-adoption-framework/ready/azure-best-practices/connectivity-to-other-providers-oci
                maintainContext: true
          - name: Architectures
            items:
              - name: Azure DNS Private Resolver
                href: example-scenario/networking/azure-dns-private-resolver.yml
              - name: High availability for IaaS apps
                href: example-scenario/infrastructure/iaas-high-availability-disaster-recovery.yml
              - name: Hub-spoke network topology in Azure
                href: reference-architectures/hybrid-networking/hub-spoke.yml
              - name: Hub-spoke topology with Virtual WAN
                href: networking/hub-spoke-vwan-architecture.yml
              - name: Hybrid networking
                items:
                  - name: Azure Automation Update Management
                    href: hybrid/azure-update-mgmt.yml
                  - name: Connect servers with Network Adapter
                    href: hybrid/azure-network-adapter.yml
                  - name: Design a hybrid DNS solution
                    href: hybrid/hybrid-dns-infra.yml
                  - name: Hybrid availability and monitoring
                    href: hybrid/hybrid-perf-monitoring.yml
              - name: Implement a secure hybrid network
                href: reference-architectures/dmz/secure-vnet-dmz.yml
              - name: Implement an open-source jump server
                href: example-scenario/infrastructure/apache-guacamole.yml
              - name: Interconnect with China using Virtual WAN
                href: /azure/virtual-wan/interconnect-china
                maintainContext: true
              - name: Migrate to Azure Virtual WAN
                href: /azure/virtual-wan/migrate-from-hub-spoke-topology
                maintainContext: true
              - name: Multi-region N-tier application
                href: reference-architectures/n-tier/multi-region-sql-server.yml
              - name: Multi-region load balancing
                href: high-availability/reference-architecture-traffic-manager-application-gateway.yml
              - name: Multi-tier web application built for HA/DR
                href: example-scenario/infrastructure/multi-tier-app-disaster-recovery.yml
              - name: Multitenant SaaS
                href: example-scenario/multi-saas/multitenant-saas.yml
              - name: Network-hardened web app
                href: example-scenario/security/hardened-web-app.yml
              - name: Network topology and connectivity with AVS
                href: /azure/cloud-adoption-framework/scenarios/azure-vmware/eslz-network-topology-connectivity
                maintainContext: true
              - name: Private Link and DNS integration at scale
                href: /azure/cloud-adoption-framework/ready/azure-best-practices/private-link-and-dns-integration-at-scale
                maintainContext: true
              - name: SD-WAN connectivity with Virtual WAN
                href: /azure/virtual-wan/sd-wan-connectivity-architecture
                maintainContext: true
              - name: Traditional Azure networking topology
                href: /azure/cloud-adoption-framework/ready/azure-best-practices/traditional-azure-networking-topology
                maintainContext: true
              - name: TIC 3.0 compliance
                href: example-scenario/security/trusted-internet-connections.yml
              - name: Update route tables with Route Server
                href: example-scenario/networking/manage-routing-azure-route-server.yml
              - name: Virtual WAN network topology
                href: /azure/cloud-adoption-framework/ready/azure-best-practices/virtual-wan-network-topology
                maintainContext: true
              - name: Virtual WAN optimized for requirements
                href: example-scenario/infrastructure/performance-security-optimized-vwan.yml
          - name: Solution ideas
            items:
              - name: Low-latency network for industry
                href: solution-ideas/articles/low-latency-network.yml
              - name: Video capture and analytics for retail
                href: solution-ideas/articles/video-analytics.yml
              - name: IoT network for healthcare facilities
                href: solution-ideas/articles/healthcare-network.yml
      - name: Oracle
        items:
          - name: Guides
            items:
              - name: Connectivity to Oracle Cloud Infrastructure
                href: /azure/cloud-adoption-framework/ready/azure-best-practices/connectivity-to-other-providers-oci
                maintainContext: true
              - name: Oracle solutions on Azure
                href: /azure/virtual-machines/workloads/oracle/oracle-overview
                maintainContext: true
              - name: Design an Oracle database in Azure
                href: /azure/virtual-machines/workloads/oracle/oracle-design
                maintainContext: true
              - name: Oracle Database backup
                items:
                  - name: Oracle Database backup strategies
                    href: /azure/virtual-machines/workloads/oracle/oracle-database-backup-strategies
                    maintainContext: true
                  - name: Oracle backup using Azure Storage
                    href: /azure/virtual-machines/workloads/oracle/oracle-database-backup-azure-storage
                    maintainContext: true
                  - name: Oracle backup using Azure Backup
                    href: /azure/virtual-machines/workloads/oracle/oracle-database-backup-azure-backup
                    maintainContext: true
              - name: Oracle disaster recovery options
                href: /azure/virtual-machines/workloads/oracle/oracle-disaster-recovery
                maintainContext: true
              - name: Oracle WebLogic Server
                items:
                  - name: Oracle WebLogic Server on Azure VMs
                    href: /azure/virtual-machines/workloads/oracle/oracle-weblogic
                    maintainContext: true
                  - name: Oracle WebLogic Server on AKS
                    href: /azure/virtual-machines/workloads/oracle/weblogic-aks
                    maintainContext: true
                  - name: Migrate WebLogic to Azure
                    items:
                      - name: WebLogic to Azure VMs
                        href: /azure/developer/java/migration/migrate-weblogic-to-virtual-machines
                        maintainContext: true
                      - name: WebLogic with Azure AD via LDAP
                        href: /azure/developer/java/migration/migrate-weblogic-with-aad-ldap
                        maintainContext: true
                      - name: WebLogic with App Gateway
                        href: /azure/developer/java/migration/migrate-weblogic-with-app-gateway
                        maintainContext: true
                      - name: WebLogic with Elastic on Azure
                        href: /azure/developer/java/migration/migrate-weblogic-with-elk
                        maintainContext: true
                      - name: WebLogic to JBoss EAP
                        href: /azure/developer/java/migration/migrate-jboss-eap-to-jboss-eap-on-azure-app-service
                        maintainContext: true
          - name: Architectures
            items:
              - name: Oracle application architectures
                href: /azure/virtual-machines/workloads/oracle/oracle-oci-applications
                maintainContext: true
              - name: Oracle Cloud Infrastructure solutions
                href: /azure/virtual-machines/workloads/oracle/oracle-oci-overview
                maintainContext: true
              - name: Oracle database architectures
                href: /azure/virtual-machines/workloads/oracle/oracle-reference-architecture
                maintainContext: true
              - name: Oracle database migration
                items:
                  - name: Oracle database migration to Azure
                    href: solution-ideas/articles/reference-architecture-for-oracle-database-migration-to-azure.yml
                  - name: Migration decision process
                    href: example-scenario/oracle-migrate/oracle-migration-overview.yml
                  - name: Cross-cloud connectivity
                    href: example-scenario/oracle-migrate/oracle-migration-cross-cloud.yml
                  - name: Lift and shift to Azure VMs
                    href: example-scenario/oracle-migrate/oracle-migration-lift-shift.yml
                  - name: Refactor
                    href: example-scenario/oracle-migrate/oracle-migration-refactor.yml
                  - name: Rearchitect
                    href: example-scenario/oracle-migrate/oracle-migration-rearchitect.yml
              - name: Oracle Database with Azure NetApp Files
                href: example-scenario/file-storage/oracle-azure-netapp-files.yml
              - name: Run Oracle databases on Azure
                href: solution-ideas/articles/reference-architecture-for-oracle-database-on-azure.yml
              - name: SAP deployment using an Oracle database
                href: example-scenario/apps/sap-production.yml
      - name: SAP
        items:
          - name: Get started
            href: reference-architectures/sap/sap-overview.yml
          - name: Guides
            items:
              - name: SAP checklist
                href: /azure/virtual-machines/workloads/sap/sap-deployment-checklist
                maintainContext: true
              - name: SAP HANA infrastructure configurations
                href: /azure/virtual-machines/workloads/sap/hana-vm-operations
                maintainContext: true
              - name: SAP workload configurations with AZs
                href: /azure/virtual-machines/workloads/sap/sap-ha-availability-zones
                maintainContext: true
              - name: Supported scenarios for HLI
                href: /azure/virtual-machines/workloads/sap/hana-supported-scenario
                maintainContext: true
              - name: ANF volume group for SAP HANA
                href: /azure/azure-netapp-files/application-volume-group-introduction
                maintainContext: true
          - name: Architectures
            items:
              - name: Dev/test for SAP
                href: example-scenario/apps/sap-dev-test.yml
              - name: SAP BusinessObjects BI platform
                href: /azure/virtual-machines/workloads/sap/businessobjects-deployment-guide
                maintainContext: true
              - name: SAP BusinessObjects BI platform for Linux
                href: /azure/virtual-machines/workloads/sap/businessobjects-deployment-guide-linux
                maintainContext: true
              - name: SAP BW/4HANA in Linux on Azure
                href: reference-architectures/sap/run-sap-bw4hana-with-linux-virtual-machines.yml
              - name: SAP deployment using an Oracle DB
                href: example-scenario/apps/sap-production.yml
              - name: SAP HANA on HLI
                href: reference-architectures/sap/hana-large-instances.yml
              - name: SAP HANA scale-out with standby node
                href: /azure/virtual-machines/workloads/sap/sap-hana-scale-out-standby-netapp-files-rhel
                maintainContext: true
              - name: SAP HANA scale-up on Linux
                href: reference-architectures/sap/run-sap-hana-for-linux-virtual-machines.yml
              - name: SAP NetWeaver on Windows on Azure
                href: reference-architectures/sap/sap-netweaver.yml
              - name: SAP S/4HANA in Linux on Azure
                href: reference-architectures/sap/sap-s4hana.yml
          - name: Solution ideas
            items:
              - name: SAP NetWeaver on SQL Server
                href: solution-ideas/articles/sap-netweaver-on-sql-server.yml
              - name: SAP S/4 HANA for Large Instances
                href: solution-ideas/articles/sap-s4-hana-on-hli-with-ha-and-dr.yml
              - name: SAP workload automation using SUSE
                href: solution-ideas/articles/sap-workload-automation-suse.yml
      - name: Security
        items:
          - name: Get started
            href: guide/security/security-start-here.yml
          - name: Guides
            items:
              - name: General security
                items:
                  - name: Introduction to Azure security
                    href: /azure/security/fundamentals/overview
                    maintainContext: true
                  - name: Security design principles
                    href: /azure/architecture/framework/security/security-principles
                    maintainContext: true
                  - name: Security patterns
                    href: /azure/architecture/framework/security/security-patterns
                    maintainContext: true
                  - name: End-to-end security
                    href: /azure/security/fundamentals/end-to-end
                    maintainContext: true
                  - name: Shared responsibility
                    href: /azure/security/fundamentals/shared-responsibility
                    maintainContext: true
                  - name: SecOps best practices
                    href: /security/compass/security-operations
                    maintainContext: true
                  - name: Application security in Azure
                    href: /security/compass/applications-services
                    maintainContext: true
              - name: Highly secure IaaS apps
                href: reference-architectures/n-tier/high-security-iaas.yml
              - name: Microsoft Cybersecurity Architectures
                href: /security/cybersecurity-reference-architecture/mcra
                maintainContext: true
              - name: Use Azure monitoring to integrate security
                href: guide/security/azure-monitor-integrate-security-components.yml
              - name: Virtual Network security options
                href: example-scenario/gateway/firewall-application-gateway.yml
              - name: Zero-trust network for web applications
                href: example-scenario/gateway/application-gateway-before-azure-firewall.yml
              - name: Azure governance design area
                href: /azure/cloud-adoption-framework/ready/landing-zone/design-area/governance
                maintainContext: true
              - name: Microsoft Sentinel guidance
                items:
                  - name: Connect AWS to Sentinel
                    href: /azure/sentinel/connect-aws
                    maintainContext: true
                  - name: Connect Azure AD to Sentinel
                    href: /azure/sentinel/connect-azure-active-directory
                    maintainContext: true
                  - name: Connect Defender for Cloud
                    href: /azure/sentinel/connect-defender-for-cloud
                    maintainContext: true
                  - name: Connect Microsoft 365 Defender
                    href: /azure/sentinel/connect-microsoft-365-defender
                    maintainContext: true
                  - name: Integrate Data Explorer with Sentinel
                    href: /azure/sentinel/store-logs-in-azure-data-explorer?tabs=adx-event-hub
                    maintainContext: true
              - name: Microsoft Defender for Cloud
                items:
                  - name: Overview
                    href: /azure/defender-for-cloud/defender-for-cloud-introduction
                    maintainContext: true
                  - name: Security recommendations
                    href: /azure/defender-for-cloud/recommendations-reference
                    maintainContext: true
                  - name: Security recommendations for AWS
                    href: /azure/defender-for-cloud/recommendations-reference-aws
                    maintainContext: true
                  - name: Security alerts and incidents
                    href: /azure/defender-for-cloud/alerts-overview
                    maintainContext: true
          - name: Architectures
            items:
              - name: Automate Sentinel integration with DevOps
                href: example-scenario/devops/automate-sentinel-integration.yml
              - name: Azure AD in Security Operations
                href: example-scenario/aadsec/azure-ad-security.yml
              - name: Azure security for AWS
                href: reference-architectures/aws/aws-azure-security-solutions.yml
              - name: Cyber threat intelligence
                href: example-scenario/data/sentinel-threat-intelligence.yml
              - name: Healthcare platform confidential computing
                href: example-scenario/confidential/healthcare-inference.yml
              - name: Homomorphic encryption with SEAL
                href: solution-ideas/articles/homomorphic-encryption-seal.yml
              - name: Hybrid security monitoring
                href: hybrid/hybrid-security-monitoring.yml
              - name: Improved-security access to multitenant
                href: example-scenario/security/access-multitenant-web-app-from-on-premises.yml
              - name: Long-term security logs in Data Explorer
                href: example-scenario/security/security-log-retention-azure-data-explorer.yml
              - name: Multilayered protection for Azure VMs
                href: solution-ideas/articles/multilayered-protection-azure-vm.yml
              - name: Real-time fraud detection
                href: example-scenario/data/fraud-detection.yml
              - name: Restrict interservice communications
                href: example-scenario/service-to-service/restrict-communications.yml
              - name: Secure OBO refresh tokens
                href: example-scenario/secrets/secure-refresh-tokens.yml
              - name: Securely managed web apps
                href: example-scenario/apps/fully-managed-secure-apps.yml
              - name: Secure a Microsoft Teams channel bot
                href: example-scenario/teams/securing-bot-teams-channel.yml
              - name: Secure research for regulated data
                href: example-scenario/ai/secure-compute-for-research.yml
              - name: SQL Managed Instance with CMK
                href: example-scenario/data/sql-managed-instance-cmk.yml
              - name: Virtual network integrated microservices
                href: example-scenario/integrated-multiservices/virtual-network-integration.yml
              - name: Web app private database connectivity
                href: example-scenario/private-web-app/private-web-app.yml
          - name: Solution ideas
            items:
              - name: Threat assessments
                items: 
                  - name: Map threats to your IT environment
                    href: solution-ideas/articles/map-threats-it-environment.yml
                  - name: "First layer of defense: Azure security"
                    href: solution-ideas/articles/azure-security-build-first-layer-defense.yml
                  - name: "Second layer of defense: M365 Defender"
                    href: solution-ideas/articles/microsoft-365-defender-build-second-layer-defense.yml
                  - name: Integrate Azure and M365 Defender
                    href: solution-ideas/articles/microsoft-365-defender-security-integrate-azure.yml
                  - name: Microsoft Sentinel automated responses
                    href: solution-ideas/articles/microsoft-sentinel-automated-response.yml
      - name: Storage
        items:
          - name: Get started
            href: guide/storage/storage-start-here.md
          - name: Guides
            items:
              - name: Storage accounts
                href: /azure/storage/common/storage-account-overview
                maintainContext: true                
              - name: Security and compliance
                items:
                  - name: Storage encryption for data at rest
                    href: /azure/storage/common/storage-service-encryption
                    maintainContext: true
                  - name: Azure Policy controls for Storage
                    href: /azure/storage/common/security-controls-policy
                    maintainContext: true
                  - name: Use private endpoints
                    href: /azure/storage/common/storage-private-endpoints
                    maintainContext: true
                  - name: Security baseline for Azure Storage
                    href: /security/benchmark/azure/baselines/storage-security-baseline
                    maintainContext: true
              - name: Data redundancy
                href: /azure/storage/common/storage-redundancy
                maintainContext: true
              - name: DR and storage account failover
                href: /azure/storage/common/storage-disaster-recovery-guidance
                maintainContext: true
              - name: Azure Storage migration guidance
                href: /azure/storage/common/storage-migration-overview
                maintainContext: true
              - name: FSLogix for the enterprise
                href: example-scenario/wvd/windows-virtual-desktop-fslogix.yml              
              - name: Blob storage guidance
                items:
                  - name: Authorize access to blobs with Azure AD
                    href: /azure/storage/blobs/authorize-access-azure-active-directory
                    maintainContext: true
                  - name: Authorize access with role conditions
                    href: /azure/storage/common/storage-auth-abac
                    maintainContext: true
                  - name: Data protection
                    href: /azure/storage/blobs/data-protection-overview
                    maintainContext: true
                  - name: Security recommendations
                    href: /azure/storage/blobs/security-recommendations
                    maintainContext: true
                  - name: Performance and scalability checklist
                    href: /azure/storage/blobs/storage-performance-checklist
                    maintainContext: true
              - name: Data Lake Storage guidance
                items:
                  - name: Best practices
                    href: /azure/storage/blobs/data-lake-storage-best-practices
                    maintainContext: true
                  - name: Security controls by Azure Policy
                    href: /azure/data-lake-store/security-controls-policy
                    maintainContext: true
              - name: File storage guidance
                items:
                  - name: Planning for deployment
                    href: /azure/storage/files/storage-files-planning
                    maintainContext: true
                  - name: Identity-based authentication
                    href: /azure/storage/files/storage-files-active-directory-overview
                    maintainContext: true
                  - name: Networking considerations
                    href: /azure/storage/files/storage-files-networking-overview
                    maintainContext: true
                  - name: Disaster recovery and failover
                    href: /azure/storage/common/storage-disaster-recovery-guidance
                    maintainContext: true
                  - name: File share backup
                    href: /azure/backup/azure-file-share-backup-overview
                    maintainContext: true
              - name: Queue storage guidance
                items:
                  - name: Authorize access with Azure AD
                    href: /azure/storage/queues/authorize-access-azure-active-directory
                    maintainContext: true
                  - name: Performance and scalability checklist
                    href: /azure/storage/queues/storage-performance-checklist
                    maintainContext: true
              - name: Table storage guidance
                items:
                  - name: Authorize access with Azure AD
                    href: /azure/storage/tables/authorize-access-azure-active-directory
                    maintainContext: true
                  - name: Performance and scalability checklist
                    href: /azure/storage/tables/storage-performance-checklist
                    maintainContext: true
                  - name: Design scalable and performant tables
                    href: /azure/storage/tables/table-storage-design
                    maintainContext: true
                  - name: Design for querying
                    href: /azure/storage/tables/table-storage-design-for-query
                    maintainContext: true
                  - name: Table design patterns
                    href: /azure/storage/tables/table-storage-design-patterns
                    maintainContext: true
              - name: Disk storage guidance
                items:
                  - name: Choose a managed disk type
                    href: /azure/virtual-machines/disks-types
                    maintainContext: true
                  - name: Server-side encryption
                    href: /azure/virtual-machines/disk-encryption
                    maintainContext: true
                  - name: Disk Encryption for Linux VMs
                    href: /azure/virtual-machines/linux/disk-encryption-overview
                    maintainContext: true
                  - name: Disk Encryption for Windows VMs
                    href: /azure/virtual-machines/windows/disk-encryption-overview
                    maintainContext: true
                  - name: Design for high performance
                    href: /azure/virtual-machines/premium-storage-performance
                    maintainContext: true
                  - name: Scalability and performance targets
                    href: /azure/virtual-machines/disks-scalability-targets
                    maintainContext: true
                  - name: Create an incremental snapshot
                    href: /azure/virtual-machines/disks-incremental-snapshots
                    maintainContext: true
              - name: Azure NetApp Files guidance
                items:
                  - name: Solution architectures
                    href: /azure/azure-netapp-files/azure-netapp-files-solution-architectures
                    maintainContext: true
                  - name: Use ANF with Oracle Database
                    href: /azure/azure-netapp-files/solutions-benefits-azure-netapp-files-oracle-database
                    maintainContext: true
                  - name: ANF for electronic design automation
                    href: /azure/azure-netapp-files/solutions-benefits-azure-netapp-files-electronic-design-automation
                    maintainContext: true
                  - name: Use ANF with Virtual Desktop
                    href: /azure/azure-netapp-files/solutions-windows-virtual-desktop
                    maintainContext: true
                  - name: Use ANF with SQL Server
                    href: /azure/azure-netapp-files/solutions-benefits-azure-netapp-files-sql-server
                    maintainContext: true
                  - name: ANF volume group for SAP HANA
                    href: /azure/azure-netapp-files/application-volume-group-introduction
                    maintainContext: true
          - name: Architectures
            items:
              - name: Azure file shares in a hybrid environment
                href: hybrid/azure-file-share.yml
              - name: Azure files secured by AD DS
                href: example-scenario/hybrid/azure-files-on-premises-authentication.yml
              - name: Azure NetApp Files solutions
                items:
                  - name: AKS data protection on ANF
                    href: example-scenario/file-storage/data-protection-kubernetes-astra-azure-netapp-files.yml
                  - name: Enterprise file shares with DR
                    href: example-scenario/file-storage/enterprise-file-shares-disaster-recovery.yml
                  - name: Moodle deployment with ANF
                    href: example-scenario/file-storage/moodle-azure-netapp-files.yml
                  - name: Oracle Database with Azure NetApp Files
                    href: example-scenario/file-storage/oracle-azure-netapp-files.yml
                  - name: SQL Server on VMs with ANF
                    href: example-scenario/file-storage/sql-server-azure-netapp-files.yml
              - name: Hybrid file services
                href: hybrid/hybrid-file-services.yml
              - name: Minimal storage – change feed replication
                href: solution-ideas/articles/minimal-storage-change-feed-replicate-data.yml
              - name: Multi-region web app with replication
                href: solution-ideas/articles/multi-region-web-app-multi-writes-azure-table.yml              
              - name: Optimized storage data classification
                href: solution-ideas/articles/optimized-storage-logical-data-classification.yml
          - name: Solution ideas
            items:
              - name: HIPAA/HITRUST Health Data and AI
                href: solution-ideas/articles/security-compliance-blueprint-hipaa-hitrust-health-data-ai.yml
              - name: Media rendering
                href: solution-ideas/articles/azure-batch-rendering.yml
              - name: Medical data storage
                href: solution-ideas/articles/medical-data-storage.yml
              - name: Two-region app with Table storage failover
                href: solution-ideas/articles/multi-region-web-app-azure-table-failover.yml
      - name: Virtual Desktop
        items:
          - name: Guides
            items:
              - name: Authentication in Azure Virtual Desktop
                href: /azure/virtual-desktop/authentication
                maintainContext: true
              - name: Azure Virtual Desktop network connectivity
                href: /azure/virtual-desktop/network-connectivity
                maintainContext: true
              - name: Azure AD join for Azure Virtual Desktop
                href: example-scenario/wvd/azure-virtual-desktop-azure-active-directory-join.md
              - name: Connect RDP Shortpath
                href: /azure/virtual-desktop/shortpath
                maintainContext: true
              - name: Multiregion BCDR for Azure Virtual Desktop
                href: example-scenario/wvd/azure-virtual-desktop-multi-region-bcdr.yml
              - name: FSLogix guidance
                items:
                  - name: FSLogix for the enterprise
                    href: example-scenario/wvd/windows-virtual-desktop-fslogix.yml
                  - name: FSLogix profile containers and files
                    href: /azure/virtual-desktop/fslogix-containers-azure-files
                    maintainContext: true
                  - name: Storage FSLogix profile container
                    href: /azure/virtual-desktop/store-fslogix-profile
                    maintainContext: true
          - name: Architectures
            items:
              - name: Azure Virtual Desktop for the enterprise
                href: example-scenario/wvd/windows-virtual-desktop.yml
              - name: Esri ArcGIS on Azure Virtual Desktop
                href: example-scenario/data/esri-arcgis-azure-virtual-desktop.yml
              - name: Multiple Active Directory forests
                href: example-scenario/wvd/multi-forest.yml
              - name: Multiple forests with Azure AD DS
                href: example-scenario/wvd/multi-forest-azure-managed.yml
      - name: Web
        items:
          - name: Get started
            href: guide/web/web-start-here.md
          - name: Guides
            items:
              - name: Design principles
                href: guide/design-principles/index.md
              - name: Design and implementation patterns
                href: patterns/category/design-implementation.md
              - name: App Service considerations
                items:
                  - name: Deployment best practices
                    href: /azure/app-service/deploy-best-practices
                    maintainContext: true
                  - name: Security recommendations
                    href: /azure/app-service/security-recommendations
                    maintainContext: true
                  - name: Security baseline for App Service
                    href: /security/benchmark/azure/baselines/app-service-security-baseline
                    maintainContext: true
                  - name: Networking features for App Service
                    href: /azure/app-service/networking-features
                    maintainContext: true
              - name: Modernize web apps
                items:
                  - name: Characteristics of modern web apps
                    href: /dotnet/architecture/modern-web-apps-azure/modern-web-applications-characteristics
                    maintainContext: true
                  - name: Choose between web apps and SPAs
                    href: /dotnet/architecture/modern-web-apps-azure/choose-between-traditional-web-and-single-page-apps
                    maintainContext: true
                  - name: ASP.NET architectural principles
                    href: /dotnet/architecture/modern-web-apps-azure/architectural-principles
                    maintainContext: true
                  - name: Common client-side web technologies
                    href: /dotnet/architecture/modern-web-apps-azure/common-client-side-web-technologies
                    maintainContext: true
                  - name: Development process for Azure
                    href: /dotnet/architecture/modern-web-apps-azure/development-process-for-azure
                    maintainContext: true
                  - name: Azure hosting for ASP.NET web apps
                    href: /dotnet/architecture/modern-web-apps-azure/azure-hosting-recommendations-for-asp-net-web-apps
                    maintainContext: true
              - name: Red Hat JBoss EAP on Azure
                href: /azure/developer/java/ee/jboss-on-azure
                maintainContext: true
              - name: Eventual consistency in Power Platform
                href: reference-architectures/power-platform/eventual-consistency.yml
          - name: Architectures
            items:
              - name: Basic web application
                href: reference-architectures/app-service-web-app/basic-web-app.yml
              - name: Clinical insights with Cloud for Healthcare
                href: example-scenario/mch-health/medical-data-insights.yml
              - name: Common web app architectures
                href: /dotnet/architecture/modern-web-apps-azure/common-web-application-architectures
                maintainContext: true
              - name: Consumer health portal
                href: example-scenario/digital-health/health-portal.yml
              - name: Deployment in App Service Environments
                items:
                  - name: Standard deployment
                    href: reference-architectures/enterprise-integration/ase-standard-deployment.yml
                  - name: High availability deployment
                    href: reference-architectures/enterprise-integration/ase-high-availability-deployment.yml
              - name: Design great API developer experiences
                href: example-scenario/web/design-api-developer-experiences-management-github.yml
              - name: E-commerce front end
                href: example-scenario/apps/ecommerce-scenario.yml
              - name: Highly available multi-region web app
                href: reference-architectures/app-service-web-app/multi-region.yml
              - name: "IaaS: Web app with relational database"
                href: high-availability/ref-arch-iaas-web-and-db.yml
              - name: Improved access to multitenant web apps
                href: example-scenario/security/access-multitenant-web-app-from-on-premises.yml
              - name: Intelligent search engine for e-commerce
                href: example-scenario/apps/ecommerce-search.yml
              - name: Migrate a web app using Azure APIM
                href: example-scenario/apps/apim-api-scenario.yml
              - name: Multi-region web app with private database
                href: example-scenario/sql-failover/app-service-private-sql-multi-region.yml
              - name: Multi-tier app service with private endpoint
                href: example-scenario/web/multi-tier-app-service-private-endpoint.yml
              - name: Multi-tier app service with service endpoint
                href: reference-architectures/app-service-web-app/multi-tier-app-service-service-endpoint.yml
              - name: Multi-tier web app built for HA/DR
                href: example-scenario/infrastructure/multi-tier-app-disaster-recovery.yml
              - name: Protect APIs with Application Gateway
                href: reference-architectures/apis/protect-apis.yml
              - name: Real-time location sharing
                href: example-scenario/signalr/index.yml
              - name: SaaS Starter web app
                href: example-scenario/apps/saas-starter-web-app.yml
              - name: Scalable and secure WordPress on Azure
                href: example-scenario/infrastructure/wordpress.yml
              - name: Scalable cloud applications and SRE
                href: example-scenario/apps/scalable-apps-performance-modeling-site-reliability.yml
              - name: Scalable order processing
                href: example-scenario/data/ecommerce-order-processing.yml
              - name: Scalable web app
                href: reference-architectures/app-service-web-app/scalable-web-app.yml
              - name: Serverless web app
                href: reference-architectures/serverless/web-app.yml
              - name: Virtual health on Cloud for Healthcare
                href: example-scenario/mch-health/virtual-health-mch.yml
              - name: Web app monitoring on Azure
                href: reference-architectures/app-service-web-app/app-monitoring.yml
              - name: Web app private database connectivity
                href: example-scenario/private-web-app/private-web-app.yml
          - name: Solution ideas
            items:
              - name: Dynamics Business Central as a service
                href: solution-ideas/articles/business-central.yml
              - name: E-commerce website running in ASE
                href: solution-ideas/articles/ecommerce-website-running-in-secured-ase.yml
              - name: Highly available SharePoint farm
                href: solution-ideas/articles/highly-available-sharepoint-farm.yml
              - name: Hybrid SharePoint farm with Microsoft 365
                href: solution-ideas/articles/sharepoint-farm-microsoft-365.yml
              - name: Modern customer support portal
                href: solution-ideas/articles/modern-customer-support-portal-powered-by-an-agile-business-process.yml
              - name: Real-time presence with Microsoft 365
                href: solution-ideas/articles/presence-microsoft-365-power-platform.yml
              - name: Scalable e-commerce web app
                href: solution-ideas/articles/scalable-ecommerce-web-app.yml
              - name: Scalable Episerver marketing website
                href: solution-ideas/articles/digital-marketing-episerver.yml
              - name: Scalable Sitecore marketing website
                href: solution-ideas/articles/digital-marketing-sitecore.yml
              - name: Scalable Umbraco CMS web app
                href: solution-ideas/articles/medium-umbraco-web-app.yml
              - name: Scalable web apps with Redis
                href: solution-ideas/articles/scalable-web-apps.yml
              - name: Simple branded website
                href: solution-ideas/articles/simple-branded-website.yml
              - name: Simple digital marketing website
                href: solution-ideas/articles/digital-marketing-smb.yml
              - name: Web/mobile apps with MySQL and Redis
                href: solution-ideas/articles/webapps.yml
  - name: Cloud Adoption Framework
    href: /azure/cloud-adoption-framework<|MERGE_RESOLUTION|>--- conflicted
+++ resolved
@@ -423,19 +423,14 @@
                     href: guide/multitenant/service/cosmos-db.md
                   - name: Azure Database for PostgreSQL
                     href: guide/multitenant/service/postgresql.md
-<<<<<<< HEAD
                   - name: Azure SQL Database
                     href: guide/multitenant/service/sql-database.md
                   - name: Azure Storage
                     href: guide/multitenant/service/storage.md
-=======
-                  - name: Azure Cache for Redis
-                    href: guide/multitenant/service/cache-redis.md
               - name: Security
                 items:
                   - name: Azure Key Vault
                     href: guide/multitenant/service/key-vault.md
->>>>>>> 35479844
               - name: AI and ML
                 items:
                   - name: Azure Cognitive Search
@@ -5194,32 +5189,109 @@
               - name: Shared experiences in mixed reality
                 href: /windows/mixed-reality/design/shared-experiences-in-mixed-reality
                 maintainContext: true
-              - name: Free-roaming multiuser VR experiences
-                href: /windows/mixed-reality/enthusiast-guide/free-roam-vr-multiuser-experiences
-                maintainContext: true
-              - name: Prototyping and manufacturing for enterprises
-                href: /windows/mixed-reality/enthusiast-guide/prototyping-manufacturing
-                maintainContext: true
-              - name: Education and entertainment scenarios
-                items:
-                  - name: Immersive education
-                    href: /windows/mixed-reality/enthusiast-guide/immersive-education
-                    maintainContext: true
-                  - name: Theme parks and family entertainment
-                    href: /windows/mixed-reality/enthusiast-guide/theme-parks-family-entertainment
-                    maintainContext: true
-                  - name: Training and simulation
-                    href: /windows/mixed-reality/enthusiast-guide/training-simulation
-                    maintainContext: true
-                  - name: Virtual museums and exhibits
-                    href: /windows/mixed-reality/enthusiast-guide/virtual-museums
-                    maintainContext: true
-                  - name: Virtual reality arcades
-                    href: /windows/mixed-reality/enthusiast-guide/virtual-reality-arcades
-                    maintainContext: true
-              - name: Mixed reality samples and apps
-                href: /windows/mixed-reality/develop/features-and-samples
-                maintainContext: true
+              - name: Interaction models
+                items:
+                  - name: Instinctual interactions
+                    href: /windows/mixed-reality/design/interaction-fundamentals
+                    maintainContext: true
+                  - name: Hands and motion controllers
+                    items:
+                      - name: Direct manipulation with hands
+                        href: /windows/mixed-reality/design/direct-manipulation
+                        maintainContext: true
+                      - name: Motion controllers
+                        href: /windows/mixed-reality/design/motion-controllers
+                        maintainContext: true
+                      - name: Point and commit with hands
+                        href: /windows/mixed-reality/design/point-and-commit
+                        maintainContext: true
+                  - name: Hands-free model
+                    items:
+                      - name: Hands-free
+                        href: /windows/mixed-reality/design/hands-free
+                        maintainContext: true
+                      - name: Voice input
+                        href: /windows/mixed-reality/design/voice-input
+                        maintainContext: true
+                      - name: Eye-gaze and dwell
+                        href: /windows/mixed-reality/design/gaze-and-dwell-eyes
+                        maintainContext: true
+                      - name: Head-gaze and dwell
+                        href: /windows/mixed-reality/design/gaze-and-dwell-head
+                        maintainContext: true
+                      - name: Eye-gaze-based interaction
+                        href: /windows/mixed-reality/design/eye-gaze-interaction
+                        maintainContext: true
+                  - name: Gaze and commit model
+                    items:
+                      - name: Gaze and commit
+                        href: /windows/mixed-reality/design/gaze-and-commit
+                        maintainContext: true
+                      - name: Head-gaze and commit
+                        href: /windows/mixed-reality/design/gaze-and-commit-head
+                        maintainContext: true
+              - name: UI controls and behaviors
+                items:
+                  - name: Cursors
+                    href: /windows/mixed-reality/design/cursors
+                    maintainContext: true
+                  - name: Point and commit with hands
+                    href: /windows/mixed-reality/design/point-and-commit
+                    maintainContext: true
+                  - name: Button
+                    href: /windows/mixed-reality/design/button
+                    maintainContext: true
+                  - name: Interactable object
+                    href: /windows/mixed-reality/design/interactable-object
+                    maintainContext: true
+                  - name: Bounding box and App bar
+                    href: /windows/mixed-reality/design/app-bar-and-bounding-box
+                    maintainContext: true
+                  - name: Direct manipulation with hands
+                    href: /windows/mixed-reality/design/direct-manipulation
+                    maintainContext: true
+                  - name: Hand menu
+                    href: /windows/mixed-reality/design/hand-menu
+                    maintainContext: true
+                  - name: Near menu
+                    href: /windows/mixed-reality/design/near-menu
+                    maintainContext: true
+                  - name: Object collection
+                    href: /windows/mixed-reality/design/object-collection
+                    maintainContext: true
+                  - name: Keyboard
+                    href: /windows/mixed-reality/design/keyboard
+                    maintainContext: true
+                  - name: Tooltip
+                    href: /windows/mixed-reality/design/tooltip
+                    maintainContext: true
+                  - name: Slate
+                    href: /windows/mixed-reality/design/slate
+                    maintainContext: true
+                  - name: Slider
+                    href: /windows/mixed-reality/design/slider
+                    maintainContext: true
+                  - name: Shader
+                    href: /windows/mixed-reality/design/shader
+                    maintainContext: true
+                  - name: Dialog
+                    href: /windows/mixed-reality/design/dialog-ui
+                    maintainContext: true
+                  - name: Hand coach
+                    href: /windows/mixed-reality/design/hand-coach
+                    maintainContext: true
+                  - name: Spatial mesh
+                    href: /windows/mixed-reality/design/spatial-mesh-ux
+                    maintainContext: true
+                  - name: Billboarding and tag-along
+                    href: /windows/mixed-reality/design/billboarding-and-tag-along
+                    maintainContext: true
+                  - name: Progress indicator
+                    href: /windows/mixed-reality/design/progress
+                    maintainContext: true
+                  - name: Surface magnetism
+                    href: /windows/mixed-reality/design/surface-magnetism
+                    maintainContext: true
           - name: Solution ideas
             items:
               - name: Design review with mixed reality
