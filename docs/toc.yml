items:
  - name: Azure Architecture Center
    href: ./index.yml
  - name: Architecture icons
    href: icons/index.md
  - name: Browse all Architectures
    href: browse/index.yml
  - name: Browse Hybrid and Multicloud Architectures
    href: browse/index.yml?&azure_categories=hybrid
  - name: What's new
    href: changelog.md
  - name: Application Architecture Guide
    items:
      - name: Introduction
        href: guide/index.md
      - name: Architecture styles
        items:
          - name: Overview
            href: guide/architecture-styles/index.md
          - name: Big compute
            href: guide/architecture-styles/big-compute.md
          - name: Big data
            href: guide/architecture-styles/big-data.md
          - name: Event-driven architecture
            href: guide/architecture-styles/event-driven.md
          - name: Microservices
            href: guide/architecture-styles/microservices.md
          - name: N-tier application
            href: guide/architecture-styles/n-tier.md
          - name: Web-queue-worker
            href: guide/architecture-styles/web-queue-worker.md
      - name: Design principles for Azure applications
        items:
          - name: Overview
            href: guide/design-principles/index.md
          - name: Design for self-healing
            href: guide/design-principles/self-healing.md
          - name: Make all things redundant
            href: guide/design-principles/redundancy.md
          - name: Minimize coordination
            href: guide/design-principles/minimize-coordination.md
          - name: Design to scale out
            href: guide/design-principles/scale-out.md
          - name: Partition around limits
            href: guide/design-principles/partition.md
          - name: Design for operations
            href: guide/design-principles/design-for-operations.md
          - name: Use managed services
            href: guide/design-principles/managed-services.md
          - name: Use the best data store for the job
            href: guide/design-principles/use-the-best-data-store.md
          - name: Design for evolution
            href: guide/design-principles/design-for-evolution.md
          - name: Build for the needs of business
            href: guide/design-principles/build-for-business.md
      - name: Technology choices
        items:
          - name: Choose a compute service
            href: guide/technology-choices/compute-decision-tree.md
          - name: Choose a microservices compute option
            href: /azure/architecture/microservices/design/compute-options
          - name: Choose a Kubernetes edge option
            items:
              - name: Kubernetes at the edge
                href: operator-guides/aks/choose-kubernetes-edge-compute-option.md
              - name: Bare-metal Kubernetes at the edge
                href: operator-guides/aks/choose-bare-metal-kubernetes.yml
          - name: Choose a data store
            items:
              - name: Understand data store models
                href: guide/technology-choices/data-store-overview.md
              - name: Select a data store
                href: guide/technology-choices/data-store-decision-tree.md
              - name: Criteria for choosing a data store
                href: guide/technology-choices/data-store-considerations.md
          - name: Choose an analytics solution
            items:
              - name: Analytical data stores
                href: data-guide/technology-choices/analytical-data-stores.md
              - name: Analytics and reporting
                href: data-guide/technology-choices/analysis-visualizations-reporting.md
          - name: Choose an AI/ML service
            items:
              - name: Cognitive services
                href: data-guide/technology-choices/cognitive-services.md
              - name: Machine learning
                href: data-guide/technology-choices/data-science-and-machine-learning.md
              - name: Natural language processing
                href: data-guide/technology-choices/natural-language-processing.md
          - name: Choose a load balancing service
            href: guide/technology-choices/load-balancing-overview.md
          - name: Choose a messaging service
            href: guide/technology-choices/messaging.md
          - name: Choose an IoT solution
            href: example-scenario/iot/iot-central-iot-hub-cheat-sheet.md
      - name: Best practices for cloud applications
        items:
          - name: Overview
            href: best-practices/index-best-practices.md
          - name: API design
            href: best-practices/api-design.md
          - name: API implementation
            href: best-practices/api-implementation.md
          - name: Autoscaling
            href: best-practices/auto-scaling.md
          - name: Background jobs
            href: best-practices/background-jobs.md
          - name: Caching
            href: best-practices/caching.md
          - name: Content Delivery Network
            href: best-practices/cdn.md
          - name: Data partitioning
            href: best-practices/data-partitioning.md
          - name: Data partitioning strategies (by service)
            href: best-practices/data-partitioning-strategies.md
          - name: Message encoding considerations
            href: best-practices/message-encode.md
          - name: Monitoring and diagnostics
            href: best-practices/monitoring.md
          - name: Retry guidance for specific services
            href: best-practices/retry-service-specific.md
          - name: Transient fault handling
            href: best-practices/transient-faults.md
      - name: Performance tuning
        items:
          - name: Introduction
            href: performance/index.md
          - name: Scenario 1 - Distributed transactions
            href: performance/distributed-transaction.md
          - name: Scenario 2 - Multiple backend services
            href: performance/backend-services.md
          - name: Scenario 3 - Event streaming
            href: performance/event-streaming.md
          - name: Performance antipatterns
            items:
              - name: Overview
                href: antipatterns/index.md
              - name: Busy Database
                href: antipatterns/busy-database/index.md
              - name: Busy Front End
                href: antipatterns/busy-front-end/index.md
              - name: Chatty I/O
                href: antipatterns/chatty-io/index.md
              - name: Extraneous Fetching
                href: antipatterns/extraneous-fetching/index.md
              - name: Improper Instantiation
                href: antipatterns/improper-instantiation/index.md
              - name: Monolithic Persistence
                href: antipatterns/monolithic-persistence/index.md
              - name: No Caching
                href: antipatterns/no-caching/index.md
              - name: Noisy Neighbor
                href: antipatterns/noisy-neighbor/index.md
              - name: Retry Storm
                href: antipatterns/retry-storm/index.md
              - name: Synchronous I/O
                href: antipatterns/synchronous-io/index.md
      - name: Responsible Innovation
        items:
          - name: Overview
            href: guide/responsible-innovation/index.md
          - name: Judgment Call
            href: guide/responsible-innovation/judgmentcall.md
          - name: Harms Modeling
            items:
              - name: Understand Harm
                href: guide/responsible-innovation/harms-modeling/index.md
              - name: Assess Types of Harm
                href: guide/responsible-innovation/harms-modeling/type-of-harm.md
          - name: Community Jury
            href: guide/responsible-innovation/community-jury/index.md
      - name: Multitenant applications
        items:
          - name: Considerations
            items:
              - name: Overview
                href: guide/multitenant/considerations/overview.md
              - name: Tenancy models
                href: guide/multitenant/considerations/tenancy-models.md
              - name: Tenant lifecycle
                href: guide/multitenant/considerations/tenant-lifecycle.md
              - name: Pricing models
                href: guide/multitenant/considerations/pricing-models.md
              - name: Measure consumption
                href: guide/multitenant/considerations/measure-consumption.md
              - name: Deploy updates
                href: guide/multitenant/considerations/updates.md
              - name: Map requests to tenants
                href: guide/multitenant/considerations/map-requests.md
              - name: Domain names
                href: guide/multitenant/considerations/domain-names.md
          - name: Approaches
            items:
              - name: Storage and data
                href: guide/multitenant/approaches/storage-data.md
          - name: Service-specific guidance
            items:
              - name: Storage and data
                items:
<<<<<<< HEAD
                  - name: Azure SQL Database
                    href: guide/multitenant/service/sql-database.md
=======
                  - name: Azure Cosmos DB
                    href: guide/multitenant/service/cosmos-db.md
>>>>>>> bdef8cda
          - name: Related resources
            href: guide/multitenant/related-resources.md
      - name: Azure for AWS Professionals
        items:
          - name: Overview
            href: aws-professional/index.md
          - name: Component information
            expanded: true
            items:
              - name: Accounts
                href: aws-professional/accounts.md
              - name: Compute
                href: aws-professional/compute.md
              - name: Databases
                href: aws-professional/databases.md
              - name: Messaging
                href: aws-professional/messaging.md
              - name: Networking
                href: aws-professional/networking.md
              - name: Regions and zones
                href: aws-professional/regions-zones.md
              - name: Resources
                href: aws-professional/resources.md
              - name: Security and identity
                href: aws-professional/security-identity.md
              - name: Storage
                href: aws-professional/storage.md
          - name: Service comparison
            href: aws-professional/services.md
      - name: Azure for GCP Professionals
        items:
          - name: Overview
            href: gcp-professional/index.md
          - name: Services comparison
            href: gcp-professional/services.md
  - name: Microsoft Azure Well-Architected Framework
    items:
      - name: Overview
        href: framework/index.md  
      - name: Reliability
        items:
              - name: About
                href: framework/resiliency/index.yml
              - name: Overview
                href: framework/resiliency/overview.md
              - name: Principles
                href: framework/resiliency/principles.md
              - name: Checklist for specific Azure services
                href: /azure/architecture/checklist/resiliency-per-service
              - name: Design
                items:
                  - name: Checklist
                    href: framework/resiliency/design-checklist.md
                  - name: Requirements
                    href: framework/resiliency/design-requirements.md
                  - name: Application design
                    href: framework/resiliency/app-design.md
                  - name: Resiliency & dependencies
                    href: framework/resiliency/design-resiliency.md
                  - name: Best practices
                    href: framework/resiliency/design-best-practices.md
              - name: Testing
                items:
                  - name: Checklist
                    href: framework/resiliency/test-checklist.md
                  - name: Resiliency testing
                    href: framework/resiliency/testing.md
                  - name: Backup & recovery
                    href: framework/resiliency/backup-and-recovery.md
                  - name: Error handling
                    href: framework/resiliency/app-design-error-handling.md
                  - name: Chaos engineering
                    href: framework/resiliency/chaos-engineering.md
                  - name: Best practices
                    href: framework/resiliency/test-best-practices.md
              - name: Monitoring
                items:
                  - name: Checklist
                    href: framework/resiliency/monitor-checklist.md
                  - name: Application health
                    href: framework/resiliency/monitoring.md
                  - name: Health modeling
                    href: framework/resiliency/monitor-model.md
                  - name: Best practices
                    href: framework/resiliency/monitor-best-practices.md
              - name: Reliability patterns
                href: framework/resiliency/reliability-patterns.md
      - name: Security
        items:
          - name: Quick links
            href: framework/security/index.yml
          - name: About
            href: framework/security/overview.md
          - name: Principles
            href: framework/security/security-principles.md
          - name: Design
            items:
              - name: Governance
                items:
                  - name: Checklist
                    href: framework/security/design-governance.md
                  - name: Compliance requirements
                    href: framework/security/design-regulatory-compliance.md
                  - name: Landing zone
                    href: framework/security/design-governance-landing-zone.md
                  - name: Segmentation strategy
                    href: framework/security/design-segmentation.md
                  - name: Management groups
                    href: framework/security/design-management-groups.md
                  - name: Administration
                    href: framework/security/design-admins.md
              - name: Identity and access management
                items:
                  - name: Checklist
                    href: framework/security/design-identity.md
                  - name: Roles and responsibilities
                    href: framework/security/design-identity-role-definitions.md
                  - name: Control plane
                    href: framework/security/design-identity-control-plane.md
                  - name: Authentication
                    href: framework/security/design-identity-authentication.md
                  - name: Authorization
                    href: framework/security/design-identity-authorization.md
                  - name: Best practices
                    href: /azure/security/fundamentals/identity-management-best-practices?bc=%2fazure%2farchitecture%2fbread%2ftoc.json&toc=%2fazure%2farchitecture%2ftoc.json
              - name: Networking
                items:
                  - name: Checklist
                    href: framework/security/design-network.md
                  - name: Network segmentation
                    href: framework/security/design-network-segmentation.md
                  - name: Connectivity
                    href: framework/security/design-network-connectivity.md
                  - name: Application endpoints
                    href: framework/security/design-network-endpoints.md
                  - name: Data flow
                    href: framework/security/design-network-flow.md
                  - name: Best practices
                    href: /azure/security/fundamentals/network-best-practices?bc=%2fazure%2farchitecture%2fbread%2ftoc.json&toc=%2fazure%2farchitecture%2ftoc.json
              - name: Data protection
                items:
                  - name: Checklist
                    href: framework/security/design-storage.md
                  - name: Encryption
                    href: framework/security/design-storage-encryption.md
                  - name: Key and secret management
                    href: framework/security/design-storage-keys.md
                  - name: Best practices
                    href: /azure/security/fundamentals/encryption-overview?bc=%2fazure%2farchitecture%2fbread%2ftoc.json&toc=%2fazure%2farchitecture%2ftoc.json
              - name: Applications and services
                items:
                  - name: Application security considerations
                    href: framework/security/design-apps-services.md
                  - name: Application classification
                    href: framework/security/design-apps-considerations.md
                  - name: Threat analysis
                    href: framework/security/design-threat-model.md
                  - name: Securing PaaS deployments
                    href: /azure/security/fundamentals/paas-deployments?bc=%2fazure%2farchitecture%2fbread%2ftoc.json&toc=%2fazure%2farchitecture%2ftoc.json
                  - name: Configuration and dependencies
                    href: framework/security/design-app-dependencies.md
          - name: Build-deploy
            items:
              - name: Checklist
                href: framework/security/deploy.md
              - name: Governance considerations
                href: framework/security/deploy-governance.md
              - name: Infrastructure provisioning
                href: framework/security/deploy-infrastructure.md
              - name: Code deployments
                href: framework/security/deploy-code.md
          - name: Monitor-remediate
            items: 
              - name: Checklist
                href: framework/security/monitor.md
              - name: Tools
                href: framework/security/monitor-tools.md
              - name: Azure resources
                href: framework/security/monitor-resources.md
              - name: Logs and alerts
                href: framework/security/monitor-logs-alerts.md
              - name: Review and remediate
                href: framework/security/monitor-remediate.md
              - name: Compliance review
                href: framework/security/monitor-audit.md
              - name: Validate and test
                href: framework/security/monitor-test.md
              - name: Security operations
                href: framework/security/monitor-security-operations.md
          - name: Tradeoffs
            href: framework/security/security-tradeoffs.md
      - name: Cost Optimization
        items:
          - name: About
            href: framework/cost/index.yml
          - name: Overview
            href: framework/cost/overview.md
          - name: Principles
            href: framework/cost/principles.md
          - name: Design
            items:
              - name: Checklist
                href: framework/cost/design-checklist.md
              - name: Cost model
                href: framework/cost/design-model.md
              - name: Capture requirements
                href: framework/cost/design-capture-requirements.md
              - name: Azure regions
                href: framework/cost/design-regions.md
              - name: Azure resources
                href: framework/cost/design-resources.md
              - name: Governance
                href: framework/cost/design-governance.md
              - name: Initial estimate
                href: framework/cost/design-initial-estimate.md
              - name: Managed services
                href: framework/cost/design-paas.md
              - name: Performance and price options
                href: framework/cost/design-price.md
          - name: Provision
            items:
              - name: Checklist
                href: framework/cost/provision-checklist.md
              - name: AI + Machine Learning
                href: framework/cost/provision-ai-ml.md
              - name: Big data
                href: framework/cost/provision-analytics.md
              - name: Compute
                href: framework/cost/provision-compute.md
              - name: Data stores
                href: framework/cost/provision-datastores.md
              - name: Messaging
                href: framework/cost/provision-messaging.md
              - name: Networking
                href: framework/cost/provision-networking.md
                items:
                  - name: Cost for networking services
                    href: framework/cost/provision-networking-services.md
              - name: Web apps
                href: framework/cost/provision-webapps.md
          - name: Monitor
            items:
              - name: Checklist
                href: framework/cost/monitor-checklist.md
              - name: Budgets and alerts
                href: framework/cost/monitor-alert.md
              - name: Reports
                href: framework/cost/monitor-reports.md
              - name: Reviews
                href: framework/cost/monitor-reviews.md
          - name: Optimize
            items:
              - name: Checklist
                href: framework/cost/optimize-checklist.md
              - name: Autoscale
                href: framework/cost/optimize-autoscale.md
              - name: Reserved instances
                href: framework/cost/optimize-reserved.md
              - name: VM instances
                href: framework/cost/optimize-vm.md
              - name: Caching
                href: framework/cost/optimize-cache.md
          - name: Tradeoffs
            href: framework/cost/tradeoffs.md
      - name: Operational Excellence
        items:
          - name: About
            href: framework/devops/index.yml
          - name: Overview
            href: framework/devops/overview.md
          - name: Principles
            href: framework/devops/principles.md
          - name: Automation
            items:
              - name: Automation Overview
                href: framework/devops/automation-overview.md
              - name: Repeatable infrastructure
                href: framework/devops/automation-infrastructure.md
              - name: Configure infrastructure
                href: framework/devops/automation-configuration.md
              - name: Automate operational tasks
                href: framework/devops/automation-tasks.md
          - name: Release engineering
            items:
              - name: Application development
                href: framework/devops/release-engineering-app-dev.md
              - name: Continuous integration
                href: framework/devops/release-engineering-ci.md
              - name: Release testing
                href: framework/devops/release-engineering-testing.md
              - name: Performance
                href: framework/devops/release-engineering-performance.md
              - name: Release deployment
                href: framework/devops/release-engineering-cd.md
              - name: Rollback
                href: framework/devops/release-engineering-rollback.md
          - name: Monitor and alerts
            items:
              - name: Monitoring
                href: framework/devops/monitoring.md
              - name: Alerting
                href: framework/devops/alerts.md
          - name: Checklist
            href: checklist/dev-ops.md
          - name: Operational Excellence patterns
            href: framework/devops/devops-patterns.md
      - name: Performance Efficiency
        items:
          - name: About
            href: framework/scalability/index.yml
          - name: Overview
            href: framework/scalability/overview.md
          - name: Principles
            href: framework/scalability/principles.md
          - name: Design
            items:
              - name: Checklist
                href: framework/scalability/design-checklist.md
              - name: Distributed architecture challenges
                href: framework/scalability/design-distributed.md
              - name: Application design
                href: framework/scalability/design-apps.md
              - name: Application efficiency
                href: framework/scalability/design-efficiency.md
              - name: Scalability
                href: framework/scalability/design-scale.md
              - name: Capacity planning
                href: framework/scalability/design-capacity.md
          - name: Test
            items:
              - name: Checklist
                href: framework/scalability/test-checklist.md
              - name: Performance testing
                href: framework/scalability/performance-test.md
              - name: Testing tools
                href: framework/scalability/test-tools.md
          - name: Monitoring
            href: framework/scalability/monitor.md
          - name: Performance Efficiency patterns
            href: framework/scalability/performance-efficiency-patterns.md
          - name: Checklist
            href: framework/scalability/performance-efficiency.md
          - name: Tradeoffs
            href: framework/scalability/tradeoffs.md
      - name: Workloads
        items:
          - name: Hybrid
            items:
              - name: Overview
                href: framework/hybrid/hybrid-overview.md
              - name: Cost Optimization
                href: framework/hybrid/hybrid-cost.md
              - name: Operational Excellence
                href: framework/hybrid/hybrid-opex.md
              - name: Performance Efficiency
                href: framework/hybrid/hybrid-performance-efficiency.md
              - name: Reliability
                href: framework/hybrid/hybrid-reliability.md
              - name: Security
                href: framework/hybrid/hybrid-security.md
  - name: Design Patterns
    items:
      - name: Overview
        href: patterns/index.md
      - name: Categories
        items:
          - name: Data management
            href: patterns/category/data-management.md
          - name: Design and implementation
            href: patterns/category/design-implementation.md
          - name: Messaging
            href: patterns/category/messaging.md
      - name: Ambassador
        href: patterns/ambassador.md
      - name: Anti-corruption Layer
        href: patterns/anti-corruption-layer.md
      - name: Asynchronous Request-Reply
        href: patterns/async-request-reply.md
      - name: Backends for Frontends
        href: patterns/backends-for-frontends.md
      - name: Bulkhead
        href: patterns/bulkhead.md
      - name: Cache-Aside
        href: patterns/cache-aside.md
      - name: Choreography
        href: patterns/choreography.md
      - name: Circuit Breaker
        href: patterns/circuit-breaker.md
      - name: Claim Check
        href: patterns/claim-check.md
      - name: Command and Query Responsibility Segregation (CQRS)
        href: patterns/cqrs.md
      - name: Compensating Transaction
        href: patterns/compensating-transaction.md
      - name: Competing Consumers
        href: patterns/competing-consumers.md
      - name: Compute Resource Consolidation
        href: patterns/compute-resource-consolidation.md
      - name: Deployment Stamps
        href: patterns/deployment-stamp.md
      - name: Event Sourcing
        href: patterns/event-sourcing.md
      - name: External Configuration Store
        href: patterns/external-configuration-store.md
      - name: Federated Identity
        href: patterns/federated-identity.md
      - name: Gatekeeper
        href: patterns/gatekeeper.md
      - name: Gateway Aggregation
        href: patterns/gateway-aggregation.md
      - name: Gateway Offloading
        href: patterns/gateway-offloading.md
      - name: Gateway Routing
        href: patterns/gateway-routing.md
      - name: Geode
        href: patterns/geodes.md
      - name: Health Endpoint Monitoring
        href: patterns/health-endpoint-monitoring.md
      - name: Index Table
        href: patterns/index-table.md
      - name: Leader Election
        href: patterns/leader-election.md
      - name: Materialized View
        href: patterns/materialized-view.md
      - name: Pipes and Filters
        href: patterns/pipes-and-filters.md
      - name: Priority Queue
        href: patterns/priority-queue.md
      - name: Publisher/Subscriber
        href: patterns/publisher-subscriber.md
      - name: Queue-Based Load Leveling
        href: patterns/queue-based-load-leveling.md
      - name: Rate Limiting
        href: patterns/rate-limiting-pattern.md
      - name: Retry
        href: patterns/retry.md
      - name: Saga
        href: reference-architectures/saga/saga.yml
      - name: Scheduler Agent Supervisor
        href: patterns/scheduler-agent-supervisor.md
      - name: Sequential Convoy
        href: patterns/sequential-convoy.md
      - name: Sharding
        href: patterns/sharding.md
      - name: Sidecar
        href: patterns/sidecar.md
      - name: Static Content Hosting
        href: patterns/static-content-hosting.md
      - name: Strangler Fig
        href: patterns/strangler-fig.md
      - name: Throttling
        href: patterns/throttling.md
      - name: Valet Key
        href: patterns/valet-key.md
  - name: Industry solutions with Azure
    expanded: true
    items:
      - name: Retail
        items:
          - name: Overview
            href: industries/retail.md
          - name: Guides
            items: 
              - name: Data management in the retail industry
                href: /previous-versions/azure/industry-marketing/retail/retail-data-management-overview
                maintainContext: true
              - name: Migrate your e-commerce solution to Azure
                href: /previous-versions/azure/industry-marketing/retail/migrating-ecommerce-solution-to-azure
                maintainContext: true
              - name: Optimize and reuse recommendations
                href: /previous-versions/azure/industry-marketing/retail/recommendation-engine-optimization
                maintainContext: true
              - name: Visual search in retail with CosmosDB
                href: /previous-versions/azure/industry-marketing/retail/visual-search-use-case-overview
                maintainContext: true
              - name: SKU optimization for consumer brands
                href: /previous-versions/azure/industry-marketing/retail/sku-optimization-solution-guide
                maintainContext: true
          - name: Architectures
            items:
              - name: Build a real-time recommendation API
                href: reference-architectures/ai/real-time-recommendation.yml
              - name: E-commerce front end
                href: example-scenario/apps/ecommerce-scenario.yml
              - name: Intelligent search engine for e-commerce
                href: example-scenario/apps/ecommerce-search.yml
              - name: Magento e-commerce platform in AKS
                href: example-scenario/magento/magento-azure.yml
              - name: Movie recommendations on Azure
                href: example-scenario/ai/movie-recommendations-with-machine-learning.yml
              - name: Retail - Buy online, pickup in store (BOPIS)
                href: example-scenario/iot/vertical-buy-online-pickup-in-store.yml
              - name: Scalable order processing
                href: example-scenario/data/ecommerce-order-processing.yml
              - name: Scalable personalization on Azure
                href: example-scenario/ai/scalable-personalization-with-content-based-recommendation-system.yml
      - name: Finance
        items:
          - name: Overview
            href: industries/finance.md
          - name: Guides
            items: 
              - name: Risk grid computing in banking
                href: /previous-versions/azure/industry-marketing/financial/risk-grid-banking-overview
                maintainContext: true
              - name: Risk grid computing solution
                href: /previous-versions/azure/industry-marketing/financial/risk-grid-banking-solution-guide
                maintainContext: true
              - name: Data management in banking
                href: /previous-versions/azure/industry-marketing/financial/data-mgmt-in-banking-overview
                maintainContext: true
              - name: Actuarial risk analysis and finance modeling
                href: /previous-versions/azure/industry-marketing/financial/actuarial-risk-analysis-and-financial-modeling-solution-guide
                maintainContext: true
              - name: Enable the financial services risk lifecycle
                href: /previous-versions/azure/industry-marketing/financial/fsi-risk-modeling
                maintainContext: true
          - name: Architectures
            items:
              - name: Banking system cloud transformation
                href: example-scenario/banking/banking-system-cloud-transformation.yml
              - name: Decentralized trust between banks
                href: example-scenario/apps/decentralized-trust.yml
              - name: Modernize mainframe & midrange data
                href: reference-architectures/migration/modernize-mainframe-data-to-azure.yml
              - name: Patterns and implementations in banking
                href: example-scenario/banking/patterns-and-implementations.yml
              - name: Real-time fraud detection
                href: example-scenario/data/fraud-detection.yml
              - name: Replicate and sync mainframe data in Azure
                href: reference-architectures/migration/sync-mainframe-data-with-azure.yml
          - name: Compliance Blueprints
            items:
              - name: Blueprint - Analytics for PCI DSS
                href: /previous-versions/azure/security/blueprints/pcidss-analytics-overview
                maintainContext: true
              - name: Blueprint - Data warehouse for PCI DSS
                href: /previous-versions/azure/security/blueprints/pcidss-dw-overview
                maintainContext: true
              - name: Blueprint - IaaS web application for PCI DSS
                href: /previous-versions/azure/security/blueprints/pcidss-iaaswa-overview
                maintainContext: true
              - name: Blueprint - PaaS web application for PCI DSS
                href: /previous-versions/azure/security/blueprints/pcidss-paaswa-overview
                maintainContext: true
      - name: Healthcare
        items:
          - name: Overview
            href: industries/healthcare.md
          - name: Building a telehealth system with Azure
            href: example-scenario/apps/telehealth-system.yml
          - name: Clinical insights with Cloud for Healthcare
            href: example-scenario/mch-health/medical-data-insights.yml
          - name: Confidential computing for healthcare
            href: example-scenario/confidential/healthcare-inference.yml
          - name: Consumer health portal on Azure
            href: example-scenario/digital-health/health-portal.yml
          - name: Health data consortium
            href: example-scenario/data/azure-health-data-consortium.yml
          - name: Precision medicine pipeline
            href: example-scenario/precision-medicine/genomic-analysis-reporting.yml
          - name: Virtual visits with Cloud for Healthcare
            href: example-scenario/mch-health/virtual-health-mch.yml
          - name: Compliance Blueprints
            items:
              - name: Blueprint - HIPAA/HITRUST data and AI
                href: /previous-versions/azure/security/blueprints/azure-health
                maintainContext: true
              - name: Implement the healthcare blueprint for AI
                href: /previous-versions/azure/industry-marketing/health/sg-healthcare-ai-blueprint
                maintainContext: true
              - name: HIPAA and HITRUST compliant health data AI
                href: solution-ideas/articles/security-compliance-blueprint-hipaa-hitrust-health-data-ai.yml
      - name: Government
        items:
          - name: Overview
            href: industries/government.md
          - name: Azure Automation in a hybrid environment
            href: hybrid/azure-automation-hybrid.yml
          - name: Azure Automation update management
            href: hybrid/azure-update-mgmt.yml
          - name: Computer forensics chain of custody in Azure
            href: example-scenario/forensics/index.yml
          - name: Hybrid security monitoring in Azure
            href: hybrid/hybrid-security-monitoring.yml
          - name: Web app private database connectivity
            href: example-scenario/private-web-app/private-web-app.yml
          - name: Azure Virtual Desktop for the enterprise
            href: example-scenario/wvd/windows-virtual-desktop.yml
          - name: Compliance Blueprints
            items:
              - name: Blueprint - Analytics for FedRAMP
                href: /previous-versions/azure/security/blueprints/fedramp-analytics-overview
                maintainContext: true
              - name: Blueprint - Data warehouse for FedRAMP
                href: /previous-versions/azure/security/blueprints/fedramp-datawarehouse-overview
                maintainContext: true
              - name: Blueprint - IaaS web app for FedRAMP
                href: /previous-versions/azure/security/blueprints/fedramp-iaaswa-overview
                maintainContext: true
              - name: Blueprint - PaaS web app for FedRAMP
                href: /previous-versions/azure/security/blueprints/fedramp-paaswa-overview
                maintainContext: true
      - name: Manufacturing
        items:
          - name: Overview
            href: industries/manufacturing.md
          - name: Guides
            items: 
              - name: Industrial IoT analytics
                href: guide/iiot-guidance/iiot-architecture.md
              - name: Upscale ML lifecycle with MLOps framework
                href: example-scenario/mlops/mlops-technical-paper.yml
              - name: On-demand, scalable, high-power compute
                href: /previous-versions/azure/industry-marketing/manufacturing/compute-in-manufacturing-overview
                maintainContext: true
              - name: Predictive maintenance in manufacturing
                href: /previous-versions/azure/industry-marketing/manufacturing/predictive-maintenance-overview
                maintainContext: true
              - name: Predictive maintenance solution
                href: /previous-versions/azure/industry-marketing/manufacturing/predictive-maintenance-solution
                maintainContext: true
              - name: Extract actionable insights from IoT data
                href: /previous-versions/azure/industry-marketing/manufacturing/extracting-insights-from-iot-data
                maintainContext: true
          - name: Architectures
            items: 
              - name: Build a speech-to-text transcription pipeline
                href: reference-architectures/ai/speech-to-text-transcription-pipeline.yml
              - name: Computer vision on the edge
                href: reference-architectures/ai/end-to-end-smart-factory.yml
              - name: Supply chain track and trace
                href: solution-ideas/articles/supply-chain-track-and-trace.yml
      - name: Media and entertainment
        items:
          - name: Overview
            href: industries/media.md
          - name: 3D video rendering
            href: example-scenario/infrastructure/video-rendering.yml
          - name: Digital image-based modeling on Azure
            href: example-scenario/infrastructure/image-modeling.yml
          - name: Image classification on Azure
            href: example-scenario/ai/intelligent-apps-image-processing.yml
          - name: Movie recommendations on Azure
            href: example-scenario/ai/movie-recommendations-with-machine-learning.yml
          - name: Scalable personalization on Azure
            href: example-scenario/ai/scalable-personalization-with-content-based-recommendation-system.yml
      - name: Energy and environment
        items: 
          - name: Run reservoir simulations
            href: example-scenario/infrastructure/reservoir-simulation.yml
          - name: Geospatial data processing and analytics
            href: example-scenario/data/geospatial-data-processing-analytics-azure.yml
          - name: Run CFD simulations
            href: example-scenario/infrastructure/hpc-cfd.yml
          - name: Project 15 sustainability
            href: solution-ideas/articles/project-15-iot-sustainability.yml
          - name: Environmental monitoring
            href: solution-ideas/articles/environment-monitoring-and-supply-chain-optimization.yml
      - name: Game development
        items:
          - name: Rendering
            items:
              - name: 3D video rendering
                href: example-scenario/infrastructure/video-rendering.yml
              - name: Digital image-based modeling on Azure
                href: example-scenario/infrastructure/image-modeling.yml 
          - name: Databases for gaming
            items: 
              - name: Gaming using Azure MySQL
                href: solution-ideas/articles/gaming-using-azure-database-for-mysql.yml
              - name: Gaming using Cosmos DB
                href: solution-ideas/articles/gaming-using-cosmos-db.yml
          - name: Game server hosting
            items:
              - name: Basic game server hosting
                href: /gaming/azure/reference-architectures/multiplayer-basic-game-server-hosting
                maintainContext: true
              - name: LAMP architectures for gaming
                href: /gaming/azure/reference-architectures/general-purpose-lamp
                maintainContext: true
          - name: Scalable gaming servers
            items:
              - name: Multiplayer backend architectures
                href: /gaming/azure/reference-architectures/multiplayer
                maintainContext: true
              - name: Real-time multiplayer
                items:
                  - name: Synchronous multiplayer basics
                    href: /gaming/azure/reference-architectures/multiplayer-synchronous
                    maintainContext: true
                  - name: Synchronous multiplayer with Batch
                    href: /gaming/azure/reference-architectures/multiplayer-synchronous-batch
                    maintainContext: true
                  - name: Synchronous multiplayer with AKS
                    href: /gaming/azure/reference-architectures/multiplayer-synchronous-aks
                    maintainContext: true
                  - name: Synchronous multiplayer with Service Fabric
                    href: /gaming/azure/reference-architectures/multiplayer-synchronous-sf
                    maintainContext: true
                  - name: Synchronous multiplayer with ACI
                    href: /gaming/azure/reference-architectures/multiplayer-synchronous-aci
                    maintainContext: true
                  - name: Custom game server scaling
                    href: /gaming/azure/reference-architectures/multiplayer-custom-server-scaling
                    maintainContext: true
              - name: Turn-based multiplayer
                items:
                  - name: Asynchronous multiplayer basics
                    href: /gaming/azure/reference-architectures/multiplayer-asynchronous
                    maintainContext: true
                  - name: Serverless asynchronous multiplayer 
                    href: /gaming/azure/reference-architectures/multiplayer-asynchronous-serverless
                    maintainContext: true
      - name: Automotive and transportation
        items:
          - name: Building blocks for autonomous driving
            href: industries/automotive/building-blocks-autonomous-driving-simulation-environments.yml
  - name: Azure categories
    expanded: true
    items:
      - name: AI + Machine Learning
        items:
          - name: Get started
            href: data-guide/big-data/ai-overview.md
          - name: Guides
            items:
              - name: Cognitive services
                href: data-guide/technology-choices/cognitive-services.md
              - name: Machine learning
                href: data-guide/technology-choices/data-science-and-machine-learning.md
              - name: Machine learning at scale
                href: data-guide/big-data/machine-learning-at-scale.md
              - name: Natural language processing
                href: data-guide/technology-choices/natural-language-processing.md
              - name: R developer's guide to Azure
                href: data-guide/technology-choices/r-developers-guide.md
              - name: Machine teaching
                href: solution-ideas/articles/machine-teaching.yml
              - name: MLOps framework
                items:
                  - name: Upscale ML lifecycle with MLOps
                    href: example-scenario/mlops/mlops-technical-paper.yml
                  - name: MLOps maturity model
                    href: example-scenario/mlops/mlops-maturity-model.yml
                  - name: Azure ML service selection guide
                    href: example-scenario/mlops/aml-decision-tree.yml
              - name: Team Data Science Process
                items:
                  - name: Overview
                    href: data-science-process/overview.md
                  - name: Lifecycle
                    items:
                      - name: Overview
                        href: data-science-process/lifecycle.md
                      - name: 1. Business understanding
                        href: data-science-process/lifecycle-business-understanding.md
                      - name: 2. Data acquisition and understanding
                        href: data-science-process/lifecycle-data.md
                      - name: 3. Modeling
                        href: data-science-process/lifecycle-modeling.md
                      - name: 4. Deployment
                        href: data-science-process/lifecycle-deployment.md
                      - name: 5. Customer acceptance
                        href: data-science-process/lifecycle-acceptance.md
                  - name: Roles and tasks
                    items:
                      - name: Overview
                        href: data-science-process/roles-tasks.md
                      - name: Group manager
                        href: data-science-process/group-manager-tasks.md
                      - name: Team lead
                        href: data-science-process/team-lead-tasks.md
                      - name: Project lead
                        href: data-science-process/project-lead-tasks.md
                      - name: Individual contributor
                        href: data-science-process/project-ic-tasks.md
                  - name: Project planning
                    href: data-science-process/team-data-science-process-project-templates.md
                  - name: Development
                    items:
                      - name: Agile development
                        href: data-science-process/agile-development.md
                      - name: Collaborative coding with Git
                        href: data-science-process/collaborative-coding-with-git.md
                      - name: Execute data science tasks
                        href: data-science-process/execute-data-science-tasks.md
                      - name: Code testing
                        href: data-science-process/code-test.md
                      - name: Track progress
                        href: data-science-process/track-progress.md
                  - name: Operationalization
                    items:
                      - name: DevOps - CI/CD
                        href: data-science-process/ci-cd-flask.md
                  - name: Worked-out examples
                    items:
                      - name: Overview
                        href: data-science-process/walkthroughs.md
                      - name: Spark examples
                        items:
                          - name: Spark with PySpark and Scala
                            href: data-science-process/walkthroughs-spark.md
                          - name: Explore and model data
                            href: data-science-process/spark-data-exploration-modeling.md
                          - name: Advanced data exploration and modeling
                            href: data-science-process/spark-advanced-data-exploration-modeling.md
                          - name: Score models
                            href: data-science-process/spark-model-consumption.md
                      - name: Hive with HDInsight Hadoop
                        href: data-science-process/walkthroughs-hdinsight-hadoop.md
                      - name: U-SQL with Azure Data Lake
                        href: data-science-process/walkthroughs-azure-data-lake.md
                      - name: R, Python and T-SQL with SQL Server
                        href: data-science-process/walkthroughs-sql-server.md
                      - name: T-SQL and Python with Azure Synapse Analytics
                        href: data-science-process/walkthroughs-sql-data-warehouse.md
                  - name: Training
                    items:
                      - name: For data scientists
                        href: data-science-process/team-data-science-process-for-data-scientists.md
                      - name: For DevOps
                        href: data-science-process/team-data-science-process-for-devops.md
                  - name: How To
                    items:
                      - name: Set up data science environments
                        items:
                          - name: Environment setup
                            href: data-science-process/environment-setup.md
                          - name: Platforms and tools
                            href: data-science-process/platforms-and-tools.md
                      - name: Analyze business needs
                        items:
                          - name: Identify your scenario
                            href: data-science-process/plan-your-environment.md
                      - name: Acquire and understand data
                        items:
                          - name: Ingest data
                            items:
                              - name: Overview
                                href: data-science-process/ingest-data.md
                              - name: Move to/from Blob storage
                                items:
                                  - name: Overview
                                    href: data-science-process/move-azure-blob.md
                                  - name: Use Storage Explorer
                                    href: data-science-process/move-data-to-azure-blob-using-azure-storage-explorer.md
                                  - name: Use SSIS
                                    href: data-science-process/move-data-to-azure-blob-using-ssis.md
                              - name: Move to SQL on a VM
                                href: data-science-process/move-sql-server-virtual-machine.md
                              - name: Move to Azure SQL Database
                                href: data-science-process/move-sql-azure.md
                              - name: Move to Hive tables
                                href: data-science-process/move-hive-tables.md
                              - name: Move to SQL partitioned tables
                                href: data-science-process/parallel-load-sql-partitioned-tables.md
                              - name: Move from on-prem SQL
                                href: data-science-process/move-sql-azure-adf.md
                          - name: Explore and visualize data
                            items:
                              - name: Prepare data
                                href: data-science-process/prepare-data.md
                              - name: Explore data
                                items:
                                  - name: Overview
                                    href: data-science-process/explore-data.md
                                  - name: Explore Azure Blob Storage
                                    href: data-science-process/explore-data-blob.md
                                  - name: Explore SQL on a VM
                                    href: data-science-process/explore-data-sql-server.md
                                  - name: Explore Hive tables
                                    href: data-science-process/explore-data-hive-tables.md
                              - name: Sample data
                                items:
                                  - name: Overview
                                    href: data-science-process/sample-data.md
                                  - name: Use Blob Storage
                                    href: data-science-process/sample-data-blob.md
                                  - name: Use SQL Server
                                    href: data-science-process/sample-data-sql-server.md
                                  - name: Use Hive tables
                                    href: data-science-process/sample-data-hive.md
                              - name: Process data
                                items:
                                  - name: Access with Python
                                    href: data-science-process/python-data-access.md
                                  - name: Process blob data
                                    href: data-science-process/data-blob.md
                                  - name: Use Azure Data Lake
                                    href: data-science-process/data-lake-walkthrough.md
                                  - name: Use SQL VM
                                    href: data-science-process/sql-server-virtual-machine.md
                                  - name: Use data pipeline
                                    href: data-science-process/automated-data-pipeline-cheat-sheet.md
                                  - name: Use Spark
                                    href: data-science-process/spark-overview.md
                                  - name: Use Scala and Spark
                                    href: data-science-process/scala-walkthrough.md
                      - name: Develop models
                        items:
                          - name: Engineer features
                            items:
                              - name: Overview
                                href: data-science-process/create-features.md
                              - name: Use SQL and Python
                                href: data-science-process/create-features-sql-server.md
                              - name: Use Hive queries
                                href: data-science-process/create-features-hive.md
                          - name: Select features
                            href: data-science-process/select-features.md
                      - name: Deploy models in production
                        href: data-science-process/deploy-models-in-production.md
                  - name: Related
                    items:
                      - name: Anomaly detection
                        href: data-science-process/apps-anomaly-detection-api.md
                      - name: Predictive maintenance
                        items:
                          - name: Overview
                            href: data-science-process/predictive-maintenance-playbook.md
                          - name: Technical guide
                            href: data-science-process/predictive-maintenance-technical-guide.md
          - name: Architectures
            items:
              - name: Baseball decision analysis with ML.NET and Blazor
                href: data-guide/big-data/baseball-ml-workload.md
              - name: Batch scoring for deep learning
                href: reference-architectures/ai/batch-scoring-deep-learning.yml
              - name: Batch scoring with Python
                href: reference-architectures/ai/batch-scoring-python.yml
              - name: Batch scoring with R
                href: reference-architectures/ai/batch-scoring-R-models.yml
              - name: Batch scoring with Spark on Databricks
                href: reference-architectures/ai/batch-scoring-databricks.yml
              - name: Blueprint architectures
                items:                
                  - name: Blueprint - HIPAA/HITRUST health data and AI
                    href: /previous-versions/azure/security/blueprints/azure-health
                    maintainContext: true
                  - name: Implement the healthcare blueprint for AI
                    href: /previous-versions/azure/industry-marketing/health/sg-healthcare-ai-blueprint
                    maintainContext: true
              - name: Chatbot for hotel booking
                href: example-scenario/ai/commerce-chatbot.yml
              - name: Computer vision on the edge
                href: reference-architectures/ai/end-to-end-smart-factory.yml
              - name: Deploy AI and ML at the edge
                href: hybrid/deploy-ai-ml-azure-stack-edge.yml
              - name: Distributed deep learning training
                href: reference-architectures/ai/training-deep-learning.yml
              - name: Enterprise-grade conversational bot
                href: reference-architectures/ai/conversational-bot.yml
              - name: Image classification
                href: example-scenario/ai/intelligent-apps-image-processing.yml
              - name: MLOps for Python models
                href: reference-architectures/ai/mlops-python.yml
              - name: Movie recommendations
                href: example-scenario/ai/movie-recommendations-with-machine-learning.yml
              - name: Orchestrate MLOps on Azure Databricks
                href: reference-architectures/ai/orchestrate-mlops-azure-databricks.yml
              - name: Real-time recommendation API
                href: reference-architectures/ai/real-time-recommendation.yml
              - name: Real-time scoring Python models
                href: reference-architectures/ai/real-time-scoring-machine-learning-models.yml
              - name: Real-time scoring R models
                href: reference-architectures/ai/realtime-scoring-r.yml
              - name: Scalable personalization
                href: example-scenario/ai/scalable-personalization-with-content-based-recommendation-system.yml
              - name: Speech to text conversion
                href: reference-architectures/ai/speech-to-text-transcription-pipeline.yml
              - name: Training Python models
                href: reference-architectures/ai/training-python-models.yml
          - name: Solution ideas
            items:
              - name: AI at the edge
                href: solution-ideas/articles/ai-at-the-edge.yml
              - name: AI enrichment with Cognitive Search
                href: solution-ideas/articles/cognitive-search-with-skillsets.yml
              - name: Auditing and risk management
                href: solution-ideas/articles/auditing-and-risk-compliance.yml
              - name: Autonomous systems
                href: solution-ideas/articles/autonomous-systems.yml
              - name: Business process management
                href: solution-ideas/articles/business-process-management.yml
              - name: Content research
                href: solution-ideas/articles/content-research.yml
              - name: Content tagging with NLP
                href: solution-ideas/articles/website-content-tag-suggestion-with-deep-learning-and-nlp.yml
              - name: Contract management
                href: solution-ideas/articles/contract-management.yml
              - name: Customer churn prediction
                href: solution-ideas/articles/customer-churn-prediction.yml
              - name: Customer feedback
                href: solution-ideas/articles/customer-feedback-and-analytics.yml
              - name: Data science and machine learning
                href: solution-ideas/articles/azure-databricks-data-science-machine-learning.yml
              - name: Defect prevention
                href: solution-ideas/articles/defect-prevention-with-predictive-maintenance.yml
              - name: Digital asset management
                href: solution-ideas/articles/digital-asset-management.yml
              - name: Disconnected AI at the edge
                href: solution-ideas/articles/ai-at-the-edge-disconnected.yml
              - name: E-commerce chatbot
                href: solution-ideas/articles/commerce-chatbot.yml
              - name: Energy demand forecasting
                href: solution-ideas/articles/forecast-energy-power-demand.yml
              - name: Energy supply optimization
                href: solution-ideas/articles/energy-supply-optimization.yml
              - name: Enterprise chatbot disaster recovery
                href: solution-ideas/articles/enterprise-chatbot-disaster-recovery.yml
              - name: Enterprise productivity chatbot
                href: solution-ideas/articles/enterprise-productivity-chatbot.yml
              - name: Environment monitoring
                href: solution-ideas/articles/environment-monitoring-and-supply-chain-optimization.yml
              - name: FAQ chatbot
                href: solution-ideas/articles/faq-chatbot-with-data-champion-model.yml
              - name: Hospital patient predictions
                href: solution-ideas/articles/predict-length-of-stay-and-patient-flow-with-healthcare-analytics.yml
              - name: Image classification with CNNs
                href: solution-ideas/articles/image-classification-with-convolutional-neural-networks.yml
              - name: Interactive voice response bot
                href: solution-ideas/articles/interactive-voice-response-bot.yml
              - name: Keyword digital text processing
                href: solution-ideas/articles/digital-media-speech-text.yml
              - name: Marketing optimization
                href: solution-ideas/articles/optimize-marketing-with-machine-learning.yml
              - name: Model deployment to AKS
                href: solution-ideas/articles/machine-learning-model-deployment-aks.yml
              - name: Personalized marketing solutions
                href: solution-ideas/articles/personalized-marketing.yml
              - name: Personalized offers
                href: solution-ideas/articles/personalized-offers.yml
              - name: Population health management
                href: solution-ideas/articles/population-health-management-for-healthcare.yml
              - name: Predictive maintenance
                href: solution-ideas/articles/predictive-maintenance.yml
              - name: Predictive marketing
                href: solution-ideas/articles/predictive-marketing-campaigns-with-machine-learning-and-spark.yml
              - name: Quality assurance
                href: solution-ideas/articles/quality-assurance.yml
              - name: Remote patient monitoring
                href: solution-ideas/articles/remote-patient-monitoring.yml
              - name: Retail assistant with visual capabilities
                href: solution-ideas/articles/retail-assistant-or-vacation-planner-with-visual-capabilities.yml
              - name: Retail product recommendations
                href: solution-ideas/articles/product-recommendations.yml
              - name: Secure research environment for regulated data
                href: example-scenario/ai/secure-compute-for-research.yml
              - name: Speech services
                href: solution-ideas/articles/speech-services.yml
              - name: Vehicle telematics
                href: solution-ideas/articles/predictive-insights-with-vehicle-telematics.yml
              - name: Vision classifier model
                href: example-scenario/dronerescue/vision-classifier-model-with-custom-vision.yml
              - name: Visual assistant
                href: solution-ideas/articles/visual-assistant.yml
      - name: Analytics
        items:
          - name: Get started
            href: solution-ideas/articles/analytics-start-here.yml
          - name: Guides
            items:
              - name: Analytical data stores
                href: data-guide/technology-choices/analytical-data-stores.md
              - name: Analytics and reporting
                href: data-guide/technology-choices/analysis-visualizations-reporting.md
          - name: Architectures
            items:
              - name: Anomaly detector process
                href: solution-ideas/articles/anomaly-detector-process.yml
              - name: Automated enterprise BI
                href: reference-architectures/data/enterprise-bi-adf.yml
              - name: Azure analytics end to end
                href: example-scenario/dataplate2e/data-platform-end-to-end.yml
              - name: Blueprint architectures
                items:
                  - name: Blueprint - Analytics for FedRAMP
                    href: /previous-versions/azure/security/blueprints/fedramp-analytics-overview
                    maintainContext: true
                  - name: Blueprint - Analytics for PCI DSS
                    href: /previous-versions/azure/security/blueprints/pcidss-analytics-overview
                    maintainContext: true
              - name: Data warehouse for small and medium business
                href: example-scenario/data/small-medium-data-warehouse.yml
              - name: Data warehousing and analytics
                href: example-scenario/data/data-warehouse.yml
              - name: Geospatial data processing and analytics
                href: example-scenario/data/geospatial-data-processing-analytics-azure.yml
              - name: Ingestion and analysis of news feeds
                href: example-scenario/ai/news-feed-ingestion-and-near-real-time-analysis.yml
              - name: Partitioning in Event Hubs and Kafka
                href: reference-architectures/event-hubs/partitioning-in-event-hubs-and-kafka.yml
              - name: Precision medicine pipeline with genomics
                href: example-scenario/precision-medicine/genomic-analysis-reporting.yml
              - name: Stream processing with Azure Databricks
                href: reference-architectures/data/stream-processing-databricks.yml
              - name: Stream processing with Azure Stream Analytics
                href: reference-architectures/data/stream-processing-stream-analytics.yml
          - name: Solution ideas
            items:
              - name: Advanced analytics
                href: solution-ideas/articles/advanced-analytics-on-big-data.yml
              - name: App integration using Event Grid
                href: solution-ideas/articles/application-integration-using-event-grid.yml
              - name: Big data analytics with Azure Data Explorer
                href: solution-ideas/articles/big-data-azure-data-explorer.yml
              - name: Big data analytics with Enterprise-grade security
                href: solution-ideas/articles/big-data-analytics-enterprise-grade-security.yml
              - name: Content Delivery Network analytics
                href: solution-ideas/articles/content-delivery-network-azure-data-explorer.yml
              - name: Demand forecasting for shipping
                href: solution-ideas/articles/demand-forecasting-for-shipping-and-distribution.yml
              - name: Demand forecasting and price optimization
                href: solution-ideas/articles/demand-forecasting-price-optimization-marketing.yml
              - name: Demand forecasting with Stream Analytics
                href: solution-ideas/articles/demand-forecasting.yml
              - name: Discovery Hub for analytics
                href: solution-ideas/articles/cloud-scale-analytics-with-discovery-hub.yml
              - name: ETL using HDInsight
                href: solution-ideas/articles/extract-transform-and-load-using-hdinsight.yml
              - name: Highly scalable customer service and ERP
                href: solution-ideas/articles/erp-customer-service.yml
              - name: Hybrid big data with HDInsight
                href: solution-ideas/articles/extend-your-on-premises-big-data-investments-with-hdinsight.yml
              - name: Ingestion, ETL, and stream processing pipelines with Azure Databricks
                href: solution-ideas/articles/ingest-etl-stream-with-adb.yml
              - name: Interactive analytics with Data Explorer
                href: solution-ideas/articles/interactive-azure-data-explorer.yml
              - name: Interactive price analytics
                href: solution-ideas/articles/interactive-price-analytics.yml
              - name: IoT analytics with Azure Data Explorer
                href: solution-ideas/articles/iot-azure-data-explorer.yml
              - name: Modern analytics with Azure Databricks
                href: solution-ideas/articles/azure-databricks-modern-analytics-architecture.yml
              - name: Monitoring solution with Data Explorer
                href: solution-ideas/articles/monitor-azure-data-explorer.yml
              - name: Oil and Gas tank level forecasting
                href: solution-ideas/articles/oil-and-gas-tank-level-forecasting.yml
              - name: Predicting length of stay in hospitals
                href: solution-ideas/articles/predicting-length-of-stay-in-hospitals.yml
              - name: Predictive aircraft engine monitoring
                href: solution-ideas/articles/aircraft-engine-monitoring-for-predictive-maintenance-in-aerospace.yml
              - name: Real Time analytics on big data
                href: solution-ideas/articles/real-time-analytics.yml
              - name: Tiering applications & data for analytics
                href: solution-ideas/articles/tiered-data-for-analytics.yml
      - name: Blockchain
        items:
          - name: Architectures
            items:
              - name: Decentralized trust between banks
                href: example-scenario/apps/decentralized-trust.yml
              - name: Multi-cloud blockchain DLT
                href: example-scenario/blockchain/multi-cloud-blockchain.yml
          - name: Solution ideas
            items:
              - name: Blockchain workflow application
                href: solution-ideas/articles/blockchain-workflow-application.yml
              - name: Supply chain track and trace
                href: solution-ideas/articles/supply-chain-track-and-trace.yml
      - name: Compute
        items:
          - name: Get started with HPC
            href: topics/high-performance-computing.md
          - name: Guides
            items:
              - name: Choose a compute service
                href: guide/technology-choices/compute-decision-tree.md
              - name: SAS on Azure architecture guide
                href: guide/sas/sas-overview.yml
          - name: Architectures
            items:
              - name: 3D video rendering
                href: example-scenario/infrastructure/video-rendering.yml
              - name: Blueprint architectures
                items:
                  - name: Blueprint - IaaS web application for FedRAMP
                    href: /previous-versions/azure/security/blueprints/fedramp-iaaswa-overview
                    maintainContext: true
                  - name: Blueprint - IaaS web application for PCI DSS
                    href: /previous-versions/azure/security/blueprints/pcidss-iaaswa-overview
                    maintainContext: true
              - name: Computer-aided engineering
                href: example-scenario/apps/hpc-saas.yml
              - name: Digital image modeling
                href: example-scenario/infrastructure/image-modeling.yml
              - name: Linux virtual desktops with Citrix
                href: example-scenario/infrastructure/linux-vdi-citrix.yml
              - name: Move Azure resources across regions
                href: solution-ideas/articles/move-azure-resources-across-regions.yml
              - name: Run a Linux VM on Azure
                href: reference-architectures/n-tier/linux-vm.yml
              - name: Run a Windows VM on Azure
                href: reference-architectures/n-tier/windows-vm.yml
              - name: Run CFD simulations
                href: example-scenario/infrastructure/hpc-cfd.yml
              - name: Run reservoir simulations
                href: example-scenario/infrastructure/reservoir-simulation.yml
          - name: Solution ideas
            items:
              - name: HPC cluster deployed in the cloud
                href: solution-ideas/articles/hpc-cluster.yml
              - name: HPC risk analysis
                href: solution-ideas/articles/hpc-risk-analysis.yml
              - name: HPC system and big compute
                href: solution-ideas/articles/big-compute-with-azure-batch.yml
              - name: Hybrid HPC with HPC Pack
                href: solution-ideas/articles/hybrid-hpc-in-azure-with-hpc-pack.yml
      - name: Containers
        items:
          - name: Get started
            href: reference-architectures/containers/aks-start-here.md
          - name: Guides
            items:
              - name: AKS cluster best practices
                href: /Azure/aks/best-practices
                maintainContext: true
              - name: AKS day-2 operations guide
                items:
                  - name: Introduction
                    href: operator-guides/aks/day-2-operations-guide.md
                  - name: Triage practices
                    items:
                      - name: Overview
                        href: operator-guides/aks/aks-triage-practices.md
                      - name: 1- Cluster health
                        href: operator-guides/aks/aks-triage-cluster-health.md
                      - name: 2- Node and pod health
                        href: operator-guides/aks/aks-triage-node-health.md
                      - name: 3- Workload deployments
                        href: operator-guides/aks/aks-triage-deployment.md
                      - name: 4- Admission controllers
                        href: operator-guides/aks/aks-triage-controllers.md
                      - name: 5- Container registry connectivity
                        href: operator-guides/aks/aks-triage-container-registry.md
                  - name: Patching and upgrade guidance
                    href: operator-guides/aks/aks-upgrade-practices.md
                  - name: Monitoring with Azure Monitor
                    href: /azure/aks/monitor-aks?bc=%2fazure%2farchitecture%2fbread%2ftoc.json&toc=%2fazure%2farchitecture%2ftoc.json
                    maintainContext: true
                  - name: Common issues
                    href: /azure/aks/troubleshooting?bc=%2fazure%2farchitecture%2fbread%2ftoc.json&toc=%2fazure%2farchitecture%2ftoc.json
                    maintainContext: true
              - name: Choose a Kubernetes option
                items:
                  - name: Choose a Kubernetes at the edge option
                    href: operator-guides/aks/choose-kubernetes-edge-compute-option.md
                  - name: Choose a bare-metal Kubernetes option
                    href: operator-guides/aks/choose-bare-metal-kubernetes.yml
          - name: Reference architectures
            items:
              - name: AKS baseline cluster
                href: reference-architectures/containers/aks/secure-baseline-aks.yml
              - name: Microservices architecture on AKS
                href: reference-architectures/containers/aks-microservices/aks-microservices.yml
              - name: AKS cluster for a PCI-DSS workload
                items:
                  - name: Introduction
                    href: reference-architectures/containers/aks-pci/aks-pci-intro.yml
                  - name: Architecture
                    href: reference-architectures/containers/aks-pci/aks-pci-ra-code-assets.yml
                  - name: Network segmentation
                    href: reference-architectures/containers/aks-pci/aks-pci-network.yml
                  - name: Data protection
                    href: reference-architectures/containers/aks-pci/aks-pci-data.yml
                  - name: Vulnerability management
                    href: reference-architectures/containers/aks-pci/aks-pci-malware.yml
                  - name: Access controls
                    href: reference-architectures/containers/aks-pci/aks-pci-identity.yml
                  - name: Monitoring operations
                    href: reference-architectures/containers/aks-pci/aks-pci-monitor.yml
                  - name: Policy management
                    href: reference-architectures/containers/aks-pci/aks-pci-policy.yml
                  - name: Summary
                    href: reference-architectures/containers/aks-pci/aks-pci-summary.yml
              - name: Advanced microservices architecture on AKS
                href: reference-architectures/containers/aks-microservices/aks-microservices-advanced.yml
              - name: AKS baseline for multi-region clusters
                href: reference-architectures/containers/aks-multi-region/aks-multi-cluster.yml
              - name: CI/CD pipeline for container-based workloads
                href: example-scenario/apps/devops-with-aks.yml
          - name: Example workloads hosted in AKS clusters
            items:
              - name: Building a telehealth system
                href: example-scenario/apps/telehealth-system.yml
              - name: GitOps for AKS
                href: example-scenario/gitops-aks/gitops-blueprint-aks.yml
              - name: Magento e-commerce in AKS
                href: example-scenario/magento/magento-azure.yml
              - name: Multitenancy with AKS and AGIC
                href: example-scenario/aks-agic/aks-agic.yml
          - name: Solution ideas
            items:
              - name: API-first SaaS business model with AKS
                href: solution-ideas/articles/aks-api-first.yml
              - name: Azure Kubernetes in event stream processing
                href: solution-ideas/articles/serverless-event-processing-aks.yml
              - name: Bursting from AKS with ACI
                href: solution-ideas/articles/scale-using-aks-with-aci.yml
              - name: Elastic demand handling with AKS
                href: solution-ideas/articles/aks-demand-spikes.yml
              - name: JBoss deployment with Red Hat on Azure
                href: solution-ideas/articles/jboss-deployment-red-hat.yml
              - name: Microservices with AKS and Azure DevOps
                href: solution-ideas/articles/microservices-with-aks.yml
              - name: Secure DevOps for AKS
                href: solution-ideas/articles/secure-devops-for-kubernetes.yml
      - name: Databases
        items:
          - name: Guides
            items:
              - name: Get started
                href: data-guide/index.md
              - name: Relational data
                items:
                  - name: 'Extract, transform, and load (ETL)'
                    href: data-guide/relational-data/etl.md
                  - name: Online analytical processing (OLAP)
                    href: data-guide/relational-data/online-analytical-processing.md
                  - name: Online transaction processing (OLTP)
                    href: data-guide/relational-data/online-transaction-processing.md
                  - name: Data Warehousing
                    href: data-guide/relational-data/data-warehousing.md
              - name: Non-relational data
                items:
                  - name: Non-relational data stores
                    href: data-guide/big-data/non-relational-data.md
                  - name: Free-form text search
                    href: data-guide/scenarios/search.md
                  - name: Time series data
                    href: data-guide/scenarios/time-series.md
                  - name: Working with CSV and JSON files
                    href: data-guide/scenarios/csv-and-json.md
              - name: Build a scalable system for massive data
                href: data-guide/scenarios/build-scalable-database-solutions-azure-services.md
              - name: Big Data
                items:
                  - name: Big Data architectures
                    href: data-guide/big-data/index.md
                  - name: Batch processing
                    href: data-guide/big-data/batch-processing.md
                  - name: Real time processing
                    href: data-guide/big-data/real-time-processing.md
              - name: Technology choices
                items:
                  - name: Analytical data stores
                    href: data-guide/technology-choices/analytical-data-stores.md
                  - name: Analytics and reporting
                    href: data-guide/technology-choices/analysis-visualizations-reporting.md
                  - name: Batch processing
                    href: data-guide/technology-choices/batch-processing.md
                  - name: Data lakes
                    href: data-guide/scenarios/data-lake.md
                  - name: Data storage
                    href: data-guide/technology-choices/data-storage.md
                  - name: Choose a data store
                    items:
                      - name: Understand data store models
                        href: guide/technology-choices/data-store-overview.md
                      - name: Select a data store
                        href: guide/technology-choices/data-store-decision-tree.md
                      - name: Criteria for choosing a data store
                        href: guide/technology-choices/data-store-considerations.md
                  - name: Pipeline orchestration
                    href: data-guide/technology-choices/pipeline-orchestration-data-movement.md
                  - name: Real-time message ingestion
                    href: data-guide/technology-choices/real-time-ingestion.md
                  - name: Search data stores
                    href: data-guide/technology-choices/search-options.md
                  - name: Stream processing
                    href: data-guide/technology-choices/stream-processing.md
              - name: Data management patterns
                href: patterns/category/data-management.md
              - name: Transfer data to and from Azure
                href: data-guide/scenarios/data-transfer.md
              - name: Extend on-premises data solutions to Azure
                href: data-guide/scenarios/hybrid-on-premises-and-cloud.md
              - name: Securing data solutions
                href: data-guide/scenarios/securing-data-solutions.md
              - name: Application tenancy in SaaS Databases
                items:
                  - name: Tenancy models
                    href: isv/application-tenancy.md
              - name: Monitor Azure Databricks jobs
                items:
                  - name: Overview
                    href: databricks-monitoring/index.md
                  - name: Send Databricks application logs to Azure Monitor
                    href: databricks-monitoring/application-logs.md
                  - name: Use dashboards to visualize Databricks metrics
                    href: databricks-monitoring/dashboards.md
                  - name: Troubleshoot performance bottlenecks
                    href: databricks-monitoring/performance-troubleshooting.md
                  - name: Observability patterns and metrics for performance tuning
                    href: databricks-monitoring/databricks-observability.yml
              - name: Run Apache Cassandra
                href: best-practices/cassandra.md
          - name: Architectures
            items:
              - name: Azure health data consortium
                href: example-scenario/data/azure-health-data-consortium.yml
              - name: Blueprint architectures
                items:
                  - name: Blueprint - Data warehouse for FedRAMP
                    href: /previous-versions/azure/security/blueprints/fedramp-datawarehouse-overview
                    maintainContext: true
                  - name: Blueprint - Data warehouse for PCI DSS
                    href: /previous-versions/azure/security/blueprints/pcidss-dw-overview
                    maintainContext: true
                  - name: Blueprint - HIPAA/HITRUST health data and AI
                    href: /previous-versions/azure/security/blueprints/azure-health
                    maintainContext: true
              - name: Cost savings through HTAP with Azure SQL
                href: example-scenario/data/azure-sql-htap.yml
              - name: Data governance with Profisee and Azure Purview
                href: reference-architectures/data/profisee-master-data-management-purview.yml
              - name: DataOps for modern data warehouse
                href: example-scenario/data-warehouse/dataops-mdw.yml
              - name: Hybrid ETL with Azure Data Factory
                href: example-scenario/data/hybrid-etl-with-adf.yml
              - name: Master data management with CluedIn
                href: reference-architectures/data/cluedin.yml
              - name: Master data management with Profisee
                href: reference-architectures/data/profisee-master-data-management-data-factory.yml
              - name: N-tier app with Cassandra
                href: reference-architectures/n-tier/n-tier-cassandra.yml
              - name: SQL 2008 R2 failover cluster in Azure
                href: example-scenario/sql-failover/sql-failover-2008r2.yml
              - name: Windows N-tier applications
                href: reference-architectures/n-tier/n-tier-sql-server.yml
          - name: Solution ideas
            items:
              - name: Big data analytics with Azure Data Explorer
                href: solution-ideas/articles/big-data-azure-data-explorer.yml
              - name: Campaign optimization with HDInsight Spark
                href: solution-ideas/articles/campaign-optimization-with-azure-hdinsight-spark-clusters.yml
              - name: Campaign optimization with SQL Server
                href: solution-ideas/articles/campaign-optimization-with-sql-server.yml
              - name: Data streaming
                href: solution-ideas/articles/data-streaming-scenario.yml
              - name: Data cache
                href: solution-ideas/articles/data-cache-with-redis-cache.yml
              - name: Digital campaign management
                href: solution-ideas/articles/digital-marketing-using-azure-database-for-postgresql.yml
              - name: Digital marketing using Azure MySQL
                href: solution-ideas/articles/digital-marketing-using-azure-database-for-mysql.yml
              - name: Enterprise data warehouse
                href: solution-ideas/articles/enterprise-data-warehouse.yml
              - name: Finance management using Azure MySQL
                href: solution-ideas/articles/finance-management-apps-using-azure-database-for-mysql.yml
              - name: Finance management using Azure PostgreSQL
                href: solution-ideas/articles/finance-management-apps-using-azure-database-for-postgresql.yml
              - name: Gaming using Azure MySQL
                href: solution-ideas/articles/gaming-using-azure-database-for-mysql.yml
              - name: Gaming using Cosmos DB
                href: solution-ideas/articles/gaming-using-cosmos-db.yml
              - name: Globally distributed apps using Cosmos DB
                href: solution-ideas/articles/globally-distributed-mission-critical-applications-using-cosmos-db.yml
              - name: Intelligent apps using Azure MySQL
                href: solution-ideas/articles/intelligent-apps-using-azure-database-for-mysql.yml
              - name: Intelligent apps using Azure PostgreSQL
                href: solution-ideas/articles/intelligent-apps-using-azure-database-for-postgresql.yml
              - name: Interactive querying with HDInsight
                href: solution-ideas/articles/interactive-querying-with-hdinsight.yml
              - name: Loan charge-off prediction with HDInsight Spark
                href: solution-ideas/articles/loan-chargeoff-prediction-with-azure-hdinsight-spark-clusters.yml
              - name: Loan charge-off prediction with SQL Server
                href: solution-ideas/articles/loan-chargeoff-prediction-with-sql-server.yml
              - name: Loan credit risk modeling
                href: solution-ideas/articles/loan-credit-risk-analyzer-and-default-modeling.yml
              - name: Loan credit risk with SQL Server
                href: solution-ideas/articles/loan-credit-risk-with-sql-server.yml
              - name: Messaging
                href: solution-ideas/articles/messaging.yml
              - name: Minimal storage – change feed to replicate data
                href: solution-ideas/articles/minimal-storage-change-feed-replicate-data.yml
              - name: Mining equipment monitoring
                href: solution-ideas/articles/monitor-mining-equipment.yml
              - name: Multi-region web application with Cosmos DB replication
                href: solution-ideas/articles/multi-region-web-app-cosmos-db-replication.yml
              - name: Ops automation using Event Grid
                href: solution-ideas/articles/ops-automation-using-event-grid.yml
              - name: Optimized storage with logical data classification
                href: solution-ideas/articles/optimized-storage-logical-data-classification.yml
              - name: Optimized storage – time based - multi writes
                href: solution-ideas/articles/optimized-storage-time-based-multi-writes.yml
              - name: Optimized storage – time based with Data Lake
                href: solution-ideas/articles/optimized-storage-time-based-data-lake.yml
              - name: Oracle migration to Azure
                href: solution-ideas/articles/reference-architecture-for-oracle-database-migration-to-azure.yml
              - name: Personalization using Cosmos DB
                href: solution-ideas/articles/personalization-using-cosmos-db.yml
              - name: Retail and e-commerce using Azure MySQL
                href: solution-ideas/articles/retail-and-ecommerce-using-azure-database-for-mysql.yml
              - name: Retail and e-commerce using Azure PostgreSQL
                href: solution-ideas/articles/retail-and-ecommerce-using-azure-database-for-postgresql.yml
              - name: Retail and e-commerce using Cosmos DB
                href: solution-ideas/articles/retail-and-e-commerce-using-cosmos-db.yml
              - name: Running Oracle Databases on Azure
                href: solution-ideas/articles/reference-architecture-for-oracle-database-on-azure.yml
              - name: Serverless apps using Cosmos DB
                href: solution-ideas/articles/serverless-apps-using-cosmos-db.yml
              - name: Streaming using HDInsight
                href: solution-ideas/articles/streaming-using-hdinsight.yml
      - name: Developer Options
        items:
          - name: Microservices
            items:
              - name: Get started
                href: microservices/index.md
              - name: Guides
                items:
                  - name: Domain modeling for microservices
                    items:
                      - name: Domain analysis
                        href: microservices/model/domain-analysis.md
                      - name: Tactical DDD
                        href: microservices/model/tactical-ddd.md
                      - name: Identify microservice boundaries
                        href: microservices/model/microservice-boundaries.md
                  - name: Design a microservices architecture
                    items:
                      - name: Introduction
                        href: microservices/design/index.md
                      - name: Choose a compute option
                        href: microservices/design/compute-options.md
                      - name: Interservice communication
                        href: microservices/design/interservice-communication.md
                      - name: API design
                        href: microservices/design/api-design.md
                      - name: API gateways
                        href: microservices/design/gateway.md
                      - name: Data considerations
                        href: microservices/design/data-considerations.md
                      - name: Container orchestration
                        href: microservices/design/orchestration.md
                      - name: Design patterns for microservices
                        href: microservices/design/patterns.md
                  - name: Operate microservices in production
                    items:
                      - name: Monitor microservices in Azure Kubernetes Service (AKS)
                        href: microservices/logging-monitoring.md
                      - name: CI/CD for microservices
                        href: microservices/ci-cd.md
                      - name: CI/CD for microservices on Kubernetes
                        href: microservices/ci-cd-kubernetes.md
                  - name: Migrate to a microservices architecture
                    items:
                      - name: Migrate a monolith application to microservices
                        href: microservices/migrate-monolith.md
                      - name: Modernize enterprise applications with Service Fabric
                        href: service-fabric/modernize-app-azure-service-fabric.md
                      - name: Migrate from Cloud Services to Service Fabric
                        href: service-fabric/migrate-from-cloud-services.md
              - name: Architectures
                items:
                   - name: Decompose apps with Service Fabric
                     href: example-scenario/infrastructure/service-fabric-microservices.yml
                   - name: Microservices on Azure Service Fabric
                     href: reference-architectures/microservices/service-fabric.yml
                   - name: Microservices with Azure Spring Cloud
                     href: /azure/spring-cloud/reference-architecture
                     maintainContext: true
                   - name: Unified logging for microservices apps
                     href: example-scenario/logging/unified-logging.yml
          - name: Serverless applications
            items:
              - name: Get started
                href: serverless-quest/serverless-overview.md
              - name: Guides
                items:
                  - name: Serverless Functions examples
                    href: serverless-quest/reference-architectures.md
                  - name: Plan for serverless architecture
                    items:
                      - name: Serverless Functions decision and planning
                        href: serverless-quest/validate-commit-serverless-adoption.md
                      - name: Serverless application assessment
                        href: serverless-quest/application-assessment.md
                      - name: Technical workshops and training
                        href: serverless-quest/technical-training.md
                      - name: Proof of concept or pilot
                        href: serverless-quest/poc-pilot.md
                  - name: Develop and deploy serverless apps
                    items:
                      - name: Serverless Functions app development
                        href: serverless-quest/application-development.md
                      - name: Serverless Functions code walkthrough
                        href: serverless/code.md
                      - name: CI/CD for a serverless frontend
                        href: serverless/guide/serverless-app-cicd-best-practices.md
                  - name: Monitoring serverless event processing
                    href: serverless/guide/monitoring-serverless-event-processing.md
                  - name: Serverless Functions app operations
                    href: serverless-quest/functions-app-operations.md
                  - name: Serverless Functions app security
                    href: serverless-quest/functions-app-security.md
              - name: Architectures
                items:
                  - name: Azure Functions in a hybrid environment
                    href: hybrid/azure-functions-hybrid.yml
                  - name: Event-based cloud automation
                    href: reference-architectures/serverless/cloud-automation.yml
                  - name: Multicloud with the Serverless Framework
                    href: example-scenario/serverless/serverless-multicloud.yml
                  - name: Serverless event processing
                    href: reference-architectures/serverless/event-processing.yml
              - name: Solution ideas
                items:
                  - name: Azure Kubernetes in event stream processing
                    href: solution-ideas/articles/serverless-event-processing-aks.yml
                  - name: Big data analytics with Azure Data Explorer
                    href: solution-ideas/articles/big-data-azure-data-explorer.yml
                  - name: De-batching and filtering in serverless event processing with Event Hubs
                    href: solution-ideas/articles/serverless-event-processing-filtering.yml
                  - name: Private link scenario in event stream processing
                    href: solution-ideas/articles/serverless-event-processing-private-link.yml
                  - name: Serverless applications using Event Grid
                    href: solution-ideas/articles/serverless-application-architectures-using-event-grid.yml
                  - name: Serverless computing LOB apps
                    href: solution-ideas/articles/onboarding-customers-with-a-cloud-native-serverless-architecture.yml
      - name: DevOps
        items:
          - name: Guides
            items:
              - name: DevOps Checklist
                href: checklist/dev-ops.md
              - name: Advanced Azure Resource Manager templates
                items:
                  - name: Overview
                    href: guide/azure-resource-manager/advanced-templates/index.md
                  - name: Update a resource
                    href: guide/azure-resource-manager/advanced-templates/update-resource.md
                  - name: Use an object as a parameter
                    href: guide/azure-resource-manager/advanced-templates/objects-as-parameters.md
                  - name: Property transformer and collector
                    href: guide/azure-resource-manager/advanced-templates/collector.md
          - name: Architectures
            items:
              - name: CI/CD pipeline for chatbots with ARM templates
                href: example-scenario/apps/devops-cicd-chatbot.yml
              - name: CI/CD pipeline using Azure DevOps
                href: example-scenario/apps/devops-dotnet-webapp.yml
              - name: DevSecOps in GitHub
                href: solution-ideas/articles/devsecops-in-github.yml
              - name: Jenkins on Azure
                href: example-scenario/apps/jenkins.yml
              - name: Real time location sharing
                href: example-scenario/signalr/index.yml
              - name: Run containers in a hybrid environment
                href: hybrid/hybrid-containers.yml
          - name: Solution ideas
            items:
              - name: CI/CD for Azure VMs
                href: solution-ideas/articles/cicd-for-azure-vms.yml
              - name: CI/CD for Azure Web Apps
                href: solution-ideas/articles/azure-devops-continuous-integration-and-continuous-deployment-for-azure-web-apps.yml
              - name: CI/CD for Containers
                href: solution-ideas/articles/cicd-for-containers.yml
              - name: CI/CD for Microsoft Power Platform
                href: solution-ideas/articles/azure-devops-continuous-integration-for-power-platform.yml
              - name: CI/CD using Jenkins and AKS
                href: solution-ideas/articles/container-cicd-using-jenkins-and-kubernetes-on-azure-container-service.yml
              - name: DevSecOps in Azure
                href: solution-ideas/articles/devsecops-in-azure.yml
              - name: DevTest and DevOps for IaaS
                href: solution-ideas/articles/dev-test-iaas.yml
              - name: DevTest and DevOps for PaaS
                href: solution-ideas/articles/dev-test-paas.yml
              - name: DevTest and DevOps for microservices
                href: solution-ideas/articles/dev-test-microservice.yml
              - name: DevTest Image Factory
                href: solution-ideas/articles/dev-test-image-factory.yml
              - name: CI/CD using Jenkins and Terraform
                href: solution-ideas/articles/immutable-infrastructure-cicd-using-jenkins-and-terraform-on-azure-virtual-architecture-overview.yml
              - name: Hybrid DevOps
                href: solution-ideas/articles/devops-in-a-hybrid-environment.yml
              - name: Java CI/CD using Jenkins and Azure Web Apps
                href: solution-ideas/articles/java-cicd-using-jenkins-and-azure-web-apps.yml
              - name: SharePoint for Dev-Test
                href: solution-ideas/articles/sharepoint-farm-devtest.yml
      - name: High Availability + Disaster Recovery
        items:
          - name: Guides
            items:
              - name: Build solutions with Availability Zones
                href: high-availability/building-solutions-for-high-availability.md
          - name: Architectures
            items:
              - name: AKS baseline for multi-region clusters
                href: reference-architectures/containers/aks-multi-region/aks-multi-cluster.yml
              - name: Highly available multi-region web app
                href: reference-architectures/app-service-web-app/multi-region.yml
              - name: "IaaS: Web app with relational database"
                href: high-availability/ref-arch-iaas-web-and-db.yml
              - name: Multi-region app with private database
                href: example-scenario/sql-failover/app-service-private-sql-multi-region.yml
              - name: Multi-region load balancing
                href: high-availability/reference-architecture-traffic-manager-application-gateway.yml
              - name: Multi-region N-tier application
                href: reference-architectures/n-tier/multi-region-sql-server.yml
              - name: Multitenant SaaS
                href: example-scenario/multi-saas/multitenant-saas.yml
              - name: Multi-tier web application built for HA/DR
                href: example-scenario/infrastructure/multi-tier-app-disaster-recovery.yml
      - name: Hybrid + Multicloud
        items:
          - name: Get started
            href: hybrid/hybrid-start-here.md
          - name: Guides
            items:
              - name: Hybrid workload in Azure WAF
                href: ./framework/hybrid/hybrid-overview.md
              - name: Hybrid deployments
                items:
                - name: Configure hybrid cloud connectivity in Azure and Azure Stack Hub
                  href: hybrid/deployments/solution-deployment-guide-connectivity.md
                - name: Configure hybrid cloud identity for Azure and Azure Stack Hub apps
                  href: hybrid/deployments/solution-deployment-guide-identity.md
                - name: Deploy AI-based footfall detection solution in Azure and Azure Stack Hub
                  href: hybrid/deployments/solution-deployment-guide-retail-footfall-detection.md
                - name: Deploy an app that scales cross-cloud in Azure and Azure Stack Hub
                  href: hybrid/deployments/solution-deployment-guide-cross-cloud-scaling.md
                - name: Deploy highly available Kubernetes cluster on Azure Stack Hub
                  href: hybrid/deployments/solution-deployment-guide-highly-available-kubernetes.md
                - name: Deploy a highly available MongoDB solution to Azure and Azure Stack Hub
                  href: hybrid/deployments/solution-deployment-guide-mongodb-ha.md
                - name: Deploy hybrid app with on-premises data that scales cross-cloud
                  href: hybrid/deployments/solution-deployment-guide-cross-cloud-scaling-onprem-data.md
                - name: Deploy a SQL Server 2016 availability group to Azure and Azure Stack Hub
                  href: hybrid/deployments/solution-deployment-guide-sql-ha.md
                - name: Direct traffic with a geo-distributed app using Azure and Azure Stack Hub
                  href: hybrid/deployments/solution-deployment-guide-geo-distributed.md
              - name: Administer SQL Server anywhere with Azure Arc
                href: hybrid/azure-arc-sql-server.yml
              - name: Azure Stack stretched clusters for DR
                href: hybrid/azure-stack-hci-dr.yml
              - name: Azure Stack for remote offices and branches
                href: hybrid/azure-stack-robo.yml
              - name: Connect an on-premises network to Azure
                href: reference-architectures/hybrid-networking/index.yml
              - name: FSLogix for the enterprise
                href: example-scenario/wvd/windows-virtual-desktop-fslogix.yml
              - name: Troubleshoot a hybrid VPN connection
                href: reference-architectures/hybrid-networking/troubleshoot-vpn.yml
          - name: Architectures
            items:
              - name: Azure Arc solutions
                items:
                - name: Azure Arc hybrid management and deployment for Kubernetes clusters
                  href: hybrid/arc-hybrid-kubernetes.yml
                - name: Manage configurations for Azure Arc enabled servers
                  href: hybrid/azure-arc-hybrid-config.yml
              - name: Azure Automation in a hybrid environment
                href: hybrid/azure-automation-hybrid.yml
              - name: Azure Automation update management
                href: hybrid/azure-update-mgmt.yml
              - name: Azure Automation State Configuration
                href: example-scenario/state-configuration/state-configuration.yml
              - name: Azure enterprise cloud file share
                href: hybrid/azure-files-private.yml
              - name: Azure Functions in a hybrid environment
                href: hybrid/azure-functions-hybrid.yml
              - name: Back up files and applications on Azure Stack Hub
                href: hybrid/azure-stack-backup.yml
              - name: Connect an on-premises network to Azure using ExpressRoute
                href: reference-architectures/hybrid-networking/expressroute-vpn-failover.yml
              - name: Connect standalone servers by using Azure Network Adapter
                href: hybrid/azure-network-adapter.yml
              - name: Deploy AI and machine learning at the edge by using Azure Stack Edge
                href: hybrid/deploy-ai-ml-azure-stack-edge.yml
              - name: Design a hybrid Domain Name System solution with Azure
                href: hybrid/hybrid-dns-infra.yml
              - name: Disaster Recovery for Azure Stack Hub virtual machines
                href: hybrid/azure-stack-vm-dr.yml
              - name: Extend an on-premises network using ExpressRoute
                href: reference-architectures/hybrid-networking/expressroute.yml
              - name: Extend an on-premises network using VPN
                href: reference-architectures/hybrid-networking/vpn.yml
              - name: Hybrid availability and performance monitoring
                href: hybrid/hybrid-perf-monitoring.yml
              - name: Hybrid file services
                href: hybrid/hybrid-file-services.yml
              - name: Hybrid security monitoring using Azure Security Center and Azure Sentinel
                href: hybrid/hybrid-security-monitoring.yml
              - name: Manage hybrid Azure workloads using Windows Admin Center
                href: hybrid/hybrid-server-os-mgmt.yml
              - name: On-premises data gateway for Azure Logic Apps
                href: hybrid/gateway-logic-apps.yml
              - name: Run containers in a hybrid environment
                href: hybrid/hybrid-containers.yml
              - name: Using Azure file shares in a hybrid environment
                href: hybrid/azure-file-share.yml
          - name: Solution ideas
            items:
              - name: Cross cloud scaling
                href: solution-ideas/articles/cross-cloud-scaling.yml
              - name: Cross-platform chat
                href: solution-ideas/articles/cross-platform-chat.yml
              - name: Hybrid connections
                href: solution-ideas/articles/hybrid-connectivity.yml
              - name: Unlock Legacy Data with Azure Stack
                href: solution-ideas/articles/unlock-legacy-data.yml
      - name: Identity
        items:
          - name: Guides
            items:
              - name: Compare identity services
                href: /azure/active-directory-domain-services/compare-identity-solutions
                maintainContext: true
              - name: Build for resilience
                href: guide/resilience/resilience-overview.md
              - name: Identity in multitenant applications
                items:
                  - name: Introduction
                    href: multitenant-identity/index.md
                  - name: The Tailspin scenario
                    href: multitenant-identity/tailspin.md
                  - name: Authentication
                    href: multitenant-identity/authenticate.md
                  - name: Claims-based identity
                    href: multitenant-identity/claims.md
                  - name: Tenant sign-up
                    href: multitenant-identity/signup.md
                  - name: Application roles
                    href: multitenant-identity/app-roles.md
                  - name: Authorization
                    href: multitenant-identity/authorize.md
                  - name: Secure a web API
                    href: multitenant-identity/web-api.md
                  - name: Cache access tokens
                    href: multitenant-identity/token-cache.md
                  - name: Client assertion
                    href: multitenant-identity/client-assertion.md
                  - name: Federate with a customer's AD FS
                    href: multitenant-identity/adfs.md
              - name: Integrate on-premises AD with Azure
                href: reference-architectures/identity/index.yml
              - name: Migrate applications to Azure AD
                items:
                  - name: Migrate an AD FS app to Azure
                    href: /azure/active-directory/manage-apps/migrate-adfs-apps-to-azure
                    maintainContext: true
                  - name: Migrate app authentication to Azure AD
                    href: /azure/active-directory/manage-apps/migrate-application-authentication-to-azure-active-directory
                    maintainContext: true
                  - name: Use the AD FS application activity report
                    href: /azure/active-directory/manage-apps/migrate-adfs-application-activity
                    maintainContext: true
                  - name: Resources for migrating to Azure AD
                    href: /azure/active-directory/manage-apps/migration-resources
                    maintainContext: true
              - name: Secure development with single-page applications (SPAs)
                href: guide/resilience/azure-ad-secure-single-page-application.md
          - name: Architectures
            items:
              - name: AD DS resource forests in Azure
                href: reference-architectures/identity/adds-forest.yml
              - name: Azure AD identity management for AWS
                href: reference-architectures/aws/aws-azure-ad-security.yml
              - name: Deploy AD DS in an Azure virtual network
                href: reference-architectures/identity/adds-extend-domain.yml
              - name: Extend on-premises AD FS to Azure
                href: reference-architectures/identity/adfs.yml
              - name: Hybrid identity
                href: solution-ideas/articles/hybrid-identity.yml
              - name: Integrate on-premises AD domains with Azure AD
                href: reference-architectures/identity/azure-ad.yml
      - name: Integration
        items:
          - name: Architectures
            items:
              - name: Basic enterprise integration on Azure
                href: reference-architectures/enterprise-integration/basic-enterprise-integration.yml
              - name: Data integration with Logic Apps and SQL Server
                href: example-scenario/integration/logic-apps-data-integration.yml
              - name: Enterprise business intelligence
                href: reference-architectures/data/enterprise-bi-synapse.yml
              - name: Enterprise integration using queues and events
                href: reference-architectures/enterprise-integration/queues-events.yml
              - name: Publish internal APIs to external users
                href: example-scenario/apps/publish-internal-apis-externally.yml
              - name: On-premises data gateway for Azure Logic Apps
                href: hybrid/gateway-logic-apps.yml
          - name: Solution ideas
            items:
              - name: Custom Business Processes
                href: solution-ideas/articles/custom-business-processes.yml
              - name: Elastic Workplace Search on Azure
                href: solution-ideas/articles/elastic-workplace-search.yml
              - name: Line of Business Extension
                href: solution-ideas/articles/lob.yml
              - name: Web and Mobile front-ends
                href: solution-ideas/articles/front-end.yml
      - name: Internet of Things
        items:
          - name: Getting started
            href: reference-architectures/iot/iot-architecture-overview.md
          - name: Guides
            items:
              - name: IoT concepts
                items:
                  - name: Introduction to IoT solutions
                    href: example-scenario/iot/introduction-to-solutions.yml
                  - name: 'Devices, platform, and applications'
                    href: example-scenario/iot/devices-platform-application.yml
                  - name: 'Attestation, authentication, and provisioning'
                    href: example-scenario/iot/attestation-provisioning.yml
                  - name: Field and cloud edge gateways
                    href: example-scenario/iot/field-cloud-edge-gateways.yml
                  - name: Application-to-device commands
                    href: example-scenario/iot/cloud-to-device.yml
                  - name: 'Builders, developers, and operators'
                    href: example-scenario/iot/builders-developers-operators.yml
              - name: Azure IoT Edge Vision
                items:
                  - name: Overview
                    href: guide/iot-edge-vision/index.md
                  - name: Camera selection
                    href: guide/iot-edge-vision/camera.md
                  - name: Hardware acceleration
                    href: guide/iot-edge-vision/hardware.md
                  - name: Machine learning
                    href: guide/iot-edge-vision/machine-learning.md
                  - name: Image storage
                    href: guide/iot-edge-vision/image-storage.md
                  - name: Alert persistence
                    href: guide/iot-edge-vision/alerts.md
                  - name: User interface
                    href: guide/iot-edge-vision/user-interface.md
              - name: Industrial IoT Analytics
                items:
                  - name: Architecture
                    href: guide/iiot-guidance/iiot-architecture.md
                  - name: Recommended services
                    href: guide/iiot-guidance/iiot-services.md
                  - name: Data visualization
                    href: guide/iiot-guidance/iiot-data.md
                  - name: Considerations
                    href: guide/iiot-guidance/iiot-considerations.md
              - name: IoT patterns
                items:
                  - name: Analyze and optimize loop
                    href: example-scenario/iot/analyze-optimize-loop.yml
                  - name: Event routing
                    href: example-scenario/iot/event-routing.yml
                  - name: Measure and control loop
                    href: example-scenario/iot/measure-control-loop.yml
                  - name: Monitor and manage loop
                    href: example-scenario/iot/monitor-manage-loop.yml
                  - name: Real-time IoT updates
                    href: example-scenario/iot/real-time-iot-updates-cloud-apps.yml
                  - name: Scale solutions with deployment stamps
                    href: example-scenario/iot/application-stamps.yml
              - name: Azure IoT client SDK support 
                href: guide/iot/azure-iot-client-sdk-support.md
              - name: Choose an IoT solution
                href: example-scenario/iot/iot-central-iot-hub-cheat-sheet.md
              - name: Moving from test to production
                href: example-scenario/iot/iot-move-to-production.md 
          - name: Architectures
            items:
              - name: Azure IoT reference architecture
                href: reference-architectures/iot.yml
              - name: Buy online, pick up in store
                href: example-scenario/iot/vertical-buy-online-pickup-in-store.yml
              - name: Computer vision on the edge
                href: reference-architectures/ai/end-to-end-smart-factory.yml
              - name: Connected factory Hierarchy Service
                href: solution-ideas/articles/connected-factory-hierarchy-service.yml
              - name: IoT and data analytics
                href: example-scenario/data/big-data-with-iot.yml
              - name: IoT using Cosmos DB
                href: solution-ideas/articles/iot-using-cosmos-db.yml
              - name: Predictive maintenance with IoT
                href: example-scenario/predictive-maintenance/iot-predictive-maintenance.yml
              - name: Project 15 Open Platform
                href: solution-ideas/articles/project-15-iot-sustainability.yml
              - name: Smart places with Azure Digital Twins
                href: example-scenario/iot/smart-places.yml                
          - name: Solution ideas
            items:
              - name: Condition monitoring
                href: solution-ideas/articles/condition-monitoring.yml
              - name: Contactless IoT interfaces
                href: solution-ideas/articles/contactless-interfaces.yml
              - name: COVID-19 IoT Safe Solutions
                href: solution-ideas/articles/cctv-iot-edge-for-covid-19-safe-environment-and-mask-detection.yml
              - name: Environment monitoring
                href: solution-ideas/articles/environment-monitoring-and-supply-chain-optimization.yml
              - name: Instant IoT data streaming
                href: solution-ideas/articles/aks-iot-data-streaming.yml
              - name: IoT analytics with Azure Data Explorer
                href: solution-ideas/articles/iot-azure-data-explorer.yml
              - name: IoT Connected Platform
                href: solution-ideas/articles/iot-connected-platform.yml
              - name: IoT Edge data storage and processing
                href: solution-ideas/articles/data-storage-edge.yml
              - name: IoT using Azure Data Explorer
                href: solution-ideas/articles/iot-azure-data-explorer.yml
              - name: Light and power for emerging markets
                href: solution-ideas/articles/iot-power-management.yml
              - name: Lighting and disinfection system
                href: solution-ideas/articles/uven-disinfection.yml
              - name: Mining equipment monitoring
                href: solution-ideas/articles/monitor-mining-equipment.yml
              - name: Predictive maintenance for industrial IoT
                href: solution-ideas/articles/iot-predictive-maintenance.yml
              - name: Process real-time vehicle data using IoT
                href: example-scenario/data/realtime-analytics-vehicle-iot.yml
              - name: Real-time asset tracking and management using IoT Central
                href: solution-ideas/articles/real-time-asset-tracking-mgmt-iot-central.yml
              - name: Safe Buildings with IoT and Azure
                href: solution-ideas/articles/safe-buildings.yml
              - name: Voice assistants and IoT devices
                href: solution-ideas/articles/iot-controlling-devices-with-voice-assistant.yml
      - name: Mainframe + Midrange
        items:
          - name: Get started
            href: mainframe/mainframe-midrange-architecture.md
          - name: App modernization
            items:
              - name: Architectures
                items:
                  - name: Batch transaction processing
                    href: example-scenario/mainframe/process-batch-transactions.yml
                  - name: General mainframe refactor to Azure
                    href: example-scenario/mainframe/general-mainframe-refactor.yml
                  - name: IBM System i to Azure using Infinite i
                    href: example-scenario/mainframe/ibm-system-i-azure-infinite-i.yml
                  - name: IBM z/OS migration with Asysco AMT
                    href: example-scenario/mainframe/asysco-zos-migration.yml
                  - name: IBM z/OS online transaction processing on Azure
                    href: example-scenario/mainframe/ibm-zos-online-transaction-processing-azure.yml
                  - name: Integrate IBM MQs with Azure
                    href: example-scenario/mainframe/integrate-ibm-message-queues-azure.yml
                  - name: Micro Focus Enterprise Server on Azure
                    href: example-scenario/mainframe/micro-focus-server.yml
                  - name: Migrate AIX workloads to Skytap
                    href: example-scenario/mainframe/migrate-aix-workloads-to-skytap.yml
                  - name: Migrate IBM i series to Skytap on Azure
                    href: example-scenario/mainframe/migrate-ibm-i-series-applications.yml
                  - name: Refactor IBM z/OS mainframe CF
                    href: reference-architectures/zos/refactor-zos-coupling-facility.yml
                  - name: Refactor mainframe with Raincode
                    href: reference-architectures/app-modernization/raincode-reference-architecture.yml
                  - name: Unisys CPF rehost using virtualization
                    href: example-scenario/mainframe/unisys-clearpath-forward-mainframe-rehost.yml
                  - name: Unisys Dorado migration
                    href: example-scenario/mainframe/migrate-unisys-dorado-mainframe-apps-with-astadia-micro-focus.yml
                  - name: Unisys mainframe migration with Asysco
                    href: reference-architectures/migration/unisys-mainframe-migration.yml
                  - name: Using LzLabs SDM in Azure
                    href: example-scenario/mainframe/lzlabs-software-defined-mainframe-in-azure.yml
              - name: Solution ideas
                items:
                  - name: Migrate IBM apps with TmaxSoft
                    href: solution-ideas/articles/migrate-mainframe-apps-with-tmaxsoft-openframe.yml
                  - name: Solaris emulator on Azure VMs
                    href: solution-ideas/articles/solaris-azure.yml
          - name: Data modernization
            items:
              - name: Architectures
                items:
                  - name: Modernize mainframe and midrange data
                    href: reference-architectures/migration/modernize-mainframe-data-to-azure.yml
                  - name: Re-engineer mainframe batch apps
                    href: example-scenario/mainframe/reengineer-mainframe-batch-apps-azure.yml
                  - name: Replicate and sync mainframe data
                    href: reference-architectures/migration/sync-mainframe-data-with-azure.yml
              - name: Solution ideas
                items:
                  - name: Mainframe access to Azure databases
                    href: solution-ideas/articles/mainframe-access-azure-databases.yml
                  - name: Mainframe file replication on Azure
                    href: solution-ideas/articles/mainframe-azure-file-replication.yml
      - name: Management + Governance
        items:
          - name: Architectures
            items:
              - name: Back up cloud applications
                href: /azure/backup/guidance-best-practices
                maintainContext: true
              - name: Computer forensics
                href: example-scenario/forensics/index.yml
              - name: End-to-end governance when using CI/CD
                href: example-scenario/governance/end-to-end-governance-in-azure.yml
              - name: Highly available SharePoint Server 2016
                href: reference-architectures/sharepoint/index.yml
              - name: Updating Windows VMs in Azure
                href: example-scenario/wsus/index.yml
              - name: Hybrid management
                items:
                  - name: Azure Arc hybrid management and deployment for Kubernetes clusters
                    href: hybrid/arc-hybrid-kubernetes.yml
                  - name: Azure Automation in a hybrid environment
                    href: hybrid/azure-automation-hybrid.yml
                  - name: Azure Automation Update Management
                    href: hybrid/azure-update-mgmt.yml
                  - name: Back up files and applications on Azure Stack Hub
                    href: hybrid/azure-stack-backup.yml
                  - name: Disaster Recovery for Azure Stack Hub virtual machines
                    href: hybrid/azure-stack-vm-dr.yml
                  - name: Hybrid availability and performance monitoring
                    href: hybrid/hybrid-perf-monitoring.yml
                  - name: Manage configurations for Azure Arc enabled servers
                    href: hybrid/azure-arc-hybrid-config.yml
                  - name: Manage hybrid Azure workloads using Windows Admin Center
                    href: hybrid/hybrid-server-os-mgmt.yml
          - name: Solution ideas
            items:
              - name: Archive on-premises data to cloud
                href: solution-ideas/articles/backup-archive-on-premises.yml
              - name: Back up on-premises applications
                href: solution-ideas/articles/backup-archive-on-premises-applications.yml
              - name: Centralize app configuration and security
                href: solution-ideas/articles/appconfig-key-vault.yml
              - name: Data Sovereignty & Data Gravity
                href: solution-ideas/articles/data-sovereignty-and-gravity.yml
              - name: Enterprise-scale disaster recovery
                href: solution-ideas/articles/disaster-recovery-enterprise-scale-dr.yml
              - name: High availability for BCDR
                href: solution-ideas/articles/build-high-availability-into-your-bcdr-strategy.yml
              - name: SMB disaster recovery with Azure Site Recovery
                href: solution-ideas/articles/disaster-recovery-smb-azure-site-recovery.yml
              - name: SMB disaster recovery with Double-Take DR
                href: solution-ideas/articles/disaster-recovery-smb-double-take-dr.yml
      - name: Media
        items:
          - name: Architectures
            items:
              - name: Gridwich media processing system
                items:
                  - name: Gridwich architecture
                    href: reference-architectures/media-services/gridwich-architecture.yml
                  - name: Gridwich concepts
                    items:
                      - name: Clean monolith design
                        href: reference-architectures/media-services/gridwich-clean-monolith.yml
                      - name: Saga orchestration
                        href: reference-architectures/media-services/gridwich-saga-orchestration.yml
                      - name: Project names and structure
                        href: reference-architectures/media-services/gridwich-project-names.yml
                      - name: Gridwich CI/CD
                        href: reference-architectures/media-services/gridwich-cicd.yml
                      - name: Content protection and DRM
                        href: reference-architectures/media-services/gridwich-content-protection-drm.yml
                      - name: Gridwich Media Services
                        href: reference-architectures/media-services/media-services-setup-scale.yml
                      - name: Gridwich Storage Service
                        href: reference-architectures/media-services/gridwich-storage-service.yml
                      - name: Gridwich logging
                        href: reference-architectures/media-services/gridwich-logging.yml
                      - name: Gridwich message formats
                        href: reference-architectures/media-services/gridwich-message-formats.yml
                      - name: Pipeline variables to Terraform flow
                        href: reference-architectures/media-services/variable-group-terraform-flow.yml
                  - name: Gridwich procedures
                    items:
                      - name: Set up Azure DevOps
                        href: reference-architectures/media-services/set-up-azure-devops.yml
                      - name: Run Azure admin scripts
                        href: reference-architectures/media-services/run-admin-scripts.yml
                      - name: Set up local dev environment
                        href: reference-architectures/media-services/set-up-local-environment.yml
                      - name: Create new cloud environment
                        href: reference-architectures/media-services/create-delete-cloud-environment.yml
                      - name: Maintain and rotate keys
                        href: reference-architectures/media-services/maintain-keys.yml
                      - name: Test Media Services V3 encoding
                        href: reference-architectures/media-services/test-encoding.yml
          - name: Solution ideas
            items:
              - name: Instant broadcasting with serverless
                href: solution-ideas/articles/instant-broadcasting-on-serverless-architecture.yml
              - name: Live streaming digital media
                href: solution-ideas/articles/digital-media-live-stream.yml
              - name: Video-on-demand digital media
                href: solution-ideas/articles/digital-media-video.yml
      - name: Migration
        items:
          - name: Architectures
            items:
              - name: Banking system
                items:
                  - name: Banking cloud transformation
                    href: example-scenario/banking/banking-system-cloud-transformation.yml
                  - name: Patterns and implementations
                    href: example-scenario/banking/patterns-and-implementations.yml
                  - name: JMeter implementation reference
                    href: example-scenario/banking/jmeter-load-testing-pipeline-implementation-reference.yml
              - name: Lift and shift LOB apps
                href: solution-ideas/articles/modern-customer-support-portal-powered-by-an-agile-business-process.yml
              - name: Oracle database migration
                items:
                  - name: Migration decision process
                    href: example-scenario/oracle-migrate/oracle-migration-overview.yml
                  - name: Cross-cloud connectivity
                    href: example-scenario/oracle-migrate/oracle-migration-cross-cloud.yml
                  - name: Lift and shift to Azure VMs
                    href: example-scenario/oracle-migrate/oracle-migration-lift-shift.yml
                  - name: Refactor
                    href: example-scenario/oracle-migrate/oracle-migration-refactor.yml
                  - name: Rearchitect
                    href: example-scenario/oracle-migrate/oracle-migration-rearchitect.yml
      - name: Mixed Reality
        items:
          - name: Solution ideas
            items:
              - name: Design review with mixed reality
                href: solution-ideas/articles/collaborative-design-review-powered-by-mixed-reality.yml
              - name: Facilities management with mixed reality
                href: solution-ideas/articles/facilities-management-powered-by-mixed-reality-and-iot.yml
              - name: Training powered by mixed reality
                href: solution-ideas/articles/training-and-procedural-guidance-powered-by-mixed-reality.yml
      - name: Mobile
        items:
          - name: Solution ideas
            items:
              - name: Adding mobile front-ends to legacy apps
                href: solution-ideas/articles/adding-a-modern-web-and-mobile-frontend-to-a-legacy-claims-processing-application.yml
              - name: Custom mobile workforce app
                href: solution-ideas/articles/custom-mobile-workforce-app.yml
              - name: Scalable apps with Azure MySQL
                href: solution-ideas/articles/scalable-web-and-mobile-applications-using-azure-database-for-mysql.yml
              - name: Scalable apps using Azure PostgreSQL
                href: solution-ideas/articles/scalable-web-and-mobile-applications-using-azure-database-for-postgresql.yml
              - name: Social app for with authentication
                href: solution-ideas/articles/social-mobile-and-web-app-with-authentication.yml
              - name: Task-based consumer mobile app
                href: solution-ideas/articles/task-based-consumer-mobile-app.yml
      - name: Networking
        items:
          - name: Guides
            items:
              - name: Add IP spaces to peered virtual networks
                href: networking/prefixes/add-ip-space-peered-vnet.md
              - name: Application Gateway framework review
                href: networking/guide/waf-application-gateway.md
              - name: Azure Firewall architecture overview
                href: example-scenario/firewalls/index.yml
              - name: Azure Firewall framework review
                href: networking/guide/well-architected-framework-azure-firewall.md
              - name: NAT gateway framework review
                href: networking/guide/well-architected-network-address-translation-gateway.md
              - name: Private Link in hub-and-spoke network
                href: guide/networking/private-link-hub-spoke-network.yml
              - name: Segment Virtual Networks
                href: reference-architectures/hybrid-networking/network-level-segmentation.yml
              - name: Use ExpressRoute with Power Platform
                items:
                  - name: Overview
                    href: /power-platform/guidance/expressroute/overview
                    maintainContext: true
                  - name: Benefits of using ExpressRoute
                    href: /power-platform/guidance/expressroute/benefits
                    maintainContext: true
                  - name: How ExpressRoute works
                    href: /power-platform/guidance/expressroute/how-expressroute-works
                    maintainContext: true
                  - name: Before you use ExpressRoute
                    href: /power-platform/guidance/expressroute/things-to-consider
                    maintainContext: true
                  - name: Understand Power Platform architecture
                    href: /power-platform/guidance/expressroute/understanding-architecture
                    maintainContext: true
                  - name: Plan an ExpressRoute deployment
                    href: /power-platform/guidance/expressroute/planning-expressroute
                    maintainContext: true
                  - name: Set up ExpressRoute for Power Platform
                    href: /power-platform/guidance/expressroute/setup
                    maintainContext: true
                  - name: ExpressRoute readiness checklist
                    href: /power-platform/guidance/expressroute/checklist
                    maintainContext: true
              - name: Virtual network peering and VPN gateways
                href: reference-architectures/hybrid-networking/vnet-peering.yml
          - name: Architectures
            items:
              - name: Deploy highly available NVAs
                href: reference-architectures/dmz/nva-ha.yml
              - name: High availability for IaaS apps
                href: example-scenario/infrastructure/iaas-high-availability-disaster-recovery.yml
              - name: Hub-spoke network topology in Azure
                href: reference-architectures/hybrid-networking/hub-spoke.yml
              - name: Hub-spoke topology with Virtual WAN
                href: networking/hub-spoke-vwan-architecture.yml
              - name: Hybrid networking
                items:
                  - name: Azure Automation Update Management
                    href: hybrid/azure-update-mgmt.yml
                  - name: Connect servers with Network Adapter
                    href: hybrid/azure-network-adapter.yml
                  - name: Design a hybrid DNS solution
                    href: hybrid/hybrid-dns-infra.yml
                  - name: Hybrid availability and monitoring
                    href: hybrid/hybrid-perf-monitoring.yml
              - name: Implement a secure hybrid network
                href: reference-architectures/dmz/secure-vnet-dmz.yml
          - name: Solution ideas
            items:
              - name: Low-latency network for industry
                href: solution-ideas/articles/low-latency-network.yml
              - name: Video capture and analytics for retail
                href: solution-ideas/articles/video-analytics.yml
              - name: IoT network for healthcare facilities
                href: solution-ideas/articles/healthcare-network.yml
      - name: SAP
        items:
          - name: Get started
            href: reference-architectures/sap/sap-overview.yml
          - name: Guides
            items:
              - name: Checklist
                href: /azure/virtual-machines/workloads/sap/sap-deployment-checklist
                maintainContext: true
              - name: SAP HANA infrastructure configurations
                href: /azure/virtual-machines/workloads/sap/hana-vm-operations
                maintainContext: true
              - name: SAP workload configurations with AZs
                href: /azure/virtual-machines/workloads/sap/sap-ha-availability-zones
                maintainContext: true
              - name: Supported scenarios for HLI
                href: /azure/virtual-machines/workloads/sap/hana-supported-scenario
                maintainContext: true
          - name: Architectures
            items:
              - name: Dev/test for SAP
                href: example-scenario/apps/sap-dev-test.yml
              - name: SAP BusinessObjects BI platform
                href: /azure/virtual-machines/workloads/sap/businessobjects-deployment-guide
                maintainContext: true
              - name: SAP BusinessObjects BI platform for Linux
                href: /azure/virtual-machines/workloads/sap/businessobjects-deployment-guide-linux
                maintainContext: true
              - name: SAP BW/4HANA in Linux on Azure
                href: reference-architectures/sap/run-sap-bw4hana-with-linux-virtual-machines.yml
              - name: SAP deployment using an Oracle DB
                href: example-scenario/apps/sap-production.yml
              - name: SAP HANA on HLI general architecture
                href: /azure/virtual-machines/workloads/sap/hana-architecture
                maintainContext: true
              - name: SAP HANA on HLI network architecture
                href: /azure/virtual-machines/workloads/sap/hana-network-architecture
                maintainContext: true
              - name: SAP HANA on HLI with HA and DR
                href: reference-architectures/sap/hana-large-instances.yml
              - name: SAP HANA Scale-up on Linux
                href: reference-architectures/sap/run-sap-hana-for-linux-virtual-machines.yml
              - name: SAP NetWeaver on Windows on Azure
                href: reference-architectures/sap/sap-netweaver.yml
              - name: SAP S/4HANA in Linux on Azure
                href: reference-architectures/sap/sap-s4hana.yml
              - name: SAP System on Oracle Database on Azure
                href: example-scenario/apps/sap-on-oracle.yml
          - name: Solution ideas
            items:
              - name: SAP NetWeaver on SQL Server
                href: solution-ideas/articles/sap-netweaver-on-sql-server.yml
              - name: SAP S/4 HANA for Large Instances
                href: solution-ideas/articles/sap-s4-hana-on-hli-with-ha-and-dr.yml
              - name: SAP workload automation using Suse on Azure
                href: solution-ideas/articles/sap-workload-automation-suse.yml  
      - name: Security
        items:
          - name: Guides
            items:
              - name: Highly-secure IaaS apps
                href: reference-architectures/n-tier/high-security-iaas.yml
              - name: Virtual Network security options
                href: example-scenario/gateway/firewall-application-gateway.yml
              - name: Zero-trust network for web applications
                href: example-scenario/gateway/application-gateway-before-azure-firewall.yml
          - name: Architectures
            items:
              - name: Azure AD in Security Operations
                href: example-scenario/aadsec/azure-ad-security.yml
              - name: Cyber threat intelligence
                href: example-scenario/data/sentinel-threat-intelligence.yml
              - name: Healthcare platform confidential computing
                href: example-scenario/confidential/healthcare-inference.yml
              - name: Homomorphic encryption with SEAL
                href: solution-ideas/articles/homomorphic-encryption-seal.yml
              - name: Hybrid Security Monitoring using Azure Security Center and Azure Sentinel
                href: hybrid/hybrid-security-monitoring.yml
              - name: MCAS and Azure Sentinel security for AWS
                href: reference-architectures/aws/aws-azure-security-solutions.yml
              - name: Multi-region app with private database connectivity
                href: example-scenario/sql-failover/app-service-private-sql-multi-region.yml
              - name: Real-time fraud detection
                href: example-scenario/data/fraud-detection.yml
              - name: Restrict interservice communications
                href: example-scenario/service-to-service/restrict-communications.yml
              - name: Secure OBO refresh tokens
                href: example-scenario/secrets/secure-refresh-tokens.yml
              - name: Securely managed web apps
                href: example-scenario/apps/fully-managed-secure-apps.yml
              - name: Securing your Microsoft Teams channel bot
                href: example-scenario/teams/securing-bot-teams-channel.yml
              - name: Virtual network integrated microservices
                href: example-scenario/integrated-multiservices/virtual-network-integration.yml
              - name: Web app private database connectivity
                href: example-scenario/private-web-app/private-web-app.yml
      - name: Storage
        items:
          - name: Architectures
            items:
              - name: Hybrid file services
                href: hybrid/hybrid-file-services.yml
              - name: Oracle Database with Azure NetApp Files
                href: example-scenario/file-storage/oracle-azure-netapp-files.yml
              - name: SQL Server on Azure Virtual Machines with Azure NetApp Files
                href: example-scenario/file-storage/sql-server-azure-netapp-files.yml
              - name: Use Azure file shares in a hybrid environment
                href: hybrid/azure-file-share.yml
          - name: Solution ideas
            items:
              - name: HIPAA/HITRUST Health Data and AI
                href: solution-ideas/articles/security-compliance-blueprint-hipaa-hitrust-health-data-ai.yml
              - name: Media rendering
                href: solution-ideas/articles/azure-batch-rendering.yml
              - name: Medical data storage
                href: solution-ideas/articles/medical-data-storage.yml
              - name: Multi-region web application with custom Storage Table replication
                href: solution-ideas/articles/multi-region-web-app-multi-writes-azure-table.yml
              - name: Two-region web application with Table Storage failover
                href: solution-ideas/articles/multi-region-web-app-azure-table-failover.yml
      - name: Virtual Desktop
        items:
          - name: Guides
            items:
              - name: FSLogix for the enterprise
                href: example-scenario/wvd/windows-virtual-desktop-fslogix.yml
          - name: Architectures
            items:
              - name: Azure Virtual Desktop for the enterprise
                href: example-scenario/wvd/windows-virtual-desktop.yml
              - name: Multiple Active Directory forests
                href: example-scenario/wvd/multi-forest.yml
              - name: Multiple forests with Azure AD DS
                href: example-scenario/wvd/multi-forest-azure-managed.yml
      - name: Web
        items:
          - name: Guides
            items:
              - name: Design principles
                href: guide/design-principles/index.md
              - name: Design and implementation patterns
                href: patterns/category/design-implementation.md
          - name: Architectures
            items:
              - name: Basic web application
                href: reference-architectures/app-service-web-app/basic-web-app.yml
              - name: Blueprint architectures
                items:
                 - name: Blueprint - PaaS web application for FedRAMP
                   href: /previous-versions/azure/security/blueprints/fedramp-paaswa-overview
                   maintainContext: true
                 - name: Blueprint - PaaS web application for PCI DSS
                   href: /previous-versions/azure/security/blueprints/pcidss-paaswa-overview
                   maintainContext: true
              - name: Clinical insights with Microsoft Cloud for Healthcare
                href: example-scenario/mch-health/medical-data-insights.yml
              - name: Consumer health portal
                href: example-scenario/digital-health/health-portal.yml
              - name: Deployment in App Service Environments
                items:
                  - name: Standard deployment
                    href: reference-architectures/enterprise-integration/ase-standard-deployment.yml
                  - name: High availability deployment
                    href: reference-architectures/enterprise-integration/ase-high-availability-deployment.yml
              - name: E-commerce front end
                href: example-scenario/apps/ecommerce-scenario.yml
              - name: Intelligent search engine for e-commerce
                href: example-scenario/apps/ecommerce-search.yml
              - name: Migrate a web app using Azure APIM
                href: example-scenario/apps/apim-api-scenario.yml
              - name: Protect APIs with Application Gateway
                href: reference-architectures/apis/protect-apis.yml
              - name: Scalable and secure WordPress on Azure
                href: example-scenario/infrastructure/wordpress.yml
              - name: Scalable order processing
                href: example-scenario/data/ecommerce-order-processing.yml
              - name: Scalable web app
                href: reference-architectures/app-service-web-app/scalable-web-app.yml
              - name: Serverless web app
                href: reference-architectures/serverless/web-app.yml
              - name: Virtual visits with Microsoft Cloud for Healthcare
                href: example-scenario/mch-health/virtual-health-mch.yml
              - name: Web app monitoring on Azure
                href: reference-architectures/app-service-web-app/app-monitoring.yml
          - name: Solution ideas
            items:
              - name: Dynamics Business Central as a Service on Azure
                href: solution-ideas/articles/business-central.yml
              - name: E-commerce website running in ASE
                href: solution-ideas/articles/ecommerce-website-running-in-secured-ase.yml
              - name: Highly available SharePoint farm
                href: solution-ideas/articles/highly-available-sharepoint-farm.yml
              - name: Hybrid SharePoint farm with Microsoft 365
                href: solution-ideas/articles/sharepoint-farm-microsoft-365.yml
              - name: Scalable e-commerce web app
                href: solution-ideas/articles/scalable-ecommerce-web-app.yml
              - name: Scalable Episerver marketing website
                href: solution-ideas/articles/digital-marketing-episerver.yml
              - name: Scalable Sitecore marketing website
                href: solution-ideas/articles/digital-marketing-sitecore.yml
              - name: Scalable Umbraco CMS web app
                href: solution-ideas/articles/medium-umbraco-web-app.yml
              - name: Scalable web apps with Redis
                href: solution-ideas/articles/scalable-web-apps.yml
              - name: Simple branded website
                href: solution-ideas/articles/simple-branded-website.yml
              - name: Simple digital marketing website
                href: solution-ideas/articles/digital-marketing-smb.yml
              - name: Web and mobile apps with MySQL and Redis
                href: solution-ideas/articles/webapps.yml
  - name: Cloud Adoption Framework
    href: /azure/cloud-adoption-framework<|MERGE_RESOLUTION|>--- conflicted
+++ resolved
@@ -197,13 +197,10 @@
             items:
               - name: Storage and data
                 items:
-<<<<<<< HEAD
                   - name: Azure SQL Database
                     href: guide/multitenant/service/sql-database.md
-=======
                   - name: Azure Cosmos DB
                     href: guide/multitenant/service/cosmos-db.md
->>>>>>> bdef8cda
           - name: Related resources
             href: guide/multitenant/related-resources.md
       - name: Azure for AWS Professionals
