--- conflicted
+++ resolved
@@ -243,13 +243,10 @@
             items:
               - name: Overview
                 href: guide/multitenant/approaches/overview.md
-<<<<<<< HEAD
+              - name: Resource organization
+                href: guide/multitenant/approaches/resource-organization.md
               - name: Governance and compliance
                 href: guide/multitenant/approaches/governance-compliance.md
-=======
-              - name: Resource organization
-                href: guide/multitenant/approaches/resource-organization.md
->>>>>>> de9af2fe
               - name: Cost management and allocation
                 href: guide/multitenant/approaches/cost-management-allocation.md
               - name: Deployment and configuration
