--- conflicted
+++ resolved
@@ -3597,10 +3597,6 @@
                     href: hybrid/hybrid-perf-monitoring.yml
               - name: Implement a secure hybrid network
                 href: reference-architectures/dmz/secure-vnet-dmz.yml
-<<<<<<< HEAD
-              - name: Network-hardened web app
-                href: example-scenario/security/hardened-web-app.yml
-=======
               - name: Interconnect with China using Virtual WAN
                 href: /azure/virtual-wan/interconnect-china
                 maintainContext: true
@@ -3615,6 +3611,8 @@
                 href: example-scenario/infrastructure/multi-tier-app-disaster-recovery.yml
               - name: Multitenant SaaS
                 href: example-scenario/multi-saas/multitenant-saas.yml
+                name: Network-hardened web app
+                href: example-scenario/security/hardened-web-app.yml
               - name: Network topology and connectivity with AVS
                 href: /azure/cloud-adoption-framework/scenarios/azure-vmware/eslz-network-topology-connectivity
                 maintainContext: true
@@ -3632,7 +3630,6 @@
                 maintainContext: true
               - name: Virtual WAN optimized for varying requirements
                 href: example-scenario/infrastructure/performance-security-optimized-vwan.yml
->>>>>>> 9f71db03
           - name: Solution ideas
             items:
               - name: Low-latency network for industry
