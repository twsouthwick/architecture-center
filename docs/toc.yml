items:
- name: Azure Architecture Center
  href: index.md

- name: Application architecture guide
  items:
  - name: Introduction
    href: guide/index.md
  - name: Architecture Styles
    items:
<<<<<<< HEAD
    - name: Introduction
      href: guide/index.md
    - name: Architecture styles
      items:
      - name: Overview
        href: guide/architecture-styles/index.md
      - name: N-tier application
        href: guide/architecture-styles/n-tier.md
      - name: Web-queue-worker
        href: guide/architecture-styles/web-queue-worker.md
      - name: Microservices
        href: guide/architecture-styles/microservices.md
      - name: Event-driven architecture
        href: guide/architecture-styles/event-driven.md
      - name: Big data
        href: guide/architecture-styles/big-data.md
      - name: Big compute
        href: guide/architecture-styles/big-compute.md
    - name: Choosing a compute service
      items:
      - name: Overview
        href: guide/technology-choices/compute-overview.md
      - name: Decision tree
        href: guide/technology-choices/compute-decision-tree.md
      - name: Compute comparison
        href: guide/technology-choices/compute-comparison.md
    - name: Choosing a data store
      items:
      - name: Overview
        href: guide/technology-choices/data-store-overview.md
      - name: Data store comparison
        href: guide/technology-choices/data-store-comparison.md
    - name: Choosing a load balancing service
      items:
      - name: Overview
        href: guide/technology-choices/load-balancing-overview.md
      - name: Decision tree
        href: guide/technology-choices/load-balancing-decision-tree.md
    - name: Design principles
      items:
      - name: Overview
        href: guide/design-principles/index.md
      - name: Design for self-healing
        href: guide/design-principles/self-healing.md
      - name: Make all things redundant
        href: guide/design-principles/redundancy.md
      - name: Minimize coordination
        href: guide/design-principles/minimize-coordination.md
      - name: Design to scale out
        href: guide/design-principles/scale-out.md
      - name: Partition around limits
        href: guide/design-principles/partition.md
      - name: Design for operations
        href: guide/design-principles/design-for-operations.md
      - name: Use managed services
        href: guide/design-principles/managed-services.md
      - name: Use the best data store for the job
        href: guide/design-principles/use-the-best-data-store.md
      - name: Design for evolution
        href: guide/design-principles/design-for-evolution.md
      - name: Build for the needs of business
        href: guide/design-principles/build-for-business.md
    - name: Pillars of software quality
      href: guide/pillars.md

  - name: Cloud design patterns
=======
    - name: Overview
      href: guide/architecture-styles/index.md
    - name: Big compute
      href: guide/architecture-styles/big-compute.md
    - name: Big data
      href: guide/architecture-styles/big-data.md
    - name: Event-driven architecture
      href: guide/architecture-styles/event-driven.md
    - name: Microservices
      href: guide/architecture-styles/microservices.md
    - name: N-tier application
      href: guide/architecture-styles/n-tier.md
    - name: Web-queue-worker
      href: guide/architecture-styles/web-queue-worker.md
  - name: Design Principles
>>>>>>> 617aa024
    items:
    - name: Overview
      href: guide/design-principles/index.md
    - name: Design for self-healing
      href: guide/design-principles/self-healing.md
    - name: Make all things redundant
      href: guide/design-principles/redundancy.md
    - name: Minimize coordination
      href: guide/design-principles/minimize-coordination.md
    - name: Design to scale out
      href: guide/design-principles/scale-out.md
    - name: Partition around limits
      href: guide/design-principles/partition.md
    - name: Design for operations
      href: guide/design-principles/design-for-operations.md
    - name: Use managed services
      href: guide/design-principles/managed-services.md
    - name: Use the best data store for the job
      href: guide/design-principles/use-the-best-data-store.md
    - name: Design for evolution
      href: guide/design-principles/design-for-evolution.md
    - name: Build for the needs of business
      href: guide/design-principles/build-for-business.md
  - name: Choosing a compute service
    items:
    - name: Overview
      href: guide/technology-choices/compute-overview.md
    - name: Decision tree
      href: guide/technology-choices/compute-decision-tree.md
    - name: Compute comparison
      href: guide/technology-choices/compute-comparison.md
  - name: Best Practices
    items:
    - name: API design
      href: best-practices/api-design.md
    - name: API implementation
      href: best-practices/api-implementation.md
    - name: Autoscaling
      href: best-practices/auto-scaling.md
    - name: Background jobs
      href: best-practices/background-jobs.md
    - name: Caching
      href: best-practices/caching.md
    - name: Content Delivery Network
      href: best-practices/cdn.md
    - name: Data partitioning
      href: best-practices/data-partitioning.md
    - name: Data partitioning strategies (by service)
      href: best-practices/data-partitioning-strategies.md
    - name: Monitoring and diagnostics
      href: best-practices/monitoring.md
    - name: Naming conventions
      href: best-practices/naming-conventions.md
    - name: Retry guidance for specific services
      href: best-practices/retry-service-specific.md
    - name: Transient fault handling
      href: best-practices/transient-faults.md
  - name: Performance Antipatterns
    items:
    - name: Overview
      href: antipatterns/index.md
    - name: Busy Database
      href: antipatterns/busy-database/index.md
    - name: Busy Front End
      href: antipatterns/busy-front-end/index.md
    - name: Chatty I/O
      href: antipatterns/chatty-io/index.md
    - name: Extraneous Fetching
      href: antipatterns/extraneous-fetching/index.md
    - name: Improper Instantiation
      href: antipatterns/improper-instantiation/index.md
    - name: Monolithic Persistence
      href: antipatterns/monolithic-persistence/index.md
    - name: No Caching
      href: antipatterns/no-caching/index.md
    - name: Synchronous I/O
      href: antipatterns/synchronous-io/index.md
  - name: Azure for AWS Professionals
    items:
    - name: Overview
      href: aws-professional/index.md
    - name: Services comparison
      href: aws-professional/services.md

- name: Design Patterns
  items:
  - name: Overview
    href: patterns/index.md
  - name: Ambassador
    href: patterns/ambassador.md
  - name: Anti-corruption Layer
    href: patterns/anti-corruption-layer.md
  - name: Availability
    href: patterns/category/availability.md
  - name: Backends for Frontends
    href: patterns/backends-for-frontends.md
  - name: Bulkhead
    href: patterns/bulkhead.md
  - name: Cache-Aside
    href: patterns/cache-aside.md
  - name: Circuit Breaker
    href: patterns/circuit-breaker.md
  - name: Claim Check
    href: patterns/claim-check.md
  - name: Command and Query Responsibility Segregation (CQRS)
    href: patterns/cqrs.md
  - name: Compensating Transaction
    href: patterns/compensating-transaction.md
  - name: Competing Consumers
    href: patterns/competing-consumers.md
  - name: Compute Resource Consolidation
    href: patterns/compute-resource-consolidation.md
  - name: Data management
    href: patterns/category/data-management.md
  - name: Design and implementation
    href: patterns/category/design-implementation.md
  - name: Event Sourcing
    href: patterns/event-sourcing.md
  - name: External Configuration Store
    href: patterns/external-configuration-store.md
  - name: Federated Identity
    href: patterns/federated-identity.md
  - name: Gatekeeper
    href: patterns/gatekeeper.md
  - name: Gateway Aggregation
    href: patterns/gateway-aggregation.md
  - name: Gateway Offloading
    href: patterns/gateway-offloading.md
  - name: Gateway Routing
    href: patterns/gateway-routing.md
  - name: Health Endpoint Monitoring
    href: patterns/health-endpoint-monitoring.md
  - name: Index Table
    href: patterns/index-table.md
  - name: Leader Election
    href: patterns/leader-election.md
  - name: Management and monitoring
    href: patterns/category/management-monitoring.md
  - name: Materialized View
    href: patterns/materialized-view.md
  - name: Messaging
    href: patterns/category/messaging.md
  - name: Performance and scalability
    href: patterns/category/performance-scalability.md
  - name: Pipes and Filters
    href: patterns/pipes-and-filters.md
  - name: Priority Queue
    href: patterns/priority-queue.md
  - name: Publisher/Subscriber
    href: patterns/publisher-subscriber.md
  - name: Queue-Based Load Leveling
    href: patterns/queue-based-load-leveling.md
  - name: Resiliency
    href: patterns/category/resiliency.md
  - name: Retry
    href: patterns/retry.md
  - name: Scheduler Agent Supervisor
    href: patterns/scheduler-agent-supervisor.md
  - name: Security
    href: patterns/category/security.md
  - name: Sharding
    href: patterns/sharding.md
  - name: Sidecar
    href: patterns/sidecar.md
  - name: Static Content Hosting
    href: patterns/static-content-hosting.md
  - name: Strangler
    href: patterns/strangler.md
  - name: Throttling
    href: patterns/throttling.md
  - name: Valet Key
    href: patterns/valet-key.md

- name: Pillars of software quality
  items:
  - name: Overview
    href: guide/pillars.md
  - name: Reliability
    items:
    - name: Overview
      href: reliability/index.md
    - name: Define requirements
      href: reliability/requirements.md
    - name: Architect for reliability
      href: reliability/architect.md
    - name: Test for reliability
      href: reliability/testing.md
    - name: Deploy for reliability
      href: reliability/deploy.md
    - name: Monitor application health
      href: reliability/monitoring.md
    - name: Respond to failures and disasters
      href: reliability/disaster-recovery.md
  - name: Resiliency
    items:
    - name: Checklist
      href: checklist/resiliency-per-service.md
    - name: Failure mode analysis
      href: resiliency/failure-mode-analysis.md
    - name: Recover from a region-wide service disruption
      href: resiliency/recovery-loss-azure-region.md
    - name: Recover from data corruption or accidental deletion
      href: resiliency/recovery-data-corruption.md
  - name: Security
    items: 
    - name: Overview
      href: security/overview.md
    - name: Security design principles
      href: security/security-principles.md
    - name: Types of attacks to resist
      href: security/architecture-type.md
    - name: Regulatory compliance
      href: security/law-authority.md
    - name: Reduce organizational risk
      href: security/resilience.md            
    - name: Governance, risk, and compliance
      href: security/governance.md
    - name: Identity and access management
      href: security/identity.md      
    - name: Network security and containment
      href: security/network-security-containment.md
    - name: Storage, data, and encryption
      href: security/storage-data-encryption.md
    - name: Applications and services
      href: security/applications-services.md
    - name: Administration
      href: security/critical-impact-accounts.md
    - name: Security operations
      href: security/security-operations.md
  - name: Scalability
    items:
    - name: Checklist
      href: checklist/scalability.md

- name: Technologies
  expanded: true
  items:   
  - name: AI and machine learning
    items:
    - name: Overview
      href: data-guide/big-data/machine-learning-at-scale.md
    - name: Reference architectures
      items:
      - name: Training and scoring Python models
        items:
        - name: Training of Python scikit-learn models
          href: reference-architectures/ai/training-python-models.md
        - name: Distributed training of deep learning models
          href: reference-architectures/ai/training-deep-learning.md
        - name: Batch scoring of Python models
          href: reference-architectures/ai/batch-scoring-python.md
        - name: Batch scoring of deep learning models
          href: reference-architectures/ai/batch-scoring-deep-learning.md
        - name: Real-time scoring of Python and deep learning models
          href: reference-architectures/ai/realtime-scoring-python.md
        - name: MLOps for Python models using Azure Machine Learning
          href: reference-architectures/ai/mlops-python.md
      - name: Scoring R models
        items:
        - name: Batch scoring of R models
          href: reference-architectures/ai/batch-scoring-R-models.md
        - name: Real-time scoring of R models
          href: reference-architectures/ai/realtime-scoring-r.md
      - name: Batch scoring of Spark models on Azure Databricks
        href: reference-architectures/ai/batch-scoring-databricks.md
      - name: Conversational bot
        href: reference-architectures/ai/conversational-bot.md
      - name: Real-time recommendation API
        href: reference-architectures/ai/real-time-recommendation.md

    - name: Technology choices
      items:
      - name: Cognitive services
        href: data-guide/technology-choices/cognitive-services.md
      - name: Machine learning
        href: data-guide/technology-choices/data-science-and-machine-learning.md
      - name: Natural language processing
        href: data-guide/technology-choices/natural-language-processing.md
      - name: R developer's guide to Azure
        href: data-guide/technology-choices/r-developers-guide.md
    - name: Example workloads
      items:
      - name: Hotel reservation chatbot
        href: example-scenario/ai/commerce-chatbot.md
      - name: Image classification
        href: example-scenario/ai/intelligent-apps-image-processing.md
      - name: Movie recommendation
        href: example-scenario/ai/movie-recommendations.md
      - name: Newsfeed ingestion
        href: example-scenario/ai/newsfeed-ingestion.md
      - name: Scalable personalization
        href: example-scenario/ai/scalable-personalization.md

  - name: Blockchain
    items:
    - name: Example workloads
      items:
      - name: Decentralized trust between banks
        href: example-scenario/apps/decentralized-trust.md

  - name: Data architectures
    items:
    - name: Guides
      items:
      - name: Overview
        href: data-guide/index.md
      - name: Relational Data
        items:
        - name: Extract, transform, and load (ETL)
          href: data-guide/relational-data/etl.md
        - name: Online analytical processing (OLAP)
          href: data-guide/relational-data/online-analytical-processing.md
        - name: Online transaction processing (OLTP)
          href: data-guide/relational-data/online-transaction-processing.md
        - name: Data Warehousing
          href: data-guide/relational-data/data-warehousing.md
      - name: Big Data
        items:
        - name: Big Data architectures
          href: data-guide/big-data/index.md
        - name: Batch processing
          href: data-guide/big-data/batch-processing.md
        - name: Non-relational data stores
          href: data-guide/big-data/non-relational-data.md
        - name: Real time processing
          href: data-guide/big-data/real-time-processing.md
      - name: Technology choices
        items:
        - name: Overview
          href: guide/technology-choices/data-store-overview.md
        - name: Analytical data stores
          href: data-guide/technology-choices/analytical-data-stores.md
        - name: Analytics and reporting
          href: data-guide/technology-choices/analysis-visualizations-reporting.md
        - name: Batch processing
          href: data-guide/technology-choices/batch-processing.md
        - name: Data storage
          href: data-guide/technology-choices/data-storage.md
        - name: Data store comparison
          href: guide/technology-choices/data-store-comparison.md
        - name: Pipeline orchestration
          href: data-guide/technology-choices/pipeline-orchestration-data-movement.md
        - name: Real-time message ingestion
          href: data-guide/technology-choices/real-time-ingestion.md
        - name: Search data stores
          href: data-guide/technology-choices/search-options.md
        - name: Stream processing
          href: data-guide/technology-choices/stream-processing.md
      - name: Databricks Monitoring
        items:
        - name: Overview
          href: databricks-monitoring/index.md
        - name: Send Databricks application logs to Azure Monitor
          href: databricks-monitoring/application-logs.md
        - name: Use dashboards to visualize Databricks metrics
          href: databricks-monitoring/dashboards.md
        - name: Troubleshoot performance bottlenecks
          href: databricks-monitoring/performance-troubleshooting.md
    - name: Reference architectures
      items:
      - name: Automated enterprise BI with Azure Data Factory
        href: reference-architectures/data/enterprise-bi-adf.md
      - name: Enterprise BI with SQL Data Warehouse
        href: reference-architectures/data/enterprise-bi-sqldw.md
      - name: Stream processing with Azure Databricks
        href: reference-architectures/data/stream-processing-databricks.md
      - name: Stream processing with Azure Stream Analytics
        href: reference-architectures/data/stream-processing-stream-analytics.md
    - name: Example workloads
      items:
      - name: Advanced analytics
        href: data-guide/scenarios/advanced-analytics.md
      - name: Data lakes
        href: data-guide/scenarios/data-lake.md
      - name: Data transfer
        href: data-guide/scenarios/data-transfer.md
      - name: Data warehousing and analytics
        href: example-scenario/data/data-warehouse.md
      - name: Extending on-premises data solutions to the cloud
        href: data-guide/scenarios/hybrid-on-premises-and-cloud.md
      - name: Free-form text search
        href: data-guide/scenarios/search.md
      - name: Hybrid ETL with Data Factory
        href: example-scenario/data/hybrid-etl-with-adf.md
      - name: Interactive data exploration
        href: data-guide/scenarios/interactive-data-exploration.md
      - name: IoT for construction
        href: example-scenario/data/big-data-with-iot.md
      - name: Natural language processing
        href: data-guide/scenarios/natural-language-processing.md
      - name: Real-time fraud detection
        href: example-scenario/data/fraud-detection.md
      - name: Scalable order processing
        href: example-scenario/data/ecommerce-order-processing.md
      - name: Securing data solutions
        href: data-guide/scenarios/securing-data-solutions.md
      - name: Time series solutions 
        href: data-guide/scenarios/time-series.md
      - name: Working with CSV and JSON files
        href: data-guide/scenarios/csv-and-json.md

  - name: DevOps
    items:
    - name: Checklist
      href: checklist/dev-ops.md
    - name: Guides
      items:
      - name: Extending Resource Manager Templates
        items:
        - name: Overview
          href: building-blocks/extending-templates/index.md
        - name: Update a resource
          href: building-blocks/extending-templates/update-resource.md
        - name: Conditionally deploy a resource
          href: building-blocks/extending-templates/conditional-deploy.md
        - name: Use an object as a parameter
          href: building-blocks/extending-templates/objects-as-parameters.md
        - name: Property transformer and collector
          href: building-blocks/extending-templates/collector.md
    - name: Example workloads
      items:
      - name: DevOps with Azure DevOps
        href: example-scenario/apps/devops-dotnet-webapp.md
      - name: DevOps with containers
        href: example-scenario/apps/devops-with-aks.md
      - name: Jenkins server
        href: example-scenario/apps/jenkins.md

  - name: Enterprise integration
    items:
    - name: Reference architectures
      items:
      - name: Basic enterprise integration
        href: reference-architectures/enterprise-integration/basic-enterprise-integration.md
      - name: Enterprise integration with queues and events
        href: reference-architectures/enterprise-integration/queues-events.md

  - name: High performance computing (HPC)
    items:
    - name: Overview
      href: topics/high-performance-computing.md
    - name: Example workloads
      items:
      - name: Computational fluid dynamics (CFD)
        href: example-scenario/infrastructure/hpc-cfd.md
      - name: Computer-aided engineering
        href: example-scenario/apps/hpc-saas.md
      - name: HPC video rendering
        href: example-scenario/infrastructure/video-rendering.md
      - name: Image Modeling
        href: example-scenario/infrastructure/image-modeling.md
      - name: Linux virtual desktops
        href: example-scenario/infrastructure/linux-vdi-citrix.md

  - name: Identity
    items:
    - name: Guides
      items:
      - name: Identity in multitenant applications
        items:
        - name: Introduction
          href: multitenant-identity/index.md
        - name: The Tailspin scenario
          href: multitenant-identity/tailspin.md
        - name: Authentication
          href: multitenant-identity/authenticate.md
        - name: Claims-based identity
          href: multitenant-identity/claims.md
        - name: Tenant sign-up
          href: multitenant-identity/signup.md
        - name: Application roles
          href: multitenant-identity/app-roles.md
        - name: Authorization
          href: multitenant-identity/authorize.md
        - name: Secure a web API
          href: multitenant-identity/web-api.md
        - name: Cache access tokens
          href: multitenant-identity/token-cache.md
        - name: Client assertion
          href: multitenant-identity/client-assertion.md
        - name: Federate with a customer's AD FS
          href: multitenant-identity/adfs.md
    - name: Reference architectures
      items:
      - name: Choose an Active Directory integration architecture
        href: reference-architectures/identity/index.md
      - name: Integrate on-premises AD with Azure AD
        href: reference-architectures/identity/azure-ad.md
      - name: Extend AD DS to Azure
        href: reference-architectures/identity/adds-extend-domain.md
      - name: Create an AD DS forest in Azure
        href: reference-architectures/identity/adds-forest.md
      - name: Extend AD FS to Azure
        href: reference-architectures/identity/adfs.md

  - name: Internet of Things (IoT)
    items:
    - name: Reference architectures
      items:
      - name: Internet of Things (IoT)
        href: reference-architectures/iot/index.md
    - name: Example workloads
      items:
      - name: Automotive IoT data
        href: example-scenario/data/realtime-analytics-vehicle-iot.md
      - name: Telehealth System
        href: example-scenario/apps/telehealth-system.md

  - name: Microservices
    items:
    - name: Overview
      href: microservices/index.md
    - name: Introduction to microservices
      href: microservices/introduction.md
    - name: Guides
      items:
      - name: Modeling microservices
        items:
        - name: Domain analysis
          href: microservices/model/domain-analysis.md
        - name: Tactical DDD
          href: microservices/model/tactical-ddd.md
        - name: Identify microservice boundaries
          href: microservices/model/microservice-boundaries.md
      - name: Design a microservices architecture
        items:
        - name: Introduction
          href: microservices/design/index.md
        - name: Choose a compute option
          href: microservices/design/compute-options.md
        - name: Interservice communication
          href: microservices/design/interservice-communication.md
        - name: API design
          href: microservices/design/api-design.md
        - name: API gateways
          href: microservices/design/gateway.md
        - name: Data considerations
          href: microservices/design/data-considerations.md
        - name: Design patterns for microservices
          href: microservices/design/patterns.md
      - name: Operate microservices in production
        items:
        - name: Monitor microservices in Azure Kubernetes Service (AKS)
          href: microservices/logging-monitoring.md
        - name: CI/CD for microservices
          href: microservices/ci-cd.md
        - name: CI/CD for microservices on Kubernetes
          href: microservices/ci-cd-kubernetes.md
      - name: Modernize enterprise applications with Azure Service Fabric
        href: service-fabric/modernize-app-azure-service-fabric.md
      - name: Migrate from Cloud Services to Service Fabric
        href: service-fabric/migrate-from-cloud-services.md
    - name: Reference architectures
      items:
      - name: Azure Kubernetes Service (AKS)
        href: reference-architectures/microservices/aks.md
      - name: Azure Service Fabric
        href: reference-architectures/microservices/service-fabric.md
    - name: Example workloads
      items:
      - name: Decomposing a monolithic application
        href: example-scenario/infrastructure/service-fabric-microservices.md

  - name: Networking
    items:
    - name: Hybrid networking
      items:
      - name: Choose a hybrid network architecture
        href: reference-architectures/hybrid-networking/index.md
      - name: VPN
        href: reference-architectures/hybrid-networking/vpn.md
      - name: ExpressRoute
        href: reference-architectures/hybrid-networking/expressroute.md
      - name: ExpressRoute with VPN failover
        href: reference-architectures/hybrid-networking/expressroute-vpn-failover.md
      - name: Troubleshoot a hybrid VPN connection
        href: reference-architectures/hybrid-networking/troubleshoot-vpn.md
    - name: Hub-spoke topology
      href: reference-architectures/hybrid-networking/hub-spoke.md
    - name: Hub-spoke topology with shared services
      href: reference-architectures/hybrid-networking/shared-services.md
    - name: Network DMZ
      items:
      - name: DMZ between Azure and on-premises
        href: reference-architectures/dmz/secure-vnet-hybrid.md
      - name: DMZ between Azure and the Internet
        href: reference-architectures/dmz/secure-vnet-dmz.md
      - name: Highly available network virtual appliances
        href: reference-architectures/dmz/nva-ha.md

  - name: Serverless applications
    items:
    - name: Overview
      href: serverless/index.md
    - name: Reference architectures
      items:
      - name: Serverless event processing
        href: reference-architectures/serverless/event-processing.md
      - name: Serverless web application
        href: reference-architectures/serverless/web-app.md

  - name: VM workloads
    items:
    - name: Reference architectures
      items:  
      - name: Linux VM deployment
        href: reference-architectures/n-tier/linux-vm.md
      - name: Windows VM deployment
        href: reference-architectures/n-tier/windows-vm.md
      - name: N-tier application with Cassandra (Linux)
        href: reference-architectures/n-tier/n-tier-cassandra.md
      - name: N-tier application with SQL Server (Windows)
        href: reference-architectures/n-tier/n-tier-sql-server.md
      - name: Multi-region N-tier application
        href: reference-architectures/n-tier/multi-region-sql-server.md
    - name: Example workloads
      items:
      - name: Highly scalable WordPress
        href: example-scenario/infrastructure/wordpress.md
      - name: Multi-tier Windows
        href: example-scenario/infrastructure/regulated-multitier-app.md
      - name: SAP
        items:
        - name: SAP HANA on Azure Large Instances
          href: reference-architectures/sap/hana-large-instances.md
        - name: SAP NetWeaver for AnyDB
          href: reference-architectures/sap/sap-netweaver.md
        - name: SAP S/4HANA
          href: reference-architectures/sap/sap-s4hana.md
        - name: SAP for dev/test
          href: example-scenario/apps/sap-dev-test.md
        - name: SAP for production
          href: example-scenario/apps/sap-production.md
      - name: SharePoint Server 2016
        href: reference-architectures/sharepoint/index.md

  - name: Web apps
    items:
    - name: Reference architectures
      items:
      - name: Basic web application
        href: reference-architectures/app-service-web-app/basic-web-app.md
      - name: Improved scalability
        href: reference-architectures/app-service-web-app/scalable-web-app.md
      - name: Multi-region deployment
        href: reference-architectures/app-service-web-app/multi-region.md
      - name: Web application monitoring
        href: reference-architectures/app-service-web-app/app-monitoring.md
    - name: Example workloads
      items:
      - name: E-commerce API management
        href: example-scenario/apps/apim-api-scenario.md
      - name: E-commerce front-end
        href: example-scenario/apps/ecommerce-scenario.md
      - name: E-commerce product search
        href: example-scenario/apps/ecommerce-search.md
      - name: Publishing internal APIs externally
        href: example-scenario/apps/publish-internal-apis-externally.md
      - name: Securely managed web application
        href: example-scenario/apps/fully-managed-secure-apps.md
      - name: Highly available web application
        href: example-scenario/infrastructure/multi-tier-app-disaster-recovery.md

- name: Cloud Adoption Framework
  items:
  - name: Introduction
    href: cloud-adoption/index.md
  - name: Getting started
    items:
    - name: Understand the migration journey
      href: cloud-adoption/getting-started/migrate.md
    - name: Understand the innovation journey
      href: cloud-adoption/getting-started/innovate.md
    - name: Enable success during either journey
      href: cloud-adoption/getting-started/enable.md
  - name: Strategy
    items:
    - name: Overview
      href: cloud-adoption/business-strategy/index.md
    - name: Motivations (Why are we moving to the cloud?)
      href: cloud-adoption/business-strategy/motivations-why-are-we-moving-to-the-cloud.md
    - name: Business outcomes
      items:
      - name: Overview - what are business outcomes?
        href: cloud-adoption/business-strategy/business-outcomes/index.md
      - name: Fiscal outcomes
        href: cloud-adoption/business-strategy/business-outcomes/fiscal-outcomes.md
      - name: Agility outcomes
        href: cloud-adoption/business-strategy/business-outcomes/agility-outcomes.md
      - name: Reach outcomes
        href: cloud-adoption/business-strategy/business-outcomes/reach-outcomes.md
      - name: Engagement outcomes
        href: cloud-adoption/business-strategy/business-outcomes/engagement-outcomes.md
      - name: Performance outcomes
        href: cloud-adoption/business-strategy/business-outcomes/performance-outcomes.md
      - name: How to use business outcomes
        href: cloud-adoption/business-strategy/business-outcomes/how-to-use-the-business-outcome-template.md
      - name: Align technical effort to learning metrics 
        href: cloud-adoption/business-strategy/learning-metrics.md
    - name: Business justification
      items:
      - name: Build a cloud migration business case
        href: cloud-adoption/business-strategy/cloud-migration-business-case.md
      - name: Create a financial model for cloud transformation
        href: cloud-adoption/business-strategy/financial-models.md
      - name: What is cloud accounting?
        href: cloud-adoption/business-strategy/cloud-accounting.md
    - name: First adoption project
      href: cloud-adoption/business-strategy/first-adoption-project.md
    - name: Suggested skills
      href: cloud-adoption/business-strategy/suggested-skills.md
  - name: Plan
    items:
    - name: Overview
      href: cloud-adoption/plan/index.md
    - name: Digital estate
      items: 
      - name: The 5 Rs of rationalization 
        href: cloud-adoption/digital-estate/5-rs-of-rationalization.md
      - name: What is a digital estate?
        href: cloud-adoption/digital-estate/index.md
      - name: Approaches to digital estate planning
        href: cloud-adoption/digital-estate/approach.md
      - name: Gather inventory data
        href: cloud-adoption/digital-estate/inventory.md
      - name: Rationalize the digital estate
        href: cloud-adoption/digital-estate/rationalize.md
      - name: Align cost models to forecast cost
        href: cloud-adoption/digital-estate/calculate.md
    - name: Initial organization alignment
      href: cloud-adoption/plan/initial-org-alignment.md
    - name: Skills readiness - Adapt roles, skills, and processes
      href: cloud-adoption/plan/adapt-roles-skills-processes.md
    - name: Cloud adoption plan
      items: 
      - name: Introduction
        href: cloud-adoption/plan/plan-intro.md
      - name: Prerequisites
        href: cloud-adoption/plan/prerequisites.md
      - name: Deploy the cloud adoption plan template to Azure DevOps
        href: cloud-adoption/plan/template.md
      - name: Define and prioritize workloads
        href: cloud-adoption/plan/workloads.md
      - name: Align assets to workloads
        href: cloud-adoption/plan/assets.md
      - name: Review rationalization decisions 
        href: cloud-adoption/plan/review-rationalization.md
      - name: Update iteration paths (define releases and iterations)
        href: cloud-adoption/plan/iteration-paths.md
      - name: Create timelines
        href: cloud-adoption/plan/timelines.md
    - name: Suggested skills
      href: cloud-adoption/plan/suggested-skills.md
    - name: Adapt existing roles, skills, and processes 
      href: cloud-adoption/plan/adapt-roles-skills-processes.md
  - name: Ready
    items:
    - name: Overview
      href: cloud-adoption/ready/index.md
    - name: Azure readiness guide
      items:
      - name: Before you start
        href: cloud-adoption/ready/azure-readiness-guide/index.md
      - name: Organize your resources
        href: cloud-adoption/ready/azure-readiness-guide/organize-resources.md
      - name: Manage access
        href: cloud-adoption/ready/azure-readiness-guide/manage-access.md
      - name: Manage costs and billing
        href: cloud-adoption/ready/azure-readiness-guide/manage-costs.md
      - name: Plan governance, security, and compliance
        href: cloud-adoption/ready/azure-readiness-guide/govern-org-compliance.md
      - name: Use monitoring and reporting
        href: cloud-adoption/ready/azure-readiness-guide/monitoring-reporting.md
      - name: Staying current with Azure
        href: cloud-adoption/ready/azure-readiness-guide/staying-current.md
      - name: Deploy a migration landing zone
        href: cloud-adoption/ready/azure-readiness-guide/migration-landing-zone.md
    - name: Landing zone considerations
      items: 
      - name: Overview
        href: cloud-adoption/ready/considerations/index.md
      - name: Azure fundamental concepts
        href: cloud-adoption/ready/considerations/fundamental-concepts.md
      - name: Choosing compute services
        href: cloud-adoption/ready/considerations/compute-decisions.md
      - name: Networking decisions
        href: cloud-adoption/ready/considerations/network-decisions.md
      - name: Storage guidance
        href: cloud-adoption/ready/considerations/storage-guidance.md
      - name: Choosing a data store
        href: cloud-adoption/ready/considerations/data-decisions.md
      - name: Role-based access controls
        href: cloud-adoption/ready/azure-best-practices/roles.md
      - name: Create hybrid cloud consistency
        href: cloud-adoption/infrastructure/misc/hybrid-consistency.md
    - name: Best practices
      items: 
      - name: Overview
        href: cloud-adoption/ready/azure-best-practices/index.md
      - name: Azure primitives
        items:
        - name: Scaling with multiple subscriptions
          href: cloud-adoption/ready/considerations/scaling-subscriptions.md
        - name: Naming and tagging
          href: cloud-adoption/ready/considerations/name-and-tag.md
      - name: Networking
        items:
        - name: Planning virtual networks
          href: https://docs.microsoft.com/azure/virtual-network/virtual-network-vnet-plan-design-arm?toc=https://docs.microsoft.com/azure/architecture/toc.json&bc=https://docs.microsoft.com/azure/architecture/bread/toc.json
        - name: Best practices for network security
          href: https://docs.microsoft.com/azure/security/azure-security-network-security-best-practices?toc=https://docs.microsoft.com/azure/architecture/toc.json&bc=https://docs.microsoft.com/azure/architecture/bread/toc.json
        - name: Workload migration networking best practices
          href: https://docs.microsoft.com/azure/migrate/migrate-best-practices-networking?toc=https://docs.microsoft.com/azure/architecture/toc.json&bc=https://docs.microsoft.com/azure/architecture/bread/toc.json
        - name: Perimeter networks
          href: cloud-adoption/ready/azure-best-practices/perimeter-networks.md
        - name: Hub-spoke network topology
          href: cloud-adoption/ready/azure-best-practices/hub-spoke-network-topology.md
      - name: Identity and access controls
        items:
          - name: Identity management best practices
            href: https://docs.microsoft.com/azure/security/azure-security-identity-management-best-practices?toc=https://docs.microsoft.com/azure/architecture/toc.json&bc=https://docs.microsoft.com/azure/architecture/bread/toc.json
          - name: Securing admin access in Azure AD
            href: https://docs.microsoft.com/azure/active-directory/users-groups-roles/directory-admin-roles-secure?toc=https://docs.microsoft.com/azure/architecture/toc.json&bc=https://docs.microsoft.com/azure/architecture/bread/toc.json
          - name: Choose Azure AD authentication
            href: https://docs.microsoft.com/azure/security/azure-ad-choose-authn?toc=https://docs.microsoft.com/azure/architecture/toc.json&bc=https://docs.microsoft.com/azure/architecture/bread/toc.json
      - name: Storage
        items:
        - name: Storage security guide
          href: https://docs.microsoft.com/azure/storage/common/storage-security-guide?toc=https://docs.microsoft.com/azure/architecture/toc.json&bc=https://docs.microsoft.com/azure/architecture/bread/toc.json
      - name: Databases
        items:
        - name: Database security best practices
          href: https://docs.microsoft.com/azure/security/azure-database-security-best-practices?toc=https://docs.microsoft.com/azure/architecture/toc.json&bc=https://docs.microsoft.com/azure/architecture/bread/toc.json
        - name: Choosing a version of Azure SQL 
          href: https://docs.microsoft.com/azure/sql-database/sql-database-paas-vs-sql-server-iaas?toc=https://docs.microsoft.com/azure/architecture/toc.json&bc=https://docs.microsoft.com/azure/architecture/bread/toc.json
      - name: Cost management
        items:
          - name: Tracking costs across business units, environments, and projects
            href: cloud-adoption/ready/azure-best-practices/track-costs.md
          - name: Azure Cost Management best practice
            href: https://docs.microsoft.com/azure/cost-management/cost-mgt-best-practices?toc=https://docs.microsoft.com/azure/architecture/toc.json&bc=https://docs.microsoft.com/azure/architecture/bread/toc.json
          - name: Create and manage budgets
            href: https://docs.microsoft.com/azure/cost-management/tutorial-acm-create-budgets?toc=https://docs.microsoft.com/azure/architecture/toc.json&bc=https://docs.microsoft.com/azure/architecture/bread/toc.json
          - name: Export cost data
            href: https://docs.microsoft.com/azure/cost-management/tutorial-export-acm-data?toc=https://docs.microsoft.com/azure/architecture/toc.json&bc=https://docs.microsoft.com/azure/architecture/bread/toc.json
          - name: Optimize costs based on recommendations
            href: https://docs.microsoft.com/azure/cost-management/tutorial-acm-opt-recommendations?toc=https://docs.microsoft.com/azure/architecture/toc.json&bc=https://docs.microsoft.com/azure/architecture/bread/toc.json
          - name: Use cost alerts to monitor usage and spending
            href: https://docs.microsoft.com/azure/cost-management/cost-mgt-alerts-monitor-usage-spending?toc=https://docs.microsoft.com/azure/architecture/toc.json&bc=https://docs.microsoft.com/azure/architecture/bread/toc.json
    - name: Suggested skills
      href: cloud-adoption/ready/suggested-skills.md
  - name: Adopt
    items:
    - name: Migrate
      items:
      - name: Overview
        href: cloud-adoption/migrate/index.md
      - name: Azure migration guide
        items:
        - name: Introduction to the Azure migration guide
          href: cloud-adoption/migrate/azure-migration-guide/index.md
        - name: Prerequisites for Azure migration 
          href: cloud-adoption/migrate/azure-migration-guide/prerequisites.md
        - name: Assess individual workloads prior to migration
          href: cloud-adoption/migrate/azure-migration-guide/assess.md
        - name: Migrate assets that make up a workload
          href: cloud-adoption/migrate/azure-migration-guide/migrate.md
        - name: Migration-focused cost control mechanisms
          href: cloud-adoption/migrate/azure-migration-guide/manage-costs.md
        - name: Optimize and transform
          href: cloud-adoption/migrate/azure-migration-guide/optimize-and-transform.md
        - name: Secure and manage
          href: cloud-adoption/migrate/azure-migration-guide/secure-and-manage.md
        - name: Obtain assistance during your migration to Azure
          href: cloud-adoption/migrate/azure-migration-guide/assistance.md
      - name: Expanded scope
        items:
        - name: Expanded scope checklist
          href: cloud-adoption/migrate/expanded-scope/index.md
        - name: Business-driven scope changes
          items:
          - name: Balance the portfolio
            href: cloud-adoption/migrate/expanded-scope/balance-the-portfolio.md
          - name: Multiple geographic regions
            href: cloud-adoption/migrate/expanded-scope/multiple-regions.md
        - name: Culture-driven scope changes
          items:
          - name: Skills readiness
            href: cloud-adoption/migrate/expanded-scope/suggested-skills.md
        - name: Technical strategy-driven scope changes
          items:
          - name: Multiple datacenters
            href: cloud-adoption/migrate/expanded-scope/multiple-datacenters.md
          - name: Data requirements exceed network capacity
            href: cloud-adoption/migrate/expanded-scope/network-capacity-exceeded.md
          - name: Governance and compliance
            href: cloud-adoption/migrate/expanded-scope/governance-or-compliance.md
      - name: Best practices
        items:
        - name: Overview
          href: cloud-adoption/migrate/azure-best-practices/index.md
        - name: Best practices for assessing workloads
          items:
          - name: Assess on-premises resources for migration
            href: cloud-adoption/migrate/azure-best-practices/contoso-migration-assessment.md
        - name: Best practices for migrating workloads
          items:
          - name: Set up networking for migrated workloads
            href: cloud-adoption/migrate/azure-best-practices/migrate-best-practices-networking.md
          - name: Application migration patterns and examples
            items:
            - name: Overview
              href: cloud-adoption/migrate/azure-best-practices/contoso-migration-overview.md
            - name: Deploy an Azure infrastructure
              href: cloud-adoption/migrate/azure-best-practices/contoso-migration-infrastructure.md
            - name: Windows Server workloads
              items:
              - name: Rehost an app on Azure VMs
                href: cloud-adoption/migrate/azure-best-practices/contoso-migration-rehost-vm.md
              - name: Rearchitect an app to use Azure containers and Azure SQL Database
                href: cloud-adoption/migrate/azure-best-practices/contoso-migration-rearchitect-container-sql.md            
            - name: Linux workloads
              items:
              - name: Rehost a Linux app on Azure VMs
                href: cloud-adoption/migrate/azure-best-practices/contoso-migration-rehost-linux-vm.md
              - name: Rehost a Linux app on Azure VMs and Azure Database for MySQL
                href: cloud-adoption/migrate/azure-best-practices/contoso-migration-rehost-linux-vm-mysql.md
            - name: SQL Server workloads
              items:
              - name: Rehost an app on Azure VMs and Azure SQL Database Managed Instance
                href: cloud-adoption/migrate/azure-best-practices/contoso-migration-rehost-vm-sql-managed-instance.md
              - name: Rehost an app on Azure VMs and SQL Server Always On availability groups
                href: cloud-adoption/migrate/azure-best-practices/contoso-migration-rehost-vm-sql-ag.md
            - name: ASP.NET/PHP/Java apps
              items:
              - name: Refactor an app on Azure App Service and Azure SQL Database
                href: cloud-adoption/migrate/azure-best-practices/contoso-migration-refactor-web-app-sql.md
              - name: Refactor a Linux app on Azure App Service and Azure Database for MySQL
                href: cloud-adoption/migrate/azure-best-practices/contoso-migration-refactor-linux-app-service-mysql.md
              - name: Rebuild an app in Azure
                href: cloud-adoption/migrate/azure-best-practices/contoso-migration-rebuild.md
              - name: Migrate TFS to Azure DevOps Services
                href: cloud-adoption/migrate/azure-best-practices/contoso-migration-tfs-vsts.md
            - name: Scale a migration
              href: cloud-adoption/migrate/azure-best-practices/contoso-migration-scale.md
          - name: Mainframe migration
            items:
            - name: Overview
              href: cloud-adoption/infrastructure/mainframe-migration/overview.md
            - name: Myths and facts
              href: cloud-adoption/infrastructure/mainframe-migration/myths-and-facts.md
            - name: Migration strategies
              href: cloud-adoption/infrastructure/mainframe-migration/migration-strategies.md
            - name: Application strategies
              href: cloud-adoption/infrastructure/mainframe-migration/application-strategies.md
        - name: Best practices for optimizing workloads
          items:
          - name: Costing and sizing workloads
            href: cloud-adoption/migrate/azure-best-practices/migrate-best-practices-costs.md
        - name: Best practices for securing and managing workloads
          items:
          - name: Securing and managing workloads after migration
            href: cloud-adoption/migrate/azure-best-practices/migrate-best-practices-security-management.md
          - name: Additional Best Practices from the Azure Architecture Center
            items:
            - name: Azure boundary security best practices
              href: /vdc/networking-virtual-datacenter.md
            - name: Azure database security best practices
              href: https://docs.microsoft.com/azure/security/azure-database-security-best-practices?toc=https://docs.microsoft.com/azure/architecture/toc.json&bc=https://docs.microsoft.com/azure/architecture/bread/toc.json
            - name: Azure data security and encryption best practices
              href: https://docs.microsoft.com/azure/security/azure-security-data-encryption-best-practices?toc=https://docs.microsoft.com/azure/architecture/toc.json&bc=https://docs.microsoft.com/azure/architecture/bread/toc.json
            - name: Azure identity management and access control security best practices
              href: https://docs.microsoft.com/azure/security/azure-security-identity-management-best-practices?toc=https://docs.microsoft.com/azure/architecture/toc.json&bc=https://docs.microsoft.com/azure/architecture/bread/toc.json
            - name: Azure network security best practices
              href: https://docs.microsoft.com/azure/security/azure-security-network-security-best-practices?toc=https://docs.microsoft.com/azure/architecture/toc.json&bc=https://docs.microsoft.com/azure/architecture/bread/toc.json
            - name: Azure operational security best practices
              href: https://docs.microsoft.com/azure/security/azure-operational-security-best-practices?toc=https://docs.microsoft.com/azure/architecture/toc.json&bc=https://docs.microsoft.com/azure/architecture/bread/toc.json
            - name: Azure PaaS Best Practices
              href: https://docs.microsoft.com/azure/security/security-paas-deployments?toc=https://docs.microsoft.com/azure/architecture/toc.json&bc=https://docs.microsoft.com/azure/architecture/bread/toc.json
            - name: Azure Service Fabric security best practices
              href: https://docs.microsoft.com/azure/security/azure-service-fabric-security-best-practices?toc=https://docs.microsoft.com/azure/architecture/toc.json&bc=https://docs.microsoft.com/azure/architecture/bread/toc.json
            - name: Best practices for Azure VM security
              href: https://docs.microsoft.com/azure/security/azure-security-best-practices-vms?toc=https://docs.microsoft.com/azure/architecture/toc.json&bc=https://docs.microsoft.com/azure/architecture/bread/toc.json
            - name: Implementing a secure hybrid network architecture in Azure
              href: https://docs.microsoft.com/azure/guidance/guidance-iaas-ra-secure-vnet-hybrid?toc=https://docs.microsoft.com/azure/architecture/toc.json&bc=https://docs.microsoft.com/azure/architecture/bread/toc.json
            - name: Internet of Things security best practices
              href: https://docs.microsoft.com/azure/security/azure-security-iot-best-practices?toc=https://docs.microsoft.com/azure/architecture/toc.json&bc=https://docs.microsoft.com/azure/architecture/bread/toc.json
            - name: Securing PaaS databases in Azure
              href: https://docs.microsoft.com/azure/security/security-paas-applications-using-sql?toc=https://docs.microsoft.com/azure/architecture/toc.json&bc=https://docs.microsoft.com/azure/architecture/bread/toc.json
            - name: Securing PaaS web and mobile applications using Azure App Service
              href: https://docs.microsoft.com/azure/security/security-paas-applications-using-app-services?toc=https://docs.microsoft.com/azure/architecture/toc.json&bc=https://docs.microsoft.com/azure/architecture/bread/toc.json
            - name: Securing PaaS web and mobile applications using Azure Storage
              href: https://docs.microsoft.com/azure/security/security-paas-applications-using-storage?toc=https://docs.microsoft.com/azure/architecture/toc.json&bc=https://docs.microsoft.com/azure/architecture/bread/toc.json
            - name: Security best practices for IaaS workloads in Azure
              href: https://docs.microsoft.com/azure/security/azure-security-iaas?toc=https://docs.microsoft.com/azure/architecture/toc.json&bc=https://docs.microsoft.com/azure/architecture/bread/toc.json
      - name: Migration considerations
        items:
        - name: Overview
          href: cloud-adoption/migrate/migration-considerations/index.md
        - name: Prerequisites
          items:
          - name: Overview
            href: cloud-adoption/migrate/migration-considerations/prerequisites/index.md
          - name: Decisions that affect migration activities
            href: cloud-adoption/migrate/migration-considerations/prerequisites/decisions.md
          - name: Environment planning checklist
            href: cloud-adoption/migrate/migration-considerations/prerequisites/planning-checklist.md
          - name: Align roles and responsibilities
            href: cloud-adoption/migrate/migration-considerations/prerequisites/culture-complexity.md
          - name: Structure backlogs to manage change
            href: cloud-adoption/migrate/migration-considerations/prerequisites/technical-complexity.md
          - name: Migration backlog review
            href: cloud-adoption/migrate/migration-considerations/prerequisites/migration-backlog-review.md
        - name: Assess assets and workloads
          items:
          - name: Assess assets before migration
            href: cloud-adoption/migrate/migration-considerations/assess/index.md
          - name: Keep priorities aligned
            href: cloud-adoption/migrate/migration-considerations/assess/business-priorities.md
          - name: Evaluate workload and asset readiness
            href: cloud-adoption/migrate/migration-considerations/assess/evaluate.md
          - name: Architect workloads
            href: cloud-adoption/migrate/migration-considerations/assess/architect.md
          - name: Estimate cloud costs
            href: cloud-adoption/migrate/migration-considerations/assess/estimate.md
          - name: Engage migration partners and support
            href: cloud-adoption/migrate/migration-considerations/assess/partnership-options.md
          - name: Manage incremental processes
            href: cloud-adoption/migrate/migration-considerations/assess/release-iteration-backlog.md
          - name: Change approval processes
            href: cloud-adoption/migrate/migration-considerations/assess/approve.md
        - name: Migrate individual assets
          items:
          - name: Overview
            href: cloud-adoption/migrate/migration-considerations/migrate/index.md
          - name: Promotion models - single-step, staged, or flight
            href: cloud-adoption/migrate/migration-considerations/migrate/promotion-models.md
          - name: Remediation tasks
            href: cloud-adoption/migrate/migration-considerations/migrate/remediate.md
          - name: Replicate assets to the cloud
            href: cloud-adoption/migrate/migration-considerations/migrate/replicate.md
          - name: Replicate options
            href: cloud-adoption/migrate/migration-considerations/migrate/replicate-options.md
          - name: Stage workloads for testing and promotion
            href: cloud-adoption/migrate/migration-considerations/migrate/stage.md
        - name: Optimize and promote workloads
          items:
          - name: Overview
            href: cloud-adoption/migrate/migration-considerations/optimize/index.md
          - name: Business change plan
            href: cloud-adoption/migrate/migration-considerations/optimize/business-change-plan.md
          - name: Business testing
            href: cloud-adoption/migrate/migration-considerations/optimize/business-test.md
          - name: Benchmark and optimize assets
            href: cloud-adoption/migrate/migration-considerations/optimize/optimize.md
          - name: Ready for promotion
            href: cloud-adoption/migrate/migration-considerations/optimize/ready.md
          - name: Promote workloads to production
            href: cloud-adoption/migrate/migration-considerations/optimize/promote.md
          - name: Decommission retired assets
            href: cloud-adoption/migrate/migration-considerations/optimize/decommission.md
          - name: Retrospective
            href: cloud-adoption/migrate/migration-considerations/optimize/retrospective.md
        - name: Secure and manage workloads in production
          items:
          - name: Overview
            href: cloud-adoption/migrate/migration-considerations/secure-and-manage/index.md
    - name: Innovate
      items:
      - name: Overview
        href: cloud-adoption/innovate/index.md
  - name: Operate
    items:
    - name: Overview
      href: cloud-adoption/operating-model/index.md
    - name: Govern
      items:
      - name: Overview 
        href: cloud-adoption/governance/index.md
      - name: Initial governance foundation
        href: cloud-adoption/governance/getting-started.md
      - name: Maturing governance best practices
        href: cloud-adoption/governance/best-practices.md
      - name: Governance guides
        items:
        - name: Overview
          href: cloud-adoption/governance/journeys/index.md
        - name: Small-to-medium enterprise guide
          items:
          - name: Best practices for getting started with cloud governance
            href: cloud-adoption/governance/journeys/small-to-medium-enterprise/index.md
          - name: Example scenario
            href: cloud-adoption/governance/journeys/small-to-medium-enterprise/narrative.md
          - name: Initial corporate policy
            href: cloud-adoption/governance/journeys/small-to-medium-enterprise/initial-corporate-policy.md
          - name: Best practice explained
            href: cloud-adoption/governance/journeys/small-to-medium-enterprise/best-practice-explained.md
          - name: Improve the security baseline for this governance guide
            href: cloud-adoption/governance/journeys/small-to-medium-enterprise/security-baseline-evolution.md
          - name: Improve resource consistency for this governance guide
            href: cloud-adoption/governance/journeys/small-to-medium-enterprise/resource-consistency-evolution.md
          - name: Improve cost management for this governance guide
            href: cloud-adoption/governance/journeys/small-to-medium-enterprise/cost-management-evolution.md
          - name: Apply this guidance to multicloud scenarios
            href: cloud-adoption/governance/journeys/small-to-medium-enterprise/multicloud-evolution.md
        - name: Large enterprise guide
          items:
          - name: Best practices for getting started with cloud governance
            href: cloud-adoption/governance/journeys/large-enterprise/index.md
          - name: Example scenario
            href: cloud-adoption/governance/journeys/large-enterprise/narrative.md
          - name: Initial corporate policy
            href: cloud-adoption/governance/journeys/large-enterprise/initial-corporate-policy.md
          - name: Best practice explained
            href: cloud-adoption/governance/journeys/large-enterprise/best-practice-explained.md
          - name: Improve the identity baseline for this governance guide
            href: cloud-adoption/governance/journeys/large-enterprise/identity-baseline-evolution.md
          - name: Improve the security baseline for this governance guide
            href: cloud-adoption/governance/journeys/large-enterprise/security-baseline-evolution.md
          - name: Improve resource consistency for this governance guide
            href: cloud-adoption/governance/journeys/large-enterprise/resource-consistency-evolution.md
          - name: Improve cost management for this governance guide
            href: cloud-adoption/governance/journeys/large-enterprise/cost-management-evolution.md
          - name: Apply this guidance to multicloud scenarios
            href: cloud-adoption/governance/journeys/large-enterprise/multicloud-evolution.md
          - name: Multiple layers of governance
            href: cloud-adoption/governance/journeys/large-enterprise/multiple-layers-of-governance.md
      - name: Governance considerations
        items:
        - name: Implement a cloud governance strategy
          href: cloud-adoption/governance/corporate-policy.md
        - name: Cloud governance disciplines
          href: cloud-adoption/governance/governance-disciplines.md
        - name: Cloud-ready corporate policy and compliance
          items:
            - name: Make corporate policy cloud-ready
              href: cloud-adoption/governance/policy-compliance/index.md
            - name: Understand business risks
              href: cloud-adoption/governance/policy-compliance/understanding-business-risk.md
            - name: Evaluate risk tolerance
              href: cloud-adoption/governance/policy-compliance/risk-tolerance.md
            - name: Define corporate policy
              href: cloud-adoption/governance/policy-compliance/define-policy.md
            - name: Align design with corporate policy
              href: cloud-adoption/governance/policy-compliance/align-governance-journeys.md
            - name: Develop policy adherence processes
              href: cloud-adoption/governance/policy-compliance/processes.md
            - name: Regulatory compliance
              href: cloud-adoption/governance/policy-compliance/what-is-regulatory-compliance.md
            - name: Cloud policy review
              href: cloud-adoption/governance/policy-compliance/what-is-a-cloud-policy-review.md
            - name: Cloud security readiness
              href: cloud-adoption/governance/policy-compliance/how-can-a-ciso-prepare-for-the-cloud.md
            - name: Data classification
              href: cloud-adoption/governance/policy-compliance/what-is-data-classification.md
        - name: Implement the cloud governance disciplines
          items:
          - name: Cost management
            items:
              - name: Overview of cost management
                href: cloud-adoption/governance/cost-management/index.md
              - name: Download the template
                href: cloud-adoption/governance/cost-management/template.md
              - name: Understand business risks
                href: cloud-adoption/governance/cost-management/business-risks.md
              - name: Risk tolerance metrics and indicators
                href: cloud-adoption/governance/cost-management/metrics-tolerance.md
              - name: Sample cost management policies
                href: cloud-adoption/governance/cost-management/policy-statements.md
              - name: Policy compliance processes
                href: cloud-adoption/governance/cost-management/compliance-processes.md
              - name: Improve cost management 
                href: cloud-adoption/governance/cost-management/discipline-improvement.md
              - name: Azure tools for cost management
                href: cloud-adoption/governance/cost-management/toolchain.md
          - name: Security baseline
            items:
              - name: Overview of the security baseline
                href: cloud-adoption/governance/security-baseline/index.md
              - name: Download the template
                href: cloud-adoption/governance/security-baseline/template.md
              - name: Understand business risks
                href: cloud-adoption/governance/security-baseline/business-risks.md
              - name: Risk tolerance metrics and indicators
                href: cloud-adoption/governance/security-baseline/metrics-tolerance.md
              - name: Sample security baseline policies
                href: cloud-adoption/governance/security-baseline/policy-statements.md
              - name: Policy compliance processes
                href: cloud-adoption/governance/security-baseline/compliance-processes.md
              - name: Improve the security baseline
                href: cloud-adoption/governance/security-baseline/discipline-improvement.md
              - name: Cloud-native security baseline
                href: cloud-adoption/governance/security-baseline/cloud-native-policy.md          
              - name: Additional Azure security guidance
                href: cloud-adoption/governance/security-baseline/azure-security-guidance.md
              - name: Azure tools for security baseline
                href: cloud-adoption/governance/security-baseline/toolchain.md        
          - name: Identity baseline
            items:
              - name: Overview of the identity baseline
                href: cloud-adoption/governance/identity-baseline/index.md
              - name: Download the template
                href: cloud-adoption/governance/identity-baseline/template.md
              - name: Understand business risks
                href: cloud-adoption/governance/identity-baseline/business-risks.md
              - name: Risk tolerance metrics and indicators
                href: cloud-adoption/governance/identity-baseline/metrics-tolerance.md
              - name: Sample identity baseline policies
                href: cloud-adoption/governance/identity-baseline/policy-statements.md
              - name: Policy compliance processes
                href: cloud-adoption/governance/identity-baseline/compliance-processes.md
              - name: Improve the identity baseline
                href: cloud-adoption/governance/identity-baseline/discipline-improvement.md
              - name: Azure tools for identity baseline
                href: cloud-adoption/governance/identity-baseline/toolchain.md
          - name: Resource consistency
            items:
              - name: Overview of resource consistency
                href: cloud-adoption/governance/resource-consistency/index.md
              - name: Download the template
                href: cloud-adoption/governance/resource-consistency/template.md
              - name: Understand business risks
                href: cloud-adoption/governance/resource-consistency/business-risks.md
              - name: Risk tolerance metrics and indicators
                href: cloud-adoption/governance/resource-consistency/metrics-tolerance.md
              - name: Sample resource consistency policies
                href: cloud-adoption/governance/resource-consistency/policy-statements.md
              - name: Policy compliance processes
                href: cloud-adoption/governance/resource-consistency/compliance-processes.md
              - name: Improve resource consistency
                href: cloud-adoption/governance/resource-consistency/discipline-improvement.md
              - name: Azure tools for resource consistency
                href: cloud-adoption/governance/resource-consistency/toolchain.md
              - name: Resource access management
                href: cloud-adoption/governance/resource-consistency/azure-resource-access.md
              - name: Governance design for a simple workload
                href: cloud-adoption/governance/resource-consistency/governance-simple-workload.md
              - name: Governance design for multiple teams
                href: cloud-adoption/governance/resource-consistency/governance-multiple-teams.md
          - name: Deployment acceleration
            items:
              - name: Overview of deployment acceleration
                href: cloud-adoption/governance/deployment-acceleration/index.md
              - name: Download the template
                href: cloud-adoption/governance/deployment-acceleration/template.md
              - name: Understand business risks
                href: cloud-adoption/governance/deployment-acceleration/business-risks.md
              - name: Risk tolerance metrics and indicators
                href: cloud-adoption/governance/deployment-acceleration/metrics-tolerance.md
              - name: Sample deployment acceleration policies
                href: cloud-adoption/governance/deployment-acceleration/policy-statements.md
              - name: Policy compliance processes
                href: cloud-adoption/governance/deployment-acceleration/compliance-processes.md
              - name: Improve deployment acceleration
                href: cloud-adoption/governance/deployment-acceleration/discipline-improvement.md
              - name: Azure tools for deployment acceleration
                href: cloud-adoption/governance/deployment-acceleration/toolchain.md
    - name: Organize
      items:
      - name: Managing organization alignment
        href: cloud-adoption/organization/index.md
      - name: Required cloud capabilities
        items:
        - name: Cloud strategy
          href: cloud-adoption/organization/cloud-strategy.md
        - name: Cloud adoption
          href: cloud-adoption/organization/cloud-adoption.md
        - name: Cloud governance
          href: cloud-adoption/organization/cloud-governance.md
        - name: Cloud operations
          href: cloud-adoption/organization/cloud-operations.md
        - name: Cloud center of excellence
          href: cloud-adoption/organization/cloud-center-excellence.md
        - name: Cloud platform
          href: cloud-adoption/organization/cloud-platform.md
        - name: Cloud automation
          href: cloud-adoption/organization/cloud-automation.md
      - name: Establish teams
        href: cloud-adoption/organization/organization-structures.md
      - name: Align the RACI matrix
        href: cloud-adoption/organization/raci-alignment.md
      - name: Building technical skills
        href: cloud-adoption/organization/suggested-skills.md
      - name: Creating a cost-conscious organization
        href: cloud-adoption/organization/cost-conscious-organization.md
      - name: Antipatterns - IT fiefdoms and IT silos
        href: cloud-adoption/organization/fiefdoms-silos.md
    - name: Manage
      items:
      - name: Overview
        href: cloud-adoption/operations/index.md
      - name: Azure Server Management
        items:
        - name: Introduction to Azure Server Management
          href: cloud-adoption/operations/azure-server-management/index.md
        - name: Getting ready for cloud operations
          href: cloud-adoption/operations/azure-server-management/prerequisites.md
        - name: Getting started with cloud operations
          items:
          - name: Overview
            href: cloud-adoption/operations/azure-server-management/onboarding-overview.md
          - name: Configure the service for a single VM
            href: cloud-adoption/operations/azure-server-management/onboard-single-vm.md
          - name: Configure the service for an entire subscription
            href: cloud-adoption/operations/azure-server-management/onboard-at-scale.md
          - name: Configure at scale with automation 
            href: cloud-adoption/operations/azure-server-management/onboarding-automation.md
          - name: Set up basic alerts
            href: cloud-adoption/operations/azure-server-management/setup-alerts.md
        - name: Ongoing cloud operations
          items:
          - name: Overview
            href: cloud-adoption/operations/azure-server-management/ongoing-management-overview.md
          - name: Enable guest configuration policy
            href: cloud-adoption/operations/azure-server-management/guest-configuration-policy.md
          - name: Critical changes (tracking and alerting)
            href: cloud-adoption/operations/azure-server-management/enable-tracking-alerting.md
          - name: Update schedules
            href: cloud-adoption/operations/azure-server-management/update-schedules.md
          - name: Common policies in Azure
            href: cloud-adoption/operations/azure-server-management/common-policies.md
        - name: Review of tools and services
          href: cloud-adoption/operations/azure-server-management/tools-services.md
      - name: Monitoring
        items:
        - name: Introduction
          href: cloud-adoption/operations/monitor/index.md
        - name: Monitoring cloud models
          href: cloud-adoption/operations/monitor/cloud-models-monitor-overview.md
        - name: Data collection
          href: cloud-adoption/operations/monitor/data-collection.md
        - name: Alerting
          href: cloud-adoption/operations/monitor/alert.md
        - name: Monitoring platforms overview
          href: cloud-adoption/operations/monitor/platform-overview.md
      - name: Establish an operational fitness review
        href: cloud-adoption/operations/operational-fitness-review.md
  - name: References
    items:
    - name: Decision guides
      href: cloud-adoption/decision-guides/index.md
      items:
      - name: Subscriptions
        href: cloud-adoption/decision-guides/subscriptions/index.md
      - name: Identity
        href: cloud-adoption/decision-guides/identity/index.md
      - name: Policy enforcement
        href: cloud-adoption/decision-guides/policy-enforcement/index.md
      - name: Resource consistency
        href: cloud-adoption/decision-guides/resource-consistency/index.md
      - name: Resource tagging
        href: cloud-adoption/decision-guides/resource-tagging/index.md
      - name: Encryption
        href: cloud-adoption/decision-guides/encryption/index.md
      - name: Software-defined networks
        items:
        - name: Overview
          href: cloud-adoption/decision-guides/software-defined-network/index.md
        - name: PaaS-only
          href: cloud-adoption/decision-guides/software-defined-network/paas-only.md
        - name: Cloud-native
          href: cloud-adoption/decision-guides/software-defined-network/cloud-native.md
        - name: Cloud DMZ
          href: cloud-adoption/decision-guides/software-defined-network/cloud-dmz.md
        - name: Hybrid
          href: cloud-adoption/decision-guides/software-defined-network/hybrid.md
        - name: Hub and spoke model
          href: cloud-adoption/decision-guides/software-defined-network/hub-spoke.md
      - name: Logs and reporting
        href: cloud-adoption/decision-guides/log-and-report/index.md
      - name: Migration tools
        href: cloud-adoption/decision-guides/migrate-decision-guide/index.md
    - name: Infrastructure
      items:
      - name: Virtual machines
        items:
          - name: Deploy a basic workload
            href: cloud-adoption/infrastructure/virtual-machines/basic-workload.md
    - name: Roadmap
      href: cloud-adoption/appendix/roadmap.md
    - name: Cloud Operating Model
      href: cloud-adoption/appendix/cloud-operating-model.md
    - name: Azure enterprise scaffold
      href: cloud-adoption/appendix/azure-scaffold.md
    - name: Implementing Azure enterprise scaffold
      href: cloud-adoption/appendix/azure-scaffold-examples.md
    - name: Virtual Datacenter (VDC)
      href: vdc/index.md
    - name: How does Azure work?
      href: cloud-adoption/getting-started/what-is-azure.md<|MERGE_RESOLUTION|>--- conflicted
+++ resolved
@@ -8,7 +8,6 @@
     href: guide/index.md
   - name: Architecture Styles
     items:
-<<<<<<< HEAD
     - name: Introduction
       href: guide/index.md
     - name: Architecture styles
@@ -73,9 +72,7 @@
         href: guide/design-principles/build-for-business.md
     - name: Pillars of software quality
       href: guide/pillars.md
-
   - name: Cloud design patterns
-=======
     - name: Overview
       href: guide/architecture-styles/index.md
     - name: Big compute
@@ -91,7 +88,6 @@
     - name: Web-queue-worker
       href: guide/architecture-styles/web-queue-worker.md
   - name: Design Principles
->>>>>>> 617aa024
     items:
     - name: Overview
       href: guide/design-principles/index.md
