items:
- name: Azure Architecture Center
  href: index.md
- name: Application architecture guide
  items:
  - name: Introduction
    href: guide/index.md
  - name: Architecture Styles
    items:
    - name: Overview
      href: guide/architecture-styles/index.md
    - name: Big compute
      href: guide/architecture-styles/big-compute.md
    - name: Big data
      href: guide/architecture-styles/big-data.md
    - name: Event-driven architecture
      href: guide/architecture-styles/event-driven.md
    - name: Microservices
      href: guide/architecture-styles/microservices.md
    - name: N-tier application
      href: guide/architecture-styles/n-tier.md
    - name: Web-queue-worker
      href: guide/architecture-styles/web-queue-worker.md
  - name: Design Principles
    items:
    - name: Overview
      href: guide/design-principles/index.md
    - name: Design for self-healing
      href: guide/design-principles/self-healing.md
    - name: Make all things redundant
      href: guide/design-principles/redundancy.md
    - name: Minimize coordination
      href: guide/design-principles/minimize-coordination.md
    - name: Design to scale out
      href: guide/design-principles/scale-out.md
    - name: Partition around limits
      href: guide/design-principles/partition.md
    - name: Design for operations
      href: guide/design-principles/design-for-operations.md
    - name: Use managed services
      href: guide/design-principles/managed-services.md
    - name: Use the best data store for the job
      href: guide/design-principles/use-the-best-data-store.md
    - name: Design for evolution
      href: guide/design-principles/design-for-evolution.md
    - name: Build for the needs of business
      href: guide/design-principles/build-for-business.md
  - name: Technology choices
    items:
    - name: Choosing a compute service
      items:
      - name: Overview
        href: guide/technology-choices/compute-overview.md
      - name: Decision tree
        href: guide/technology-choices/compute-decision-tree.md
      - name: Compute comparison
        href: guide/technology-choices/compute-comparison.md
    - name: Choosing a load balancing service
      href: guide/technology-choices/load-balancing-overview.md
    - name: Choosing a messaging service
      href: guide/technology-choices/messaging.md
  - name: Best Practices
    items:
    - name: API design
      href: best-practices/api-design.md
    - name: API implementation
      href: best-practices/api-implementation.md
    - name: Autoscaling
      href: best-practices/auto-scaling.md
    - name: Background jobs
      href: best-practices/background-jobs.md
    - name: Caching
      href: best-practices/caching.md
    - name: Content Delivery Network
      href: best-practices/cdn.md
    - name: Data partitioning
      href: best-practices/data-partitioning.md
    - name: Data partitioning strategies (by service)
      href: best-practices/data-partitioning-strategies.md
    - name: Monitoring and diagnostics
      href: best-practices/monitoring.md
    - name: Naming rules and restrictions for Azure resources
      href: best-practices/resource-naming.md
    - name: Retry guidance for specific services
      href: best-practices/retry-service-specific.md
    - name: Transient fault handling
      href: best-practices/transient-faults.md
  - name: Performance tuning
    items:
    - name: Introduction
      href: performance/index.md
    - name: Scenario 1 - Distributed transactions
      href: performance/distributed-transaction.md
    - name: Scenario 2 - Multiple backend services
      href: performance/backend-services.md
    - name: Scenario 3 - Event streaming
      href: performance/event-streaming.md
  - name: Performance antipatterns
    items:
    - name: Overview
      href: antipatterns/index.md
    - name: Busy Database
      href: antipatterns/busy-database/index.md
    - name: Busy Front End
      href: antipatterns/busy-front-end/index.md
    - name: Chatty I/O
      href: antipatterns/chatty-io/index.md
    - name: Extraneous Fetching
      href: antipatterns/extraneous-fetching/index.md
    - name: Improper Instantiation
      href: antipatterns/improper-instantiation/index.md
    - name: Monolithic Persistence
      href: antipatterns/monolithic-persistence/index.md
    - name: No Caching
      href: antipatterns/no-caching/index.md
    - name: Synchronous I/O
      href: antipatterns/synchronous-io/index.md
  - name: Azure for AWS Professionals
    items:
    - name: Overview
      href: aws-professional/index.md
    - name: Services comparison
      href: aws-professional/services.md
- name: Design Patterns
  items:
  - name: Overview
    href: patterns/index.md
  - name: Categories
    items:
    - name: Availability
      href: patterns/category/availability.md
    - name: Data management
      href: patterns/category/data-management.md
    - name: Design and implementation
      href: patterns/category/design-implementation.md
    - name: Management and monitoring
      href: patterns/category/management-monitoring.md
    - name: Messaging
      href: patterns/category/messaging.md
    - name: Performance and scalability
      href: patterns/category/performance-scalability.md
    - name: Resiliency
      href: patterns/category/resiliency.md
    - name: Security
      href: patterns/category/security.md
  - name: Ambassador
    href: patterns/ambassador.md
  - name: Anti-corruption Layer
    href: patterns/anti-corruption-layer.md
  - name: Asynchronous Request-Reply
    href: patterns/async-request-reply.md
  - name: Backends for Frontends
    href: patterns/backends-for-frontends.md
  - name: Bulkhead
    href: patterns/bulkhead.md
  - name: Cache-Aside
    href: patterns/cache-aside.md
  - name: Choreography
    href: patterns/choreography.md
  - name: Circuit Breaker
    href: patterns/circuit-breaker.md
  - name: Claim Check
    href: patterns/claim-check.md
  - name: Command and Query Responsibility Segregation (CQRS)
    href: patterns/cqrs.md
  - name: Compensating Transaction
    href: patterns/compensating-transaction.md
  - name: Competing Consumers
    href: patterns/competing-consumers.md
  - name: Compute Resource Consolidation
    href: patterns/compute-resource-consolidation.md
  - name: Event Sourcing
    href: patterns/event-sourcing.md
  - name: External Configuration Store
    href: patterns/external-configuration-store.md
  - name: Federated Identity
    href: patterns/federated-identity.md
  - name: Gatekeeper
    href: patterns/gatekeeper.md
  - name: Gateway Aggregation
    href: patterns/gateway-aggregation.md
  - name: Gateway Offloading
    href: patterns/gateway-offloading.md
  - name: Gateway Routing
    href: patterns/gateway-routing.md
  - name: Health Endpoint Monitoring
    href: patterns/health-endpoint-monitoring.md
  - name: Index Table
    href: patterns/index-table.md
  - name: Leader Election
    href: patterns/leader-election.md
  - name: Materialized View
    href: patterns/materialized-view.md
  - name: Pipes and Filters
    href: patterns/pipes-and-filters.md
  - name: Priority Queue
    href: patterns/priority-queue.md
  - name: Publisher/Subscriber
    href: patterns/publisher-subscriber.md
  - name: Queue-Based Load Leveling
    href: patterns/queue-based-load-leveling.md
  - name: Retry
    href: patterns/retry.md
  - name: Scheduler Agent Supervisor
    href: patterns/scheduler-agent-supervisor.md
  - name: Sharding
    href: patterns/sharding.md
  - name: Sidecar
    href: patterns/sidecar.md
  - name: Static Content Hosting
    href: patterns/static-content-hosting.md
  - name: Strangler
    href: patterns/strangler.md
  - name: Throttling
    href: patterns/throttling.md
  - name: Valet Key
    href: patterns/valet-key.md
- name: Azure Architecture Framework
  items:
  - name: Overview
    href: framework/index.md
  - name: Cost
    items:
    - name: Overview
      href: framework/cost/overview.md
    - name: Cost modeling
      href: framework/cost/modeling.md
    - name: Cost monitoring
      href: framework/cost/monitoring.md
    - name: Data management
      href: framework/cost/data-management.md
    - name: Optimizing cloud costs
      href: framework/cost/optimizing.md
    - name: Provisioning
      href: framework/cost/provisioning.md
    - name: Trade-offs
      href: framework/cost/tradeoffs.md
    - name: Checklist
      href: framework/cost/checklist.md
  - name: DevOps
    items:
    - name: Overview
      href: framework/devops/overview.md
    - name: Application design
      href: framework/devops/app-design.md
    - name: Branching strategies
      href: framework/devops/gitflow-branch-workflow.md
    - name: Development
      href: framework/devops/development.md
    - name: Deployment
      href: framework/devops/deployment.md    
    - name: Infrastructure Deployments
      href: framework/devops/iac.md
    - name: Monitoring
      href: framework/devops/monitoring.md
    - name: Performance
      href: framework/devops/performance.md
    - name: Testing
      href: framework/devops/testing.md
    - name: Checklist
      href: checklist/dev-ops.md
  - name: Resiliency
    items:
    - name: Overview
      href: framework/resiliency/overview.md
    - name: Application design
      items:
        - name: Design overview
          href: framework/resiliency/app-design.md
        - name: Error handling
          href: framework/resiliency/app-design-error-handling.md
        - name: Failure mode analysis
          href: resiliency/failure-mode-analysis.md
    - name: Backup and recovery
      href: framework/resiliency/backup-and-recovery.md
    - name: Business metrics
      href: framework/resiliency/business-metrics.md
    - name: Data management
      href: framework/resiliency/data-management.md
    - name: Monitoring and disaster recovery
      href: framework/resiliency/monitoring.md
    - name: Recover from a region-wide service disruption
      href: resiliency/recovery-loss-azure-region.md
    - name: Resiliency testing
      href: framework/resiliency/testing.md
    - name: Checklist
      href: checklist/resiliency-per-service.md
  - name: Scalability
    items: 
    - name: Overview
      href: framework/scalability/overview.md
    - name: Application design
      href: framework/scalability/app-design.md
    - name: Capacity planning
      href: framework/scalability/capacity.md
    - name: Load testing
      href: framework/scalability/load-testing.md
    - name: Monitoring
      href: framework/scalability/monitoring.md
    - name: Checklist
      href: checklist/scalability.md
  - name: Security
    items: 
    - name: Overview
      href: framework/security/overview.md
    - name: Role of security
      href: framework/security/role-of-security.md
    - name: Security design principles
      href: framework/security/security-principles.md
    - name: Types of attacks to resist
      href: framework/security/architecture-type.md
    - name: Regulatory compliance
      href: framework/security/law-authority.md
    - name: Reduce organizational risk
      href: framework/security/resilience.md            
    - name: Governance, risk, and compliance
      href: framework/security/governance.md
    - name: Identity and access management
      href: framework/security/identity.md      
    - name: Network security and containment
      href: framework/security/network-security-containment.md
    - name: Storage, data, and encryption
      href: framework/security/storage-data-encryption.md
    - name: Applications and services
      href: framework/security/applications-services.md
    - name: Administration
      href: framework/security/critical-impact-accounts.md
    - name: Security operations
      href: framework/security/security-operations.md  
- name: Technologies
  expanded: true
  items:   
  - name: AI and machine learning
    items:
    - name: Overview
      href: data-guide/big-data/machine-learning-at-scale.md
    - name: Reference architectures
      items:
      - name: Training and scoring Python models
        items:
        - name: Training of Python scikit-learn models
          href: reference-architectures/ai/training-python-models.md
        - name: Distributed training of deep learning models
          href: reference-architectures/ai/training-deep-learning.md
        - name: Batch scoring of Python models
          href: reference-architectures/ai/batch-scoring-python.md
        - name: Batch scoring of deep learning models
          href: reference-architectures/ai/batch-scoring-deep-learning.md
        - name: Real-time scoring of Python and deep learning models
          href: reference-architectures/ai/realtime-scoring-python.md
        - name: MLOps for Python models using Azure Machine Learning
          href: reference-architectures/ai/mlops-python.md
      - name: Scoring R models
        items:
        - name: Batch scoring of R models
          href: reference-architectures/ai/batch-scoring-R-models.md
        - name: Real-time scoring of R models
          href: reference-architectures/ai/realtime-scoring-r.md
      - name: Batch scoring of Spark models on Azure Databricks
        href: reference-architectures/ai/batch-scoring-databricks.md
      - name: Conversational bot
        href: reference-architectures/ai/conversational-bot.md
      - name: Real-time recommendation API
        href: reference-architectures/ai/real-time-recommendation.md

    - name: Technology choices
      items:
      - name: Cognitive services
        href: data-guide/technology-choices/cognitive-services.md
      - name: Machine learning
        href: data-guide/technology-choices/data-science-and-machine-learning.md
      - name: Natural language processing
        href: data-guide/technology-choices/natural-language-processing.md
      - name: R developer's guide to Azure
        href: data-guide/technology-choices/r-developers-guide.md
    - name: Example workloads
      items:
      - name: Hotel reservation chatbot
        href: example-scenario/ai/commerce-chatbot.md
      - name: Image classification
        href: example-scenario/ai/intelligent-apps-image-processing.md
      - name: Movie recommendation
        href: example-scenario/ai/movie-recommendations.md
      - name: Newsfeed ingestion
        href: example-scenario/ai/newsfeed-ingestion.md
      - name: Scalable personalization
        href: example-scenario/ai/scalable-personalization.md

  - name: Blockchain
    items:
    - name: Example workloads
      items:
      - name: Decentralized trust between banks
        href: example-scenario/apps/decentralized-trust.md

  - name: Data architectures
    items:
    - name: Reference architectures
      items:
      - name: Automated enterprise BI with Azure Data Factory
        href: reference-architectures/data/enterprise-bi-adf.md
      - name: Enterprise BI with SQL Data Warehouse
        href: reference-architectures/data/enterprise-bi-sqldw.md
      - name: Stream processing with Azure Databricks
        href: reference-architectures/data/stream-processing-databricks.md
      - name: Stream processing with Azure Stream Analytics
        href: reference-architectures/data/stream-processing-stream-analytics.md
    - name: Guides
      items:
      - name: Overview
        href: data-guide/index.md
      - name: Relational Data
        items:
        - name: Extract, transform, and load (ETL)
          href: data-guide/relational-data/etl.md
        - name: Online analytical processing (OLAP)
          href: data-guide/relational-data/online-analytical-processing.md
        - name: Online transaction processing (OLTP)
          href: data-guide/relational-data/online-transaction-processing.md
        - name: Data Warehousing
          href: data-guide/relational-data/data-warehousing.md
      - name: Big Data
        items:
        - name: Big Data architectures
          href: data-guide/big-data/index.md
        - name: Batch processing
          href: data-guide/big-data/batch-processing.md
        - name: Non-relational data stores
          href: data-guide/big-data/non-relational-data.md
        - name: Real time processing
          href: data-guide/big-data/real-time-processing.md
      - name: Technology choices
        items:
        - name: Overview
          href: guide/technology-choices/data-store-overview.md
        - name: Analytical data stores
          href: data-guide/technology-choices/analytical-data-stores.md
        - name: Analytics and reporting
          href: data-guide/technology-choices/analysis-visualizations-reporting.md
        - name: Batch processing
          href: data-guide/technology-choices/batch-processing.md
        - name: Data storage
          href: data-guide/technology-choices/data-storage.md
        - name: Data store comparison
          href: guide/technology-choices/data-store-comparison.md
        - name: Pipeline orchestration
          href: data-guide/technology-choices/pipeline-orchestration-data-movement.md
        - name: Real-time message ingestion
          href: data-guide/technology-choices/real-time-ingestion.md
        - name: Search data stores
          href: data-guide/technology-choices/search-options.md
        - name: Stream processing
          href: data-guide/technology-choices/stream-processing.md
      - name: Databricks Monitoring
        items:
        - name: Overview
          href: databricks-monitoring/index.md
        - name: Send Databricks application logs to Azure Monitor
          href: databricks-monitoring/application-logs.md
        - name: Use dashboards to visualize Databricks metrics
          href: databricks-monitoring/dashboards.md
        - name: Troubleshoot performance bottlenecks
          href: databricks-monitoring/performance-troubleshooting.md
    - name: Example workloads
      items:
      - name: Advanced analytics
        href: data-guide/scenarios/advanced-analytics.md
      - name: Data lakes
        href: data-guide/scenarios/data-lake.md
      - name: Data transfer
        href: data-guide/scenarios/data-transfer.md
      - name: Data warehousing and analytics
        href: example-scenario/data/data-warehouse.md
      - name: Extending on-premises data solutions to the cloud
        href: data-guide/scenarios/hybrid-on-premises-and-cloud.md
      - name: Free-form text search
        href: data-guide/scenarios/search.md
      - name: Hybrid ETL with Data Factory
        href: example-scenario/data/hybrid-etl-with-adf.md
      - name: Interactive data exploration
        href: data-guide/scenarios/interactive-data-exploration.md
      - name: IoT for construction
        href: example-scenario/data/big-data-with-iot.md
      - name: Natural language processing
        href: data-guide/scenarios/natural-language-processing.md
      - name: Real-time fraud detection
        href: example-scenario/data/fraud-detection.md
      - name: Scalable order processing
        href: example-scenario/data/ecommerce-order-processing.md
      - name: Securing data solutions
        href: data-guide/scenarios/securing-data-solutions.md
      - name: Time series solutions 
        href: data-guide/scenarios/time-series.md
      - name: Working with CSV and JSON files
        href: data-guide/scenarios/csv-and-json.md

  - name: DevOps
    items:
    - name: Checklist
      href: checklist/dev-ops.md
    - name: Guides
      items:
      - name: Extending Resource Manager Templates
        items:
        - name: Overview
          href: building-blocks/extending-templates/index.md
        - name: Update a resource
          href: building-blocks/extending-templates/update-resource.md
        - name: Conditionally deploy a resource
          href: building-blocks/extending-templates/conditional-deploy.md
        - name: Use an object as a parameter
          href: building-blocks/extending-templates/objects-as-parameters.md
        - name: Property transformer and collector
          href: building-blocks/extending-templates/collector.md
    - name: Example workloads
      items:
      - name: DevOps with Azure DevOps
        href: example-scenario/apps/devops-dotnet-webapp.md
      - name: DevOps with containers
        href: example-scenario/apps/devops-with-aks.md
      - name: Jenkins server
        href: example-scenario/apps/jenkins.md

  - name: Enterprise integration
    items:
    - name: Reference architectures
      items:
      - name: Basic enterprise integration
        href: reference-architectures/enterprise-integration/basic-enterprise-integration.md
      - name: Enterprise integration with queues and events
        href: reference-architectures/enterprise-integration/queues-events.md

  - name: High performance computing (HPC)
    items:
    - name: Overview
      href: topics/high-performance-computing.md
    - name: Example workloads
      items:
      - name: Computational fluid dynamics (CFD)
        href: example-scenario/infrastructure/hpc-cfd.md
      - name: Computer-aided engineering
        href: example-scenario/apps/hpc-saas.md
      - name: HPC video rendering
        href: example-scenario/infrastructure/video-rendering.md
      - name: Image Modeling
        href: example-scenario/infrastructure/image-modeling.md
      - name: Linux virtual desktops
        href: example-scenario/infrastructure/linux-vdi-citrix.md

  - name: Identity
    items:
    - name: Reference architectures
      items:
      - name: Choose an Active Directory integration architecture
        href: reference-architectures/identity/index.md
      - name: Integrate on-premises AD with Azure AD
        href: reference-architectures/identity/azure-ad.md
      - name: Extend AD DS to Azure
        href: reference-architectures/identity/adds-extend-domain.md
      - name: Create an AD DS forest in Azure
        href: reference-architectures/identity/adds-forest.md
      - name: Extend AD FS to Azure
        href: reference-architectures/identity/adfs.md
    - name: Guides
      items:
      - name: Identity in multitenant applications
        items:
        - name: Introduction
          href: multitenant-identity/index.md
        - name: The Tailspin scenario
          href: multitenant-identity/tailspin.md
        - name: Authentication
          href: multitenant-identity/authenticate.md
        - name: Claims-based identity
          href: multitenant-identity/claims.md
        - name: Tenant sign-up
          href: multitenant-identity/signup.md
        - name: Application roles
          href: multitenant-identity/app-roles.md
        - name: Authorization
          href: multitenant-identity/authorize.md
        - name: Secure a web API
          href: multitenant-identity/web-api.md
        - name: Cache access tokens
          href: multitenant-identity/token-cache.md
        - name: Client assertion
          href: multitenant-identity/client-assertion.md
        - name: Federate with a customer's AD FS
          href: multitenant-identity/adfs.md

  - name: Internet of Things (IoT)
    items:
    - name: Reference architectures
      items:
      - name: Internet of Things (IoT)
        href: reference-architectures/iot/index.md
    - name: Example workloads
      items:
      - name: Automotive IoT data
        href: example-scenario/data/realtime-analytics-vehicle-iot.md
      - name: Telehealth System
        href: example-scenario/apps/telehealth-system.md

  - name: Microservices
    items:
    - name: Overview
      href: microservices/index.md
    - name: Reference architectures
      items:
      - name: Azure Kubernetes Service (AKS)
        href: reference-architectures/microservices/aks.md
      - name: Azure Service Fabric
        href: reference-architectures/microservices/service-fabric.md
    - name: Guides
      items:
      - name: Domain modeling for microservices
        items:
        - name: Domain analysis
          href: microservices/model/domain-analysis.md
        - name: Tactical DDD
          href: microservices/model/tactical-ddd.md
        - name: Identify microservice boundaries
          href: microservices/model/microservice-boundaries.md
      - name: Design a microservices architecture
        items:
        - name: Introduction
          href: microservices/design/index.md
        - name: Choose a compute option
          href: microservices/design/compute-options.md
        - name: Interservice communication
          href: microservices/design/interservice-communication.md
        - name: API design
          href: microservices/design/api-design.md
        - name: API gateways
          href: microservices/design/gateway.md
        - name: Data considerations
          href: microservices/design/data-considerations.md
        - name: Design patterns for microservices
          href: microservices/design/patterns.md
      - name: Operate microservices in production
        items:
        - name: Monitor microservices in Azure Kubernetes Service (AKS)
          href: microservices/logging-monitoring.md
        - name: CI/CD for microservices
          href: microservices/ci-cd.md
        - name: CI/CD for microservices on Kubernetes
          href: microservices/ci-cd-kubernetes.md
      - name: Migrate to a microservices architecture
        items:
        - name: Migrate a monolith application to microservices
          href: microservices/migrate-monolith.md
        - name: Modernize enterprise applications with Service Fabric
          href: service-fabric/modernize-app-azure-service-fabric.md
        - name: Migrate from Cloud Services to Service Fabric
          href: service-fabric/migrate-from-cloud-services.md
    - name: Example workloads
      items:
      - name: Decomposing a monolithic application
        href: example-scenario/infrastructure/service-fabric-microservices.md

  - name: Networking
    items:
    - name: Hybrid networking
      items:
      - name: Choose a hybrid network architecture
        href: reference-architectures/hybrid-networking/index.md
      - name: VPN
        href: reference-architectures/hybrid-networking/vpn.md
      - name: ExpressRoute
        href: reference-architectures/hybrid-networking/expressroute.md
      - name: ExpressRoute with VPN failover
        href: reference-architectures/hybrid-networking/expressroute-vpn-failover.md
      - name: Troubleshoot a hybrid VPN connection
        href: reference-architectures/hybrid-networking/troubleshoot-vpn.md
    - name: Hub-spoke topology
      href: reference-architectures/hybrid-networking/hub-spoke.md
    - name: Hub-spoke topology with shared services
      href: reference-architectures/hybrid-networking/shared-services.md
    - name: Network DMZ
      items:
      - name: DMZ between Azure and on-premises
        href: reference-architectures/dmz/secure-vnet-dmz.md
      - name: Highly available network virtual appliances
        href: reference-architectures/dmz/nva-ha.md

  - name: Serverless applications
    items:
    - name: Overview
      href: serverless/index.md
    - name: Reference architectures
      items:
      - name: Serverless event processing
        href: reference-architectures/serverless/event-processing.md
      - name: Serverless web application
        href: reference-architectures/serverless/web-app.md
<<<<<<< HEAD
      - name: Serverless cloud automation
        href: reference-architectures/serverless/cloud-automation.md
=======
    - name: Guides
      items:
      - name: Create a serverless backend with Azure Functions
        href: serverless/code.md
      - name: CI/CD for a serverless frontend
        href: serverless/guide/serverless-app-cicd-best-practices.md
>>>>>>> 43273603

  - name: VM workloads
    items:
    - name: Reference architectures
      items:  
      - name: Linux VM deployment
        href: reference-architectures/n-tier/linux-vm.md
      - name: Windows VM deployment
        href: reference-architectures/n-tier/windows-vm.md
      - name: N-tier application with Cassandra (Linux)
        href: reference-architectures/n-tier/n-tier-cassandra.md
      - name: N-tier application with SQL Server (Windows)
        href: reference-architectures/n-tier/n-tier-sql-server.md
      - name: Multi-region N-tier application
        href: reference-architectures/n-tier/multi-region-sql-server.md
    - name: Example workloads
      items:
      - name: Apache Cassandra
        href: best-practices/cassandra.md
      - name: SAP
        items:
        - name: SAP HANA on Azure Large Instances
          href: reference-architectures/sap/hana-large-instances.md
        - name: SAP NetWeaver for AnyDB
          href: reference-architectures/sap/sap-netweaver.md
        - name: SAP S/4HANA
          href: reference-architectures/sap/sap-s4hana.md
        - name: SAP for dev/test
          href: example-scenario/apps/sap-dev-test.md
        - name: SAP for production
          href: example-scenario/apps/sap-production.md
      - name: SharePoint Server 2016
        href: reference-architectures/sharepoint/index.md
      - name: WordPress
        href: example-scenario/infrastructure/wordpress.md

  - name: Web apps
    items:
    - name: Reference architectures
      items:
      - name: Basic web application
        href: reference-architectures/app-service-web-app/basic-web-app.md
      - name: Improved scalability
        href: reference-architectures/app-service-web-app/scalable-web-app.md
      - name: Multi-region deployment
        href: reference-architectures/app-service-web-app/multi-region.md
      - name: Web application monitoring
        href: reference-architectures/app-service-web-app/app-monitoring.md
    - name: Example workloads
      items:
      - name: E-commerce API management
        href: example-scenario/apps/apim-api-scenario.md
      - name: E-commerce front-end
        href: example-scenario/apps/ecommerce-scenario.md
      - name: E-commerce product search
        href: example-scenario/apps/ecommerce-search.md
      - name: Publishing internal APIs externally
        href: example-scenario/apps/publish-internal-apis-externally.md
      - name: Securely managed web application
        href: example-scenario/apps/fully-managed-secure-apps.md
      - name: Highly available web application
        href: example-scenario/infrastructure/multi-tier-app-disaster-recovery.md

- name: Cloud Adoption Framework
  href: https://docs.microsoft.com/azure/cloud-adoption-framework<|MERGE_RESOLUTION|>--- conflicted
+++ resolved
@@ -693,17 +693,14 @@
         href: reference-architectures/serverless/event-processing.md
       - name: Serverless web application
         href: reference-architectures/serverless/web-app.md
-<<<<<<< HEAD
       - name: Serverless cloud automation
         href: reference-architectures/serverless/cloud-automation.md
-=======
     - name: Guides
       items:
       - name: Create a serverless backend with Azure Functions
         href: serverless/code.md
       - name: CI/CD for a serverless frontend
         href: serverless/guide/serverless-app-cicd-best-practices.md
->>>>>>> 43273603
 
   - name: VM workloads
     items:
