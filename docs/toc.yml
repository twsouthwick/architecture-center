items:
  - name: Azure Architecture Center
    href: ./index.yml
  - name: Browse all Architectures
    href: browse/index.yml
  - name: Architecture icons
    href: icons/index.md
  - name: What's new
    href: changelog.md
  - name: Application architecture fundamentals
    items:
      - name: Introduction
        href: guide/index.md
      - name: Architecture styles 
        items:
          - name: Overview
            href: guide/architecture-styles/index.md
          - name: Big compute
            href: guide/architecture-styles/big-compute.md
          - name: Big data
            href: guide/architecture-styles/big-data.md
          - name: Event-driven architecture
            href: guide/architecture-styles/event-driven.md
          - name: Microservices
            href: guide/architecture-styles/microservices.md
          - name: N-tier application
            href: guide/architecture-styles/n-tier.md
          - name: Web-queue-worker
            href: guide/architecture-styles/web-queue-worker.md
      - name: Design principles for Azure applications
        items:
          - name: Overview
            href: guide/design-principles/index.md
          - name: Design for self-healing
            href: guide/design-principles/self-healing.md
          - name: Make all things redundant
            href: guide/design-principles/redundancy.md
          - name: Minimize coordination
            href: guide/design-principles/minimize-coordination.md
          - name: Design to scale out
            href: guide/design-principles/scale-out.md
          - name: Partition around limits
            href: guide/design-principles/partition.md
          - name: Design for operations
            href: guide/design-principles/design-for-operations.md
          - name: Use managed services
            href: guide/design-principles/managed-services.md
          - name: Use the best data store for the job
            href: guide/design-principles/use-the-best-data-store.md
          - name: Design for evolution
            href: guide/design-principles/design-for-evolution.md
          - name: Build for the needs of business
            href: guide/design-principles/build-for-business.md
      - name: Technology choices
        items:
          - name: Choose a compute service
            items:
              - name: Azure compute services
                href: guide/technology-choices/compute-decision-tree.md
              - name: Microservices compute options
                href: /azure/architecture/microservices/design/compute-options
              - name: Web apps and single page apps
                href: /dotnet/architecture/modern-web-apps-azure/choose-between-traditional-web-and-single-page-apps
                maintainContext: true
              - name: Multiparty computing
                href: guide/technology-choices/multiparty-computing-service.md 
          - name: Choose a Kubernetes edge option
            items:
              - name: Kubernetes at the edge
                href: operator-guides/aks/choose-kubernetes-edge-compute-option.md
              - name: Bare-metal Kubernetes at the edge
                href: operator-guides/aks/choose-bare-metal-kubernetes.yml
          - name: Choose an identity service
            items:
              - name: Active Directory services
                href: /azure/active-directory-domain-services/compare-identity-solutions
                maintainContext: true
              - name: Hybrid identity authentication methods
                href: /azure/active-directory/hybrid/choose-ad-authn
                maintainContext: true
          - name: Choose a storage service
            items:
              - name: Storage options
                href: /azure/cloud-adoption-framework/ready/considerations/storage-options
                maintainContext: true
              - name: Managed disk types
                href: /azure/virtual-machines/disks-types
                maintainContext: true
          - name: Choose a data store
            items:
              - name: Understand data store models
                href: guide/technology-choices/data-store-overview.md
              - name: Select a data store
                href: guide/technology-choices/data-store-decision-tree.md
              - name: Criteria for choosing a data store
                href: guide/technology-choices/data-store-considerations.md
              - name: Big data storage
                href: data-guide/technology-choices/data-storage.md
              - name: Database scenarios
                items:
                  - name: OLAP solutions
                    href: data-guide/relational-data/online-analytical-processing.md
                  - name: OLTP solutions
                    href: data-guide/relational-data/online-transaction-processing.md
                  - name: Data warehousing
                    href: data-guide/relational-data/data-warehousing.md
                  - name: Non-relational data store
                    href: data-guide/big-data/non-relational-data.md
                  - name: Pipeline orchestration
                    href: data-guide/technology-choices/pipeline-orchestration-data-movement.md
                  - name: Search data store
                    href: data-guide/technology-choices/search-options.md
          - name: Choose an analytics solution
            items:
              - name: Analytical data stores
                href: data-guide/technology-choices/analytical-data-stores.md
              - name: Analytics and reporting
                href: data-guide/technology-choices/analysis-visualizations-reporting.md
              - name: Batch processing
                href: data-guide/technology-choices/batch-processing.md
              - name: Stream processing
                href: data-guide/technology-choices/stream-processing.md
          - name: Choose an AI/ML service
            items:
              - name: Cognitive services
                href: data-guide/technology-choices/cognitive-services.md
              - name: Natural language processing
                href: data-guide/technology-choices/natural-language-processing.md
              - name: Machine learning
                href: data-guide/technology-choices/data-science-and-machine-learning.md
              - name: Machine learning tools
                href: example-scenario/mlops/aml-decision-tree.yml
              - name: Compare MLflow and Azure ML
                href: /azure/machine-learning/concept-mlflow
                maintainContext: true
          - name: Choose a networking service
            items:
              - name: Networking options
                href: /azure/cloud-adoption-framework/ready/considerations/networking-options
                maintainContext: true
              - name: Load balancing options
                href: guide/technology-choices/load-balancing-overview.md
          - name: Choose a messaging service
            items:
              - name: Asynchronous messaging
                href: guide/technology-choices/messaging.md
              - name: Real-time message ingestion
                href: data-guide/technology-choices/real-time-ingestion.md
          - name: Choose an IoT solution
            href: example-scenario/iot/iot-central-iot-hub-cheat-sheet.md
          - name: Choose a mixed reality engine
            href: /windows/mixed-reality/develop/choosing-an-engine
            maintainContext: true
      - name: Best practices for cloud applications
        items:
          - name: Overview
            href: best-practices/index-best-practices.md
          - name: API design
            href: best-practices/api-design.md
          - name: API implementation
            href: best-practices/api-implementation.md
          - name: Autoscaling
            href: best-practices/auto-scaling.md
          - name: Background jobs
            href: best-practices/background-jobs.md
          - name: Caching
            href: best-practices/caching.md
          - name: Content Delivery Network
            href: best-practices/cdn.md
          - name: Data partitioning
            href: best-practices/data-partitioning.md
          - name: Data partitioning strategies (by service)
            href: best-practices/data-partitioning-strategies.md
          - name: Message encoding considerations
            href: best-practices/message-encode.md
          - name: Monitoring and diagnostics
            href: best-practices/monitoring.md
          - name: Retry guidance for specific services
            href: best-practices/retry-service-specific.md
          - name: Transient fault handling
            href: best-practices/transient-faults.md
      - name: Performance tuning and antipatterns
        items:
          - name: Introduction
            href: performance/index.md
          - name: Scenario 1 - Distributed transactions
            href: performance/distributed-transaction.md
          - name: Scenario 2 - Multiple backend services
            href: performance/backend-services.md
          - name: Scenario 3 - Event streaming
            href: performance/event-streaming.md
          - name: Performance antipatterns
            items:
              - name: Overview
                href: antipatterns/index.md
              - name: Busy Database
                href: antipatterns/busy-database/index.md
              - name: Busy Front End
                href: antipatterns/busy-front-end/index.md
              - name: Chatty I/O
                href: antipatterns/chatty-io/index.md
              - name: Extraneous Fetching
                href: antipatterns/extraneous-fetching/index.md
              - name: Improper Instantiation
                href: antipatterns/improper-instantiation/index.md
              - name: Monolithic Persistence
                href: antipatterns/monolithic-persistence/index.md
              - name: No Caching
                href: antipatterns/no-caching/index.md
              - name: Noisy Neighbor
                href: antipatterns/noisy-neighbor/index.md
              - name: Retry Storm
                href: antipatterns/retry-storm/index.md
              - name: Synchronous I/O
                href: antipatterns/synchronous-io/index.md
      - name: Responsible engineering
        items:
          - name: Responsible innovation
            items:
              - name: Overview
                href: guide/responsible-innovation/index.md
              - name: Judgment call
                href: guide/responsible-innovation/judgmentcall.md
              - name: Harms modeling
                items:
                  - name: Understand harm
                    href: guide/responsible-innovation/harms-modeling/index.md
                  - name: Assess types of harm
                    href: guide/responsible-innovation/harms-modeling/type-of-harm.md
              - name: Community jury
                href: guide/responsible-innovation/community-jury/index.md
          - name: Responsible AI
            items:
              - name: Overview
                href: /azure/cloud-adoption-framework/strategy/responsible-ai
                maintainContext: true
              - name: Six key principles
                href: /azure/cloud-adoption-framework/innovate/best-practices/trusted-ai
                maintainContext: true
              - name: Guidelines for human-AI interaction
                href: /ai/guidelines-human-ai-interaction
                maintainContext: true
              - name: Responsible AI with Cognitive Services
                href: /azure/cognitive-services/responsible-use-of-ai-overview
                maintainContext: true
          - name: Responsible ML
            items:
              - name: Overview
                href: /azure/machine-learning/concept-responsible-ml
                maintainContext: true
              - name: Model interpretability
                href: /azure/machine-learning/how-to-machine-learning-interpretability
                maintainContext: true
              - name: ML fairness
                href: /azure/machine-learning/concept-fairness-ml
                maintainContext: true
              - name: Differential privacy
                href: /azure/machine-learning/concept-differential-privacy
                maintainContext: true
      - name: SaaS digital business journey on Azure
        href: guide/saas/saas-digital-business-journey-azure.md
      - name: Architecture for startups
        items:
          - name: Overview
            href: guide/startups/startup-architecture.md
          - name: Core startup stack architecture
            href: example-scenario/startups/core-startup-stack.yml
      - name: Multitenant applications
        items:
          - name: Overview
            href: guide/multitenant/overview.md
          - name: Considerations
            items:
              - name: Overview
                href: guide/multitenant/considerations/overview.md
              - name: Tenancy models
                href: guide/multitenant/considerations/tenancy-models.md
              - name: Tenant lifecycle
                href: guide/multitenant/considerations/tenant-lifecycle.md
              - name: Pricing models
                href: guide/multitenant/considerations/pricing-models.md
              - name: Measure consumption
                href: guide/multitenant/considerations/measure-consumption.md
              - name: Deploy updates
                href: guide/multitenant/considerations/updates.md
              - name: Map requests to tenants
                href: guide/multitenant/considerations/map-requests.md
              - name: Domain names
                href: guide/multitenant/considerations/domain-names.md
          - name: Approaches
            items:
              - name: Overview
                href: guide/multitenant/approaches/overview.md
              - name: Resource organization
                href: guide/multitenant/approaches/resource-organization.md
              - name: Governance and compliance
                href: guide/multitenant/approaches/governance-compliance.md
              - name: Cost management and allocation
                href: guide/multitenant/approaches/cost-management-allocation.md
              - name: Deployment and configuration
                href: guide/multitenant/approaches/deployment-configuration.yml
              - name: Compute
                href: guide/multitenant/approaches/compute.md
              - name: Networking
                href: guide/multitenant/approaches/networking.md
              - name: Storage and data
                href: guide/multitenant/approaches/storage-data.md
          - name: Service-specific guidance
            items:
              - name: Overview
                href: guide/multitenant/service/overview.md
              - name: Deployment and configuration
                items:
                  - name: Azure Resource Manager
                    href: guide/multitenant/service/resource-manager.md
              - name: Compute
                items:
                  - name: App Service and Functions
                    href: guide/multitenant/service/app-service.md
              - name: Networking
                items:
                  - name: NAT Gateway
                    href: guide/multitenant/service/nat-gateway.md
              - name: Storage and data
                items:
                  - name: Azure Storage
                    href: guide/multitenant/service/storage.md
                  - name: Azure SQL Database
                    href: guide/multitenant/service/sql-database.md
                  - name: Azure Cosmos DB
                    href: guide/multitenant/service/cosmos-db.md
          - name: Related resources
            href: guide/multitenant/related-resources.md
      - name: Cloud comparisons
        items:
          - name: Azure for AWS professionals
            expanded: true
            items:            
              - name: Overview
                href: aws-professional/index.md
              - name: Component information
                items:
                  - name: Accounts
                    href: aws-professional/accounts.md
                  - name: Compute
                    href: aws-professional/compute.md
                  - name: Databases
                    href: aws-professional/databases.md
                  - name: Messaging
                    href: aws-professional/messaging.md
                  - name: Networking
                    href: aws-professional/networking.md
                  - name: Regions and zones
                    href: aws-professional/regions-zones.md
                  - name: Resources
                    href: aws-professional/resources.md
                  - name: Security and identity
                    href: aws-professional/security-identity.md
                  - name: Storage
                    href: aws-professional/storage.md
              - name: Service comparison
                href: aws-professional/services.md
          - name: Azure for Google Cloud professionals
            expanded: true
            items:            
              - name: Overview
                href: gcp-professional/index.md
              - name: Services comparison
                href: gcp-professional/services.md
  - name: Design Patterns
    items:
      - name: Overview
        href: patterns/index.md
      - name: Categories
        items:
          - name: Data management
            href: patterns/category/data-management.md
          - name: Design and implementation
            href: patterns/category/design-implementation.md
          - name: Messaging
            href: patterns/category/messaging.md
      - name: Ambassador
        href: patterns/ambassador.md
      - name: Anti-corruption Layer
        href: patterns/anti-corruption-layer.md
      - name: Asynchronous Request-Reply
        href: patterns/async-request-reply.md
      - name: Backends for Frontends
        href: patterns/backends-for-frontends.md
      - name: Bulkhead
        href: patterns/bulkhead.md
      - name: Cache-Aside
        href: patterns/cache-aside.md
      - name: Choreography
        href: patterns/choreography.md
      - name: Circuit Breaker
        href: patterns/circuit-breaker.md
      - name: Claim Check
        href: patterns/claim-check.md
      - name: Compensating Transaction
        href: patterns/compensating-transaction.md
      - name: Competing Consumers
        href: patterns/competing-consumers.md
      - name: Compute Resource Consolidation
        href: patterns/compute-resource-consolidation.md
      - name: CQRS
        href: patterns/cqrs.md
      - name: Deployment Stamps
        href: patterns/deployment-stamp.md
      - name: Edge Workload Configuration
        href: patterns/edge-workload-configuration.md
      - name: Event Sourcing
        href: patterns/event-sourcing.md
      - name: External Configuration Store
        href: patterns/external-configuration-store.md
      - name: Federated Identity
        href: patterns/federated-identity.md
      - name: Gatekeeper
        href: patterns/gatekeeper.md
      - name: Gateway Aggregation
        href: patterns/gateway-aggregation.md
      - name: Gateway Offloading
        href: patterns/gateway-offloading.md
      - name: Gateway Routing
        href: patterns/gateway-routing.md
      - name: Geode
        href: patterns/geodes.md
      - name: Health Endpoint Monitoring
        href: patterns/health-endpoint-monitoring.md
      - name: Index Table
        href: patterns/index-table.md
      - name: Leader Election
        href: patterns/leader-election.md
      - name: Materialized View
        href: patterns/materialized-view.md
      - name: Pipes and Filters
        href: patterns/pipes-and-filters.md
      - name: Priority Queue
        href: patterns/priority-queue.md
      - name: Publisher/Subscriber
        href: patterns/publisher-subscriber.md
      - name: Queue-Based Load Leveling
        href: patterns/queue-based-load-leveling.md
      - name: Rate Limiting
        href: patterns/rate-limiting-pattern.md
      - name: Retry
        href: patterns/retry.md
      - name: Saga
        href: reference-architectures/saga/saga.yml
      - name: Scheduler Agent Supervisor
        href: patterns/scheduler-agent-supervisor.md
      - name: Sequential Convoy
        href: patterns/sequential-convoy.md
      - name: Sharding
        href: patterns/sharding.md
      - name: Sidecar
        href: patterns/sidecar.md
      - name: Static Content Hosting
        href: patterns/static-content-hosting.md
      - name: Strangler Fig
        href: patterns/strangler-fig.md
      - name: Throttling
        href: patterns/throttling.md
      - name: Valet Key
        href: patterns/valet-key.md
  - name: Microsoft Azure Well-Architected Framework
    href: /azure/architecture/framework
  - name: Industry solutions with Azure
    expanded: true
    items:
      - name: Retail
        items:
          - name: Overview
            href: industries/retail.md
          - name: Guides
            items: 
              - name: Data management in the retail industry
                href: /previous-versions/azure/industry-marketing/retail/retail-data-management-overview
                maintainContext: true
              - name: Migrate your e-commerce solution to Azure
                href: /previous-versions/azure/industry-marketing/retail/migrating-ecommerce-solution-to-azure
                maintainContext: true
              - name: Optimize and reuse recommendations
                href: /previous-versions/azure/industry-marketing/retail/recommendation-engine-optimization
                maintainContext: true
              - name: Visual search in retail with CosmosDB
                href: /previous-versions/azure/industry-marketing/retail/visual-search-use-case-overview
                maintainContext: true
              - name: SKU optimization for consumer brands
                href: /previous-versions/azure/industry-marketing/retail/sku-optimization-solution-guide
                maintainContext: true
          - name: Architectures
            items:
              - name: All retail architectures
                href: /azure/architecture/browse/?terms=retail
              - name: Build a real-time recommendation API
                href: reference-architectures/ai/real-time-recommendation.yml
              - name: Content-based recommendation
                href: example-scenario/ai/scalable-personalization-with-content-based-recommendation-system.yml
              - name: E-commerce front end
                href: example-scenario/apps/ecommerce-scenario.yml
              - name: Hybrid AI footfall detection for retail
                href: /hybrid/app-solutions/pattern-retail-footfall-detection
                maintainContext: true
              - name: Intelligent search engine for e-commerce
                href: example-scenario/apps/ecommerce-search.yml
              - name: Magento e-commerce platform in AKS
                href: example-scenario/magento/magento-azure.yml
              - name: Movie recommendations on Azure
                href: example-scenario/ai/movie-recommendations-with-machine-learning.yml
              - name: Retail - Buy online, pickup in store
                href: example-scenario/iot/vertical-buy-online-pickup-in-store.yml
              - name: Scalable order processing
                href: example-scenario/data/ecommerce-order-processing.yml
      - name: Finance
        items:
          - name: Overview
            href: industries/finance.md
          - name: Guides
            items:
              - name: Microsoft Cloud for Financial Services
                items:
                  - name: Overview
                    href: /industry/financial-services/overview
                    maintainContext: true
                  - name: Security
                    href: /industry/financial-services/security-overview
                    maintainContext: true
                  - name: Compliance
                    href: /industry/financial-services/compliance-overview
                    maintainContext: true
              - name: Risk grid computing in banking
                href: /previous-versions/azure/industry-marketing/financial/risk-grid-banking-overview
                maintainContext: true
              - name: Risk grid computing solution
                href: /previous-versions/azure/industry-marketing/financial/risk-grid-banking-solution-guide
                maintainContext: true
              - name: Data management in banking
                href: /previous-versions/azure/industry-marketing/financial/data-mgmt-in-banking-overview
                maintainContext: true
              - name: Financial institutions with data mesh
                href: /azure/cloud-adoption-framework/scenarios/data-management/architectures/reference-architecture-data-mesh
                maintainContext: true
              - name: Actuarial risk analysis
                href: /previous-versions/azure/industry-marketing/financial/actuarial-risk-analysis-and-financial-modeling-solution-guide
                maintainContext: true
              - name: Enable the financial services risk lifecycle
                href: /previous-versions/azure/industry-marketing/financial/fsi-risk-modeling
                maintainContext: true
          - name: Architectures
            items:
              - name: All finance architectures
                href: /azure/architecture/browse/?terms=finance
              - name: Banking system cloud transformation
                href: example-scenario/banking/banking-system-cloud-transformation.yml
              - name: Decentralized trust between banks
                href: example-scenario/apps/decentralized-trust.yml
              - name: Modernize mainframe & midrange data
                href: reference-architectures/migration/modernize-mainframe-data-to-azure.yml
              - name: Patterns and implementations in banking
                href: example-scenario/banking/patterns-and-implementations.yml
              - name: Real-time fraud detection
                href: example-scenario/data/fraud-detection.yml
              - name: Replicate and sync mainframe data in Azure
                href: reference-architectures/migration/sync-mainframe-data-with-azure.yml
              - name: Scale regulated AI and ML in finance
                href: example-scenario/ai/scale-ai-and-machine-learning-in-regulated-industries.yml                
              - name: SWIFT on Azure
                items: 
                  - name: SWIFT on Azure Overview
                    href: example-scenario/finance/swift-on-azure.yml
                  - name: SWIFT Alliance Messaging Hub
                    href: example-scenario/finance/swift-alliance-messaging-hub.yml
                  - name: SWIFT Alliance Access
                    href: example-scenario/finance/swift-alliance-access-on-azure.yml
          - name: Compliance solutions
            items:
              - name: PCI DSS overview
                href: /azure/compliance/offerings/offering-pci-dss
                maintainContext: true
              - name: AKS regulated cluster for PCI
                href: /azure/architecture/reference-architectures/containers/aks-pci/aks-pci-ra-code-assets
              - name: AKS regulated - Protect cardholder data
                href: /azure/architecture/reference-architectures/containers/aks-pci/aks-pci-data
              - name: Blueprint - Analytics for PCI DSS
                href: /previous-versions/azure/security/blueprints/pcidss-analytics-overview
                maintainContext: true
              - name: Blueprint - Data warehouse for PCI DSS
                href: /previous-versions/azure/security/blueprints/pcidss-dw-overview
                maintainContext: true
              - name: Blueprint - IaaS web app for PCI DSS
                href: /previous-versions/azure/security/blueprints/pcidss-iaaswa-overview
                maintainContext: true
              - name: Blueprint - PaaS web app for PCI DSS
                href: /previous-versions/azure/security/blueprints/pcidss-paaswa-overview
                maintainContext: true
      - name: Healthcare
        items:
          - name: Overview
            href: industries/healthcare.md
          - name: Guides
            items:
              - name: Microsoft Cloud for Healthcare
                items:
                  - name: Overview
                    href: /industry/healthcare/overview
                    maintainContext: true
                  - name: Azure setup
                    href: /industry/healthcare/configure-cloud-for-healthcare
                    maintainContext: true
                  - name: Patient engagement
                    href: /industry/healthcare/patient-engagement
                    maintainContext: true
                  - name: Health team collaboration
                    href: /industry/healthcare/health-team-collaboration
                    maintainContext: true
                  - name: Clinical and operational insights
                    href: /industry/healthcare/improve-clinical-operational-insights
                    maintainContext: true
                  - name: Security in Cloud for Healthcare
                    href: /industry/healthcare/security-overview
                    maintainContext: true
                  - name: Compliance in Cloud for Healthcare
                    href: /industry/healthcare/compliance-overview
                    maintainContext: true
              - name: Healthcare APIs
                items:
                  - name: Overview
                    href: /azure/healthcare-apis/healthcare-apis-overview
                    maintainContext: true
                  - name: Healthcare APIs workspace
                    href: /azure/healthcare-apis/workspace-overview
                    maintainContext: true
              - name: Text Analytics for health
                items:
                  - name: Overview
                    href: /azure/cognitive-services/language-service/text-analytics-for-health/overview
                    maintainContext: true
                  - name: Recognized entity categories
                    href: /azure/cognitive-services/language-service/text-analytics-for-health/concepts/health-entity-categories
                    maintainContext: true
                  - name: Relation extraction
                    href: /azure/cognitive-services/language-service/text-analytics-for-health/concepts/relation-extraction
                    maintainContext: true
                  - name: Assertion detection
                    href: /azure/cognitive-services/language-service/text-analytics-for-health/concepts/assertion-detection
                    maintainContext: true
          - name: Architectures
            items:
              - name: All healthcare architectures
                href: /azure/architecture/browse/?terms=healthcare
              - name: Build a telehealth system with Azure
                href: example-scenario/apps/telehealth-system.yml
              - name: Clinical insights with Cloud for Healthcare
                href: example-scenario/mch-health/medical-data-insights.yml
              - name: Confidential computing for healthcare
                href: example-scenario/confidential/healthcare-inference.yml
              - name: Consumer health portal on Azure
                href: example-scenario/digital-health/health-portal.yml
              - name: Health data consortium
                href: example-scenario/data/azure-health-data-consortium.yml
              - name: Population health management
                href: solution-ideas/articles/population-health-management-for-healthcare.yml
              - name: Predict hospital readmissions with ML
                href: example-scenario/ai/predict-hospital-readmissions-machine-learning.yml
              - name: Precision medicine pipeline
                href: example-scenario/precision-medicine/genomic-analysis-reporting.yml
              - name: Virtual visits with Cloud for Healthcare
                href: example-scenario/mch-health/virtual-health-mch.yml
          - name: Compliance solutions
            items:
              - name: EPCS (US) overview
                href: /azure/compliance/offerings/offering-epcs-us
                maintainContext: true
              - name: HIPAA and HITRUST
                items:
                  - name: HIPAA (US) overview
                    href: /azure/compliance/offerings/offering-hipaa-us
                    maintainContext: true
                  - name: HITRUST overview
                    href: /azure/compliance/offerings/offering-hitrust
                    maintainContext: true
                  - name: Blueprint - HIPAA/HITRUST data and AI
                    href: /previous-versions/azure/security/blueprints/azure-health
                    maintainContext: true
                  - name: Implement the healthcare blueprint for AI
                    href: /previous-versions/azure/industry-marketing/health/sg-healthcare-ai-blueprint
                    maintainContext: true
                  - name: HIPAA/HITRUST compliant health data
                    href: solution-ideas/articles/security-compliance-blueprint-hipaa-hitrust-health-data-ai.yml
      - name: Government
        items:
          - name: Overview
            href: industries/government.md
          - name: Guides
            items:
              - name: Compare Azure Government and Azure
                href: /azure/azure-government/compare-azure-government-global-azure
                maintainContext: true
              - name: Considerations for naming resources
                href: /azure/azure-government/documentation-government-concept-naming-resources
                maintainContext: true
              - name: Development
                items:
                  - name: Azure Government developer guide
                    href: /azure/azure-government/documentation-government-developer-guide
                    maintainContext: true
                  - name: Storage on Azure Government
                    href: /azure/azure-government/documentation-government-get-started-connect-to-storage
                    maintainContext: true
                  - name: AI on Azure Government
                    href: /azure/azure-government/documentation-government-cognitiveservices
                    maintainContext: true
                  - name: SSMS on Azure Government
                    href: /azure/azure-government/documentation-government-connect-ssms
                    maintainContext: true
              - name: Security
                items:
                  - name: Security for Azure Government
                    href: /azure/azure-government/documentation-government-plan-security
                    maintainContext: true
                  - name: Impact Level 5 isolation
                    href: /azure/azure-government/documentation-government-impact-level-5
                    maintainContext: true
                  - name: Secure isolation
                    href: /azure/azure-government/azure-secure-isolation-guidance
                    maintainContext: true
                  - name: Secure Azure computing
                    href: /azure/azure-government/compliance/secure-azure-computing-architecture
                    maintainContext: true
              - name: Compliance
                items:
                  - name: Azure Government compliance
                    href: /azure/azure-government/documentation-government-plan-compliance
                    maintainContext: true
                  - name: Services compliance scope
                    href: /azure/azure-government/compliance/azure-services-in-fedramp-auditscope
                    maintainContext: true
              - name: Identity
                items:
                  - name: Identity for Azure Government
                    href: /azure/azure-government/documentation-government-plan-identity
                    maintainContext: true
                  - name: Integrate Azure AD authentication
                    href: /azure/azure-government/documentation-government-aad-auth-qs
                    maintainContext: true
              - name: Deployment
                items:
                  - name: Deploy with Azure Pipelines
                    href: /azure/azure-government/connect-with-azure-pipelines
                    maintainContext: true
                  - name: ASE with DISA CAP
                    href: /azure/azure-government/documentation-government-ase-disa-cap
                    maintainContext: true
              - name: Management
                items:
                  - name: Azure Monitor logs
                    href: /azure/azure-government/documentation-government-manage-oms
                    maintainContext: true
                  - name: Marketplace
                    href: /azure/azure-government/documentation-government-manage-marketplace
                    maintainContext: true
          - name: Architectures
            items:
              - name: All government architectures
                href: /azure/architecture/browse/?terms=government
              - name: Azure Automation in a hybrid environment
                href: hybrid/azure-automation-hybrid.yml
              - name: Azure Automation update management
                href: hybrid/azure-update-mgmt.yml
              - name: Azure Virtual Desktop for the enterprise
                href: example-scenario/wvd/windows-virtual-desktop.yml
              - name: Computer forensics chain of custody
                href: example-scenario/forensics/index.yml
              - name: Hybrid security monitoring in Azure
                href: hybrid/hybrid-security-monitoring.yml
              - name: Web app private database connectivity
                href: example-scenario/private-web-app/private-web-app.yml
          - name: Compliance solutions
            items:
              - name: DoD overview
                href: /azure/azure-government/documentation-government-overview-dod
                maintainContext: true
              - name: EAR overview
                href: /azure/compliance/offerings/offering-ear
                maintainContext: true
              - name: FedRAMP
                items:                
                  - name: FedRAMP overview
                    href: /azure/compliance/offerings/offering-fedramp
                    maintainContext: true
                  - name: Blueprint - Analytics for FedRAMP
                    href: /previous-versions/azure/security/blueprints/fedramp-analytics-overview
                    maintainContext: true
                  - name: Blueprint - Data warehouse for FedRAMP
                    href: /previous-versions/azure/security/blueprints/fedramp-datawarehouse-overview
                    maintainContext: true
                  - name: Blueprint - IaaS web app for FedRAMP
                    href: /previous-versions/azure/security/blueprints/fedramp-iaaswa-overview
                    maintainContext: true
                  - name: Blueprint - PaaS web app for FedRAMP
                    href: /previous-versions/azure/security/blueprints/fedramp-paaswa-overview
                    maintainContext: true
                  - name: FedRAMP high compliance
                    href: /azure/governance/policy/samples/fedramp-high
                    maintainContext: true
                  - name: FedRAMP moderate compliance
                    href: /azure/governance/policy/samples/fedramp-moderate
                    maintainContext: true
              - name: IRS 1075 overview
                href: /azure/compliance/offerings/offering-irs-1075
                maintainContext: true
              - name: ITAR overview
                href: /azure/compliance/offerings/offering-itar
                maintainContext: true
              - name: NDAA overview
                href: /azure/compliance/offerings/offering-ndaa-section-889
                maintainContext: true
              - name: NIST
                items:
                  - name: NIST 800-63 overview
                    href: /azure/compliance/offerings/offering-nist-800-63
                    maintainContext: true
                  - name: NIST CSF overview
                    href: /azure/compliance/offerings/offering-nist-csf
                    maintainContext: true
              - name: TIC solutions
                href: /azure/azure-government/compliance/compliance-tic
                maintainContext: true
      - name: Manufacturing
        items:
          - name: Overview
            href: industries/manufacturing.md
          - name: Guides
            items:
              - name: Industrial IoT analytics
                href: guide/iiot-guidance/iiot-architecture.md
              - name: Upscale ML lifecycle with MLOps framework
                href: example-scenario/mlops/mlops-technical-paper.yml
              - name: On-demand, scalable, high-power compute
                href: /previous-versions/azure/industry-marketing/manufacturing/compute-in-manufacturing-overview
                maintainContext: true
              - name: Azure AI for predictive maintenance
                href: data-science-process/predictive-maintenance-playbook.md
              - name: Predictive maintenance in manufacturing
                href: /previous-versions/azure/industry-marketing/manufacturing/predictive-maintenance-overview
                maintainContext: true
              - name: Predictive maintenance solution
                href: /previous-versions/azure/industry-marketing/manufacturing/predictive-maintenance-solution
                maintainContext: true
              - name: ML Anomaly Detection API
                hrf: data-science-process/apps-anomaly-detection-api.md
              - name: Extract actionable insights from IoT data
                href: /previous-versions/azure/industry-marketing/manufacturing/extracting-insights-from-iot-data
                maintainContext: true
          - name: Architectures
            items:
              - name: All manufacturing architectures
                href: /azure/architecture/browse/?terms=manufacturing
              - name: Anomaly detector process
                href: solution-ideas/articles/anomaly-detector-process.yml
              - name: Build a speech-to-text transcription pipeline
                href: reference-architectures/ai/speech-to-text-transcription-pipeline.yml
              - name: Computer vision on the edge
                href: reference-architectures/ai/end-to-end-smart-factory.yml
              - name: Connected factory hierarchy service
                href: solution-ideas/articles/connected-factory-hierarchy-service.yml
              - name: Connected factory signal pipeline
                href: example-scenario/iot/connected-factory-signal-pipeline.yml
              - name: Predictive maintenance with IoT
                href: example-scenario/predictive-maintenance/iot-predictive-maintenance.yml
              - name: Quality assurance
                href: solution-ideas/articles/quality-assurance.yml
              - name: Supply chain track and trace
                href: solution-ideas/articles/supply-chain-track-and-trace.yml
      - name: Media and Entertainment
        items:
          - name: Overview
            href: industries/media.md
          - name: Guides
            items:
              - name: Dynamics 365 media accelerator
                href: /dynamics365/industry/accelerators/media
                maintainContext: true
              - name: Content Production solution
                href: /dynamics365/industry/accelerators/content-production
                maintainContext: true
              - name: Configure the accelerator with Azure AD
                href: /dynamics365/industry/accelerators/configure-media
                maintainContext: true
          - name: Architectures
            items:
              - name: All media and entertainment architectures
                href: /azure/architecture/browse/?terms=entertainment
              - name: 3D video rendering
                href: example-scenario/infrastructure/video-rendering.yml
              - name: Content-based recommendation
                href: example-scenario/ai/scalable-personalization-with-content-based-recommendation-system.yml
              - name: Digital image-based modeling on Azure
                href: example-scenario/infrastructure/image-modeling.yml
              - name: Gridwich cloud media system
                href: reference-architectures/media-services/gridwich-architecture.yml
              - name: Image classification on Azure
                href: example-scenario/ai/intelligent-apps-image-processing.yml
              - name: Live streaming digital media
                href: solution-ideas/articles/digital-media-live-stream.yml
              - name: Movie recommendations on Azure
                href: example-scenario/ai/movie-recommendations-with-machine-learning.yml
          - name: Compliance solutions
            items:
              - name: CDSA overview
                href: /azure/compliance/offerings/offering-cdsa
                maintainContext: true
              - name: MPA overview
                href: /azure/compliance/offerings/offering-mpa
                maintainContext: true
      - name: Energy and Environment
        items:
          - name: Overview
            href: industries/energy-environment.md
          - name: Guides
            items:
              - name: Microsoft Cloud for Sustainability
                href: /industry/sustainability/overview
                maintainContext: true
              - name: Sustainability outcomes and benefits
                href: /azure/cloud-adoption-framework/strategy/business-outcomes/sustainability
                maintainContext: true
          - name: Architectures
            items:
              - name: All energy and environment architectures
                href: /azure/architecture/browse/?terms=energy
              - name: Environmental monitoring
                href: solution-ideas/articles/environment-monitoring-and-supply-chain-optimization.yml
              - name: Geospatial data processing and analytics
                href: example-scenario/data/geospatial-data-processing-analytics-azure.yml
              - name: Mining equipment monitoring
                href: solution-ideas/articles/monitor-mining-equipment.yml
              - name: Oil and gas tank level forecasting
                href: solution-ideas/articles/oil-and-gas-tank-level-forecasting.yml
              - name: Project 15 sustainability
                href: solution-ideas/articles/project-15-iot-sustainability.yml
              - name: Run CFD simulations
                href: example-scenario/infrastructure/hpc-cfd.yml
              - name: Run reservoir simulations
                href: example-scenario/infrastructure/reservoir-simulation.yml
          - name: Compliance solutions
            items:
              - name: NERC (US) overview
                href: /azure/compliance/offerings/offering-nerc
                maintainContext: true
      - name: Game Development
        items:
          - name: Overview
            href: industries/game-development.md
          - name: All game development architectures
            href: /azure/architecture/browse/?terms=game
          - name: Rendering
            items:
              - name: 3D video rendering
                href: example-scenario/infrastructure/video-rendering.yml
              - name: Digital image-based modeling on Azure
                href: example-scenario/infrastructure/image-modeling.yml
          - name: Databases for gaming
            items:
              - name: Gaming using Azure MySQL
                href: solution-ideas/articles/gaming-using-azure-database-for-mysql.yml
              - name: Gaming using Cosmos DB
                href: solution-ideas/articles/gaming-using-cosmos-db.yml
          - name: Game server hosting
            items:
              - name: Basic game server hosting
                href: /gaming/azure/reference-architectures/multiplayer-basic-game-server-hosting
                maintainContext: true
              - name: LAMP architectures for gaming
                href: /gaming/azure/reference-architectures/general-purpose-lamp
                maintainContext: true
          - name: Scalable gaming servers
            items:
              - name: Multiplayer backend architectures
                href: /gaming/azure/reference-architectures/multiplayer
                maintainContext: true
              - name: Real-time multiplayer
                items:
                  - name: Custom game server scaling
                    href: /gaming/azure/reference-architectures/multiplayer-custom-server-scaling
                    maintainContext: true
                  - name: Multiplayer hosting with Service Fabric
                    href: /gaming/azure/reference-architectures/multiplayer-synchronous-sf
                    maintainContext: true
                  - name: Multiplayer server hosting with ACI
                    href: /gaming/azure/reference-architectures/multiplayer-synchronous-aci
                    maintainContext: true
                  - name: Multiplayer server hosting with AKS
                    href: /gaming/azure/reference-architectures/multiplayer-synchronous-aks
                    maintainContext: true
                  - name: Multiplayer server hosting with Batch
                    href: /gaming/azure/reference-architectures/multiplayer-synchronous-batch
                    maintainContext: true
              - name: Turn-based multiplayer
                items:
                  - name: Asynchronous multiplayer basics
                    href: /gaming/azure/reference-architectures/multiplayer-asynchronous
                    maintainContext: true
                  - name: Serverless asynchronous multiplayer
                    href: /gaming/azure/reference-architectures/multiplayer-asynchronous-serverless
                    maintainContext: true
          - name: Game analytics
            items:
              - name: In-editor debugging telemetry
                href: /gaming/azure/reference-architectures/analytics-in-editor-debugging
                maintainContext: true
              - name: Non-real-time dashboard
                href: /gaming/azure/reference-architectures/analytics-non-real-time-dashboard
                maintainContext: true
          - name: Matchmaking
            items:
              - name: Multiplayer matchmaker
                href: /gaming/azure/reference-architectures/multiplayer-matchmaker
                maintainContext: true
              - name: Serverless matchmaker
                href: /gaming/azure/reference-architectures/multiplayer-matchmaker-serverless
                maintainContext: true
          - name: Leaderboards
            items:
              - name: Leaderboard basics
                href: /gaming/azure/reference-architectures/leaderboard
                maintainContext: true
              - name: Non-relational leaderboard
                href: /gaming/azure/reference-architectures/leaderboard-non-relational
                maintainContext: true
              - name: Relational leaderboard
                href: /gaming/azure/reference-architectures/leaderboard-relational
                maintainContext: true
          - name: AI in games
            items:
              - name: Content moderation
                href: /gaming/azure/reference-architectures/cognitive-content-moderation
                maintainContext: true
              - name: Customer service bot for gaming
                href: /gaming/azure/reference-architectures/cognitive-css-bot
                maintainContext: true
              - name: Image classification
                href: example-scenario/ai/intelligent-apps-image-processing.yml
              - name: Speech to text for gaming
                href: /gaming/azure/reference-architectures/cognitive-speech-to-text
                maintainContext: true
              - name: Text to speech for gaming
                href: /gaming/azure/reference-architectures/cognitive-text-to-speech
                maintainContext: true
              - name: Text translation for gaming
                href: /gaming/azure/reference-architectures/cognitive-text-translation
                maintainContext: true
          - name: Game streaming
            items:
              - name: Unreal Pixel Streaming
                href: /gaming/azure/reference-architectures/unreal-pixel-streaming-in-azure
                maintainContext: true
              - name: Deploy Unreal Pixel Streaming
                href: /gaming/azure/reference-architectures/unreal-pixel-streaming-deploying
                maintainContext: true
              - name: Unreal Pixel Streaming at scale
                href: /gaming/azure/reference-architectures/unreal-pixel-streaming-at-scale
                maintainContext: true
      - name: Travel and Hospitality
        items:
          - name: Overview
            href: industries/travel-hospitality.md
          - name: All travel and hospitality architectures
            href: /azure/architecture/browse/?terms=travel
          - name: Build a chatbot for hotel booking
            href: example-scenario/ai/commerce-chatbot.yml
          - name: Build a delta lake in leisure and travel booking
            href: solution-ideas/articles/build-data-lake-support-adhoc-queries-online.yml
          - name: Commerce chatbot as a hotel concierge
            href: solution-ideas/articles/commerce-chatbot.yml
          - name: Custom business processes for airlines
            href: solution-ideas/articles/custom-business-processes.yml
          - name: Migrate a travel web app with APIM
            href: example-scenario/apps/apim-api-scenario.yml
          - name: Predictive aircraft engine monitoring
            href: solution-ideas/articles/aircraft-engine-monitoring-for-predictive-maintenance-in-aerospace.yml
      - name: Automotive, Mobility, and Transportation
        items:
          - name: Overview
            href: industries/automotive.md
          - name: Guides
            items:
              - name: Dynamics 365 automotive accelerator
                href: /dynamics365/industry/accelerators/automotive
                maintainContext: true
          - name: Architectures
            items:
              - name: All automotive architectures
                href: /azure/architecture/browse/?terms=automotive
              - name: Automated guided vehicles fleet control
                href: example-scenario/iot/automated-guided-vehicles-fleet-control.yml
              - name: Building blocks for autonomous driving
                href: industries/automotive/building-blocks-autonomous-driving-simulation-environments.yml
              - name: Predictive insights with vehicle telematics
                href: solution-ideas/articles/predictive-insights-with-vehicle-telematics.yml
              - name: Process vehicle data using IoT
                href: example-scenario/data/realtime-analytics-vehicle-iot.yml
              - name: Run CFD simulations
                href: example-scenario/infrastructure/hpc-cfd.yml
          - name: Compliance solutions
            items:
              - name: TISAX overview
                href: /azure/compliance/offerings/offering-tisax
                maintainContext: true
      - name: Facilities and Real Estate
        items: 
          - name: Overview
            href: industries/facilities-real-estate.md
          - name: All facilities and real estate architectures
            href: /azure/architecture/browse/?terms=facilities
          - name: Cognizant Safe Buildings with IoT
            href: solution-ideas/articles/safe-buildings.yml
          - name: COVID-19 IoT safe environments
            href: solution-ideas/articles/cctv-iot-edge-for-covid-19-safe-environment-and-mask-detection.yml
          - name: Facilities management with mixed reality
            href: solution-ideas/articles/facilities-management-powered-by-mixed-reality-and-iot.yml
          - name: IoT connected light, power, and internet
            href: solution-ideas/articles/iot-power-management.yml
          - name: IoT connectivity for healthcare facilities
            href: solution-ideas/articles/healthcare-network.yml
          - name: Lighting and disinfection system
            href: solution-ideas/articles/uven-disinfection.yml
          - name: Smart places with Azure Digital Twins
            href: example-scenario/iot/smart-places.yml
      - name: Education
        items:
          - name: Guides
            items:
              - name: Dynamics 365 education accelerator
                href: /dynamics365/industry/accelerators/edu-overview 
                maintainContext: true
              - name: Identity for education
                items:
                  - name: Azure Active Directory for education
                    href: /microsoft-365/education/deploy/intro-azure-active-directory
                    maintainContext: true
                  - name: Multi-tenant for academic institutions
                    href: /microsoft-365/education/deploy/design-multi-tenant-architecture
                    maintainContext: true
                  - name: Design a tenant configuration
                    href: /microsoft-365/education/deploy/design-tenant-configurations
                    maintainContext: true
                  - name: Design authentication and credentials
                    href: /microsoft-365/education/deploy/design-credential-authentication-strategies
                    maintainContext: true
                  - name: Design an account strategy
                    href: /microsoft-365/education/deploy/design-account-strategy
                    maintainContext: true
                  - name: Design identity governance 
                    href: /microsoft-365/education/deploy/design-identity-governance
                    maintainContext: true
          - name: Architectures
            items:
              - name: All education architectures
                href: /azure/architecture/browse/?terms=education
              - name: Secure research for regulated data
                href: example-scenario/ai/secure-compute-for-research.yml
              - name: Teacher-provisioned virtual labs in Azure
                href: example-scenario/devops/teacher-provisioned-virtual-labs-azure.yml
          - name: Compliance solutions
            items:
              - name: FERPA overview
                href: /compliance/regulatory/offering-ferpa
                maintainContext: true
      - name: Agriculture
        items:
          - name: Guides
            items:
              - name: Azure FarmBeats overview
                href: /azure/industry/agriculture/overview-azure-farmbeats
                maintainContext: true
              - name: Generate soil moisture heatmap
                href: /azure/industry/agriculture/generate-soil-moisture-map-in-azure-farmbeats
                maintainContext: true
              - name: Sensor partner integration
                href: /azure/industry/agriculture/sensor-partner-integration-in-azure-farmbeats
                maintainContext: true
              - name: Weather partner integration
                href: /azure/industry/agriculture/weather-partner-integration-in-azure-farmbeats
                maintainContext: true
              - name: Imagery partner integration
                href: /azure/industry/agriculture/imagery-partner-integration-in-azure-farmbeats
                maintainContext: true
          - name: Architectures
            items:
              - name: All agriculture architectures
                href: /azure/architecture/browse/?terms=agriculture
              - name: Environment monitoring with IoT
                href: solution-ideas/articles/environment-monitoring-and-supply-chain-optimization.yml
              - name: Low-latency network for farming
                href: solution-ideas/articles/low-latency-network.yml
      - name: Nonprofit
        items:
          - name: Microsoft Cloud for Nonprofit
            items:
              - name: Overview
                href: /industry/nonprofit/overview
                maintainContext: true
              - name: Set up Microsoft Cloud for Nonprofit
                href: /industry/nonprofit/configure-cloud-for-nonprofit
                maintainContext: true
              - name: Donors and supporters
                href: /industry/nonprofit/donors-supporters
                maintainContext: true
          - name: Fundraising and Engagement
            items:
              - name: Fundraising and Engagement overview
                href: /dynamics365/industry/nonprofit/fundraising-engagement-get-started-overview
                maintainContext: true
              - name: Configure Fundraising and Engagement
                href: /dynamics365/industry/nonprofit/fundraising-engagement-configure
                maintainContext: true
              - name: Deploy Fundraising and Engagement
                href: /dynamics365/industry/nonprofit/fundraising-engagement-deploy
                maintainContext: true
          - name: Dynamics 365 nonprofit accelerator for Azure
            href: /dynamics365/industry/accelerators/nfp
            maintainContext: true
      - name: Space
        items:
          - name: Azure Orbital for space communication
            href: /azure/orbital/overview
            maintainContext: true
          - name: Predictive maintenance for aerospace
            href: data-science-process/predictive-maintenance-technical-guide.md
      - name: Sports
        items:
          - name: Analyze Olympic sports with sensors and vision
            href: /archive/msdn-magazine/2018/november/machine-learning-analyzing-olympic-sports-combining-sensors-and-vision-ai
            maintainContext: true
          - name: Baseball decision analysis with ML.NET
            href: data-guide/big-data/baseball-ml-workload.md
  - name: Azure categories
    expanded: true
    items:
      - name: AI + Machine Learning
        items:
          - name: Get started
            href: data-guide/big-data/ai-overview.md
          - name: Guides
            items:
              - name: Cognitive services
                href: data-guide/technology-choices/cognitive-services.md
              - name: Natural language processing
                href: data-guide/technology-choices/natural-language-processing.md
              - name: R developer's guide to Azure
                href: data-guide/technology-choices/r-developers-guide.md
              - name: Machine learning
                items:
                  - name: Machine learning options
                    href: data-guide/technology-choices/data-science-and-machine-learning.md
                  - name: ML architecture and key concepts
                    href: /azure/machine-learning/concept-azure-machine-learning-architecture
                    maintainContext: true
                  - name: Machine learning at scale
                    href: data-guide/big-data/machine-learning-at-scale.md
                  - name: ML pipelines
                    href: /azure/machine-learning/concept-ml-pipelines
                    maintainContext: true
                  - name: Compare MLflow and Azure ML
                    href: /azure/machine-learning/concept-mlflow
                    maintainContext: true
                  - name: Enterprise security and governance
                    href: /azure/machine-learning/concept-enterprise-security
                    maintainContext: true
                  - name: Security baseline for AML
                    href: /security/benchmark/azure/baselines/machine-learning-security-baseline
                    maintainContext: true
                  - name: Machine teaching
                    href: solution-ideas/articles/machine-teaching.yml
              - name: MLOps framework
                items:
                  - name: Upscale ML lifecycle with MLOps
                    href: example-scenario/mlops/mlops-technical-paper.yml
                  - name: MLOps maturity model
                    href: example-scenario/mlops/mlops-maturity-model.yml
                  - name: Azure ML service selection guide
                    href: example-scenario/mlops/aml-decision-tree.yml
              - name: Industry guidance
                items:
                  - name: Enable the financial services risk lifecycle
                    href: /previous-versions/azure/industry-marketing/financial/fsi-risk-modeling
                    maintainContext: true
                  - name: Healthcare blueprint for AI
                    href: /previous-versions/azure/industry-marketing/health/sg-healthcare-ai-blueprint
                    maintainContext: true
                  - name: Optimize and reuse recommendations
                    href: /previous-versions/azure/industry-marketing/retail/recommendation-engine-optimization
                    maintainContext: true
                  - name: Predictive maintenance in manufacturing
                    href: /previous-versions/azure/industry-marketing/manufacturing/predictive-maintenance-overview
                    maintainContext: true
                  - name: Predictive maintenance solution
                    href: /previous-versions/azure/industry-marketing/manufacturing/predictive-maintenance-solution
                    maintainContext: true
                  - name: SKU optimization for consumer brands
                    href: /previous-versions/azure/industry-marketing/retail/sku-optimization-solution-guide
                    maintainContext: true
                  - name: Visual search for retail
                    href: /previous-versions/azure/industry-marketing/retail/visual-search-use-case-overview
                    maintainContext: true
              - name: Team Data Science Process
                items:
                  - name: Overview
                    href: data-science-process/overview.md
                  - name: Lifecycle
                    items:
                      - name: Overview
                        href: data-science-process/lifecycle.md
                      - name: 1. Business understanding
                        href: data-science-process/lifecycle-business-understanding.md
                      - name: 2. Data acquisition and understanding
                        href: data-science-process/lifecycle-data.md
                      - name: 3. Modeling
                        href: data-science-process/lifecycle-modeling.md
                      - name: 4. Deployment
                        href: data-science-process/lifecycle-deployment.md
                      - name: 5. Customer acceptance
                        href: data-science-process/lifecycle-acceptance.md
                  - name: Roles and tasks
                    items:
                      - name: Overview
                        href: data-science-process/roles-tasks.md
                      - name: Group manager
                        href: data-science-process/group-manager-tasks.md
                      - name: Team lead
                        href: data-science-process/team-lead-tasks.md
                      - name: Project lead
                        href: data-science-process/project-lead-tasks.md
                      - name: Individual contributor
                        href: data-science-process/project-ic-tasks.md
                  - name: Project planning
                    href: data-science-process/team-data-science-process-project-templates.md
                  - name: Development
                    items:
                      - name: Agile development
                        href: data-science-process/agile-development.md
                      - name: Collaborative coding with Git
                        href: data-science-process/collaborative-coding-with-git.md
                      - name: Execute data science tasks
                        href: data-science-process/execute-data-science-tasks.md
                      - name: Code testing
                        href: data-science-process/code-test.md
                      - name: Track progress
                        href: data-science-process/track-progress.md
                  - name: Operationalization
                    items:
                      - name: DevOps - CI/CD
                        href: data-science-process/ci-cd-flask.md
                  - name: Training
                    items:
                      - name: For data scientists
                        href: data-science-process/team-data-science-process-for-data-scientists.md
                      - name: For DevOps
                        href: data-science-process/team-data-science-process-for-devops.md
                  - name: How To
                    items:
                      - name: Set up data science environments
                        items:
                          - name: Environment setup
                            href: data-science-process/environment-setup.md
                          - name: Platforms and tools
                            href: data-science-process/platforms-and-tools.md
                      - name: Analyze business needs
                        items:
                          - name: Identify your scenario
                            href: data-science-process/plan-your-environment.md
                      - name: Acquire and understand data
                        items:
                          - name: Ingest data
                            items:
                              - name: Overview
                                href: data-science-process/ingest-data.md
                              - name: Move to/from Blob storage
                                items:
                                  - name: Overview
                                    href: data-science-process/move-azure-blob.md
                                  - name: Use Storage Explorer
                                    href: data-science-process/move-data-to-azure-blob-using-azure-storage-explorer.md
                                  - name: Use SSIS
                                    href: data-science-process/move-data-to-azure-blob-using-ssis.md
                              - name: Move to SQL on a VM
                                href: data-science-process/move-sql-server-virtual-machine.md
                              - name: Move to Azure SQL Database
                                href: data-science-process/move-sql-azure.md
                              - name: Move to Hive tables
                                href: data-science-process/move-hive-tables.md
                              - name: Move to SQL partitioned tables
                                href: data-science-process/parallel-load-sql-partitioned-tables.md
                              - name: Move from on-premises SQL
                                href: data-science-process/move-sql-azure-adf.md
                          - name: Explore and visualize data
                            items:
                              - name: Prepare data
                                href: data-science-process/prepare-data.md
                              - name: Explore data
                                items:
                                  - name: Overview
                                    href: data-science-process/explore-data.md
                                  - name: Explore Azure Blob Storage
                                    href: data-science-process/explore-data-blob.md
                                  - name: Explore SQL on a VM
                                    href: data-science-process/explore-data-sql-server.md
                                  - name: Explore Hive tables
                                    href: data-science-process/explore-data-hive-tables.md
                              - name: Sample data
                                items:
                                  - name: Overview
                                    href: data-science-process/sample-data.md
                                  - name: Use Blob Storage
                                    href: data-science-process/sample-data-blob.md
                                  - name: Use SQL Server
                                    href: data-science-process/sample-data-sql-server.md
                                  - name: Use Hive tables
                                    href: data-science-process/sample-data-hive.md
                              - name: Process data
                                items:
                                  - name: Access with Python
                                    href: data-science-process/python-data-access.md
                                  - name: Process blob data
                                    href: data-science-process/data-blob.md
                                  - name: Use Azure Data Lake
                                    href: data-science-process/data-lake-walkthrough.md
                                  - name: Use SQL VM
                                    href: data-science-process/sql-server-virtual-machine.md
                                  - name: Use data pipeline
                                    href: data-science-process/automated-data-pipeline-cheat-sheet.md
                                  - name: Use Spark
                                    href: data-science-process/spark-overview.md
                                  - name: Use Scala and Spark
                                    href: data-science-process/scala-walkthrough.md
                      - name: Develop models
                        items:
                          - name: Engineer features
                            items:
                              - name: Overview
                                href: data-science-process/create-features.md
                              - name: Use SQL and Python
                                href: data-science-process/create-features-sql-server.md
                              - name: Use Hive queries
                                href: data-science-process/create-features-hive.md
                          - name: Select features
                            href: data-science-process/select-features.md
                      - name: Deploy models in production
                        href: data-science-process/deploy-models-in-production.md
                  - name: Related
                    items:
                      - name: Anomaly detection
                        href: data-science-process/apps-anomaly-detection-api.md
                      - name: Predictive maintenance
                        items:
                          - name: Overview
                            href: data-science-process/predictive-maintenance-playbook.md
                          - name: Technical guide
                            href: data-science-process/predictive-maintenance-technical-guide.md
          - name: Architectures
            items:
              - name: AI enrichment with Cognitive Search
                href: solution-ideas/articles/cognitive-search-with-skillsets.yml
              - name: Automate document processing
                href: example-scenario/ai/automate-document-processing-azure-form-recognizer.yml
              - name: Baseball decision analysis with ML.NET
                href: data-guide/big-data/baseball-ml-workload.md
              - name: Batch scoring for deep learning
                href: reference-architectures/ai/batch-scoring-deep-learning.yml
              - name: Batch scoring with Python
                href: reference-architectures/ai/batch-scoring-python.yml
              - name: Batch scoring with R
                href: reference-architectures/ai/batch-scoring-R-models.yml
              - name: Batch scoring with Spark on Databricks
                href: reference-architectures/ai/batch-scoring-databricks.yml
              - name: Blueprint architectures
                items:
                  - name: Blueprint - HIPAA/HITRUST health for AI
                    href: /previous-versions/azure/security/blueprints/azure-health
                    maintainContext: true
                  - name: Implement the healthcare blueprint for AI
                    href: /previous-versions/azure/industry-marketing/health/sg-healthcare-ai-blueprint
                    maintainContext: true
              - name: Build content-based recommendations
                href: example-scenario/ai/scalable-personalization-with-content-based-recommendation-system.yml
              - name: Chatbot for hotel booking
                href: example-scenario/ai/commerce-chatbot.yml
              - name: Citizen AI with the Power Platform
                href: example-scenario/ai/citizen-ai-power-platform.yml
              - name: Computer vision on the edge
                href: reference-architectures/ai/end-to-end-smart-factory.yml
              - name: Deploy AI and ML at the edge
                href: hybrid/deploy-ai-ml-azure-stack-edge.yml
              - name: Deploy models to multiple data sources
                href: example-scenario/ai/multiline-model-deployment.yml
              - name: Determine customer lifetime and churn
                href: example-scenario/ai/customer-lifecycle-churn.yml
              - name: Distributed deep learning training
                href: reference-architectures/ai/training-deep-learning.yml
              - name: Enterprise-grade conversational bot
                href: reference-architectures/ai/conversational-bot.yml
              - name: Extract text from objects using Power Automate and AI Builder
                href: example-scenario/ai/extract-object-text.yml
              - name: Image classification
                href: example-scenario/ai/intelligent-apps-image-processing.yml
              - name: Many models ML with Spark
                href: example-scenario/ai/many-models-machine-learning-azure-spark.yml
              - name: Many models with Azure Machine Learning
                href: example-scenario/ai/many-models-machine-learning-azure-machine-learning.yml
              - name: MLOps for Python models
                href: reference-architectures/ai/mlops-python.yml
              - name: Movie recommendations
                href: example-scenario/ai/movie-recommendations-with-machine-learning.yml
              - name: Orchestrate MLOps on Azure Databricks
                href: reference-architectures/ai/orchestrate-mlops-azure-databricks.yml
              - name: Predict hospital readmissions with ML
                href: example-scenario/ai/predict-hospital-readmissions-machine-learning.yml
              - name: Quality assurance
                href: solution-ideas/articles/quality-assurance.yml
              - name: Real-time recommendation API
                href: reference-architectures/ai/real-time-recommendation.yml
              - name: Real-time scoring Python models
                href: reference-architectures/ai/real-time-scoring-machine-learning-models.yml
              - name: Real-time scoring R models
                href: reference-architectures/ai/realtime-scoring-r.yml
              - name: Scale AI and ML in regulated industries
                href: example-scenario/ai/scale-ai-and-machine-learning-in-regulated-industries.yml
              - name: Speech to text conversion
                href: reference-architectures/ai/speech-to-text-transcription-pipeline.yml
              - name: Training Python models
                href: reference-architectures/ai/training-python-models.yml
          - name: Solution ideas
            items:
              - name: AI at the edge
                href: solution-ideas/articles/ai-at-the-edge.yml
              - name: Auditing and risk management
                href: solution-ideas/articles/auditing-and-risk-compliance.yml
              - name: Autonomous systems
                href: solution-ideas/articles/autonomous-systems.yml
              - name: Azure Machine Learning architecture
                href: solution-ideas/articles/azure-machine-learning-solution-architecture.yml
              - name: Business process management
                href: solution-ideas/articles/business-process-management.yml
              - name: Content research
                href: solution-ideas/articles/content-research.yml
              - name: Content tagging with NLP
                href: solution-ideas/articles/website-content-tag-suggestion-with-deep-learning-and-nlp.yml
              - name: Contract management
                href: solution-ideas/articles/contract-management.yml
              - name: Customer churn prediction
                href: solution-ideas/articles/customer-churn-prediction.yml
              - name: Customer feedback
                href: solution-ideas/articles/customer-feedback-and-analytics.yml
              - name: Data science and machine learning
                href: solution-ideas/articles/azure-databricks-data-science-machine-learning.yml
              - name: Defect prevention
                href: solution-ideas/articles/defect-prevention-with-predictive-maintenance.yml
              - name: Digital asset management
                href: solution-ideas/articles/digital-asset-management.yml
              - name: Disconnected AI at the edge
                href: solution-ideas/articles/ai-at-the-edge-disconnected.yml
              - name: E-commerce chatbot
                href: solution-ideas/articles/commerce-chatbot.yml
              - name: Energy demand forecasting
                href: solution-ideas/articles/forecast-energy-power-demand.yml
              - name: Energy supply optimization
                href: solution-ideas/articles/energy-supply-optimization.yml
              - name: Enterprise chatbot disaster recovery
                href: solution-ideas/articles/enterprise-chatbot-disaster-recovery.yml
              - name: Enterprise productivity chatbot
                href: solution-ideas/articles/enterprise-productivity-chatbot.yml
              - name: Environment monitoring
                href: solution-ideas/articles/environment-monitoring-and-supply-chain-optimization.yml
              - name: FAQ chatbot
                href: solution-ideas/articles/faq-chatbot-with-data-champion-model.yml
              - name: Hospital patient predictions
                href: solution-ideas/articles/predict-length-of-stay-and-patient-flow-with-healthcare-analytics.yml
              - name: Image classification with CNNs
                href: solution-ideas/articles/image-classification-with-convolutional-neural-networks.yml
              - name: Interactive voice response bot
                href: solution-ideas/articles/interactive-voice-response-bot.yml
              - name: Keyword digital text processing
                href: solution-ideas/articles/digital-media-speech-text.yml
              - name: Marketing optimization
                href: solution-ideas/articles/optimize-marketing-with-machine-learning.yml
              - name: Model deployment to AKS
                href: solution-ideas/articles/machine-learning-model-deployment-aks.yml
              - name: Personalized marketing solutions
                href: solution-ideas/articles/personalized-marketing.yml
              - name: Personalized offers
                href: solution-ideas/articles/personalized-offers.yml
              - name: Population health management
                href: solution-ideas/articles/population-health-management-for-healthcare.yml
              - name: Predictive maintenance
                href: solution-ideas/articles/predictive-maintenance.yml
              - name: Predictive marketing
                href: solution-ideas/articles/predictive-marketing-campaigns-with-machine-learning-and-spark.yml
              - name: Remote patient monitoring
                href: solution-ideas/articles/remote-patient-monitoring.yml
              - name: Retail assistant with visual capabilities
                href: solution-ideas/articles/retail-assistant-or-vacation-planner-with-visual-capabilities.yml
              - name: Retail product recommendations
                href: solution-ideas/articles/product-recommendations.yml
              - name: Secure research for regulated data
                href: example-scenario/ai/secure-compute-for-research.yml
              - name: Speech services
                href: solution-ideas/articles/speech-services.yml
              - name: Vehicle telematics
                href: solution-ideas/articles/predictive-insights-with-vehicle-telematics.yml
              - name: Vision classifier model
                href: example-scenario/dronerescue/vision-classifier-model-with-custom-vision.yml
              - name: Visual assistant
                href: solution-ideas/articles/visual-assistant.yml
      - name: Analytics
        items:
          - name: Get started
            href: solution-ideas/articles/analytics-start-here.yml
          - name: Guides
            items:
              - name: DataOps checklist
                href: checklist/data-ops.md
              - name: Technology choices
                items:
                  - name: Analytical data stores
                    href: data-guide/technology-choices/analytical-data-stores.md
                  - name: Analytics and reporting
                    href: data-guide/technology-choices/analysis-visualizations-reporting.md
                  - name: Batch processing
                    href: data-guide/technology-choices/batch-processing.md
                  - name: Stream processing
                    href: /azure/architecture/data-guide/technology-choices/stream-processing
              - name: Actuarial risk analysis
                href: /previous-versions/azure/industry-marketing/financial/actuarial-risk-analysis-and-financial-modeling-solution-guide
                maintainContext: true
              - name: Analytics security baselines
                items:
                  - name: Security baseline for Azure Data Factory
                    href: /security/benchmark/azure/baselines/data-factory-security-baseline
                    maintainContext: true
                  - name: Security baseline for Azure Databricks
                    href: /security/benchmark/azure/baselines/databricks-security-baseline
                    maintainContext: true
                  - name: Security baseline for Azure Purview
                    href: /security/benchmark/azure/baselines/purview-security-baseline
                    maintainContext: true
              - name: Apache NiFi guidance
                items:
                  - name: Apache NiFi monitoring with MonitoFi
                    href: guide/data/monitor-apache-nifi-monitofi.yml
                  - name: Helm-based deployments for Apache NiFi
                    href: guide/data/helm-deployments-apache-nifi.yml
          - name: Architectures
            items:
              - name: Analytics end to end
                href: example-scenario/dataplate2e/data-platform-end-to-end.yml
              - name: Anomaly detector process
                href: solution-ideas/articles/anomaly-detector-process.yml
              - name: Apache NiFi on Azure
                href: example-scenario/data/azure-nifi.yml
              - name: Automated enterprise BI
                href: reference-architectures/data/enterprise-bi-adf.yml
              - name: Blueprint architectures
                items:
                  - name: Blueprint - Analytics for FedRAMP
                    href: /previous-versions/azure/security/blueprints/fedramp-analytics-overview
                    maintainContext: true
                  - name: Blueprint - Analytics for PCI DSS
                    href: /previous-versions/azure/security/blueprints/pcidss-analytics-overview
                    maintainContext: true
              - name: Customer 360 with Azure Synapse and Dynamics 365
                href: example-scenario/analytics/synapse-customer-insights.yml      
              - name: Data analysis for regulated industries
                href: example-scenario/data/data-analysis-regulated-industries.yml
              - name: Data lake queries via Synapse serverless
                href: example-scenario/data/synapse-exploratory-data-analytics.yml
              - name: Data warehouse for small business
                href: example-scenario/data/small-medium-data-warehouse.yml
              - name: Data warehousing and analytics
                href: example-scenario/data/data-warehouse.yml
              - name: Geospatial data processing and analytics
                href: example-scenario/data/geospatial-data-processing-analytics-azure.yml
              - name: High throughput stream ingestion
                href: example-scenario/data/stream-ingestion-synapse.yml
              - name: Ingestion and analysis of news feeds
                href: example-scenario/ai/news-feed-ingestion-and-near-real-time-analysis.yml
              - name: Interactive price analytics
                href: solution-ideas/articles/interactive-price-analytics.yml
              - name: IoT and data analytics
                href: example-scenario/data/big-data-with-iot.yml
              - name: Long-term security logs in Data Explorer
                href: example-scenario/security/security-log-retention-azure-data-explorer.yml
              - name: Partitioning in Event Hubs and Kafka
                href: reference-architectures/event-hubs/partitioning-in-event-hubs-and-kafka.yml
              - name: Precision medicine pipeline with genomics
                href: example-scenario/precision-medicine/genomic-analysis-reporting.yml
              - name: Stream processing with Azure Databricks
                href: reference-architectures/data/stream-processing-databricks.yml
              - name: Stream processing with Stream Analytics
                href: reference-architectures/data/stream-processing-stream-analytics.yml
              - name: Stream processing with open-source data
                href: example-scenario/data/open-source-data-engine-stream-processing.yml
          - name: Solution ideas
            items:
              - name: Advanced analytics
                href: solution-ideas/articles/advanced-analytics-on-big-data.yml
              - name: App integration using Event Grid
                href: solution-ideas/articles/application-integration-using-event-grid.yml
              - name: Big data analytics with Azure Data Explorer
                href: solution-ideas/articles/big-data-azure-data-explorer.yml
              - name: Big data analytics with enterprise security
                href: solution-ideas/articles/big-data-analytics-enterprise-grade-security.yml
              - name: Content Delivery Network analytics
                href: solution-ideas/articles/content-delivery-network-azure-data-explorer.yml
              - name: Data management with Azure Purview
                href: solution-ideas/articles/azure-purview-data-lake-estate-architecture.yml
              - name: Demand forecasting for shipping
                href: solution-ideas/articles/demand-forecasting-for-shipping-and-distribution.yml
              - name: Demand forecasting and price optimization
                href: solution-ideas/articles/demand-forecasting-price-optimization-marketing.yml
              - name: Demand forecasting with Stream Analytics
                href: solution-ideas/articles/demand-forecasting.yml
              - name: Discovery Hub for analytics
                href: solution-ideas/articles/cloud-scale-analytics-with-discovery-hub.yml
              - name: Enhanced customer dimension
                href: solution-ideas/articles/customer-insights-synapse.yml
              - name: ETL using HDInsight
                href: solution-ideas/articles/extract-transform-and-load-using-hdinsight.yml
              - name: Highly scalable customer service and ERP
                href: solution-ideas/articles/erp-customer-service.yml
              - name: Hybrid big data with HDInsight
                href: solution-ideas/articles/extend-your-on-premises-big-data-investments-with-hdinsight.yml
              - name: Ingestion, ETL, and stream processing
                href: solution-ideas/articles/ingest-etl-stream-with-adb.yml
              - name: Interactive analytics with Data Explorer
                href: solution-ideas/articles/interactive-azure-data-explorer.yml
              - name: IoT analytics with Azure Data Explorer
                href: solution-ideas/articles/iot-azure-data-explorer.yml
              - name: Manage data across Azure SQL estate with Azure Purview
                href: solution-ideas/articles/azure-purview-sql-estate-architecture.yml
              - name: Mining equipment monitoring
                href: solution-ideas/articles/monitor-mining-equipment.yml
              - name: Modern analytics with Azure Databricks
                href: solution-ideas/articles/azure-databricks-modern-analytics-architecture.yml
              - name: Monitoring solution with Data Explorer
                href: solution-ideas/articles/monitor-azure-data-explorer.yml
              - name: Oil and Gas tank level forecasting
                href: solution-ideas/articles/oil-and-gas-tank-level-forecasting.yml
              - name: Predicting length of stay in hospitals
                href: solution-ideas/articles/predicting-length-of-stay-in-hospitals.yml
              - name: Predictive aircraft engine monitoring
                href: solution-ideas/articles/aircraft-engine-monitoring-for-predictive-maintenance-in-aerospace.yml
              - name: Real-time analytics on big data
                href: solution-ideas/articles/real-time-analytics.yml
              - name: Tiering applications & data for analytics
                href: solution-ideas/articles/tiered-data-for-analytics.yml
      - name: Blockchain + Multiparty Compute
        items:
          - name: Get started
            href: guide/blockchain/multiparty-compute.yml
          - name: Guides
            items:
              - name: Azure Confidential Ledger architecture
                href: /azure/confidential-ledger/architecture
                maintainContext: true
              - name: Authenticate Confidential Ledger nodes
                href: /azure/confidential-ledger/authenticate-ledger-nodes
                maintainContext: true
          - name: Architectures
            items:
              - name: Azure SQL Database ledger
                href: /azure/azure-sql/database/ledger-overview
                maintainContext: true
              - name: Decentralized trust between banks
                href: example-scenario/apps/decentralized-trust.yml
              - name: Multi-cloud blockchain DLT
                href: example-scenario/blockchain/multi-cloud-blockchain.yml
          - name: Solution ideas
            items:
              - name: Blockchain workflow application
                href: solution-ideas/articles/blockchain-workflow-application.yml
              - name: Supply chain track and trace
                href: solution-ideas/articles/supply-chain-track-and-trace.yml
      - name: Compute
        items:
          - name: Get started with HPC
            href: topics/high-performance-computing.md
          - name: Guides
            items:
              - name: Choose a compute service
                href: guide/technology-choices/compute-decision-tree.md
              - name: SAS on Azure architecture
                href: guide/sas/sas-overview.yml
              - name: Industry guidance
                items:
                  - name: High-power compute for manufacturing
                    href: /previous-versions/azure/industry-marketing/manufacturing/compute-in-manufacturing-overview
                    maintainContext: true
                  - name: Risk grid computing in banking
                    href: /previous-versions/azure/industry-marketing/financial/risk-grid-banking-overview
                    maintainContext: true
                  - name: Risk grid computing solution
                    href: /previous-versions/azure/industry-marketing/financial/risk-grid-banking-solution-guide
                    maintainContext: true
              - name: VM security baselines
                items:
                  - name: Security baseline for VM scale sets
                    href: /security/benchmark/azure/baselines/virtual-machine-scale-sets-security-baseline
                    maintainContext: true
                  - name: Security baseline for Linux VMs
                    href: /security/benchmark/azure/baselines/virtual-machines-linux-security-baseline
                    maintainContext: true
                  - name: Security baseline for Windows VMs
                    href: /security/benchmark/azure/baselines/virtual-machines-windows-security-baseline
                    maintainContext: true                 
          - name: Architectures
            items:
              - name: 3D video rendering
                href: example-scenario/infrastructure/video-rendering.yml
              - name: Blueprint architectures
                items:
                  - name: Blueprint - IaaS web app for FedRAMP
                    href: /previous-versions/azure/security/blueprints/fedramp-iaaswa-overview
                    maintainContext: true
                  - name: Blueprint - IaaS web app for PCI DSS
                    href: /previous-versions/azure/security/blueprints/pcidss-iaaswa-overview
                    maintainContext: true
              - name: Computer-aided engineering
                href: example-scenario/apps/hpc-saas.yml
              - name: Digital image modeling
                href: example-scenario/infrastructure/image-modeling.yml
              - name: HPC cluster deployed in the cloud
                href: solution-ideas/articles/hpc-cluster.yml
              - name: Linux virtual desktops with Citrix
                href: example-scenario/infrastructure/linux-vdi-citrix.yml
              - name: Manage virtual machine compliance
                href: example-scenario/security/virtual-machine-compliance.yml
              - name: Move Azure resources across regions
                href: solution-ideas/articles/move-azure-resources-across-regions.yml
              - name:  Quantum computing solutions
                items: 
                  - name: Loosely coupled quantum computing on Azure
                    href: example-scenario/quantum/loosely-coupled-quantum-computing-job.yml
                  - name: Tightly coupled quantum computing on Azure
                    href: example-scenario/quantum/tightly-coupled-quantum-computing-job.yml
              - name: Run a Linux VM on Azure
                href: reference-architectures/n-tier/linux-vm.yml
              - name: Run a Windows VM on Azure
                href: reference-architectures/n-tier/windows-vm.yml
              - name: Run CFD simulations
                href: example-scenario/infrastructure/hpc-cfd.yml
              - name: Run reservoir simulations
                href: example-scenario/infrastructure/reservoir-simulation.yml
          - name: Solution ideas
            items:
              - name: HPC media rendering
                href: solution-ideas/articles/azure-batch-rendering.yml
              - name: HPC risk analysis
                href: solution-ideas/articles/hpc-risk-analysis.yml
              - name: HPC system and big compute
                href: solution-ideas/articles/big-compute-with-azure-batch.yml
              - name: Hybrid HPC with HPC Pack
                href: solution-ideas/articles/hybrid-hpc-in-azure-with-hpc-pack.yml
      - name: Containers
        items:
          - name: Get started
            href: reference-architectures/containers/aks-start-here.md
          - name: Guides
            items:
              - name: AKS cluster best practices
                href: /azure/aks/best-practices
                maintainContext: true
              - name: AKS day-2 operations guide
                items:
                  - name: Introduction
                    href: operator-guides/aks/day-2-operations-guide.md
                  - name: Triage practices
                    items:
                      - name: Overview
                        href: operator-guides/aks/aks-triage-practices.md
                      - name: 1- Cluster health
                        href: operator-guides/aks/aks-triage-cluster-health.md
                      - name: 2- Node and pod health
                        href: operator-guides/aks/aks-triage-node-health.md
                      - name: 3- Workload deployments
                        href: operator-guides/aks/aks-triage-deployment.md
                      - name: 4- Admission controllers
                        href: operator-guides/aks/aks-triage-controllers.md
                      - name: 5- Container registry connectivity
                        href: operator-guides/aks/aks-triage-container-registry.md
                  - name: Patching and upgrade guidance
                    href: operator-guides/aks/aks-upgrade-practices.md
                  - name: Monitoring with Azure Monitor
                    href: /azure/aks/monitor-aks?bc=%2fazure%2farchitecture%2fbread%2ftoc.json&toc=%2fazure%2farchitecture%2ftoc.json
                    maintainContext: true
                  - name: Common issues
                    href: /azure/aks/troubleshooting?bc=%2fazure%2farchitecture%2fbread%2ftoc.json&toc=%2fazure%2farchitecture%2ftoc.json
                    maintainContext: true
              - name: Choose a Kubernetes option
                items:
                  - name: Choose a Kubernetes at the edge option
                    href: operator-guides/aks/choose-kubernetes-edge-compute-option.md
                  - name: Choose a bare-metal Kubernetes option
                    href: operator-guides/aks/choose-bare-metal-kubernetes.yml
              - name: Orchestrate multi-container applications
                href: /dotnet/architecture/containerized-lifecycle/design-develop-containerized-apps/orchestrate-high-scalability-availability
                maintainContext: true
              - name: Governance disciplines for AKS
                href: /azure/cloud-adoption-framework/scenarios/aks/eslz-security-governance-and-compliance
                maintainContext: true
              - name: Cost governance with Kubecost
                href: /azure/cloud-adoption-framework/scenarios/aks/eslz-cost-governance-with-kubecost
                maintainContext: true
              - name: BCDR considerations for AKS
                href: /azure/cloud-adoption-framework/scenarios/aks/eslz-business-continuity-and-disaster-recovery
                maintainContext: true
              - name: Security baseline for AKS
                href: /security/benchmark/azure/baselines/aks-security-baseline
                maintainContext: true
              - name: Docker guidance
                items:
                  - name: Monolithic applications
                    href: /dotnet/architecture/containerized-lifecycle/design-develop-containerized-apps/monolithic-applications
                    maintainContext: true
                  - name: Containerize monolithic applications
                    href: /dotnet/architecture/microservices/architect-microservice-container-applications/containerize-monolithic-applications
                    maintainContext: true
                  - name: Containers for DevOps collaboration
                    href: /dotnet/architecture/containerized-lifecycle/docker-application-lifecycle/containers-foundation-for-devops-collaboration
                    maintainContext: true
          - name: Architectures
            items:
              - name: Advanced microservices architecture on AKS
                href: reference-architectures/containers/aks-microservices/aks-microservices-advanced.yml
              - name: AKS baseline cluster
                href: reference-architectures/containers/aks/secure-baseline-aks.yml
              - name: AKS baseline for multi-region clusters
                href: reference-architectures/containers/aks-multi-region/aks-multi-cluster.yml
              - name: AKS cluster for a PCI-DSS workload
                items:
                  - name: Introduction
                    href: reference-architectures/containers/aks-pci/aks-pci-intro.yml
                  - name: Architecture
                    href: reference-architectures/containers/aks-pci/aks-pci-ra-code-assets.yml
                  - name: Network segmentation
                    href: reference-architectures/containers/aks-pci/aks-pci-network.yml
                  - name: Data protection
                    href: reference-architectures/containers/aks-pci/aks-pci-data.yml
                  - name: Vulnerability management
                    href: reference-architectures/containers/aks-pci/aks-pci-malware.yml
                  - name: Access controls
                    href: reference-architectures/containers/aks-pci/aks-pci-identity.yml
                  - name: Monitoring operations
                    href: reference-architectures/containers/aks-pci/aks-pci-monitor.yml
                  - name: Policy management
                    href: reference-architectures/containers/aks-pci/aks-pci-policy.yml
                  - name: Summary
                    href: reference-architectures/containers/aks-pci/aks-pci-summary.yml
              - name: AKS data protection on Azure NetApp Files
                href: example-scenario/file-storage/data-protection-kubernetes-astra-azure-netapp-files.yml
              - name: Autonomous-driving simulation
                href: industries/automotive/building-blocks-autonomous-driving-simulation-environments.yml
              - name: Build a telehealth system
                href: example-scenario/apps/telehealth-system.yml
              - name: Build CNCF projects by using AKS
                href: example-scenario/apps/build-cncf-incubated-graduated-projects-aks.yml  
              - name: CI/CD pipeline for container workloads
                href: example-scenario/apps/devops-with-aks.yml
              - name: Firewall protection for an AKS cluster
                href: example-scenario/aks-firewall/aks-firewall.yml
              - name: GitOps for AKS
                href: example-scenario/gitops-aks/gitops-blueprint-aks.yml
              - name: Magento e-commerce in AKS
                href: example-scenario/magento/magento-azure.yml
              - name: Microservices architecture on AKS
                href: reference-architectures/containers/aks-microservices/aks-microservices.yml
              - name: Multiplayer server hosting with ACI
                href: /gaming/azure/reference-architectures/multiplayer-synchronous-aci
                maintainContext: true
              - name: Multiplayer server hosting with AKS
                href: /gaming/azure/reference-architectures/multiplayer-synchronous-aks
                maintainContext: true
              - name: Multiplayer hosting with Service Fabric
                href: /gaming/azure/reference-architectures/multiplayer-synchronous-sf
                maintainContext: true
              - name: Multitenancy with AKS and AGIC
                href: example-scenario/aks-agic/aks-agic.yml
          - name: Solution ideas
            items:
              - name: API-first SaaS business model with AKS
                href: solution-ideas/articles/aks-api-first.yml
              - name: AKS in event stream processing
                href: solution-ideas/articles/serverless-event-processing-aks.yml
              - name: Build cloud native applications
                href: solution-ideas/articles/cloud-native-apps.yml
              - name: Bursting from AKS with ACI
                href: solution-ideas/articles/scale-using-aks-with-aci.yml
              - name: Data streaming with AKS
                href: solution-ideas/articles/data-streaming-scenario.yml
              - name: Elastic demand handling with AKS
                href: solution-ideas/articles/aks-demand-spikes.yml
              - name: Instant IoT data streaming with AKS
                href: solution-ideas/articles/aks-iot-data-streaming.yml
              - name: JBoss deployment with Red Hat on Azure
                href: solution-ideas/articles/jboss-deployment-red-hat.yml
              - name: Microservices with AKS and Azure DevOps
                href: solution-ideas/articles/microservices-with-aks.yml
              - name: Secure DevOps for AKS
                href: solution-ideas/articles/secure-devops-for-kubernetes.yml
      - name: Databases
        items:
          - name: Get started
            href: data-guide/databases-architecture-design.yml
          - name: Guides
            items:
              - name: Get started
                href: data-guide/index.md
              - name: Relational data
                items:
                  - name: 'Extract, transform, and load (ETL)'
                    href: data-guide/relational-data/etl.md
                  - name: Online analytical processing (OLAP)
                    href: data-guide/relational-data/online-analytical-processing.md
                  - name: Online transaction processing (OLTP)
                    href: data-guide/relational-data/online-transaction-processing.md
                  - name: Data warehousing
                    href: data-guide/relational-data/data-warehousing.md
              - name: Non-relational data
                items:
                  - name: Non-relational data stores
                    href: data-guide/big-data/non-relational-data.md
                  - name: Free-form text search
                    href: data-guide/scenarios/search.md
                  - name: Time series data
                    href: data-guide/scenarios/time-series.md
                  - name: Working with CSV and JSON files
                    href: data-guide/scenarios/csv-and-json.md
              - name: Build a scalable system for massive data
                href: data-guide/scenarios/build-scalable-database-solutions-azure-services.md
              - name: Big data
                items:
                  - name: Big data architectures
                    href: data-guide/big-data/index.md
                  - name: Batch processing
                    href: data-guide/big-data/batch-processing.md
                  - name: Real-time processing
                    href: data-guide/big-data/real-time-processing.md
              - name: Technology choices
                items:
                  - name: Analytical data stores
                    href: data-guide/technology-choices/analytical-data-stores.md
                  - name: Analytics and reporting
                    href: data-guide/technology-choices/analysis-visualizations-reporting.md
                  - name: Batch processing
                    href: data-guide/technology-choices/batch-processing.md
                  - name: Data lakes
                    href: data-guide/scenarios/data-lake.md
                  - name: Data storage
                    href: data-guide/technology-choices/data-storage.md
                  - name: Choose a data store
                    items:
                      - name: Understand data store models
                        href: guide/technology-choices/data-store-overview.md
                      - name: Select a data store
                        href: guide/technology-choices/data-store-decision-tree.md
                      - name: Criteria for choosing a data store
                        href: guide/technology-choices/data-store-considerations.md
                  - name: Pipeline orchestration
                    href: data-guide/technology-choices/pipeline-orchestration-data-movement.md
                  - name: Real-time message ingestion
                    href: data-guide/technology-choices/real-time-ingestion.md
                  - name: Search data stores
                    href: data-guide/technology-choices/search-options.md
                  - name: Stream processing
                    href: data-guide/technology-choices/stream-processing.md
              - name: Data management patterns
                href: patterns/category/data-management.md
              - name: Use the Transactional Outbox pattern
                href: best-practices/transactional-outbox-cosmos.yml
              - name: Industry guidance
                items:
                  - name: Data management in banking
                    href: /previous-versions/azure/industry-marketing/financial/data-mgmt-in-banking-overview
                    maintainContext: true
                  - name: Data management in retail
                    href: /previous-versions/azure/industry-marketing/retail/retail-data-management-overview
                    maintainContext: true
                  - name: Financial institutions with data mesh
                    href: /azure/cloud-adoption-framework/scenarios/data-management/architectures/reference-architecture-data-mesh
                    maintainContext: true
                  - name: Visual search for retail
                    href: /previous-versions/azure/industry-marketing/retail/visual-search-use-case-overview
                    maintainContext: true
              - name: Transfer data to and from Azure
                href: data-guide/scenarios/data-transfer.md
              - name: Extend on-premises data solutions to Azure
                href: data-guide/scenarios/hybrid-on-premises-and-cloud.md
              - name: Secure data solutions
                href: data-guide/scenarios/securing-data-solutions.md
              - name: Tenancy models for SaaS databases
                href: isv/application-tenancy.md
              - name: High availability for SQL DB and SQL MI
                href: /azure/azure-sql/database/high-availability-sla
                maintainContext: true
              - name: Cosmos DB guidance
                items:
                  - name: Azure Cosmos DB resource model
                    href: /azure/cosmos-db/account-databases-containers-items
                    maintainContext: true
                  - name: Global distribution
                    items:
                      - name: Distribute data globally
                        href: /azure/cosmos-db/distribute-data-globally
                        maintainContext: true
                      - name: Consistency levels in Cosmos DB
                        href: /azure/cosmos-db/consistency-levels
                        maintainContext: true
                      - name: High availability with Cosmos DB
                        href: /azure/cosmos-db/high-availability
                        maintainContext: true
                      - name: Global distribution functional details
                        href: /azure/cosmos-db/global-dist-under-the-hood
                        maintainContext: true
                  - name: Partitioning and horizontal scaling
                    href: /azure/cosmos-db/partitioning-overview
                    maintainContext: true
                  - name: Capacity
                    items:
                     - name: Request units in Cosmos DB
                       href: /azure/cosmos-db/request-units
                       maintainContext: true
                     - name: Provisioned throughput
                       href: /azure/cosmos-db/set-throughput
                       maintainContext: true
                     - name: Autoscale throughput
                       href: /azure/cosmos-db/provision-throughput-autoscale
                       maintainContext: true
                     - name: Serverless in Cosmos DB
                       href: /azure/cosmos-db/serverless
                       maintainContext: true
                     - name: Autoscale and standard throughput
                       href: /azure/cosmos-db/how-to-choose-offer
                       maintainContext: true
                     - name: Provisioned and serverless throughput
                       href: /azure/cosmos-db/throughput-serverless
                       maintainContext: true
                     - name: Scaling provisioned throughput
                       href: /azure/cosmos-db/scaling-provisioned-throughput-best-practices
                       maintainContext: true                    
                  - name: Security
                    items:
                      - name: Security in Cosmos DB
                        href: /azure/cosmos-db/database-security
                        maintainContext: true
                      - name: Data encryption
                        href: /azure/cosmos-db/database-encryption-at-rest
                        maintainContext: true
                      - name: Role-based access control
                        href: /azure/cosmos-db/role-based-access-control
                        maintainContext: true
                      - name: Azure Policy support
                        href: /azure/cosmos-db/policy
                        maintainContext: true
                      - name: Azure Policy Regulatory Compliance
                        href: /azure/cosmos-db/security-controls-policy
                        maintainContext: true
                      - name: Security baseline for Cosmos DB
                        href: /security/benchmark/azure/baselines/cosmos-db-security-baseline
                        maintainContext: true
                  - name: Backup
                    items:
                      - name: Backup and restore in Cosmos DB
                        href: /azure/cosmos-db/continuous-backup-restore-introduction
                        maintainContext: true
                      - name: Continuous backup in Cosmos DB
                        href: /azure/cosmos-db/continuous-backup-restore-introduction
                        maintainContext: true
                  - name: Cost optimization
                    items:
                      - name: Plan and manage costs
                        href: /azure/cosmos-db/plan-manage-costs
                        maintainContext: true
                      - name: Pricing model
                        href: /azure/cosmos-db/how-pricing-works
                        maintainContext: true
                      - name: Total cost of ownership (TCO)
                        href: /azure/cosmos-db/total-cost-ownership
                        maintainContext: true
                      - name: Understand your bill
                        href: /azure/cosmos-db/understand-your-bill
                        maintainContext: true
                      - name: Optimize provisioned throughput cost
                        href: /azure/cosmos-db/optimize-cost-throughput
                        maintainContext: true
                      - name: Optimize request cost
                        href: /azure/cosmos-db/optimize-cost-reads-writes
                        maintainContext: true
                      - name: Optimize storage cost
                        href: /azure/cosmos-db/optimize-cost-storage
                        maintainContext: true
                      - name: Optimize multi-region cost
                        href: /azure/cosmos-db/optimize-cost-regions
                        maintainContext: true
                      - name: Optimize development/testing cost
                        href: /azure/cosmos-db/optimize-dev-test
                        maintainContext: true
                      - name: Optimize cost with reserved capacity
                        href: /azure/cosmos-db/cosmos-db-reserved-capacity
                        maintainContext: true
                      - name: Optimize with rate limiting
                        href: /azure/cosmos-db/rate-limiting-requests
                        maintainContext: true
                  - name: Change feed in Cosmos DB
                    href: /azure/cosmos-db/change-feed
                    maintainContext: true
                  - name: Built-in Jupyter Notebooks support
                    href: /azure/cosmos-db/cosmosdb-jupyter-notebooks
                    maintainContext: true
                  - name: Service quotas
                    href: /azure/cosmos-db/concepts-limits
                    maintainContext: true
              - name: Monitor Azure Databricks jobs
                items:
                  - name: Overview
                    href: databricks-monitoring/index.md
                  - name: Send Databricks application logs
                    href: databricks-monitoring/application-logs.md
                  - name: Use dashboards to visualize Databricks
                    href: databricks-monitoring/dashboards.md
                  - name: Troubleshoot performance bottlenecks
                    href: databricks-monitoring/performance-troubleshooting.md
                  - name: Observability patterns and metrics
                    href: databricks-monitoring/databricks-observability.yml
              - name: Run Apache Cassandra
                href: best-practices/cassandra.md
          - name: Architectures
            items:
              - name: Azure health data consortium
                href: example-scenario/data/azure-health-data-consortium.yml
              - name: Build a delta lake for ad hoc queries
                href: solution-ideas/articles/build-data-lake-support-adhoc-queries-online.yml
              - name: Blueprint architectures
                items:
                  - name: Blueprint - Data warehouse for FedRAMP
                    href: /previous-versions/azure/security/blueprints/fedramp-datawarehouse-overview
                    maintainContext: true
                  - name: Blueprint - Data warehouse for PCI DSS
                    href: /previous-versions/azure/security/blueprints/pcidss-dw-overview
                    maintainContext: true
                  - name: Blueprint - HIPAA/HITRUST health data
                    href: /previous-versions/azure/security/blueprints/azure-health
                    maintainContext: true
              - name: Cost savings through HTAP with Azure SQL
                href: example-scenario/data/azure-sql-htap.yml
              - name: Data governance with Profisee
                href: reference-architectures/data/profisee-master-data-management-purview.yml
              - name: Data landing zones
                items:
                  - name: Single data landing zone
                    href: /azure/cloud-adoption-framework/scenarios/data-management/architectures/reference-architecture-adatum
                    maintainContext: true
                  - name: Multiple data landing zones
                    href: /azure/cloud-adoption-framework/scenarios/data-management/architectures/reference-architecture-relecloud
                    maintainContext: true
                  - name: Highly sensitive data landing zones
                    href: /azure/cloud-adoption-framework/scenarios/data-management/architectures/reference-architecture-lamna
                    maintainContext: true
              - name: DataOps for modern data warehouse
                href: example-scenario/data-warehouse/dataops-mdw.yml
              - name: Globally distributed apps using Cosmos DB
                href: solution-ideas/articles/globally-distributed-mission-critical-applications-using-cosmos-db.yml
              - name: Hybrid ETL with Azure Data Factory
                href: example-scenario/data/hybrid-etl-with-adf.yml
              - name: "IaaS: Web app with relational database"
                href: high-availability/ref-arch-iaas-web-and-db.yml
              - name: Master data management with CluedIn
                href: reference-architectures/data/cluedin.yml
              - name: Master data management with Profisee
                href: reference-architectures/data/profisee-master-data-management-data-factory.yml
              - name: Migrate master data services with CluedIn
                href: reference-architectures/data/migrate-master-data-services-with-cluedin.yml
              - name: Minimal storage – change feed replication
                href: solution-ideas/articles/minimal-storage-change-feed-replicate-data.yml
              - name: Multi-region web app with private database
                href: example-scenario/sql-failover/app-service-private-sql-multi-region.yml
              - name: N-tier app with Cassandra
                href: reference-architectures/n-tier/n-tier-cassandra.yml
              - name: Optimize SQL Server with Azure Arc
                href: hybrid/azure-arc-sql-server.yml
              - name: Optimized storage – time based multi writes
                href: solution-ideas/articles/optimized-storage-time-based-multi-writes.yml
              - name: Optimized storage – time based Data Lake
                href: solution-ideas/articles/optimized-storage-time-based-data-lake.yml
              - name: Optimized storage with data classification
                href: solution-ideas/articles/optimized-storage-logical-data-classification.yml
              - name: Oracle migration to Azure
                href: solution-ideas/articles/reference-architecture-for-oracle-database-migration-to-azure.yml
              - name: SQL 2008 R2 failover cluster in Azure
                href: example-scenario/sql-failover/sql-failover-2008r2.yml
              - name: SQL Database and Synapse connectivity
                href: /azure/azure-sql/database/connectivity-architecture
                maintainContext: true
              - name: SQL Managed Instance with CMK
                href: example-scenario/data/sql-managed-instance-cmk.yml
              - name: Web app private database connectivity
                href: example-scenario/private-web-app/private-web-app.yml
              - name: Windows N-tier applications
                href: reference-architectures/n-tier/n-tier-sql-server.yml
          - name: Solution ideas
            items:
              - name: Big data analytics with Azure Data Explorer
                href: solution-ideas/articles/big-data-azure-data-explorer.yml
              - name: Build cloud native applications
                href: solution-ideas/articles/cloud-native-apps.yml
              - name: Campaign optimization with HDInsight
                href: solution-ideas/articles/campaign-optimization-with-azure-hdinsight-spark-clusters.yml
              - name: Campaign optimization with SQL Server
                href: solution-ideas/articles/campaign-optimization-with-sql-server.yml
              - name: Data streaming
                href: solution-ideas/articles/data-streaming-scenario.yml
              - name: Data cache
                href: solution-ideas/articles/data-cache-with-redis-cache.yml
              - name: Digital campaign management
                href: solution-ideas/articles/digital-marketing-using-azure-database-for-postgresql.yml
              - name: Digital marketing using MySQL
                href: solution-ideas/articles/digital-marketing-using-azure-database-for-mysql.yml
              - name: Enterprise data warehouse
                href: solution-ideas/articles/enterprise-data-warehouse.yml
              - name: Finance management using MySQL
                href: solution-ideas/articles/finance-management-apps-using-azure-database-for-mysql.yml
              - name: Finance management using PostgreSQL
                href: solution-ideas/articles/finance-management-apps-using-azure-database-for-postgresql.yml
              - name: Gaming using MySQL
                href: solution-ideas/articles/gaming-using-azure-database-for-mysql.yml
              - name: Gaming using Cosmos DB
                href: solution-ideas/articles/gaming-using-cosmos-db.yml
              - name: Intelligent apps using MySQL
                href: solution-ideas/articles/intelligent-apps-using-azure-database-for-mysql.yml
              - name: Intelligent apps using PostgreSQL
                href: solution-ideas/articles/intelligent-apps-using-azure-database-for-postgresql.yml
              - name: Interactive querying with HDInsight
                href: solution-ideas/articles/interactive-querying-with-hdinsight.yml
              - name: Loan charge-off prediction with HDInsight
                href: solution-ideas/articles/loan-chargeoff-prediction-with-azure-hdinsight-spark-clusters.yml
              - name: Loan charge-off prediction with SQL Server
                href: solution-ideas/articles/loan-chargeoff-prediction-with-sql-server.yml
              - name: Loan credit risk modeling
                href: solution-ideas/articles/loan-credit-risk-analyzer-and-default-modeling.yml
              - name: Loan credit risk with SQL Server
                href: solution-ideas/articles/loan-credit-risk-with-sql-server.yml
              - name: Messaging
                href: solution-ideas/articles/messaging.yml
              - name: Mining equipment monitoring
                href: solution-ideas/articles/monitor-mining-equipment.yml
              - name: Multi-region web app with Cosmos DB
                href: solution-ideas/articles/multi-region-web-app-cosmos-db-replication.yml
              - name: Ops automation using Event Grid
                href: solution-ideas/articles/ops-automation-using-event-grid.yml
              - name: Personalization using Cosmos DB
                href: solution-ideas/articles/personalization-using-cosmos-db.yml
              - name: Retail and e-commerce using MySQL
                href: solution-ideas/articles/retail-and-ecommerce-using-azure-database-for-mysql.yml
              - name: Retail and e-commerce using PostgreSQL
                href: solution-ideas/articles/retail-and-ecommerce-using-azure-database-for-postgresql.yml
              - name: Retail and e-commerce using Cosmos DB
                href: solution-ideas/articles/retail-and-e-commerce-using-cosmos-db.yml
              - name: Serverless apps using Cosmos DB
                href: solution-ideas/articles/serverless-apps-using-cosmos-db.yml
              - name: Streaming using HDInsight
                href: solution-ideas/articles/streaming-using-hdinsight.yml
      - name: Developer Options
        items:
          - name: Microservices
            items:
              - name: Get started
                href: microservices/index.md
              - name: Guides
                items:
                  - name: Microservices assessment and readiness
                    href: guide/technology-choices/microservices-assessment.md
                  - name: Domain modeling for microservices
                    items:
                      - name: Domain analysis
                        href: microservices/model/domain-analysis.md
                      - name: Tactical DDD
                        href: microservices/model/tactical-ddd.md
                      - name: Identify microservice boundaries
                        href: microservices/model/microservice-boundaries.md
                  - name: Design a microservices architecture
                    items:
                      - name: Introduction
                        href: microservices/design/index.md
                      - name: Choose a compute option
                        href: microservices/design/compute-options.md
                      - name: Interservice communication
                        href: microservices/design/interservice-communication.md
                      - name: API design
                        href: microservices/design/api-design.md
                      - name: API gateways
                        href: microservices/design/gateway.md
                      - name: Data considerations
                        href: microservices/design/data-considerations.md
                      - name: Container orchestration
                        href: microservices/design/orchestration.md
                      - name: Design patterns for microservices
                        href: microservices/design/patterns.md
                  - name: Operate microservices in production
                    items:
                      - name: Monitor microservices in AKS
                        href: microservices/logging-monitoring.md
                      - name: CI/CD for microservices
                        href: microservices/ci-cd.md
                      - name: CI/CD for microservices on Kubernetes
                        href: microservices/ci-cd-kubernetes.md
                  - name: Migrate to a microservices architecture
                    items:
                      - name: Migrate monolith to microservices
                        href: microservices/migrate-monolith.md
                      - name: Modernize apps with Service Fabric
                        href: service-fabric/modernize-app-azure-service-fabric.md
                      - name: Migrate from Cloud Services to ASF
                        href: service-fabric/migrate-from-cloud-services.md
                  - name: .NET microservices
                    items:
                      - name: Design a microservice-oriented app
                        href: /dotnet/architecture/microservices/multi-container-microservice-net-applications/microservice-application-design
                        maintainContext: true
                      - name: Create a  CRUD microservice
                        href: /dotnet/architecture/microservices/multi-container-microservice-net-applications/data-driven-crud-microservice
                        maintainContext: true
                      - name: Event-based communication
                        href: /dotnet/architecture/microservices/multi-container-microservice-net-applications/integration-event-based-microservice-communications
                        maintainContext: true
                      - name: Implement API Gateways with Ocelot
                        href: /dotnet/architecture/microservices/multi-container-microservice-net-applications/implement-api-gateways-with-ocelot
                        maintainContext: true
              - name: Architectures
                items:
                   - name: Decompose apps with Service Fabric
                     href: example-scenario/infrastructure/service-fabric-microservices.yml
                   - name: High-availability blue/green deployment
                     href: example-scenario/blue-green-spring/blue-green-spring.yml
                   - name: Microservices on Azure Service Fabric
                     href: reference-architectures/microservices/service-fabric.yml
                   - name: Microservices with Azure Spring Cloud
                     href: /azure/spring-cloud/reference-architecture
                     maintainContext: true
                   - name: Unified logging for microservices apps
                     href: example-scenario/logging/unified-logging.yml     
          - name: Serverless applications
            items:
              - name: Get started
                href: serverless-quest/serverless-overview.md
              - name: Guides
                items:
                  - name: Serverless Functions examples
                    href: serverless-quest/reference-architectures.md
                  - name: Plan for serverless architecture
                    items:
                      - name: Deploy serverless Functions
                        href: serverless-quest/validate-commit-serverless-adoption.md
                      - name: Serverless application assessment
                        href: serverless-quest/application-assessment.md
                      - name: Technical workshops and training
                        href: serverless-quest/technical-training.md
                      - name: Proof of concept or pilot
                        href: serverless-quest/poc-pilot.md
                  - name: Develop and deploy serverless apps
                    items:
                      - name: Serverless Functions app development
                        href: serverless-quest/application-development.md
                      - name: Serverless Functions code walkthrough
                        href: serverless/code.md
                      - name: CI/CD for a serverless frontend
                        href: serverless/guide/serverless-app-cicd-best-practices.md
                  - name: Monitoring serverless event processing
                    href: serverless/guide/monitoring-serverless-event-processing.md
                  - name: Serverless Functions app operations
                    href: serverless-quest/functions-app-operations.md
                  - name: Serverless Functions app security
                    href: serverless-quest/functions-app-security.md
                  - name: Security baseline for Azure Functions
                    href: /security/benchmark/azure/baselines/functions-security-baseline
                    maintainContext: true
                  - name: Serverless with Azure Logic Apps
                    href: /azure/logic-apps/logic-apps-serverless-overview
                    maintainContext: true
                  - name: Event Hubs with Azure Functions
                    items:
                      - name: Overview
                        href: serverless/event-hubs-functions/event-hubs-functions.yml
                      - name: Performance and scale
                        href: serverless/event-hubs-functions/performance-scale.yml
                      - name: Resilient design
                        href: serverless/event-hubs-functions/resilient-design.md
                      - name: Security
                        href: serverless/event-hubs-functions/security.md
                      - name: Observability
                        href: serverless/event-hubs-functions/observability.yml
              - name: Architectures
                items:
                  - name: Azure Functions in a hybrid environment
                    href: hybrid/azure-functions-hybrid.yml
                  - name: Event-based cloud automation
                    href: reference-architectures/serverless/cloud-automation.yml
                  - name: Multicloud with the Serverless Framework
                    href: example-scenario/serverless/serverless-multicloud.yml
                  - name: Real-time location sharing
                    href: example-scenario/signalr/index.yml
                  - name: Serverless event processing
                    href: reference-architectures/serverless/event-processing.yml
              - name: Solution ideas
                items:
                  - name: AKS in event stream processing
                    href: solution-ideas/articles/serverless-event-processing-aks.yml
                  - name: Big data analytics with Data Explorer
                    href: solution-ideas/articles/big-data-azure-data-explorer.yml
                  - name: De-batch and filter with Event Hubs
                    href: solution-ideas/articles/serverless-event-processing-filtering.yml
                  - name: Serverless applications using Event Grid
                    href: solution-ideas/articles/serverless-application-architectures-using-event-grid.yml
                  - name: Serverless apps using Cosmos DB
                    href: solution-ideas/articles/serverless-apps-using-cosmos-db.yml
                  - name: Serverless computing LOB apps
                    href: solution-ideas/articles/onboarding-customers-with-a-cloud-native-serverless-architecture.yml
                  - name: Serverless event stream processing
                    href: solution-ideas/articles/serverless-event-processing-private-link.yml
                  - name: Transit Hub pub-sub messaging system
                    href: solution-ideas/articles/transit-hub.yml
      - name: DevOps
        items:
          - name: Guides
            items:
              - name: DevOps checklist
                href: checklist/dev-ops.md
              - name: Advanced ARM templates
                items:
                  - name: Overview
                    href: guide/azure-resource-manager/advanced-templates/index.md
                  - name: Update a resource
                    href: guide/azure-resource-manager/advanced-templates/update-resource.md
                  - name: Use an object as a parameter
                    href: guide/azure-resource-manager/advanced-templates/objects-as-parameters.md
                  - name: Property transformer and collector
                    href: guide/azure-resource-manager/advanced-templates/collector.md
              - name: DevTest Labs guidance
                items:
                  - name: Deliver a proof of concept
                    href: /azure/devtest-labs/deliver-proof-concept
                    maintainContext: true
                  - name: Orchestrate the implementation
                    href: /azure/devtest-labs/devtest-lab-guidance-orchestrate-implementation
                    maintainContext: true
                  - name: Scale up DevTest Labs infrastructure
                    href: /azure/devtest-labs/devtest-lab-guidance-scale
                    maintainContext: true
                  - name: Security baseline for DevTest Labs
                    href: /security/benchmark/azure/baselines/devtest-labs-security-baseline
                    maintainContext: true
              - name: Azure Monitor guidance
                items:
                  - name: Best practices
                    items:
                      - name: Plan your monitoring strategy
                        href: /azure/azure-monitor/best-practices-plan
                        maintainContext: true
                      - name: Configure data collection
                        href: /azure/azure-monitor/best-practices-data-collection
                        maintainContext: true
                      - name: Analyze and visualize data
                        href: /azure/azure-monitor/best-practices-analysis
                        maintainContext: true
                      - name: Alerts and automated actions
                        href: /azure/azure-monitor/best-practices-alerts
                        maintainContext: true
                  - name: Continuous monitoring
                    href: /azure/azure-monitor/continuous-monitoring
                    maintainContext: true
                  - name: Data sources
                    href: /azure/azure-monitor/agents/data-sources
                    maintainContext: true
                  - name: Data platform
                    href: /azure/azure-monitor/data-platform
                    maintainContext: true
                  - name: Security
                    items:
                      - name: Log data security
                        href: /azure/azure-monitor/logs/data-security
                        maintainContext: true
                      - name: Customer-managed keys
                        href: /azure/azure-monitor/logs/customer-managed-keys
                        maintainContext: true
                      - name: Private Link connection
                        href: /azure/azure-monitor/logs/private-link-security
                        maintainContext: true
                      - name: Private Link design
                        href: /azure/azure-monitor/logs/private-link-design
                        maintainContext: true
                      - name: Personal log data handling
                        href: /azure/azure-monitor/logs/personal-data-mgmt
                        maintainContext: true
                      - name: Data collection, retention, and storage
                        href: /azure/azure-monitor/app/data-retention-privacy
                        maintainContext: true
                      - name: Security baseline
                        href: /security/benchmark/azure/baselines/monitor-security-baseline
                        maintainContext: true
                  - name: Design a logging deployment
                    href: /azure/azure-monitor/logs/design-logs-deployment
                    maintainContext: true
              - name: CI/CD for Synapse Analytics
                href: /azure/synapse-analytics/cicd/continuous-integration-delivery
                maintainContext: true
              - name: DevOps for quantum computing
                href: guide/quantum/devops-for-quantum-computing.md
              - name: Platform automation for VMware Solution
                href: /azure/cloud-adoption-framework/scenarios/azure-vmware/eslz-platform-automation-and-devops
                maintainContext: true
          - name: Architectures
            items:
              - name: Automate multistage DevOps pipelines
                href: example-scenario/devops/automate-azure-pipelines.yml
              - name: Automated API deployments using APIOps
                href: example-scenario/devops/automated-api-deployments-apiops.yml
              - name: Automated Jupyter Notebooks for diagnostics
                href: example-scenario/data/automating-diagnostic-jupyter-notebook.yml
              - name: Azure DevTest Labs for enterprises
                href: example-scenario/infrastructure/devtest-labs-reference-architecture.yml
              - name: CI/CD pipeline for chatbots with ARM
                href: example-scenario/apps/devops-cicd-chatbot.yml
              - name: CI/CD pipeline using Azure DevOps
                href: example-scenario/apps/devops-dotnet-webapp.yml
              - name: DevSecOps in GitHub
                href: solution-ideas/articles/devsecops-in-github.yml
              - name: Enterprise monitoring with Azure Monitor
                href: example-scenario/monitoring/enterprise-monitoring.yml
              - name: High-availability blue/green deployment
                href: example-scenario/blue-green-spring/blue-green-spring.yml
              - name: Jenkins on Azure
                href: example-scenario/apps/jenkins.yml
              - name: Microsoft 365 tenant configuration
                href: example-scenario/devops/manage-microsoft-365-tenant-configuration-microsoft365dsc-devops.yml
              - name: Run containers in a hybrid environment
                href: hybrid/hybrid-containers.yml
              - name: Teacher-provisioned virtual labs in Azure
                href: example-scenario/devops/teacher-provisioned-virtual-labs-azure.yml
          - name: Solution ideas
            items:
              - name: CI/CD for Azure VMs
                href: solution-ideas/articles/cicd-for-azure-vms.yml
              - name: CI/CD for Azure Web Apps
                href: solution-ideas/articles/azure-devops-continuous-integration-and-continuous-deployment-for-azure-web-apps.yml
              - name: CI/CD for Containers
                href: solution-ideas/articles/cicd-for-containers.yml
              - name: CI/CD for Microsoft Power Platform
                href: solution-ideas/articles/azure-devops-continuous-integration-for-power-platform.yml
              - name: CI/CD for quantum computing jobs
                href: solution-ideas/articles/cicd-for-quantum-computing-jobs.yml
              - name: CI/CD for Windows desktop apps
                href: solution-ideas/articles/azure-devops-ci-cd-for-desktop-apps.yml
              - name: CI/CD using Jenkins and AKS
                href: solution-ideas/articles/container-cicd-using-jenkins-and-kubernetes-on-azure-container-service.yml
              - name: CI/CD using Jenkins and Terraform
                href: solution-ideas/articles/immutable-infrastructure-cicd-using-jenkins-and-terraform-on-azure-virtual-architecture-overview.yml
              - name: DevSecOps in Azure
                href: solution-ideas/articles/devsecops-in-azure.yml
              - name: DevTest and DevOps for IaaS
                href: solution-ideas/articles/dev-test-iaas.yml
              - name: DevTest and DevOps for PaaS
                href: solution-ideas/articles/dev-test-paas.yml
              - name: DevTest and DevOps with microservices
                href: solution-ideas/articles/dev-test-microservice.yml
              - name: DevSecOps with a rolling main branching strategy
                href: solution-ideas/articles/devsecops-rolling-branch.yml
              - name: DevTest Image Factory
                href: solution-ideas/articles/dev-test-image-factory.yml
              - name: Hybrid DevOps
                href: solution-ideas/articles/devops-in-a-hybrid-environment.yml
              - name: Java CI/CD using Jenkins and Web Apps
                href: solution-ideas/articles/java-cicd-using-jenkins-and-azure-web-apps.yml
              - name: SharePoint for development testing
                href: solution-ideas/articles/sharepoint-farm-devtest.yml
      - name: Hybrid + Multicloud
        items:
          - name: Get started
            href: hybrid/hybrid-start-here.md
          - name: Guides
            items:
              - name: Hybrid workload in Azure
                href: /azure/architecture/framework/hybrid/hybrid-overview
              - name: Azure Arc guidance
                items:
                  - name: Administer SQL Server with Azure Arc
                    href: hybrid/azure-arc-sql-server.yml
                  - name: App Service on Azure Arc
                    href: /azure/app-service/overview-arc-integration
                    maintainContext: true
                  - name: Security baseline for Arc-enabled Servers
                    href: /security/benchmark/azure/baselines/arc-enabled-security-baseline
                    maintainContext: true
              - name: Hybrid deployments
                items:
                  - name: Configure hybrid cloud connectivity
                    href: hybrid/deployments/solution-deployment-guide-connectivity.md
                  - name: Configure hybrid cloud identity
                    href: hybrid/deployments/solution-deployment-guide-identity.md
                  - name: Deploy AI-based footfall detection
                    href: hybrid/deployments/solution-deployment-guide-retail-footfall-detection.md
                  - name: Deploy an app that scales cross-cloud
                    href: hybrid/deployments/solution-deployment-guide-cross-cloud-scaling.md
                  - name: Deploy Kubernetes on Azure Stack Hub
                    href: hybrid/deployments/solution-deployment-guide-highly-available-kubernetes.md
                  - name: Deploy highly available MongoDB
                    href: hybrid/deployments/solution-deployment-guide-mongodb-ha.md
                  - name: Deploy hybrid app with on-premises data
                    href: hybrid/deployments/solution-deployment-guide-cross-cloud-scaling-onprem-data.md
                  - name: Deploy a SQL Server 2016 AG
                    href: hybrid/deployments/solution-deployment-guide-sql-ha.md
                  - name: Direct traffic with a geo-distributed app
                    href: hybrid/deployments/solution-deployment-guide-geo-distributed.md
              - name: Azure Stack guidance
                items:
                  - name: Azure Stack stretched clusters for DR
                    href: hybrid/azure-stack-hci-dr.yml
                  - name: Azure Stack HCI switchless interconnect
                    href: hybrid/azure-stack-robo.yml
              - name: Azure VMware Solution guidance
                items:
                  - name: API Management for AVS
                    href: /azure/azure-vmware/concepts-api-management
                    maintainContext: true
                  - name: BCDR for AVS
                    href: /azure/cloud-adoption-framework/scenarios/azure-vmware/eslz-business-continuity-and-disaster-recovery
                    maintainContext: true
                  - name: Govern AVS
                    href: /azure/cloud-adoption-framework/scenarios/azure-vmware/govern
                    maintainContext: true
                  - name: Manage and monitor AVS
                    href: /azure/cloud-adoption-framework/scenarios/azure-vmware/eslz-management-and-monitoring
                    maintainContext: true
                  - name: Migrate with AVS
                    href: /azure/cloud-adoption-framework/scenarios/azure-vmware/migrate
                    maintainContext: true
                  - name: Network interconnectivity for AVS
                    href: /azure/azure-vmware/concepts-networking
                    maintainContext: true
                  - name: Network planning for AVS
                    href: /azure/azure-vmware/tutorial-network-checklist
                    maintainContext: true
                  - name: Platform automation for AVS
                    href: /azure/cloud-adoption-framework/scenarios/azure-vmware/eslz-platform-automation-and-devops
                    maintainContext: true
                  - name: Security and governance for AVS
                    href: /azure/cloud-adoption-framework/scenarios/azure-vmware/eslz-security-governance-and-compliance
                    maintainContext: true                       
              - name: Connect an on-premises network to Azure
                href: reference-architectures/hybrid-networking/index.yml
              - name: FSLogix for the enterprise
                href: example-scenario/wvd/windows-virtual-desktop-fslogix.yml
              - name: Troubleshoot a hybrid VPN connection
                href: reference-architectures/hybrid-networking/troubleshoot-vpn.yml
          - name: Architectures
            items:
              - name: Azure Arc solutions
                items:
                - name: Azure Arc hybrid management with AKS
                  href: hybrid/arc-hybrid-kubernetes.yml
                - name: Manage configurations for Azure Arc
                  href: hybrid/azure-arc-hybrid-config.yml
                - name: Optimize SQL Server with Azure Arc
                  href: hybrid/azure-arc-sql-server.yml
                - name: Run containers in a hybrid environment
                  href: hybrid/hybrid-containers.yml
              - name: Azure Automation solutions
                items:                
                  - name: Azure Automation hybrid environment
                    href: hybrid/azure-automation-hybrid.yml
                  - name: Azure Automation update management
                    href: hybrid/azure-update-mgmt.yml
                  - name: Azure Automation State Configuration
                    href: example-scenario/state-configuration/state-configuration.yml
              - name: Azure enterprise cloud file share
                href: hybrid/azure-files-private.yml
              - name: Azure files secured by AD DS
                href: example-scenario/hybrid/azure-files-on-premises-authentication.yml
              - name: Azure Functions in a hybrid environment
                href: hybrid/azure-functions-hybrid.yml
              - name: Azure VMware Solution in hub-and-spoke
                href: /azure/azure-vmware/concepts-hub-and-spoke
                maintainContext: true
              - name: Back up files on Azure Stack Hub
                href: hybrid/azure-stack-backup.yml
              - name: Connect on-premises with ExpressRoute
                href: reference-architectures/hybrid-networking/expressroute-vpn-failover.yml
              - name: Connect standalone servers
                href: hybrid/azure-network-adapter.yml
              - name: Deploy AI and ML with Azure Stack Edge
                href: hybrid/deploy-ai-ml-azure-stack-edge.yml
              - name: Design a hybrid Domain Name System
                href: hybrid/hybrid-dns-infra.yml
              - name: Disaster recovery for Stack Hub VMs
                href: hybrid/azure-stack-vm-dr.yml
              - name: "Enhanced-security hybrid messaging: client"
                href: example-scenario/hybrid/secure-hybrid-messaging-client.yml
              - name: "Enhanced-security hybrid messaging: mobile"
                href: example-scenario/hybrid/secure-hybrid-messaging-mobile.yml
              - name: "Enhanced-security hybrid messaging: web"
                href: example-scenario/hybrid/secure-hybrid-messaging-web.yml
              - name: Extend on-premises using ExpressRoute
                href: reference-architectures/hybrid-networking/expressroute.yml
              - name: Extend an on-premises network using VPN
                href: reference-architectures/hybrid-networking/vpn.yml
              - name: Hybrid availability and monitoring
                href: hybrid/hybrid-perf-monitoring.yml
              - name: Hybrid file services
                href: hybrid/hybrid-file-services.yml
              - name: Hybrid file share with disaster recovery
                href: example-scenario/hybrid/hybrid-file-share-dr-remote-local-branch-workers.yml
              - name: Hybrid security monitoring
                href: hybrid/hybrid-security-monitoring.yml
              - name: Manage hybrid workloads with WAC
                href: hybrid/hybrid-server-os-mgmt.yml
              - name: On-premises data gateway for Logic Apps
                href: hybrid/gateway-logic-apps.yml
              - name: Run containers in a hybrid environment
                href: hybrid/hybrid-containers.yml
              - name: Azure file shares in hybrid environment
                href: hybrid/azure-file-share.yml
          - name: Solution ideas
            items:
              - name: Azure Stack Hub solutions
                items:
                  - name: AI-based footfall detection
                    href: solution-ideas/articles/hybrid-footfall-detection.yml
                  - name: Cross-cloud scaling
                    href: solution-ideas/articles/cross-cloud-scaling.yml
                  - name: DevOps with Azure Stack Hub
                    href: solution-ideas/articles/hybrid-continuous-integration.yml
                  - name: Hybrid connections
                    href: solution-ideas/articles/hybrid-connectivity.yml
<<<<<<< HEAD
                  - name: Hybrid Geo-distributed solution
                    href: solution-ideas/articles/hybrid-geo-distributed.yml
=======
                  - name: Hybrid relay connection
                    href: solution-ideas/articles/hybrid-relay-connection.yml
>>>>>>> b56d6902
                  - name: Unlock legacy data with Azure Stack
                    href: solution-ideas/articles/unlock-legacy-data.yml
              - name: Azure VMware Solution foundations
                items:
                  - name: Azure VMware Solution capacity planning
                    href: solution-ideas/articles/azure-vmware-solution-foundation-capacity.yml
                  - name: Azure VMware Solution landing zone
                    href: solution-ideas/articles/azure-vmware-solution-foundation-landing-zone.yml
                  - name: Azure VMware Solution networking
                    href: solution-ideas/articles/azure-vmware-solution-foundation-networking.yml
              - name: Cross-platform chat
                href: solution-ideas/articles/cross-platform-chat.yml
      - name: Identity
        items:
          - name: Get started
            href: identity/identity-start-here.yml
          - name: Guides
            items:
              - name: Compare identity services
                href: /azure/active-directory-domain-services/compare-identity-solutions
                maintainContext: true
              - name: Build for resilience
                href: guide/resilience/resilience-overview.md
              - name: Conditional Access
                items:
                  - name: Conditional Access for Zero trust
                    href: guide/security/conditional-access-zero-trust.md 
                  - name: Conditional Access design principles
                    href: guide/security/conditional-access-design.yml
                  - name: Conditional Access architecture  
                    href: guide/security/conditional-access-architecture.yml
                  - name: Conditional Access framework and policies
                    href: guide/security/conditional-access-framework.md
              - name: Identity in multitenant applications
                items:
                  - name: Introduction
                    href: multitenant-identity/index.md
                  - name: The Tailspin scenario
                    href: multitenant-identity/tailspin.md
                  - name: Authentication
                    href: multitenant-identity/authenticate.md
                  - name: Claims-based identity
                    href: multitenant-identity/claims.md
                  - name: Tenant sign-up
                    href: multitenant-identity/signup.md
                  - name: Application roles
                    href: multitenant-identity/app-roles.md
                  - name: Authorization
                    href: multitenant-identity/authorize.md
                  - name: Secure a web API
                    href: multitenant-identity/web-api.md
                  - name: Cache access tokens
                    href: multitenant-identity/token-cache.md
                  - name: Client certificate
                    href: multitenant-identity/client-certificate.md
                  - name: Federate with a customer's AD FS
                    href: multitenant-identity/adfs.md
              - name: Integrate on-premises AD with Azure
                href: reference-architectures/identity/index.yml
              - name: Deployment guidance
                items:
                  - name: Azure AD deployment checklist
                    href: /azure/active-directory/fundamentals/active-directory-deployment-checklist-p2
                    maintainContext: true
                  - name: Azure AD deployment plans
                    href: /azure/active-directory/fundamentals/active-directory-deployment-plans
                    maintainContext: true
                  - name: Azure AD B2C deployment plans
                    href: /azure/active-directory/fundamentals/azure-active-directory-b2c-deployment-plans
                    maintainContext: true
              - name: Migrate applications to Azure AD
                items:
                  - name: Migrate an AD FS app to Azure
                    href: /azure/active-directory/manage-apps/migrate-adfs-apps-to-azure
                    maintainContext: true
                  - name: Migrate app authentication to Azure AD
                    href: /azure/active-directory/manage-apps/migrate-application-authentication-to-azure-active-directory
                    maintainContext: true
                  - name: Use the AD FS application activity report
                    href: /azure/active-directory/manage-apps/migrate-adfs-application-activity
                    maintainContext: true
                  - name: Resources for migrating to Azure AD
                    href: /azure/active-directory/manage-apps/migration-resources
                    maintainContext: true
              - name: Secure identity
                items:
                  - name: Secure development with SPAs
                    href: guide/resilience/azure-ad-secure-single-page-application.md
                  - name: Security baseline for Azure AD
                    href: /security/benchmark/azure/baselines/aad-security-baseline
                    maintainContext: true
              - name: Identity management
                items:
                  - name: Azure billing and AAD tenants
                    href: /azure/cloud-adoption-framework/ready/landing-zone/design-area/azure-billing-ad-tenant?toc=/azure/architecture/toc.json&bc=/azure/architecture/_bread/toc.json
                    maintainContext: true
                  - name: Identity and access management
                    href: /azure/cloud-adoption-framework/ready/landing-zone/design-area/identity-access?toc=/azure/architecture/toc.json&bc=/azure/architecture/_bread/toc.json
                    maintainContext: true
                  - name: Limit cross-tenant private endpoints
                    href: /azure/cloud-adoption-framework/ready/azure-best-practices/limit-cross-tenant-private-endpoint-connections
                    maintainContext: true
                  - name: Resource organization
                    href: /azure/cloud-adoption-framework/ready/landing-zone/design-area/resource-org?toc=/azure/architecture/toc.json&bc=/azure/architecture/_bread/toc.json
                    maintainContext: true
              - name: Hybrid identity
                items:
                  - name: Choose a hybrid identity method
                    href: /azure/active-directory/hybrid/choose-ad-authn
                    maintainContext: true
                  - name: Cloud management for on-premises
                    href: /azure/active-directory/hybrid/cloud-governed-management-for-on-premises
                    maintainContext: true
                  - name: Hybrid identity foundation with Azure AD
                    href: /azure/active-directory/hybrid/four-steps
                    maintainContext: true
                  - name: Azure AD Connect for on-premises
                    href: /azure/active-directory/hybrid/whatis-azure-ad-connect
                    maintainContext: true
              - name: Identity for education
                items:
                  - name: Azure Active Directory for education
                    href: /microsoft-365/education/deploy/intro-azure-active-directory
                    maintainContext: true
                  - name: Multi-tenant for large institutions
                    href: /microsoft-365/education/deploy/design-multi-tenant-architecture
                    maintainContext: true
                  - name: Design a tenant configuration
                    href: /microsoft-365/education/deploy/design-tenant-configurations
                    maintainContext: true
                  - name: Design authentication and credentials
                    href: /microsoft-365/education/deploy/design-credential-authentication-strategies
                    maintainContext: true
                  - name: Design an account strategy
                    href: /microsoft-365/education/deploy/design-account-strategy
                    maintainContext: true
                  - name: Design identity governance 
                    href: /microsoft-365/education/deploy/design-identity-governance
                    maintainContext: true
          - name: Architectures
            items:
              - name: AD DS resource forests in Azure
                href: reference-architectures/identity/adds-forest.yml
              - name: Azure AD identity management for AWS
                href: reference-architectures/aws/aws-azure-ad-security.yml
              - name: Deploy AD DS in an Azure virtual network
                href: reference-architectures/identity/adds-extend-domain.yml
              - name: Extend on-premises AD FS to Azure
                href: reference-architectures/identity/adfs.yml
              - name: Governance of Teams guest users
                href: example-scenario/governance/governance-teams-guest-users.yml
              - name: Hybrid identity
                href: solution-ideas/articles/hybrid-identity.yml
              - name: On-premises AD domains with Azure AD
                href: reference-architectures/identity/azure-ad.yml
      - name: Integration
        items:
          - name: Guides
            items:
              - name: Connectors in Azure Logic Apps
                href: /azure/connectors/apis-list
                maintainContext: true
              - name: Access to virtual networks from Logic Apps
                href: /azure/logic-apps/connect-virtual-network-vnet-isolated-environment-overview
                maintainContext: true
              - name: BCDR for Logic Apps
                href: /azure/logic-apps/business-continuity-disaster-recovery-guidance
                maintainContext: true
              - name: Azure Policy controls for Logic Apps
                href: /azure/logic-apps/security-controls-policy
                maintainContext: true
              - name: Security baseline for Logic Apps
                href: /security/benchmark/azure/baselines/logic-apps-security-baseline
                maintainContext: true
          - name: Architectures
            items:
              - name: Basic enterprise integration on Azure
                href: reference-architectures/enterprise-integration/basic-enterprise-integration.yml
              - name: Data integration with Logic Apps and SQL
                href: example-scenario/integration/logic-apps-data-integration.yml
              - name: Enterprise business intelligence
                href: reference-architectures/data/enterprise-bi-synapse.yml
              - name: Enterprise integration - queues and events
                href: reference-architectures/enterprise-integration/queues-events.yml
              - name: On-premises data gateway for Logic Apps
                href: hybrid/gateway-logic-apps.yml
              - name: Power Automate deployment at scale
                href: example-scenario/power-automate/power-automate.yml
              - name: Publish internal APIs to external users
                href: example-scenario/apps/publish-internal-apis-externally.yml
          - name: Solution ideas
            items:
              - name: Custom business processes
                href: solution-ideas/articles/custom-business-processes.yml
              - name: Elastic Workplace Search on Azure
                href: solution-ideas/articles/elastic-workplace-search.yml
              - name: Line of business extension
                href: solution-ideas/articles/lob.yml
              - name: Web and mobile front-ends
                href: solution-ideas/articles/front-end.yml
      - name: Internet of Things
        items:
          - name: Get started
            href: reference-architectures/iot/iot-architecture-overview.md
          - name: Guides
            items:
              - name: IoT concepts
                items:
                  - name: Introduction to IoT solutions
                    href: example-scenario/iot/introduction-to-solutions.yml
                  - name: 'Devices, platform, and applications'
                    href: example-scenario/iot/devices-platform-application.yml
                  - name: 'Attestation, authentication, provisioning'
                    href: example-scenario/iot/attestation-provisioning.yml
                  - name: Field and cloud edge gateways
                    href: example-scenario/iot/field-cloud-edge-gateways.yml
                  - name: Application-to-device commands
                    href: example-scenario/iot/cloud-to-device.yml
                  - name: 'Builders, developers, and operators'
                    href: example-scenario/iot/builders-developers-operators.yml
              - name: Video Analytics on Edge
                items:
                  - name: Overview
                    href: guide/iot-edge-vision/index.md
                  - name: Camera selection
                    href: guide/iot-edge-vision/camera.md
                  - name: Hardware acceleration
                    href: guide/iot-edge-vision/hardware.md
                  - name: Machine learning
                    href: guide/iot-edge-vision/machine-learning.md
                  - name: Image storage
                    href: guide/iot-edge-vision/image-storage.md
                  - name: Alert persistence
                    href: guide/iot-edge-vision/alerts.md
                  - name: User interface
                    href: guide/iot-edge-vision/user-interface.md
              - name: Industrial IoT Analytics
                items:
                  - name: Architecture
                    href: guide/iiot-guidance/iiot-architecture.md
                  - name: Recommended services
                    href: guide/iiot-guidance/iiot-services.md
                  - name: Data visualization
                    href: guide/iiot-guidance/iiot-data.md
                  - name: Considerations
                    href: guide/iiot-guidance/iiot-considerations.md
              - name: IoT patterns
                items:
                  - name: Analyze and optimize loop
                    href: example-scenario/iot/analyze-optimize-loop.yml
                  - name: Event routing
                    href: example-scenario/iot/event-routing.yml
                  - name: Measure and control loop
                    href: example-scenario/iot/measure-control-loop.yml
                  - name: Monitor and manage loop
                    href: example-scenario/iot/monitor-manage-loop.yml
                  - name: Real-time IoT updates
                    href: example-scenario/iot/real-time-iot-updates-cloud-apps.yml
                  - name: Scale solutions with deployment stamps
                    href: example-scenario/iot/application-stamps.yml
              - name: Azure IoT client SDK support
                href: guide/iot/azure-iot-client-sdk-support.md
              - name: Choose an IoT solution
                href: example-scenario/iot/iot-central-iot-hub-cheat-sheet.md
              - name: Moving from test to production
                href: example-scenario/iot/iot-move-to-production.md
          - name: Architectures
            items:
              - name: Azure IoT reference architecture
                href: reference-architectures/iot.yml
              - name: Automated guided vehicles fleet control
                href: example-scenario/iot/automated-guided-vehicles-fleet-control.yml
              - name: Computer vision on the edge
                href: reference-architectures/ai/end-to-end-smart-factory.yml
              - name: Connected factory hierarchy service
                href: solution-ideas/articles/connected-factory-hierarchy-service.yml
              - name: Connected factory signal pipeline
                href: example-scenario/iot/connected-factory-signal-pipeline.yml
              - name: Efficient Docker image deployment
                href: example-scenario/iot/efficient-docker-image-deployment.yml
              - name: IoT and data analytics
                href: example-scenario/data/big-data-with-iot.yml
              - name: IoT using Cosmos DB
                href: solution-ideas/articles/iot-using-cosmos-db.yml
              - name: Predictive maintenance with IoT
                href: example-scenario/predictive-maintenance/iot-predictive-maintenance.yml
              - name: Smart places with Azure Digital Twins
                href: example-scenario/iot/smart-places.yml
          - name: Solution ideas
            items:
              - name: Azure digital twins builder
                href: solution-ideas/articles/azure-digital-twins-builder.yml
              - name: Buy online, pick up in store
                href: example-scenario/iot/vertical-buy-online-pickup-in-store.yml
              - name: Condition monitoring
                href: solution-ideas/articles/condition-monitoring.yml
              - name: COVID-19 solutions
                items:
                  - name: Cognizant Safe Buildings with IoT
                    href: solution-ideas/articles/safe-buildings.yml
                  - name: Contactless IoT interfaces
                    href: solution-ideas/articles/contactless-interfaces.yml
                  - name: COVID-19 IoT safe environments
                    href: solution-ideas/articles/cctv-iot-edge-for-covid-19-safe-environment-and-mask-detection.yml
                  - name: IoT Connected Platform
                    href: solution-ideas/articles/iot-connected-platform.yml
                  - name: Lighting and disinfection system
                    href: solution-ideas/articles/uven-disinfection.yml
              - name: Environment monitoring
                href: solution-ideas/articles/environment-monitoring-and-supply-chain-optimization.yml
              - name: IoT analytics with Azure Data Explorer
                href: solution-ideas/articles/iot-azure-data-explorer.yml
              - name: IoT Edge data storage and processing
                href: solution-ideas/articles/data-storage-edge.yml
              - name: Light and power for emerging markets
                href: solution-ideas/articles/iot-power-management.yml
              - name: Process real-time vehicle data using IoT
                href: example-scenario/data/realtime-analytics-vehicle-iot.yml
              - name: Project 15 IoT sustainability
                href: solution-ideas/articles/project-15-iot-sustainability.yml
              - name: Real-time asset tracking and management
                href: solution-ideas/articles/real-time-asset-tracking-mgmt-iot-central.yml
              - name: Voice assistants and IoT devices
                href: solution-ideas/articles/iot-controlling-devices-with-voice-assistant.yml
      - name: Mainframe + Midrange
        items:
          - name: Get started
            href: mainframe/mainframe-midrange-architecture.md
          - name: Guides
            items:
              - name: Mainframe migration framework
                items:
                  - name: Mainframe migration overview
                    href: /azure/cloud-adoption-framework/infrastructure/mainframe-migration/index
                    maintainContext: true
                  - name: Mainframe myths and facts
                    href: /azure/cloud-adoption-framework/infrastructure/mainframe-migration/myths-and-facts
                    maintainContext: true
                  - name: Mainframe migration strategies
                    href: /azure/cloud-adoption-framework/infrastructure/mainframe-migration/migration-strategies
                    maintainContext: true
                  - name: Mainframe application migration
                    href: /azure/cloud-adoption-framework/infrastructure/mainframe-migration/application-strategies
                    maintainContext: true
              - name: Mainframe rehosting
                items:
                  - name: Mainframe rehosting on Azure VMs
                    href: /azure/virtual-machines/workloads/mainframe-rehosting/overview
                    maintainContext: true
                  - name: Move mainframe compute to Azure
                    href: /azure/virtual-machines/workloads/mainframe-rehosting/concepts/mainframe-compute-azure
                    maintainContext: true
                  - name: Move mainframe storage to Azure
                    href: /azure/virtual-machines/workloads/mainframe-rehosting/concepts/mainframe-storage-azure
                    maintainContext: true
                  - name: Get started with TmaxSoft OpenFrame
                    href: /azure/virtual-machines/workloads/mainframe-rehosting/tmaxsoft/get-started
                    maintainContext: true
          - name: App modernization
            items:
              - name: Architectures
                items:
                  - name: AIX UNIX to Azure Linux migration
                    href: example-scenario/unix-migration/migrate-aix-azure-linux.yml
                  - name: Batch transaction processing
                    href: example-scenario/mainframe/process-batch-transactions.yml
                  - name: General mainframe refactor to Azure
                    href: example-scenario/mainframe/general-mainframe-refactor.yml
                  - name: IBM System i to Azure using Infinite i
                    href: example-scenario/mainframe/ibm-system-i-azure-infinite-i.yml
                  - name: IBM z/OS migration with Asysco AMT
                    href: example-scenario/mainframe/asysco-zos-migration.yml
                  - name: IBM z/OS online transaction processing
                    href: example-scenario/mainframe/ibm-zos-online-transaction-processing-azure.yml
                  - name: Integrate IBM MQs with Azure
                    href: example-scenario/mainframe/integrate-ibm-message-queues-azure.yml
                  - name: Micro Focus Enterprise Server on Azure
                    href: example-scenario/mainframe/micro-focus-server.yml
                  - name: Migrate AIX workloads to Azure with Skytap
                    href: example-scenario/mainframe/migrate-aix-workloads-to-azure-with-skytap.yml
                  - name: Migrate IBM i series to Azure with Skytap
                    href: example-scenario/mainframe/migrate-ibm-i-series-to-azure-with-skytap.yml
                  - name: Refactor IBM z/OS mainframe CF
                    href: reference-architectures/zos/refactor-zos-coupling-facility.yml
                  - name: Refactor mainframe apps with Advanced
                    href: example-scenario/mainframe/refactor-mainframe-applications-advanced.yml
                  - name: Refactor mainframe with Raincode
                    href: reference-architectures/app-modernization/raincode-reference-architecture.yml
                  - name: Unisys CPF rehost using virtualization
                    href: example-scenario/mainframe/unisys-clearpath-forward-mainframe-rehost.yml
                  - name: Unisys Dorado migration
                    href: example-scenario/mainframe/migrate-unisys-dorado-mainframe-apps-with-astadia-micro-focus.yml
                  - name: Unisys mainframe migration with Asysco
                    href: reference-architectures/migration/unisys-mainframe-migration.yml
                  - name: Using LzLabs SDM in Azure
                    href: example-scenario/mainframe/lzlabs-software-defined-mainframe-in-azure.yml
              - name: Solution ideas
                items:
                  - name: Migrate IBM apps with TmaxSoft
                    href: solution-ideas/articles/migrate-mainframe-apps-with-tmaxsoft-openframe.yml
                  - name: Solaris emulator on Azure VMs
                    href: solution-ideas/articles/solaris-azure.yml
          - name: Data modernization
            items:
              - name: Architectures
                items:
                  - name: Mainframe data replication with Qlik
                    href: example-scenario/mainframe/mainframe-midrange-data-replication-azure-qlik.yml
                  - name: Modernize mainframe and midrange data
                    href: reference-architectures/migration/modernize-mainframe-data-to-azure.yml
                  - name: Re-engineer mainframe batch apps
                    href: example-scenario/mainframe/reengineer-mainframe-batch-apps-azure.yml
                  - name: Replicate and sync mainframe data
                    href: reference-architectures/migration/sync-mainframe-data-with-azure.yml
              - name: Solution ideas
                items:
                  - name: Mainframe access to Azure databases
                    href: solution-ideas/articles/mainframe-access-azure-databases.yml
                  - name: Mainframe file replication on Azure
                    href: solution-ideas/articles/mainframe-azure-file-replication.yml
      - name: Management + Governance
        items:
          - name: Guides
            items:
              - name: Backup
                items:
                  - name: Backup architecture and components
                    href: /azure/backup/backup-architecture
                    maintainContext: true
                  - name: Azure Backup support matrix
                    href: /azure/backup/backup-support-matrix
                    maintainContext: true
                  - name: Backup cloud and on-premises workloads
                    href: /azure/backup/guidance-best-practices
                    maintainContext: true
              - name: Disaster recovery
                items:
                  - name: Azure to Azure disaster recovery
                    href: /azure/site-recovery/azure-to-azure-architecture
                    maintainContext: true
                  - name: Support matrix for Azure VM DR
                    href: /azure/site-recovery/azure-to-azure-support-matrix
                    maintainContext: true
                  - name: ExpressRoute with Azure VM DR
                    href: /azure/site-recovery/azure-vm-disaster-recovery-with-expressroute
                    maintainContext: true
                  - name: Move Azure VMs to another Azure region
                    href: /azure/site-recovery/azure-to-azure-move-overview
                    maintainContext: true
                  - name: BCDR for Azure VMware Solution
                    href: /azure/cloud-adoption-framework/scenarios/azure-vmware/eslz-business-continuity-and-disaster-recovery
                    maintainContext: true
              - name: Management and monitoring
                href: /azure/cloud-adoption-framework/ready/enterprise-scale/management-and-monitoring
                maintainContext: true
              - name: Management for VMware Solution
                href: /azure/cloud-adoption-framework/scenarios/azure-vmware/eslz-management-and-monitoring
                maintainContext: true
          - name: Architectures
            items:
              - name: Back up cloud applications
                href: /azure/backup/guidance-best-practices
                maintainContext: true
              - name: Computer forensics
                href: example-scenario/forensics/index.yml
              - name: End-to-end governance when using CI/CD
                href: example-scenario/governance/end-to-end-governance-in-azure.yml
              - name: Highly available SharePoint Server 2016
                href: reference-architectures/sharepoint/index.yml
              - name: Hybrid management
                items:
                  - name: Azure Arc hybrid management with AKS
                    href: hybrid/arc-hybrid-kubernetes.yml
                  - name: Azure Automation hybrid environment
                    href: hybrid/azure-automation-hybrid.yml
                  - name: Azure Automation Update Management
                    href: hybrid/azure-update-mgmt.yml
                  - name: Back up files on Azure Stack Hub
                    href: hybrid/azure-stack-backup.yml
                  - name: Disaster recovery for Azure Stack Hub
                    href: hybrid/azure-stack-vm-dr.yml
                  - name: Hybrid availability and monitoring
                    href: hybrid/hybrid-perf-monitoring.yml
                  - name: Manage configurations for Azure Arc
                    href: hybrid/azure-arc-hybrid-config.yml
                  - name: Manage hybrid workloads with WAC
                    href: hybrid/hybrid-server-os-mgmt.yml
              - name: Updating Windows VMs in Azure
                href: example-scenario/wsus/index.yml   
          - name: Solution ideas
            items:
              - name: Archive on-premises data to cloud
                href: solution-ideas/articles/backup-archive-on-premises.yml
              - name: Back up on-premises applications
                href: solution-ideas/articles/backup-archive-on-premises-applications.yml
              - name: Centralize app configuration and security
                href: solution-ideas/articles/appconfig-key-vault.yml
              - name: Data Sovereignty & Data Gravity
                href: solution-ideas/articles/data-sovereignty-and-gravity.yml
              - name: Enterprise-scale disaster recovery
                href: solution-ideas/articles/disaster-recovery-enterprise-scale-dr.yml
              - name: High availability for BCDR
                href: solution-ideas/articles/build-high-availability-into-your-bcdr-strategy.yml
              - name: SMB disaster recovery with Site Recovery
                href: solution-ideas/articles/disaster-recovery-smb-azure-site-recovery.yml
              - name: SMB disaster recovery with Double-Take DR
                href: solution-ideas/articles/disaster-recovery-smb-double-take-dr.yml
      - name: Media
        items:
          - name: Guides
            items:
              - name: Media Services terminology and concepts
                href: /azure/media-services/latest/concepts-overview
                maintainContext: true
              - name: Encoding video and audio
                href: /azure/media-services/latest/encode-concept
                maintainContext: true
              - name: Security baseline for Media Services
                href: /security/benchmark/azure/baselines/media-services-security-baseline
                maintainContext: true
          - name: Architectures
            items:
              - name: Gridwich media processing system
                items:
                  - name: Gridwich architecture
                    href: reference-architectures/media-services/gridwich-architecture.yml
                  - name: Gridwich concepts
                    items:
                      - name: Clean monolith design
                        href: reference-architectures/media-services/gridwich-clean-monolith.yml
                      - name: Saga orchestration
                        href: reference-architectures/media-services/gridwich-saga-orchestration.yml
                      - name: Project names and structure
                        href: reference-architectures/media-services/gridwich-project-names.yml
                      - name: Gridwich CI/CD
                        href: reference-architectures/media-services/gridwich-cicd.yml
                      - name: Content protection and DRM
                        href: reference-architectures/media-services/gridwich-content-protection-drm.yml
                      - name: Gridwich Media Services
                        href: reference-architectures/media-services/media-services-setup-scale.yml
                      - name: Gridwich Storage Service
                        href: reference-architectures/media-services/gridwich-storage-service.yml
                      - name: Gridwich logging
                        href: reference-architectures/media-services/gridwich-logging.yml
                      - name: Gridwich message formats
                        href: reference-architectures/media-services/gridwich-message-formats.yml
                      - name: Pipeline variables to Terraform flow
                        href: reference-architectures/media-services/variable-group-terraform-flow.yml
                  - name: Gridwich procedures
                    items:
                      - name: Set up Azure DevOps
                        href: reference-architectures/media-services/set-up-azure-devops.yml
                      - name: Run Azure admin scripts
                        href: reference-architectures/media-services/run-admin-scripts.yml
                      - name: Set up local dev environment
                        href: reference-architectures/media-services/set-up-local-environment.yml
                      - name: Create new cloud environment
                        href: reference-architectures/media-services/create-delete-cloud-environment.yml
                      - name: Maintain and rotate keys
                        href: reference-architectures/media-services/maintain-keys.yml
                      - name: Test Media Services V3 encoding
                        href: reference-architectures/media-services/test-encoding.yml
          - name: Solution ideas
            items:
              - name: Instant broadcasting with serverless
                href: solution-ideas/articles/instant-broadcasting-on-serverless-architecture.yml
              - name: Live streaming digital media
                href: solution-ideas/articles/digital-media-live-stream.yml
              - name: Video-on-demand digital media
                href: solution-ideas/articles/digital-media-video.yml
      - name: Migration
        items:
          - name: Guides
            items:
              - name: Migrate an e-commerce solution to Azure
                href: /previous-versions/azure/industry-marketing/retail/migrating-ecommerce-solution-to-azure
                maintainContext: true
              - name: Migrate with Azure VMware Solution
                href: /azure/cloud-adoption-framework/scenarios/azure-vmware/migrate
                maintainContext: true
          - name: Architectures
            items:
              - name: Banking system
                items:
                  - name: Banking cloud transformation
                    href: example-scenario/banking/banking-system-cloud-transformation.yml
                  - name: Patterns and implementations
                    href: example-scenario/banking/patterns-and-implementations.yml
                  - name: JMeter implementation reference
                    href: example-scenario/banking/jmeter-load-testing-pipeline-implementation-reference.yml
              - name: Lift and shift LOB apps
                href: solution-ideas/articles/modern-customer-support-portal-powered-by-an-agile-business-process.yml
              - name: Oracle database migration
                items:
                  - name: Migration decision process
                    href: example-scenario/oracle-migrate/oracle-migration-overview.yml
                  - name: Cross-cloud connectivity
                    href: example-scenario/oracle-migrate/oracle-migration-cross-cloud.yml
                  - name: Lift and shift to Azure VMs
                    href: example-scenario/oracle-migrate/oracle-migration-lift-shift.yml
                  - name: Refactor
                    href: example-scenario/oracle-migrate/oracle-migration-refactor.yml
                  - name: Rearchitect
                    href: example-scenario/oracle-migrate/oracle-migration-rearchitect.yml
      - name: Mixed Reality
        items:
          - name: Guides
            items:
              - name: Azure mixed reality cloud services
                href: /windows/mixed-reality/develop/mixed-reality-cloud-services
                maintainContext: true
              - name: Choose a mixed reality engine
                href: /windows/mixed-reality/develop/choosing-an-engine
                maintainContext: true
              - name: Design and prototype for mixed reality
                href: /windows/mixed-reality/design/design
                maintainContext: true
              - name: Spatial Anchors in a shared experience
                href: /windows/mixed-reality/develop/unity/tutorials/mr-learning-sharing-05
                maintainContext: true
              - name: MR core concepts
                items:
                  - name: App model
                    href: /windows/mixed-reality/design/app-model
                    maintainContext: true
                  - name: App views
                    href: /windows/mixed-reality/design/app-views
                    maintainContext: true
                  - name: Audio in mixed reality
                    href: /windows/mixed-reality/design/spatial-sound
                    maintainContext: true
                  - name: Comfort
                    href: /windows/mixed-reality/design/comfort
                    maintainContext: true
                  - name: Coordinate systems
                    href: /windows/mixed-reality/design/coordinate-systems
                    maintainContext: true
                  - name: Eye tracking
                    href:  /windows/mixed-reality/design/eye-tracking
                    maintainContext: true
                  - name: Holographic frame
                    href: /windows/mixed-reality/design/holographic-frame
                    maintainContext: true
                  - name: Room scan visualization
                    href: /windows/mixed-reality/design/room-scan-visualization
                    maintainContext: true
                  - name: Scene understanding
                    href: /windows/mixed-reality/design/scene-understanding
                    maintainContext: true
                  - name: Spatial anchors
                    href: /windows/mixed-reality/design/spatial-anchors
                    maintainContext: true
                  - name: Spatial mapping
                    href: /windows/mixed-reality/design/spatial-mapping
                    maintainContext: true
                  - name: Start gesture
                    href: /windows/mixed-reality/design/system-gesture
                    maintainContext: true
              - name: Types of mixed reality apps
                href: /windows/mixed-reality/design/types-of-mixed-reality-apps
                maintainContext: true
              - name: Design content for holographic display
                href: /windows/mixed-reality/design/designing-content-for-holographic-display
                maintainContext: true
              - name: Shared experiences in mixed reality
                href: /windows/mixed-reality/design/shared-experiences-in-mixed-reality
                maintainContext: true
              - name: Interaction models
                items:
                  - name: Instinctual interactions
                    href: /windows/mixed-reality/design/interaction-fundamentals
                    maintainContext: true
                  - name: Hands and motion controllers
                    items:
                      - name: Direct manipulation with hands
                        href: /windows/mixed-reality/design/direct-manipulation
                        maintainContext: true
                      - name: Motion controllers
                        href: /windows/mixed-reality/design/motion-controllers
                        maintainContext: true
                      - name: Point and commit with hands
                        href: /windows/mixed-reality/design/point-and-commit
                        maintainContext: true
                  - name: Hands-free model
                    items:
                      - name: Hands-free
                        href: /windows/mixed-reality/design/hands-free
                        maintainContext: true
                      - name: Voice input
                        href: /windows/mixed-reality/design/voice-input
                        maintainContext: true
                      - name: Eye-gaze and dwell
                        href: /windows/mixed-reality/design/gaze-and-dwell-eyes
                        maintainContext: true
                      - name: Head-gaze and dwell
                        href: /windows/mixed-reality/design/gaze-and-dwell-head
                        maintainContext: true
                      - name: Eye-gaze-based interaction
                        href: /windows/mixed-reality/design/eye-gaze-interaction
                        maintainContext: true
                  - name: Gaze and commit model
                    items:
                      - name: Gaze and commit
                        href: /windows/mixed-reality/design/gaze-and-commit
                        maintainContext: true
                      - name: Head-gaze and commit
                        href: /windows/mixed-reality/design/gaze-and-commit-head
                        maintainContext: true
              - name: UI controls and behaviors
                items:
                  - name: Cursors
                    href: /windows/mixed-reality/design/cursors
                    maintainContext: true
                  - name: Point and commit with hands
                    href: /windows/mixed-reality/design/point-and-commit
                    maintainContext: true
                  - name: Button
                    href: /windows/mixed-reality/design/button
                    maintainContext: true
                  - name: Interactable object
                    href: /windows/mixed-reality/design/interactable-object
                    maintainContext: true
                  - name: Bounding box and App bar
                    href: /windows/mixed-reality/design/app-bar-and-bounding-box
                    maintainContext: true
                  - name: Direct manipulation with hands
                    href: /windows/mixed-reality/design/direct-manipulation
                    maintainContext: true
                  - name: Hand menu
                    href: /windows/mixed-reality/design/hand-menu
                    maintainContext: true
                  - name: Near menu
                    href: /windows/mixed-reality/design/near-menu
                    maintainContext: true
                  - name: Object collection
                    href: /windows/mixed-reality/design/object-collection
                    maintainContext: true
                  - name: Keyboard
                    href: /windows/mixed-reality/design/keyboard
                    maintainContext: true
                  - name: Tooltip
                    href: /windows/mixed-reality/design/tooltip
                    maintainContext: true
                  - name: Slate
                    href: /windows/mixed-reality/design/slate
                    maintainContext: true
                  - name: Slider
                    href: /windows/mixed-reality/design/slider
                    maintainContext: true
                  - name: Shader
                    href: /windows/mixed-reality/design/shader
                    maintainContext: true
                  - name: Dialog
                    href: /windows/mixed-reality/design/dialog-ui
                    maintainContext: true
                  - name: Hand coach
                    href: /windows/mixed-reality/design/hand-coach
                    maintainContext: true
                  - name: Spatial mesh
                    href: /windows/mixed-reality/design/spatial-mesh-ux
                    maintainContext: true
                  - name: Billboarding and tag-along
                    href: /windows/mixed-reality/design/billboarding-and-tag-along
                    maintainContext: true
                  - name: Progress indicator
                    href: /windows/mixed-reality/design/progress
                    maintainContext: true
                  - name: Surface magnetism
                    href: /windows/mixed-reality/design/surface-magnetism
                    maintainContext: true
          - name: Solution ideas
            items:
              - name: Design review with mixed reality
                href: solution-ideas/articles/collaborative-design-review-powered-by-mixed-reality.yml
              - name: Facilities management with mixed reality
                href: solution-ideas/articles/facilities-management-powered-by-mixed-reality-and-iot.yml
              - name: Training powered by mixed reality
                href: solution-ideas/articles/training-and-procedural-guidance-powered-by-mixed-reality.yml
      - name: Mobile
        items:
          - name: Guides
            items:
              - name: Choose a mobile development framework
                href: /azure/developer/mobile-apps/choose-mobile-framework
                maintainContext: true
              - name: Build a serverless mobile back-end
                href: /azure/developer/mobile-apps/serverless-compute
                maintainContext: true
              - name: Cloud-hosted source control for mobile
                href: /azure/developer/mobile-apps/code-hosting-services
                maintainContext: true
              - name: Continuous build and integration for mobile
                href: /azure/developer/mobile-apps/continuous-integration
                maintainContext: true
              - name: Continuous delivery for mobile apps
                href: /azure/developer/mobile-apps/continuous-delivery
                maintainContext: true
              - name: Add authentication in mobile apps
                href: /azure/developer/mobile-apps/authentication
                maintainContext: true
              - name: Store, sync, and query mobile app data
                href: /azure/developer/mobile-apps/data-storage
                maintainContext: true
              - name: Cloud storage for mobile apps
                href: /azure/developer/mobile-apps/azure-storage
                maintainContext: true
              - name: Analyze mobile app use
                href: /azure/developer/mobile-apps/analytics
                maintainContext: true
          - name: Solution ideas
            items:
              - name: Adding mobile front-ends to legacy apps
                href: solution-ideas/articles/adding-a-modern-web-and-mobile-frontend-to-a-legacy-claims-processing-application.yml
              - name: Custom mobile workforce app
                href: solution-ideas/articles/custom-mobile-workforce-app.yml
              - name: Scalable apps with Azure MySQL
                href: solution-ideas/articles/scalable-web-and-mobile-applications-using-azure-database-for-mysql.yml
              - name: Scalable apps using Azure PostgreSQL
                href: solution-ideas/articles/scalable-web-and-mobile-applications-using-azure-database-for-postgresql.yml
              - name: Social app for with authentication
                href: solution-ideas/articles/social-mobile-and-web-app-with-authentication.yml
              - name: Task-based consumer mobile app
                href: solution-ideas/articles/task-based-consumer-mobile-app.yml
      - name: Networking
        items:
          - name: Guides
            items:
              - name: Application Gateway framework review
                href: networking/guide/waf-application-gateway.md
              - name: Azure Firewall guidance
                items:
                  - name: Azure Firewall architecture overview
                    href: example-scenario/firewalls/index.yml
                  - name: Azure Firewall framework review
                    href: networking/guide/well-architected-framework-azure-firewall.md
                  - name: Security baseline for Azure Firewall
                    href: /security/benchmark/azure/baselines/firewall-security-baseline
                    maintainContext: true
              - name: NAT gateway framework review
                href: networking/guide/well-architected-network-address-translation-gateway.md                
              - name: Private Link in hub-and-spoke network
                href: guide/networking/private-link-hub-spoke-network.yml
              - name: Virtual Network guidance
                items:
                  - name: Add IP spaces to peered virtual networks
                    href: networking/prefixes/add-ip-space-peered-vnet.md
                  - name: Segment virtual networks
                    href: reference-architectures/hybrid-networking/network-level-segmentation.yml
                  - name: VNet peering and VPN gateways
                    href: reference-architectures/hybrid-networking/vnet-peering.yml
                  - name: Limit cross-tenant private endpoints
                    href: /azure/cloud-adoption-framework/ready/azure-best-practices/limit-cross-tenant-private-endpoint-connections
                    maintainContext: true
              - name: Build solutions with availability zones
                href: high-availability/building-solutions-for-high-availability.md
              - name: Use ExpressRoute with Power Platform
                items:
                  - name: Overview
                    href: /power-platform/guidance/expressroute/overview
                    maintainContext: true
                  - name: Benefits of using ExpressRoute
                    href: /power-platform/guidance/expressroute/benefits
                    maintainContext: true
                  - name: How ExpressRoute works
                    href: /power-platform/guidance/expressroute/how-expressroute-works
                    maintainContext: true
                  - name: Before you use ExpressRoute
                    href: /power-platform/guidance/expressroute/things-to-consider
                    maintainContext: true
                  - name: Understand Power Platform architecture
                    href: /power-platform/guidance/expressroute/understanding-architecture
                    maintainContext: true
                  - name: Plan an ExpressRoute deployment
                    href: /power-platform/guidance/expressroute/planning-expressroute
                    maintainContext: true
                  - name: Set up ExpressRoute for Power Platform
                    href: /power-platform/guidance/expressroute/setup
                    maintainContext: true
                  - name: ExpressRoute readiness checklist
                    href: /power-platform/guidance/expressroute/checklist
                    maintainContext: true
              - name: ExpressRoute for Office 365
                href: /microsoft-365/enterprise/azure-expressroute
                maintainContext: true
              - name: Connectivity to other cloud providers
                href: /azure/cloud-adoption-framework/ready/azure-best-practices/connectivity-to-other-providers
                maintainContext: true
              - name: Connectivity to Oracle Cloud Infrastructure
                href: /azure/cloud-adoption-framework/ready/azure-best-practices/connectivity-to-other-providers-oci
                maintainContext: true
          - name: Architectures
            items:
              - name: Deploy highly available NVAs
                href: reference-architectures/dmz/nva-ha.yml
              - name: Enterprise-scale landing zone
                href: /azure/cloud-adoption-framework/ready/enterprise-scale/architecture
                maintainContext: true
              - name: Global transit network and Virtual WAN
                href: /azure/virtual-wan/virtual-wan-global-transit-network-architecture
                maintainContext: true
              - name: High availability for IaaS apps
                href: example-scenario/infrastructure/iaas-high-availability-disaster-recovery.yml
              - name: Hub-spoke network topology in Azure
                href: reference-architectures/hybrid-networking/hub-spoke.yml
              - name: Hub-spoke topology with Virtual WAN
                href: networking/hub-spoke-vwan-architecture.yml
              - name: Hybrid networking
                items:
                  - name: Azure Automation Update Management
                    href: hybrid/azure-update-mgmt.yml
                  - name: Connect servers with Network Adapter
                    href: hybrid/azure-network-adapter.yml
                  - name: Design a hybrid DNS solution
                    href: hybrid/hybrid-dns-infra.yml
                  - name: Hybrid availability and monitoring
                    href: hybrid/hybrid-perf-monitoring.yml
              - name: Implement a secure hybrid network
                href: reference-architectures/dmz/secure-vnet-dmz.yml
              - name: Interconnect with China using Virtual WAN
                href: /azure/virtual-wan/interconnect-china
                maintainContext: true
              - name: Migrate to Azure Virtual WAN
                href: /azure/virtual-wan/migrate-from-hub-spoke-topology
                maintainContext: true
              - name: Multi-region N-tier application
                href: reference-architectures/n-tier/multi-region-sql-server.yml
              - name: Multi-region load balancing
                href: high-availability/reference-architecture-traffic-manager-application-gateway.yml
              - name: Multi-tier web application built for HA/DR
                href: example-scenario/infrastructure/multi-tier-app-disaster-recovery.yml
              - name: Multitenant SaaS
                href: example-scenario/multi-saas/multitenant-saas.yml
              - name: Network-hardened web app
                href: example-scenario/security/hardened-web-app.yml
              - name: Network topology and connectivity with AVS
                href: /azure/cloud-adoption-framework/scenarios/azure-vmware/eslz-network-topology-connectivity
                maintainContext: true
              - name: Private Link and DNS integration at scale
                href: /azure/cloud-adoption-framework/ready/azure-best-practices/private-link-and-dns-integration-at-scale
                maintainContext: true
              - name: SD-WAN connectivity with Virtual WAN
                href: /azure/virtual-wan/sd-wan-connectivity-architecture
                maintainContext: true
              - name: Traditional Azure networking topology
                href: /azure/cloud-adoption-framework/ready/azure-best-practices/traditional-azure-networking-topology
                maintainContext: true
              - name: Update route tables with Route Server
                href: example-scenario/networking/manage-routing-azure-route-server.yml
              - name: Virtual WAN network topology
                href: /azure/cloud-adoption-framework/ready/azure-best-practices/virtual-wan-network-topology
                maintainContext: true
              - name: Virtual WAN optimized for requirements
                href: example-scenario/infrastructure/performance-security-optimized-vwan.yml
          - name: Solution ideas
            items:
              - name: Low-latency network for industry
                href: solution-ideas/articles/low-latency-network.yml
              - name: Video capture and analytics for retail
                href: solution-ideas/articles/video-analytics.yml
              - name: IoT network for healthcare facilities
                href: solution-ideas/articles/healthcare-network.yml
      - name: Oracle
        items:
          - name: Guides
            items:
              - name: Connectivity to Oracle Cloud Infrastructure
                href: /azure/cloud-adoption-framework/ready/azure-best-practices/connectivity-to-other-providers-oci
                maintainContext: true
              - name: Oracle solutions on Azure
                href: /azure/virtual-machines/workloads/oracle/oracle-overview
                maintainContext: true
              - name: Design an Oracle database in Azure
                href: /azure/virtual-machines/workloads/oracle/oracle-design
                maintainContext: true
              - name: Oracle Database backup
                items:
                  - name: Oracle Database backup strategies
                    href: /azure/virtual-machines/workloads/oracle/oracle-database-backup-strategies
                    maintainContext: true
                  - name: Oracle backup using Azure Storage
                    href: /azure/virtual-machines/workloads/oracle/oracle-database-backup-azure-storage
                    maintainContext: true
                  - name: Oracle backup using Azure Backup
                    href: /azure/virtual-machines/workloads/oracle/oracle-database-backup-azure-backup
                    maintainContext: true
              - name: Oracle disaster recovery options
                href: /azure/virtual-machines/workloads/oracle/oracle-disaster-recovery
                maintainContext: true
              - name: Oracle WebLogic Server
                items: 
                  - name: Oracle WebLogic Server on Azure VMs
                    href: /azure/virtual-machines/workloads/oracle/oracle-weblogic
                    maintainContext: true
                  - name: Oracle WebLogic Server on AKS
                    href: /azure/virtual-machines/workloads/oracle/weblogic-aks
                    maintainContext: true
          - name: Architectures
            items:
              - name: Oracle application architectures
                href: /azure/virtual-machines/workloads/oracle/oracle-oci-applications
                maintainContext: true
              - name: Oracle Cloud Infrastructure solutions
                href: /azure/virtual-machines/workloads/oracle/oracle-oci-overview
                maintainContext: true
              - name: Oracle database architectures
                href: /azure/virtual-machines/workloads/oracle/oracle-reference-architecture
                maintainContext: true
              - name: Oracle database migration
                items:
                  - name: Oracle database migration to Azure
                    href: solution-ideas/articles/reference-architecture-for-oracle-database-migration-to-azure.yml
                  - name: Migration decision process
                    href: example-scenario/oracle-migrate/oracle-migration-overview.yml
                  - name: Cross-cloud connectivity
                    href: example-scenario/oracle-migrate/oracle-migration-cross-cloud.yml
                  - name: Lift and shift to Azure VMs
                    href: example-scenario/oracle-migrate/oracle-migration-lift-shift.yml
                  - name: Refactor
                    href: example-scenario/oracle-migrate/oracle-migration-refactor.yml
                  - name: Rearchitect
                    href: example-scenario/oracle-migrate/oracle-migration-rearchitect.yml
              - name: Oracle Database with Azure NetApp Files
                href: example-scenario/file-storage/oracle-azure-netapp-files.yml
              - name: Run Oracle databases on Azure
                href: solution-ideas/articles/reference-architecture-for-oracle-database-on-azure.yml
              - name: SAP deployment using an Oracle database
                href: example-scenario/apps/sap-production.yml
              - name: SAP system on Oracle Database
                href: example-scenario/apps/sap-on-oracle.yml
      - name: SAP
        items:
          - name: Get started
            href: reference-architectures/sap/sap-overview.yml
          - name: Guides
            items:
              - name: Checklist
                href: /azure/virtual-machines/workloads/sap/sap-deployment-checklist
                maintainContext: true
              - name: SAP HANA infrastructure configurations
                href: /azure/virtual-machines/workloads/sap/hana-vm-operations
                maintainContext: true
              - name: SAP workload configurations with AZs
                href: /azure/virtual-machines/workloads/sap/sap-ha-availability-zones
                maintainContext: true
              - name: Supported scenarios for HLI
                href: /azure/virtual-machines/workloads/sap/hana-supported-scenario
                maintainContext: true
          - name: Architectures
            items:
              - name: Dev/test for SAP
                href: example-scenario/apps/sap-dev-test.yml
              - name: SAP BusinessObjects BI platform
                href: /azure/virtual-machines/workloads/sap/businessobjects-deployment-guide
                maintainContext: true
              - name: SAP BusinessObjects BI platform for Linux
                href: /azure/virtual-machines/workloads/sap/businessobjects-deployment-guide-linux
                maintainContext: true
              - name: SAP BW/4HANA in Linux on Azure
                href: reference-architectures/sap/run-sap-bw4hana-with-linux-virtual-machines.yml
              - name: SAP deployment using an Oracle DB
                href: example-scenario/apps/sap-production.yml
              - name: SAP HANA on HLI general architecture
                href: /azure/virtual-machines/workloads/sap/hana-architecture
                maintainContext: true
              - name: SAP HANA on HLI network architecture
                href: /azure/virtual-machines/workloads/sap/hana-network-architecture
                maintainContext: true
              - name: SAP HANA on HLI with HA and DR
                href: reference-architectures/sap/hana-large-instances.yml
              - name: SAP HANA scale-out with standby node
                href: /azure/virtual-machines/workloads/sap/sap-hana-scale-out-standby-netapp-files-rhel
                maintainContext: true
              - name: SAP HANA scale-up on Linux
                href: reference-architectures/sap/run-sap-hana-for-linux-virtual-machines.yml
              - name: SAP NetWeaver on Windows on Azure
                href: reference-architectures/sap/sap-netweaver.yml
              - name: SAP S/4HANA in Linux on Azure
                href: reference-architectures/sap/sap-s4hana.yml
              - name: SAP system on Oracle Database on Azure
                href: example-scenario/apps/sap-on-oracle.yml
          - name: Solution ideas
            items:
              - name: SAP NetWeaver on SQL Server
                href: solution-ideas/articles/sap-netweaver-on-sql-server.yml
              - name: SAP S/4 HANA for Large Instances
                href: solution-ideas/articles/sap-s4-hana-on-hli-with-ha-and-dr.yml
              - name: SAP workload automation using SUSE
                href: solution-ideas/articles/sap-workload-automation-suse.yml
      - name: Security
        items:
          - name: Guides
            items:
              - name: Highly-secure IaaS apps
                href: reference-architectures/n-tier/high-security-iaas.yml
              - name: Security design principles
                href: /azure/architecture/framework/security/security-principles
              - name: Virtual Network security options
                href: example-scenario/gateway/firewall-application-gateway.yml
              - name: Zero-trust network for web applications
                href: example-scenario/gateway/application-gateway-before-azure-firewall.yml
              - name: Enterprise-scale security and governance
                href: /azure/cloud-adoption-framework/ready/enterprise-scale/security-governance-and-compliance
                maintainContext: true
              - name: Integrate Data Explorer with Sentinel
                href: /azure/sentinel/store-logs-in-azure-data-explorer?tabs=adx-event-hub
                maintainContext: true
          - name: Architectures
            items:
              - name: Azure AD in Security Operations
                href: example-scenario/aadsec/azure-ad-security.yml
              - name: Cyber threat intelligence
                href: example-scenario/data/sentinel-threat-intelligence.yml
              - name: Healthcare platform confidential computing
                href: example-scenario/confidential/healthcare-inference.yml
              - name: Homomorphic encryption with SEAL
                href: solution-ideas/articles/homomorphic-encryption-seal.yml
              - name: Hybrid security monitoring
                href: hybrid/hybrid-security-monitoring.yml
              - name: Improved-security access to multitenant
                href: example-scenario/security/access-multitenant-web-app-from-on-premises.yml
              - name: Long-term security logs in Data Explorer
                href: example-scenario/security/security-log-retention-azure-data-explorer.yml
              - name: MCAS and Azure Sentinel security for AWS
                href: reference-architectures/aws/aws-azure-security-solutions.yml
              - name: Multilayered protection for Azure VMs
                href: solution-ideas/articles/multilayered-protection-azure-vm.yml
              - name: Real-time fraud detection
                href: example-scenario/data/fraud-detection.yml
              - name: Restrict interservice communications
                href: example-scenario/service-to-service/restrict-communications.yml
              - name: Secure OBO refresh tokens
                href: example-scenario/secrets/secure-refresh-tokens.yml
              - name: Securely managed web apps
                href: example-scenario/apps/fully-managed-secure-apps.yml
              - name: Secure a Microsoft Teams channel bot
                href: example-scenario/teams/securing-bot-teams-channel.yml
              - name: SQL Managed Instance with CMK
                href: example-scenario/data/sql-managed-instance-cmk.yml
              - name: Virtual network integrated microservices
                href: example-scenario/integrated-multiservices/virtual-network-integration.yml
              - name: Web app private database connectivity
                href: example-scenario/private-web-app/private-web-app.yml
      - name: Storage
        items:
          - name: Get started
            href: guide/storage/storage-start-here.md
          - name: Guides
            items:
              - name: Storage accounts
                href: /azure/storage/common/storage-account-overview
                maintainContext: true                
              - name: Storage encryption for data at rest
                href: /azure/storage/common/storage-service-encryption
                maintainContext: true
              - name: Azure Policy controls for Storage
                href: /azure/storage/common/security-controls-policy
                maintainContext: true
              - name: Use private endpoints
                href: /azure/storage/common/storage-private-endpoints
                maintainContext: true
              - name: Security baseline for Azure Storage
                href: /security/benchmark/azure/baselines/storage-security-baseline
                maintainContext: true
              - name: Data redundancy
                href: /azure/storage/common/storage-redundancy
                maintainContext: true
              - name: DR and storage account failover
                href: /azure/storage/common/storage-disaster-recovery-guidance
                maintainContext: true
              - name: Azure Storage migration guidance
                href: /azure/storage/common/storage-migration-overview
                maintainContext: true
              - name: FSLogix for the enterprise
                href: example-scenario/wvd/windows-virtual-desktop-fslogix.yml              
              - name: Blob storage guidance
                items: 
                  - name: Authorize access to blobs with AAD
                    href: /azure/storage/blobs/authorize-access-azure-active-directory
                    maintainContext: true
                  - name: Authorize access with role conditions
                    href: /azure/storage/common/storage-auth-abac
                    maintainContext: true
                  - name: Data protection
                    href: /azure/storage/blobs/data-protection-overview
                    maintainContext: true
                  - name: Security recommendations
                    href: /azure/storage/blobs/security-recommendations
                    maintainContext: true
                  - name: Performance and scalability checklist
                    href: /azure/storage/blobs/storage-performance-checklist
                    maintainContext: true
              - name: Data Lake Storage guidance
                items: 
                  - name: Best practices
                    href: /azure/storage/blobs/data-lake-storage-best-practices
                    maintainContext: true
                  - name: Security controls by Azure Policy
                    href: /azure/data-lake-store/security-controls-policy
                    maintainContext: true
              - name: File storage guidance
                items: 
                  - name: Planning for deployment
                    href: /azure/storage/files/storage-files-planning
                    maintainContext: true
                  - name: Identity-based authentication
                    href: /azure/storage/files/storage-files-active-directory-overview
                    maintainContext: true
                  - name: Networking considerations
                    href: /azure/storage/files/storage-files-networking-overview
                    maintainContext: true
                  - name: Disaster recovery and failover
                    href: /azure/storage/common/storage-disaster-recovery-guidance
                    maintainContext: true
                  - name: File share backup
                    href: /azure/backup/azure-file-share-backup-overview
                    maintainContext: true
              - name: Queue storage guidance
                items: 
                  - name: Authorize access with AAD
                    href: /azure/storage/queues/authorize-access-azure-active-directory
                    maintainContext: true
                  - name: Performance and scalability checklist
                    href: /azure/storage/queues/storage-performance-checklist
                    maintainContext: true
              - name: Table storage guidance
                items: 
                  - name: Authorize access with AAD
                    href: /azure/storage/tables/authorize-access-azure-active-directory
                    maintainContext: true
                  - name: Performance and scalability checklist
                    href: /azure/storage/tables/storage-performance-checklist
                    maintainContext: true
                  - name: Design scalable and performant tables
                    href: /azure/storage/tables/table-storage-design
                    maintainContext: true
                  - name: Design for querying
                    href: /azure/storage/tables/table-storage-design-for-query
                    maintainContext: true
                  - name: Table design patterns
                    href: /azure/storage/tables/table-storage-design-patterns
                    maintainContext: true
              - name: Disk storage guidance
                items:
                  - name: Choose a managed disk type
                    href: /azure/virtual-machines/disks-types
                    maintainContext: true
                  - name: Server-side encryption
                    href: /azure/virtual-machines/disk-encryption
                    maintainContext: true
                  - name: Disk Encryption for Linux VMs
                    href: /azure/virtual-machines/linux/disk-encryption-overview
                    maintainContext: true
                  - name: Disk Encryption for Windows VMs
                    href: /azure/virtual-machines/windows/disk-encryption-overview
                    maintainContext: true
                  - name: Design for high performance
                    href: /azure/virtual-machines/premium-storage-performance
                    maintainContext: true
                  - name: Scalability and performance targets
                    href: /azure/virtual-machines/disks-scalability-targets
                    maintainContext: true
                  - name: Create an incremental snapshot
                    href: /azure/virtual-machines/disks-incremental-snapshots
                    maintainContext: true
          - name: Architectures
            items:
              - name: Azure file shares in a hybrid environment
                href: hybrid/azure-file-share.yml
              - name: Azure files secured by AD DS
                href: example-scenario/hybrid/azure-files-on-premises-authentication.yml
              - name: Azure NetApp Files solutions
                items:                    
                  - name: AKS data protection on ANF
                    href: example-scenario/file-storage/data-protection-kubernetes-astra-azure-netapp-files.yml
                  - name: Enterprise file shares with DR
                    href: example-scenario/file-storage/enterprise-file-shares-disaster-recovery.yml
                  - name: Moodle deployment with ANF
                    href: example-scenario/file-storage/moodle-azure-netapp-files.yml
                  - name: Oracle Database with Azure NetApp Files
                    href: example-scenario/file-storage/oracle-azure-netapp-files.yml
                  - name: SQL Server on VMs with ANF
                    href: example-scenario/file-storage/sql-server-azure-netapp-files.yml
              - name: Hybrid file services
                href: hybrid/hybrid-file-services.yml
              - name: Minimal storage – change feed replication
                href: solution-ideas/articles/minimal-storage-change-feed-replicate-data.yml
              - name: Multi-region web app with replication
                href: solution-ideas/articles/multi-region-web-app-multi-writes-azure-table.yml              
              - name: Optimized storage data classification
                href: solution-ideas/articles/optimized-storage-logical-data-classification.yml
          - name: Solution ideas
            items:
              - name: HIPAA/HITRUST Health Data and AI
                href: solution-ideas/articles/security-compliance-blueprint-hipaa-hitrust-health-data-ai.yml
              - name: Media rendering
                href: solution-ideas/articles/azure-batch-rendering.yml
              - name: Medical data storage
                href: solution-ideas/articles/medical-data-storage.yml
              - name: Two-region app with Table storage failover
                href: solution-ideas/articles/multi-region-web-app-azure-table-failover.yml
      - name: Virtual Desktop
        items:
          - name: Guides
            items:
              - name: Authentication in Azure Virtual Desktop
                href: /azure/virtual-desktop/authentication
                maintainContext: true
              - name: Azure Virtual Desktop network connectivity
                href: /azure/virtual-desktop/network-connectivity
                maintainContext: true
              - name: Azure AD join for Azure Virtual Desktop
                href: example-scenario/wvd/azure-virtual-desktop-azure-active-directory-join.md
              - name: Connect RDP Shortpath
                href: /azure/virtual-desktop/shortpath
                maintainContext: true
              - name: FSLogix guidance
                items:
                  - name: FSLogix for the enterprise
                    href: example-scenario/wvd/windows-virtual-desktop-fslogix.yml
                  - name: FSLogix profile containers and files
                    href: /azure/virtual-desktop/fslogix-containers-azure-files
                    maintainContext: true
                  - name: Storage FSLogix profile container
                    href: /azure/virtual-desktop/store-fslogix-profile
                    maintainContext: true
          - name: Architectures
            items:
              - name: Azure Virtual Desktop for the enterprise
                href: example-scenario/wvd/windows-virtual-desktop.yml
              - name: Multiple Active Directory forests
                href: example-scenario/wvd/multi-forest.yml
              - name: Multiple forests with Azure AD DS
                href: example-scenario/wvd/multi-forest-azure-managed.yml
      - name: Web
        items:
          - name: Guides
            items:
              - name: Design principles
                href: guide/design-principles/index.md
              - name: Design and implementation patterns
                href: patterns/category/design-implementation.md
              - name: App Service considerations
                items:
                  - name: Deployment best practices
                    href: /azure/app-service/deploy-best-practices
                    maintainContext: true
                  - name: Security recommendations
                    href: /azure/app-service/security-recommendations
                    maintainContext: true
                  - name: Security baseline for App Service
                    href: /security/benchmark/azure/baselines/app-service-security-baseline
                    maintainContext: true
                  - name: Networking features for App Service
                    href: /azure/app-service/networking-features
                    maintainContext: true
              - name: Modernize web apps
                items:
                  - name: Characteristics of modern web apps
                    href: /dotnet/architecture/modern-web-apps-azure/modern-web-applications-characteristics
                    maintainContext: true
                  - name: Choose between web apps and SPAs
                    href: /dotnet/architecture/modern-web-apps-azure/choose-between-traditional-web-and-single-page-apps
                    maintainContext: true
                  - name: ASP.NET architectural principles
                    href: /dotnet/architecture/modern-web-apps-azure/architectural-principles
                    maintainContext: true
                  - name: Common client-side web technologies
                    href: /dotnet/architecture/modern-web-apps-azure/common-client-side-web-technologies
                    maintainContext: true
                  - name: Development process for Azure
                    href: /dotnet/architecture/modern-web-apps-azure/development-process-for-azure
                    maintainContext: true
                  - name: Azure hosting for ASP.NET web apps
                    href: /dotnet/architecture/modern-web-apps-azure/azure-hosting-recommendations-for-asp-net-web-apps
                    maintainContext: true
              - name: Eventual consistency in Power Platform
                href: reference-architectures/power-platform/eventual-consistency.yml
          - name: Architectures
            items:
              - name: Basic web application
                href: reference-architectures/app-service-web-app/basic-web-app.yml
              - name: Blueprint architectures
                items:
                 - name: Blueprint - PaaS web app for FedRAMP
                   href: /previous-versions/azure/security/blueprints/fedramp-paaswa-overview
                   maintainContext: true
                 - name: Blueprint - PaaS web app for PCI DSS
                   href: /previous-versions/azure/security/blueprints/pcidss-paaswa-overview
                   maintainContext: true
              - name: Clinical insights with Cloud for Healthcare
                href: example-scenario/mch-health/medical-data-insights.yml
              - name: Common web app architectures
                href: /dotnet/architecture/modern-web-apps-azure/common-web-application-architectures
                maintainContext: true
              - name: Consumer health portal
                href: example-scenario/digital-health/health-portal.yml
              - name: Deployment in App Service Environments
                items:
                  - name: Standard deployment
                    href: reference-architectures/enterprise-integration/ase-standard-deployment.yml
                  - name: High availability deployment
                    href: reference-architectures/enterprise-integration/ase-high-availability-deployment.yml
              - name: E-commerce front end
                href: example-scenario/apps/ecommerce-scenario.yml
              - name: Highly available multi-region web app
                href: reference-architectures/app-service-web-app/multi-region.yml
              - name: "IaaS: Web app with relational database"
                href: high-availability/ref-arch-iaas-web-and-db.yml
              - name: Improved-security access to multitenant web apps from on-premises 
                href: example-scenario/security/access-multitenant-web-app-from-on-premises.yml
              - name: Intelligent search engine for e-commerce
                href: example-scenario/apps/ecommerce-search.yml
              - name: Migrate a web app using Azure APIM
                href: example-scenario/apps/apim-api-scenario.yml
              - name: Multi-region web app with private database
                href: example-scenario/sql-failover/app-service-private-sql-multi-region.yml
              - name: Multi-tier app service with service endpoint
                href: reference-architectures/app-service-web-app/multi-tier-app-service-service-endpoint.yml
              - name: Multi-tier web app built for HA/DR
                href: example-scenario/infrastructure/multi-tier-app-disaster-recovery.yml
              - name: Protect APIs with Application Gateway
                href: reference-architectures/apis/protect-apis.yml
              - name: Real-time location sharing
                href: example-scenario/signalr/index.yml
              - name: Scalable and secure WordPress on Azure
                href: example-scenario/infrastructure/wordpress.yml
              - name: Scalable cloud applications and SRE
                href: example-scenario/apps/scalable-apps-performance-modeling-site-reliability.yml
              - name: Scalable order processing
                href: example-scenario/data/ecommerce-order-processing.yml
              - name: Scalable web app
                href: reference-architectures/app-service-web-app/scalable-web-app.yml
              - name: Serverless web app
                href: reference-architectures/serverless/web-app.yml
              - name: Virtual visits with Cloud for Healthcare
                href: example-scenario/mch-health/virtual-health-mch.yml
              - name: Web app monitoring on Azure
                href: reference-architectures/app-service-web-app/app-monitoring.yml
              - name: Web app private database connectivity
                href: example-scenario/private-web-app/private-web-app.yml
          - name: Solution ideas
            items:
              - name: Dynamics Business Central as a service
                href: solution-ideas/articles/business-central.yml
              - name: E-commerce website running in ASE
                href: solution-ideas/articles/ecommerce-website-running-in-secured-ase.yml
              - name: Highly available SharePoint farm
                href: solution-ideas/articles/highly-available-sharepoint-farm.yml
              - name: Hybrid SharePoint farm with Microsoft 365
                href: solution-ideas/articles/sharepoint-farm-microsoft-365.yml
              - name: Scalable e-commerce web app
                href: solution-ideas/articles/scalable-ecommerce-web-app.yml
              - name: Scalable Episerver marketing website
                href: solution-ideas/articles/digital-marketing-episerver.yml
              - name: Scalable Sitecore marketing website
                href: solution-ideas/articles/digital-marketing-sitecore.yml
              - name: Scalable Umbraco CMS web app
                href: solution-ideas/articles/medium-umbraco-web-app.yml
              - name: Scalable web apps with Redis
                href: solution-ideas/articles/scalable-web-apps.yml
              - name: Simple branded website
                href: solution-ideas/articles/simple-branded-website.yml
              - name: Simple digital marketing website
                href: solution-ideas/articles/digital-marketing-smb.yml
              - name: Web/mobile apps with MySQL and Redis
                href: solution-ideas/articles/webapps.yml
  - name: Cloud Adoption Framework
    href: /azure/cloud-adoption-framework<|MERGE_RESOLUTION|>--- conflicted
+++ resolved
@@ -2839,13 +2839,10 @@
                     href: solution-ideas/articles/hybrid-continuous-integration.yml
                   - name: Hybrid connections
                     href: solution-ideas/articles/hybrid-connectivity.yml
-<<<<<<< HEAD
                   - name: Hybrid Geo-distributed solution
                     href: solution-ideas/articles/hybrid-geo-distributed.yml
-=======
                   - name: Hybrid relay connection
                     href: solution-ideas/articles/hybrid-relay-connection.yml
->>>>>>> b56d6902
                   - name: Unlock legacy data with Azure Stack
                     href: solution-ideas/articles/unlock-legacy-data.yml
               - name: Azure VMware Solution foundations
