--- conflicted
+++ resolved
@@ -3460,10 +3460,6 @@
             items:
               - name: Design principles
                 href: guide/design-principles/index.md
-<<<<<<< HEAD
-              - name: Eventual consistency in Power Platform
-                href: reference-architectures/power-platform/eventual-consistency.yml
-=======
               - name: Design and implementation patterns
                 href: patterns/category/design-implementation.md
               - name: App Service considerations
@@ -3480,7 +3476,8 @@
                   - name: Networking features for App Service
                     href: /azure/app-service/networking-features
                     maintainContext: true
->>>>>>> 4c69bd7d
+              - name: Eventual consistency in Power Platform
+                href: reference-architectures/power-platform/eventual-consistency.yml
           - name: Architectures
             items:
               - name: Basic web application
