--- conflicted
+++ resolved
@@ -1810,15 +1810,10 @@
                 href: reference-architectures/app-service-web-app/scalable-web-app.yml
               - name: Serverless web app
                 href: reference-architectures/serverless/web-app.yml
+              - name: Virtual visits with Microsoft Cloud for Healthcare
+                href: example-scenario/mch-health/virtual-health-mch.yml 
               - name: Web app monitoring on Azure
                 href: reference-architectures/app-service-web-app/app-monitoring.yml
-<<<<<<< HEAD
-=======
-              - name: Microservices with Azure Spring Cloud
-                href: /azure/spring-cloud/spring-cloud-reference-architecture
-              - name: Virtual visits with Microsoft Cloud for Healthcare
-                href: example-scenario/mch-health/virtual-health-mch.yml 
->>>>>>> f276c354
           - name: Solution ideas
             items:
               - name: Dynamics Business Central as a Service on Azure
