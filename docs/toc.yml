items:
  - name: Azure Architecture Center
    href: ./index.yml
  - name: Browse all Architectures
    href: browse/index.yml
  - name: Architecture icons
    href: icons/index.md
  - name: What's new
    href: changelog.md
  - name: Application architecture fundamentals
    items:
      - name: Introduction
        href: guide/index.md
      - name: Architecture styles
        items:
          - name: Overview
            href: guide/architecture-styles/index.md
          - name: Big compute
            href: guide/architecture-styles/big-compute.yml
          - name: Big data
            href: guide/architecture-styles/big-data.yml
          - name: Event-driven architecture
            href: guide/architecture-styles/event-driven.yml
          - name: Microservices
            href: guide/architecture-styles/microservices.yml
          - name: N-tier application
            href: guide/architecture-styles/n-tier.yml
          - name: Web-queue-worker
            href: guide/architecture-styles/web-queue-worker.yml
      - name: Design principles for Azure applications
        items:
          - name: Overview
            href: guide/design-principles/index.md
          - name: Design for self-healing
            href: guide/design-principles/self-healing.md
          - name: Make all things redundant
            href: guide/design-principles/redundancy.md
          - name: Minimize coordination
            href: guide/design-principles/minimize-coordination.yml
          - name: Design to scale out
            href: guide/design-principles/scale-out.md
          - name: Partition around limits
            href: guide/design-principles/partition.md
          - name: Design for operations
            href: guide/design-principles/design-for-operations.md
          - name: Use managed services
            href: guide/design-principles/managed-services.md
          - name: Use the best data store
            href: /azure/architecture/guide/design-principles/use-best-data-store
          - name: Design for evolution
            href: guide/design-principles/design-for-evolution.md
          - name: Build for the needs of business
            href: guide/design-principles/build-for-business.md
      - name: Technology choices
        items:
          - name: Choose a compute service
            items:
              - name: Azure compute services
                href: guide/technology-choices/compute-decision-tree.yml
              - name: High availability and disaster recovery
                href: example-scenario/infrastructure/iaas-high-availability-disaster-recovery.yml
              - name: Microservices compute options
                href: /azure/architecture/microservices/design/compute-options
              - name: Web apps and single page apps
                href: /dotnet/architecture/modern-web-apps-azure/choose-between-traditional-web-and-single-page-apps
                maintainContext: true
              - name: Multiparty computing
                href: guide/technology-choices/multiparty-computing-service.yml
          - name: Choose a container option
            items:
              - name: Container options
                href: /azure/container-apps/compare-options
                maintainContext: true
              - name: Kubernetes at the edge
                href: operator-guides/aks/choose-kubernetes-edge-compute-option.md
              - name: Bare-metal Kubernetes at the edge
                href: operator-guides/aks/choose-bare-metal-kubernetes.yml              
          - name: Choose a hybrid option
            items:
              - name: Compare Azure Stack Hub and Azure
                href: /azure-stack/user/azure-stack-considerations
                maintainContext: true
              - name: Compare Azure, Stack Hub, and Stack HCI
                href: /azure-stack/operator/compare-azure-azure-stack
                maintainContext: true
              - name: Compare Azure Stack HCI and Stack Hub
                href: /azure-stack/hci/concepts/compare-azure-stack-hub
                maintainContext: true
              - name: Compare Stack HCI and Windows Server
                href: /azure-stack/hci/concepts/compare-windows-server
                maintainContext: true
              - name: Choose drives for Azure Stack HCI
                href: /azure-stack/hci/concepts/choose-drives
                maintainContext: true
          - name: Choose an identity service
            items:
              - name: Active Directory services
                href: /azure/active-directory-domain-services/compare-identity-solutions
                maintainContext: true
              - name: Hybrid identity authentication methods
                href: /azure/active-directory/hybrid/choose-ad-authn
                maintainContext: true
          - name: Choose a storage service
            items:
              - name: Storage options
                href: /azure/cloud-adoption-framework/ready/considerations/storage-options
                maintainContext: true
              - name: Managed disk types
                href: /azure/virtual-machines/disks-types
                maintainContext: true
              - name: Data transfer solutions
                href: /azure/storage/common/storage-choose-data-transfer-solution
                maintainContext: true
          - name: Choose a data store
            items:
              - name: Understand data store models
                href: guide/technology-choices/data-store-overview.md
              - name: Select a data store
                href: guide/technology-choices/data-store-decision-tree.md
              - name: Criteria for choosing a data store
                href: guide/technology-choices/data-store-considerations.md
              - name: Big data storage
                href: data-guide/technology-choices/data-storage.md
              - name: Database scenarios
                items:
                  - name: OLAP solutions
                    href: data-guide/relational-data/online-analytical-processing.yml
                  - name: OLTP solutions
                    href: data-guide/relational-data/online-transaction-processing.md
                  - name: Data warehousing
                    href: data-guide/relational-data/data-warehousing.yml
                  - name: Non-relational data store
                    href: data-guide/big-data/non-relational-data.yml
                  - name: Pipeline orchestration
                    href: data-guide/technology-choices/pipeline-orchestration-data-movement.md
                  - name: Search data store
                    href: data-guide/technology-choices/search-options.md
                  - name: Data transfer options
                    href: data-guide/scenarios/data-transfer.md
          - name: Choose an analytics solution
            items:
              - name: Analytical data stores
                href: data-guide/technology-choices/analytical-data-stores.md
              - name: Analytics and reporting
                href: data-guide/technology-choices/analysis-visualizations-reporting.md
              - name: Batch processing
                href: data-guide/technology-choices/batch-processing.md
              - name: Stream processing
                href: data-guide/technology-choices/stream-processing.md
          - name: Choose an AI/ML service
            items:
              - name: Cognitive services
                href: data-guide/technology-choices/cognitive-services.md
              - name: Natural language processing
                href: data-guide/technology-choices/natural-language-processing.yml
              - name: Machine learning
                href: data-guide/technology-choices/data-science-and-machine-learning.md
              - name: Machine learning tools
                href: example-scenario/mlops/aml-decision-tree.yml
              - name: Compare MLflow and Azure ML
                href: /azure/machine-learning/concept-mlflow
                maintainContext: true
          - name: Choose a networking service
            items:
              - name: Load balancing options
                href: guide/technology-choices/load-balancing-overview.yml
              - name: VNet peering and VPN gateways
                href: reference-architectures/hybrid-networking/vnet-peering.yml
          - name: Choose a messaging service
            items:
              - name: Compare messaging services
                href: /azure/event-grid/compare-messaging-services
                maintainContext: true
              - name: Asynchronous messaging
                href: guide/technology-choices/messaging.yml
              - name: Real-time message ingestion
                href: data-guide/technology-choices/real-time-ingestion.md
          - name: Choose an IoT solution
            href: example-scenario/iot/iot-central-iot-hub-cheat-sheet.yml
          - name: Choose a mobile development framework
            href: /azure/developer/mobile-apps/choose-mobile-framework
            maintainContext: true
          - name: Choose a mixed reality engine
            href: /windows/mixed-reality/develop/choosing-an-engine
            maintainContext: true
      - name: Best practices for cloud applications
        items:
          - name: Overview
            href: best-practices/index-best-practices.md
          - name: API design
            href: best-practices/api-design.md
          - name: API implementation
            href: best-practices/api-implementation.md
          - name: Autoscaling
            href: best-practices/auto-scaling.md
          - name: Background jobs
            href: best-practices/background-jobs.md
          - name: Caching
            href: best-practices/caching.yml
          - name: Content Delivery Network
            href: best-practices/cdn.yml
          - name: Data partitioning
            href: best-practices/data-partitioning.yml
          - name: Data partitioning strategies (by service)
            href: best-practices/data-partitioning-strategies.yml
          - name: Host name preservation
            href: best-practices/host-name-preservation.yml
          - name: Message encoding considerations
            href: best-practices/message-encode.md
          - name: Monitoring and diagnostics
            href: best-practices/monitoring.yml
          - name: Retry guidance for specific services
            href: best-practices/retry-service-specific.md
          - name: Transient fault handling
            href: best-practices/transient-faults.md
      - name: Performance tuning and antipatterns
        items:
          - name: Introduction
            href: performance/index.md
          - name: Scenario 1 - Distributed transactions
            href: performance/distributed-transaction.yml
          - name: Scenario 2 - Multiple backend services
            href: performance/backend-services.yml
          - name: Scenario 3 - Event streaming
            href: performance/event-streaming.yml
          - name: Performance antipatterns
            items:
              - name: Overview
                href: antipatterns/index.md
              - name: Busy Database
                href: antipatterns/busy-database/index.md
              - name: Busy Front End
                href: antipatterns/busy-front-end/index.md
              - name: Chatty I/O
                href: antipatterns/chatty-io/index.md
              - name: Extraneous Fetching
                href: antipatterns/extraneous-fetching/index.md
              - name: Improper Instantiation
                href: antipatterns/improper-instantiation/index.md
              - name: Monolithic Persistence
                href: antipatterns/monolithic-persistence/index.md
              - name: No Caching
                href: antipatterns/no-caching/index.md
              - name: Noisy Neighbor
                href: antipatterns/noisy-neighbor/noisy-neighbor.yml
              - name: Retry Storm
                href: antipatterns/retry-storm/index.md
              - name: Synchronous I/O
                href: antipatterns/synchronous-io/index.md
      - name: Responsible engineering
        items:
          - name: Responsible innovation
            expanded: true
            items:
              - name: Overview
                href: guide/responsible-innovation/index.md
              - name: Judgment call
                href: guide/responsible-innovation/judgmentcall.md
              - name: Harms modeling
                items:
                  - name: Understand harm
                    href: guide/responsible-innovation/harms-modeling/index.md
                  - name: Assess types of harm
                    href: guide/responsible-innovation/harms-modeling/type-of-harm.md
              - name: Community jury
                href: guide/responsible-innovation/community-jury/index.md
          - name: Responsible AI
            items:
              - name: Overview
                href: /azure/cloud-adoption-framework/strategy/responsible-ai
                maintainContext: true
              - name: Six key principles
                href: /azure/cloud-adoption-framework/innovate/best-practices/trusted-ai
                maintainContext: true
              - name: Guidelines for human-AI interaction
                href: /ai/guidelines-human-ai-interaction/?bc=%2fazure%2farchitecture%2fbread%2ftoc.json&toc=%2fazure%2farchitecture%2ftoc.json
              - name: Responsible AI with Cognitive Services
                href: /azure/cognitive-services/responsible-use-of-ai-overview
                maintainContext: true
              - name: Machine learning
                items:
                  - name: Responsible AI and machine learning
                    href: /azure/machine-learning/concept-responsible-ml
                    maintainContext: true
                  - name: Model interpretability
                    href: /azure/machine-learning/how-to-machine-learning-interpretability
                    maintainContext: true
                  - name: ML fairness
                    href: /azure/machine-learning/concept-fairness-ml
                    maintainContext: true
                  - name: Differential privacy
                    href: /azure/machine-learning/concept-differential-privacy
                    maintainContext: true
      - name: Architecture for startups
        items:
          - name: Overview
            href: guide/startups/startup-architecture.md
          - name: Core startup stack architecture
            href: example-scenario/startups/core-startup-stack.yml
          - name: SaaS digital business journey on Azure
            href: guide/saas/saas-digital-business-journey-azure.md
      - name: Mission critical applications
        items:
            - name: Mission critical workload on Azure
              href: reference-architectures/containers/aks-mission-critical/mission-critical-intro.yml     
      - name: Multitenant applications
        items:
          - name: Overview
            href: guide/multitenant/overview.md
          - name: Considerations
            items:
              - name: Overview
                href: guide/multitenant/considerations/overview.yml
              - name: Tenancy models
                href: guide/multitenant/considerations/tenancy-models.yml
              - name: Tenant lifecycle
                href: guide/multitenant/considerations/tenant-lifecycle.md
              - name: Pricing models
                href: guide/multitenant/considerations/pricing-models.md
              - name: Measure consumption
                href: guide/multitenant/considerations/measure-consumption.md
              - name: Deploy updates
                href: guide/multitenant/considerations/updates.md
              - name: Map requests to tenants
                href: guide/multitenant/considerations/map-requests.yml
              - name: Identity
                href: guide/multitenant/considerations/identity.md
              - name: Domain names
                href: guide/multitenant/considerations/domain-names.yml
          - name: Approaches
            items:
              - name: Overview
                href: guide/multitenant/approaches/overview.yml
              - name: Resource organization
                href: guide/multitenant/approaches/resource-organization.yml
              - name: Governance and compliance
                href: guide/multitenant/approaches/governance-compliance.md
              - name: Cost management and allocation
                href: guide/multitenant/approaches/cost-management-allocation.yml
              - name: Deployment and configuration
                href: guide/multitenant/approaches/deployment-configuration.yml
              - name: Compute
                href: guide/multitenant/approaches/compute.md
              - name: Networking
                href: guide/multitenant/approaches/networking.md
              - name: Storage and data
                href: guide/multitenant/approaches/storage-data.yml
              - name: Messaging
                href: guide/multitenant/approaches/messaging.md
              - name: Identity
                href: guide/multitenant/approaches/identity.md
              - name: IoT
                href: guide/multitenant/approaches/iot.md
              - name: AI and ML
                href: guide/multitenant/approaches/ai-ml.md
          - name: Service-specific guidance
            items:
              - name: Overview
                href: guide/multitenant/service/overview.md
              - name: Deployment and configuration
                items:
                  - name: Azure Resource Manager
                    href: guide/multitenant/service/resource-manager.md
              - name: Compute
                items:
                  - name: App Service and Functions
                    href: guide/multitenant/service/app-service.yml
              - name: Networking
                items:
                  - name: NAT Gateway
                    href: guide/multitenant/service/nat-gateway.md
              - name: Storage and data
                items:
                  - name: Azure Storage
                    href: guide/multitenant/service/storage.md
                  - name: Azure SQL Database
                    href: guide/multitenant/service/sql-database.md
                  - name: Azure Cosmos DB
                    href: guide/multitenant/service/cosmos-db.md
                  - name: Azure Database for PostgreSQL
                    href: guide/multitenant/service/postgresql.md
              - name: AI and ML
                items:
                  - name: Azure Cognitive Search
                    href: /azure/search/search-modeling-multitenant-saas-applications
                    maintainContext: true
          - name: Multitenancy checklist
            href: guide/multitenant/checklist.md
          - name: Related resources
            href: guide/multitenant/related-resources.md
      - name: Solutions across Microsoft platforms
        expanded: true
        items:
          - name: Build applications on the Microsoft cloud
            items:
              - name: 1. Overview
                href: guide/microsoft-cloud/overview.md
              - name: 2. Create and deploy apps in less time
                href: guide/microsoft-cloud/create-deploy-more-applications-less-time.md
              - name: 3. Get the most value from technical talent
                href: guide/microsoft-cloud/get-most-value-technical-talent.md
              - name: 4. Integrate apps with existing solutions
                href: guide/microsoft-cloud/integrate-new-applications-existing-solutions.md
              - name: 5. Create and run secure applications
                href: guide/microsoft-cloud/create-run-secure-applications.md
              - name: 6. Summary
                href: guide/microsoft-cloud/summary.md
          - name: Azure and Power Platform scenarios 
            items:
               - name: Overview
                 href: solutions/power-platform-scenarios.md
               - name: All Power Platform architectures
                 href: /azure/architecture/browse/?products=power-platform
               - name: CI/CD for Power Platform
                 href: solution-ideas/articles/azure-devops-continuous-integration-for-power-platform.yml
               - name: Citizen AI with Power Platform
                 href: example-scenario/ai/citizen-ai-power-platform.yml
               - name: Eventual consistency with Power Apps
                 href: reference-architectures/power-platform/eventual-consistency.yml
               - name: Extract text using Power Automate
                 href: example-scenario/ai/extract-object-text.yml
               - name: Power Automate deployment at scale
                 href: example-scenario/power-automate/power-automate.yml
               - name: Real-time ML with Power Platform
                 href: example-scenario/ai/deploy-real-time-machine-learning-model-application-ui.yml  
          - name: Azure and Microsoft 365 scenarios
            items:
              - name: Overview
                href: solutions/microsoft-365-scenarios.md
              - name: All Microsoft 365 architectures
                href: /azure/architecture/browse/?products=m365
              - name: Governance of Teams guest users
                href: example-scenario/governance/governance-teams-guest-users.yml
              - name: Hybrid SharePoint farm with Microsoft 365
                href: solution-ideas/articles/sharepoint-farm-microsoft-365.yml
              - name: Manage Microsoft 365 tenants with DevOps
                href: example-scenario/devops/manage-microsoft-365-tenant-configuration-microsoft365dsc-devops.yml
              - name: Real-time collaboration
                href: solution-ideas/articles/collaboration-microsoft-365.yml           
              - name: Real-time presence
                href: solution-ideas/articles/presence-microsoft-365-power-platform.yml
              - name: Secure a Teams channel bot with a firewall
                href: example-scenario/teams/securing-bot-teams-channel.yml
          - name: Azure and Dynamics 365 scenarios
            items:
              - name: Overview
                href: solutions/dynamics-365-scenarios.md
              - name: All Dynamics 365 architectures
                href: /azure/architecture/browse/?terms=dynamics%20365
              - name: Customer 360 with Dynamics 365 CI
                href: example-scenario/analytics/synapse-customer-insights.yml
              - name: Dynamics Business Central as a service
                href: solution-ideas/articles/business-central.yml
              - name: Enhanced customer dimension
                href: solution-ideas/articles/customer-insights-synapse.yml
          - name: Azure and Microsoft on-premises servers  
            href: guide/on-premises-microsoft-technologies.md
      - name: Third-party scenarios
        expanded: true
        items:
          - name: Apache technologies
            href: guide/apache-scenarios.md
          - name: Other open-source technologies
            href: guide/open-source-scenarios.md
          - name: Partner technologies
            href: guide/partner-scenarios.md
      - name: Azure for AWS professionals
        expanded: true
        items:
          - name: Overview
            href: aws-professional/index.md
          - name: Component information
            items:
              - name: Accounts
                href: aws-professional/accounts.md
              - name: Compute
                href: aws-professional/compute.md
              - name: Databases
                href: aws-professional/databases.md
              - name: Messaging
                href: aws-professional/messaging.md
              - name: Networking
                href: aws-professional/networking.md
              - name: Regions and zones
                href: aws-professional/regions-zones.md
              - name: Resources
                href: aws-professional/resources.md
              - name: Security and identity
                href: aws-professional/security-identity.md
              - name: Storage
                href: aws-professional/storage.md
          - name: Services comparison
            href: aws-professional/services.md
          - name: Guidance
            items:
              - name: Identity management for AWS
                items:
                  - name: Azure AD identity management for AWS
                    href: reference-architectures/aws/aws-azure-ad-security.yml
                  - name: Amazon Managed Grafana
                    href: /azure/active-directory/saas-apps/amazon-managed-grafana-tutorial
                    maintainContext: true
                  - name: AWS single-account access
                    href: /azure/active-directory/saas-apps/amazon-web-service-tutorial
                    maintainContext: true
                  - name: AWS multiple accounts
                    href: /azure/active-directory/saas-apps/aws-multi-accounts-tutorial
                    maintainContext: true
                  - name: AWS ClientVPN
                    href: /azure/active-directory/saas-apps/aws-clientvpn-tutorial
                    maintainContext: true
                  - name: AWS Single Sign-on
                    href: /azure/active-directory/saas-apps/aws-single-sign-on-tutorial
                    maintainContext: true
                  - name: Azure AAD SSO with AWS SAA
                    href: /azure/active-directory/saas-apps/amazon-web-service-tutorial
                    maintainContext: true
                  - name: Configure AWS Single Sign-On
                    href: /azure/active-directory/saas-apps/aws-single-sign-on-provisioning-tutorial
                    maintainContext: true
              - name: Security for AWS
                items:
                  - name: Azure security for AWS
                    href: reference-architectures/aws/aws-azure-ad-security.yml
                  - name: Connect AWS to Microsoft Sentinel
                    href: /azure/sentinel/connect-aws
                    maintainContext: true
                  - name: Protect AWS with Microsoft Defender
                    href: /defender-cloud-apps/protect-aws
                    maintainContext: true
                  - name: Connect AWS to Microsoft Defender
                    href: /defender-cloud-apps/connect-aws
                    maintainContext: true
      - name: Azure for Google Cloud professionals
        expanded: true
        items:
          - name: Overview
            href: gcp-professional/index.md
          - name: Services comparison
            href: gcp-professional/services.md
          - name: Guidance
            items:
              - name: Security for Google Cloud
                items:
                  - name: Protect Google Cloud with Microsoft Defender
                    href: /defender-cloud-apps/protect-gcp
                    maintainContext: true
                  - name: Connect Google Cloud to Microsoft Defender
                    href: /defender-cloud-apps/connect-google-gcp
                    maintainContext: true
  - name: Design Patterns
    items:
      - name: Overview
        href: patterns/index.md
      - name: Categories
        items:
          - name: Data management
            href: patterns/category/data-management.md
          - name: Design and implementation
            href: patterns/category/design-implementation.md
          - name: Messaging
            href: patterns/category/messaging.md
      - name: Ambassador
        href: patterns/ambassador.yml
      - name: Anti-corruption Layer
        href: patterns/anti-corruption-layer.yml
      - name: Asynchronous Request-Reply
        href: patterns/async-request-reply.yml
      - name: Backends for Frontends
        href: patterns/backends-for-frontends.yml
      - name: Bulkhead
        href: patterns/bulkhead.yml
      - name: Cache-Aside
        href: patterns/cache-aside.yml
      - name: Choreography
        href: patterns/choreography.yml
      - name: Circuit Breaker
        href: patterns/circuit-breaker.yml
      - name: Claim Check
        href: patterns/claim-check.yml
      - name: Compensating Transaction
        href: patterns/compensating-transaction.yml
      - name: Competing Consumers
        href: patterns/competing-consumers.yml
      - name: Compute Resource Consolidation
        href: patterns/compute-resource-consolidation.yml
      - name: CQRS
        href: patterns/cqrs.yml
      - name: Deployment Stamps
        href: patterns/deployment-stamp.yml
      - name: Edge Workload Configuration
        href: patterns/edge-workload-configuration.md
      - name: Event Sourcing
        href: patterns/event-sourcing.yml
      - name: External Configuration Store
        href: patterns/external-configuration-store.yml
      - name: Federated Identity
        href: patterns/federated-identity.yml
      - name: Gatekeeper
        href: patterns/gatekeeper.yml
      - name: Gateway Aggregation
        href: patterns/gateway-aggregation.yml
      - name: Gateway Offloading
        href: patterns/gateway-offloading.yml
      - name: Gateway Routing
        href: patterns/gateway-routing.yml
      - name: Geode
        href: patterns/geodes.yml
      - name: Health Endpoint Monitoring
        href: patterns/health-endpoint-monitoring.yml
      - name: Index Table
        href: patterns/index-table.yml
      - name: Leader Election
        href: patterns/leader-election.yml
      - name: Materialized View
        href: patterns/materialized-view.yml
      - name: Pipes and Filters
        href: patterns/pipes-and-filters.yml
      - name: Priority Queue
        href: patterns/priority-queue.yml
      - name: Publisher/Subscriber
        href: patterns/publisher-subscriber.yml
      - name: Queue-Based Load Leveling
        href: patterns/queue-based-load-leveling.yml
      - name: Rate Limiting
        href: patterns/rate-limiting-pattern.yml
      - name: Retry
        href: patterns/retry.yml
      - name: Saga
        href: reference-architectures/saga/saga.yml
      - name: Scheduler Agent Supervisor
        href: patterns/scheduler-agent-supervisor.yml
      - name: Sequential Convoy
        href: patterns/sequential-convoy.yml
      - name: Sharding
        href: patterns/sharding.yml
      - name: Sidecar
        href: patterns/sidecar.yml
      - name: Static Content Hosting
        href: patterns/static-content-hosting.yml
      - name: Strangler Fig
        href: patterns/strangler-fig.yml
      - name: Throttling
        href: patterns/throttling.yml
      - name: Valet Key
        href: patterns/valet-key.yml
  - name: Microsoft Azure Well-Architected Framework
    href: /azure/architecture/framework
  - name: Industry solutions with Azure
    expanded: true
    items:
      - name: Retail
        items:
          - name: Overview
            href: industries/retail.md
          - name: Guides
            items:
              - name: Microsoft Cloud for Retail
                items:
                  - name: Overview
                    href: /industry/retail/overview
                    maintainContext: true
                  - name: Elevate the shopping experience
                    href: /industry/retail/elevate-shopping-experience
                    maintainContext: true
                  - name: Maximize the value of your data
                    href: /industry/retail/maximize-data
                    maintainContext: true
                  - name: Security
                    href: /industry/retail/security-overview
                    maintainContext: true
                  - name: Compliance
                    href: /industry/retail/compliance-overview
                    maintainContext: true
              - name: Data management in retail
                href: industries/retail/retail-data-management-overview.md
              - name: AI and ML in retail
                items:
                  - name: Deploy AI-based footfall detection
                    href: hybrid/deployments/solution-deployment-guide-retail-footfall-detection.md
                  - name: Forecast bike rental demand
                    href: /azure/machine-learning/tutorial-automated-ml-forecast
                    maintainContext: true
                  - name: Optimize and reuse recommendations
                    href: industries/retail/recommendation-engine-optimization.yml
              - name: IoT in retail
                items:
                  - name: Digital distribution center
                    href: /azure/iot-central/retail/tutorial-iot-central-digital-distribution-center
                    maintainContext: true
                  - name: In-store analytics checkout
                    items:
                      - name: Create a retail application
                        href: /azure/iot-central/retail/tutorial-in-store-analytics-create-app
                        maintainContext: true
                      - name: Customize the operator dashboard
                        href: /azure/iot-central/retail/tutorial-in-store-analytics-customize-dashboard
                        maintainContext: true
                      - name: Export data and visualize insights
                        href: /azure/iot-central/retail/tutorial-in-store-analytics-export-data-visualize-insights
                        maintainContext: true
                  - name: Smart inventory management
                    href: /azure/iot-central/retail/tutorial-iot-central-smart-inventory-management
                    maintainContext: true
              - name: Migrate your e-commerce solution to Azure
                href: industries/retail/migrate-ecommerce-solution.md
              - name: SKU optimization for consumer brands
                href: industries/retail/sku-optimization-solution-guide.yml
              - name: Visual search in retail with Cosmos DB
                href: industries/retail/visual-search-use-case-overview.yml
          - name: Architectures
            items:
              - name: All retail architectures
                href: /azure/architecture/browse/?terms=retail
              - name: AI-based footfall detection
                href: solution-ideas/articles/hybrid-footfall-detection.yml
              - name: Build a real-time recommendation API
                href: reference-architectures/ai/real-time-recommendation.yml
              - name: Buy online, pick up in store (retail)
                href: example-scenario/iot/vertical-buy-online-pickup-in-store.yml
              - name: Content-based recommendation
                href: example-scenario/ai/scalable-personalization-with-content-based-recommendation-system.yml
              - name: E-commerce front end
                href: example-scenario/apps/ecommerce-scenario.yml
              - name: Interactive price analytics
                href: solution-ideas/articles/interactive-price-analytics.yml
              - name: Intelligent search engine for e-commerce
                href: example-scenario/apps/ecommerce-search.yml
              - name: Magento e-commerce platform in AKS
                href: example-scenario/magento/magento-azure.yml
              - name: Movie recommendations on Azure
                href: example-scenario/ai/movie-recommendations-with-machine-learning.yml
              - name: Optimize inventory and forecast demand
                href: example-scenario/analytics/optimize-inventory-forecast-demand.yml
              - name: Out of stock detection (retail)
                href: /hybrid/app-solutions/pattern-out-of-stock-at-edge
                maintainContext: true
              - name: Scalable order processing
                href: example-scenario/data/ecommerce-order-processing.yml
              - name: Video capture and analytics for retail
                href: solution-ideas/articles/video-analytics.yml
          - name: Datasets
            items:
              - name: OJ sales simulated
                href: /azure/open-datasets/dataset-oj-sales-simulated
                maintainContext: true
              - name: US Consumer Price Index
                items:
                  - name: US Consumer Price Index
                    href: /azure/open-datasets/dataset-us-consumer-price-index
                    maintainContext: true
                  - name: US Producer Price Index - Commodities
                    href: /azure/open-datasets/dataset-us-producer-price-index-commodities
                    maintainContext: true
                  - name: US Producer Price Index - Industry
                    href: /azure/open-datasets/dataset-us-producer-price-index-industry
                    maintainContext: true
              - name: US Population
                items:
                  - name: US Population by County
                    href: /azure/open-datasets/dataset-us-population-county
                    maintainContext: true
                  - name: US Population by ZIP code
                    href: /azure/open-datasets/dataset-us-population-zip
                    maintainContext: true
          - name: Compliance solutions
            items:
              - name: ISO standards
                items:
                  - name: ISO 22301
                    href: /azure/compliance/offerings/offering-iso-22301
                    maintainContext: true
                  - name: ISO 27001
                    href: /azure/compliance/offerings/offering-iso-27001
                    maintainContext: true
                  - name: ISO 27017
                    href: /azure/compliance/offerings/offering-iso-27017
                    maintainContext: true
                  - name: ISO 27018
                    href: /azure/compliance/offerings/offering-iso-27018
                    maintainContext: true
              - name: SOC2 Type 2
                href: /azure/compliance/offerings/offering-soc-2
                maintainContext: true
              - name: PCI DSS
                href: /azure/compliance/offerings/offering-pci-dss
                maintainContext: true
              - name: GDPR (EU)
                href: /compliance/regulatory/gdpr
                maintainContext: true
      - name: Finance
        items:
          - name: Overview
            href: industries/finance.md
          - name: Guides
            items:
              - name: Microsoft Cloud for Financial Services
                items:
                  - name: Overview
                    href: /industry/financial-services/overview
                    maintainContext: true
                  - name: Security
                    href: /industry/financial-services/security-overview
                    maintainContext: true
                  - name: Compliance
                    href: /industry/financial-services/compliance-overview
                    maintainContext: true
              - name: Dynamics 365 Finance and Operations
                items:
                  - name: Export to Azure Data Lake overview
                    href: /dynamics365/fin-ops-core/dev-itpro/data-entities/azure-data-lake-ga-version-overview
                    maintainContext: true
                  - name: Export in Finance and Operations apps
                    href: /dynamics365/fin-ops-core/dev-itpro/data-entities/finance-data-azure-data-lake
                    maintainContext: true
                  - name: Change data in Azure Data Lake
                    href: /dynamics365/fin-ops-core/dev-itpro/data-entities/azure-data-lake-change-feeds
                    maintainContext: true
              - name: Risk grid computing in banking
                href: industries/finance/risk-grid-banking-overview.yml
              - name: Risk grid computing solution
                href: industries/finance/risk-grid-banking-solution-guide.yml
              - name: Data management in banking
                href: industries/finance/data-management-banking-overview.yml
              - name: Financial institutions with data mesh
                href: /azure/cloud-adoption-framework/scenarios/data-management/architectures/reference-architecture-data-mesh
                maintainContext: true
              - name: Big compute for financial risk modeling
                href: guide/architecture-styles/big-compute.yml
              - name: Actuarial risk analysis
                href: industries/finance/actuarial-risk-analysis-financial-model.yml
              - name: Financial services risk lifecycle
                href: industries/finance/financial-risk-model.md
          - name: Architectures
            items:
              - name: All finance architectures
                href: /azure/architecture/browse/?terms=finance
              - name: Automate document processing
                href: example-scenario/ai/automate-document-processing-azure-form-recognizer.yml
              - name: Banking system cloud transformation
                href: example-scenario/banking/banking-system-cloud-transformation.yml
              - name: Data analysis for finance
                href: example-scenario/data/data-analysis-regulated-industries.yml
              - name: Decentralized trust between banks
                href: example-scenario/apps/decentralized-trust.yml
              - name: Finance management using PostgreSQL
                href: solution-ideas/articles/finance-management-apps-using-azure-database-for-postgresql.yml
              - name: Host a Murex MX.3 workload on Azure
                href: example-scenario/finance/murex-mx3-azure.yml  
              - name: Modernize mainframe & midrange data
                href: reference-architectures/migration/modernize-mainframe-data-to-azure.yml
              - name: Patterns and implementations in banking
                href: example-scenario/banking/patterns-and-implementations.yml
              - name: Real-time fraud detection
                href: example-scenario/data/fraud-detection.yml
              - name: Replicate and sync mainframe data in Azure
                href: reference-architectures/migration/sync-mainframe-data-with-azure.yml
              - name: Scale regulated AI and ML in finance
                href: example-scenario/ai/scale-ai-and-machine-learning-in-regulated-industries.yml                
              - name: SWIFT on Azure
                items:
                  - name: Alliance Connect
                    items:
                      - name: SWIFT Alliance Connect
                        href: example-scenario/finance/swift-on-azure-srx.yml
                      - name: SWIFT Alliance Access
                        href: example-scenario/finance/swift-alliance-access-on-azure.yml
                      - name: SWIFT AMH with Alliance Connect
                        href: example-scenario/finance/swift-alliance-messaging-hub.yml
                  - name: Alliance Connect Virtual
                    items:
                      - name: SWIFT Alliance Connect Virtual
                        href: example-scenario/finance/swift-on-azure-vsrx.yml
                      - name: SWIFT Alliance Access with ACV
                        href: example-scenario/finance/swift-alliance-access-vsrx-on-azure.yml
                      - name: SWIFT AMH with ACV
                        href: example-scenario/finance/swift-alliance-messaging-hub-vsrx.yml
                      - name: SWIFT Alliance Cloud in Azure
                        href: example-scenario/finance/swift-alliance-cloud-on-azure.yml
                      - name: SWIFT Alliance Lite2
                        href: example-scenario/finance/swift-alliance-lite2-on-azure.yml
          - name: Datasets
            items:
              - name: US Consumer Price Index
                items:
                  - name: US Consumer Price Index
                    href: /azure/open-datasets/dataset-us-consumer-price-index
                    maintainContext: true
                  - name: US Producer Price Index - Commodities
                    href: /azure/open-datasets/dataset-us-producer-price-index-commodities
                    maintainContext: true
                  - name: US Producer Price Index - Industry
                    href: /azure/open-datasets/dataset-us-producer-price-index-industry
                    maintainContext: true
              - name: US Employment
                items:
                  - name: US Labor Force Statistics
                    href: /azure/open-datasets/dataset-us-labor-force
                    maintainContext: true
                  - name: US Local Area Unemployment
                    href: /azure/open-datasets/dataset-us-local-unemployment
                    maintainContext: true
                  - name: US National Employment Hours
                    href: /azure/open-datasets/dataset-us-national-employment-earnings     
                    maintainContext: true
                  - name: US State Employment Hours
                    href: /azure/open-datasets/dataset-us-state-employment-earnings
                    maintainContext: true
              - name: US Population
                items:
                  - name: US Population by County
                    href: /azure/open-datasets/dataset-us-population-county
                    maintainContext: true
                  - name: US Population by ZIP code
                    href: /azure/open-datasets/dataset-us-population-zip
                    maintainContext: true
          - name: Compliance solutions
            items:
              - name: FFIEC
                href: /compliance/regulatory/offering-ffiec-us
                maintainContext: true
              - name: FINRA 4511
                href: /compliance/regulatory/offering-finra-4511
                maintainContext: true
              - name: IRS 1075
                items:
                  - name: IRS 1075 overview
                    href: /azure/compliance/offerings/offering-irs-1075
                    maintainContext: true
                  - name: IRS 1075 regulatory compliance
                    href: /azure/governance/policy/samples/irs-1075-sept2016
                    maintainContext: true
              - name: PCI 3DS
                href: /azure/compliance/offerings/offering-pci-3ds
                maintainContext: true
              - name: PCI DSS
                items:
                  - name: PCI DSS overview
                    href: /azure/compliance/offerings/offering-pci-dss
                    maintainContext: true
                  - name: PCI DSS 3.2.1 regulatory compliance
                    href: /azure/governance/policy/samples/pci-dss-3-2-1
                    maintainContext: true
                  - name: AKS regulated cluster for PCI
                    href: /azure/architecture/reference-architectures/containers/aks-pci/aks-pci-ra-code-assets
                  - name: AKS regulated - Protect cardholder data
                    href: /azure/architecture/reference-architectures/containers/aks-pci/aks-pci-data
              - name: SEC
                items:
                  - name: SEC 17a-4
                    href: /compliance/regulatory/offering-sec-17a-4 
                    maintainContext: true
                  - name: SEC Regulation SCI
                    href: /azure/compliance/offerings/offering-sec-reg-sci-us
                    maintainContext: true
              - name: SWIFT CSP v2020 blueprint
                items:
                  - name: Overview
                    href: /azure/governance/blueprints/samples/swift-2020/index
                    maintainContext: true
                  - name: Control mapping
                    href: /azure/governance/blueprints/samples/swift-2020/control-mapping
                    maintainContext: true
                  - name: Deployment
                    href: /azure/governance/blueprints/samples/swift-2020/deploy
                    maintainContext: true
      - name: Healthcare
        items:
          - name: Overview
            href: industries/healthcare.md
          - name: Guides
            items:
              - name: Microsoft Cloud for Healthcare
                items:
                  - name: Overview
                    href: /industry/healthcare/overview
                    maintainContext: true
                  - name: Azure setup
                    href: /industry/healthcare/configure-cloud-for-healthcare
                    maintainContext: true
                  - name: Patient engagement
                    href: /industry/healthcare/patient-engagement
                    maintainContext: true
                  - name: Health team collaboration
                    href: /industry/healthcare/health-team-collaboration
                    maintainContext: true
                  - name: Clinical and operational insights
                    href: /industry/healthcare/improve-clinical-operational-insights
                    maintainContext: true
                  - name: Security in Cloud for Healthcare
                    href: /industry/healthcare/security-overview
                    maintainContext: true
                  - name: Compliance in Cloud for Healthcare
                    href: /industry/healthcare/compliance-overview
                    maintainContext: true
              - name: Azure Health Bot
                items:
                  - name: Overview
                    href: /azure/health-bot/overview
                    maintainContext: true
                  - name: Built-in medical intelligence
                    href: /azure/health-bot/bot_docs/triage_symptom_checking
                    maintainContext: true
                  - name: Debugging
                    href: /azure/health-bot/scenario-authoring/debugging
                    maintainContext: true
                  - name: Advanced functionality
                    href: /azure/health-bot/scenario-authoring/advanced_functionality
                    maintainContext: true
                  - name: Language models
                    href: /azure/health-bot/language_models
                    maintainContext: true
                  - name: Handoff to a live agent
                    href: /azure/health-bot/handoff
                    maintainContext: true
                  - name: Handoff using Microsoft Teams
                    href: /azure/health-bot/handoff-teams
                    maintainContext: true
                  - name: Dynamics 365 Omnichannel integration
                    href: /azure/health-bot/omnichannel
                    maintainContext: true
                  - name: Health Bot custom telemetry
                    href: /azure/health-bot/custom_telemetry
                    maintainContext: true
              - name: Azure Health Data Services
                items:
                  - name: Overview
                    href: /azure/healthcare-apis/healthcare-apis-overview
                    maintainContext: true
                  - name: Azure Health Data Services workspace
                    href: /azure/healthcare-apis/workspace-overview
                    maintainContext: true
              - name: Azure API for FHIR
                items:
                  - name: Overview
                    href: /azure/healthcare-apis/azure-api-for-fhir/overview#azure-iot-connector-for-fhir-preview
                    maintainContext: true
                  - name: FHIR features
                    href: /azure/healthcare-apis/azure-api-for-fhir/fhir-features-supported
                    maintainContext: true
                  - name: Azure AD and Azure API for FHIR
                    href: /azure/healthcare-apis/azure-api-for-fhir/azure-active-directory-identity-configuration
                    maintainContext: true
                  - name: Add data to audits using HTTP headers
                    href: /azure/healthcare-apis/azure-api-for-fhir/use-custom-headers
                    maintainContext: true
                  - name: Azure IoT Connector for FHIR
                    items:
                      - name: Overview
                        href: /azure/healthcare-apis/azure-api-for-fhir/iot-data-flow
                        maintainContext: true
                      - name: Mapping templates
                        href: /azure/healthcare-apis/azure-api-for-fhir/iot-mapping-templates
                        maintainContext: true
                  - name: Azure Policy compliance controls
                    href: /azure/healthcare-apis/azure-api-for-fhir/security-controls-policy
                    maintainContext: true
                  - name: Related GitHub projects
                    href: /azure/healthcare-apis/azure-api-for-fhir/fhir-github-projects
                    maintainContext: true
              - name: Text Analytics for health
                items:
                  - name: Overview
                    href: /azure/cognitive-services/language-service/text-analytics-for-health/overview
                    maintainContext: true
                  - name: Recognized entity categories
                    href: /azure/cognitive-services/language-service/text-analytics-for-health/concepts/health-entity-categories
                    maintainContext: true
                  - name: Relation extraction
                    href: /azure/cognitive-services/language-service/text-analytics-for-health/concepts/relation-extraction
                    maintainContext: true
                  - name: Assertion detection
                    href: /azure/cognitive-services/language-service/text-analytics-for-health/concepts/assertion-detection
                    maintainContext: true
              - name: IoT scenarios
                items:
                  - name: Continuous patient monitoring
                    href: /azure/iot-central/healthcare/tutorial-continuous-patient-monitoring
                    maintainContext: true
                  - name: Health triage dashboard
                    href: /azure/iot-central/healthcare/tutorial-health-data-triage
                    maintainContext: true
              - name: Healthcare for data management
                href: /azure/cloud-adoption-framework/scenarios/cloud-scale-analytics/architectures/reference-architecture-lamna
                maintainContext: true
          - name: Architectures
            items:
              - name: All healthcare architectures
                href: /azure/architecture/browse/?terms=healthcare
              - name: Automate COVID-19 test forms
                href: example-scenario/ai/form-recognizer-covid.yml 
              - name: Build a telehealth system with Azure
                href: example-scenario/apps/telehealth-system.yml
              - name: Clinical insights with Cloud for Healthcare
                href: example-scenario/mch-health/medical-data-insights.yml
              - name: Confidential computing for healthcare
                href: example-scenario/confidential/healthcare-inference.yml
              - name: Consumer health portal on Azure
                href: example-scenario/digital-health/health-portal.yml
              - name: Health data consortium
                href: example-scenario/data/azure-health-data-consortium.yml
              - name: IoT Connected Platform for COVID detection
                href: solution-ideas/articles/iot-connected-platform.yml
              - name: Population health management
                href: solution-ideas/articles/population-health-management-for-healthcare.yml
              - name: Predict hospital readmissions with ML
                href: example-scenario/ai/predict-hospital-readmissions-machine-learning.yml
              - name: Predict the length of stay in hospitals
                href: solution-ideas/articles/predicting-length-of-stay-in-hospitals.yml
              - name: Precision medicine pipeline
                href: example-scenario/precision-medicine/genomic-analysis-reporting.yml
              - name: Virtual network for patient records
                href: example-scenario/integrated-multiservices/virtual-network-integration.yml
              - name: Virtual visits with Cloud for Healthcare
                href: example-scenario/mch-health/virtual-health-mch.yml
          - name: Datasets
            items:
              - name: COVID-19 data lake
                items:
                  - name: Bing COVID-19 data
                    href: /azure/open-datasets/dataset-bing-covid-19
                    maintainContext: true
                  - name: COVID Tracking project
                    href: /azure/open-datasets/dataset-covid-tracking
                    maintainContext: true
                  - name: ECDC COVID-19 cases
                    href: /azure/open-datasets/dataset-ecdc-covid-cases
                    maintainContext: true
                  - name: Oxford COVID-19 Government Response
                    href: /azure/open-datasets/dataset-oxford-covid-government-response-tracker
                    maintainContext: true
              - name: COVID-19 Open Research
                href: /azure/open-datasets/dataset-covid-19-open-research
                maintainContext: true
              - name: Diabetes dataset
                href: /azure/open-datasets/dataset-diabetes
                maintainContext: true
              - name: Genomics data lake
                items:
                  - name: 1000 Genomes
                    href: /azure/open-datasets/dataset-1000-genomes
                    maintainContext: true
                  - name: ClinVar annotations
                    href: /azure/open-datasets/dataset-clinvar-annotations
                    maintainContext: true
                  - name: ENCODE DNA elements
                    href: /azure/open-datasets/dataset-encode
                    maintainContext: true
                  - name: GATK Resource Bundle
                    href: /azure/open-datasets/dataset-gatk-resource-bundle
                    maintainContext: true
                  - name: Genome Aggregation
                    href: /azure/open-datasets/dataset-gnomad
                    maintainContext: true
                  - name: Human Reference Genomes
                    href: /azure/open-datasets/dataset-human-reference-genomes
                    maintainContext: true
                  - name: Illumina Platinum Genomes
                    href: /azure/open-datasets/dataset-illumina-platinum-genomes
                    maintainContext: true
                  - name: "OpenCravat: Analysis of Variants"
                    href: /azure/open-datasets/dataset-open-cravat
                    maintainContext: true
                  - name: "SnpEff: Genomic variants"
                    href: /azure/open-datasets/dataset-snpeff
                    maintainContext: true
          - name: Compliance solutions
            items:
              - name: EPCS (US)
                href: /azure/compliance/offerings/offering-epcs-us
                maintainContext: true
              - name: FDA 21
                href: /azure/compliance/offerings/offering-gxp
                maintainContext: true
              - name: HIPAA and HITRUST
                items:
                  - name: HIPAA (US) overview
                    href: /azure/compliance/offerings/offering-hipaa-us
                    maintainContext: true
                  - name: HITRUST overview
                    href: /azure/compliance/offerings/offering-hitrust
                    maintainContext: true
                  - name: Implement healthcare blueprint for AI
                    href: industries/healthcare/healthcare-ai-blueprint.yml
                  - name: HIPAA/HITRUST compliant health data
                    href: solution-ideas/articles/security-compliance-blueprint-hipaa-hitrust-health-data-ai.yml
                  - name: HIPAA HITRUST 9.2 compliance
                    href: /azure/governance/policy/samples/hipaa-hitrust-9-2
                    maintainContext: true
              - name: MARS-E (US)
                href: /azure/compliance/offerings/offering-mars-e-us
                maintainContext: true
      - name: Government
        items:
          - name: Overview
            href: industries/government.md
          - name: Guides
            items:
              - name: Compare Azure Government and Azure
                href: /azure/azure-government/compare-azure-government-global-azure
                maintainContext: true
              - name: Considerations for naming resources
                href: /azure/azure-government/documentation-government-concept-naming-resources
                maintainContext: true
              - name: IoT scenarios
                items:
                  - name: Connected waste management
                    href: /azure/iot-central/government/tutorial-connected-waste-management
                    maintainContext: true
                  - name: Secure worldwide public sector
                    href: /azure/azure-government/documentation-government-overview-wwps
                    maintainContext: true
                  - name: Water consumption monitoring
                    href: /azure/iot-central/government/tutorial-water-consumption-monitoring
                    maintainContext: true
                  - name: Water quality monitoring
                    href: /azure/iot-central/government/tutorial-water-quality-monitoring
                    maintainContext: true
              - name: Development
                items:
                  - name: Azure Government developer guide
                    href: /azure/azure-government/documentation-government-developer-guide
                    maintainContext: true
                  - name: Storage on Azure Government
                    href: /azure/azure-government/documentation-government-get-started-connect-to-storage
                    maintainContext: true
                  - name: AI on Azure Government
                    href: /azure/azure-government/documentation-government-cognitiveservices
                    maintainContext: true
                  - name: SSMS on Azure Government
                    href: /azure/azure-government/documentation-government-connect-ssms
                    maintainContext: true
              - name: Security
                items:
                  - name: Security for Azure Government
                    href: /azure/azure-government/documentation-government-plan-security
                    maintainContext: true
                  - name: Impact Level 5 isolation
                    href: /azure/azure-government/documentation-government-impact-level-5
                    maintainContext: true
                  - name: Secure isolation
                    href: /azure/azure-government/azure-secure-isolation-guidance
                    maintainContext: true
                  - name: Secure Azure computing
                    href: /azure/azure-government/compliance/secure-azure-computing-architecture
                    maintainContext: true
              - name: Identity
                items:
                  - name: Identity for Azure Government
                    href: /azure/azure-government/documentation-government-plan-identity
                    maintainContext: true
                  - name: Integrate Azure AD authentication
                    href: /azure/azure-government/documentation-government-aad-auth-qs
                    maintainContext: true
              - name: Deployment
                items:
                  - name: Deploy with Azure Pipelines
                    href: /azure/azure-government/connect-with-azure-pipelines
                    maintainContext: true
                  - name: ASE with DISA CAP
                    href: /azure/azure-government/documentation-government-ase-disa-cap
                    maintainContext: true
              - name: Management
                items:
                  - name: Azure Monitor logs
                    href: /azure/azure-government/documentation-government-manage-oms
                    maintainContext: true
                  - name: Marketplace
                    href: /azure/azure-government/documentation-government-manage-marketplace
                    maintainContext: true
          - name: Architectures
            items:
              - name: All government architectures
                href: /azure/architecture/browse/?terms=government
              - name: Azure Automation in a hybrid environment
                href: hybrid/azure-automation-hybrid.yml
              - name: Azure Automation update management
                href: hybrid/azure-update-mgmt.yml
              - name: Azure Virtual Desktop for the enterprise
                href: example-scenario/wvd/windows-virtual-desktop.yml
              - name: Computer forensics chain of custody
                href: example-scenario/forensics/index.yml
              - name: Hybrid security monitoring in Azure
                href: hybrid/hybrid-security-monitoring.yml
              - name: Web app private database connectivity
                href: example-scenario/private-web-app/private-web-app.yml
          - name: Datasets
            items:
              - name: MNIST handwritten digits
                href: /azure/open-datasets/dataset-mnist
                maintainContext: true
              - name: Public Holidays
                href: /azure/open-datasets/dataset-public-holidays
                maintainContext: true
              - name: Safety data
                items:
                  - name: Boston Safety Data
                    href: /azure/open-datasets/dataset-boston-safety
                    maintainContext: true
                  - name: Chicago Safety Data
                    href: /azure/open-datasets/dataset-chicago-safety
                    maintainContext: true
                  - name: New York City Safety Data
                    href: /azure/open-datasets/dataset-new-york-city-safety
                    maintainContext: true
                  - name: San Francisco Safety Data
                    href: /azure/open-datasets/dataset-san-francisco-safety
                    maintainContext: true
                  - name: Seattle Safety Data
                    href: /azure/open-datasets/dataset-seattle-safety
                    maintainContext: true
              - name: US Labor Force
                href: /azure/open-datasets/dataset-us-labor-force
                maintainContext: true
              - name: US Population
                items:
                  - name: US Population by County
                    href: /azure/open-datasets/dataset-us-population-county
                    maintainContext: true
                  - name: US Population by ZIP code
                    href: /azure/open-datasets/dataset-us-population-zip
                    maintainContext: true
          - name: Compliance solutions
            items:
              - name: General compliance
                items:
                  - name: Azure Government compliance
                    href: /azure/azure-government/documentation-government-plan-compliance
                    maintainContext: true
                  - name: Services compliance scope
                    href: /azure/azure-government/compliance/azure-services-in-fedramp-auditscope
                    maintainContext: true
                  - name: Azure Security Benchmark
                    href: /azure/governance/policy/samples/gov-azure-security-benchmark
                    maintainContext: true
                  - name: Compliance export controls
                    href: /azure/azure-government/documentation-government-overview-itar
                    maintainContext: true
              - name: CIS Azure Foundations
                href: /azure/governance/policy/samples/gov-cis-azure-1-3-0
                maintainContext: true
              - name: CJIS
                href: /azure/compliance/offerings/offering-cjis
                maintainContext: true
              - name: DoD
                items:
                  - name: DoD overview
                    href: /azure/azure-government/documentation-government-overview-dod
                    maintainContext: true
                  - name: DoD IL2
                    href: /azure/compliance/offerings/offering-dod-il2
                    maintainContext: true
                  - name: DoD IL4
                    href: /azure/compliance/offerings/offering-dod-il4
                    maintainContext: true
                  - name: DoD IL4 Regulatory Compliance built-in
                    href: /azure/governance/policy/samples/gov-dod-impact-level-4
                    maintainContext: true
                  - name: DoD IL5
                    href: /azure/compliance/offerings/offering-dod-il5
                    maintainContext: true
                  - name: DoD IL5 Regulatory Compliance built-in
                    href: /azure/governance/policy/samples/gov-dod-impact-level-5
                    maintainContext: true
                  - name: DoD IL6
                    href: /azure/compliance/offerings/offering-dod-il6
                    maintainContext: true
              - name: DoE 10 CFR Part 810
                href: /azure/compliance/offerings/offering-doe-10-cfr-part-810
                maintainContext: true
              - name: EAR
                href: /azure/compliance/offerings/offering-ear
                maintainContext: true
              - name: FedRAMP
                items:
                  - name: FedRAMP overview
                    href: /azure/compliance/offerings/offering-fedramp
                    maintainContext: true
                  - name: FedRAMP high compliance
                    href: /azure/governance/policy/samples/fedramp-high
                    maintainContext: true
                  - name: FedRAMP moderate compliance
                    href: /azure/governance/policy/samples/fedramp-moderate
                    maintainContext: true
                  - name: Compliance with FedRAMP ATO
                    href: /azure/azure-government/compliance/documentation-accelerate-compliance
                    maintainContext: true
              - name: IRS 1075
                items:
                  - name: IRS 1075 overview
                    href: /azure/compliance/offerings/offering-irs-1075
                    maintainContext: true
                  - name: IRS 1075 regulatory compliance
                    href: /azure/governance/policy/samples/gov-irs-1075-sept2016
                    maintainContext: true
              - name: "ISO 27001:2013"
                href: /azure/governance/policy/samples/gov-iso-27001
                maintainContext: true
              - name: ITAR
                href: /azure/compliance/offerings/offering-itar
                maintainContext: true
              - name: JSIG
                href: /azure/compliance/offerings/offering-jsig
                maintainContext: true
              - name: NDAA
                href: /azure/compliance/offerings/offering-ndaa-section-889
                maintainContext: true
              - name: NIST
                items:
                  - name: NIST SP 800-53 Rev. 4
                    href: /azure/governance/policy/samples/nist-sp-800-53-r4
                    maintainContext: true
                  - name: NIST SP 800-53 Rev. 5
                    href: /azure/governance/policy/samples/nist-sp-800-53-r5
                    maintainContext: true
                  - name: NIST 800-63
                    href: /azure/compliance/offerings/offering-nist-800-63
                    maintainContext: true
                  - name: NIST 800-171
                    items:
                      - name: Overview
                        href: /azure/compliance/offerings/offering-nist-800-171
                        maintainContext: true
                      - name: Regulatory compliance
                        href: /azure/governance/policy/samples/nist-sp-800-171-r2
                        maintainContext: true
                  - name: NIST CSF
                    href: /azure/compliance/offerings/offering-nist-csf
                    maintainContext: true
              - name: StateRAMP
                href: /azure/compliance/offerings/offering-stateramp
                maintainContext: true
              - name: TIC solutions
                href: /azure/azure-government/compliance/compliance-tic
                maintainContext: true
      - name: Manufacturing
        items:
          - name: Overview
            href: industries/manufacturing.md
          - name: Guides
            items:
              - name: HPC for manufacturing
                href: industries/manufacturing/compute-manufacturing-overview.yml
              - name: Glossary of manufacturing terms
                href: /dynamics-gp/distribution/glossary-manufacturing
                maintainContext: true
              - name: AI and ML scenarios
                items:
                  - name: Continuous manufacturing with Bonsai
                    href: /bonsai/concepts/continuous-manufacturing
                    maintainContext: true
                  - name: Predictive maintenance in manufacturing
                    href: industries/manufacturing/predictive-maintenance-overview.yml
                  - name: Predictive maintenance solution
                    href: industries/manufacturing/predictive-maintenance-solution.yml
                  - name: MLOps framework to upscale ML lifecycle
                    href: example-scenario/mlops/mlops-technical-paper.yml
              - name: IoT scenarios
                items:
                  - name: Azure Sphere scenarios
                    items:
                      - name: Cloud-configuration tasks
                        href: /azure-sphere/hardware/cloud-configuration-tasks
                        maintainContext: true
                      - name: Factory-floor tasks
                        href: /azure-sphere/hardware/factory-floor-tasks
                        maintainContext: true
                      - name: Guardian modules
                        href: /azure-sphere/hardware/guardian-modules
                        maintainContext: true
                      - name: Manufacturing connected devices
                        href: /azure-sphere/hardware/manufacturing-guide
                        maintainContext: true
                      - name: Manufacturing preparation
                        href: /azure-sphere/hardware/manufacturing-preparation-tasks
                        maintainContext: true
                      - name: Radio Frequency tools
                        href: /azure-sphere/hardware/rf-tools
                        maintainContext: true
                  - name: IoT Central scenarios
                    items:
                      - name: Connected logistics application
                        href: /azure/iot-central/retail/tutorial-iot-central-connected-logistics
                        maintainContext: true
                      - name: Digital distribution center
                        href: /azure/iot-central/retail/tutorial-iot-central-digital-distribution-center
                        maintainContext: true
                      - name: Micro-fulfillment center
                        href: /azure/iot-central/retail/tutorial-micro-fulfillment-center
                        maintainContext: true
                  - name: Extract actionable insights from IoT data
                    href: industries/manufacturing/extract-insights-iot-data.yml
                  - name: Industrial IoT
                    items:
                      - name: Overview
                        href: /azure/industrial-iot/overview-what-is-industrial-iot
                        maintainContext: true
                      - name: Industrial IoT analytics
                        href: guide/iiot-guidance/iiot-architecture.yml
                      - name: Deploy the IIoT platform
                        href: /azure/industrial-iot/tutorial-deploy-industrial-iot-platform
                        maintainContext: true
              - name: Mixed reality - Prototyping
                href: /windows/mixed-reality/enthusiast-guide/prototyping-manufacturing
                maintainContext: true
              - name: Manufacturing Windows engineering
                href: /windows-hardware/manufacture/desktop/manufacturing-windows-engineering-guide
                maintainContext: true
          - name: Architectures
            items:
              - name: All manufacturing architectures
                href: /azure/architecture/browse/?terms=manufacturing
              - name: Anomaly detector process
                href: solution-ideas/articles/anomaly-detector-process.yml
              - name: Batch integration in a factory
                href: example-scenario/iot/batch-integration-azure-data-factory-digital-twins.yml
              - name: Build a speech-to-text transcription pipeline
                href: reference-architectures/ai/speech-to-text-transcription-pipeline.yml
              - name: Computer vision for manufacturing
                href: reference-architectures/ai/end-to-end-smart-factory.yml
              - name: Condition monitoring
                href: solution-ideas/articles/condition-monitoring.yml
              - name: Connected factory hierarchy service
                href: solution-ideas/articles/connected-factory-hierarchy-service.yml
              - name: Connected factory signal pipeline
                href: example-scenario/iot/connected-factory-signal-pipeline.yml
              - name: Data analysis for manufacturing
                href: example-scenario/data/data-analysis-regulated-industries.yml
              - name: IoT and data analytics in manufacturing
                href: example-scenario/data/big-data-with-iot.yml
              - name: IoT Edge safety and maintenance system
                href: example-scenario/predictive-maintenance/iot-predictive-maintenance.yml
              - name: Low-latency network for manufacturing
                href: solution-ideas/articles/low-latency-network.yml
              - name: Quality assurance
                href: solution-ideas/articles/quality-assurance.yml
              - name: Real-time asset tracking and management
                href: solution-ideas/articles/real-time-asset-tracking-mgmt-iot-central.yml
              - name: Supply chain track and trace
                href: solution-ideas/articles/supply-chain-track-and-trace.yml
              - name: Tiered data for manufacturing
                href: /hybrid/app-solutions/pattern-tiered-data-analytics
                maintainContext: true
          - name: Compliance solutions
            items:
              - name: GDPR (EU)
                href: /compliance/regulatory/gdpr
                maintainContext: true
              - name: GxP
                href: /compliance/regulatory/offering-gxp
                maintainContext: true
              - name: ISO 27018
                href: /azure/compliance/offerings/offering-iso-27018
                maintainContext: true
              - name: ITAR
                href: /azure/compliance/offerings/offering-itar
                maintainContext: true
      - name: Game Development
        items:
          - name: Overview
            href: industries/game-development.md
          - name: Guides
            items:
              - name: Azure PlayFab overview
                href: /gaming/playfab/what-is-playfab
                maintainContext: true
              - name: Azure AD authentication for PlayFab
                href: /gaming/playfab/features/authentication/aad-authentication/index
                maintainContext: true
              - name: PlayFab CloudScript with Azure Functions
                href: /gaming/playfab/features/automation/cloudscript-af/index
                maintainContext: true
              - name: Multiplayer guidance
                items:
                  - name: Multiplayer with PlayFab
                    href: /gaming/playfab/features/multiplayer/mpintro
                    maintainContext: true
                  - name: Host multiplayer games
                    href: /gaming/playfab/features/multiplayer/servers/using-playfab-servers-to-host-games
                    maintainContext: true
                  - name: Create virtual machines
                    href: /gaming/playfab/features/multiplayer/servers/deploying-playfab-multiplayer-server-builds
                    maintainContext: true
                  - name: Build definition
                    href: /gaming/playfab/features/multiplayer/servers/build-definition
                    maintainContext: true
                  - name: Linux container images
                    href: /gaming/playfab/features/multiplayer/servers/deploying-linux-based-builds
                    maintainContext: true
                  - name: Measure player latency to Azure
                    href: /gaming/playfab/features/multiplayer/servers/using-qos-beacons-to-measure-player-latency-to-azure
                    maintainContext: true
                  - name: Connect clients to game servers
                    href: /gaming/playfab/features/multiplayer/servers/connecting-clients-to-game-servers
                    maintainContext: true
                  - name: Increase core limits and Azure regions
                    href: /gaming/playfab/features/multiplayer/servers/identifying-and-increasing-core-limits
                    maintainContext: true
              - name: PlayFab Insights
                href: /gaming/playfab/features/insights/overview
                maintainContext: true
              - name: PlayFab samples
                href: /gaming/playfab/resources/playfab-samples
                maintainContext: true
          - name: Architectures
            items:
              - name: All game development architectures
                href: /azure/architecture/browse/?terms=game
              - name: AI in games
                items:
                  - name: Content moderation
                    href: /gaming/azure/reference-architectures/cognitive-content-moderation
                    maintainContext: true
                  - name: Customer service bot for gaming
                    href: /gaming/azure/reference-architectures/cognitive-css-bot
                    maintainContext: true
                  - name: Image classification
                    href: example-scenario/ai/intelligent-apps-image-processing.yml
                  - name: Speech to text for gaming
                    href: /gaming/azure/reference-architectures/cognitive-speech-to-text
                    maintainContext: true
                  - name: Text to speech for gaming
                    href: /gaming/azure/reference-architectures/cognitive-text-to-speech
                    maintainContext: true
                  - name: Text translation for gaming
                    href: /gaming/azure/reference-architectures/cognitive-text-translation
                    maintainContext: true
              - name: Analytics in games
                items:
                  - name: In-editor debugging telemetry
                    href: /gaming/azure/reference-architectures/analytics-in-editor-debugging
                    maintainContext: true
                  - name: Non-real-time dashboard
                    href: /gaming/azure/reference-architectures/analytics-non-real-time-dashboard
                    maintainContext: true
              - name: Databases for gaming
                items:
                  - name: Gaming using Azure MySQL
                    href: solution-ideas/articles/gaming-using-azure-database-for-mysql.yml
                  - name: Gaming using Cosmos DB
                    href: solution-ideas/articles/gaming-using-cosmos-db.yml
              - name: Game streaming
                items:
                  - name: Unreal Pixel Streaming
                    href: /gaming/azure/reference-architectures/unreal-pixel-streaming-in-azure
                    maintainContext: true
                  - name: Deploy Unreal Pixel Streaming
                    href: /gaming/azure/reference-architectures/unreal-pixel-streaming-deploying
                    maintainContext: true
                  - name: Unreal Pixel Streaming at scale
                    href: /gaming/azure/reference-architectures/unreal-pixel-streaming-at-scale
                    maintainContext: true
              - name: Leaderboards
                items:
                  - name: Leaderboard basics
                    href: /gaming/azure/reference-architectures/leaderboard
                    maintainContext: true
                  - name: Non-relational leaderboard
                    href: /gaming/azure/reference-architectures/leaderboard-non-relational
                    maintainContext: true
                  - name: Relational leaderboard
                    href: /gaming/azure/reference-architectures/leaderboard-relational
                    maintainContext: true
              - name: Matchmaking
                items:
                  - name: Multiplayer matchmaker
                    href: /gaming/azure/reference-architectures/multiplayer-matchmaker
                    maintainContext: true
                  - name: Serverless matchmaker
                    href: /gaming/azure/reference-architectures/multiplayer-matchmaker-serverless
                    maintainContext: true
              - name: Rendering
                items:
                  - name: 3D video rendering
                    href: example-scenario/infrastructure/video-rendering.yml
                  - name: Digital image-based modeling on Azure
                    href: example-scenario/infrastructure/image-modeling.yml
              - name: Scalable gaming servers
                items:
                  - name: Multiplayer backend architectures
                    href: /gaming/azure/reference-architectures/multiplayer
                    maintainContext: true
                  - name: Real-time multiplayer
                    items:
                      - name: Custom game server scaling
                        href: /gaming/azure/reference-architectures/multiplayer-custom-server-scaling
                        maintainContext: true
                      - name: Multiplayer hosting with Service Fabric
                        href: /gaming/azure/reference-architectures/multiplayer-synchronous-sf
                        maintainContext: true
                      - name: Multiplayer server hosting with ACI
                        href: /gaming/azure/reference-architectures/multiplayer-synchronous-aci
                        maintainContext: true
                      - name: Multiplayer server hosting with AKS
                        href: /gaming/azure/reference-architectures/multiplayer-synchronous-aks
                        maintainContext: true
                      - name: Multiplayer server hosting with Batch
                        href: /gaming/azure/reference-architectures/multiplayer-synchronous-batch
                        maintainContext: true
                  - name: Turn-based multiplayer
                    items:
                      - name: Asynchronous multiplayer basics
                        href: /gaming/azure/reference-architectures/multiplayer-asynchronous
                        maintainContext: true
                      - name: Serverless asynchronous multiplayer
                        href: /gaming/azure/reference-architectures/multiplayer-asynchronous-serverless
                        maintainContext: true
              - name: Server hosting
                items:
                  - name: Basic game server hosting
                    href: /gaming/azure/reference-architectures/multiplayer-basic-game-server-hosting
                    maintainContext: true
                  - name: LAMP architectures for gaming
                    href: /gaming/azure/reference-architectures/general-purpose-lamp
                    maintainContext: true
          - name: Compliance solutions
            items:
              - name: GDPR (EU)
                items:
                  - name: GDPR overview
                    href: /compliance/regulatory/gdpr
                    maintainContext: true
                  - name: Delete and export player data
                    href: /gaming/playfab/features/data/playerdata/playfab-gdpr-deleting-and-exporting-player-data
                    maintainContext: true
                  - name: Accountability with Azure logs
                    href: /compliance/regulatory/gdpr-arc
                    maintainContext: true
                  - name: Azure breach response
                    href: /compliance/regulatory/gdpr-breach-azure-dynamics-windows
                    maintainContext: true
                  - name: Azure DSRs
                    href: /compliance/regulatory/gdpr-dsr-azure
                    maintainContext: true
                  - name: Azure DevOps DSRs
                    href: /compliance/regulatory/gdpr-dsr-vsts
                    maintainContext: true
                  - name: Data controllers with Azure
                    href: /compliance/regulatory/gdpr-dpia-azure
                    maintainContext: true
                  - name: Identity protection
                    href: /compliance/regulatory/gdpr-information-protection
                    maintainContext: true
              - name: FERPA, COPPA, and CIPA
                href: /compliance/regulatory/offering-FERPA
                maintainContext: true
      - name: Media and Entertainment
        items:
          - name: Overview
            href: industries/media.md
          - name: Guides
            items:
              - name: Media Services guidance
                items:
                  - name: Terminology and concepts
                    href: /azure/media-services/latest/concepts-overview
                    maintainContext: true
                  - name: Media players for Media Services
                    href: /azure/media-services/latest/player-media-players-concept
                    maintainContext: true
                  - name: Test Media Services v3 encoding
                    href: reference-architectures/media-services/test-encoding.yml
              - name: Dynamics 365 media accelerator
                items:
                  - name: Overview
                    href: /dynamics365/industry/accelerators/media
                    maintainContext: true
                  - name: Content Production solution
                    href: /dynamics365/industry/accelerators/content-production
                    maintainContext: true
                  - name: Configure the accelerator with Azure AD
                    href: /dynamics365/industry/accelerators/configure-media
                    maintainContext: true
              - name: Mixed reality scenarios
                items:
                  - name: Free-roam VR multiusers
                    href: /windows/mixed-reality/enthusiast-guide/free-roam-vr-multiuser-experiences
                    maintainContext: true
                  - name: Immersive education
                    href: /windows/mixed-reality/enthusiast-guide/immersive-education
                    maintainContext: true
                  - name: Theme parks and family entertainment
                    href: /windows/mixed-reality/enthusiast-guide/theme-parks-family-entertainment
                    maintainContext: true
                  - name: Training and simulation
                    href: /windows/mixed-reality/enthusiast-guide/training-simulation
                    maintainContext: true
                  - name: Virtual museums and exhibits
                    href: /windows/mixed-reality/enthusiast-guide/virtual-museums
                    maintainContext: true
                  - name: Virtual reality arcades
                    href: /windows/mixed-reality/enthusiast-guide/virtual-reality-arcades
                    maintainContext: true
              - name: Delivering a media experience
                href: /windows-hardware/test/weg/delivering-a-great-media-experience
                maintainContext: true
          - name: Architectures
            items:
              - name: All media and entertainment architectures
                href: /azure/architecture/browse/?terms=media
              - name: 3D video rendering
                href: example-scenario/infrastructure/video-rendering.yml
              - name: Content-based recommendation
                href: example-scenario/ai/scalable-personalization-with-content-based-recommendation-system.yml
              - name: Digital image-based modeling on Azure
                href: example-scenario/infrastructure/image-modeling.yml
              - name: Gridwich cloud media system
                href: reference-architectures/media-services/gridwich-architecture.yml
              - name: HPC media rendering
                href: solution-ideas/articles/azure-batch-rendering.yml
              - name: Image classification on Azure
                href: example-scenario/ai/intelligent-apps-image-processing.yml
              - name: Live streaming digital media
                href: solution-ideas/articles/digital-media-live-stream.yml
              - name: Movie recommendations on Azure
                href: example-scenario/ai/movie-recommendations-with-machine-learning.yml
          - name: Datasets
            items:
              - name: Microsoft News recommendation
                href: /azure/open-datasets/dataset-microsoft-news
                maintainContext: true
              - name: TartanAir AirSim
                href: /azure/open-datasets/dataset-tartanair-simulation
                maintainContext: true
          - name: Compliance solutions
            items:
              - name: CDSA
                href: /azure/compliance/offerings/offering-cdsa
                maintainContext: true
              - name: Media Services compliance
                items:
                  - name: Regulatory compliance
                    href: /azure/media-services/latest/compliance-concept
                    maintainContext: true
                  - name: Privacy and security compliance
                    href: /azure/media-services/latest/media-services-compliance
                    maintainContext: true
              - name: MPA
                href: /azure/compliance/offerings/offering-mpa
                maintainContext: true
      - name: Energy and Environment
        items:
          - name: Overview
            href: industries/energy-environment.md
          - name: Guides
            items:
              - name: Microsoft Cloud for Sustainability
                href: /industry/sustainability/overview
                maintainContext: true
              - name: Sustainability outcomes and benefits
                href: /azure/cloud-adoption-framework/strategy/business-outcomes/sustainability
                maintainContext: true
              - name: Big compute for oil exploration
                href: guide/architecture-styles/big-compute.yml
              - name: IoT scenarios
                items:
                  - name: Connected waste management
                    href: /azure/iot-central/government/tutorial-connected-waste-management
                    maintainContext: true
                  - name: Smart meter energy monitoring
                    href: /azure/iot-central/energy/tutorial-smart-meter-app
                    maintainContext: true
                  - name: Solar panel monitoring
                    href: /azure/iot-central/energy/tutorial-solar-panel-app
                    maintainContext: true
                  - name: Water consumption monitoring
                    href: /azure/iot-central/government/tutorial-water-consumption-monitoring
                    maintainContext: true
                  - name: Water quality monitoring
                    href: /azure/iot-central/government/tutorial-water-quality-monitoring
                    maintainContext: true
          - name: Architectures
            items:
              - name: All energy and environment architectures
                href: /azure/architecture/browse/?terms=energy
              - name: Environmental monitoring
                href: solution-ideas/articles/environment-monitoring-and-supply-chain-optimization.yml
              - name: Geospatial data processing and analytics
                href: example-scenario/data/geospatial-data-processing-analytics-azure.yml
              - name: IoT Edge data processing - Monitor oil rigs
                href: solution-ideas/articles/data-storage-edge.yml
              - name: Mining equipment monitoring
                href: solution-ideas/articles/monitor-mining-equipment.yml
              - name: Oil and gas tank level forecasting
                href: solution-ideas/articles/oil-and-gas-tank-level-forecasting.yml
              - name: Project 15 sustainability
                href: solution-ideas/articles/project-15-iot-sustainability.yml
              - name: Run CFD simulations
                href: example-scenario/infrastructure/hpc-cfd.yml
              - name: Run reservoir simulations
                href: example-scenario/infrastructure/reservoir-simulation.yml
          - name: Compliance solutions
            items:
              - name: NERC (US) overview
                href: /azure/compliance/offerings/offering-nerc
                maintainContext: true
      - name: Travel and Hospitality
        items:
          - name: Overview
            href: industries/travel-hospitality.md
          - name: Guides
            items:
              - name: AI scenarios
                items:
                  - name: Create a Cognitive Search index for hotels
                    href: /azure/search/search-get-started-portal
                    maintainContext: true
                  - name: Data science using Spark for airport travel
                    href: data-science-process/spark-overview.md
              - name: IoT spatial analytics - Car rental tracking
                href: /azure/azure-maps/tutorial-iot-hub-maps
                maintainContext: true
              - name: No-code voice assistant for hospitality
                href: /azure/azure-percept/tutorial-no-code-speech
                maintainContext: true
              - name: Observer pattern - Airport baggage claims
                href: /dotnet/standard/events/observer-design-pattern
                maintainContext: true
          - name: Architectures
            items:
              - name: All travel and hospitality architectures
                href: /azure/architecture/browse/?terms=travel
              - name: Build a chatbot for hotel booking
                href: example-scenario/ai/commerce-chatbot.yml
              - name: Build a delta lake in leisure and travel
                href: solution-ideas/articles/build-data-lake-support-adhoc-queries-online.yml
              - name: Commerce chatbot as a hotel concierge
                href: solution-ideas/articles/commerce-chatbot.yml
              - name: Custom business processes for airlines
                href: solution-ideas/articles/custom-business-processes.yml
              - name: Migrate a travel web app with APIM
                href: example-scenario/apps/apim-api-scenario.yml
              - name: Predictive aircraft engine monitoring
                href: solution-ideas/articles/aircraft-engine-monitoring-for-predictive-maintenance-in-aerospace.yml
          - name: Datasets
            items:
              - name: Public Holidays
                href: /azure/open-datasets/dataset-public-holidays
                maintainContext: true
              - name: Russian open speech to text
                href: /azure/open-datasets/dataset-open-speech-text
                maintainContext: true
              - name: TartanAir AirSim
                href: /azure/open-datasets/dataset-tartanair-simulation
                maintainContext: true
      - name: Automotive, Mobility, and Transportation
        items:
          - name: Overview
            href: industries/automotive.md
          - name: Guides
            items:
              - name: Dynamics 365 automotive accelerator
                href: /dynamics365/industry/accelerators/automotive
                maintainContext: true
              - name: Azure Maps guidance
                items:
                  - name: Azure Maps traffic coverage
                    href: /azure/azure-maps/traffic-coverage
                    maintainContext: true
                  - name: Vehicle consumption model
                    href: /azure/azure-maps/consumption-model
                    maintainContext: true
                  - name: Best practices for Route Service
                    href: /azure/azure-maps/how-to-use-best-practices-for-routing
                    maintainContext: true
              - name: Move NYC Taxi data with SSIS
                href: data-science-process/move-data-to-azure-blob-using-ssis.md
              - name: Single sign on for car park management
                href: /azure/active-directory/saas-apps/parkalot-car-park-management-tutorial
                maintainContext: true
          - name: Architectures
            items:
              - name: All automotive architectures
                href: /azure/architecture/browse/?terms=automotive
              - name: Automated guided vehicles fleet control
                href: example-scenario/iot/automated-guided-vehicles-fleet-control.yml
              - name: Building blocks for autonomous driving
                href: industries/automotive/building-blocks-autonomous-driving-simulation-environments.yml
              - name: IoT Edge railroad maintenance and safety
                href: /azure/architecture/example-scenario/predictive-maintenance/iot-predictive-maintenance
              - name: Machine teaching for autonomous vehicles
                href: solution-ideas/articles/autonomous-systems.yml
              - name: Predictive insights with vehicle telematics
                href: solution-ideas/articles/predictive-insights-with-vehicle-telematics.yml
              - name: Process vehicle data using IoT
                href: example-scenario/data/realtime-analytics-vehicle-iot.yml
              - name: Real-time asset tracking for vehicles
                href: solution-ideas/articles/real-time-asset-tracking-mgmt-iot-central.yml
              - name: Real-time ML to estimate a car's value
                href: example-scenario/ai/deploy-real-time-machine-learning-model-application-ui.yml  
              - name: Run CFD simulations
                href: example-scenario/infrastructure/hpc-cfd.yml
          - name: Datasets
            items:
              - name: NYC Taxi
                items:
                  - name: NYC Taxi - yellow records
                    href: /azure/open-datasets/dataset-taxi-yellow
                    maintainContext: true
                  - name: NYC Taxi - green records
                    href: /azure/open-datasets/dataset-taxi-green
                    maintainContext: true
                  - name: NYC Taxi - for-hire vehicles
                    href: /azure/open-datasets/dataset-taxi-for-hire-vehicle
                    maintainContext: true
              - name: TartanAir AirSim
                href: /azure/open-datasets/dataset-tartanair-simulation
                maintainContext: true
          - name: Compliance solutions
            items:
              - name: TISAX overview
                href: /azure/compliance/offerings/offering-tisax
                maintainContext: true
      - name: Telecommunications
        items:
          - name: Overview
            href: industries/telecommunications.md
          - name: Guides
            items:
              - name: Field and cloud edge gateways
                href: /azure/architecture/example-scenario/iot/field-cloud-edge-gateways
              - name: Edge Workload Configuration pattern
                href: /azure/architecture/patterns/edge-workload-configuration
              - name: Kubernetes at the edge
                items:
                  - name: Choose a Kubernetes at the edge option
                    href: /azure/architecture/operator-guides/aks/choose-kubernetes-edge-compute-option
                  - name: Choose a bare-metal Kubernetes option
                    href: /azure/architecture/operator-guides/aks/choose-bare-metal-kubernetes
              - name: Dynamics 365 telecommunications accelerator
                items:
                  - name: Overview
                    href: /dynamics365/industry/accelerators/telecommunications-overview
                    maintainContext: true
                  - name: Configure the accelerator for Azure Maps
                    href: /dynamics365/industry/accelerators/telecommunications-configure
                    maintainContext: true
              - name: Private multi-access edge compute
                items:
                  - name: Overview
                    href: /azure/private-multi-access-edge-compute-mec/overview
                    maintainContext: true
                  - name: Partner services
                    href: /azure/private-multi-access-edge-compute-mec/partner-programs
                    maintainContext: true
                  - name: Fusion Core
                    href: /azure/private-multi-access-edge-compute-mec/metaswitch-fusion-core-overview
                    maintainContext: true
                  - name: Affirmed Private Network Service
                    href: /azure/private-multi-access-edge-compute-mec/affirmed-private-network-service-overview
                    maintainContext: true
              - name: Azure Network Function Manager
                href: /azure/network-function-manager/overview
                maintainContext: true
          - name: Architectures
            items:
              - name: All telecommunications architectures
                href: /azure/architecture/browse/?terms=telecommunications
              - name: Customer churn prediction
                href: /azure/architecture/solution-ideas/articles/customer-churn-prediction
              - name: Deploy AI and ML at the edge
                href: /azure/architecture/hybrid/deploy-ai-ml-azure-stack-edge
              - name: Determine customer lifetime and churn
                href: /azure/architecture/example-scenario/ai/customer-lifecycle-churn
              - name: Enterprise-grade conversational bot
                href: /azure/architecture/reference-architectures/ai/conversational-bot
              - name: Geospatial analysis for telecommunications
                href: example-scenario/data/geospatial-analysis-telecommunications-industry.yml
              - name: IoT connected light, power, and internet
                href: /azure/architecture/solution-ideas/articles/iot-power-management
              - name: IoT device connectivity for industry
                href: /azure/architecture/solution-ideas/articles/healthcare-network
              - name: IoT Edge safety and maintenance system
                href: /azure/architecture/example-scenario/predictive-maintenance/iot-predictive-maintenance
              - name: Low-latency network connections
                href: /azure/architecture/solution-ideas/articles/low-latency-network
              - name: Public MEC deployment
                href: example-scenario/hybrid/public-multi-access-edge-compute-deployment.yml
              - name: Public MEC high availability
                href: example-scenario/hybrid/multi-access-edge-compute-ha.yml
              - name: Real-time fraud detection 
                href: /azure/architecture/example-scenario/data/fraud-detection
              - name: Video capture and analytics 
                href: /azure/architecture/solution-ideas/articles/video-analytics
          - name: Compliance solutions
            items:
              - name: GSMA overview
                href: /azure/compliance/offerings/offering-gsma
                maintainContext: true
      - name: Facilities and Real Estate
        items:
          - name: Overview
            href: industries/facilities-real-estate.md
          - name: Guides
            items:
              - name: Smart buildings and smart cities ontologies
                href: /azure/digital-twins/concepts-ontologies-adopt
                maintainContext: true
              - name: Azure Maps indoor maps
                items:
                  - name: Creator for indoor maps
                    href: /azure/azure-maps/creator-indoor-maps
                    maintainContext: true
                  - name: Make indoor maps
                    href: /azure/azure-maps/tutorial-creator-indoor-maps
                    maintainContext: true
                  - name: Use the Indoor Maps module
                    href: /azure/azure-maps/how-to-use-indoor-module
                    maintainContext: true
              - name: Facility ontology for Azure Maps
                href: /azure/azure-maps/creator-facility-ontology?pivots=facility-ontology-v1
                maintainContext: true
          - name: Architectures
            items:
              - name: All facilities and real estate architectures
                href: /azure/architecture/browse/?terms=facilities
              - name: Azure digital twins builder (construction)
                href: solution-ideas/articles/azure-digital-twins-builder.yml
              - name: Cognizant Safe Buildings with IoT
                href: solution-ideas/articles/safe-buildings.yml
              - name: COVID-19 IoT safe environments
                href: solution-ideas/articles/cctv-iot-edge-for-covid-19-safe-environment-and-mask-detection.yml
              - name: Facilities management with mixed reality
                href: solution-ideas/articles/facilities-management-powered-by-mixed-reality-and-iot.yml
              - name: IoT and data analytics for construction
                href: example-scenario/data/big-data-with-iot.yml
              - name: IoT connected light, power, and internet
                href: solution-ideas/articles/iot-power-management.yml
              - name: IoT connectivity for healthcare facilities
                href: solution-ideas/articles/healthcare-network.yml
              - name: Lighting and disinfection system
                href: solution-ideas/articles/uven-disinfection.yml
              - name: Smart places with Azure Digital Twins
                href: example-scenario/iot/smart-places.yml
      - name: Education
        items:
          - name: Overview
            href: industries/education.md
          - name: Guides
            items:
              - name: Azure Education Hub
                items:
                  - name: Overview
                    href: /azure/education-hub/about-education-hub
                    maintainContext: true
                  - name: Create a lab with REST APIs
                    href: /azure/education-hub/create-lab-education-hub
                    maintainContext: true
                  - name: Azure Dev Tools for Teaching
                    href: /azure/education-hub/azure-dev-tools-teaching/about-program
                    maintainContext: true
              - name: Dynamics 365 education accelerator
                href: /dynamics365/industry/accelerators/edu-overview 
                maintainContext: true
              - name: Identity for education
                items:
                  - name: Azure Active Directory for education
                    href: /microsoft-365/education/deploy/intro-azure-active-directory
                    maintainContext: true
                  - name: Multi-tenant for academic institutions
                    href: /microsoft-365/education/deploy/design-multi-tenant-architecture
                    maintainContext: true
                  - name: Design a tenant configuration
                    href: /microsoft-365/education/deploy/design-tenant-configurations
                    maintainContext: true
                  - name: Design authentication and credentials
                    href: /microsoft-365/education/deploy/design-credential-authentication-strategies
                    maintainContext: true
                  - name: Design an account strategy
                    href: /microsoft-365/education/deploy/design-account-strategy
                    maintainContext: true
                  - name: Design identity governance 
                    href: /microsoft-365/education/deploy/design-identity-governance
                    maintainContext: true
              - name: Mixed reality scenarios
                items:
                  - name: Immersive education
                    href: /windows/mixed-reality/enthusiast-guide/immersive-education
                    maintainContext: true
                  - name: Training and simulation
                    href: /windows/mixed-reality/enthusiast-guide/training-simulation
                    maintainContext: true
                  - name: Virtual museums and exhibits
                    href: /windows/mixed-reality/enthusiast-guide/virtual-museums
                    maintainContext: true
          - name: Architectures
            items:
              - name: All education architectures
                href: /azure/architecture/browse/?terms=education
              - name: Governance of Teams guest users
                href: example-scenario/governance/governance-teams-guest-users.yml
              - name: Moodle deployment with NetApp Files
                href: example-scenario/file-storage/moodle-azure-netapp-files.yml
              - name: Secure research for regulated data
                href: example-scenario/ai/secure-compute-for-research.yml
              - name: Teacher-provisioned virtual labs in Azure
                href: example-scenario/devops/teacher-provisioned-virtual-labs-azure.yml
          - name: Compliance solutions
            items:
              - name: FERPA overview
                href: /compliance/regulatory/offering-ferpa
                maintainContext: true
      - name: Aerospace
        items:
          - name: Guides
            items:
              - name: Azure Orbital for space communication
                href: /azure/orbital/overview
                maintainContext: true
              - name: Modular Datacenter
                href: /azure-stack/mdc/mdc-overview
                maintainContext: true
              - name: Drone delivery reference implementation
                items:
                  - name: Domain-driven design for drone delivery
                    items:
                      - name: Domain analysis
                        href: /azure/architecture/microservices/model/domain-analysis
                      - name: Tactical DDD
                        href: /azure/architecture/microservices/model/tactical-ddd
                      - name: Identify microservice boundaries
                        href: /azure/architecture/microservices/model/microservice-boundaries
                  - name: Design a microservices drone solution
                    items:
                      - name: Introduction
                        href: microservices/design/index.yml
                      - name: Interservice communication
                        href: /azure/architecture/microservices/design/interservice-communication
                      - name: API design
                        href: /azure/architecture/microservices/design/api-design
                      - name: Data considerations
                        href: /azure/architecture/microservices/design/data-considerations
                  - name: Monitor drone delivery in production
                    href: microservices/logging-monitoring.yml
                  - name: Performance tuning for drone delivery
                    items:
                      - name: Distributed business transactions
                        href: /azure/architecture/performance/distributed-transaction
                      - name: Multiple backend services
                        href: /azure/architecture/performance/backend-services
                      - name: Event streaming
                        href: /azure/architecture/performance/event-streaming
          - name: Architectures
            items:
              - name: All aerospace architectures
                href: /azure/architecture/browse/?terms=aircraft
              - name: Advanced (AKS) microservices - drones
                href: /azure/architecture/reference-architectures/containers/aks-microservices/aks-microservices-advanced
              - name: Geospatial analysis of spaceborne data
                href: industries/aerospace/geospatial-processing-analytics.yml
              - name: Ingest FAA content to analyze flight data
                href: example-scenario/analytics/ingest-faa-swim-analyze-flight-data.yml 
              - name: Predictive maintenance for aircraft
                href: /azure/architecture/solution-ideas/articles/predictive-maintenance
              - name: Serverless web app for drone delivery
                href: reference-architectures/serverless/web-app.yml
              - name: Vision classifier model - simulated drone
                href: /azure/architecture/example-scenario/dronerescue/vision-classifier-model-with-custom-vision
      - name: Agriculture
        items:
          - name: Guides
            items:
              - name: Azure FarmBeats overview
                href: /azure/industry/agriculture/overview-azure-farmbeats
                maintainContext: true
              - name: Generate soil moisture heatmap
                href: /azure/industry/agriculture/generate-soil-moisture-map-in-azure-farmbeats
                maintainContext: true
              - name: Sensor partner integration
                href: /azure/industry/agriculture/sensor-partner-integration-in-azure-farmbeats
                maintainContext: true
              - name: Weather partner integration
                href: /azure/industry/agriculture/weather-partner-integration-in-azure-farmbeats
                maintainContext: true
              - name: Imagery partner integration
                href: /azure/industry/agriculture/imagery-partner-integration-in-azure-farmbeats
                maintainContext: true
          - name: Architectures
            items:
              - name: All agriculture architectures
                href: /azure/architecture/browse/?terms=agriculture
              - name: Environment monitoring with IoT
                href: solution-ideas/articles/environment-monitoring-and-supply-chain-optimization.yml
              - name: Low-latency network for farming
                href: solution-ideas/articles/low-latency-network.yml
      - name: Nonprofit
        items:
          - name: Azure subscription for nonprofits
            href: /azure/industry/training-services/microsoft-community-training/infrastructure-management/install-your-platform-instance/setup-platform-instance-on-azure-subscription-for-nonprofits
            maintainContext: true
          - name: Microsoft Cloud for Nonprofit
            items:
              - name: Overview
                href: /industry/nonprofit/overview
                maintainContext: true
              - name: Set up Microsoft Cloud for Nonprofit
                href: /industry/nonprofit/configure-cloud-for-nonprofit
                maintainContext: true
              - name: Donors and supporters
                href: /industry/nonprofit/donors-supporters
                maintainContext: true
              - name: Renew an Azure nonprofit grant
                href: /industry/nonprofit/renew
                maintainContext: true
          - name: Fundraising and Engagement
            items:
              - name: Overview
                href: /dynamics365/industry/nonprofit/fundraising-engagement-get-started-overview
                maintainContext: true
              - name: Configure
                href: /dynamics365/industry/nonprofit/fundraising-engagement-configure
                maintainContext: true
              - name: Deploy
                href: /dynamics365/industry/nonprofit/fundraising-engagement-deploy
                maintainContext: true
          - name: Dynamics 365 nonprofit accelerator for Azure
            href: /dynamics365/industry/accelerators/nfp
            maintainContext: true
      - name: Sports
        items:
          - name: Guides
            items:
              - name: Analyze Olympic sports with vision AI
                href: /archive/msdn-magazine/2018/november/machine-learning-analyzing-olympic-sports-combining-sensors-and-vision-ai
                maintainContext: true
          - name: Architectures
            items: 
                - name: All sports architectures
                  href: /azure/architecture/browse/?terms=sports
                - name: Baseball decision analysis with ML.NET
                  href: data-guide/big-data/baseball-ml-workload.yml
                - name: Smart stadiums
                  items:
                    - name: Create smart stadiums with Digital Twins
                      href: example-scenario/iot/smart-places.yml
                    - name: IoT platform for COVID-19 detection
                      href: solution-ideas/articles/iot-connected-platform.yml
                - name: Sports analytics on Azure
                  href: example-scenario/analytics/sports-analytics-architecture-azure.yml
                - name: Stream sporting events
                  items:
                    - name: Live stream sports
                      href: solution-ideas/articles/digital-media-live-stream.yml
                    - name: Video-on-demand digital media
                      href: solution-ideas/articles/digital-media-video.yml
      - name: IoT-specific industry solutions
        href: reference-architectures/iot/industry-iot-hub-page.md
  - name: Azure categories
    expanded: true
    items:
      - name: AI + Machine Learning
        items:
          - name: Get started
            href: data-guide/big-data/ai-overview.md
          - name: Guides
            items:
              - name: Cognitive services
                href: data-guide/technology-choices/cognitive-services.md
              - name: Natural language processing
                href: data-guide/technology-choices/natural-language-processing.yml
              - name: R developer's guide to Azure
                href: data-guide/technology-choices/r-developers-guide.md
              - name: Machine learning
                items:
                  - name: Machine learning options
                    href: data-guide/technology-choices/data-science-and-machine-learning.md
                  - name: ML architecture and key concepts
                    href: /azure/machine-learning/concept-azure-machine-learning-architecture
                    maintainContext: true
                  - name: Machine learning at scale
                    href: data-guide/big-data/machine-learning-at-scale.md
                  - name: ML pipelines
                    href: /azure/machine-learning/concept-ml-pipelines
                    maintainContext: true
                  - name: Compare MLflow and Azure ML
                    href: /azure/machine-learning/concept-mlflow
                    maintainContext: true
                  - name: Machine teaching
                    href: solution-ideas/articles/machine-teaching.yml
                  - name: Machine learning on Azure IoT Edge
                    href: /azure/iot-edge/tutorial-machine-learning-edge-01-intro
                    maintainContext: true
                  - name: Enterprise security and governance
                    href: /azure/machine-learning/concept-enterprise-security
                    maintainContext: true
                  - name: Security baseline for AML
                    href: /security/benchmark/azure/baselines/machine-learning-security-baseline
                    maintainContext: true
              - name: MLOps framework
                items:
                  - name: Upscale ML lifecycle with MLOps
                    href: example-scenario/mlops/mlops-technical-paper.yml
                  - name: MLOps maturity model
                    href: example-scenario/mlops/mlops-maturity-model.yml
                  - name: Azure ML service selection guide
                    href: example-scenario/mlops/aml-decision-tree.yml
              - name: Industry guidance
                items:
                  - name: Enable the financial services risk lifecycle
                    href: industries/finance/financial-risk-model.md
                  - name: Healthcare blueprint for AI
                    href: industries/healthcare/healthcare-ai-blueprint.yml
                  - name: Optimize and reuse recommendations
                    href: industries/retail/recommendation-engine-optimization.yml
                  - name: Predictive maintenance in manufacturing
                    href: industries/manufacturing/predictive-maintenance-overview.yml
                  - name: Predictive maintenance solution
                    href: industries/manufacturing/predictive-maintenance-solution.yml
                  - name: SKU optimization for consumer brands
                    href: industries/retail/sku-optimization-solution-guide.yml
                  - name: Visual search for retail
                    href: industries/retail/visual-search-use-case-overview.yml
              - name: Team Data Science Process
                items:
                  - name: Overview
                    href: data-science-process/overview.yml
                  - name: Lifecycle
                    items:
                      - name: Overview
                        href: data-science-process/lifecycle.md
                      - name: 1. Business understanding
                        href: data-science-process/lifecycle-business-understanding.md
                      - name: 2. Data acquisition and understanding
                        href: data-science-process/lifecycle-data.md
                      - name: 3. Modeling
                        href: data-science-process/lifecycle-modeling.md
                      - name: 4. Deployment
                        href: data-science-process/lifecycle-deployment.md
                      - name: 5. Customer acceptance
                        href: data-science-process/lifecycle-acceptance.md
                  - name: Roles and tasks
                    items:
                      - name: Overview
                        href: data-science-process/roles-tasks.md
                      - name: Group manager
                        href: data-science-process/group-manager-tasks.md
                      - name: Team lead
                        href: data-science-process/team-lead-tasks.md
                      - name: Project lead
                        href: data-science-process/project-lead-tasks.md
                      - name: Individual contributor
                        href: data-science-process/project-ic-tasks.md
                  - name: Project planning
                    href: data-science-process/team-data-science-process-project-templates.md
                  - name: Development
                    items:
                      - name: Agile development
                        href: data-science-process/agile-development.md
                      - name: Collaborative coding with Git
                        href: data-science-process/collaborative-coding-with-git.md
                      - name: Execute data science tasks
                        href: data-science-process/execute-data-science-tasks.md
                      - name: Code testing
                        href: data-science-process/code-test.md
                      - name: Track progress
                        href: data-science-process/track-progress.md
                  - name: Operationalization
                    items:
                      - name: DevOps - CI/CD
                        href: data-science-process/ci-cd-flask.yml
                  - name: Training
                    items:
                      - name: For data scientists
                        href: data-science-process/team-data-science-process-for-data-scientists.md
                      - name: For DevOps
                        href: data-science-process/team-data-science-process-for-devops.md
                  - name: How To
                    items:
                      - name: Set up data science environments
                        items:
                          - name: Environment setup
                            href: data-science-process/environment-setup.md
                          - name: Platforms and tools
                            href: data-science-process/platforms-and-tools.md
                      - name: Analyze business needs
                        items:
                          - name: Identify your scenario
                            href: data-science-process/plan-your-environment.md
                      - name: Acquire and understand data
                        items:
                          - name: Ingest data
                            items:
                              - name: Overview
                                href: data-science-process/ingest-data.md
                              - name: Move to/from Blob storage
                                items:
                                  - name: Overview
                                    href: data-science-process/move-azure-blob.md
                                  - name: Use Storage Explorer
                                    href: data-science-process/move-data-to-azure-blob-using-azure-storage-explorer.md
                                  - name: Use SSIS
                                    href: data-science-process/move-data-to-azure-blob-using-ssis.md
                              - name: Move to SQL on a VM
                                href: data-science-process/move-sql-server-virtual-machine.md
                              - name: Move to Azure SQL Database
                                href: data-science-process/move-sql-azure.md
                              - name: Move to Hive tables
                                href: data-science-process/move-hive-tables.md
                              - name: Move to SQL partitioned tables
                                href: data-science-process/parallel-load-sql-partitioned-tables.md
                              - name: Move from on-premises SQL
                                href: data-science-process/move-sql-azure-adf.md
                          - name: Explore and visualize data
                            items:
                              - name: Prepare data
                                href: data-science-process/prepare-data.md
                              - name: Explore data
                                items:
                                  - name: Overview
                                    href: data-science-process/explore-data.md
                                  - name: Explore Azure Blob Storage
                                    href: data-science-process/explore-data-blob.md
                                  - name: Explore SQL on a VM
                                    href: data-science-process/explore-data-sql-server.md
                                  - name: Explore Hive tables
                                    href: data-science-process/explore-data-hive-tables.md
                              - name: Sample data
                                items:
                                  - name: Overview
                                    href: data-science-process/sample-data.md
                                  - name: Use Blob Storage
                                    href: data-science-process/sample-data-blob.md
                                  - name: Use SQL Server
                                    href: data-science-process/sample-data-sql-server.md
                                  - name: Use Hive tables
                                    href: data-science-process/sample-data-hive.md
                              - name: Process data
                                items:
                                  - name: Access with Python
                                    href: data-science-process/python-data-access.md
                                  - name: Process blob data
                                    href: data-science-process/data-blob.md
                                  - name: Use Azure Data Lake
                                    href: data-science-process/data-lake-walkthrough.md
                                  - name: Use SQL VM
                                    href: data-science-process/sql-server-virtual-machine.md
                                  - name: Use data pipeline
                                    href: data-science-process/automated-data-pipeline-cheat-sheet.md
                                  - name: Use Spark
                                    href: data-science-process/spark-overview.md
                                  - name: Use Scala and Spark
                                    href: data-science-process/scala-walkthrough.md
                      - name: Develop models
                        items:
                          - name: Engineer features
                            items:
                              - name: Overview
                                href: data-science-process/create-features.md
                              - name: Use SQL and Python
                                href: data-science-process/create-features-sql-server.md
                              - name: Use Hive queries
                                href: data-science-process/create-features-hive.md
                          - name: Select features
                            href: data-science-process/select-features.md
                      - name: Deploy models in production
                        href: data-science-process/deploy-models-in-production.md
          - name: Architectures
            items:
              - name: AI enrichment with Cognitive Search
                href: solution-ideas/articles/cognitive-search-with-skillsets.yml
              - name: Automate document processing
                href: example-scenario/ai/automate-document-processing-azure-form-recognizer.yml
              - name: Automate COVID-19 test forms
                href: example-scenario/ai/form-recognizer-covid.yml 
              - name: Baseball decision analysis with ML.NET
                href: data-guide/big-data/baseball-ml-workload.yml
              - name: Batch scoring for deep learning
                href: reference-architectures/ai/batch-scoring-deep-learning.yml
              - name: Batch scoring with Python
                href: reference-architectures/ai/batch-scoring-python.yml
              - name: Batch scoring with R
                href: reference-architectures/ai/batch-scoring-R-models.yml
              - name: Batch scoring with Spark on Databricks
                href: reference-architectures/ai/batch-scoring-databricks.yml
              - name: Build content-based recommendations
                href: example-scenario/ai/scalable-personalization-with-content-based-recommendation-system.yml
              - name: Chatbot for hotel booking
                href: example-scenario/ai/commerce-chatbot.yml
              - name: Citizen AI with the Power Platform
                href: example-scenario/ai/citizen-ai-power-platform.yml
              - name: Deploy AI and ML at the edge
                href: hybrid/deploy-ai-ml-azure-stack-edge.yml
              - name: Deploy models to multiple data sources
                href: example-scenario/ai/multiline-model-deployment.yml
              - name: Determine customer lifetime and churn
                href: example-scenario/ai/customer-lifecycle-churn.yml
              - name: Distributed deep learning training
                href: reference-architectures/ai/training-deep-learning.yml
              - name: End-to-end computer vision at the edge
                href: reference-architectures/ai/end-to-end-smart-factory.yml
              - name: Enterprise-grade conversational bot
                href: reference-architectures/ai/conversational-bot.yml
              - name: Extract text with Power Automate
                href: example-scenario/ai/extract-object-text.yml
              - name: Image classification
                href: example-scenario/ai/intelligent-apps-image-processing.yml
              - name: Implement the healthcare blueprint for AI
                href: industries/healthcare/healthcare-ai-blueprint.yml
              - name: Many models ML with Spark
                href: example-scenario/ai/many-models-machine-learning-azure-spark.yml
              - name: Many models with Azure Machine Learning
                href: example-scenario/ai/many-models-machine-learning-azure-machine-learning.yml
              - name: MLOps for Python models
                href: reference-architectures/ai/mlops-python.yml
              - name: Movie recommendations
                href: example-scenario/ai/movie-recommendations-with-machine-learning.yml
              - name: Orchestrate MLOps on Azure Databricks
                href: reference-architectures/ai/orchestrate-mlops-azure-databricks.yml
              - name: Predict hospital readmissions with ML
                href: example-scenario/ai/predict-hospital-readmissions-machine-learning.yml
              - name: Quality assurance
                href: solution-ideas/articles/quality-assurance.yml
              - name: Real-time machine learning on Azure
                href: example-scenario/ai/deploy-real-time-machine-learning-model-application-ui.yml
              - name: Real-time recommendation API
                href: reference-architectures/ai/real-time-recommendation.yml
              - name: Real-time scoring Python models
                href: reference-architectures/ai/real-time-scoring-machine-learning-models.yml
              - name: Real-time scoring R models
                href: reference-architectures/ai/realtime-scoring-r.yml
              - name: Scale AI and ML in regulated industries
                href: example-scenario/ai/scale-ai-and-machine-learning-in-regulated-industries.yml
              - name: Secure research for regulated data
                href: example-scenario/ai/secure-compute-for-research.yml
              - name: Speech to text conversion
                href: reference-architectures/ai/speech-to-text-transcription-pipeline.yml
              - name: Training Python models
                href: reference-architectures/ai/training-python-models.yml
          - name: Solution ideas
            items:
              - name: AI at the edge
                href: solution-ideas/articles/ai-at-the-edge.yml
              - name: Auditing and risk management
                href: solution-ideas/articles/auditing-and-risk-compliance.yml
              - name: Autonomous systems
                href: solution-ideas/articles/autonomous-systems.yml
              - name: Azure Machine Learning architecture
                href: solution-ideas/articles/azure-machine-learning-solution-architecture.yml
              - name: Business process management
                href: solution-ideas/articles/business-process-management.yml
              - name: Content research
                href: solution-ideas/articles/content-research.yml
              - name: Content tagging with NLP
                href: solution-ideas/articles/website-content-tag-suggestion-with-deep-learning-and-nlp.yml
              - name: Contract management
                href: solution-ideas/articles/contract-management.yml
              - name: Customer churn prediction
                href: solution-ideas/articles/customer-churn-prediction.yml
              - name: Customer feedback
                href: solution-ideas/articles/customer-feedback-and-analytics.yml
              - name: Data science and machine learning
                href: solution-ideas/articles/azure-databricks-data-science-machine-learning.yml
              - name: Defect prevention
                href: solution-ideas/articles/defect-prevention-with-predictive-maintenance.yml
              - name: Digital asset management
                href: solution-ideas/articles/digital-asset-management.yml
              - name: Disconnected AI at the edge
                href: solution-ideas/articles/ai-at-the-edge-disconnected.yml
              - name: E-commerce chatbot
                href: solution-ideas/articles/commerce-chatbot.yml
              - name: Energy demand forecasting
                href: solution-ideas/articles/forecast-energy-power-demand.yml
              - name: Energy supply optimization
                href: solution-ideas/articles/energy-supply-optimization.yml
              - name: Enterprise chatbot disaster recovery
                href: solution-ideas/articles/enterprise-chatbot-disaster-recovery.yml
              - name: Enterprise productivity chatbot
                href: solution-ideas/articles/enterprise-productivity-chatbot.yml
              - name: Environment monitoring
                href: solution-ideas/articles/environment-monitoring-and-supply-chain-optimization.yml
              - name: FAQ chatbot
                href: solution-ideas/articles/faq-chatbot-with-data-champion-model.yml
              - name: Hospital patient predictions
                href: solution-ideas/articles/predict-length-of-stay-and-patient-flow-with-healthcare-analytics.yml
              - name: Image classification with CNNs
                href: solution-ideas/articles/image-classification-with-convolutional-neural-networks.yml
              - name: Interactive voice response bot
                href: solution-ideas/articles/interactive-voice-response-bot.yml
              - name: Keyword digital text processing
                href: solution-ideas/articles/digital-media-speech-text.yml
              - name: Large-scale custom NLP
                href: solution-ideas/articles/large-scale-custom-natural-language-processing.yml
              - name: Marketing optimization
                href: solution-ideas/articles/optimize-marketing-with-machine-learning.yml
              - name: Model deployment to AKS
                href: solution-ideas/articles/machine-learning-model-deployment-aks.yml
              - name: Personalized marketing solutions
                href: solution-ideas/articles/personalized-marketing.yml
              - name: Personalized offers
                href: solution-ideas/articles/personalized-offers.yml
              - name: Population health management
                href: solution-ideas/articles/population-health-management-for-healthcare.yml
              - name: Predictive maintenance
                href: solution-ideas/articles/predictive-maintenance.yml
              - name: Predictive marketing
                href: solution-ideas/articles/predictive-marketing-campaigns-with-machine-learning-and-spark.yml
              - name: Remote patient monitoring
                href: solution-ideas/articles/remote-patient-monitoring.yml
              - name: Retail assistant with visual capabilities
                href: solution-ideas/articles/retail-assistant-or-vacation-planner-with-visual-capabilities.yml
              - name: Retail product recommendations
                href: solution-ideas/articles/product-recommendations.yml
              - name: Speech services
                href: solution-ideas/articles/speech-services.yml
              - name: Vehicle telematics
                href: solution-ideas/articles/predictive-insights-with-vehicle-telematics.yml
              - name: Vision classifier model
                href: example-scenario/dronerescue/vision-classifier-model-with-custom-vision.yml
              - name: Visual assistant
                href: solution-ideas/articles/visual-assistant.yml
      - name: Analytics
        items:
          - name: Get started
            href: solution-ideas/articles/analytics-start-here.yml
          - name: Guides
            items:
              - name: Technology choices
                items:
                  - name: Analytical data stores
                    href: data-guide/technology-choices/analytical-data-stores.md
                  - name: Analytics and reporting
                    href: data-guide/technology-choices/analysis-visualizations-reporting.md
                  - name: Batch processing
                    href: data-guide/technology-choices/batch-processing.md
                  - name: Extract, transform, and load
                    href: data-guide/relational-data/etl.yml
                  - name: Online analytical processing
                    href: data-guide/relational-data/online-analytical-processing.yml
                  - name: Stream processing
                    href: /azure/architecture/data-guide/technology-choices/stream-processing
              - name: Industry guidance
                items:
                  - name: Actuarial risk analysis
                    href: industries/finance/actuarial-risk-analysis-financial-model.yml
                  - name: Financial institutions with data mesh
                    href: /azure/cloud-adoption-framework/scenarios/data-management/architectures/reference-architecture-data-mesh
                    maintainContext: true
              - name: Analytics security baselines
                items:
                  - name: Security baseline for Azure Data Factory
                    href: /security/benchmark/azure/baselines/data-factory-security-baseline
                    maintainContext: true
                  - name: Security baseline for Azure Databricks
                    href: /security/benchmark/azure/baselines/databricks-security-baseline
                    maintainContext: true
                  - name: Security baseline for Azure Purview
                    href: /security/benchmark/azure/baselines/purview-security-baseline
                    maintainContext: true
              - name: Monitor Azure Databricks jobs
                items:
                  - name: Overview
                    href: databricks-monitoring/index.md
                  - name: Send Databricks application logs
                    href: databricks-monitoring/application-logs.md
                  - name: Use dashboards to visualize Databricks
                    href: databricks-monitoring/dashboards.md
                  - name: Troubleshoot performance bottlenecks
                    href: databricks-monitoring/performance-troubleshooting.md
              - name: Apache NiFi guidance
                items:
                  - name: Apache NiFi monitoring with MonitoFi
                    href: guide/data/monitor-apache-nifi-monitofi.yml
                  - name: Helm-based deployments for Apache NiFi
                    href: guide/data/helm-deployments-apache-nifi.yml
          - name: Architectures
            items:
              - name: Analytics end to end
                href: example-scenario/dataplate2e/data-platform-end-to-end.yml
              - name: Anomaly detector process
                href: solution-ideas/articles/anomaly-detector-process.yml
              - name: Apache NiFi on Azure
                href: example-scenario/data/azure-nifi.yml
              - name: Automated enterprise BI
                href: reference-architectures/data/enterprise-bi-adf.yml
              - name: Big data analytics on confidential computing
                href: example-scenario/confidential/data-analytics-containers-spark-kubernetes-azure-sql.yml
              - name: Customer 360 with Azure Synapse and Dynamics 365
                href: example-scenario/analytics/synapse-customer-insights.yml      
              - name: Data analysis for regulated industries
                href: example-scenario/data/data-analysis-regulated-industries.yml
              - name: Data lake queries via Synapse serverless
                href: example-scenario/data/synapse-exploratory-data-analytics.yml
              - name: Data warehouse for small business
                href: example-scenario/data/small-medium-data-warehouse.yml
              - name: Data warehousing and analytics
                href: example-scenario/data/data-warehouse.yml
              - name: Employee retention with Databricks and AKS
                href: example-scenario/ai/employee-retention-databricks-kubernetes.yml
              - name: Geospatial analysis for telecommunications
                href: example-scenario/data/geospatial-analysis-telecommunications-industry.yml
              - name: Geospatial analysis with Azure Synapse
                href: industries/aerospace/geospatial-processing-analytics.yml
              - name: Geospatial data processing and analytics
                href: example-scenario/data/geospatial-data-processing-analytics-azure.yml
              - name: High throughput stream ingestion
                href: example-scenario/data/stream-ingestion-synapse.yml
              - name: Ingest FAA content to analyze flight data
                href: example-scenario/analytics/ingest-faa-swim-analyze-flight-data.yml 
              - name: Ingestion and analysis of news feeds
                href: example-scenario/ai/news-feed-ingestion-and-near-real-time-analysis.yml
              - name: Interactive price analytics
                href: solution-ideas/articles/interactive-price-analytics.yml
              - name: IoT and data analytics
                href: example-scenario/data/big-data-with-iot.yml
              - name: Long-term security logs in Data Explorer
                href: example-scenario/security/security-log-retention-azure-data-explorer.yml
              - name: Partitioning in Event Hubs and Kafka
                href: reference-architectures/event-hubs/partitioning-in-event-hubs-and-kafka.yml
              - name: Precision medicine pipeline with genomics
                href: example-scenario/precision-medicine/genomic-analysis-reporting.yml
              - name: Relationship mesh solution on Azure
                href: example-scenario/analytics/relationship-mesh-solution-azure.yml
              - name: Secure a data lakehouse with Azure Synapse
                href: example-scenario/analytics/secure-data-lakehouse-synapse.yml
              - name: Sentiment analysis and face recognition
                href: example-scenario/ai/nifi-sentiment-analysis-face-recognition.yml
              - name: Sports analytics on Azure
                href: example-scenario/analytics/sports-analytics-architecture-azure.yml
              - name: Stream processing with Azure Databricks
                href: reference-architectures/data/stream-processing-databricks.yml
              - name: Stream processing with Stream Analytics
                href: reference-architectures/data/stream-processing-stream-analytics.yml
              - name: Stream processing with open-source data
                href: example-scenario/data/open-source-data-engine-stream-processing.yml
          - name: Solution ideas
            items:
              - name: Advanced analytics
                href: solution-ideas/articles/advanced-analytics-on-big-data.yml
              - name: App integration using Event Grid
                href: solution-ideas/articles/application-integration-using-event-grid.yml
              - name: Big data analytics with Azure Data Explorer
                href: solution-ideas/articles/big-data-azure-data-explorer.yml
              - name: Big data analytics with enterprise security
                href: solution-ideas/articles/big-data-analytics-enterprise-grade-security.yml
              - name: Content Delivery Network analytics
                href: solution-ideas/articles/content-delivery-network-azure-data-explorer.yml
              - name: Data management with Azure Purview
                href: solution-ideas/articles/azure-purview-data-lake-estate-architecture.yml
              - name: Demand forecasting for shipping
                href: solution-ideas/articles/demand-forecasting-for-shipping-and-distribution.yml
              - name: Demand forecasting and price optimization
                href: solution-ideas/articles/demand-forecasting-price-optimization-marketing.yml
              - name: Demand forecasting with Stream Analytics
                href: solution-ideas/articles/demand-forecasting.yml
              - name: Discovery Hub for analytics
                href: solution-ideas/articles/cloud-scale-analytics-with-discovery-hub.yml
              - name: Enhanced customer dimension
                href: solution-ideas/articles/customer-insights-synapse.yml
              - name: ETL using HDInsight
                href: solution-ideas/articles/extract-transform-and-load-using-hdinsight.yml
              - name: Highly scalable customer service and ERP
                href: solution-ideas/articles/erp-customer-service.yml
              - name: Hybrid big data with HDInsight
                href: solution-ideas/articles/extend-your-on-premises-big-data-investments-with-hdinsight.yml
              - name: Ingestion, ETL, and stream processing
                href: solution-ideas/articles/ingest-etl-stream-with-adb.yml
              - name: Interactive analytics with Data Explorer
                href: solution-ideas/articles/interactive-azure-data-explorer.yml
              - name: IoT analytics with Azure Data Explorer
                href: solution-ideas/articles/iot-azure-data-explorer.yml
              - name: Manage data across the Azure SQL estate
                href: solution-ideas/articles/azure-purview-sql-estate-architecture.yml
              - name: Mining equipment monitoring
                href: solution-ideas/articles/monitor-mining-equipment.yml
              - name: Modern analytics with Azure Databricks
                href: solution-ideas/articles/azure-databricks-modern-analytics-architecture.yml
              - name: Monitoring solution with Data Explorer
                href: solution-ideas/articles/monitor-azure-data-explorer.yml
              - name: Oil and Gas tank level forecasting
                href: solution-ideas/articles/oil-and-gas-tank-level-forecasting.yml
              - name: Predict the length of stay in hospitals
                href: solution-ideas/articles/predicting-length-of-stay-in-hospitals.yml
              - name: Predictive aircraft engine monitoring
                href: solution-ideas/articles/aircraft-engine-monitoring-for-predictive-maintenance-in-aerospace.yml
              - name: Real-time analytics on big data
                href: solution-ideas/articles/real-time-analytics.yml
              - name: Tier applications and data for analytics
                href: solution-ideas/articles/tiered-data-for-analytics.yml
      - name: Blockchain + Multiparty Compute
        items:
          - name: Get started
            href: guide/blockchain/multiparty-compute.yml
          - name: Guides
            items:
              - name: Azure Confidential Ledger architecture
                href: /azure/confidential-ledger/architecture
                maintainContext: true
              - name: Authenticate Confidential Ledger nodes
                href: /azure/confidential-ledger/authenticate-ledger-nodes
                maintainContext: true
          - name: Architectures
            items:
              - name: Azure SQL Database ledger
                href: /azure/azure-sql/database/ledger-overview
                maintainContext: true
              - name: Decentralized trust between banks
                href: example-scenario/apps/decentralized-trust.yml
              - name: Multi-cloud blockchain DLT
                href: example-scenario/blockchain/multi-cloud-blockchain.yml
          - name: Solution ideas
            items:
              - name: Supply chain with Quorum Blockchain Service
                href: guide/blockchain/quorum-blockchain-service.yml
              - name: Blockchain workflow application
                href: solution-ideas/articles/blockchain-workflow-application.yml
              - name: Supply chain track and trace
                href: solution-ideas/articles/supply-chain-track-and-trace.yml
      - name: Compute + HPC
        items: 
          - name: Get started
            href: topics/high-performance-computing.md
          - name: Guides
            items:
              - name: Choose a compute service
                href: guide/technology-choices/compute-decision-tree.yml
              - name: SAS on Azure architecture
                href: guide/sas/sas-overview.yml
              - name: Industry guidance
                items:
                  - name: HPC for manufacturing
                    href: industries/manufacturing/compute-manufacturing-overview.yml
                  - name: Risk grid computing in banking
                    href: industries/finance/risk-grid-banking-overview.yml
                  - name: Risk grid computing solution
                    href: industries/finance/risk-grid-banking-solution-guide.yml
              - name: VM security baselines
                items:
                  - name: Security baseline for VM scale sets
                    href: /security/benchmark/azure/baselines/virtual-machine-scale-sets-security-baseline
                    maintainContext: true
                  - name: Security baseline for Linux VMs
                    href: /security/benchmark/azure/baselines/virtual-machines-linux-security-baseline
                    maintainContext: true
                  - name: Security baseline for Windows VMs
                    href: /security/benchmark/azure/baselines/virtual-machines-windows-security-baseline
                    maintainContext: true
              - name: SQ Server on Azure VMs
                items:
                  - name: SQL Server on Windows VMs
                    href: /azure/azure-sql/virtual-machines/windows/sql-server-on-azure-vm-iaas-what-is-overview
                    maintainContext: true
                  - name: SQL Server on Linux VMs
                    href: /azure/azure-sql/virtual-machines/linux/sql-server-on-linux-vm-what-is-iaas-overview
                    maintainContext: true
                  - name: BC and HADR
                    href: /azure/azure-sql/virtual-machines/windows/business-continuity-high-availability-disaster-recovery-hadr-overview
                    maintainContext: true
                  - name: Best practices checklist
                    href: /azure/azure-sql/virtual-machines/windows/performance-guidelines-best-practices-checklist
                    maintainContext: true
                  - name: VM size
                    href: /azure/azure-sql/virtual-machines/windows/performance-guidelines-best-practices-vm-size
                    maintainContext: true
                  - name: Storage
                    href: /azure/azure-sql/virtual-machines/windows/performance-guidelines-best-practices-storage
                    maintainContext: true
                  - name: Security
                    href: /azure/azure-sql/virtual-machines/windows/security-considerations-best-practices
                    maintainContext: true
                  - name: HADR configuration
                    href: /azure/azure-sql/virtual-machines/windows/hadr-cluster-best-practices
                    maintainContext: true
                  - name: Application patterns
                    href: /azure/azure-sql/virtual-machines/windows/application-patterns-development-strategies
                    maintainContext: true
                  - name: Performance baseline
                    href: /azure/azure-sql/virtual-machines/windows/performance-guidelines-best-practices-collect-baseline
                    maintainContext: true
              - name: Red Hat on Azure guidance
                items:
                  - name: Red Hat workloads on Azure
                    href: /azure/virtual-machines/workloads/redhat/overview
                    maintainContext: true
                  - name: Red Hat OpenShift in Azure
                    href: /azure/virtual-machines/linux/openshift-get-started
                    maintainContext: true
                  - name: Red Hat JBoss EAP on Azure
                    href: /azure/developer/java/ee/jboss-on-azure
                    maintainContext: true
          - name: Architectures
            items:
              - name: 3D video rendering
                href: example-scenario/infrastructure/video-rendering.yml
              - name: Computer-aided engineering
                href: example-scenario/apps/hpc-saas.yml
              - name: Digital image modeling
                href: example-scenario/infrastructure/image-modeling.yml
              - name: HPC cluster deployed in the cloud
                href: solution-ideas/articles/hpc-cluster.yml
              - name: Linux virtual desktops with Citrix
                href: example-scenario/infrastructure/linux-vdi-citrix.yml
              - name: Manage virtual machine compliance
                href: example-scenario/security/virtual-machine-compliance.yml
              - name: Move Azure resources across regions
                href: solution-ideas/articles/move-azure-resources-across-regions.yml
              - name: Quantum computing solutions
                items:
                  - name: Loosely coupled quantum computing
                    href: example-scenario/quantum/loosely-coupled-quantum-computing-job.yml
                  - name: Tightly coupled quantum computing
                    href: example-scenario/quantum/tightly-coupled-quantum-computing-job.yml
              - name: Run a Linux VM on Azure
                href: reference-architectures/n-tier/linux-vm.yml
              - name: Run a Windows VM on Azure
                href: reference-architectures/n-tier/windows-vm.yml
              - name: Run CFD simulations
                href: example-scenario/infrastructure/hpc-cfd.yml
              - name: Run reservoir simulations
                href: example-scenario/infrastructure/reservoir-simulation.yml
          - name: Solution ideas
            items:
              - name: HPC media rendering
                href: solution-ideas/articles/azure-batch-rendering.yml
              - name: HPC risk analysis
                href: solution-ideas/articles/hpc-risk-analysis.yml
              - name: HPC system and big compute
                href: solution-ideas/articles/big-compute-with-azure-batch.yml
              - name: Hybrid HPC with HPC Pack
                href: solution-ideas/articles/hybrid-hpc-in-azure-with-hpc-pack.yml
      - name: Containers
        items:
          - name: Get started
            href: reference-architectures/containers/aks-start-here.md
          - name: Guides
            items:
              - name: AKS cluster best practices
                href: /azure/aks/best-practices
                maintainContext: true
              - name: AKS day-2 operations guide
                items:
                  - name: Introduction
                    href: operator-guides/aks/day-2-operations-guide.md
                  - name: Triage practices
                    items:
                      - name: Overview
                        href: operator-guides/aks/aks-triage-practices.md
                      - name: 1. Cluster health
                        href: operator-guides/aks/aks-triage-cluster-health.md
                      - name: 2. Node and pod health
                        href: operator-guides/aks/aks-triage-node-health.md
                      - name: 3. Workload deployments
                        href: operator-guides/aks/aks-triage-deployment.md
                      - name: 4. Admission controllers
                        href: operator-guides/aks/aks-triage-controllers.md
                      - name: 5. Container registry connectivity
                        href: operator-guides/aks/aks-triage-container-registry.md
                  - name: Patch and upgrade worker nodes
                    href: operator-guides/aks/aks-upgrade-practices.md
                  - name: Monitor AKS with Azure Monitor
                    href: /azure/aks/monitor-aks?bc=%2fazure%2farchitecture%2fbread%2ftoc.json&toc=%2fazure%2farchitecture%2ftoc.json
                    maintainContext: true
                  - name: Common issues
                    href: /azure/aks/troubleshooting?bc=%2fazure%2farchitecture%2fbread%2ftoc.json&toc=%2fazure%2farchitecture%2ftoc.json
                    maintainContext: true
                  - name: Troubleshoot networking 
                    href: operator-guides/aks/troubleshoot-network-aks.md
              - name: Choose a Kubernetes option
                items:
                  - name: Choose a Kubernetes at the edge option
                    href: operator-guides/aks/choose-kubernetes-edge-compute-option.md
                  - name: Choose a bare-metal Kubernetes option
                    href: operator-guides/aks/choose-bare-metal-kubernetes.yml
              - name: Orchestrate multi-container applications
                href: /dotnet/architecture/containerized-lifecycle/design-develop-containerized-apps/orchestrate-high-scalability-availability
                maintainContext: true
              - name: Cost governance with Kubecost
                href: /azure/cloud-adoption-framework/scenarios/app-platform/aks/cost-governance-with-kubecost
                maintainContext: true
              - name: Operations management for AKS
                href: /azure/cloud-adoption-framework/scenarios/app-platform/aks/management
                maintainContext: true
              - name: Security considerations
                items:
                  - name: Security for AKS
                    href: /azure/cloud-adoption-framework/scenarios/app-platform/aks/security
                    maintainContext: true
                  - name: Confidential containers on Azure
                    href: /azure/confidential-computing/confidential-containers
                    maintainContext: true
                  - name: Security baseline for AKS
                    href: /security/benchmark/azure/baselines/aks-security-baseline
                    maintainContext: true
              - name: Docker guidance
                items:
                  - name: Monolithic applications
                    href: /dotnet/architecture/containerized-lifecycle/design-develop-containerized-apps/monolithic-applications
                    maintainContext: true
                  - name: Containerize monolithic applications
                    href: /dotnet/architecture/microservices/architect-microservice-container-applications/containerize-monolithic-applications
                    maintainContext: true
                  - name: Containers for DevOps collaboration
                    href: /dotnet/architecture/containerized-lifecycle/docker-application-lifecycle/containers-foundation-for-devops-collaboration
                    maintainContext: true
          - name: Architectures
            items:
              - name: Advanced microservices on AKS
                href: reference-architectures/containers/aks-microservices/aks-microservices-advanced.yml
              - name: AKS baseline cluster
                href: reference-architectures/containers/aks/secure-baseline-aks.yml
              - name: AKS baseline for multi-region clusters
                href: reference-architectures/containers/aks-multi-region/aks-multi-cluster.yml
              - name: AKS cluster for a PCI-DSS workload
                items:
                  - name: Introduction
                    href: reference-architectures/containers/aks-pci/aks-pci-intro.yml
                  - name: Architecture
                    href: reference-architectures/containers/aks-pci/aks-pci-ra-code-assets.yml
                  - name: Network segmentation
                    href: reference-architectures/containers/aks-pci/aks-pci-network.yml
                  - name: Data protection
                    href: reference-architectures/containers/aks-pci/aks-pci-data.yml
                  - name: Vulnerability management
                    href: reference-architectures/containers/aks-pci/aks-pci-malware.yml
                  - name: Access controls
                    href: reference-architectures/containers/aks-pci/aks-pci-identity.yml
                  - name: Monitoring operations
                    href: reference-architectures/containers/aks-pci/aks-pci-monitor.yml
                  - name: Policy management
                    href: reference-architectures/containers/aks-pci/aks-pci-policy.yml
                  - name: Summary
                    href: reference-architectures/containers/aks-pci/aks-pci-summary.yml
              - name: AKS data protection on Azure NetApp Files
                href: example-scenario/file-storage/data-protection-kubernetes-astra-azure-netapp-files.yml
              - name: Autonomous-driving simulation
                href: industries/automotive/building-blocks-autonomous-driving-simulation-environments.yml
              - name: Build a telehealth system
                href: example-scenario/apps/telehealth-system.yml
              - name: Build CNCF projects by using AKS
                href: example-scenario/apps/build-cncf-incubated-graduated-projects-aks.yml  
              - name: CI/CD pipeline for container workloads
                href: example-scenario/apps/devops-with-aks.yml
              - name: Firewall protection for an AKS cluster
                href: example-scenario/aks-firewall/aks-firewall.yml
              - name: GitOps for AKS
                href: example-scenario/gitops-aks/gitops-blueprint-aks.yml
              - name: Magento e-commerce in AKS
                href: example-scenario/magento/magento-azure.yml
              - name: Microservices architecture on AKS
<<<<<<< HEAD
                href: reference-architectures/containers/aks-microservices/aks-microservices.yml
              - name: Mission critical workload on AKS
                items:
                  - name: Introduction
                    href: reference-architectures/containers/aks-mission-critical/mission-critical-intro.yml
                  - name: Application design
                    href: reference-architectures/containers/aks-mission-critical/mission-critical-app-design.yml                  
                  - name: Application platform
                    href: reference-architectures/containers/aks-mission-critical/mission-critical-app-platform.yml                  
                  - name: Data platform
                    href: reference-architectures/containers/aks-mission-critical/mission-critical-data-platform.yml
                  - name: Networking and connectivity platform
                    href: reference-architectures/containers/aks-mission-critical/mission-critical-networking.md                    
                  - name: Health modeling
                    href: reference-architectures/containers/aks-mission-critical/mission-critical-health-modeling.yml
                  - name: Deployment and testing
                    href: reference-architectures/containers/aks-mission-critical/mission-critical-deploy-test.yml
                  - name: Security
                    href: reference-architectures/containers/aks-mission-critical/mission-critical-security.yml
                  - name: Operational procedures
                    href: reference-architectures/containers/aks-mission-critical/mission-critical-operational.yml
=======
                href: reference-architectures/containers/aks-microservices/aks-microservices.yml              
>>>>>>> 858f1dfd
              - name: Microservices with Container Apps
                href: example-scenario/serverless/microservices-with-container-apps.yml
              - name: Microservices with Container Apps and Dapr
                href: example-scenario/serverless/microservices-with-container-apps-dapr.yml
              - name: Multiplayer server hosting with ACI
                href: /gaming/azure/reference-architectures/multiplayer-synchronous-aci
                maintainContext: true
              - name: Multiplayer server hosting with AKS
                href: /gaming/azure/reference-architectures/multiplayer-synchronous-aks
                maintainContext: true
              - name: Multiplayer hosting with Service Fabric
                href: /gaming/azure/reference-architectures/multiplayer-synchronous-sf
                maintainContext: true
              - name: Multitenancy with AKS and AGIC
                href: example-scenario/aks-agic/aks-agic.yml
          - name: Solution ideas
            items:
              - name: API-first SaaS business model with AKS
                href: solution-ideas/articles/aks-api-first.yml
              - name: AKS in event stream processing
                href: solution-ideas/articles/serverless-event-processing-aks.yml
              - name: Build cloud native applications
                href: solution-ideas/articles/cloud-native-apps.yml
              - name: Bursting from AKS with ACI
                href: solution-ideas/articles/scale-using-aks-with-aci.yml
              - name: Data streaming with AKS
                href: solution-ideas/articles/data-streaming-scenario.yml
              - name: Elastic demand handling with AKS
                href: solution-ideas/articles/aks-demand-spikes.yml
              - name: Instant IoT data streaming with AKS
                href: solution-ideas/articles/aks-iot-data-streaming.yml
              - name: JBoss deployment with Red Hat on Azure
                href: solution-ideas/articles/jboss-deployment-red-hat.yml
              - name: Lift and shift to containers with AKS
                href: solution-ideas/articles/migrate-existing-applications-with-aks.yml
              - name: Microservices with AKS and Azure DevOps
                href: solution-ideas/articles/microservices-with-aks.yml
              - name: Secure DevOps for AKS
                href: solution-ideas/articles/secure-devops-for-kubernetes.yml
      - name: Databases
        items:
          - name: Get started
            href: data-guide/databases-architecture-design.yml
          - name: Guides
            items:
              - name: Overview
                href: data-guide/index.md
              - name: Relational data
                items:
                  - name: 'Extract, transform, and load (ETL)'
                    href: data-guide/relational-data/etl.yml
                  - name: Online analytical processing (OLAP)
                    href: data-guide/relational-data/online-analytical-processing.yml
                  - name: Online transaction processing (OLTP)
                    href: data-guide/relational-data/online-transaction-processing.md
                  - name: Data warehousing
                    href: data-guide/relational-data/data-warehousing.yml
              - name: Non-relational data
                items:
                  - name: Non-relational data stores
                    href: data-guide/big-data/non-relational-data.yml
                  - name: Free-form text search
                    href: data-guide/scenarios/search.yml
                  - name: Time series data
                    href: data-guide/scenarios/time-series.yml
                  - name: Working with CSV and JSON files
                    href: data-guide/scenarios/csv-and-json.md
              - name: Build a scalable system for massive data
                href: data-guide/scenarios/build-scalable-database-solutions-azure-services.md
              - name: Big data
                items:
                  - name: Big data architectures
                    href: data-guide/big-data/index.yml
                  - name: Batch processing
                    href: data-guide/big-data/batch-processing.yml
                  - name: Real-time processing
                    href: data-guide/big-data/real-time-processing.yml
              - name: Technology choices
                items:
                  - name: Analytical data stores
                    href: data-guide/technology-choices/analytical-data-stores.md
                  - name: Analytics and reporting
                    href: data-guide/technology-choices/analysis-visualizations-reporting.md
                  - name: Batch processing
                    href: data-guide/technology-choices/batch-processing.md
                  - name: Data lakes
                    href: data-guide/scenarios/data-lake.md
                  - name: Data storage
                    href: data-guide/technology-choices/data-storage.md
                  - name: Choose a data store
                    items:
                      - name: Understand data store models
                        href: guide/technology-choices/data-store-overview.md
                      - name: Select a data store
                        href: guide/technology-choices/data-store-decision-tree.md
                      - name: Criteria for choosing a data store
                        href: guide/technology-choices/data-store-considerations.md
                  - name: Pipeline orchestration
                    href: data-guide/technology-choices/pipeline-orchestration-data-movement.md
                  - name: Real-time message ingestion
                    href: data-guide/technology-choices/real-time-ingestion.md
                  - name: Search data stores
                    href: data-guide/technology-choices/search-options.md
                  - name: Stream processing
                    href: data-guide/technology-choices/stream-processing.md
              - name: Data management patterns
                href: patterns/category/data-management.md
              - name: Use the Transactional Outbox pattern
                href: best-practices/transactional-outbox-cosmos.yml
              - name: Industry guidance
                items:
                  - name: Data management in banking
                    href: industries/finance/data-management-banking-overview.yml
                  - name: Data management in retail
                    href: industries/retail/retail-data-management-overview.md
                  - name: Financial institutions with data mesh
                    href: /azure/cloud-adoption-framework/scenarios/data-management/architectures/reference-architecture-data-mesh
                    maintainContext: true
                  - name: Healthcare with highly sensitive data
                    href: /azure/cloud-adoption-framework/scenarios/cloud-scale-analytics/architectures/reference-architecture-lamna
                    maintainContext: true
                  - name: Visual search for retail
                    href: industries/retail/visual-search-use-case-overview.yml
              - name: Data use cases
                items:
                  - name: "Adatum: single landing zone"
                    href: /azure/cloud-adoption-framework/scenarios/cloud-scale-analytics/architectures/reference-architecture-adatum
                    maintainContext: true
                  - name: "Relecloud: multiple landing zones"
                    href: /azure/cloud-adoption-framework/scenarios/cloud-scale-analytics/architectures/reference-architecture-relecloud
                    maintainContext: true
              - name: Transfer data to and from Azure
                href: data-guide/scenarios/data-transfer.md
              - name: Extend on-premises data solutions to Azure
                href: data-guide/scenarios/hybrid-on-premises-and-cloud.md
              - name: Secure data solutions
                href: data-guide/scenarios/securing-data-solutions.md
              - name: Tenancy models for SaaS apps
                items:
                  - name: Overview
                    href: isv/application-tenancy.yml
                  - name: Multitenant SaaS database patterns
                    href: /azure/azure-sql/database/saas-tenancy-app-design-patterns
                    maintainContext: true
              - name: High availability for SQL DB and SQL MI
                href: /azure/azure-sql/database/high-availability-sla
                maintainContext: true
              - name: Cosmos DB guidance
                items:
                  - name: Azure Cosmos DB resource model
                    href: /azure/cosmos-db/account-databases-containers-items
                    maintainContext: true
                  - name: Global distribution
                    items:
                      - name: Distribute data globally
                        href: /azure/cosmos-db/distribute-data-globally
                        maintainContext: true
                      - name: Consistency levels in Cosmos DB
                        href: /azure/cosmos-db/consistency-levels
                        maintainContext: true
                      - name: High availability with Cosmos DB
                        href: /azure/cosmos-db/high-availability
                        maintainContext: true
                      - name: Global distribution functional details
                        href: /azure/cosmos-db/global-dist-under-the-hood
                        maintainContext: true
                  - name: Partitioning and horizontal scaling
                    href: /azure/cosmos-db/partitioning-overview
                    maintainContext: true
                  - name: Capacity
                    items:
                     - name: Request units in Cosmos DB
                       href: /azure/cosmos-db/request-units
                       maintainContext: true
                     - name: Provisioned throughput
                       href: /azure/cosmos-db/set-throughput
                       maintainContext: true
                     - name: Autoscale throughput
                       href: /azure/cosmos-db/provision-throughput-autoscale
                       maintainContext: true
                     - name: Serverless in Cosmos DB
                       href: /azure/cosmos-db/serverless
                       maintainContext: true
                     - name: Autoscale and standard throughput
                       href: /azure/cosmos-db/how-to-choose-offer
                       maintainContext: true
                     - name: Provisioned and serverless throughput
                       href: /azure/cosmos-db/throughput-serverless
                       maintainContext: true
                     - name: Scaling provisioned throughput
                       href: /azure/cosmos-db/scaling-provisioned-throughput-best-practices
                       maintainContext: true                    
                  - name: Security
                    items:
                      - name: Security in Cosmos DB
                        href: /azure/cosmos-db/database-security
                        maintainContext: true
                      - name: Data encryption
                        href: /azure/cosmos-db/database-encryption-at-rest
                        maintainContext: true
                      - name: Role-based access control
                        href: /azure/cosmos-db/role-based-access-control
                        maintainContext: true
                      - name: Azure Policy support
                        href: /azure/cosmos-db/policy
                        maintainContext: true
                      - name: Azure Policy Regulatory Compliance
                        href: /azure/cosmos-db/security-controls-policy
                        maintainContext: true
                      - name: Security baseline for Cosmos DB
                        href: /security/benchmark/azure/baselines/cosmos-db-security-baseline
                        maintainContext: true
                  - name: Backup
                    items:
                      - name: Backup and restore in Cosmos DB
                        href: /azure/cosmos-db/continuous-backup-restore-introduction
                        maintainContext: true
                      - name: Continuous backup in Cosmos DB
                        href: /azure/cosmos-db/continuous-backup-restore-introduction
                        maintainContext: true
                  - name: Cost optimization
                    items:
                      - name: Plan and manage costs
                        href: /azure/cosmos-db/plan-manage-costs
                        maintainContext: true
                      - name: Pricing model
                        href: /azure/cosmos-db/how-pricing-works
                        maintainContext: true
                      - name: Total cost of ownership (TCO)
                        href: /azure/cosmos-db/total-cost-ownership
                        maintainContext: true
                      - name: Understand your bill
                        href: /azure/cosmos-db/understand-your-bill
                        maintainContext: true
                      - name: Optimize provisioned throughput cost
                        href: /azure/cosmos-db/optimize-cost-throughput
                        maintainContext: true
                      - name: Optimize request cost
                        href: /azure/cosmos-db/optimize-cost-reads-writes
                        maintainContext: true
                      - name: Optimize storage cost
                        href: /azure/cosmos-db/optimize-cost-storage
                        maintainContext: true
                      - name: Optimize multi-region cost
                        href: /azure/cosmos-db/optimize-cost-regions
                        maintainContext: true
                      - name: Optimize development/testing cost
                        href: /azure/cosmos-db/optimize-dev-test
                        maintainContext: true
                      - name: Optimize cost with reserved capacity
                        href: /azure/cosmos-db/cosmos-db-reserved-capacity
                        maintainContext: true
                      - name: Optimize with rate limiting
                        href: /azure/cosmos-db/rate-limiting-requests
                        maintainContext: true
                  - name: Change feed in Cosmos DB
                    href: /azure/cosmos-db/change-feed
                    maintainContext: true
                  - name: Built-in Jupyter Notebooks support
                    href: /azure/cosmos-db/cosmosdb-jupyter-notebooks
                    maintainContext: true
                  - name: Service quotas
                    href: /azure/cosmos-db/concepts-limits
                    maintainContext: true
              - name: Run Apache Cassandra
                href: best-practices/cassandra.md
          - name: Architectures
            items:
              - name: Azure health data consortium
                href: example-scenario/data/azure-health-data-consortium.yml
              - name: Build a delta lake for ad hoc queries
                href: solution-ideas/articles/build-data-lake-support-adhoc-queries-online.yml
              - name: Cost savings through HTAP with Azure SQL
                href: example-scenario/data/azure-sql-htap.yml
              - name: Data governance with Profisee
                href: reference-architectures/data/profisee-master-data-management-purview.yml
              - name: DataOps for modern data warehouse
                href: example-scenario/data-warehouse/dataops-mdw.yml
              - name: Globally distributed apps using Cosmos DB
                href: solution-ideas/articles/globally-distributed-mission-critical-applications-using-cosmos-db.yml
              - name: Hybrid ETL with Azure Data Factory
                href: example-scenario/data/hybrid-etl-with-adf.yml
              - name: "IaaS: Web app with relational database"
                href: high-availability/ref-arch-iaas-web-and-db.yml
              - name: Master data management with CluedIn
                href: reference-architectures/data/cluedin.yml
              - name: Master data management with Profisee
                href: reference-architectures/data/profisee-master-data-management-data-factory.yml
              - name: Migrate master data services with CluedIn
                href: reference-architectures/data/migrate-master-data-services-with-cluedin.yml
              - name: Minimal storage – change feed replication
                href: solution-ideas/articles/minimal-storage-change-feed-replicate-data.yml
              - name: Multi-region web app with private database
                href: example-scenario/sql-failover/app-service-private-sql-multi-region.yml
              - name: N-tier app with Cassandra
                href: reference-architectures/n-tier/n-tier-cassandra.yml
              - name: Observability patterns and metrics
                href: databricks-monitoring/databricks-observability.yml
              - name: Optimize SQL Server with Azure Arc
                href: hybrid/azure-arc-sql-server.yml
              - name: Optimized storage – time based multi writes
                href: solution-ideas/articles/optimized-storage-time-based-multi-writes.yml
              - name: Optimized storage – time based Data Lake
                href: solution-ideas/articles/optimized-storage-time-based-data-lake.yml
              - name: Optimized storage with data classification
                href: solution-ideas/articles/optimized-storage-logical-data-classification.yml
              - name: Oracle migration to Azure
                href: solution-ideas/articles/reference-architecture-for-oracle-database-migration-to-azure.yml
              - name: SQL 2008 R2 failover cluster in Azure
                href: example-scenario/sql-failover/sql-failover-2008r2.yml
              - name: SQL Database and Synapse connectivity
                href: /azure/azure-sql/database/connectivity-architecture
                maintainContext: true
              - name: SQL Managed Instance with CMK
                href: example-scenario/data/sql-managed-instance-cmk.yml
              - name: Web app private database connectivity
                href: example-scenario/private-web-app/private-web-app.yml
              - name: Windows N-tier applications
                href: reference-architectures/n-tier/n-tier-sql-server.yml
          - name: Solution ideas
            items:
              - name: Big data analytics with Azure Data Explorer
                href: solution-ideas/articles/big-data-azure-data-explorer.yml
              - name: Build cloud native applications
                href: solution-ideas/articles/cloud-native-apps.yml
              - name: Campaign optimization with HDInsight
                href: solution-ideas/articles/campaign-optimization-with-azure-hdinsight-spark-clusters.yml
              - name: Campaign optimization with SQL Server
                href: solution-ideas/articles/campaign-optimization-with-sql-server.yml
              - name: Data streaming
                href: solution-ideas/articles/data-streaming-scenario.yml
              - name: Data cache
                href: solution-ideas/articles/data-cache-with-redis-cache.yml
              - name: Digital campaign management
                href: solution-ideas/articles/digital-marketing-using-azure-database-for-postgresql.yml
              - name: Digital marketing using MySQL
                href: solution-ideas/articles/digital-marketing-using-azure-database-for-mysql.yml
              - name: Enterprise data warehouse
                href: solution-ideas/articles/enterprise-data-warehouse.yml
              - name: Finance management using MySQL
                href: solution-ideas/articles/finance-management-apps-using-azure-database-for-mysql.yml
              - name: Finance management using PostgreSQL
                href: solution-ideas/articles/finance-management-apps-using-azure-database-for-postgresql.yml
              - name: Gaming using MySQL
                href: solution-ideas/articles/gaming-using-azure-database-for-mysql.yml
              - name: Gaming using Cosmos DB
                href: solution-ideas/articles/gaming-using-cosmos-db.yml
              - name: Intelligent apps using MySQL
                href: solution-ideas/articles/intelligent-apps-using-azure-database-for-mysql.yml
              - name: Intelligent apps using PostgreSQL
                href: solution-ideas/articles/intelligent-apps-using-azure-database-for-postgresql.yml
              - name: Interactive querying with HDInsight
                href: solution-ideas/articles/interactive-querying-with-hdinsight.yml
              - name: Loan charge-off prediction with HDInsight
                href: solution-ideas/articles/loan-chargeoff-prediction-with-azure-hdinsight-spark-clusters.yml
              - name: Loan charge-off prediction with SQL Server
                href: solution-ideas/articles/loan-chargeoff-prediction-with-sql-server.yml
              - name: Loan credit risk modeling
                href: solution-ideas/articles/loan-credit-risk-analyzer-and-default-modeling.yml
              - name: Loan credit risk with SQL Server
                href: solution-ideas/articles/loan-credit-risk-with-sql-server.yml
              - name: Messaging
                href: solution-ideas/articles/messaging.yml
              - name: Mining equipment monitoring
                href: solution-ideas/articles/monitor-mining-equipment.yml
              - name: Multi-region web app with Cosmos DB
                href: solution-ideas/articles/multi-region-web-app-cosmos-db-replication.yml
              - name: Ops automation using Event Grid
                href: solution-ideas/articles/ops-automation-using-event-grid.yml
              - name: Personalization using Cosmos DB
                href: solution-ideas/articles/personalization-using-cosmos-db.yml
              - name: Retail and e-commerce using MySQL
                href: solution-ideas/articles/retail-and-ecommerce-using-azure-database-for-mysql.yml
              - name: Retail and e-commerce using PostgreSQL
                href: solution-ideas/articles/retail-and-ecommerce-using-azure-database-for-postgresql.yml
              - name: Retail and e-commerce using Cosmos DB
                href: solution-ideas/articles/retail-and-e-commerce-using-cosmos-db.yml
              - name: Serverless apps using Cosmos DB
                href: solution-ideas/articles/serverless-apps-using-cosmos-db.yml
              - name: Streaming using HDInsight
                href: solution-ideas/articles/streaming-using-hdinsight.yml
      - name: DataOps
        items:
          - name: Get started
            href: data-guide/azure-dataops-architecture-design.md
          - name: Guides
            items:
              - name: DataOps checklist
                href: checklist/data-ops.md
              - name: Analytics and reporting
                href: data-guide/technology-choices/analysis-visualizations-reporting.md
              - name: Build a scalable system for massive data
                href: data-guide/scenarios/build-scalable-database-solutions-azure-services.md
              - name: Apache NiFi guidance
                items:
                  - name: Apache NiFi monitoring with MonitoFi
                    href: guide/data/monitor-apache-nifi-monitofi.yml
                  - name: Helm-based deployments for Apache NiFi
                    href: guide/data/helm-deployments-apache-nifi.yml
              - name: Microsoft Purview guidance
                items:
                  - name: Accounts architectures and best practices
                    href: /azure/purview/concept-best-practices-accounts
                    maintainContext: true
                  - name: Managing data effectively
                    href: /azure/purview/concept-best-practices-asset-lifecycle
                    maintainContext: true
                  - name: Automation best practices
                    href: /azure/purview/concept-best-practices-automation
                    maintainContext: true
                  - name: Backup and recovery for migration
                    href: /azure/purview/concept-best-practices-migration
                    maintainContext: true
                  - name: Classification best practices
                    href: /azure/purview/concept-best-practices-classification
                    maintainContext: true
                  - name: Collections architectures and practices
                    href: /azure/purview/concept-best-practices-collections
                    maintainContext: true
                  - name: Deployment best practices
                    href: /azure/purview/deployment-best-practices
                    maintainContext: true
                  - name: Glossary best practices
                    href: /azure/purview/concept-best-practices-glossary
                    maintainContext: true
                  - name: Labeling best practices
                    href: /azure/purview/concept-best-practices-sensitivity-labels
                    maintainContext: true
                  - name: Data lineage best practices
                    href: /azure/purview/concept-best-practices-lineage-azure-data-factory
                    maintainContext: true
                  - name: Network architecture and best practices
                    href: /azure/purview/concept-best-practices-network
                    maintainContext: true
                  - name: Pricing guidelines
                    href: /azure/purview/concept-guidelines-pricing
                    maintainContext: true
                  - name: Scanning best practices
                    href: /azure/purview/concept-best-practices-scanning
                    maintainContext: true
                  - name: Security best practices
                    href: /azure/purview/concept-best-practices-security
                    maintainContext: true
              - name: Azure Data Factory guidance
                items:
                  - name: Continuous integration in Data Factory
                    href: /azure/data-factory/continuous-integration-delivery
                    maintainContext: true
                  - name: Automated publishing for CI/CD
                    href: /azure/data-factory/continuous-integration-delivery-improvements
                    maintainContext: true
              - name: Azure Databricks guidance
                items:
                  - name: Repos for Git integration
                    href: /azure/databricks/repos/index
                    maintainContext: true
                  - name: GitHub version control
                    href: /azure/databricks/notebooks/github-version-control
                    maintainContext: true
                  - name: Azure DevOps version control
                    href: /azure/databricks/notebooks/azure-devops-services-version-control
                    maintainContext: true
                  - name: Bitbucket Cloud version control
                    href: /azure/databricks/notebooks/bitbucket-cloud-version-control
                    maintainContext: true
                  - name: GitLab version control
                    href: /azure/databricks/repos/gitlab-version-control
                    maintainContext: true
                  - name: CI/CD with Azure DevOps
                    href: /azure/databricks/dev-tools/ci-cd/ci-cd-azure-devops
                    maintainContext: true
                  - name: CI/CD with Jenkins
                    href: /azure/databricks/dev-tools/ci-cd/ci-cd-jenkins
                    maintainContext: true
              - name: Power BI guidance
                items:
                  - name: Power BI security
                    href: /power-bi/guidance/whitepaper-powerbi-security
                    maintainContext: true
                  - name: Power BI enterprise deployment
                    href: /power-bi/guidance/whitepaper-powerbi-enterprise-deployment
                    maintainContext: true
                  - name: Power BI Premium deployment
                    href: /power-bi/guidance/whitepaper-powerbi-premium-deployment
                    maintainContext: true
                  - name: Deployment pipelines
                    items:
                      - name: Overview
                        href: /power-bi/create-reports/deployment-pipelines-overview
                        maintainContext: true
                      - name: The deployment process
                        href: /power-bi/create-reports/deployment-pipelines-process
                        maintainContext: true
                      - name: Best practices
                        href: /power-bi/create-reports/deployment-pipelines-best-practices
                        maintainContext: true
                      - name: Automate your deployment pipeline
                        href: /power-bi/create-reports/deployment-pipelines-automation
                        maintainContext: true
              - name: Continuous integration for Azure Synapse
                href: /azure/synapse-analytics/cicd/continuous-integration-delivery
                maintainContext: true
          - name: Architectures
            items:
              - name: Anomaly detector process
                href: solution-ideas/articles/anomaly-detector-process.yml
              - name: Apache NiFi on Azure
                href: example-scenario/data/azure-nifi.yml
              - name: Automated enterprise BI
                href: reference-architectures/data/enterprise-bi-adf.yml
              - name: Data analysis for regulated industries
                href: example-scenario/data/data-analysis-regulated-industries.yml
              - name: Data governance with Profisee
                href: reference-architectures/data/profisee-master-data-management-purview.yml
              - name: Data warehousing and analytics
                href: example-scenario/data/data-warehouse.yml
              - name: DataOps for modern data warehouse
                href: example-scenario/data-warehouse/dataops-mdw.yml
              - name: Geospatial data processing and analytics
                href: example-scenario/data/geospatial-data-processing-analytics-azure.yml
              - name: Hybrid ETL with Azure Data Factory
                href: example-scenario/data/hybrid-etl-with-adf.yml
              - name: Master data management with CluedIn
                href: reference-architectures/data/cluedin.yml
              - name: Master data management with Profisee
                href: reference-architectures/data/profisee-master-data-management-data-factory.yml
              - name: Modern data warehouse for small business
                href: example-scenario/data/small-medium-data-warehouse.yml
              - name: Modernize mainframe and midrange data
                href: reference-architectures/migration/modernize-mainframe-data-to-azure.yml
              - name: Optimized storage with data classification
                href: solution-ideas/articles/optimized-storage-logical-data-classification.yml
              - name: Power BI data write-back
                href: example-scenario/data/power-bi-write-back-power-apps.yml
              - name: Replicate and sync mainframe data in Azure
                href: reference-architectures/migration/sync-mainframe-data-with-azure.yml
          - name: Solution ideas
            items:
              - name: Azure Data Explorer monitoring
                href: solution-ideas/articles/monitor-azure-data-explorer.yml
              - name: Data management with Azure Purview
                href: solution-ideas/articles/azure-purview-data-lake-estate-architecture.yml
              - name: Discovery Hub for analytics
                href: solution-ideas/articles/cloud-scale-analytics-with-discovery-hub.yml
              - name: Ingestion, ETL, and stream processing
                href: solution-ideas/articles/ingest-etl-stream-with-adb.yml
              - name: Mining equipment monitoring
                href: solution-ideas/articles/monitor-mining-equipment.yml
              - name: Ops automation using Event Grid
                href: solution-ideas/articles/ops-automation-using-event-grid.yml
              - name: Tier applications for analytics
                href: solution-ideas/articles/tiered-data-for-analytics.yml
      - name: Developer Options
        items:
          - name: Microservices
            items:
              - name: Get started
                href: microservices/index.yml
              - name: Guides
                items:
                  - name: Microservices assessment and readiness
                    href: guide/technology-choices/microservices-assessment.md
                  - name: Domain modeling for microservices
                    items:
                      - name: Domain analysis
                        href: microservices/model/domain-analysis.md
                      - name: Tactical DDD
                        href: microservices/model/tactical-ddd.yml
                      - name: Identify microservice boundaries
                        href: microservices/model/microservice-boundaries.yml
                  - name: Design a microservices architecture
                    items:
                      - name: Introduction
                        href: microservices/design/index.yml
                      - name: Choose a compute option
                        href: microservices/design/compute-options.md
                      - name: Spring Apps via reverse proxy
                        href: reference-architectures/microservices/spring-cloud-reverse-proxy.yml
                      - name: Interservice communication
                        href: microservices/design/interservice-communication.yml
                      - name: API design
                        href: microservices/design/api-design.yml
                      - name: API gateways
                        href: microservices/design/gateway.yml
                      - name: Data considerations
                        href: microservices/design/data-considerations.yml
                      - name: Container orchestration
                        href: microservices/design/orchestration.yml
                      - name: Design patterns for microservices
                        href: microservices/design/patterns.yml
                  - name: Operate microservices in production
                    items:
                      - name: Monitor microservices in AKS
                        href: microservices/logging-monitoring.yml
                      - name: CI/CD for microservices
                        href: microservices/ci-cd.yml
                      - name: CI/CD for microservices on Kubernetes
                        href: microservices/ci-cd-kubernetes.yml
                  - name: Migrate to a microservices architecture
                    items:
                      - name: Migrate monolith to microservices
                        href: microservices/migrate-monolith.yml
                      - name: Modernize apps with Service Fabric
                        href: service-fabric/modernize-app-azure-service-fabric.yml
                      - name: Migrate from Cloud Services to ASF
                        href: service-fabric/migrate-from-cloud-services.yml
                  - name: .NET microservices
                    items:
                      - name: Design a microservice-oriented app
                        href: /dotnet/architecture/microservices/multi-container-microservice-net-applications/microservice-application-design
                        maintainContext: true
                      - name: Create a  CRUD microservice
                        href: /dotnet/architecture/microservices/multi-container-microservice-net-applications/data-driven-crud-microservice
                        maintainContext: true
                      - name: Event-based communication
                        href: /dotnet/architecture/microservices/multi-container-microservice-net-applications/integration-event-based-microservice-communications
                        maintainContext: true
                      - name: Implement API Gateways with Ocelot
                        href: /dotnet/architecture/microservices/multi-container-microservice-net-applications/implement-api-gateways-with-ocelot
                        maintainContext: true
              - name: Architectures
                items:
                   - name: Decompose apps with Service Fabric
                     href: example-scenario/infrastructure/service-fabric-microservices.yml
                   - name: High-availability blue/green deployment
                     href: example-scenario/blue-green-spring/blue-green-spring.yml
                   - name: Microservices on Azure Service Fabric
                     href: reference-architectures/microservices/service-fabric.yml
                   - name: Microservices with Azure Spring Apps
                     href: /azure/spring-cloud/reference-architecture
                     maintainContext: true
                   - name: Microservices with Container Apps
                     href: example-scenario/serverless/microservices-with-container-apps.yml
                   - name: Microservices with Container Apps and Dapr
                     href: example-scenario/serverless/microservices-with-container-apps-dapr.yml
                   - name: Unified logging for microservices apps
                     href: example-scenario/logging/unified-logging.yml     
          - name: Serverless applications
            items:
              - name: Get started
                href: serverless-quest/serverless-overview.md
              - name: Guides
                items:
                  - name: Serverless Functions examples
                    href: serverless-quest/reference-architectures.md
                  - name: Plan for serverless architecture
                    items:
                      - name: Deploy serverless Functions
                        href: serverless-quest/validate-commit-serverless-adoption.md
                      - name: Serverless application assessment
                        href: serverless-quest/application-assessment.md
                      - name: Technical workshops and training
                        href: serverless-quest/technical-training.md
                      - name: Proof of concept or pilot
                        href: serverless-quest/poc-pilot.md
                  - name: Develop and deploy serverless apps
                    items:
                      - name: Serverless Functions app development
                        href: serverless-quest/application-development.md
                      - name: Serverless Functions code walkthrough
                        href: serverless/code.yml
                      - name: CI/CD for a serverless frontend
                        href: serverless/guide/serverless-app-cicd-best-practices.yml
                  - name: Monitoring serverless event processing
                    href: serverless/guide/monitoring-serverless-event-processing.md
                  - name: Serverless Functions app operations
                    href: serverless-quest/functions-app-operations.md
                  - name: Serverless Functions app security
                    href: serverless-quest/functions-app-security.md
                  - name: Security baseline for Azure Functions
                    href: /security/benchmark/azure/baselines/functions-security-baseline
                    maintainContext: true
                  - name: Serverless with Azure Logic Apps
                    href: /azure/logic-apps/logic-apps-serverless-overview
                    maintainContext: true
                  - name: Event Hubs with Azure Functions
                    items:
                      - name: Overview
                        href: serverless/event-hubs-functions/event-hubs-functions.yml
                      - name: Performance and scale
                        href: serverless/event-hubs-functions/performance-scale.yml
                      - name: Resilient design
                        href: serverless/event-hubs-functions/resilient-design.md
                      - name: Security
                        href: serverless/event-hubs-functions/security.md
                      - name: Observability
                        href: serverless/event-hubs-functions/observability.yml
              - name: Architectures
                items:
                  - name: Azure Functions in a hybrid environment
                    href: hybrid/azure-functions-hybrid.yml
                  - name: Event-based cloud automation
                    href: reference-architectures/serverless/cloud-automation.yml
                  - name: Multicloud with the Serverless Framework
                    href: example-scenario/serverless/serverless-multicloud.yml
                  - name: Real-time location sharing
                    href: example-scenario/signalr/index.yml
                  - name: Serverless event processing
                    href: reference-architectures/serverless/event-processing.yml
              - name: Solution ideas
                items:
                  - name: AKS in event stream processing
                    href: solution-ideas/articles/serverless-event-processing-aks.yml
                  - name: Big data analytics with Data Explorer
                    href: solution-ideas/articles/big-data-azure-data-explorer.yml
                  - name: De-batch and filter with Event Hubs
                    href: solution-ideas/articles/serverless-event-processing-filtering.yml
                  - name: HIPAA/HITRUST compliant health data
                    href: solution-ideas/articles/security-compliance-blueprint-hipaa-hitrust-health-data-ai.yml
                  - name: Instant broadcasting with serverless
                    href: solution-ideas/articles/instant-broadcasting-on-serverless-architecture.yml
                  - name: Serverless applications using Event Grid
                    href: solution-ideas/articles/serverless-application-architectures-using-event-grid.yml
                  - name: Serverless apps using Cosmos DB
                    href: solution-ideas/articles/serverless-apps-using-cosmos-db.yml
                  - name: Serverless computing LOB apps
                    href: solution-ideas/articles/onboarding-customers-with-a-cloud-native-serverless-architecture.yml
                  - name: Serverless event stream processing
                    href: solution-ideas/articles/serverless-event-processing-private-link.yml
                  - name: Transit Hub pub-sub messaging system
                    href: solution-ideas/articles/transit-hub.yml
      - name: DevOps
        items:
          - name: Get started
            href: guide/devops/devops-start-here.md
          - name: Guides
            items:
              - name: DevOps checklist
                href: checklist/dev-ops.md
              - name: Operational Excellence patterns
                href: /azure/architecture/framework/devops/devops-patterns
                maintainContext: true
              - name: Advanced ARM templates
                items:
                  - name: Overview
                    href: guide/azure-resource-manager/advanced-templates/index.md
                  - name: Update a resource
                    href: guide/azure-resource-manager/advanced-templates/update-resource.md
                  - name: Use an object as a parameter
                    href: guide/azure-resource-manager/advanced-templates/objects-as-parameters.md
                  - name: Property transformer and collector
                    href: guide/azure-resource-manager/advanced-templates/collector.md
                  - name: Infrastructure as code with Bicep and ACR
                    href: guide/azure-resource-manager/advanced-templates/enterprise-infrastructure-bicep-container-registry.yml
              - name: DevTest Labs guidance
                items:
                  - name: Deliver a proof of concept
                    href: /azure/devtest-labs/deliver-proof-concept
                    maintainContext: true
                  - name: Orchestrate the implementation
                    href: /azure/devtest-labs/devtest-lab-guidance-orchestrate-implementation
                    maintainContext: true
                  - name: Scale up DevTest Labs infrastructure
                    href: /azure/devtest-labs/devtest-lab-guidance-scale
                    maintainContext: true
                  - name: Security baseline for DevTest Labs
                    href: /security/benchmark/azure/baselines/devtest-labs-security-baseline
                    maintainContext: true
              - name: Azure Monitor guidance
                items:
                  - name: Best practices
                    items:
                      - name: Plan your monitoring strategy
                        href: /azure/azure-monitor/best-practices-plan
                        maintainContext: true
                      - name: Configure data collection
                        href: /azure/azure-monitor/best-practices-data-collection
                        maintainContext: true
                      - name: Analyze and visualize data
                        href: /azure/azure-monitor/best-practices-analysis
                        maintainContext: true
                      - name: Alerts and automated actions
                        href: /azure/azure-monitor/best-practices-alerts
                        maintainContext: true
                  - name: Continuous monitoring
                    href: /azure/azure-monitor/continuous-monitoring
                    maintainContext: true
                  - name: Data sources
                    href: /azure/azure-monitor/agents/data-sources
                    maintainContext: true
                  - name: Data platform
                    href: /azure/azure-monitor/data-platform
                    maintainContext: true
                  - name: Security
                    items:
                      - name: Log data security
                        href: /azure/azure-monitor/logs/data-security
                        maintainContext: true
                      - name: Customer-managed keys
                        href: /azure/azure-monitor/logs/customer-managed-keys
                        maintainContext: true
                      - name: Private Link connection
                        href: /azure/azure-monitor/logs/private-link-security
                        maintainContext: true
                      - name: Private Link design
                        href: /azure/azure-monitor/logs/private-link-design
                        maintainContext: true
                      - name: Personal log data handling
                        href: /azure/azure-monitor/logs/personal-data-mgmt
                        maintainContext: true
                      - name: Data collection, retention, and storage
                        href: /azure/azure-monitor/app/data-retention-privacy
                        maintainContext: true
                      - name: Security baseline
                        href: /security/benchmark/azure/baselines/monitor-security-baseline
                        maintainContext: true
                  - name: Design a logging deployment
                    href: /azure/azure-monitor/logs/design-logs-deployment
                    maintainContext: true
              - name: CI/CD for Synapse Analytics
                href: /azure/synapse-analytics/cicd/continuous-integration-delivery
                maintainContext: true
              - name: DevOps for quantum computing
                href: guide/quantum/devops-for-quantum-computing.yml
              - name: Platform automation for VMware Solution
                href: /azure/cloud-adoption-framework/scenarios/azure-vmware/eslz-platform-automation-and-devops
                maintainContext: true
          - name: Architectures
            items:
              - name: Automate multistage Azure Pipelines
                href: example-scenario/devops/automate-azure-pipelines.yml
              - name: Automate API deployments with APIOps
                href: example-scenario/devops/automated-api-deployments-apiops.yml
              - name: Automate Jupyter Notebooks
                href: example-scenario/data/automating-diagnostic-jupyter-notebook.yml
              - name: Automate Sentinel integration with DevOps
                href: example-scenario/devops/automate-sentinel-integration.yml
              - name: Azure DevTest Labs for enterprises
                href: example-scenario/infrastructure/devtest-labs-reference-architecture.yml
              - name: CI/CD pipeline for chatbots with ARM
                href: example-scenario/apps/devops-cicd-chatbot.yml
              - name: CI/CD pipeline using Azure DevOps
                href: example-scenario/apps/devops-dotnet-webapp.yml
              - name: DevSecOps in GitHub
                href: solution-ideas/articles/devsecops-in-github.yml
              - name: Enterprise monitoring with Azure Monitor
                href: example-scenario/monitoring/enterprise-monitoring.yml
              - name: High-availability blue/green deployment
                href: example-scenario/blue-green-spring/blue-green-spring.yml
              - name: Jenkins on Azure
                href: example-scenario/apps/jenkins.yml
              - name: Microsoft 365 tenant configuration
                href: example-scenario/devops/manage-microsoft-365-tenant-configuration-microsoft365dsc-devops.yml
              - name: Run containers in a hybrid environment
                href: hybrid/hybrid-containers.yml
              - name: Teacher-provisioned virtual labs in Azure
                href: example-scenario/devops/teacher-provisioned-virtual-labs-azure.yml
          - name: Solution ideas
            items:
              - name: CI/CD for Azure VMs
                href: solution-ideas/articles/cicd-for-azure-vms.yml
              - name: CI/CD for Azure Web Apps
                href: solution-ideas/articles/azure-devops-continuous-integration-and-continuous-deployment-for-azure-web-apps.yml
              - name: CI/CD for Containers
                href: solution-ideas/articles/cicd-for-containers.yml
              - name: CI/CD for Microsoft Power Platform
                href: solution-ideas/articles/azure-devops-continuous-integration-for-power-platform.yml
              - name: CI/CD for quantum computing jobs
                href: solution-ideas/articles/cicd-for-quantum-computing-jobs.yml
              - name: CI/CD for Windows desktop apps
                href: solution-ideas/articles/azure-devops-ci-cd-for-desktop-apps.yml
              - name: CI/CD using Jenkins and AKS
                href: solution-ideas/articles/container-cicd-using-jenkins-and-kubernetes-on-azure-container-service.yml
              - name: CI/CD using Jenkins and Terraform
                href: solution-ideas/articles/immutable-infrastructure-cicd-using-jenkins-and-terraform-on-azure-virtual-architecture-overview.yml
              - name: DevSecOps in Azure
                href: solution-ideas/articles/devsecops-in-azure.yml
              - name: DevSecOps for infrastructure as code
                href: solution-ideas/articles/devsecops-infrastructure-as-code.yml 
              - name: DevSecOps with a rolling main branch
                href: solution-ideas/articles/devsecops-rolling-branch.yml
              - name: DevTest and DevOps for IaaS
                href: solution-ideas/articles/dev-test-iaas.yml
              - name: DevTest and DevOps for PaaS
                href: solution-ideas/articles/dev-test-paas.yml
              - name: DevTest and DevOps with microservices
                href: solution-ideas/articles/dev-test-microservice.yml
              - name: DevTest Image Factory
                href: solution-ideas/articles/dev-test-image-factory.yml
              - name: Hybrid DevOps
                href: solution-ideas/articles/devops-in-a-hybrid-environment.yml
              - name: Java CI/CD using Jenkins and Web Apps
                href: solution-ideas/articles/java-cicd-using-jenkins-and-azure-web-apps.yml
              - name: SharePoint for development testing
                href: solution-ideas/articles/sharepoint-farm-devtest.yml
      - name: Hybrid + Multicloud
        items:
          - name: Get started
            href: hybrid/hybrid-start-here.md
          - name: Guides
            items:
              - name: Hybrid workload in Azure
                href: /azure/architecture/framework/hybrid/hybrid-overview
                maintainContext: true
              - name: Hybrid app design considerations
                href: /hybrid/app-solutions/overview-app-design-considerations
                maintainContext: true
              - name: Azure Arc guidance
                items:
                  - name: Administer SQL Server with Azure Arc
                    href: hybrid/azure-arc-sql-server.yml
                  - name: App Service on Azure Arc
                    href: /azure/app-service/overview-arc-integration
                    maintainContext: true
                  - name: Security baseline for Arc-enabled Servers
                    href: /security/benchmark/azure/baselines/arc-enabled-security-baseline
                    maintainContext: true
              - name: Technology choices
                items:
                  - name: Compare Azure Stack Hub and Azure
                    href: /azure-stack/user/azure-stack-considerations
                    maintainContext: true
                  - name: Compare Azure, Stack Hub, and Stack HCI
                    href: /azure-stack/operator/compare-azure-azure-stack
                    maintainContext: true
                  - name: Compare Azure Stack HCI and Stack Hub
                    href: /azure-stack/hci/concepts/compare-azure-stack-hub
                    maintainContext: true
                  - name: Compare Stack HCI to Windows Server
                    href: /azure-stack/hci/concepts/compare-windows-server
                    maintainContext: true
                  - name: Choose drives for Azure Stack HCI
                    href: /azure-stack/hci/concepts/choose-drives
                    maintainContext: true
              - name: Hybrid deployments
                items:
                  - name: Configure hybrid cloud connectivity
                    href: hybrid/deployments/solution-deployment-guide-connectivity.md
                  - name: Configure hybrid cloud identity
                    href: hybrid/deployments/solution-deployment-guide-identity.md
                  - name: Deploy AI-based footfall detection
                    href: hybrid/deployments/solution-deployment-guide-retail-footfall-detection.md
                  - name: Deploy an app that scales cross-cloud
                    href: hybrid/deployments/solution-deployment-guide-cross-cloud-scaling.md
                  - name: Deploy Kubernetes on Azure Stack Hub
                    href: hybrid/deployments/solution-deployment-guide-highly-available-kubernetes.md
                  - name: Deploy highly available MongoDB
                    href: hybrid/deployments/solution-deployment-guide-mongodb-ha.md
                  - name: Deploy hybrid app with on-premises data
                    href: hybrid/deployments/solution-deployment-guide-cross-cloud-scaling-onprem-data.md
                  - name: Deploy a SQL Server 2016 AG
                    href: hybrid/deployments/solution-deployment-guide-sql-ha.md
                  - name: Direct traffic with a geo-distributed app
                    href: hybrid/deployments/solution-deployment-guide-geo-distributed.md
              - name: Azure VMware Solution guidance
                items:
                  - name: API Management for AVS
                    href: /azure/azure-vmware/concepts-api-management
                    maintainContext: true
                  - name: BCDR for AVS
                    href: /azure/cloud-adoption-framework/scenarios/azure-vmware/eslz-business-continuity-and-disaster-recovery
                    maintainContext: true
                  - name: Govern AVS
                    href: /azure/cloud-adoption-framework/scenarios/azure-vmware/govern
                    maintainContext: true
                  - name: Manage and monitor AVS
                    href: /azure/cloud-adoption-framework/scenarios/azure-vmware/eslz-management-and-monitoring
                    maintainContext: true
                  - name: Migrate with AVS
                    href: /azure/cloud-adoption-framework/scenarios/azure-vmware/migrate
                    maintainContext: true
                  - name: Network interconnectivity for AVS
                    href: /azure/azure-vmware/concepts-networking
                    maintainContext: true
                  - name: Network planning for AVS
                    href: /azure/azure-vmware/tutorial-network-checklist
                    maintainContext: true
                  - name: Platform automation for AVS
                    href: /azure/cloud-adoption-framework/scenarios/azure-vmware/eslz-platform-automation-and-devops
                    maintainContext: true
                  - name: Security and governance for AVS
                    href: /azure/cloud-adoption-framework/scenarios/azure-vmware/eslz-security-governance-and-compliance
                    maintainContext: true
              - name: Connect an on-premises network to Azure
                href: reference-architectures/hybrid-networking/index.yml
              - name: FSLogix for the enterprise
                href: example-scenario/wvd/windows-virtual-desktop-fslogix.yml
              - name: Troubleshoot a hybrid VPN connection
                href: reference-architectures/hybrid-networking/troubleshoot-vpn.yml
          - name: Architectures
            items:
              - name: Azure Arc solutions
                items:
                - name: Azure Arc hybrid management with AKS
                  href: hybrid/arc-hybrid-kubernetes.yml
                - name: Manage configurations for Azure Arc
                  href: hybrid/azure-arc-hybrid-config.yml
                - name: Optimize SQL Server with Azure Arc
                  href: hybrid/azure-arc-sql-server.yml
                - name: Run containers in a hybrid environment
                  href: hybrid/hybrid-containers.yml
              - name: Azure Automation solutions
                items:
                  - name: Azure Automation hybrid environment
                    href: hybrid/azure-automation-hybrid.yml
                  - name: Azure Automation update management
                    href: hybrid/azure-update-mgmt.yml
                  - name: Azure Automation State Configuration
                    href: example-scenario/state-configuration/state-configuration.yml
              - name: Azure enterprise cloud file share
                href: hybrid/azure-files-private.yml
              - name: Azure files secured by AD DS
                href: example-scenario/hybrid/azure-files-on-premises-authentication.yml
              - name: Azure Functions in a hybrid environment
                href: hybrid/azure-functions-hybrid.yml
              - name: Azure Stack HCI stretched clusters for DR
                href: hybrid/azure-stack-hci-dr.yml
              - name: Azure Stack HCI switchless interconnect
                href: hybrid/azure-stack-robo.yml
              - name: Azure Stack Hub solutions
                items:
                  - name: AI-based footfall detection
                    href: solution-ideas/articles/hybrid-footfall-detection.yml
                  - name: Back up files on Azure Stack Hub
                    href: hybrid/azure-stack-backup.yml
                  - name: Cross-cloud scaling (on-premises data)
                    href: example-scenario/hybrid/hybrid-cross-cloud-scale-on-premises-data.yml 
                  - name: Cross-cloud scaling with Traffic Manager
                    href: /azure/architecture/example-scenario/hybrid/hybrid-cross-cloud-scaling
                  - name: DevOps with Azure Stack Hub
                    href: solution-ideas/articles/hybrid-continuous-integration.yml
                  - name: Disaster recovery for Stack Hub VMs
                    href: hybrid/azure-stack-vm-disaster-recovery.yml
                  - name: Hybrid geo-distributed architecture
                    href: example-scenario/hybrid/hybrid-geo-distributed.yml
                  - name: Hybrid relay connection
                    href: solution-ideas/articles/hybrid-relay-connection.yml
              - name: Azure VMware Solution in hub-and-spoke
                href: /azure/azure-vmware/concepts-hub-and-spoke
                maintainContext: true
              - name: Connect on-premises with ExpressRoute
                href: reference-architectures/hybrid-networking/expressroute-vpn-failover.yml
              - name: Connect standalone servers
                href: hybrid/azure-network-adapter.yml
              - name: Deploy AI and ML with Azure Stack Edge
                href: hybrid/deploy-ai-ml-azure-stack-edge.yml
              - name: Design a hybrid Domain Name System
                href: hybrid/hybrid-dns-infra.yml
              - name: "Enhanced-security hybrid messaging: client"
                href: example-scenario/hybrid/secure-hybrid-messaging-client.yml
              - name: "Enhanced-security hybrid: mobile access"
                href: example-scenario/hybrid/secure-hybrid-messaging-mobile.yml
              - name: "Enhanced-security hybrid messaging: web"
                href: example-scenario/hybrid/secure-hybrid-messaging-web.yml
              - name: Extend on-premises using ExpressRoute
                href: reference-architectures/hybrid-networking/expressroute.yml
              - name: Hybrid availability and monitoring
                href: hybrid/hybrid-perf-monitoring.yml
              - name: Hybrid file services
                href: hybrid/hybrid-file-services.yml
              - name: Hybrid file share with disaster recovery
                href: example-scenario/hybrid/hybrid-file-share-dr-remote-local-branch-workers.yml
              - name: Hybrid security monitoring
                href: hybrid/hybrid-security-monitoring.yml
              - name: Manage hybrid workloads with WAC
                href: hybrid/hybrid-server-os-mgmt.yml
              - name: On-premises data gateway for Logic Apps
                href: hybrid/gateway-logic-apps.yml
              - name: Public MEC compute deployment
                href: example-scenario/hybrid/public-multi-access-edge-compute-deployment.yml
              - name: Public MEC high availability 
                href: example-scenario/hybrid/multi-access-edge-compute-ha.yml
              - name: Run containers in a hybrid environment
                href: hybrid/hybrid-containers.yml
              - name: Use file shares in a hybrid environment
                href: hybrid/azure-file-share.yml
          - name: Solution ideas
            items:
              - name: Azure Stack Hub solutions
                items:
                  - name: Cross-cloud scaling
                    href: solution-ideas/articles/cross-cloud-scaling.yml
                  - name: Hybrid connections
                    href: solution-ideas/articles/hybrid-connectivity.yml
                  - name: Hybrid relay connection
                    href: solution-ideas/articles/hybrid-relay-connection.yml
                  - name: Tiered data for analytics
                    href: example-scenario/hybrid/hybrid-tiered-data-analytics.yml
                  - name: Unlock legacy data with Azure Stack
                    href: solution-ideas/articles/unlock-legacy-data.yml
              - name: Azure VMware Solution foundations
                items:
                  - name: Azure VMware Solution capacity planning
                    href: solution-ideas/articles/azure-vmware-solution-foundation-capacity.yml
                  - name: Azure VMware Solution landing zone
                    href: solution-ideas/articles/azure-vmware-solution-foundation-landing-zone.yml
                  - name: Azure VMware Solution networking
                    href: solution-ideas/articles/azure-vmware-solution-foundation-networking.yml
              - name: Cross-platform chat
                href: solution-ideas/articles/cross-platform-chat.yml
      - name: Identity
        items:    
          - name: Get started
            href: identity/identity-start-here.yml
          - name: Guides
            items:
              - name: Azure Active Directory architecture
                href: /azure/active-directory/fundamentals/active-directory-architecture
                maintainContext: true
              - name: Identity and access management in Azure
                href: /security/compass/identity
                maintainContext: true
              - name: Compare identity services
                href: /azure/active-directory-domain-services/compare-identity-solutions
                maintainContext: true
              - name: Build for resilience
                href: guide/resilience/resilience-overview.yml
              - name: Conditional Access
                items:
                  - name: Conditional Access for Zero trust
                    href: guide/security/conditional-access-zero-trust.md 
                  - name: Conditional Access design principles
                    href: guide/security/conditional-access-design.yml
                  - name: Conditional Access architecture  
                    href: guide/security/conditional-access-architecture.yml
                  - name: Conditional Access framework
                    href: guide/security/conditional-access-framework.md
              - name: Identity in multitenant applications
                items:
                  - name: Introduction
                    href: multitenant-identity/index.yml
                  - name: The Tailspin scenario
                    href: multitenant-identity/tailspin.yml
                  - name: Authentication
                    href: multitenant-identity/authenticate.yml
                  - name: Claims-based identity
                    href: multitenant-identity/claims.md
                  - name: Tenant sign-up
                    href: multitenant-identity/signup.md
                  - name: Application roles
                    href: multitenant-identity/app-roles.md
                  - name: Authorization
                    href: multitenant-identity/authorize.md
                  - name: Secure a web API
                    href: multitenant-identity/web-api.yml
                  - name: Cache access tokens
                    href: multitenant-identity/token-cache.md
                  - name: Client certificate
                    href: multitenant-identity/client-certificate.yml
                  - name: Federate with a customer's AD FS
                    href: multitenant-identity/adfs.yml
              - name: Integrate on-premises AD with Azure
                href: reference-architectures/identity/index.yml
              - name: Deployment guidance
                items:
                  - name: Azure AD deployment checklist
                    href: /azure/active-directory/fundamentals/active-directory-deployment-checklist-p2
                    maintainContext: true
                  - name: Azure AD deployment plans
                    href: /azure/active-directory/fundamentals/active-directory-deployment-plans
                    maintainContext: true
                  - name: Azure AD B2C deployment plans
                    href: /azure/active-directory/fundamentals/azure-active-directory-b2c-deployment-plans
                    maintainContext: true
              - name: Migrate applications to Azure AD
                items:
                  - name: Migrate an AD FS app to Azure
                    href: /azure/active-directory/manage-apps/migrate-adfs-apps-to-azure
                    maintainContext: true
                  - name: Migrate app authentication to Azure AD
                    href: /azure/active-directory/manage-apps/migrate-application-authentication-to-azure-active-directory
                    maintainContext: true
                  - name: Use the AD FS application activity report
                    href: /azure/active-directory/manage-apps/migrate-adfs-application-activity
                    maintainContext: true
                  - name: Resources for migrating to Azure AD
                    href: /azure/active-directory/manage-apps/migration-resources
                    maintainContext: true
              - name: Secure identity
                items:
                  - name: Secure development with SPAs
                    href: guide/resilience/azure-ad-secure-single-page-application.yml
                  - name: Security baseline for Azure AD
                    href: /security/benchmark/azure/baselines/aad-security-baseline
                    maintainContext: true
              - name: Identity management
                items:
                  - name: Azure billing and Azure AD tenants
                    href: /azure/cloud-adoption-framework/ready/landing-zone/design-area/azure-billing-ad-tenant?toc=/azure/architecture/toc.json&bc=/azure/architecture/_bread/toc.json
                    maintainContext: true
                  - name: Identity and access management
                    href: /azure/cloud-adoption-framework/ready/landing-zone/design-area/identity-access?toc=/azure/architecture/toc.json&bc=/azure/architecture/_bread/toc.json
                    maintainContext: true
                  - name: Limit cross-tenant private endpoints
                    href: /azure/cloud-adoption-framework/ready/azure-best-practices/limit-cross-tenant-private-endpoint-connections
                    maintainContext: true
                  - name: Resource organization
                    href: /azure/cloud-adoption-framework/ready/landing-zone/design-area/resource-org?toc=/azure/architecture/toc.json&bc=/azure/architecture/_bread/toc.json
                    maintainContext: true
              - name: Hybrid identity
                items:
                  - name: Choose a hybrid identity method
                    href: /azure/active-directory/hybrid/choose-ad-authn
                    maintainContext: true
                  - name: Cloud management for on-premises
                    href: /azure/active-directory/hybrid/cloud-governed-management-for-on-premises
                    maintainContext: true
                  - name: Hybrid identity foundation with Azure AD
                    href: /azure/active-directory/hybrid/four-steps
                    maintainContext: true
                  - name: Azure AD Connect for on-premises
                    href: /azure/active-directory/hybrid/whatis-azure-ad-connect
                    maintainContext: true
              - name: Identity for education
                items:
                  - name: Azure Active Directory for education
                    href: /microsoft-365/education/deploy/intro-azure-active-directory
                    maintainContext: true
                  - name: Multi-tenant for large institutions
                    href: /microsoft-365/education/deploy/design-multi-tenant-architecture
                    maintainContext: true
                  - name: Design a tenant configuration
                    href: /microsoft-365/education/deploy/design-tenant-configurations
                    maintainContext: true
                  - name: Design authentication and credentials
                    href: /microsoft-365/education/deploy/design-credential-authentication-strategies
                    maintainContext: true
                  - name: Design an account strategy
                    href: /microsoft-365/education/deploy/design-account-strategy
                    maintainContext: true
                  - name: Design identity governance 
                    href: /microsoft-365/education/deploy/design-identity-governance
                    maintainContext: true
          - name: Architectures
            items:
              - name: AD DS resource forests in Azure
                href: reference-architectures/identity/adds-forest.yml
              - name: Azure AD identity management for AWS
                href: reference-architectures/aws/aws-azure-ad-security.yml
              - name: Deploy AD DS in an Azure virtual network
                href: reference-architectures/identity/adds-extend-domain.yml
              - name: Extend on-premises AD FS to Azure
                href: reference-architectures/identity/adfs.yml
              - name: Governance of Teams guest users
                href: example-scenario/governance/governance-teams-guest-users.yml
              - name: On-premises AD domains with Azure AD
                href: reference-architectures/identity/azure-ad.yml
          - name: Solution ideas
            items:
              - name: Collaboration with Microsoft 365
                href: solution-ideas/articles/collaboration-microsoft-365.yml
              - name: Hybrid identity
                href: solution-ideas/articles/hybrid-identity.yml
      - name: Integration
        items:
          - name: Get started
            href: integration/integration-start-here.yml
          - name: Guides
            items:
              - name: Connectors in Azure Logic Apps
                href: /azure/connectors/apis-list
                maintainContext: true
              - name: Access to virtual networks from Logic Apps
                href: /azure/logic-apps/connect-virtual-network-vnet-isolated-environment-overview
                maintainContext: true
              - name: BCDR for Logic Apps
                href: /azure/logic-apps/business-continuity-disaster-recovery-guidance
                maintainContext: true
              - name: Azure Policy controls for Logic Apps
                href: /azure/logic-apps/security-controls-policy
                maintainContext: true
              - name: Security baseline for Logic Apps
                href: /security/benchmark/azure/baselines/logic-apps-security-baseline
                maintainContext: true
          - name: Architectures
            items:
              - name: API Management landing zone accelerator
                href: example-scenario/integration/app-gateway-internal-api-management-function.yml
              - name: Basic enterprise integration on Azure
                href: reference-architectures/enterprise-integration/basic-enterprise-integration.yml
              - name: Data integration with Logic Apps and SQL
                href: example-scenario/integration/logic-apps-data-integration.yml
              - name: Enterprise business intelligence
                href: reference-architectures/data/enterprise-bi-synapse.yml
              - name: Enterprise integration - queues and events
                href: reference-architectures/enterprise-integration/queues-events.yml
              - name: On-premises data gateway for Logic Apps
                href: hybrid/gateway-logic-apps.yml
              - name: Power Automate deployment at scale
                href: example-scenario/power-automate/power-automate.yml
              - name: Publish internal APIs to external users
                href: example-scenario/apps/publish-internal-apis-externally.yml
          - name: Solution ideas
            items:
              - name: Custom business processes
                href: solution-ideas/articles/custom-business-processes.yml
              - name: Elastic Workplace Search on Azure
                href: solution-ideas/articles/elastic-workplace-search.yml
              - name: Line of business extension
                href: solution-ideas/articles/lob.yml
              - name: Protect backend APIs in Azure
                href: solution-ideas/articles/protect-backend-apis-azure-management.yml
              - name: Web and mobile front-ends
                href: solution-ideas/articles/front-end.yml
      - name: Internet of Things
        items:
          - name: Get started
            href: reference-architectures/iot/iot-architecture-overview.md
          - name: Guides
            items:
              - name: Choose an IoT solution
                href: example-scenario/iot/iot-central-iot-hub-cheat-sheet.yml
              - name: Industry-specific example solutions
                href: reference-architectures/iot/industry-iot-hub-page.md
              - name: IoT concepts
                items:
                  - name: Introduction to IoT concepts
                    href: example-scenario/iot/introduction-to-solutions.yml
                  - name: 'Devices, platform, and applications'
                    href: example-scenario/iot/devices-platform-application.yml
                  - name: 'Attestation, authentication, provisioning'
                    href: example-scenario/iot/attestation-provisioning.yml
                  - name: Field and cloud edge gateways
                    href: example-scenario/iot/field-cloud-edge-gateways.yml
                  - name: Application-to-device commands
                    href: example-scenario/iot/cloud-to-device.yml
                  - name: 'Builders, developers, and operators'
                    href: example-scenario/iot/builders-developers-operators.yml
              - name: Computer vision with Azure IoT Edge
                items:
                  - name: Overview
                    href: guide/iot-edge-vision/index.md
                  - name: Camera selection
                    href: guide/iot-edge-vision/camera.md
                  - name: Hardware acceleration
                    href: guide/iot-edge-vision/hardware.md
                  - name: Machine learning
                    href: guide/iot-edge-vision/machine-learning.yml
                  - name: Alerting
                    href: guide/iot-edge-vision/alerts.md
                  - name: Image storage
                    href: guide/iot-edge-vision/image-storage.md
                  - name: User interface and scenarios
                    href: guide/iot-edge-vision/user-interface.md
              - name: Industrial IoT analytics
                items:
                  - name: Architecture
                    href: guide/iiot-guidance/iiot-architecture.yml
                  - name: Recommended services
                    href: guide/iiot-guidance/iiot-services.md
                  - name: Data visualization
                    href: guide/iiot-guidance/iiot-data.yml
                  - name: Considerations
                    href: guide/iiot-guidance/iiot-considerations.md
              - name: Industrial IoT patterns
                items:
                  - name: Overview
                    href: guide/iiot-patterns/iiot-patterns-overview.yml
                  - name: Connectivity patterns
                    href: guide/iiot-patterns/iiot-connectivity-patterns.yml
                  - name: Visibility patterns
                    href: guide/iiot-patterns/iiot-visibility-patterns.yml
                  - name: Transparency patterns
                    href: guide/iiot-patterns/iiot-transparency-patterns.yml    
                  - name: Prediction patterns
                    href: guide/iiot-patterns/iiot-prediction-patterns.yml
              - name: IoT patterns
                items:
                  - name: Analyze and optimize loop
                    href: example-scenario/iot/analyze-optimize-loop.yml
                  - name: Event routing
                    href: example-scenario/iot/event-routing.yml
                  - name: Measure and control loop
                    href: example-scenario/iot/measure-control-loop.yml
                  - name: Monitor and manage loop
                    href: example-scenario/iot/monitor-manage-loop.yml
                  - name: Real-time IoT updates
                    href: example-scenario/iot/real-time-iot-updates-cloud-apps.yml
                  - name: Scale solutions with deployment stamps
                    href: example-scenario/iot/application-stamps.yml
              - name: Azure IoT client SDK support
                href: guide/iot/azure-iot-client-sdk-support.yml
              - name: Moving from test to production
                href: example-scenario/iot/iot-move-to-production.yml
          - name: Architectures
            items:
              - name: Azure IoT reference architecture
                href: reference-architectures/iot.yml
              - name: Automated guided vehicles fleet control
                href: example-scenario/iot/automated-guided-vehicles-fleet-control.yml
              - name: Batch integration with Azure Digital Twins
                href: example-scenario/iot/batch-integration-azure-data-factory-digital-twins.yml
              - name: Computer vision at the edge
                href: reference-architectures/ai/end-to-end-smart-factory.yml
              - name: Connected factory hierarchy service
                href: solution-ideas/articles/connected-factory-hierarchy-service.yml
              - name: Connected factory signal pipeline
                href: example-scenario/iot/connected-factory-signal-pipeline.yml
              - name: Efficient Docker image deployment
                href: example-scenario/iot/efficient-docker-image-deployment.yml
              - name: IoT and data analytics
                href: example-scenario/data/big-data-with-iot.yml
              - name: IoT Edge safety and maintenance system
                href: example-scenario/predictive-maintenance/iot-predictive-maintenance.yml
              - name: IoT using Cosmos DB
                href: solution-ideas/articles/iot-using-cosmos-db.yml
              - name: Smart places with Azure Digital Twins
                href: example-scenario/iot/smart-places.yml
          - name: Solution ideas
            items:
              - name: Azure digital twins builder
                href: solution-ideas/articles/azure-digital-twins-builder.yml
              - name: Buy online, pick up in store
                href: example-scenario/iot/vertical-buy-online-pickup-in-store.yml
              - name: Condition monitoring
                href: solution-ideas/articles/condition-monitoring.yml
              - name: COVID-19 solutions
                items:
                  - name: Cognizant Safe Buildings with IoT
                    href: solution-ideas/articles/safe-buildings.yml
                  - name: Contactless IoT interfaces
                    href: solution-ideas/articles/contactless-interfaces.yml
                  - name: COVID-19 IoT safe environments
                    href: solution-ideas/articles/cctv-iot-edge-for-covid-19-safe-environment-and-mask-detection.yml
                  - name: IoT Connected Platform
                    href: solution-ideas/articles/iot-connected-platform.yml
                  - name: Lighting and disinfection system
                    href: solution-ideas/articles/uven-disinfection.yml
              - name: Environment monitoring
                href: solution-ideas/articles/environment-monitoring-and-supply-chain-optimization.yml
              - name: IoT analytics with Azure Data Explorer
                href: solution-ideas/articles/iot-azure-data-explorer.yml
              - name: IoT Edge data storage and processing
                href: solution-ideas/articles/data-storage-edge.yml
              - name: Light and power for emerging markets
                href: solution-ideas/articles/iot-power-management.yml
              - name: Predictive maintenance
                href: solution-ideas/articles/iot-predictive-maintenance.yml
              - name: Process real-time vehicle data using IoT
                href: example-scenario/data/realtime-analytics-vehicle-iot.yml
              - name: Project 15 IoT sustainability
                href: solution-ideas/articles/project-15-iot-sustainability.yml
              - name: Real-time asset tracking and management
                href: solution-ideas/articles/real-time-asset-tracking-mgmt-iot-central.yml
              - name: Voice assistants and IoT devices
                href: solution-ideas/articles/iot-controlling-devices-with-voice-assistant.yml
      - name: Mainframe + Midrange
        items:
          - name: Get started
            href: mainframe/mainframe-midrange-architecture.md
          - name: Guides
            items:
              - name: Mainframe migration framework
                items:
                  - name: Mainframe migration overview
                    href: /azure/cloud-adoption-framework/infrastructure/mainframe-migration/index
                    maintainContext: true
                  - name: Mainframe myths and facts
                    href: /azure/cloud-adoption-framework/infrastructure/mainframe-migration/myths-and-facts
                    maintainContext: true
                  - name: Mainframe migration strategies
                    href: /azure/cloud-adoption-framework/infrastructure/mainframe-migration/migration-strategies
                    maintainContext: true
                  - name: Mainframe application migration
                    href: /azure/cloud-adoption-framework/infrastructure/mainframe-migration/application-strategies
                    maintainContext: true
              - name: Mainframe rehosting
                items:
                  - name: Mainframe rehosting on Azure VMs
                    href: /azure/virtual-machines/workloads/mainframe-rehosting/overview
                    maintainContext: true
                  - name: Move mainframe compute to Azure
                    href: /azure/virtual-machines/workloads/mainframe-rehosting/concepts/mainframe-compute-azure
                    maintainContext: true
                  - name: Move mainframe storage to Azure
                    href: /azure/virtual-machines/workloads/mainframe-rehosting/concepts/mainframe-storage-azure
                    maintainContext: true
                  - name: Get started with TmaxSoft OpenFrame
                    href: /azure/virtual-machines/workloads/mainframe-rehosting/tmaxsoft/get-started
                    maintainContext: true
          - name: App modernization
            items:
              - name: Architectures
                items:
                  - name: AIX UNIX to Azure Linux migration
                    href: example-scenario/unix-migration/migrate-aix-azure-linux.yml
                  - name: Batch transaction processing
                    href: example-scenario/mainframe/process-batch-transactions.yml
                  - name: General mainframe refactor to Azure
                    href: example-scenario/mainframe/general-mainframe-refactor.yml
                  - name: IBM System i to Azure using Infinite i
                    href: example-scenario/mainframe/ibm-system-i-azure-infinite-i.yml
                  - name: IBM z/OS migration with Asysco AMT
                    href: example-scenario/mainframe/asysco-zos-migration.yml
                  - name: IBM z/OS online transaction processing
                    href: example-scenario/mainframe/ibm-zos-online-transaction-processing-azure.yml
                  - name: Integrate IBM MQs with Azure
                    href: example-scenario/mainframe/integrate-ibm-message-queues-azure.yml
                  - name: Micro Focus Enterprise Server on Azure
                    href: example-scenario/mainframe/micro-focus-server.yml
                  - name: Migrate AIX workloads with Skytap
                    href: example-scenario/mainframe/migrate-aix-workloads-to-azure-with-skytap.yml
                  - name: Migrate IBM i series to Azure with Skytap
                    href: example-scenario/mainframe/migrate-ibm-i-series-to-azure-with-skytap.yml
                  - name: Refactor IBM z/OS mainframe CF
                    href: reference-architectures/zos/refactor-zos-coupling-facility.yml
                  - name: Refactor IBM z/TPF mainframe
                    href: example-scenario/mainframe/refactor-ibm-ztpf-mainframe.yml
                  - name: Refactor mainframe apps with Astadia
                    href: example-scenario/mainframe/refactor-mainframe-applications-astadia.yml
                  - name: Refactor mainframe apps with Advanced
                    href: example-scenario/mainframe/refactor-mainframe-applications-advanced.yml
                  - name: Refactor Adabas & Natural systems
                    href: example-scenario/mainframe/refactor-adabas-aks.yml
                  - name: Refactor mainframe with Raincode
                    href: reference-architectures/app-modernization/raincode-reference-architecture.yml
                  - name: Rehost a general mainframe on Azure
                    href: example-scenario/mainframe/mainframe-rehost-architecture-azure.yml 
                  - name: Rehost Adabas & Natural applications
                    href: example-scenario/mainframe/rehost-adabas-software-ag.yml
                  - name: Rehost mainframe with NTT DATA UniKix
                    href: example-scenario/mainframe/rehost-mainframe-ntt-data-unikix.yml
                  - name: Unisys CPF rehost using virtualization
                    href: example-scenario/mainframe/unisys-clearpath-forward-mainframe-rehost.yml
                  - name: Unisys Dorado migration
                    href: example-scenario/mainframe/migrate-unisys-dorado-mainframe-apps-with-astadia-micro-focus.yml
                  - name: Unisys mainframe migration with Asysco
                    href: reference-architectures/migration/unisys-mainframe-migration.yml
                  - name: Use LzLabs SDM in Azure
                    href: example-scenario/mainframe/lzlabs-software-defined-mainframe-in-azure.yml
              - name: Solution ideas
                items:
                  - name: Migrate IBM apps with TmaxSoft
                    href: solution-ideas/articles/migrate-mainframe-apps-with-tmaxsoft-openframe.yml
                  - name: Solaris emulator on Azure VMs
                    href: solution-ideas/articles/solaris-azure.yml
          - name: Data modernization
            items:
              - name: Architectures
                items:
                  - name: Mainframe data replication with Qlik
                    href: example-scenario/mainframe/mainframe-midrange-data-replication-azure-qlik.yml
                  - name: Model9 mainframe modernization
                    href: example-scenario/mainframe/mainframe-modernization-model9.yml
                  - name: Modernize mainframe and midrange data
                    href: reference-architectures/migration/modernize-mainframe-data-to-azure.yml
                  - name: Move mainframe archive data to Azure
                    href: example-scenario/mainframe/move-archive-data-mainframes.yml
                  - name: Re-engineer mainframe batch apps
                    href: example-scenario/mainframe/reengineer-mainframe-batch-apps-azure.yml
                  - name: Replicate and sync mainframe data
                    href: reference-architectures/migration/sync-mainframe-data-with-azure.yml
              - name: Solution ideas
                items:
                  - name: Mainframe access to Azure databases
                    href: solution-ideas/articles/mainframe-access-azure-databases.yml
                  - name: Mainframe file replication on Azure
                    href: solution-ideas/articles/mainframe-azure-file-replication.yml
      - name: Management + Governance
        items:
          - name: Guides
            items:
              - name: Governance best practices
                href: /security/compass/governance
                maintainContext: true
              - name: Update Windows VMs in Azure
                href: example-scenario/wsus/index.yml   
              - name: Backup
                items:
                  - name: Backup architecture and components
                    href: /azure/backup/backup-architecture
                    maintainContext: true
                  - name: Azure Backup support matrix
                    href: /azure/backup/backup-support-matrix
                    maintainContext: true
                  - name: Backup cloud and on-premises workloads
                    href: /azure/backup/guidance-best-practices
                    maintainContext: true
              - name: Disaster recovery
                items:
                  - name: Azure to Azure disaster recovery
                    href: /azure/site-recovery/azure-to-azure-architecture
                    maintainContext: true
                  - name: Support matrix for Azure VM DR
                    href: /azure/site-recovery/azure-to-azure-support-matrix
                    maintainContext: true
                  - name: ExpressRoute with Azure VM DR
                    href: /azure/site-recovery/azure-vm-disaster-recovery-with-expressroute
                    maintainContext: true
                  - name: Recover from a region-wide disruption
                    href: resiliency/recovery-loss-azure-region.md
                  - name: Move Azure VMs to another Azure region
                    href: /azure/site-recovery/azure-to-azure-move-overview
                    maintainContext: true
                  - name: BCDR for Azure VMware Solution
                    href: /azure/cloud-adoption-framework/scenarios/azure-vmware/eslz-business-continuity-and-disaster-recovery
                    maintainContext: true
              - name: Management for Azure environments
                href: /azure/cloud-adoption-framework/ready/landing-zone/design-area/management
                maintainContext: true
              - name: Management for VMware Solution
                href: /azure/cloud-adoption-framework/scenarios/azure-vmware/eslz-management-and-monitoring
                maintainContext: true
          - name: Architectures
            items:
              - name: Back up cloud applications
                href: /azure/backup/guidance-best-practices
                maintainContext: true
              - name: Computer forensics
                href: example-scenario/forensics/index.yml
              - name: End-to-end governance when using CI/CD
                href: example-scenario/governance/end-to-end-governance-in-azure.yml
              - name: Highly available SharePoint Server 2016
                href: reference-architectures/sharepoint/index.yml
              - name: Hybrid management
                items:
                  - name: Azure Arc hybrid management with AKS
                    href: hybrid/arc-hybrid-kubernetes.yml
                  - name: Azure Automation hybrid environment
                    href: hybrid/azure-automation-hybrid.yml
                  - name: Azure Automation Update Management
                    href: hybrid/azure-update-mgmt.yml
                  - name: Back up files on Azure Stack Hub
                    href: hybrid/azure-stack-backup.yml
                  - name: Disaster recovery for Azure Stack Hub
                    href: hybrid/azure-stack-vm-disaster-recovery.yml
                  - name: Hybrid availability and monitoring
                    href: hybrid/hybrid-perf-monitoring.yml
                  - name: Manage configurations for Azure Arc
                    href: hybrid/azure-arc-hybrid-config.yml
                  - name: Manage hybrid workloads with WAC
                    href: hybrid/hybrid-server-os-mgmt.yml
              - name: Line-of-business app with ASEv3
                href: example-scenario/apps/line-of-business-internal-app-service-environment-v3.yml
          - name: Solution ideas
            items:
              - name: Archive on-premises data to cloud
                href: solution-ideas/articles/backup-archive-on-premises.yml
              - name: Back up on-premises applications
                href: solution-ideas/articles/backup-archive-on-premises-applications.yml
              - name: Centralize app configuration and security
                href: solution-ideas/articles/appconfig-key-vault.yml
              - name: Data Sovereignty & Data Gravity
                href: solution-ideas/articles/data-sovereignty-and-gravity.yml
              - name: Enterprise-scale disaster recovery
                href: solution-ideas/articles/disaster-recovery-enterprise-scale-dr.yml
              - name: High availability for BCDR
                href: solution-ideas/articles/build-high-availability-into-your-bcdr-strategy.yml
              - name: SMB disaster recovery with Site Recovery
                href: solution-ideas/articles/disaster-recovery-smb-azure-site-recovery.yml
              - name: SMB disaster recovery with Double-Take DR
                href: solution-ideas/articles/disaster-recovery-smb-double-take-dr.yml
      - name: Media
        items:
          - name: Get started
            href: /azure/media-services/latest/architecture-concept
            maintainContext: true
          - name: Guides
            items:
              - name: Media Services terminology and concepts
                href: /azure/media-services/latest/concepts-overview
                maintainContext: true
              - name: Encoding video and audio
                href: /azure/media-services/latest/encode-concept
                maintainContext: true
              - name: Live streaming
                href: /azure/media-services/latest/stream-live-streaming-concept
                maintainContext: true
              - name: High availability with video on demand
                href: /azure/media-services/latest/architecture-high-availability-encoding-concept
                maintainContext: true
              - name: Monitor Media Services
                href: /azure/media-services/latest/monitoring/monitor-media-services
                maintainContext: true
              - name: Dynamic encryption
                href: /azure/media-services/latest/drm-content-protection-concept
                maintainContext: true
              - name: Security baseline for Media Services
                href: /security/benchmark/azure/baselines/media-services-security-baseline
                maintainContext: true
          - name: Architectures
            items:
              - name: Gridwich media processing system
                items:
                  - name: Gridwich architecture
                    href: reference-architectures/media-services/gridwich-architecture.yml
                  - name: Gridwich concepts
                    items:
                      - name: Clean monolith design
                        href: reference-architectures/media-services/gridwich-clean-monolith.yml
                      - name: Saga orchestration
                        href: reference-architectures/media-services/gridwich-saga-orchestration.yml
                      - name: Project names and structure
                        href: reference-architectures/media-services/gridwich-project-names.yml
                      - name: Gridwich CI/CD
                        href: reference-architectures/media-services/gridwich-cicd.yml
                      - name: Content protection and DRM
                        href: reference-architectures/media-services/gridwich-content-protection-drm.yml
                      - name: Gridwich Media Services
                        href: reference-architectures/media-services/media-services-setup-scale.yml
                      - name: Gridwich Storage Service
                        href: reference-architectures/media-services/gridwich-storage-service.yml
                      - name: Gridwich logging
                        href: reference-architectures/media-services/gridwich-logging.yml
                      - name: Gridwich message formats
                        href: reference-architectures/media-services/gridwich-message-formats.yml
                      - name: Pipeline variables to Terraform flow
                        href: reference-architectures/media-services/variable-group-terraform-flow.yml
                  - name: Gridwich procedures
                    items:
                      - name: Set up Azure DevOps
                        href: reference-architectures/media-services/set-up-azure-devops.yml
                      - name: Run Azure admin scripts
                        href: reference-architectures/media-services/run-admin-scripts.yml
                      - name: Set up local dev environment
                        href: reference-architectures/media-services/set-up-local-environment.yml
                      - name: Create new cloud environment
                        href: reference-architectures/media-services/create-delete-cloud-environment.yml
                      - name: Maintain and rotate keys
                        href: reference-architectures/media-services/maintain-keys.yml
                      - name: Test Media Services V3 encoding
                        href: reference-architectures/media-services/test-encoding.yml
          - name: Solution ideas
            items:
              - name: Instant broadcasting with serverless
                href: solution-ideas/articles/instant-broadcasting-on-serverless-architecture.yml
              - name: Live streaming digital media
                href: solution-ideas/articles/digital-media-live-stream.yml
              - name: Video-on-demand digital media
                href: solution-ideas/articles/digital-media-video.yml
      - name: Migration
        items:
          - name: Guides
            items:
              - name: Migration deployments
                items:
                  - name: Migrate Cloud Services to Service Fabric
                    href: service-fabric/migrate-from-cloud-services.yml
                  - name: Migrate a monolith app to microservices
                    href: microservices/migrate-monolith.yml
                  - name: Migrate an e-commerce solution to Azure
                    href: industries/retail/migrate-ecommerce-solution.md
                  - name: Migrate with Azure VMware Solution
                    href: /azure/cloud-adoption-framework/scenarios/azure-vmware/migrate
                    maintainContext: true
              - name: Migration planning
                items:
                  - name: Build a migration plan
                    href: /azure/migrate/concepts-migration-planning
                    maintainContext: true
                  - name: Support for VMware migration
                    href: /azure/migrate/migrate-support-matrix-vmware-migration
                    maintainContext: true
                  - name: Support for Hyper-V migration
                    href: /azure/migrate/migrate-support-matrix-hyper-v-migration
                    maintainContext: true
                  - name: Support for physical server migration
                    href: /azure/migrate/migrate-support-matrix-physical-migration
                    maintainContext: true
              - name: Security baseline for Azure Migrate
                href: /security/benchmark/azure/baselines/migrate-security-baseline
                maintainContext: true
              - name: Hyper-V migration
                href: /azure/migrate/hyper-v-migration-architecture
                maintainContext: true
              - name: VMware agentless migration
                items:
                  - name: Agentless migration of VMware VMs
                    href: /azure/migrate/concepts-vmware-agentless-migration
                    maintainContext: true
                  - name: Prepare for VMware agentless migration
                    href: /azure/migrate/prepare-for-agentless-migration
                    maintainContext: true
              - name: VMware agent-based migration
                href: /azure/migrate/agent-based-migration-architecture
                maintainContext: true
          - name: Architectures
            items:
              - name: Banking system
                items:
                  - name: Banking cloud transformation
                    href: example-scenario/banking/banking-system-cloud-transformation.yml
                  - name: Patterns and implementations
                    href: example-scenario/banking/patterns-and-implementations.yml
              - name: Migrate a web app with APIM
                href: example-scenario/apps/apim-api-scenario.yml
              - name: Modernize mainframe and midrange data
                href: reference-architectures/migration/modernize-mainframe-data-to-azure.yml
              - name: Oracle database migration
                items:
                  - name: Oracle migration to Azure
                    href: solution-ideas/articles/reference-architecture-for-oracle-database-migration-to-azure.yml
                  - name: Migration decision process
                    href: example-scenario/oracle-migrate/oracle-migration-overview.yml
                  - name: Cross-cloud connectivity
                    href: example-scenario/oracle-migrate/oracle-migration-cross-cloud.yml
                  - name: Lift and shift to Azure VMs
                    href: example-scenario/oracle-migrate/oracle-migration-lift-shift.yml
                  - name: Refactor
                    href: example-scenario/oracle-migrate/oracle-migration-refactor.yml
                  - name: Rearchitect
                    href: example-scenario/oracle-migrate/oracle-migration-rearchitect.yml
          - name: Solution ideas
            items:
              - name: JMeter implementation reference
                href: example-scenario/banking/jmeter-load-testing-pipeline-implementation-reference.yml
              - name: Lift and shift to containers with AKS
                href: solution-ideas/articles/migrate-existing-applications-with-aks.yml
              - name: Migrate .NET applications
                href: solution-ideas/articles/net-app-modernization.yml
              - name: Migrate IBM mainframe apps
                href: solution-ideas/articles/migrate-mainframe-apps-with-tmaxsoft-openframe.yml
      - name: Mixed Reality
        items:
          - name: Guides
            items:
              - name: Azure mixed reality cloud services
                href: /windows/mixed-reality/develop/mixed-reality-cloud-services
                maintainContext: true
              - name: Choose a mixed reality engine
                href: /windows/mixed-reality/develop/choosing-an-engine
                maintainContext: true
              - name: Design and prototype for mixed reality
                href: /windows/mixed-reality/design/design
                maintainContext: true
              - name: Spatial Anchors in a shared experience
                href: /windows/mixed-reality/develop/unity/tutorials/mr-learning-sharing-05
                maintainContext: true
              - name: MR core concepts
                items:
                  - name: App model
                    href: /windows/mixed-reality/design/app-model
                    maintainContext: true
                  - name: App views
                    href: /windows/mixed-reality/design/app-views
                    maintainContext: true
                  - name: Audio in mixed reality
                    href: /windows/mixed-reality/design/spatial-sound
                    maintainContext: true
                  - name: Comfort
                    href: /windows/mixed-reality/design/comfort
                    maintainContext: true
                  - name: Coordinate systems
                    href: /windows/mixed-reality/design/coordinate-systems
                    maintainContext: true
                  - name: Eye tracking
                    href:  /windows/mixed-reality/design/eye-tracking
                    maintainContext: true
                  - name: Holographic frame
                    href: /windows/mixed-reality/design/holographic-frame
                    maintainContext: true
                  - name: Room scan visualization
                    href: /windows/mixed-reality/design/room-scan-visualization
                    maintainContext: true
                  - name: Scene understanding
                    href: /windows/mixed-reality/design/scene-understanding
                    maintainContext: true
                  - name: Spatial anchors
                    href: /windows/mixed-reality/design/spatial-anchors
                    maintainContext: true
                  - name: Spatial mapping
                    href: /windows/mixed-reality/design/spatial-mapping
                    maintainContext: true
                  - name: Start gesture
                    href: /windows/mixed-reality/design/system-gesture
                    maintainContext: true
              - name: Types of mixed reality apps
                href: /windows/mixed-reality/discover/types-of-mixed-reality-apps
                maintainContext: true
              - name: Design content for holographic display
                href: /windows/mixed-reality/design/designing-content-for-holographic-display
                maintainContext: true
              - name: Shared experiences in mixed reality
                href: /windows/mixed-reality/design/shared-experiences-in-mixed-reality
                maintainContext: true
              - name: Interaction models
                items:
                  - name: Instinctual interactions
                    href: /windows/mixed-reality/design/interaction-fundamentals
                    maintainContext: true
                  - name: Hands and motion controllers
                    items:
                      - name: Direct manipulation with hands
                        href: /windows/mixed-reality/design/direct-manipulation
                        maintainContext: true
                      - name: Motion controllers
                        href: /windows/mixed-reality/design/motion-controllers
                        maintainContext: true
                      - name: Point and commit with hands
                        href: /windows/mixed-reality/design/point-and-commit
                        maintainContext: true
                  - name: Hands-free model
                    items:
                      - name: Hands-free
                        href: /windows/mixed-reality/design/hands-free
                        maintainContext: true
                      - name: Voice input
                        href: /windows/mixed-reality/design/voice-input
                        maintainContext: true
                      - name: Eye-gaze and dwell
                        href: /windows/mixed-reality/design/gaze-and-dwell-eyes
                        maintainContext: true
                      - name: Head-gaze and dwell
                        href: /windows/mixed-reality/design/gaze-and-dwell-head
                        maintainContext: true
                      - name: Eye-gaze-based interaction
                        href: /windows/mixed-reality/design/eye-gaze-interaction
                        maintainContext: true
                  - name: Gaze and commit model
                    items:
                      - name: Gaze and commit
                        href: /windows/mixed-reality/design/gaze-and-commit
                        maintainContext: true
                      - name: Head-gaze and commit
                        href: /windows/mixed-reality/design/gaze-and-commit-head
                        maintainContext: true
              - name: UI controls and behaviors
                items:
                  - name: Cursors
                    href: /windows/mixed-reality/design/cursors
                    maintainContext: true
                  - name: Point and commit with hands
                    href: /windows/mixed-reality/design/point-and-commit
                    maintainContext: true
                  - name: Button
                    href: /windows/mixed-reality/design/button
                    maintainContext: true
                  - name: Interactable object
                    href: /windows/mixed-reality/design/interactable-object
                    maintainContext: true
                  - name: Bounding box and App bar
                    href: /windows/mixed-reality/design/app-bar-and-bounding-box
                    maintainContext: true
                  - name: Direct manipulation with hands
                    href: /windows/mixed-reality/design/direct-manipulation
                    maintainContext: true
                  - name: Hand menu
                    href: /windows/mixed-reality/design/hand-menu
                    maintainContext: true
                  - name: Near menu
                    href: /windows/mixed-reality/design/near-menu
                    maintainContext: true
                  - name: Object collection
                    href: /windows/mixed-reality/design/object-collection
                    maintainContext: true
                  - name: Keyboard
                    href: /windows/mixed-reality/design/keyboard
                    maintainContext: true
                  - name: Tooltip
                    href: /windows/mixed-reality/design/tooltip
                    maintainContext: true
                  - name: Slate
                    href: /windows/mixed-reality/design/slate
                    maintainContext: true
                  - name: Slider
                    href: /windows/mixed-reality/design/slider
                    maintainContext: true
                  - name: Shader
                    href: /windows/mixed-reality/design/shader
                    maintainContext: true
                  - name: Dialog
                    href: /windows/mixed-reality/design/dialog-ui
                    maintainContext: true
                  - name: Hand coach
                    href: /windows/mixed-reality/design/hand-coach
                    maintainContext: true
                  - name: Spatial mesh
                    href: /windows/mixed-reality/design/spatial-mesh-ux
                    maintainContext: true
                  - name: Billboarding and tag-along
                    href: /windows/mixed-reality/design/billboarding-and-tag-along
                    maintainContext: true
                  - name: Progress indicator
                    href: /windows/mixed-reality/design/progress
                    maintainContext: true
                  - name: Surface magnetism
                    href: /windows/mixed-reality/design/surface-magnetism
                    maintainContext: true
          - name: Solution ideas
            items:
              - name: Design review with mixed reality
                href: solution-ideas/articles/collaborative-design-review-powered-by-mixed-reality.yml
              - name: Facilities management with mixed reality
                href: solution-ideas/articles/facilities-management-powered-by-mixed-reality-and-iot.yml
              - name: Training powered by mixed reality
                href: solution-ideas/articles/training-and-procedural-guidance-powered-by-mixed-reality.yml
      - name: Mobile
        items:
          - name: Guides
            items:
              - name: Choose a mobile development framework
                href: /azure/developer/mobile-apps/choose-mobile-framework
                maintainContext: true
              - name: Build a serverless mobile back-end
                href: /azure/developer/mobile-apps/serverless-compute
                maintainContext: true
              - name: Cloud-hosted source control for mobile
                href: /azure/developer/mobile-apps/code-hosting-services
                maintainContext: true
              - name: Continuous build and integration for mobile
                href: /azure/developer/mobile-apps/continuous-integration
                maintainContext: true
              - name: Continuous delivery for mobile apps
                href: /azure/developer/mobile-apps/continuous-delivery
                maintainContext: true
              - name: Add authentication in mobile apps
                href: /azure/developer/mobile-apps/authentication
                maintainContext: true
              - name: Store, sync, and query mobile app data
                href: /azure/developer/mobile-apps/data-storage
                maintainContext: true
              - name: Cloud storage for mobile apps
                href: /azure/developer/mobile-apps/azure-storage
                maintainContext: true
              - name: Analyze mobile app use
                href: /azure/developer/mobile-apps/analytics
                maintainContext: true
          - name: Solution ideas
            items:
              - name: Adding mobile front-ends to legacy apps
                href: solution-ideas/articles/adding-a-modern-web-and-mobile-frontend-to-a-legacy-claims-processing-application.yml
              - name: Custom mobile workforce app
                href: solution-ideas/articles/custom-mobile-workforce-app.yml
              - name: Modern customer support portal
                href: solution-ideas/articles/modern-customer-support-portal-powered-by-an-agile-business-process.yml
              - name: Scalable apps with Azure MySQL
                href: solution-ideas/articles/scalable-web-and-mobile-applications-using-azure-database-for-mysql.yml
              - name: Scalable apps using Azure PostgreSQL
                href: solution-ideas/articles/scalable-web-and-mobile-applications-using-azure-database-for-postgresql.yml
              - name: Social app for with authentication
                href: solution-ideas/articles/social-mobile-and-web-app-with-authentication.yml
              - name: Task-based consumer mobile app
                href: solution-ideas/articles/task-based-consumer-mobile-app.yml
      - name: Networking
        items:
          - name: Get started
            href: guide/networking/networking-start-here.md
          - name: Guides
            items:
              - name: Network security
                items:
                  - name: Azure network security overview
                    href: /azure/security/fundamentals/network-overview
                    maintainContext: true
                  - name: Best practices for network security
                    href: /azure/security/fundamentals/network-best-practices
                    maintainContext: true
                  - name: Network security and containment
                    href: /security/compass/network-security-containment
                    maintainContext: true
                  - name: DDoS Protection Standard features
                    href: /azure/ddos-protection/ddos-protection-standard-features
                    maintainContext: true
                  - name: DDoS Protection reference architectures
                    href: /azure/ddos-protection/ddos-protection-reference-architectures
                    maintainContext: true
                  - name: Security baseline for DDoS Protection
                    href: /security/benchmark/azure/baselines/ddos-protection-security-baseline
                    maintainContext: true
              - name: Application Gateway v2 framework review
                href: /azure/architecture/framework/services/networking/azure-application-gateway
                maintainContext: true
              - name: Azure Firewall guidance
                items:
                  - name: Azure Firewall architecture overview
                    href: example-scenario/firewalls/index.yml
                  - name: Azure Firewall framework review
                    href: networking/guide/well-architected-framework-azure-firewall.md
                  - name: Security baseline for Azure Firewall
                    href: /security/benchmark/azure/baselines/firewall-security-baseline
                    maintainContext: true
              - name: NAT gateway framework review
                href: networking/guide/well-architected-network-address-translation-gateway.yml          
              - name: Private Link in hub-and-spoke network
                href: guide/networking/private-link-hub-spoke-network.yml
              - name: Virtual Network guidance
                items:
                  - name: Add IP spaces to peered virtual networks
                    href: networking/prefixes/add-ip-space-peered-vnet.yml
                  - name: Segment virtual networks
                    href: reference-architectures/hybrid-networking/network-level-segmentation.yml
                  - name: VNet peering and VPN gateways
                    href: reference-architectures/hybrid-networking/vnet-peering.yml
                  - name: Integrate virtual networks for isolation
                    href: /azure/virtual-network/vnet-integration-for-azure-services
                    maintainContext: true
                  - name: Deploy services into virtual networks
                    href: /azure/virtual-network/virtual-network-for-azure-services
                    maintainContext: true
                  - name: Virtual Network service endpoints
                    href: /azure/virtual-network/virtual-network-service-endpoints-overview
                    maintainContext: true
                  - name: Limit cross-tenant private endpoints
                    href: /azure/cloud-adoption-framework/ready/azure-best-practices/limit-cross-tenant-private-endpoint-connections
                    maintainContext: true
                  - name: Virtual network service tags
                    href: /azure/virtual-network/service-tags-overview
                    maintainContext: true
              - name: Global transit network and Virtual WAN
                href: /azure/virtual-wan/virtual-wan-global-transit-network-architecture
                maintainContext: true
              - name: Build solutions with availability zones
                href: high-availability/building-solutions-for-high-availability.yml
              - name: Deploy highly available NVAs
                href: reference-architectures/dmz/nva-ha.yml
              - name: Use ExpressRoute with Power Platform
                items:
                  - name: Overview
                    href: /power-platform/guidance/expressroute/overview
                    maintainContext: true
                  - name: Benefits of using ExpressRoute
                    href: /power-platform/guidance/expressroute/benefits
                    maintainContext: true
                  - name: How ExpressRoute works
                    href: /power-platform/guidance/expressroute/how-expressroute-works
                    maintainContext: true
                  - name: Before you use ExpressRoute
                    href: /power-platform/guidance/expressroute/things-to-consider
                    maintainContext: true
                  - name: Understand Power Platform architecture
                    href: /power-platform/guidance/expressroute/understanding-architecture
                    maintainContext: true
                  - name: Plan an ExpressRoute deployment
                    href: /power-platform/guidance/expressroute/planning-expressroute
                    maintainContext: true
                  - name: Set up ExpressRoute for Power Platform
                    href: /power-platform/guidance/expressroute/setup
                    maintainContext: true
                  - name: ExpressRoute readiness checklist
                    href: /power-platform/guidance/expressroute/checklist
                    maintainContext: true
              - name: ExpressRoute for Office 365
                href: /microsoft-365/enterprise/azure-expressroute
                maintainContext: true
              - name: Connectivity to other cloud providers
                href: /azure/cloud-adoption-framework/ready/azure-best-practices/connectivity-to-other-providers
                maintainContext: true
              - name: Connectivity to Oracle Cloud Infrastructure
                href: /azure/cloud-adoption-framework/ready/azure-best-practices/connectivity-to-other-providers-oci
                maintainContext: true
          - name: Architectures
            items:
              - name: High availability for IaaS apps
                href: example-scenario/infrastructure/iaas-high-availability-disaster-recovery.yml
              - name: Hub-spoke network topology in Azure
                href: reference-architectures/hybrid-networking/hub-spoke.yml
              - name: Hub-spoke topology with Virtual WAN
                href: networking/hub-spoke-vwan-architecture.yml
              - name: Hybrid networking
                items:
                  - name: Azure Automation Update Management
                    href: hybrid/azure-update-mgmt.yml
                  - name: Connect servers with Network Adapter
                    href: hybrid/azure-network-adapter.yml
                  - name: Design a hybrid DNS solution
                    href: hybrid/hybrid-dns-infra.yml
                  - name: Hybrid availability and monitoring
                    href: hybrid/hybrid-perf-monitoring.yml
              - name: Implement a secure hybrid network
                href: reference-architectures/dmz/secure-vnet-dmz.yml
              - name: Interconnect with China using Virtual WAN
                href: /azure/virtual-wan/interconnect-china
                maintainContext: true
              - name: Migrate to Azure Virtual WAN
                href: /azure/virtual-wan/migrate-from-hub-spoke-topology
                maintainContext: true
              - name: Multi-region N-tier application
                href: reference-architectures/n-tier/multi-region-sql-server.yml
              - name: Multi-region load balancing
                href: high-availability/reference-architecture-traffic-manager-application-gateway.yml
              - name: Multi-tier web application built for HA/DR
                href: example-scenario/infrastructure/multi-tier-app-disaster-recovery.yml
              - name: Multitenant SaaS
                href: example-scenario/multi-saas/multitenant-saas.yml
              - name: Network-hardened web app
                href: example-scenario/security/hardened-web-app.yml
              - name: Network topology and connectivity with AVS
                href: /azure/cloud-adoption-framework/scenarios/azure-vmware/eslz-network-topology-connectivity
                maintainContext: true
              - name: Private Link and DNS integration at scale
                href: /azure/cloud-adoption-framework/ready/azure-best-practices/private-link-and-dns-integration-at-scale
                maintainContext: true
              - name: SD-WAN connectivity with Virtual WAN
                href: /azure/virtual-wan/sd-wan-connectivity-architecture
                maintainContext: true
              - name: Traditional Azure networking topology
                href: /azure/cloud-adoption-framework/ready/azure-best-practices/traditional-azure-networking-topology
                maintainContext: true
              - name: TIC 3.0 compliance
                href: example-scenario/security/trusted-internet-connections.yml
              - name: Update route tables with Route Server
                href: example-scenario/networking/manage-routing-azure-route-server.yml
              - name: Virtual WAN network topology
                href: /azure/cloud-adoption-framework/ready/azure-best-practices/virtual-wan-network-topology
                maintainContext: true
              - name: Virtual WAN optimized for requirements
                href: example-scenario/infrastructure/performance-security-optimized-vwan.yml
          - name: Solution ideas
            items:
              - name: Low-latency network for industry
                href: solution-ideas/articles/low-latency-network.yml
              - name: Video capture and analytics for retail
                href: solution-ideas/articles/video-analytics.yml
              - name: IoT network for healthcare facilities
                href: solution-ideas/articles/healthcare-network.yml
      - name: Oracle
        items:
          - name: Guides
            items:
              - name: Connectivity to Oracle Cloud Infrastructure
                href: /azure/cloud-adoption-framework/ready/azure-best-practices/connectivity-to-other-providers-oci
                maintainContext: true
              - name: Oracle solutions on Azure
                href: /azure/virtual-machines/workloads/oracle/oracle-overview
                maintainContext: true
              - name: Design an Oracle database in Azure
                href: /azure/virtual-machines/workloads/oracle/oracle-design
                maintainContext: true
              - name: Oracle Database backup
                items:
                  - name: Oracle Database backup strategies
                    href: /azure/virtual-machines/workloads/oracle/oracle-database-backup-strategies
                    maintainContext: true
                  - name: Oracle backup using Azure Storage
                    href: /azure/virtual-machines/workloads/oracle/oracle-database-backup-azure-storage
                    maintainContext: true
                  - name: Oracle backup using Azure Backup
                    href: /azure/virtual-machines/workloads/oracle/oracle-database-backup-azure-backup
                    maintainContext: true
              - name: Oracle disaster recovery options
                href: /azure/virtual-machines/workloads/oracle/oracle-disaster-recovery
                maintainContext: true
              - name: Oracle WebLogic Server
                items:
                  - name: Oracle WebLogic Server on Azure VMs
                    href: /azure/virtual-machines/workloads/oracle/oracle-weblogic
                    maintainContext: true
                  - name: Oracle WebLogic Server on AKS
                    href: /azure/virtual-machines/workloads/oracle/weblogic-aks
                    maintainContext: true
                  - name: Migrate WebLogic to Azure
                    items:
                      - name: WebLogic to Azure VMs
                        href: /azure/developer/java/migration/migrate-weblogic-to-virtual-machines
                        maintainContext: true
                      - name: WebLogic with Azure AD via LDAP
                        href: /azure/developer/java/migration/migrate-weblogic-with-aad-ldap
                        maintainContext: true
                      - name: WebLogic with App Gateway
                        href: /azure/developer/java/migration/migrate-weblogic-with-app-gateway
                        maintainContext: true
                      - name: WebLogic with Elastic on Azure
                        href: /azure/developer/java/migration/migrate-weblogic-with-elk
                        maintainContext: true
                      - name: WebLogic to JBoss EAP
                        href: /azure/developer/java/migration/migrate-jboss-eap-to-jboss-eap-on-azure-app-service
                        maintainContext: true
          - name: Architectures
            items:
              - name: Oracle application architectures
                href: /azure/virtual-machines/workloads/oracle/oracle-oci-applications
                maintainContext: true
              - name: Oracle Cloud Infrastructure solutions
                href: /azure/virtual-machines/workloads/oracle/oracle-oci-overview
                maintainContext: true
              - name: Oracle database architectures
                href: /azure/virtual-machines/workloads/oracle/oracle-reference-architecture
                maintainContext: true
              - name: Oracle database migration
                items:
                  - name: Oracle database migration to Azure
                    href: solution-ideas/articles/reference-architecture-for-oracle-database-migration-to-azure.yml
                  - name: Migration decision process
                    href: example-scenario/oracle-migrate/oracle-migration-overview.yml
                  - name: Cross-cloud connectivity
                    href: example-scenario/oracle-migrate/oracle-migration-cross-cloud.yml
                  - name: Lift and shift to Azure VMs
                    href: example-scenario/oracle-migrate/oracle-migration-lift-shift.yml
                  - name: Refactor
                    href: example-scenario/oracle-migrate/oracle-migration-refactor.yml
                  - name: Rearchitect
                    href: example-scenario/oracle-migrate/oracle-migration-rearchitect.yml
              - name: Oracle Database with Azure NetApp Files
                href: example-scenario/file-storage/oracle-azure-netapp-files.yml
              - name: Run Oracle databases on Azure
                href: solution-ideas/articles/reference-architecture-for-oracle-database-on-azure.yml
              - name: SAP deployment using an Oracle database
                href: example-scenario/apps/sap-production.yml
      - name: SAP
        items:
          - name: Get started
            href: reference-architectures/sap/sap-overview.yml
          - name: Guides
            items:
              - name: SAP checklist
                href: /azure/virtual-machines/workloads/sap/sap-deployment-checklist
                maintainContext: true
              - name: SAP HANA infrastructure configurations
                href: /azure/virtual-machines/workloads/sap/hana-vm-operations
                maintainContext: true
              - name: SAP workload configurations with AZs
                href: /azure/virtual-machines/workloads/sap/sap-ha-availability-zones
                maintainContext: true
              - name: Supported scenarios for HLI
                href: /azure/virtual-machines/workloads/sap/hana-supported-scenario
                maintainContext: true
              - name: ANF volume group for SAP HANA
                href: /azure/azure-netapp-files/application-volume-group-introduction
                maintainContext: true
          - name: Architectures
            items:
              - name: Dev/test for SAP
                href: example-scenario/apps/sap-dev-test.yml
              - name: SAP BusinessObjects BI platform
                href: /azure/virtual-machines/workloads/sap/businessobjects-deployment-guide
                maintainContext: true
              - name: SAP BusinessObjects BI platform for Linux
                href: /azure/virtual-machines/workloads/sap/businessobjects-deployment-guide-linux
                maintainContext: true
              - name: SAP BW/4HANA in Linux on Azure
                href: reference-architectures/sap/run-sap-bw4hana-with-linux-virtual-machines.yml
              - name: SAP deployment using an Oracle DB
                href: example-scenario/apps/sap-production.yml
              - name: SAP HANA on HLI general architecture
                href: /azure/virtual-machines/workloads/sap/hana-architecture
                maintainContext: true
              - name: SAP HANA on HLI network architecture
                href: /azure/virtual-machines/workloads/sap/hana-network-architecture
                maintainContext: true
              - name: SAP HANA on HLI with HA and DR
                href: reference-architectures/sap/hana-large-instances.yml
              - name: SAP HANA scale-out with standby node
                href: /azure/virtual-machines/workloads/sap/sap-hana-scale-out-standby-netapp-files-rhel
                maintainContext: true
              - name: SAP HANA scale-up on Linux
                href: reference-architectures/sap/run-sap-hana-for-linux-virtual-machines.yml
              - name: SAP NetWeaver on Windows on Azure
                href: reference-architectures/sap/sap-netweaver.yml
              - name: SAP S/4HANA in Linux on Azure
                href: reference-architectures/sap/sap-s4hana.yml
          - name: Solution ideas
            items:
              - name: SAP NetWeaver on SQL Server
                href: solution-ideas/articles/sap-netweaver-on-sql-server.yml
              - name: SAP S/4 HANA for Large Instances
                href: solution-ideas/articles/sap-s4-hana-on-hli-with-ha-and-dr.yml
              - name: SAP workload automation using SUSE
                href: solution-ideas/articles/sap-workload-automation-suse.yml
      - name: Security
        items:
          - name: Get started
            href: guide/security/security-start-here.yml
          - name: Guides
            items:
              - name: General security
                items:
                  - name: Introduction to Azure security
                    href: /azure/security/fundamentals/overview
                    maintainContext: true
                  - name: Security design principles
                    href: /azure/architecture/framework/security/security-principles
                    maintainContext: true
                  - name: Security patterns
                    href: /azure/architecture/framework/security/security-patterns
                    maintainContext: true
                  - name: End-to-end security
                    href: /azure/security/fundamentals/end-to-end
                    maintainContext: true
                  - name: Shared responsibility
                    href: /azure/security/fundamentals/shared-responsibility
                    maintainContext: true
                  - name: SecOps best practices
                    href: /security/compass/security-operations
                    maintainContext: true
                  - name: Application security in Azure
                    href: /security/compass/applications-services
                    maintainContext: true
              - name: Highly secure IaaS apps
                href: reference-architectures/n-tier/high-security-iaas.yml
              - name: Microsoft Cybersecurity Architectures
                href: /security/cybersecurity-reference-architecture/mcra
                maintainContext: true
              - name: Use Azure monitoring to integrate security
                href: guide/security/azure-monitor-integrate-security-components.yml
              - name: Virtual Network security options
                href: example-scenario/gateway/firewall-application-gateway.yml
              - name: Zero-trust network for web applications
                href: example-scenario/gateway/application-gateway-before-azure-firewall.yml
              - name: Azure governance design area
                href: /azure/cloud-adoption-framework/ready/landing-zone/design-area/governance
                maintainContext: true
              - name: Microsoft Sentinel guidance
                items:
                  - name: Connect AWS to Sentinel
                    href: /azure/sentinel/connect-aws
                    maintainContext: true
                  - name: Connect Azure AD to Sentinel
                    href: /azure/sentinel/connect-azure-active-directory
                    maintainContext: true
                  - name: Connect Defender for Cloud
                    href: /azure/sentinel/connect-defender-for-cloud
                    maintainContext: true
                  - name: Connect Microsoft 365 Defender
                    href: /azure/sentinel/connect-microsoft-365-defender
                    maintainContext: true
                  - name: Integrate Data Explorer with Sentinel
                    href: /azure/sentinel/store-logs-in-azure-data-explorer?tabs=adx-event-hub
                    maintainContext: true
              - name: Microsoft Defender for Cloud
                items:
                  - name: Overview
                    href: /azure/defender-for-cloud/defender-for-cloud-introduction
                    maintainContext: true
                  - name: Security recommendations
                    href: /azure/defender-for-cloud/recommendations-reference
                    maintainContext: true
                  - name: Security recommendations for AWS
                    href: /azure/defender-for-cloud/recommendations-reference-aws
                    maintainContext: true
                  - name: Security alerts and incidents
                    href: /azure/defender-for-cloud/alerts-overview
                    maintainContext: true
          - name: Architectures
            items:
              - name: Automate Sentinel integration with DevOps
                href: example-scenario/devops/automate-sentinel-integration.yml
              - name: Azure AD in Security Operations
                href: example-scenario/aadsec/azure-ad-security.yml
              - name: Azure security for AWS
                href: reference-architectures/aws/aws-azure-security-solutions.yml
              - name: Cyber threat intelligence
                href: example-scenario/data/sentinel-threat-intelligence.yml
              - name: Healthcare platform confidential computing
                href: example-scenario/confidential/healthcare-inference.yml
              - name: Homomorphic encryption with SEAL
                href: solution-ideas/articles/homomorphic-encryption-seal.yml
              - name: Hybrid security monitoring
                href: hybrid/hybrid-security-monitoring.yml
              - name: Improved-security access to multitenant
                href: example-scenario/security/access-multitenant-web-app-from-on-premises.yml
              - name: Long-term security logs in Data Explorer
                href: example-scenario/security/security-log-retention-azure-data-explorer.yml
              - name: Multilayered protection for Azure VMs
                href: solution-ideas/articles/multilayered-protection-azure-vm.yml
              - name: Real-time fraud detection
                href: example-scenario/data/fraud-detection.yml
              - name: Restrict interservice communications
                href: example-scenario/service-to-service/restrict-communications.yml
              - name: Secure OBO refresh tokens
                href: example-scenario/secrets/secure-refresh-tokens.yml
              - name: Securely managed web apps
                href: example-scenario/apps/fully-managed-secure-apps.yml
              - name: Secure a Microsoft Teams channel bot
                href: example-scenario/teams/securing-bot-teams-channel.yml
              - name: Secure research for regulated data
                href: example-scenario/ai/secure-compute-for-research.yml
              - name: SQL Managed Instance with CMK
                href: example-scenario/data/sql-managed-instance-cmk.yml
              - name: Virtual network integrated microservices
                href: example-scenario/integrated-multiservices/virtual-network-integration.yml
              - name: Web app private database connectivity
                href: example-scenario/private-web-app/private-web-app.yml
          - name: Solution ideas
            items:
              - name: Threat assessments
                items: 
                  - name: Map threats to your IT environment
                    href: solution-ideas/articles/map-threats-it-environment.yml
                  - name: "First layer of defense: Azure security"
                    href: solution-ideas/articles/azure-security-build-first-layer-defense.yml
                  - name: "Second layer of defense: M365 Defender"
                    href: solution-ideas/articles/microsoft-365-defender-build-second-layer-defense.yml
                  - name: Integrate Azure and M365 Defender
                    href: solution-ideas/articles/microsoft-365-defender-security-integrate-azure.yml
                  - name: Microsoft Sentinel automated responses
                    href: solution-ideas/articles/microsoft-sentinel-automated-response.yml
      - name: Storage
        items:
          - name: Get started
            href: guide/storage/storage-start-here.md
          - name: Guides
            items:
              - name: Storage accounts
                href: /azure/storage/common/storage-account-overview
                maintainContext: true                
              - name: Security and compliance
                items:
                  - name: Storage encryption for data at rest
                    href: /azure/storage/common/storage-service-encryption
                    maintainContext: true
                  - name: Azure Policy controls for Storage
                    href: /azure/storage/common/security-controls-policy
                    maintainContext: true
                  - name: Use private endpoints
                    href: /azure/storage/common/storage-private-endpoints
                    maintainContext: true
                  - name: Security baseline for Azure Storage
                    href: /security/benchmark/azure/baselines/storage-security-baseline
                    maintainContext: true
              - name: Data redundancy
                href: /azure/storage/common/storage-redundancy
                maintainContext: true
              - name: DR and storage account failover
                href: /azure/storage/common/storage-disaster-recovery-guidance
                maintainContext: true
              - name: Azure Storage migration guidance
                href: /azure/storage/common/storage-migration-overview
                maintainContext: true
              - name: FSLogix for the enterprise
                href: example-scenario/wvd/windows-virtual-desktop-fslogix.yml              
              - name: Blob storage guidance
                items:
                  - name: Authorize access to blobs with Azure AD
                    href: /azure/storage/blobs/authorize-access-azure-active-directory
                    maintainContext: true
                  - name: Authorize access with role conditions
                    href: /azure/storage/common/storage-auth-abac
                    maintainContext: true
                  - name: Data protection
                    href: /azure/storage/blobs/data-protection-overview
                    maintainContext: true
                  - name: Security recommendations
                    href: /azure/storage/blobs/security-recommendations
                    maintainContext: true
                  - name: Performance and scalability checklist
                    href: /azure/storage/blobs/storage-performance-checklist
                    maintainContext: true
              - name: Data Lake Storage guidance
                items:
                  - name: Best practices
                    href: /azure/storage/blobs/data-lake-storage-best-practices
                    maintainContext: true
                  - name: Security controls by Azure Policy
                    href: /azure/data-lake-store/security-controls-policy
                    maintainContext: true
              - name: File storage guidance
                items:
                  - name: Planning for deployment
                    href: /azure/storage/files/storage-files-planning
                    maintainContext: true
                  - name: Identity-based authentication
                    href: /azure/storage/files/storage-files-active-directory-overview
                    maintainContext: true
                  - name: Networking considerations
                    href: /azure/storage/files/storage-files-networking-overview
                    maintainContext: true
                  - name: Disaster recovery and failover
                    href: /azure/storage/common/storage-disaster-recovery-guidance
                    maintainContext: true
                  - name: File share backup
                    href: /azure/backup/azure-file-share-backup-overview
                    maintainContext: true
              - name: Queue storage guidance
                items:
                  - name: Authorize access with Azure AD
                    href: /azure/storage/queues/authorize-access-azure-active-directory
                    maintainContext: true
                  - name: Performance and scalability checklist
                    href: /azure/storage/queues/storage-performance-checklist
                    maintainContext: true
              - name: Table storage guidance
                items:
                  - name: Authorize access with Azure AD
                    href: /azure/storage/tables/authorize-access-azure-active-directory
                    maintainContext: true
                  - name: Performance and scalability checklist
                    href: /azure/storage/tables/storage-performance-checklist
                    maintainContext: true
                  - name: Design scalable and performant tables
                    href: /azure/storage/tables/table-storage-design
                    maintainContext: true
                  - name: Design for querying
                    href: /azure/storage/tables/table-storage-design-for-query
                    maintainContext: true
                  - name: Table design patterns
                    href: /azure/storage/tables/table-storage-design-patterns
                    maintainContext: true
              - name: Disk storage guidance
                items:
                  - name: Choose a managed disk type
                    href: /azure/virtual-machines/disks-types
                    maintainContext: true
                  - name: Server-side encryption
                    href: /azure/virtual-machines/disk-encryption
                    maintainContext: true
                  - name: Disk Encryption for Linux VMs
                    href: /azure/virtual-machines/linux/disk-encryption-overview
                    maintainContext: true
                  - name: Disk Encryption for Windows VMs
                    href: /azure/virtual-machines/windows/disk-encryption-overview
                    maintainContext: true
                  - name: Design for high performance
                    href: /azure/virtual-machines/premium-storage-performance
                    maintainContext: true
                  - name: Scalability and performance targets
                    href: /azure/virtual-machines/disks-scalability-targets
                    maintainContext: true
                  - name: Create an incremental snapshot
                    href: /azure/virtual-machines/disks-incremental-snapshots
                    maintainContext: true
              - name: Azure NetApp Files guidance
                items:
                  - name: Solution architectures
                    href: /azure/azure-netapp-files/azure-netapp-files-solution-architectures
                    maintainContext: true
                  - name: Use ANF with Oracle Database
                    href: /azure/azure-netapp-files/solutions-benefits-azure-netapp-files-oracle-database
                    maintainContext: true
                  - name: ANF for electronic design automation
                    href: /azure/azure-netapp-files/solutions-benefits-azure-netapp-files-electronic-design-automation
                    maintainContext: true
                  - name: Use ANF with Virtual Desktop
                    href: /azure/azure-netapp-files/solutions-windows-virtual-desktop
                    maintainContext: true
                  - name: Use ANF with SQL Server
                    href: /azure/azure-netapp-files/solutions-benefits-azure-netapp-files-sql-server
                    maintainContext: true
                  - name: ANF volume group for SAP HANA
                    href: /azure/azure-netapp-files/application-volume-group-introduction
                    maintainContext: true
          - name: Architectures
            items:
              - name: Azure file shares in a hybrid environment
                href: hybrid/azure-file-share.yml
              - name: Azure files secured by AD DS
                href: example-scenario/hybrid/azure-files-on-premises-authentication.yml
              - name: Azure NetApp Files solutions
                items:
                  - name: AKS data protection on ANF
                    href: example-scenario/file-storage/data-protection-kubernetes-astra-azure-netapp-files.yml
                  - name: Enterprise file shares with DR
                    href: example-scenario/file-storage/enterprise-file-shares-disaster-recovery.yml
                  - name: Moodle deployment with ANF
                    href: example-scenario/file-storage/moodle-azure-netapp-files.yml
                  - name: Oracle Database with Azure NetApp Files
                    href: example-scenario/file-storage/oracle-azure-netapp-files.yml
                  - name: SQL Server on VMs with ANF
                    href: example-scenario/file-storage/sql-server-azure-netapp-files.yml
              - name: Hybrid file services
                href: hybrid/hybrid-file-services.yml
              - name: Minimal storage – change feed replication
                href: solution-ideas/articles/minimal-storage-change-feed-replicate-data.yml
              - name: Multi-region web app with replication
                href: solution-ideas/articles/multi-region-web-app-multi-writes-azure-table.yml              
              - name: Optimized storage data classification
                href: solution-ideas/articles/optimized-storage-logical-data-classification.yml
          - name: Solution ideas
            items:
              - name: HIPAA/HITRUST Health Data and AI
                href: solution-ideas/articles/security-compliance-blueprint-hipaa-hitrust-health-data-ai.yml
              - name: Media rendering
                href: solution-ideas/articles/azure-batch-rendering.yml
              - name: Medical data storage
                href: solution-ideas/articles/medical-data-storage.yml
              - name: Two-region app with Table storage failover
                href: solution-ideas/articles/multi-region-web-app-azure-table-failover.yml
      - name: Virtual Desktop
        items:
          - name: Guides
            items:
              - name: Authentication in Azure Virtual Desktop
                href: /azure/virtual-desktop/authentication
                maintainContext: true
              - name: Azure Virtual Desktop network connectivity
                href: /azure/virtual-desktop/network-connectivity
                maintainContext: true
              - name: Azure AD join for Azure Virtual Desktop
                href: example-scenario/wvd/azure-virtual-desktop-azure-active-directory-join.md
              - name: Connect RDP Shortpath
                href: /azure/virtual-desktop/shortpath
                maintainContext: true
              - name: Multiregion BCDR for Azure Virtual Desktop
                href: example-scenario/wvd/azure-virtual-desktop-multi-region-bcdr.yml
              - name: FSLogix guidance
                items:
                  - name: FSLogix for the enterprise
                    href: example-scenario/wvd/windows-virtual-desktop-fslogix.yml
                  - name: FSLogix profile containers and files
                    href: /azure/virtual-desktop/fslogix-containers-azure-files
                    maintainContext: true
                  - name: Storage FSLogix profile container
                    href: /azure/virtual-desktop/store-fslogix-profile
                    maintainContext: true
          - name: Architectures
            items:
              - name: Azure Virtual Desktop for the enterprise
                href: example-scenario/wvd/windows-virtual-desktop.yml
              - name: Multiple Active Directory forests
                href: example-scenario/wvd/multi-forest.yml
              - name: Multiple forests with Azure AD DS
                href: example-scenario/wvd/multi-forest-azure-managed.yml
      - name: Web
        items:
          - name: Get started
            href: guide/web/web-start-here.md
          - name: Guides
            items:
              - name: Design principles
                href: guide/design-principles/index.md
              - name: Design and implementation patterns
                href: patterns/category/design-implementation.md
              - name: App Service considerations
                items:
                  - name: Deployment best practices
                    href: /azure/app-service/deploy-best-practices
                    maintainContext: true
                  - name: Security recommendations
                    href: /azure/app-service/security-recommendations
                    maintainContext: true
                  - name: Security baseline for App Service
                    href: /security/benchmark/azure/baselines/app-service-security-baseline
                    maintainContext: true
                  - name: Networking features for App Service
                    href: /azure/app-service/networking-features
                    maintainContext: true
              - name: Modernize web apps
                items:
                  - name: Characteristics of modern web apps
                    href: /dotnet/architecture/modern-web-apps-azure/modern-web-applications-characteristics
                    maintainContext: true
                  - name: Choose between web apps and SPAs
                    href: /dotnet/architecture/modern-web-apps-azure/choose-between-traditional-web-and-single-page-apps
                    maintainContext: true
                  - name: ASP.NET architectural principles
                    href: /dotnet/architecture/modern-web-apps-azure/architectural-principles
                    maintainContext: true
                  - name: Common client-side web technologies
                    href: /dotnet/architecture/modern-web-apps-azure/common-client-side-web-technologies
                    maintainContext: true
                  - name: Development process for Azure
                    href: /dotnet/architecture/modern-web-apps-azure/development-process-for-azure
                    maintainContext: true
                  - name: Azure hosting for ASP.NET web apps
                    href: /dotnet/architecture/modern-web-apps-azure/azure-hosting-recommendations-for-asp-net-web-apps
                    maintainContext: true
              - name: Red Hat JBoss EAP on Azure
                href: /azure/developer/java/ee/jboss-on-azure
                maintainContext: true
              - name: Eventual consistency in Power Platform
                href: reference-architectures/power-platform/eventual-consistency.yml
          - name: Architectures
            items:
              - name: Basic web application
                href: reference-architectures/app-service-web-app/basic-web-app.yml
              - name: Clinical insights with Cloud for Healthcare
                href: example-scenario/mch-health/medical-data-insights.yml
              - name: Common web app architectures
                href: /dotnet/architecture/modern-web-apps-azure/common-web-application-architectures
                maintainContext: true
              - name: Consumer health portal
                href: example-scenario/digital-health/health-portal.yml
              - name: Deployment in App Service Environments
                items:
                  - name: Standard deployment
                    href: reference-architectures/enterprise-integration/ase-standard-deployment.yml
                  - name: High availability deployment
                    href: reference-architectures/enterprise-integration/ase-high-availability-deployment.yml
              - name: Design great API developer experiences
                href: example-scenario/web/design-api-developer-experiences-management-github.yml
              - name: E-commerce front end
                href: example-scenario/apps/ecommerce-scenario.yml
              - name: Highly available multi-region web app
                href: reference-architectures/app-service-web-app/multi-region.yml
              - name: "IaaS: Web app with relational database"
                href: high-availability/ref-arch-iaas-web-and-db.yml
              - name: Improved access to multitenant web apps
                href: example-scenario/security/access-multitenant-web-app-from-on-premises.yml
              - name: Intelligent search engine for e-commerce
                href: example-scenario/apps/ecommerce-search.yml
              - name: Migrate a web app using Azure APIM
                href: example-scenario/apps/apim-api-scenario.yml
              - name: Multi-region web app with private database
                href: example-scenario/sql-failover/app-service-private-sql-multi-region.yml
              - name: Multi-tier app service with private endpoint
                href: example-scenario/web/multi-tier-app-service-private-endpoint.yml
              - name: Multi-tier app service with service endpoint
                href: reference-architectures/app-service-web-app/multi-tier-app-service-service-endpoint.yml
              - name: Multi-tier web app built for HA/DR
                href: example-scenario/infrastructure/multi-tier-app-disaster-recovery.yml
              - name: Protect APIs with Application Gateway
                href: reference-architectures/apis/protect-apis.yml
              - name: Real-time location sharing
                href: example-scenario/signalr/index.yml
              - name: SaaS Starter web app
                href: example-scenario/apps/saas-starter-web-app.yml
              - name: Scalable and secure WordPress on Azure
                href: example-scenario/infrastructure/wordpress.yml
              - name: Scalable cloud applications and SRE
                href: example-scenario/apps/scalable-apps-performance-modeling-site-reliability.yml
              - name: Scalable order processing
                href: example-scenario/data/ecommerce-order-processing.yml
              - name: Scalable web app
                href: reference-architectures/app-service-web-app/scalable-web-app.yml
              - name: Serverless web app
                href: reference-architectures/serverless/web-app.yml
              - name: Virtual health on Cloud for Healthcare
                href: example-scenario/mch-health/virtual-health-mch.yml
              - name: Web app monitoring on Azure
                href: reference-architectures/app-service-web-app/app-monitoring.yml
              - name: Web app private database connectivity
                href: example-scenario/private-web-app/private-web-app.yml
          - name: Solution ideas
            items:
              - name: Dynamics Business Central as a service
                href: solution-ideas/articles/business-central.yml
              - name: E-commerce website running in ASE
                href: solution-ideas/articles/ecommerce-website-running-in-secured-ase.yml
              - name: Highly available SharePoint farm
                href: solution-ideas/articles/highly-available-sharepoint-farm.yml
              - name: Hybrid SharePoint farm with Microsoft 365
                href: solution-ideas/articles/sharepoint-farm-microsoft-365.yml
              - name: Modern customer support portal
                href: solution-ideas/articles/modern-customer-support-portal-powered-by-an-agile-business-process.yml
              - name: Real-time presence with Microsoft 365
                href: solution-ideas/articles/presence-microsoft-365-power-platform.yml
              - name: Scalable e-commerce web app
                href: solution-ideas/articles/scalable-ecommerce-web-app.yml
              - name: Scalable Episerver marketing website
                href: solution-ideas/articles/digital-marketing-episerver.yml
              - name: Scalable Sitecore marketing website
                href: solution-ideas/articles/digital-marketing-sitecore.yml
              - name: Scalable Umbraco CMS web app
                href: solution-ideas/articles/medium-umbraco-web-app.yml
              - name: Scalable web apps with Redis
                href: solution-ideas/articles/scalable-web-apps.yml
              - name: Simple branded website
                href: solution-ideas/articles/simple-branded-website.yml
              - name: Simple digital marketing website
                href: solution-ideas/articles/digital-marketing-smb.yml
              - name: Web/mobile apps with MySQL and Redis
                href: solution-ideas/articles/webapps.yml
  - name: Cloud Adoption Framework
    href: /azure/cloud-adoption-framework<|MERGE_RESOLUTION|>--- conflicted
+++ resolved
@@ -3136,31 +3136,7 @@
               - name: Magento e-commerce in AKS
                 href: example-scenario/magento/magento-azure.yml
               - name: Microservices architecture on AKS
-<<<<<<< HEAD
-                href: reference-architectures/containers/aks-microservices/aks-microservices.yml
-              - name: Mission critical workload on AKS
-                items:
-                  - name: Introduction
-                    href: reference-architectures/containers/aks-mission-critical/mission-critical-intro.yml
-                  - name: Application design
-                    href: reference-architectures/containers/aks-mission-critical/mission-critical-app-design.yml                  
-                  - name: Application platform
-                    href: reference-architectures/containers/aks-mission-critical/mission-critical-app-platform.yml                  
-                  - name: Data platform
-                    href: reference-architectures/containers/aks-mission-critical/mission-critical-data-platform.yml
-                  - name: Networking and connectivity platform
-                    href: reference-architectures/containers/aks-mission-critical/mission-critical-networking.md                    
-                  - name: Health modeling
-                    href: reference-architectures/containers/aks-mission-critical/mission-critical-health-modeling.yml
-                  - name: Deployment and testing
-                    href: reference-architectures/containers/aks-mission-critical/mission-critical-deploy-test.yml
-                  - name: Security
-                    href: reference-architectures/containers/aks-mission-critical/mission-critical-security.yml
-                  - name: Operational procedures
-                    href: reference-architectures/containers/aks-mission-critical/mission-critical-operational.yml
-=======
                 href: reference-architectures/containers/aks-microservices/aks-microservices.yml              
->>>>>>> 858f1dfd
               - name: Microservices with Container Apps
                 href: example-scenario/serverless/microservices-with-container-apps.yml
               - name: Microservices with Container Apps and Dapr
