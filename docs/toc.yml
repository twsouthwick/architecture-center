items:
- name: Azure Architecture Center
  href: ./index.yml
- name: Browse all Architectures
  href: browse/index.yml
- name: Architecture icons
  href: icons/index.md
- name: What's new
  href: changelog.md
- name: Landing zones
  items:
  - name: Deployment Options
    href: landing-zones/landing-zone-deploy.md
  - name: Platform landing zone design guides
    items:
    - name: Bicep landing zone implementation
      href: landing-zones/bicep/landing-zone-bicep.md
    - name: Terraform landing zone implementation
      href: landing-zones/terraform/landing-zone-terraform.md
  - name: Application landing zone design guides
    items:
    - name: Azure Virtual Desktop
      href: landing-zones/azure-virtual-desktop/design-guide.md      
  - name: Subscription vending implementation
    href: landing-zones/subscription-vending.yml
- name: Application architecture fundamentals
  items:
  - name: Introduction
    href: guide/index.md
  - name: Architecture styles
    items:
    - name: Overview
      href: guide/architecture-styles/index.md
    - name: Big compute
      href: guide/architecture-styles/big-compute.yml
    - name: Big data
      href: guide/architecture-styles/big-data.yml
    - name: Event-driven architecture
      href: guide/architecture-styles/event-driven.yml
    - name: Microservices
      href: guide/architecture-styles/microservices.yml
    - name: N-tier application
      href: guide/architecture-styles/n-tier.yml
    - name: Web-queue-worker
      href: guide/architecture-styles/web-queue-worker.yml
  - name: Design principles for Azure applications
    items:
    - name: Overview
      href: guide/design-principles/index.md
    - name: Design for self-healing
      href: guide/design-principles/self-healing.md
    - name: Make all things redundant
      href: guide/design-principles/redundancy.md
    - name: Minimize coordination
      href: guide/design-principles/minimize-coordination.yml
    - name: Design to scale out
      href: guide/design-principles/scale-out.md
    - name: Partition around limits
      href: guide/design-principles/partition.md
    - name: Design for operations
      href: guide/design-principles/design-for-operations.md
    - name: Use managed services
      href: guide/design-principles/managed-services.md
    - name: Use an identity service
      href: guide/design-principles/identity.md
    - name: Use the best data store
      href: /azure/architecture/guide/design-principles/use-best-data-store
    - name: Design for evolution
      href: guide/design-principles/design-for-evolution.md
    - name: Build for the needs of business
      href: guide/design-principles/build-for-business.md
    - name: Resiliency checklist for services
      href: checklist/resiliency-per-service.md
    - name: Failure mode analysis for services
      href: resiliency/failure-mode-analysis.md
  - name: Technology choices
    items:
    - name: Overview
      href: guide/technology-choices/technology-choices-overview.md
    - name: Choose a compute service
      items:
      - name: Azure compute services
        href: guide/technology-choices/compute-decision-tree.yml
      - name: High availability and disaster recovery
        href: example-scenario/infrastructure/iaas-high-availability-disaster-recovery.yml
      - name: Microservices compute options
        href: /azure/architecture/microservices/design/compute-options
      - name: Web apps and single page apps
        href: /dotnet/architecture/modern-web-apps-azure/choose-between-traditional-web-and-single-page-apps
        maintainContext: true
      - name: Multiparty computing
        href: guide/technology-choices/multiparty-computing-service.yml
    - name: Choose a container option
      items:
      - name: Container options
        href: /azure/container-apps/compare-options
        maintainContext: true
      - name: Containers for confidential computing
        href: /azure/confidential-computing/choose-confidential-containers-offerings
        maintainContext: true
      - name: Kubernetes at the edge
        href: operator-guides/aks/choose-kubernetes-edge-compute-option.md
      - name: Bare-metal Kubernetes at the edge
        href: operator-guides/aks/choose-bare-metal-kubernetes.yml
    - name: Choose a hybrid service
      items:
      - name: Hybrid options
        href: guide/technology-choices/hybrid-considerations.yml
      - name: Compare Azure Stack Hub and Azure
        href: /azure-stack/user/azure-stack-considerations
        maintainContext: true
      - name: Compare Azure, Stack Hub, and Stack HCI
        href: /azure-stack/operator/compare-azure-azure-stack
        maintainContext: true
      - name: Compare Azure Stack HCI and Stack Hub
        href: /azure-stack/hci/concepts/compare-azure-stack-hub
        maintainContext: true
      - name: Compare Stack HCI and Windows Server
        href: /azure-stack/hci/concepts/compare-windows-server
        maintainContext: true
      - name: Choose drives for Azure Stack HCI
        href: /azure-stack/hci/concepts/choose-drives
        maintainContext: true
      - name: FSLogix in Azure Virtual Desktop
        href: /azure/virtual-desktop/store-fslogix-profile
        maintainContext: true
    - name: Choose a security option
      items:
      - name: Deployment models
        href: /azure/confidential-computing/confidential-computing-deployment-models
        maintainContext: true
      - name: Containers for confidential computing
        href: /azure/confidential-computing/choose-confidential-containers-offerings
        maintainContext: true
    - name: Choose an identity service
      items:
      - name: Active Directory services
        href: /azure/active-directory-domain-services/compare-identity-solutions
        maintainContext: true
      - name: Hybrid identity authentication methods
        href: /azure/active-directory/hybrid/choose-ad-authn
        maintainContext: true
    - name: Choose a storage service
      items:
      - name: Storage options
        href: guide/technology-choices/storage-options.md
      - name: Managed disk types
        href: /azure/virtual-machines/disks-types
        maintainContext: true
      - name: Data transfer
        items:
        - name: Data transfer solutions
          href: /azure/storage/common/storage-choose-data-transfer-solution
          maintainContext: true
        - name: Compare data transfer options
          href: /azure/storsimple/storsimple-8000-choose-storage-solution
          maintainContext: true
        - name: Large datasets, low bandwidth
          href: /azure/storage/common/storage-solution-large-dataset-low-network
          maintainContext: true
        - name: Large datasets, moderate bandwidth
          href: /azure/storage/common/storage-solution-large-dataset-moderate-high-network
          maintainContext: true
        - name: Small datasets, low bandwidth
          href: /azure/storage/common/storage-solution-small-dataset-low-moderate-network
          maintainContext: true
        - name: Periodic data transfer
          href: /azure/storage/common/storage-solution-periodic-data-transfer
          maintainContext: true
    - name: Choose a data store
      items:
      - name: Understand data store models
        href: guide/technology-choices/data-store-overview.md
      - name: Select a data store
        href: guide/technology-choices/data-store-decision-tree.md
      - name: Review data options
        href: guide/technology-choices/data-options.md
      - name: Criteria for choosing a data store
        href: guide/technology-choices/data-store-considerations.md
      - name: Big data storage
        href: data-guide/technology-choices/data-storage.md
      - name: Database scenarios
        items:
        - name: OLAP solutions
          href: data-guide/relational-data/online-analytical-processing.yml
        - name: OLTP solutions
          href: data-guide/relational-data/online-transaction-processing.md
        - name: Data warehousing
          href: data-guide/relational-data/data-warehousing.yml
        - name: Data lakes
          href: data-guide/scenarios/data-lake.md
        - name: Non-relational data store
          href: data-guide/big-data/non-relational-data.yml
        - name: Compare NoSQL and relational
          href: /azure/cosmos-db/relational-nosql
          maintainContext: true
        - name: Pipeline orchestration
          href: data-guide/technology-choices/pipeline-orchestration-data-movement.md
        - name: Search data store
          href: data-guide/technology-choices/search-options.md
        - name: PostgreSQL options
          href: /azure/postgresql/single-server/overview-postgres-choose-server-options
          maintainContext: true
        - name: Data transfer options
          href: data-guide/scenarios/data-transfer.md
        - name: Choose an API in Cosmos DB
          href: /azure/cosmos-db/choose-api
          maintainContext: true
    - name: Choose an analytics solution
      items:
      - name: Analytical data stores
        href: data-guide/technology-choices/analytical-data-stores.md
      - name: Analytics and reporting
        href: data-guide/technology-choices/analysis-visualizations-reporting.md
      - name: Advanced analytics
        href: data-guide/scenarios/advanced-analytics.md
      - name: Batch processing
        href: data-guide/technology-choices/batch-processing.md
      - name: Stream processing
        href: data-guide/technology-choices/stream-processing.md
      - name: Streaming analytics
        href: /azure/stream-analytics/streaming-technologies
        maintainContext: true
    - name: Choose an AI/ML service
      items:
      - name: Cognitive services
        href: data-guide/technology-choices/cognitive-services.md
      - name: Natural language processing
        href: data-guide/technology-choices/natural-language-processing.yml
      - name: Machine learning
        href: data-guide/technology-choices/data-science-and-machine-learning.md
      - name: Machine learning tools
        href: example-scenario/mlops/aml-decision-tree.yml
      - name: Compare MLflow and Azure ML
        href: /azure/machine-learning/concept-mlflow
        maintainContext: true
    - name: Choose a networking service
      items:
      - name: Load balancing options
        href: guide/technology-choices/load-balancing-overview.yml
      - name: VNet peering and VPN gateways
        href: reference-architectures/hybrid-networking/vnet-peering.yml
    - name: Choose a messaging service
      items:
      - name: Compare messaging services
        href: /azure/event-grid/compare-messaging-services
        maintainContext: true
      - name: Asynchronous messaging
        href: guide/technology-choices/messaging.yml
      - name: Real-time message ingestion
        href: data-guide/technology-choices/real-time-ingestion.md
    - name: Choose an IoT option
      items:
      - name: IoT solutions in Azure
        href: example-scenario/iot/iot-central-iot-hub-cheat-sheet.yml
      - name: Compare IoT Hub and Event Hubs
        href: /azure/iot-hub/iot-hub-compare-event-hubs
        maintainContext: true
    - name: Choose a command-line tool
      href: /cli/azure/choose-the-right-azure-command-line-tool
      maintainContext: true
    - name: Development tools
      items:
      - name: Choose a mobile development framework
        href: /azure/developer/mobile-apps/choose-mobile-framework
        maintainContext: true
      - name: Choose a mixed reality engine
        href: /windows/mixed-reality/develop/choosing-an-engine
        maintainContext: true
  - name: Best practices for cloud applications
    items:
    - name: Overview
      href: best-practices/index-best-practices.md
    - name: API design
      href: best-practices/api-design.md
    - name: API implementation
      href: best-practices/api-implementation.md
    - name: Autoscaling
      href: best-practices/auto-scaling.md
    - name: Background jobs
      href: best-practices/background-jobs.md
    - name: Caching
      href: best-practices/caching.yml
    - name: Content Delivery Network
      href: best-practices/cdn.yml
    - name: Data partitioning
      href: best-practices/data-partitioning.yml
    - name: Data partitioning strategies (by service)
      href: best-practices/data-partitioning-strategies.yml
    - name: Host name preservation
      href: best-practices/host-name-preservation.yml
    - name: Message encoding considerations
      href: best-practices/message-encode.md
    - name: Monitoring and diagnostics
      href: best-practices/monitoring.yml
    - name: Retry guidance for specific services
      href: best-practices/retry-service-specific.md
    - name: Transient fault handling
      href: best-practices/transient-faults.md
  - name: Performance tuning and antipatterns
    items:
    - name: Introduction
      href: performance/index.md
    - name: Scenario 1 - Distributed transactions
      href: performance/distributed-transaction.yml
    - name: Scenario 2 - Multiple backend services
      href: performance/backend-services.yml
    - name: Scenario 3 - Event streaming
      href: performance/event-streaming.yml
    - name: Performance antipatterns
      items:
      - name: Overview
        href: antipatterns/index.md
      - name: Busy Database
        href: antipatterns/busy-database/index.md
      - name: Busy Front End
        href: antipatterns/busy-front-end/index.md
      - name: Chatty I/O
        href: antipatterns/chatty-io/index.md
      - name: Extraneous Fetching
        href: antipatterns/extraneous-fetching/index.md
      - name: Improper Instantiation
        href: antipatterns/improper-instantiation/index.md
      - name: Monolithic Persistence
        href: antipatterns/monolithic-persistence/index.md
      - name: No Caching
        href: antipatterns/no-caching/index.md
      - name: Noisy Neighbor
        href: antipatterns/noisy-neighbor/noisy-neighbor.yml
      - name: Retry Storm
        href: antipatterns/retry-storm/index.md
      - name: Synchronous I/O
        href: antipatterns/synchronous-io/index.md
  - name: Responsible engineering
    items:
    - name: Responsible innovation
      items:
      - name: Overview
        href: guide/responsible-innovation/index.md
      - name: Judgment call
        href: guide/responsible-innovation/judgmentcall.md
      - name: Harms modeling
        items:
        - name: Understand harm
          href: guide/responsible-innovation/harms-modeling/index.md
        - name: Assess types of harm
          href: guide/responsible-innovation/harms-modeling/type-of-harm.md
      - name: Community jury
        href: guide/responsible-innovation/community-jury/index.md
    - name: Responsible AI
      items:
      - name: Overview
        href: /azure/cloud-adoption-framework/strategy/responsible-ai
        maintainContext: true
      - name: Six key principles
        href: /azure/cloud-adoption-framework/innovate/best-practices/trusted-ai
        maintainContext: true
      - name: Guidelines for human-AI interaction
        href: /ai/guidelines-human-ai-interaction/?toc=/azure/architecture/toc.json&bc=/azure/architecture/_bread/toc.json
      - name: Responsible AI with Cognitive Services
        href: /azure/cognitive-services/responsible-use-of-ai-overview
        maintainContext: true
      - name: Machine learning
        items:
        - name: Responsible AI and machine learning
          href: /azure/machine-learning/concept-responsible-ml
          maintainContext: true
        - name: Model interpretability
          href: /azure/machine-learning/how-to-machine-learning-interpretability
          maintainContext: true
        - name: ML fairness
          href: /azure/machine-learning/concept-fairness-ml
          maintainContext: true
        - name: Differential privacy
          href: /azure/machine-learning/concept-differential-privacy
          maintainContext: true
  - name: Architecture for SaaS and multitenancy
    items:
    - name: Overview
      href: guide/saas/overview.md
    - name: SaaS
      items:
      - name: Plan your journey to SaaS
        href: guide/saas/plan-journey-saas.md
      - name: Case studies
        items:
        - name: Microsoft SaaS stories
          href: guide/saas/case-studies/saas-stories.md
      - name: Resources
        items:
        - name: SaaS starter web app reference architecture
          href: example-scenario/apps/saas-starter-web-app.yml
        - name: Multitenant SaaS reference architecture
          href: example-scenario/multi-saas/multitenant-saas.yml
    - name: Startups
      items:
      - name: Overview
        href: guide/startups/startup-architecture.md
      - name: Core startup stack architecture
        href: example-scenario/startups/core-startup-stack.yml
    - name: Multitenant applications
      items:
      - name: Overview
        href: guide/multitenant/overview.md
      - name: Considerations
        items:
        - name: Overview
          href: guide/multitenant/considerations/overview.yml
        - name: Tenancy models
          href: guide/multitenant/considerations/tenancy-models.yml
        - name: Tenant lifecycle
          href: guide/multitenant/considerations/tenant-lifecycle.md
        - name: Pricing models
          href: guide/multitenant/considerations/pricing-models.md
        - name: Control planes
          href: guide/multitenant/considerations/control-planes.yml
        - name: Measure consumption
          href: guide/multitenant/considerations/measure-consumption.md
        - name: Deploy updates
          href: guide/multitenant/considerations/updates.md
        - name: Map requests to tenants
          href: guide/multitenant/considerations/map-requests.yml
        - name: Identity
          href: guide/multitenant/considerations/identity.md
        - name: Domain names
          href: guide/multitenant/considerations/domain-names.yml
      - name: Approaches
        items:
        - name: Overview
          href: guide/multitenant/approaches/overview.yml
        - name: Resource organization
          href: guide/multitenant/approaches/resource-organization.yml
        - name: Governance and compliance
          href: guide/multitenant/approaches/governance-compliance.md
        - name: Cost management and allocation
          href: guide/multitenant/approaches/cost-management-allocation.yml
        - name: Deployment and configuration
          href: guide/multitenant/approaches/deployment-configuration.yml
        - name: Compute
          href: guide/multitenant/approaches/compute.md
        - name: Networking
          href: guide/multitenant/approaches/networking.md
        - name: Storage and data
          href: guide/multitenant/approaches/storage-data.yml
        - name: Messaging
          href: guide/multitenant/approaches/messaging.md
        - name: Identity
          href: guide/multitenant/approaches/identity.md
        - name: Integration
          href: guide/multitenant/approaches/integration.md
        - name: IoT
          href: guide/multitenant/approaches/iot.md
        - name: AI and ML
          href: guide/multitenant/approaches/ai-ml.md
      - name: Service-specific guidance
        items:
        - name: Overview
          href: guide/multitenant/service/overview.md
        - name: Deployment and configuration
          items:
          - name: Azure App Configuration
            href: guide/multitenant/service/app-configuration.md
          - name: Azure Resource Manager
            href: guide/multitenant/service/resource-manager.md
        - name: Compute
          items:
          - name: App Service and Functions
            href: guide/multitenant/service/app-service.yml
          - name: Azure Container Apps
            href: guide/multitenant/service/container-apps.md
          - name: Azure Kubernetes Service (AKS)
            href: guide/multitenant/service/aks.yml
        - name: Networking
          items:
          - name: Azure Front Door
            href: guide/multitenant/service/front-door.md
          - name: Azure NAT Gateway
            href: guide/multitenant/service/nat-gateway.md
          - name: Azure Private Link
            href: guide/multitenant/service/private-link.md
        - name: Storage and data
          items:
          - name: Azure Cache for Redis
            href: guide/multitenant/service/cache-redis.md
          - name: Azure Cosmos DB
            href: guide/multitenant/service/cosmos-db.md
          - name: Azure Database for PostgreSQL
            href: guide/multitenant/service/postgresql.md
          - name: Azure SQL Database
            href: guide/multitenant/service/sql-database.md
          - name: Azure Storage
            href: guide/multitenant/service/storage.md
        - name: Messaging
          items:
          - name: Azure Event Hubs
            href: guide/multitenant/service/event-hubs.md
          - name: Azure Service Bus
            href: guide/multitenant/service/service-bus.md
        - name: Security
          items:
          - name: Azure Key Vault
            href: guide/multitenant/service/key-vault.md
        - name: Identity
          items:
          - name: Azure Active Directory B2C
            href: guide/multitenant/service/azure-ad-b2c.md
        - name: AI and ML
          items:
          - name: Azure Cognitive Search
            href: /azure/search/search-modeling-multitenant-saas-applications
            maintainContext: true
      - name: Multitenancy checklist
        href: guide/multitenant/checklist.md
      - name: Related resources
        href: guide/multitenant/related-resources.md      
  - name: Mission critical applications
    items:
    - name: Mission-critical baseline architecture
      href: reference-architectures/containers/aks-mission-critical/mission-critical-intro.yml
    - name: Mission-critical baseline with network controls
      href: reference-architectures/containers/aks-mission-critical/mission-critical-network-architecture.yml
    - name: Mission-critical baseline architecture in Azure landing zones
      href: reference-architectures/containers/aks-mission-critical/mission-critical-landing-zone.yml
    - name: Design areas
      items:
      - name: Application platform
        href: reference-architectures/containers/aks-mission-critical/mission-critical-app-platform.md
      - name: Application design
        href: reference-architectures/containers/aks-mission-critical/mission-critical-app-design.md
      - name: Networking and connectivity platform
        href: reference-architectures/containers/aks-mission-critical/mission-critical-networking.md
      - name: Data platform
        href: reference-architectures/containers/aks-mission-critical/mission-critical-data-platform.md
      - name: Deployment and testing
        href: reference-architectures/containers/aks-mission-critical/mission-critical-deploy-test.md
      - name: Health modeling
        href: reference-architectures/containers/aks-mission-critical/mission-critical-health-modeling.md
      - name: Security
        href: reference-architectures/containers/aks-mission-critical/mission-critical-security.md
      - name: Operational procedures
        href: reference-architectures/containers/aks-mission-critical/mission-critical-operations.md
    - name: Guides
      items:
      - name: Continuous validation
        href: guide/testing/mission-critical-deployment-testing.md
    - name: Mitigation strategies
      items:
        - name: Global routing redundancy for highly available web applications
          items:
          - name: Overview
            href: guide/networking/global-web-applications/overview.md
          - name: Content delivery
            href: guide/networking/global-web-applications/mission-critical-content-delivery.md
          - name: Global HTTP ingress
            href: guide/networking/global-web-applications/mission-critical-global-http-ingress.md 
  - name: Solutions across Microsoft platforms
    items:
    - name: Microsoft cloud developer docs
      href: /microsoft-cloud
    - name: Azure and Power Platform scenarios
      items:
      - name: Overview
        href: solutions/power-platform-scenarios.md
      - name: All Power Platform architectures
        href: /azure/architecture/browse/?products=power-platform
      - name: CI/CD for Power Platform
        href: solution-ideas/articles/azure-devops-continuous-integration-for-power-platform.yml
      - name: Citizen AI with Power Platform
        href: example-scenario/ai/citizen-ai-power-platform.yml
      - name: Eventual consistency with Power Apps
        href: guide/power-platform/eventual-consistency.yml
      - name: Extract text using Power Automate
        href: example-scenario/ai/extract-object-text.yml
      - name: Optimize inventory and forecast demand
        href: example-scenario/analytics/optimize-inventory-forecast-demand.yml
      - name: Power Automate deployment at scale
        href: example-scenario/power-automate/power-automate.yml
      - name: Real-time ML with Power Platform
        href: example-scenario/ai/deploy-real-time-machine-learning-model-application-ui.yml
    - name: Azure and Microsoft 365 scenarios
      items:
      - name: Overview
        href: solutions/microsoft-365-scenarios.md
      - name: All Microsoft 365 architectures
        href: /azure/architecture/browse/?products=m365
      - name: Extend Project Online reporting
        href: example-scenario/data/extend-reporting-capabilities.yml
      - name: Governance of Teams guest users
        href: example-scenario/governance/governance-teams-guest-users.yml
      - name: Hybrid SharePoint farm with Microsoft 365
        href: solution-ideas/articles/sharepoint-farm-microsoft-365.yml
      - name: Manage Microsoft 365 with DevOps
        href: example-scenario/devops/manage-microsoft-365-tenant-configuration-microsoft365dsc-devops.yml
      - name: Real-time collaboration
        href: solution-ideas/articles/collaboration-microsoft-365.yml
      - name: Real-time presence
        href: solution-ideas/articles/presence-microsoft-365-power-platform.yml
      - name: Secure a Teams channel bot with a firewall
        href: example-scenario/teams/securing-bot-teams-channel.yml
    - name: Azure and Dynamics 365 scenarios
      items:
      - name: Overview
        href: solutions/dynamics-365-scenarios.md
      - name: All Dynamics 365 architectures
        href: /azure/architecture/browse/?terms=dynamics%20365
      - name: Customer 360 with Dynamics 365 CI
        href: example-scenario/analytics/synapse-customer-insights.yml
      - name: Dynamics Business Central as a service
        href: solution-ideas/articles/business-central.yml
      - name: Enhanced customer dimension
        href: solution-ideas/articles/customer-insights-synapse.yml
    - name: Azure and Microsoft on-premises servers
      href: guide/on-premises-microsoft-technologies.md
  - name: Third-party scenarios
    items:
    - name: Apache technologies
      href: guide/apache-scenarios.md
    - name: Other open-source technologies
      href: guide/open-source-scenarios.md
    - name: Partner technologies
      href: guide/partner-scenarios.md
  - name: Azure for AWS professionals
    items:
    - name: Overview
      href: aws-professional/index.md
    - name: Component information
      items:
      - name: Accounts
        href: aws-professional/accounts.md
      - name: Compute
        href: aws-professional/compute.md
      - name: Databases
        href: aws-professional/databases.md
      - name: Messaging
        href: aws-professional/messaging.md
      - name: Networking
        href: aws-professional/networking.md
      - name: Regions and zones
        href: aws-professional/regions-zones.md
      - name: Resources
        href: aws-professional/resources.md
      - name: Security and identity
        href: aws-professional/security-identity.md
      - name: Storage
        href: aws-professional/storage.md
    - name: Services comparison
      href: aws-professional/services.md
    - name: Guidance
      items:
      - name: Automation for AWS
        items:
        - name: Authenticate runbooks with AWS
          href: /azure/automation/automation-config-aws-account
          maintainContext: true
        - name: Deploy an AWS VM with a runbook
          href: /azure/automation/automation-scenario-aws-deployment
          maintainContext: true
      - name: Cost management for AWS
        items:
        - name: Set up AWS for Cost Management
          href: /azure/cost-management-billing/costs/aws-integration-set-up-configure
          maintainContext: true
        - name: Manage AWS costs in Azure
          href: /azure/cost-management-billing/costs/aws-integration-manage
          maintainContext: true
      - name: Hybrid solutions for AWS
        items:
        - name: AWS Ubuntu with Terraform and Azure
          href: /azure/cloud-adoption-framework/manage/hybrid/server/best-practices/aws-terraform-ubuntu
          maintainContext: true
        - name: AWS Linux with Terraform and Azure Arc
          href: /azure/cloud-adoption-framework/manage/hybrid/server/best-practices/aws-terraform-al2
          maintainContext: true
        - name: AWS EC2 with Ansible and Azure Arc
          href: /azure/cloud-adoption-framework/manage/hybrid/server/best-practices/aws-scale-ansible
          maintainContext: true
      - name: Identity management for AWS
        items:
        - name: Azure AD identity management for AWS
          href: reference-architectures/aws/aws-azure-ad-security.yml
        - name: Onboard an AWS account
          href: /azure/active-directory/cloud-infrastructure-entitlement-management/onboard-aws
          maintainContext: true
        - name: Amazon Managed Grafana
          href: /azure/active-directory/saas-apps/amazon-managed-grafana-tutorial
          maintainContext: true
        - name: AWS single-account access
          href: /azure/active-directory/saas-apps/amazon-web-service-tutorial
          maintainContext: true
        - name: AWS Single Sign-on
          href: /azure/active-directory/saas-apps/aws-single-sign-on-tutorial
          maintainContext: true
        - name: Configure AWS Single Sign-On
          href: /azure/active-directory/saas-apps/aws-single-sign-on-provisioning-tutorial
          maintainContext: true
        - name: AWS multiple accounts
          href: /azure/active-directory/saas-apps/aws-multi-accounts-tutorial
          maintainContext: true
        - name: AWS ClientVPN
          href: /azure/active-directory/saas-apps/aws-clientvpn-tutorial
          maintainContext: true
        - name: Attach and detach policies
          href: /azure/active-directory/cloud-infrastructure-entitlement-management/how-to-attach-detach-permissions
          maintainContext: true
      - name: AKS for AWS
        items:
        - name: AKS for Amazon EKS professionals
          href: aws-professional/eks-to-aks/index.md
        - name: Identity and access management
          href: aws-professional/eks-to-aks/workload-identity.yml
        - name: Cluster monitoring and logging
          href: aws-professional/eks-to-aks/monitoring.yml
        - name: Network topologies and security
          href: aws-professional/eks-to-aks/private-clusters.yml
        - name: Storage options
          href: aws-professional/eks-to-aks/storage.md
        - name: Cost management and optimization
          href: aws-professional/eks-to-aks/cost-management.yml
        - name: Agent node management
          href: aws-professional/eks-to-aks/node-pools.yml
        - name: Cluster governance
          href: aws-professional/eks-to-aks/governance.md
      - name: Migration from AWS
        items:
        - name: Azure Migrate
          items:
          - name: Discover AWS instances
            href: /azure/migrate/tutorial-discover-aws
            maintainContext: true
          - name: Assess AWS instances
            href: /azure/migrate/tutorial-assess-aws
            maintainContext: true
          - name: Migrate AWS VMs
            href: /azure/migrate/tutorial-migrate-aws-virtual-machines
            maintainContext: true
        - name: Compute
          items:
          - name: Migrate AWS to managed disks
            href: /azure/virtual-machines/windows/on-prem-to-azure
            maintainContext: true
          - name: Migrate an AWS Windows VM
            href: /azure/virtual-machines/windows/aws-to-azure
            maintainContext: true
      - name: Security for AWS
        items:
        - name: Azure security for AWS
          href: guide/aws/aws-azure-security-solutions.yml
        - name: Connect AWS to Microsoft Sentinel
          href: /azure/sentinel/connect-aws
          maintainContext: true
        - name: Microsoft Defender for AWS
          items:
          - name: Protect AWS with Microsoft Defender
            href: /defender-cloud-apps/protect-aws
            maintainContext: true
          - name: Defender recommendations for AWS
            href: /azure/defender-for-cloud/recommendations-reference-aws
            maintainContext: true
          - name: Connect AWS to Microsoft Defender
            href: /defender-cloud-apps/connect-aws
            maintainContext: true
          - name: 'Video: AWS connector in Defender'
            href: /azure/defender-for-cloud/episode-one
            maintainContext: true
      - name: Azure Databricks for AWS
        items:
        - name: Connect to Amazon Kinesis
          href: /azure/databricks/structured-streaming/kinesis
          maintainContext: true
        - name: Repo access with AWS CodeCommit
          href: /azure/databricks/repos/set-up-git-provider-access
          maintainContext: true
      - name: Azure Service Fabric for AWS
        href: /azure/service-fabric/service-fabric-tutorial-standalone-create-infrastructure
        maintainContext: true
      - name: Azure VPN Gateway for AWS
        href: /azure/vpn-gateway/vpn-gateway-howto-aws-bgp
        maintainContext: true
  - name: Azure for Google Cloud professionals
    items:
    - name: Overview
      href: gcp-professional/index.md
    - name: Services comparison
      href: gcp-professional/services.md
    - name: Guidance
      items:
      - name: Hybrid solutions for Google Cloud
        items:
        - name: GC Ubuntu with Terraform
          href: /azure/cloud-adoption-framework/manage/hybrid/server/best-practices/gcp-terraform-ubuntu
          maintainContext: true
        - name: GC Windows with Terraform
          href: /azure/cloud-adoption-framework/manage/hybrid/server/best-practices/gcp-terraform-windows
          maintainContext: true
      - name: Identity management for Google Cloud
        items:
        - name: Onboard a Google Cloud project
          href: /azure/active-directory/cloud-infrastructure-entitlement-management/onboard-gcp
          maintainContext: true
        - name: Add and remove roles and tasks
          href: /azure/active-directory/cloud-infrastructure-entitlement-management/how-to-add-remove-role-task
          maintainContext: true
      - name: Migration from Google Cloud
        items:
        - name: Discover Google Cloud instances
          href: /azure/migrate/tutorial-discover-gcp
          maintainContext: true
        - name: Assess Google Cloud VM instances
          href: /azure/migrate/tutorial-assess-gcp
          maintainContext: true
        - name: Migrate Google Cloud VMs to Azure
          href: /azure/migrate/tutorial-migrate-gcp-virtual-machines
          maintainContext: true
      - name: Security for Google Cloud
        items:
        - name: Protect Google Cloud with Defender
          href: /defender-cloud-apps/protect-gcp
          maintainContext: true
        - name: Connect Google Cloud projects
          href: /azure/defender-for-cloud/quickstart-onboard-gcp
          maintainContext: true
        - name: Connect Google Cloud to Defender
          href: /defender-cloud-apps/connect-google-gcp
          maintainContext: true
        - name: 'Video: Protect containers'
          href: /azure/defender-for-cloud/episode-ten
          maintainContext: true
- name: Design Patterns
  items:
  - name: Overview
    href: patterns/index.md
  - name: Categories
    items:
    - name: Data management
      href: patterns/category/data-management.md
    - name: Design and implementation
      href: patterns/category/design-implementation.md
    - name: Messaging
      href: patterns/category/messaging.md
  - name: Pattern implementations
    items:
    - name: Network secure global ingress
      href: pattern-implementations/network-secure-ingress.md
  - name: Ambassador
    href: patterns/ambassador.yml
  - name: Anti-corruption Layer
    href: patterns/anti-corruption-layer.yml
  - name: Asynchronous Request-Reply
    href: patterns/async-request-reply.yml
  - name: Backends for Frontends
    href: patterns/backends-for-frontends.yml
  - name: Bulkhead
    href: patterns/bulkhead.yml
  - name: Cache-Aside
    href: patterns/cache-aside.yml
  - name: Choreography
    href: patterns/choreography.yml
  - name: Circuit Breaker
    href: patterns/circuit-breaker.yml
  - name: Claim Check
    href: patterns/claim-check.yml
  - name: Compensating Transaction
    href: patterns/compensating-transaction.yml
  - name: Competing Consumers
    href: patterns/competing-consumers.yml
  - name: Compute Resource Consolidation
    href: patterns/compute-resource-consolidation.yml
  - name: CQRS
    href: patterns/cqrs.yml
  - name: Deployment Stamps
    href: patterns/deployment-stamp.yml
  - name: Edge Workload Configuration
    href: patterns/edge-workload-configuration.md
  - name: Event Sourcing
    href: patterns/event-sourcing.yml
  - name: External Configuration Store
    href: patterns/external-configuration-store.yml
  - name: Federated Identity
    href: patterns/federated-identity.yml
  - name: Gatekeeper
    href: patterns/gatekeeper.yml
  - name: Gateway Aggregation
    href: patterns/gateway-aggregation.yml
  - name: Gateway Offloading
    href: patterns/gateway-offloading.yml
  - name: Gateway Routing
    href: patterns/gateway-routing.yml
  - name: Geode
    href: patterns/geodes.yml
  - name: Health Endpoint Monitoring
    href: patterns/health-endpoint-monitoring.yml
  - name: Index Table
    href: patterns/index-table.yml
  - name: Leader Election
    href: patterns/leader-election.yml
  - name: Materialized View
    href: patterns/materialized-view.yml
  - name: Pipes and Filters
    href: patterns/pipes-and-filters.yml
  - name: Priority Queue
    href: patterns/priority-queue.yml
  - name: Publisher/Subscriber
    href: patterns/publisher-subscriber.yml
  - name: Queue-Based Load Leveling
    href: patterns/queue-based-load-leveling.yml
  - name: Rate Limiting
    href: patterns/rate-limiting-pattern.yml
  - name: Retry
    href: patterns/retry.yml
  - name: Saga
    href: reference-architectures/saga/saga.yml
  - name: Scheduler Agent Supervisor
    href: patterns/scheduler-agent-supervisor.yml
  - name: Sequential Convoy
    href: patterns/sequential-convoy.yml
  - name: Sharding
    href: patterns/sharding.yml
  - name: Sidecar
    href: patterns/sidecar.yml
  - name: Static Content Hosting
    href: patterns/static-content-hosting.yml
  - name: Strangler Fig
    href: patterns/strangler-fig.yml
  - name: Throttling
    href: patterns/throttling.yml
  - name: Valet Key
    href: patterns/valet-key.yml
- name: Microsoft Azure Well-Architected Framework
  href: /azure/architecture/framework
- name: Industry solutions with Azure
  items:
  - name: Overview
    href: industries/overview.md
  - name: Retail
    items:
    - name: Overview
      href: industries/retail.md
    - name: Guides
      items:
      - name: Microsoft Cloud for Retail
        items:
        - name: Overview
          href: /industry/retail/overview
          maintainContext: true
        - name: Elevate the shopping experience
          href: /industry/retail/elevate-shopping-experience
          maintainContext: true
        - name: Maximize the value of your data
          href: /industry/retail/maximize-data
          maintainContext: true
        - name: Security
          href: /industry/retail/security-overview
          maintainContext: true
        - name: Compliance
          href: /industry/retail/compliance-overview
          maintainContext: true
      - name: Dynamics 365 Commerce
        items:
        - name: Commerce home page
          href: /dynamics365/commerce/
          maintainContext: true
        - name: Commerce architecture overview
          href: /dynamics365/commerce/commerce-architecture
          maintainContext: true
        - name: Authentication flows
          href: /dynamics365/commerce/arch-auth-flow
          maintainContext: true
        - name: Headless commerce architecture
          href: /dynamics365/commerce/dev-itpro/retail-server-architecture
          maintainContext: true
        - name: Commerce channel communications
          href: /dynamics365/commerce/dev-itpro/define-retail-channel-communications-cdx
          maintainContext: true
        - name: Modern POS architecture
          href: /dynamics365/commerce/dev-itpro/retail-modern-pos-architecture
          maintainContext: true
        - name: Set up Azure DevOps
          href: /dynamics365/commerce/dev-itpro/new-environments-visual-studio-teams-branch-retail-projects
          maintainContext: true
        - name: Deployment
          items:
          - name: Configure and install CSU
            href: /dynamics365/commerce/dev-itpro/retail-store-scale-unit-configuration-installation
            maintainContext: true
          - name: Configure, install, and activate MPOS
            href: /dynamics365/commerce/retail-modern-pos-device-activation
            maintainContext: true
          - name: POS device activation
            href: /dynamics365/commerce/dev-itpro/retail-device-activation
            maintainContext: true
          - name: Retail hardware station
            href: /dynamics365/commerce/retail-hardware-station-configuration-installation
            maintainContext: true
          - name: Sealed self-service components
            href: /dynamics365/commerce/dev-itpro/enhanced-mass-deployment
            maintainContext: true
          - name: Updates to cloud environments
            href: /dynamics365/fin-ops-core/dev-itpro/deployment/apply-deployable-package-system
            maintainContext: true
      - name: Data management in retail
        href: industries/retail/retail-data-management-overview.md
      - name: AI and ML in retail
        items:
        - name: Deploy AI-based footfall detection
          href: hybrid/deployments/solution-deployment-guide-retail-footfall-detection.md
        - name: Forecast bike rental demand
          href: /azure/machine-learning/tutorial-automated-ml-forecast
          maintainContext: true
        - name: Intelligent Recommendations
          items:
          - name: Overview
            href: /industry/retail/intelligent-recommendations/overview
            maintainContext: true
          - name: Architecture
            href: /industry/retail/intelligent-recommendations/architecture
            maintainContext: true
          - name: Personalized lists
            href: /industry/retail/intelligent-recommendations/personalized-recommendations
            maintainContext: true
        - name: Personalizer
          items:
          - name: Overview
            href: /azure/cognitive-services/personalizer/what-is-personalizer
            maintainContext: true
          - name: How Personalizer works
            href: /azure/cognitive-services/personalizer/how-personalizer-works
            maintainContext: true
          - name: Where to use Personalizer
            href: /azure/cognitive-services/personalizer/where-can-you-use-personalizer
            maintainContext: true
          - name: Data and privacy
            href: /azure/cognitive-services/personalizer/responsible-data-and-privacy
            maintainContext: true
      - name: IoT in retail
        items:
        - name: Digital distribution center
          href: /azure/iot-central/retail/tutorial-iot-central-digital-distribution-center
          maintainContext: true
        - name: In-store analytics checkout
          items:
          - name: Create a retail application
            href: /azure/iot-central/retail/tutorial-in-store-analytics-create-app
            maintainContext: true
          - name: Customize the operator dashboard
            href: /azure/iot-central/retail/tutorial-in-store-analytics-customize-dashboard
            maintainContext: true
          - name: Export data and visualize insights
            href: /azure/iot-central/retail/tutorial-in-store-analytics-export-data-visualize-insights
            maintainContext: true
        - name: Smart inventory management
          href: /azure/iot-central/retail/tutorial-iot-central-smart-inventory-management
          maintainContext: true
      - name: Migrate your e-commerce solution to Azure
        href: industries/retail/migrate-ecommerce-solution.md
      - name: Mixed reality in retail
        items:
        - name: Marketing and advertisement
          href: /windows/mixed-reality/enthusiast-guide/marketing-advertisement
          maintainContext: true
        - name: Immersive shopping experiences
          href: /windows/mixed-reality/enthusiast-guide/immersive-shopping
          maintainContext: true
      - name: SKU optimization for consumer brands
        href: industries/retail/sku-optimization-solution-guide.yml
      - name: Visual search in retail with Azure Cosmos DB
        href: industries/retail/visual-search-use-case-overview.yml
    - name: Architectures
      items:
      - name: All retail architectures
        href: /azure/architecture/browse/?terms=retail
      - name: AI-based footfall detection
        href: solution-ideas/articles/hybrid-footfall-detection.yml
      - name: Analyze MongoDB Atlas data
        href: example-scenario/analytics/azure-synapse-analytics-integrate-mongodb-atlas.yml
      - name: Build a real-time recommendation API
        href: reference-architectures/ai/real-time-recommendation.yml
      - name: Buy online, pick up in store (retail)
        href: example-scenario/iot/vertical-buy-online-pickup-in-store.yml
      - name: Content-based recommendation
        href: solution-ideas/articles/build-content-based-recommendation-system-using-recommender.yml
      - name: E-commerce front end
        href: example-scenario/apps/ecommerce-scenario.yml
      - name: Interactive price analytics
        href: solution-ideas/articles/interactive-price-analytics.yml
      - name: Intelligent search engine for e-commerce
        href: example-scenario/apps/ecommerce-search.yml
      - name: Magento e-commerce platform in AKS
        href: example-scenario/magento/magento-azure.yml
      - name: Movie recommendations on Azure
        href: example-scenario/ai/movie-recommendations-with-machine-learning.yml
      - name: Optimize inventory and forecast demand
        href: example-scenario/analytics/optimize-inventory-forecast-demand.yml
      - name: Out of stock detection (retail)
        href: /hybrid/app-solutions/pattern-out-of-stock-at-edge
        maintainContext: true
      - name: Scalable order processing
        href: example-scenario/data/ecommerce-order-processing.yml
      - name: Video capture and analytics for retail
        href: solution-ideas/articles/video-analytics.yml
    - name: Datasets
      items:
      - name: OJ sales simulated
        href: /azure/open-datasets/dataset-oj-sales-simulated
        maintainContext: true
      - name: US Consumer Price Index
        items:
        - name: US Consumer Price Index
          href: /azure/open-datasets/dataset-us-consumer-price-index
          maintainContext: true
        - name: US Producer Price Index - Commodities
          href: /azure/open-datasets/dataset-us-producer-price-index-commodities
          maintainContext: true
        - name: US Producer Price Index - Industry
          href: /azure/open-datasets/dataset-us-producer-price-index-industry
          maintainContext: true
      - name: US Population
        items:
        - name: US Population by County
          href: /azure/open-datasets/dataset-us-population-county
          maintainContext: true
        - name: US Population by ZIP code
          href: /azure/open-datasets/dataset-us-population-zip
          maintainContext: true
    - name: Compliance solutions
      items:
      - name: Compliance in Cloud for Retail
        href: /industry/retail/compliance-overview
        maintainContext: true
      - name: GDPR (EU)
        items:
        - name: GDPR overview
          href: /compliance/regulatory/gdpr
          maintainContext: true
        - name: Data Subject Requests
          items:
          - name: Azure DSRs
            href: /compliance/regulatory/gdpr-dsr-azure
            maintainContext: true
          - name: Azure DevOps DSRs
            href: /compliance/regulatory/gdpr-dsr-vsts
            maintainContext: true
        - name: Breach notification
          href: /compliance/regulatory/gdpr-breach-azure-dynamics-windows
          maintainContext: true
        - name: Data controllers with Azure
          href: /compliance/regulatory/gdpr-dpia-azure
          maintainContext: true
        - name: Information protection
          href: /microsoft-365/solutions/information-protection-deploy
          maintainContext: true
        - name: Best practices with Delta Lake
          href: /azure/databricks/security/privacy/gdpr-delta
          maintainContext: true
      - name: ISO standards
        items:
        - name: ISO 22301
          href: /azure/compliance/offerings/offering-iso-22301
          maintainContext: true
        - name: ISO 27001
          href: /azure/compliance/offerings/offering-iso-27001
          maintainContext: true
        - name: ISO 27017
          href: /azure/compliance/offerings/offering-iso-27017
          maintainContext: true
        - name: ISO 27018
          href: /azure/compliance/offerings/offering-iso-27018
          maintainContext: true
      - name: SOC2 Type 2
        href: /azure/compliance/offerings/offering-soc-2
        maintainContext: true
      - name: PCI DSS
        href: /azure/compliance/offerings/offering-pci-dss
        maintainContext: true
      - name: GDPR (EU)
        href: /compliance/regulatory/gdpr
        maintainContext: true
  - name: Financial Services
    items:
    - name: Overview
      href: industries/finance.md
    - name: Guides
      items:
      - name: Microsoft Cloud for Financial Services
        items:
        - name: Overview
          href: /industry/financial-services/overview
          maintainContext: true
        - name: Security
          href: /industry/financial-services/security-overview
          maintainContext: true
        - name: Compliance
          href: /industry/financial-services/compliance-overview
          maintainContext: true
      - name: Dynamics 365 Finance and Operations
        items:
        - name: Export to Azure Data Lake overview
          href: /dynamics365/fin-ops-core/dev-itpro/data-entities/azure-data-lake-ga-version-overview
          maintainContext: true
        - name: Export in Finance and Operations apps
          href: /dynamics365/fin-ops-core/dev-itpro/data-entities/finance-data-azure-data-lake
          maintainContext: true
        - name: Change data in Azure Data Lake
          href: /dynamics365/fin-ops-core/dev-itpro/data-entities/azure-data-lake-change-feeds
          maintainContext: true
      - name: Compliance risk analysis
        href: guide/ai/compliance-risk-analysis.yml
      - name: Data management in banking
        href: industries/finance/data-management-banking-overview.yml
      - name: Detect mobile bank fraud
        href: guide/ai/bank-fraud-solution.yml
      - name: Financial institutions with data mesh
        href: /azure/cloud-adoption-framework/scenarios/cloud-scale-analytics/architectures/data-mesh-scenario
        maintainContext: true
      - name: Financial services risk lifecycle
        href: industries/finance/financial-risk-model.md
      - name: Risk grid computing in banking
        href: industries/finance/risk-grid-banking-overview.yml
      - name: Risk grid computing solution
        href: industries/finance/risk-grid-banking-solution-guide.yml
      - name: Big compute for financial risk modeling
        href: guide/architecture-styles/big-compute.yml
      - name: Actuarial risk analysis
        href: industries/finance/actuarial-risk-analysis-financial-model.yml
    - name: Architectures
      items:
      - name: All finance architectures
        href: /azure/architecture/browse/?terms=finance
      - name: Automate document processing
        href: example-scenario/ai/automate-document-processing-azure-form-recognizer.yml
      - name: Banking system cloud transformation
        href: example-scenario/banking/banking-system-cloud-transformation.yml
      - name: Decentralized trust between banks
        href: example-scenario/apps/decentralized-trust.yml
      - name: Finance management using PostgreSQL
        href: solution-ideas/articles/finance-management-apps-using-azure-database-for-postgresql.yml
      - name: Host a Murex MX.3 workload on Azure
        href: example-scenario/finance/murex-mx3-azure.yml
      - name: Location-based conditional access control
        href: example-scenario/financial/location-based-access.yml
      - name: Modernize mainframe & midrange data
        href: example-scenario/mainframe/modernize-mainframe-data-to-azure.yml
      - name: Patterns and implementations in banking
        href: example-scenario/banking/patterns-and-implementations.yml
      - name: Real-time fraud detection
        href: example-scenario/data/fraud-detection.yml
      - name: Replicate and sync mainframe data
        href: reference-architectures/migration/sync-mainframe-data-with-azure.yml
      - name: Scale regulated AI and ML in finance
        href: example-scenario/ai/scale-ai-and-machine-learning-in-regulated-industries.yml
      - name: SWIFT on Azure
        items:
        - name: SWIFT Alliance Connect Virtual
          href: example-scenario/finance/swift-on-azure-vsrx.yml
        - name: SWIFT Alliance Lite2
          href: example-scenario/finance/swift-alliance-lite2-on-azure.yml
        - name: SWIFT Alliance Cloud
          href: example-scenario/finance/swift-alliance-cloud-on-azure.yml
        - name: SWIFT Alliance Access
          href: example-scenario/finance/swift-alliance-access-vsrx-on-azure.yml
        - name: SWIFT Alliance Message Hub
          href: example-scenario/finance/swift-alliance-messaging-hub-vsrx.yml
    - name: Datasets
      items:
      - name: US Consumer Price Index
        items:
        - name: US Consumer Price Index
          href: /azure/open-datasets/dataset-us-consumer-price-index
          maintainContext: true
        - name: US Producer Price Index - Commodities
          href: /azure/open-datasets/dataset-us-producer-price-index-commodities
          maintainContext: true
        - name: US Producer Price Index - Industry
          href: /azure/open-datasets/dataset-us-producer-price-index-industry
          maintainContext: true
      - name: US Employment
        items:
        - name: US Labor Force Statistics
          href: /azure/open-datasets/dataset-us-labor-force
          maintainContext: true
        - name: US Local Area Unemployment
          href: /azure/open-datasets/dataset-us-local-unemployment
          maintainContext: true
        - name: US National Employment Hours
          href: /azure/open-datasets/dataset-us-national-employment-earnings
          maintainContext: true
        - name: US State Employment Hours
          href: /azure/open-datasets/dataset-us-state-employment-earnings
          maintainContext: true
      - name: US Population
        items:
        - name: US Population by County
          href: /azure/open-datasets/dataset-us-population-county
          maintainContext: true
        - name: US Population by ZIP code
          href: /azure/open-datasets/dataset-us-population-zip
          maintainContext: true
    - name: Compliance solutions
      items:
      - name: FFIEC
        href: /compliance/regulatory/offering-ffiec-us
        maintainContext: true
      - name: FINRA 4511
        href: /compliance/regulatory/offering-finra-4511
        maintainContext: true
      - name: IRS 1075
        items:
        - name: IRS 1075 overview
          href: /azure/compliance/offerings/offering-irs-1075
          maintainContext: true
        - name: IRS 1075 regulatory compliance
          href: /azure/governance/policy/samples/irs-1075-sept2016
          maintainContext: true
      - name: Microsoft 365 financial services
        href: /microsoft-365/solutions/financial-services-secure-collaboration
        maintainContext: true
      - name: PCI 3DS
        href: /azure/compliance/offerings/offering-pci-3ds
        maintainContext: true
      - name: PCI DSS
        items:
        - name: PCI DSS overview
          href: /azure/compliance/offerings/offering-pci-dss
          maintainContext: true
        - name: PCI DSS 3.2.1 regulatory compliance
          href: /azure/governance/policy/samples/pci-dss-3-2-1
          maintainContext: true
        - name: AKS regulated cluster for PCI
          href: /azure/architecture/reference-architectures/containers/aks-pci/aks-pci-ra-code-assets
        - name: AKS regulated - Protect cardholder data
          href: /azure/architecture/reference-architectures/containers/aks-pci/aks-pci-data
      - name: SEC
        items:
        - name: SEC 17a-4
          href: /compliance/regulatory/offering-sec-17a-4
          maintainContext: true
        - name: SEC Regulation SCI
          href: /azure/compliance/offerings/offering-sec-reg-sci-us
          maintainContext: true
      - name: SWIFT CSP v2020 blueprint
        items:
        - name: Overview
          href: /azure/governance/blueprints/samples/swift-2020/index
          maintainContext: true
        - name: Control mapping
          href: /azure/governance/blueprints/samples/swift-2020/control-mapping
          maintainContext: true
        - name: Deployment
          href: /azure/governance/blueprints/samples/swift-2020/deploy
          maintainContext: true
  - name: Healthcare
    items:
    - name: Overview
      href: industries/healthcare.md
    - name: Guides
      items:
      - name: Microsoft Cloud for Healthcare
        items:
        - name: Overview
          href: /industry/healthcare/overview
          maintainContext: true
        - name: Azure setup
          href: /industry/healthcare/configure-cloud-for-healthcare
          maintainContext: true
        - name: Patient engagement
          href: /industry/healthcare/patient-engagement
          maintainContext: true
        - name: Health team collaboration
          href: /industry/healthcare/health-team-collaboration
          maintainContext: true
        - name: Clinical and operational insights
          href: /industry/healthcare/improve-clinical-operational-insights
          maintainContext: true
        - name: Security in Cloud for Healthcare
          href: /industry/healthcare/security-overview
          maintainContext: true
        - name: Compliance in Cloud for Healthcare
          href: /industry/healthcare/compliance-overview
          maintainContext: true
      - name: Azure Health Bot
        items:
        - name: Overview
          href: /azure/health-bot/overview
          maintainContext: true
        - name: Built-in medical intelligence
          href: /azure/health-bot/bot_docs/triage_symptom_checking
          maintainContext: true
        - name: Debugging
          href: /azure/health-bot/scenario-authoring/debugging
          maintainContext: true
        - name: Advanced functionality
          href: /azure/health-bot/scenario-authoring/advanced_functionality
          maintainContext: true
        - name: Language models
          href: /azure/health-bot/language_models
          maintainContext: true
        - name: Handoff to a live agent
          href: /azure/health-bot/handoff
          maintainContext: true
        - name: Handoff using Microsoft Teams
          href: /azure/health-bot/handoff-teams
          maintainContext: true
        - name: Dynamics 365 Omnichannel integration
          href: /azure/health-bot/omnichannel
          maintainContext: true
        - name: Health Bot custom telemetry
          href: /azure/health-bot/custom_telemetry
          maintainContext: true
      - name: Azure Health Data Services
        items:
        - name: Overview
          href: /azure/healthcare-apis/healthcare-apis-overview
          maintainContext: true
        - name: Azure Health Data Services workspace
          href: /azure/healthcare-apis/workspace-overview
          maintainContext: true
      - name: Azure API for FHIR
        items:
        - name: Overview
          href: /azure/healthcare-apis/azure-api-for-fhir/overview
          maintainContext: true
        - name: FHIR features
          href: /azure/healthcare-apis/azure-api-for-fhir/fhir-features-supported
          maintainContext: true
        - name: Azure AD and Azure API for FHIR
          href: /azure/healthcare-apis/azure-api-for-fhir/azure-active-directory-identity-configuration
          maintainContext: true
        - name: Add data to audits using HTTP headers
          href: /azure/healthcare-apis/azure-api-for-fhir/use-custom-headers
          maintainContext: true
        - name: Azure IoT Connector for FHIR
          items:
          - name: Overview
            href: /azure/healthcare-apis/azure-api-for-fhir/iot-data-flow
            maintainContext: true
          - name: Mapping templates
            href: /azure/healthcare-apis/azure-api-for-fhir/iot-mapping-templates
            maintainContext: true
        - name: Azure Policy compliance controls
          href: /azure/healthcare-apis/azure-api-for-fhir/security-controls-policy
          maintainContext: true
        - name: Related GitHub projects
          href: /azure/healthcare-apis/azure-api-for-fhir/fhir-github-projects
          maintainContext: true
      - name: Text Analytics for health
        items:
        - name: Overview
          href: /azure/cognitive-services/language-service/text-analytics-for-health/overview
          maintainContext: true
        - name: Recognized entity categories
          href: /azure/cognitive-services/language-service/text-analytics-for-health/concepts/health-entity-categories
          maintainContext: true
        - name: Relation extraction
          href: /azure/cognitive-services/language-service/text-analytics-for-health/concepts/relation-extraction
          maintainContext: true
        - name: Assertion detection
          href: /azure/cognitive-services/language-service/text-analytics-for-health/concepts/assertion-detection
          maintainContext: true
      - name: IoT scenarios
        items:
        - name: Continuous patient monitoring
          href: /azure/iot-central/healthcare/tutorial-continuous-patient-monitoring
          maintainContext: true
        - name: Health triage dashboard
          href: /azure/iot-central/healthcare/tutorial-health-data-triage
          maintainContext: true
      - name: Healthcare for data management
        href: /azure/cloud-adoption-framework/scenarios/cloud-scale-analytics/architectures/reference-architecture-lamna
        maintainContext: true
    - name: Architectures
      items:
      - name: All healthcare architectures
        href: /azure/architecture/browse/?terms=healthcare
      - name: Analyze observational patient data
        href: example-scenario/digital-health/patient-data-ohdsi-omop-cdm.yml
      - name: Automate COVID-19 test forms
        href: example-scenario/ai/form-recognizer-covid.yml
      - name: Build a telehealth system with Azure
        href: example-scenario/apps/telehealth-system.yml
      - name: Clinical insights with Cloud for Healthcare
        href: example-scenario/mch-health/medical-data-insights.yml
      - name: Confidential computing for healthcare
        href: example-scenario/confidential/healthcare-inference.yml
      - name: Consumer health portal on Azure
        href: example-scenario/digital-health/health-portal.yml
      - name: Donor-patient cross matching
        href: example-scenario/machine-learning/donor-patient-cross-match.yml
      - name: Health data consortium
        href: example-scenario/data/azure-health-data-consortium.yml
      - name: Implement risk prediction for surgeries
        href: example-scenario/ai/risk-stratification-surgery.yml
      - name: Population health management
        href: solution-ideas/articles/population-health-management-for-healthcare.yml
      - name: Predict hospital readmissions with ML
        href: example-scenario/ai/predict-hospital-readmissions-machine-learning.yml
      - name: Predict patient length of stay and flow
        href: example-scenario/digital-health/predict-patient-length-of-stay.yml
      - name: Precision medicine pipeline
        href: example-scenario/precision-medicine/genomic-analysis-reporting.yml
      - name: Remote patient monitoring
        href: example-scenario/digital-health/remote-patient-monitoring.yml
      - name: Virtual network for patient records
        href: example-scenario/integrated-multiservices/virtual-network-integration.yml
      - name: Virtual visits with Cloud for Healthcare
        href: example-scenario/mch-health/virtual-health-mch.yml
    - name: Datasets
      items:
      - name: COVID-19 data lake
        items:
        - name: Bing COVID-19 data
          href: /azure/open-datasets/dataset-bing-covid-19
          maintainContext: true
        - name: COVID Tracking project
          href: /azure/open-datasets/dataset-covid-tracking
          maintainContext: true
        - name: ECDC COVID-19 cases
          href: /azure/open-datasets/dataset-ecdc-covid-cases
          maintainContext: true
        - name: Oxford COVID-19 Government Response
          href: /azure/open-datasets/dataset-oxford-covid-government-response-tracker
          maintainContext: true
      - name: COVID-19 Open Research
        href: /azure/open-datasets/dataset-covid-19-open-research
        maintainContext: true
      - name: Diabetes dataset
        href: /azure/open-datasets/dataset-diabetes
        maintainContext: true
      - name: Genomics data lake
        items:
        - name: 1000 Genomes
          href: /azure/open-datasets/dataset-1000-genomes
          maintainContext: true
        - name: ClinVar annotations
          href: /azure/open-datasets/dataset-clinvar-annotations
          maintainContext: true
        - name: ENCODE DNA elements
          href: /azure/open-datasets/dataset-encode
          maintainContext: true
        - name: GATK Resource Bundle
          href: /azure/open-datasets/dataset-gatk-resource-bundle
          maintainContext: true
        - name: Genome Aggregation
          href: /azure/open-datasets/dataset-gnomad
          maintainContext: true
        - name: Human Reference Genomes
          href: /azure/open-datasets/dataset-human-reference-genomes
          maintainContext: true
        - name: Illumina Platinum Genomes
          href: /azure/open-datasets/dataset-illumina-platinum-genomes
          maintainContext: true
        - name: 'OpenCravat: Analysis of Variants'
          href: /azure/open-datasets/dataset-open-cravat
          maintainContext: true
        - name: 'SnpEff: Genomic variants'
          href: /azure/open-datasets/dataset-snpeff
          maintainContext: true
    - name: Compliance solutions
      items:
      - name: EPCS (US)
        href: /azure/compliance/offerings/offering-epcs-us
        maintainContext: true
      - name: FDA 21
        href: /azure/compliance/offerings/offering-gxp
        maintainContext: true
      - name: HIPAA and HITRUST
        items:
        - name: HIPAA (US) overview
          href: /azure/compliance/offerings/offering-hipaa-us
          maintainContext: true
        - name: HITRUST overview
          href: /azure/compliance/offerings/offering-hitrust
          maintainContext: true
        - name: Implement healthcare blueprint for AI
          href: industries/healthcare/healthcare-ai-blueprint.yml
        - name: HIPAA/HITRUST compliant health data
          href: solution-ideas/articles/security-compliance-blueprint-hipaa-hitrust-health-data-ai.yml
        - name: HIPAA HITRUST 9.2 compliance
          href: /azure/governance/policy/samples/hipaa-hitrust-9-2
          maintainContext: true
      - name: MARS-E (US)
        href: /azure/compliance/offerings/offering-mars-e-us
        maintainContext: true
  - name: Government
    items:
    - name: Overview
      href: industries/government.md
    - name: Guides
      items:
      - name: Compare Azure Government and Azure
        href: /azure/azure-government/compare-azure-government-global-azure
        maintainContext: true
      - name: Dynamics 365 government accelerator
        items:
        - name: Overview
          href: /dynamics365/industry/accelerators/government-overview
          maintainContext: true
        - name: Configure the accelerator
          href: /dynamics365/industry/accelerators/government-configure
          maintainContext: true
      - name: Considerations for naming resources
        href: /azure/azure-government/documentation-government-concept-naming-resources
        maintainContext: true
      - name: IoT scenarios
        items:
        - name: Connected waste management
          href: /azure/iot-central/government/tutorial-connected-waste-management
          maintainContext: true
        - name: Secure worldwide public sector
          href: /azure/azure-government/documentation-government-overview-wwps
          maintainContext: true
        - name: Water consumption monitoring
          href: /azure/iot-central/government/tutorial-water-consumption-monitoring
          maintainContext: true
        - name: Water quality monitoring
          href: /azure/iot-central/government/tutorial-water-quality-monitoring
          maintainContext: true
      - name: Development
        items:
        - name: Azure Government developer guide
          href: /azure/azure-government/documentation-government-developer-guide
          maintainContext: true
        - name: Storage on Azure Government
          href: /azure/azure-government/documentation-government-get-started-connect-to-storage
          maintainContext: true
        - name: AI on Azure Government
          href: /azure/azure-government/documentation-government-cognitiveservices
          maintainContext: true
        - name: SSMS on Azure Government
          href: /azure/azure-government/documentation-government-connect-ssms
          maintainContext: true
      - name: Security
        items:
        - name: Security for Azure Government
          href: /azure/azure-government/documentation-government-plan-security
          maintainContext: true
        - name: Impact Level 5 isolation
          href: /azure/azure-government/documentation-government-impact-level-5
          maintainContext: true
        - name: Secure isolation
          href: /azure/azure-government/azure-secure-isolation-guidance
          maintainContext: true
        - name: Secure Azure computing
          href: /azure/azure-government/compliance/secure-azure-computing-architecture
          maintainContext: true
      - name: Identity
        items:
        - name: Identity for Azure Government
          href: /azure/azure-government/documentation-government-plan-identity
          maintainContext: true
        - name: Integrate Azure AD authentication
          href: /azure/azure-government/documentation-government-aad-auth-qs
          maintainContext: true
      - name: Deployment
        items:
        - name: Deploy with Azure Pipelines
          href: /azure/azure-government/connect-with-azure-pipelines
          maintainContext: true
        - name: ASE with DISA CAP
          href: /azure/azure-government/documentation-government-ase-disa-cap
          maintainContext: true
      - name: Management
        items:
        - name: Azure Monitor logs
          href: /azure/azure-government/documentation-government-manage-oms
          maintainContext: true
        - name: Marketplace
          href: /azure/azure-government/documentation-government-manage-marketplace
          maintainContext: true
    - name: Architectures
      items:
      - name: All government architectures
        href: /azure/architecture/browse/?terms=government
      - name: Azure Automation for hybrid
        href: hybrid/azure-automation-hybrid.yml
      - name: Azure Automation update management
        href: hybrid/azure-update-mgmt.yml
      - name: Azure Virtual Desktop for the enterprise
        href: example-scenario/wvd/windows-virtual-desktop.yml
      - name: Computer forensics chain of custody
        href: example-scenario/forensics/index.yml
      - name: Hybrid security monitoring in Azure
        href: hybrid/hybrid-security-monitoring.yml
      - name: Web app private database connectivity
        href: example-scenario/private-web-app/private-web-app.yml
    - name: Datasets
      items:
      - name: MNIST handwritten digits
        href: /azure/open-datasets/dataset-mnist
        maintainContext: true
      - name: Public Holidays
        href: /azure/open-datasets/dataset-public-holidays
        maintainContext: true
      - name: Safety data
        items:
        - name: Boston Safety Data
          href: /azure/open-datasets/dataset-boston-safety
          maintainContext: true
        - name: Chicago Safety Data
          href: /azure/open-datasets/dataset-chicago-safety
          maintainContext: true
        - name: New York City Safety Data
          href: /azure/open-datasets/dataset-new-york-city-safety
          maintainContext: true
        - name: San Francisco Safety Data
          href: /azure/open-datasets/dataset-san-francisco-safety
          maintainContext: true
        - name: Seattle Safety Data
          href: /azure/open-datasets/dataset-seattle-safety
          maintainContext: true
      - name: US Labor Force
        href: /azure/open-datasets/dataset-us-labor-force
        maintainContext: true
      - name: US Population
        items:
        - name: US Population by County
          href: /azure/open-datasets/dataset-us-population-county
          maintainContext: true
        - name: US Population by ZIP code
          href: /azure/open-datasets/dataset-us-population-zip
          maintainContext: true
    - name: Compliance solutions
      items:
      - name: General compliance
        items:
        - name: Azure Government compliance
          href: /azure/azure-government/documentation-government-plan-compliance
          maintainContext: true
        - name: Services compliance scope
          href: /azure/azure-government/compliance/azure-services-in-fedramp-auditscope
          maintainContext: true
        - name: Azure Security Benchmark
          href: /azure/governance/policy/samples/gov-azure-security-benchmark
          maintainContext: true
        - name: Compliance export controls
          href: /azure/azure-government/documentation-government-overview-itar
          maintainContext: true
      - name: CIS Azure Foundations
        href: /azure/governance/policy/samples/gov-cis-azure-1-3-0
        maintainContext: true
      - name: CJIS
        href: /azure/compliance/offerings/offering-cjis
        maintainContext: true
      - name: DoD
        items:
        - name: DoD overview
          href: /azure/azure-government/documentation-government-overview-dod
          maintainContext: true
        - name: DoD IL2
          href: /azure/compliance/offerings/offering-dod-il2
          maintainContext: true
        - name: DoD IL4
          href: /azure/compliance/offerings/offering-dod-il4
          maintainContext: true
        - name: DoD IL4 Regulatory Compliance built-in
          href: /azure/governance/policy/samples/gov-dod-impact-level-4
          maintainContext: true
        - name: DoD IL5
          href: /azure/compliance/offerings/offering-dod-il5
          maintainContext: true
        - name: DoD IL5 Regulatory Compliance built-in
          href: /azure/governance/policy/samples/gov-dod-impact-level-5
          maintainContext: true
        - name: DoD IL6
          href: /azure/compliance/offerings/offering-dod-il6
          maintainContext: true
      - name: DoE 10 CFR Part 810
        href: /azure/compliance/offerings/offering-doe-10-cfr-part-810
        maintainContext: true
      - name: EAR
        href: /azure/compliance/offerings/offering-ear
        maintainContext: true
      - name: FedRAMP
        items:
        - name: FedRAMP overview
          href: /azure/compliance/offerings/offering-fedramp
          maintainContext: true
        - name: FedRAMP high compliance
          href: /azure/governance/policy/samples/fedramp-high
          maintainContext: true
        - name: FedRAMP moderate compliance
          href: /azure/governance/policy/samples/fedramp-moderate
          maintainContext: true
        - name: Compliance with FedRAMP ATO
          href: /azure/azure-government/compliance/documentation-accelerate-compliance
          maintainContext: true
      - name: IRS 1075
        items:
        - name: IRS 1075 overview
          href: /azure/compliance/offerings/offering-irs-1075
          maintainContext: true
        - name: IRS 1075 regulatory compliance
          href: /azure/governance/policy/samples/gov-irs-1075-sept2016
          maintainContext: true
      - name: ISO 27001:2013
        href: /azure/governance/policy/samples/gov-iso-27001
        maintainContext: true
      - name: ITAR
        href: /azure/compliance/offerings/offering-itar
        maintainContext: true
      - name: JSIG
        href: /azure/compliance/offerings/offering-jsig
        maintainContext: true
      - name: NDAA
        href: /azure/compliance/offerings/offering-ndaa-section-889
        maintainContext: true
      - name: NIST
        items:
        - name: NIST SP 800-53 Rev. 4
          href: /azure/governance/policy/samples/nist-sp-800-53-r4
          maintainContext: true
        - name: NIST SP 800-53 Rev. 5
          href: /azure/governance/policy/samples/nist-sp-800-53-r5
          maintainContext: true
        - name: NIST 800-63
          href: /azure/compliance/offerings/offering-nist-800-63
          maintainContext: true
        - name: NIST 800-171
          items:
          - name: Overview
            href: /azure/compliance/offerings/offering-nist-800-171
            maintainContext: true
          - name: Regulatory compliance
            href: /azure/governance/policy/samples/nist-sp-800-171-r2
            maintainContext: true
        - name: NIST CSF
          href: /azure/compliance/offerings/offering-nist-csf
          maintainContext: true
      - name: StateRAMP
        href: /azure/compliance/offerings/offering-stateramp
        maintainContext: true
      - name: TIC solutions
        href: /azure/azure-government/compliance/compliance-tic
        maintainContext: true
  - name: Manufacturing
    items:
    - name: Overview
      href: industries/manufacturing.md
    - name: Guides
      items:
      - name: HPC for manufacturing
        href: industries/manufacturing/compute-manufacturing-overview.yml
      - name: AI and ML scenarios
        items:
        - name: Continuous manufacturing with Bonsai
          href: /bonsai/concepts/continuous-manufacturing
          maintainContext: true
        - name: Machine teaching for manufacturing
          href: solution-ideas/articles/machine-teaching.yml
        - name: MLOps to upscale ML lifecycle
          href: example-scenario/mlops/mlops-technical-paper.yml
        - name: Predictive maintenance in manufacturing
          href: industries/manufacturing/predictive-maintenance-overview.yml
        - name: Predictive maintenance solution
          href: industries/manufacturing/predictive-maintenance-solution.yml
      - name: IoT scenarios
        items:
        - name: Azure Sphere scenarios
          items:
          - name: Cloud-configuration tasks
            href: /azure-sphere/hardware/cloud-configuration-tasks
            maintainContext: true
          - name: Factory-floor tasks
            href: /azure-sphere/hardware/factory-floor-tasks
            maintainContext: true
          - name: Guardian modules
            href: /azure-sphere/hardware/guardian-modules
            maintainContext: true
          - name: Manufacturing connected devices
            href: /azure-sphere/hardware/manufacturing-guide
            maintainContext: true
          - name: Manufacturing preparation
            href: /azure-sphere/hardware/manufacturing-preparation-tasks
            maintainContext: true
          - name: Radio Frequency tools
            href: /azure-sphere/hardware/rf-tools
            maintainContext: true
        - name: IoT Central scenarios
          items:
          - name: Connected logistics application
            href: /azure/iot-central/retail/tutorial-iot-central-connected-logistics
            maintainContext: true
          - name: Digital distribution center
            href: /azure/iot-central/retail/tutorial-iot-central-digital-distribution-center
            maintainContext: true
          - name: Micro-fulfillment center
            href: /azure/iot-central/retail/tutorial-micro-fulfillment-center
            maintainContext: true
        - name: Enable machine learning inference
          href: guide/iot/machine-learning-inference-iot-edge.yml
        - name: Extract actionable insights
          href: industries/manufacturing/extract-insights-iot-data.yml
        - name: Industrial IoT
          items:
          - name: Overview
            href: /azure/industrial-iot/overview-what-is-industrial-iot
            maintainContext: true
          - name: Industrial IoT analytics
            href: guide/iiot-guidance/iiot-architecture.yml
          - name: Deploy the IIoT platform
            href: /azure/industrial-iot/tutorial-deploy-industrial-iot-platform
            maintainContext: true
      - name: Mixed reality - Prototyping
        href: /windows/mixed-reality/enthusiast-guide/prototyping-manufacturing
        maintainContext: true
      - name: Manufacturing Windows engineering
        href: /windows-hardware/manufacture/desktop/manufacturing-windows-engineering-guide
        maintainContext: true
    - name: Architectures
      items:
      - name: All manufacturing architectures
        href: /azure/architecture/browse/?terms=manufacturing
      - name: Anomaly detection for conveyor belts
        href: example-scenario/ai/real-time-anomaly-detection-conveyor-belt.yml
      - name: Anomaly detector process
        href: solution-ideas/articles/anomaly-detector-process.yml
      - name: Automated fab scheduling and dispatching
        href: example-scenario/manufacturing/fab-scheduling-azure.yml  
      - name: Batch integration in a factory
        href: example-scenario/iot/batch-integration-azure-data-factory-digital-twins.yml
      - name: CAE simulations for manufacturing
        href: example-scenario/hpc/hpc-run-cae-simulations.yml
      - name: Computer vision for manufacturing
        href: reference-architectures/ai/end-to-end-smart-factory.yml
      - name: Condition monitoring
        href: solution-ideas/articles/condition-monitoring.yml
      - name: Connected factory hierarchy service
        href: solution-ideas/articles/connected-factory-hierarchy-service.yml
      - name: Connected factory signal pipeline
        href: example-scenario/iot/connected-factory-signal-pipeline.yml
      - name: IoT and data analytics in manufacturing
        href: example-scenario/data/big-data-with-iot.yml
      - name: IoT Edge safety and maintenance system
        href: example-scenario/predictive-maintenance/iot-predictive-maintenance.yml
      - name: Low-latency network for manufacturing
        href: solution-ideas/articles/low-latency-network.yml
      - name: Quality assurance
        href: solution-ideas/articles/quality-assurance.yml
      - name: Real-time asset tracking and management
        href: solution-ideas/articles/real-time-asset-tracking-mgmt-iot-central.yml
      - name: Supply chain track and trace
        href: solution-ideas/articles/supply-chain-track-and-trace.yml
      - name: Tiered data for manufacturing
        href: example-scenario/hybrid/hybrid-tiered-data-analytics.yml
        maintainContext: true
    - name: Compliance solutions
      items:
      - name: GDPR (EU)
        href: /compliance/regulatory/gdpr
        maintainContext: true
      - name: GxP
        href: /compliance/regulatory/offering-gxp
        maintainContext: true
      - name: ISO 27018
        href: /azure/compliance/offerings/offering-iso-27018
        maintainContext: true
      - name: ITAR
        href: /azure/compliance/offerings/offering-itar
        maintainContext: true
    - name: Solution ideas
      items:
      - name: Customer order forecasting
        href: solution-ideas/articles/next-order-forecasting.yml
      - name: Azure 5G split core shop floor network
        href: solution-ideas/articles/private-network-split-core-manufacture.yml
  - name: Energy and Environment
    items:
    - name: Overview
      href: industries/energy-environment.md
    - name: Guides
      items:
      - name: Microsoft Cloud for Sustainability
        href: /industry/sustainability/overview
        maintainContext: true
      - name: Sustainability outcomes and benefits
        href: /azure/cloud-adoption-framework/strategy/business-outcomes/sustainability
        maintainContext: true
      - name: Big compute for oil exploration
        href: guide/architecture-styles/big-compute.yml
      - name: IoT scenarios
        items:
        - name: Connected waste management
          href: /azure/iot-central/government/tutorial-connected-waste-management
          maintainContext: true
        - name: Smart meter energy monitoring
          href: /azure/iot-central/energy/tutorial-smart-meter-app
          maintainContext: true
        - name: Solar panel monitoring
          href: /azure/iot-central/energy/tutorial-solar-panel-app
          maintainContext: true
        - name: Water consumption monitoring
          href: /azure/iot-central/government/tutorial-water-consumption-monitoring
          maintainContext: true
        - name: Water quality monitoring
          href: /azure/iot-central/government/tutorial-water-quality-monitoring
          maintainContext: true
    - name: Architectures
      items:
      - name: All energy and environment architectures
        href: /azure/architecture/browse/?terms=energy
      - name: Environmental monitoring
        href: solution-ideas/articles/environment-monitoring-and-supply-chain-optimization.yml
      - name: Geospatial data processing and analytics
        href: example-scenario/data/geospatial-data-processing-analytics-azure.yml
      - name: IoT Edge data processing - Monitor oil rigs
        href: solution-ideas/articles/data-storage-edge.yml
      - name: Mining equipment monitoring
        href: solution-ideas/articles/monitor-mining-equipment.yml
      - name: Oil and gas tank level forecasting
        href: solution-ideas/articles/oil-and-gas-tank-level-forecasting.yml
      - name: Project 15 sustainability
        href: solution-ideas/articles/project-15-iot-sustainability.yml
      - name: Run CFD simulations
        href: example-scenario/infrastructure/hpc-cfd.yml
      - name: Run reservoir simulations
        href: example-scenario/infrastructure/reservoir-simulation.yml
    - name: Compliance solutions
      items:
      - name: NERC (US) overview
        href: /azure/compliance/offerings/offering-nerc
        maintainContext: true
  - name: Telecommunications
    items:
    - name: Overview
      href: industries/telecommunications.md
    - name: Guides
      items:
      - name: Deploy private 5G networks
        items:
        - name: Overview
          href: industries/telecommunications/deploy-private-mobile-network.md
        - name: Build a private 5G network
          href: industries/telecommunications/build-private-5g-network.md
      - name: Field and cloud edge gateways
        href: /azure/architecture/example-scenario/iot/field-cloud-edge-gateways
      - name: Edge Workload Configuration pattern
        href: /azure/architecture/patterns/edge-workload-configuration
      - name: Kubernetes at the edge
        items:
        - name: Choose a Kubernetes at the edge option
          href: /azure/architecture/operator-guides/aks/choose-kubernetes-edge-compute-option
        - name: Choose a bare-metal Kubernetes option
          href: /azure/architecture/operator-guides/aks/choose-bare-metal-kubernetes
      - name: Dynamics 365 telecommunications
        items:
        - name: Overview
          href: /dynamics365/industry/accelerators/telecommunications-overview
          maintainContext: true
        - name: Configure for Azure Maps
          href: /dynamics365/industry/accelerators/telecommunications-configure
          maintainContext: true
      - name: Private multi-access edge compute
        items:
        - name: Overview
          href: /azure/private-multi-access-edge-compute-mec/overview
          maintainContext: true
        - name: Partner services
          href: /azure/private-multi-access-edge-compute-mec/partner-programs
          maintainContext: true
        - name: Fusion Core
          href: /azure/private-multi-access-edge-compute-mec/metaswitch-fusion-core-overview
          maintainContext: true
        - name: Affirmed Private Network Service
          href: /azure/private-multi-access-edge-compute-mec/affirmed-private-network-service-overview
          maintainContext: true
      - name: Azure Network Function Manager
        href: /azure/network-function-manager/overview
        maintainContext: true
    - name: Architectures
      items:
      - name: All telecommunications architectures
        href: /azure/architecture/browse/?terms=telecommunications
      - name: Customer churn prediction
        href: /azure/architecture/solution-ideas/articles/customer-churn-prediction
      - name: Deploy AI and ML at the edge
        href: /azure/architecture/hybrid/deploy-ai-ml-azure-stack-edge
      - name: Determine customer lifetime and churn
        href: /azure/architecture/example-scenario/ai/customer-lifecycle-churn
      - name: Enterprise-grade conversational bot
        href: /azure/architecture/reference-architectures/ai/conversational-bot
      - name: Geospatial analysis for telecommunications
        href: example-scenario/data/geospatial-analysis-telecommunications-industry.yml
      - name: IoT connected light, power, and internet
        href: /azure/architecture/solution-ideas/articles/iot-power-management
      - name: IoT device connectivity for industry
        href: /azure/architecture/solution-ideas/articles/healthcare-network
      - name: IoT Edge safety and maintenance system
        href: /azure/architecture/example-scenario/predictive-maintenance/iot-predictive-maintenance
      - name: Low-latency network connections
        href: /azure/architecture/solution-ideas/articles/low-latency-network
      - name: Public MEC deployment
        href: example-scenario/hybrid/public-multi-access-edge-compute-deployment.yml
      - name: Public MEC high availability
        href: example-scenario/hybrid/multi-access-edge-compute-ha.yml
      - name: Real-time fraud detection
        href: /azure/architecture/example-scenario/data/fraud-detection
      - name: Video capture and analytics
        href: /azure/architecture/solution-ideas/articles/video-analytics
    - name: Compliance solutions
      items:
      - name: GSMA overview
        href: /azure/compliance/offerings/offering-gsma
        maintainContext: true
  - name: Automotive, Mobility, and Transportation
    items:
    - name: Overview
      href: industries/automotive.md
    - name: Guides
      items:
      - name: Autonomous Vehicle Operations design guide
        href: /azure/architecture/guide/machine-learning/avops-design-guide
      - name: Autonomous Vehicle Operations solution idea
        href: /azure/architecture/solution-ideas/articles/avops-architecture
      - name: Dynamics 365 automotive accelerator
        href: /dynamics365/industry/accelerators/automotive
        maintainContext: true
      - name: Azure Maps guidance
        items:
        - name: Azure Maps traffic coverage
          href: /azure/azure-maps/traffic-coverage
          maintainContext: true
        - name: Vehicle consumption model
          href: /azure/azure-maps/consumption-model
          maintainContext: true
        - name: Best practices for Route Service
          href: /azure/azure-maps/how-to-use-best-practices-for-routing
          maintainContext: true
      - name: Move NYC Taxi data with SSIS
        href: data-science-process/move-data-to-azure-blob-using-ssis.md
      - name: Single sign on for car park management
        href: /azure/active-directory/saas-apps/parkalot-car-park-management-tutorial
        maintainContext: true
    - name: Architectures
      items:
      - name: All automotive architectures
        href: /azure/architecture/browse/?terms=automotive
      - name: Automated guided vehicles fleet control
        href: example-scenario/iot/automated-guided-vehicles-fleet-control.yml
      - name: Automotive test data analytics
        href: industries/automotive/automotive-telemetry-analytics.yml
      - name: IoT Edge railroad maintenance and safety
        href: /azure/architecture/example-scenario/predictive-maintenance/iot-predictive-maintenance
      - name: Machine teaching for autonomous vehicles
        href: solution-ideas/articles/autonomous-systems.yml
      - name: Predictive insights with vehicle telematics
        href: solution-ideas/articles/predictive-insights-with-vehicle-telematics.yml
      - name: Process vehicle data using IoT
        href: example-scenario/data/realtime-analytics-vehicle-iot.yml
      - name: Real-time asset tracking for vehicles
        href: solution-ideas/articles/real-time-asset-tracking-mgmt-iot-central.yml
      - name: Real-time ML to estimate a car's value
        href: example-scenario/ai/deploy-real-time-machine-learning-model-application-ui.yml
      - name: Run CFD simulations
        href: example-scenario/infrastructure/hpc-cfd.yml
    - name: Datasets
      items:
      - name: NYC Taxi
        items:
        - name: NYC Taxi - yellow records
          href: /azure/open-datasets/dataset-taxi-yellow
          maintainContext: true
        - name: NYC Taxi - green records
          href: /azure/open-datasets/dataset-taxi-green
          maintainContext: true
        - name: NYC Taxi - for-hire vehicles
          href: /azure/open-datasets/dataset-taxi-for-hire-vehicle
          maintainContext: true
      - name: TartanAir AirSim
        href: /azure/open-datasets/dataset-tartanair-simulation
        maintainContext: true
    - name: Compliance solutions
      items:
      - name: TISAX overview
        href: /azure/compliance/offerings/offering-tisax
        maintainContext: true
  - name: Education
    items:
    - name: Overview
      href: industries/education.md
    - name: Guides
      items:
      - name: Azure Education Hub
        items:
        - name: Overview
          href: /azure/education-hub/about-education-hub
          maintainContext: true
        - name: Create a lab with REST APIs
          href: /azure/education-hub/create-lab-education-hub
          maintainContext: true
        - name: Azure Dev Tools for Teaching
          href: /azure/education-hub/azure-dev-tools-teaching/about-program
          maintainContext: true
      - name: Dynamics 365 education accelerator
        items:
        - name: Overview
          href: /dynamics365/industry/accelerators/edu-overview
          maintainContext: true
        - name: Higher education
          href: /dynamics365/industry/accelerators/hied
          maintainContext: true
        - name: K-12 education
          maintainContext: true
        - name: Configure portals
          href: /dynamics365/industry/accelerators/edu-k12
          maintainContext: true
      - name: Identity for education
        items:
        - name: Azure Active Directory for education
          href: /microsoft-365/education/deploy/intro-azure-active-directory
          maintainContext: true
        - name: Multi-tenant for academic institutions
          href: /microsoft-365/education/deploy/design-multi-tenant-architecture
          maintainContext: true
        - name: Design a tenant configuration
          href: /microsoft-365/education/deploy/design-tenant-configurations
          maintainContext: true
        - name: Design authentication and credentials
          href: /microsoft-365/education/deploy/design-credential-authentication-strategies
          maintainContext: true
        - name: Design an account strategy
          href: /microsoft-365/education/deploy/design-account-strategy
          maintainContext: true
        - name: Design identity governance
          href: /microsoft-365/education/deploy/design-identity-governance
          maintainContext: true
      - name: Mixed reality scenarios
        items:
        - name: Immersive education
          href: /windows/mixed-reality/enthusiast-guide/immersive-education
          maintainContext: true
        - name: Training and simulation
          href: /windows/mixed-reality/enthusiast-guide/training-simulation
          maintainContext: true
        - name: Virtual museums and exhibits
          href: /windows/mixed-reality/enthusiast-guide/virtual-museums
          maintainContext: true
    - name: Architectures
      items:
      - name: All education architectures
        href: /azure/architecture/browse/?terms=education
      - name: Create smart campuses
        href: example-scenario/iot/smart-places.yml
      - name: Governance of Teams guest users
        href: example-scenario/governance/governance-teams-guest-users.yml
      - name: Knowledge mining for content research
        href: solution-ideas/articles/content-research.yml
      - name: Moodle deployment with NetApp Files
        href: example-scenario/file-storage/moodle-azure-netapp-files.yml
      - name: Predict student attrition
        href: example-scenario/ai/student-attrition-prediction.yml
      - name: Secure research for regulated data
        href: example-scenario/ai/secure-compute-for-research.yml
      - name: Scalable secure open source Capture the Flag (CTF)
        href: example-scenario/apps/capture-the-flag-platform-on-azure-paas.yml
      - name: Teacher-provisioned virtual labs in Azure
        href: example-scenario/devops/teacher-provisioned-virtual-labs-azure.yml
      - name: Training and guidance with mixed reality
        href: solution-ideas/articles/training-and-procedural-guidance-powered-by-mixed-reality.yml
    - name: Compliance solutions
      items:
      - name: FERPA overview
        href: /compliance/regulatory/offering-ferpa
        maintainContext: true
  - name: Nonprofit
    items:
    - name: Azure subscription for nonprofits
      href: /azure/industry/training-services/microsoft-community-training/infrastructure-management/install-your-platform-instance/setup-platform-instance-on-azure-subscription-for-nonprofits
      maintainContext: true
    - name: Microsoft Cloud for Nonprofit
      items:
      - name: Overview
        href: /industry/nonprofit/overview
        maintainContext: true
      - name: Set up Microsoft Cloud for Nonprofit
        href: /industry/nonprofit/configure-cloud-for-nonprofit
        maintainContext: true
      - name: Donors and supporters
        href: /industry/nonprofit/donors-supporters
        maintainContext: true
      - name: Renew an Azure nonprofit grant
        href: /industry/nonprofit/renew
        maintainContext: true
    - name: Fundraising and Engagement
      items:
      - name: Overview
        href: /dynamics365/industry/nonprofit/fundraising-engagement-get-started-overview
        maintainContext: true
      - name: Configure
        href: /dynamics365/industry/nonprofit/fundraising-engagement-configure
        maintainContext: true
      - name: Deploy
        href: /dynamics365/industry/nonprofit/fundraising-engagement-deploy
        maintainContext: true
    - name: Dynamics 365 nonprofit accelerator for Azure
      href: /dynamics365/industry/accelerators/nfp
      maintainContext: true
  - name: Additional verticals
    items:
    - name: Game Development
      items:
      - name: Overview
        href: industries/game-development.md
      - name: Guides
        items:
        - name: Azure PlayFab
          items:
          - name: Overview
            href: /gaming/playfab/what-is-playfab
            maintainContext: true
          - name: Azure AD authentication
            href: /gaming/playfab/features/authentication/aad-authentication/index
            maintainContext: true
          - name: CloudScript with Azure Functions
            href: /gaming/playfab/features/automation/cloudscript-af/index
            maintainContext: true
          - name: Multiplayer guidance
            items:
            - name: Multiplayer with PlayFab
              href: /gaming/playfab/features/multiplayer/mpintro
              maintainContext: true
            - name: Host multiplayer games
              href: /gaming/playfab/features/multiplayer/servers/using-playfab-servers-to-host-games
              maintainContext: true
            - name: Create virtual machines
              href: /gaming/playfab/features/multiplayer/servers/deploying-playfab-multiplayer-server-builds
              maintainContext: true
            - name: Build definition
              href: /gaming/playfab/features/multiplayer/servers/build-definition
              maintainContext: true
            - name: Linux container images
              href: /gaming/playfab/features/multiplayer/servers/deploying-linux-based-builds
              maintainContext: true
            - name: Measure player latency
              href: /gaming/playfab/features/multiplayer/servers/using-qos-beacons-to-measure-player-latency-to-azure
              maintainContext: true
            - name: Connect clients to servers
              href: /gaming/playfab/features/multiplayer/servers/connecting-clients-to-game-servers
              maintainContext: true
            - name: Increase core limits and regions
              href: /gaming/playfab/features/multiplayer/servers/identifying-and-increasing-core-limits
              maintainContext: true
          - name: PlayFab Insights
            href: /gaming/playfab/features/insights/overview
            maintainContext: true
          - name: PlayFab samples
            href: /gaming/playfab/resources/playfab-samples
            maintainContext: true
        - name: Azure Game Development VMs
          items:
          - name: Overview
            href: /gaming/azure/game-dev-virtual-machine/overview
            maintainContext: true
          - name: Tools included
            href: /gaming/azure/game-dev-virtual-machine/tools-included-azure-game-dev-kit
            maintainContext: true
          - name: GPU SKUs and optimizing costs
            href: /gaming/azure/game-dev-virtual-machine/choosing-gpu-sku
            maintainContext: true
          - name: Striped disks for more IOPS
            href: /gaming/azure/game-dev-virtual-machine/striped-disks-iops
            maintainContext: true
          - name: Integrate with Azure AD
            href: /gaming/azure/game-dev-virtual-machine/integrate-vm-with-aad
            maintainContext: true
          - name: Azure Files with Unreal Engine
            href: /gaming/azure/game-dev-virtual-machine/use-azure-files-for-global-ddc
            maintainContext: true
          - name: Azure DevOps build pipelines
            href: /gaming/azure/reference-architectures/azurecloudbuilds-0-intro
            maintainContext: true
        - name: Set up a STUN and TURN Server
          href: /gaming/azure/reference-architectures/stun-turn-server-in-azure
          maintainContext: true
      - name: Architectures
        items:
        - name: All game development architectures
          href: /azure/architecture/browse/?terms=game
        - name: AI in games
          items:
          - name: Content moderation
            href: /gaming/azure/reference-architectures/cognitive-content-moderation
            maintainContext: true
          - name: Customer service bot for gaming
            href: /gaming/azure/reference-architectures/cognitive-css-bot
            maintainContext: true
          - name: Image classification
            href: example-scenario/ai/intelligent-apps-image-processing.yml
          - name: Speech to text for gaming
            href: /gaming/azure/reference-architectures/cognitive-speech-to-text
            maintainContext: true
          - name: Text to speech for gaming
            href: /gaming/azure/reference-architectures/cognitive-text-to-speech
            maintainContext: true
          - name: Text translation for gaming
            href: /gaming/azure/reference-architectures/cognitive-text-translation
            maintainContext: true
        - name: Analytics in games
          items:
          - name: In-editor debugging telemetry
            href: /gaming/azure/reference-architectures/analytics-in-editor-debugging
            maintainContext: true
          - name: Non-real-time dashboard
            href: /gaming/azure/reference-architectures/analytics-non-real-time-dashboard
            maintainContext: true
        - name: Databases for gaming
          items:
          - name: Gaming using Azure MySQL
            href: solution-ideas/articles/gaming-using-azure-database-for-mysql.yml
          - name: Gaming using Azure Cosmos DB
            href: solution-ideas/articles/gaming-using-cosmos-db.yml
        - name: Game streaming
          items:
          - name: Unreal Pixel Streaming
            href: /gaming/azure/reference-architectures/unreal-pixel-streaming-in-azure
            maintainContext: true
          - name: Deploy Unreal Pixel Streaming
            href: /gaming/azure/reference-architectures/unreal-pixel-streaming-deploying
            maintainContext: true
          - name: Unreal Pixel Streaming at scale
            href: /gaming/azure/reference-architectures/unreal-pixel-streaming-at-scale
            maintainContext: true
        - name: Leaderboards
          items:
          - name: Leaderboard basics
            href: /gaming/azure/reference-architectures/leaderboard
            maintainContext: true
          - name: Non-relational leaderboard
            href: /gaming/azure/reference-architectures/leaderboard-non-relational
            maintainContext: true
          - name: Relational leaderboard
            href: /gaming/azure/reference-architectures/leaderboard-relational
            maintainContext: true
        - name: Matchmaking
          items:
          - name: Multiplayer matchmaker
            href: /gaming/azure/reference-architectures/multiplayer-matchmaker
            maintainContext: true
          - name: Serverless matchmaker
            href: /gaming/azure/reference-architectures/multiplayer-matchmaker-serverless
            maintainContext: true
        - name: Rendering
          items:
          - name: 3D video rendering
            href: example-scenario/infrastructure/video-rendering.yml
          - name: Digital image-based modeling
            href: example-scenario/infrastructure/image-modeling.yml
        - name: Scalable gaming servers
          items:
          - name: Multiplayer backend architectures
            href: /gaming/azure/reference-architectures/multiplayer
            maintainContext: true
          - name: Real-time multiplayer
            items:
            - name: Azure Batch
              href: /gaming/azure/reference-architectures/multiplayer-synchronous-batch
              maintainContext: true
            - name: Azure Container Instances (ACI)
              href: /gaming/azure/reference-architectures/multiplayer-synchronous-aci
              maintainContext: true
            - name: Azure Kubernetes Services (AKS)
              href: /gaming/azure/reference-architectures/multiplayer-synchronous-aks
              maintainContext: true
            - name: Custom server scaling
              href: /gaming/azure/reference-architectures/multiplayer-custom-server-scaling
              maintainContext: true
          - name: Turn-based multiplayer
            items:
            - name: Asynchronous multiplayer basics
              href: /gaming/azure/reference-architectures/multiplayer-asynchronous
              maintainContext: true
            - name: Azure Functions (serverless)
              href: /gaming/azure/reference-architectures/multiplayer-asynchronous-serverless
              maintainContext: true
        - name: Server hosting
          items:
          - name: Basic game server hosting
            href: /gaming/azure/reference-architectures/multiplayer-basic-game-server-hosting
            maintainContext: true
          - name: LAMP architectures for gaming
            href: /gaming/azure/reference-architectures/general-purpose-lamp
            maintainContext: true
      - name: Compliance solutions
        items:
        - name: GDPR (EU)
          items:
          - name: GDPR overview
            href: /compliance/regulatory/gdpr
            maintainContext: true
          - name: Delete and export player data
            href: /gaming/playfab/features/data/playerdata/playfab-gdpr-deleting-and-exporting-player-data
            maintainContext: true
          - name: Accountability with Azure logs
            href: /compliance/regulatory/gdpr-arc
            maintainContext: true
          - name: Azure breach response
            href: /compliance/regulatory/gdpr-breach-azure-dynamics-windows
            maintainContext: true
          - name: Azure DSRs
            href: /compliance/regulatory/gdpr-dsr-azure
            maintainContext: true
          - name: Azure DevOps DSRs
            href: /compliance/regulatory/gdpr-dsr-vsts
            maintainContext: true
          - name: Data controllers with Azure
            href: /compliance/regulatory/gdpr-dpia-azure
            maintainContext: true
          - name: Information protection
            href: /microsoft-365/solutions/information-protection-deploy
            maintainContext: true
        - name: FERPA, COPPA, and CIPA
          href: /compliance/regulatory/offering-FERPA
          maintainContext: true
    - name: Media and Entertainment
      items:
      - name: Overview
        href: industries/media.md
      - name: Guides
        items:
        - name: Media Services guidance
          items:
          - name: Media Services architectures
            href: /azure/media-services/latest/architecture-concept
            maintainContext: true
          - name: Terminology and concepts
            href: /azure/media-services/latest/concepts-overview
            maintainContext: true
          - name: Media players for Media Services
            href: /azure/media-services/latest/player-media-players-concept
            maintainContext: true
          - name: Test Media Services v3 encoding
            href: reference-architectures/media-services/test-encoding.yml
        - name: Dynamics 365 media accelerator
          items:
          - name: Overview
            href: /dynamics365/industry/accelerators/media
            maintainContext: true
          - name: Content Production solution
            href: /dynamics365/industry/accelerators/content-production
            maintainContext: true
          - name: Configure the accelerator
            href: /dynamics365/industry/accelerators/configure-media
            maintainContext: true
          - name: Fan and guest engagement
            href: /dynamics365/industry/accelerators/fan-engagement
            maintainContext: true
        - name: Mixed reality scenarios
          items:
          - name: Free-roam VR multiusers
            href: /windows/mixed-reality/enthusiast-guide/free-roam-vr-multiuser-experiences
            maintainContext: true
          - name: Immersive education
            href: /windows/mixed-reality/enthusiast-guide/immersive-education
            maintainContext: true
          - name: Theme parks and family entertainment
            href: /windows/mixed-reality/enthusiast-guide/theme-parks-family-entertainment
            maintainContext: true
          - name: Training and simulation
            href: /windows/mixed-reality/enthusiast-guide/training-simulation
            maintainContext: true
          - name: Virtual museums and exhibits
            href: /windows/mixed-reality/enthusiast-guide/virtual-museums
            maintainContext: true
          - name: Virtual reality arcades
            href: /windows/mixed-reality/enthusiast-guide/virtual-reality-arcades
            maintainContext: true
        - name: Delivering a media experience
          href: /windows-hardware/test/weg/delivering-a-great-media-experience
          maintainContext: true
      - name: Architectures
        items:
        - name: All media and entertainment architectures
          href: /azure/architecture/browse/?terms=media
        - name: 3D video rendering
          href: example-scenario/infrastructure/video-rendering.yml
        - name: Analyze news feeds
          href: example-scenario/ai/news-feed-ingestion-and-near-real-time-analysis.yml
        - name: Digital image-based modeling on Azure
          href: example-scenario/infrastructure/image-modeling.yml
        - name: Gridwich cloud media system
          href: reference-architectures/media-services/gridwich-architecture.yml
        - name: HPC media rendering
          href: solution-ideas/articles/azure-batch-rendering.yml
        - name: Image classification on Azure
          href: example-scenario/ai/intelligent-apps-image-processing.yml
        - name: Live streaming digital media
          href: solution-ideas/articles/digital-media-live-stream.yml
        - name: Mixed reality solutions
          items:
          - name: Design review
            href: solution-ideas/articles/collaborative-design-review-powered-by-mixed-reality.yml
          - name: Facilities management
            href: solution-ideas/articles/facilities-management-powered-by-mixed-reality-and-iot.yml
          - name: Training and procedural guidance
            href: solution-ideas/articles/training-and-procedural-guidance-powered-by-mixed-reality.yml
        - name: Movie recommendations on Azure
          href: example-scenario/ai/movie-recommendations-with-machine-learning.yml
        - name: Real-time monitoring and observable systems for media
          href: example-scenario/monitoring/monitoring-observable-systems-media.yml
      - name: Datasets
        items:
        - name: Microsoft News recommendation
          href: /azure/open-datasets/dataset-microsoft-news
          maintainContext: true
        - name: TartanAir AirSim
          href: /azure/open-datasets/dataset-tartanair-simulation
          maintainContext: true
      - name: Compliance solutions
        items:
        - name: CDSA
          href: /azure/compliance/offerings/offering-cdsa
          maintainContext: true
        - name: Media Services compliance
          items:
          - name: Regulatory compliance
            href: /azure/media-services/latest/compliance-concept
            maintainContext: true
          - name: Privacy and security compliance
            href: /azure/media-services/latest/media-services-compliance
            maintainContext: true
        - name: MPA
          href: /azure/compliance/offerings/offering-mpa
          maintainContext: true
    - name: Travel and Hospitality
      items:
      - name: Overview
        href: industries/travel-hospitality.md
      - name: Guides
        items:
        - name: AI scenarios
          items:
          - name: Create a search index for hotels
            href: /azure/search/search-get-started-portal
            maintainContext: true
          - name: Data science for airport travel
            href: data-science-process/spark-overview.md
        - name: IoT spatial analytics - Car rental tracking
          href: /azure/azure-maps/tutorial-iot-hub-maps
          maintainContext: true
        - name: No-code voice assistant for hospitality
          href: /azure/azure-percept/tutorial-no-code-speech
          maintainContext: true
        - name: Observer pattern - baggage claims
          href: /dotnet/standard/events/observer-design-pattern
          maintainContext: true
      - name: Architectures
        items:
        - name: All travel and hospitality architectures
          href: /azure/architecture/browse/?terms=travel
        - name: Build a chatbot for hotel booking
          href: example-scenario/ai/commerce-chatbot.yml
        - name: Build a delta lake in leisure and travel
          href: solution-ideas/articles/build-data-lake-support-adhoc-queries-online.yml
        - name: Commerce chatbot as a hotel concierge
          href: solution-ideas/articles/commerce-chatbot.yml
        - name: Custom business processes for airlines
          href: solution-ideas/articles/custom-business-processes.yml
        - name: Migrate a travel web app with APIM
          href: example-scenario/apps/apim-api-scenario.yml
        - name: Predictive aircraft engine monitoring
          href: solution-ideas/articles/aircraft-engine-monitoring-for-predictive-maintenance-in-aerospace.yml
      - name: Datasets
        items:
        - name: Public Holidays
          href: /azure/open-datasets/dataset-public-holidays
          maintainContext: true
        - name: Russian open speech to text
          href: /azure/open-datasets/dataset-open-speech-text
          maintainContext: true
        - name: TartanAir AirSim
          href: /azure/open-datasets/dataset-tartanair-simulation
          maintainContext: true
    - name: Facilities and Real Estate
      items:
      - name: Overview
        href: industries/facilities-real-estate.md
      - name: Guides
        items:
        - name: Smart buildings ontologies
          href: /azure/digital-twins/concepts-ontologies-adopt
          maintainContext: true
        - name: Azure Maps indoor maps
          items:
          - name: Creator for indoor maps
            href: /azure/azure-maps/creator-indoor-maps
            maintainContext: true
          - name: Make indoor maps
            href: /azure/azure-maps/tutorial-creator-indoor-maps
            maintainContext: true
          - name: Use the Indoor Maps module
            href: /azure/azure-maps/how-to-use-indoor-module
            maintainContext: true
        - name: Facility ontology for Azure Maps
          href: /azure/azure-maps/creator-facility-ontology?pivots=facility-ontology-v1
          maintainContext: true
      - name: Architectures
        items:
        - name: All facilities and real estate architectures
          href: /azure/architecture/browse/?terms=facilities
        - name: Azure digital twins (construction)
          href: solution-ideas/articles/azure-digital-twins-builder.yml
        - name: Cognizant Safe Buildings with IoT
          href: solution-ideas/articles/safe-buildings.yml
        - name: COVID-19 IoT safe environments
          href: solution-ideas/articles/cctv-iot-edge-for-covid-19-safe-environment-and-mask-detection.yml
        - name: Customer 360 for property management
          href: example-scenario/analytics/synapse-customer-insights.yml
        - name: Facilities management with MR
          href: solution-ideas/articles/facilities-management-powered-by-mixed-reality-and-iot.yml
        - name: IoT and data analytics for construction
          href: example-scenario/data/big-data-with-iot.yml
        - name: IoT connected light, power, and internet
          href: solution-ideas/articles/iot-power-management.yml
        - name: IoT connectivity for healthcare facilities
          href: solution-ideas/articles/healthcare-network.yml
        - name: Lighting and disinfection system
          href: solution-ideas/articles/uven-disinfection.yml
        - name: Smart places with Azure Digital Twins
          href: example-scenario/iot/smart-places.yml
    - name: Aerospace
      items:
      - name: Overview
        href: industries/aerospace.md
      - name: Guides
        items:
        - name: Azure Orbital guidance
          items:
          - name: Overview
            href: /azure/orbital/overview
            maintainContext: true
          - name: Ground station contact
            href: /azure/orbital/concepts-contact
            maintainContext: true
          - name: Contact profile
            href: /azure/orbital/concepts-contact-profile
            maintainContext: true
          - name: Spacecraft object
            href: /azure/orbital/spacecraft-object
            maintainContext: true
        - name: Modular Datacenter
          href: /azure-stack/mdc/mdc-overview
          maintainContext: true
        - name: Drone delivery
          items:
          - name: Domain-driven design for drones
            items:
            - name: Domain analysis
              href: /azure/architecture/microservices/model/domain-analysis
            - name: Tactical DDD
              href: /azure/architecture/microservices/model/tactical-ddd
            - name: Identify microservice boundaries
              href: /azure/architecture/microservices/model/microservice-boundaries
          - name: Design microservices for drones
            items:
            - name: Introduction
              href: microservices/design/index.yml
            - name: Interservice communication
              href: /azure/architecture/microservices/design/interservice-communication
            - name: API design
              href: /azure/architecture/microservices/design/api-design
            - name: Data considerations
              href: /azure/architecture/microservices/design/data-considerations
          - name: Monitor drone delivery in production
            href: microservices/logging-monitoring.yml
          - name: Performance tuning for drones
            items:
            - name: Distributed business transactions
              href: /azure/architecture/performance/distributed-transaction
            - name: Multiple backend services
              href: /azure/architecture/performance/backend-services
            - name: Event streaming
              href: /azure/architecture/performance/event-streaming
      - name: Architectures
        items:
        - name: All aerospace architectures
          href: /azure/architecture/browse/?terms=aerospace
        - name: Advanced (AKS) microservices - drones
          href: reference-architectures/containers/aks-microservices/aks-microservices-advanced.yml
        - name: End-to-end geospatial solution
          href: /azure/orbital/geospatial-reference-architecture
          maintainContext: true
        - name: Ingest FAA content to analyze flights
          href: example-scenario/analytics/ingest-faa-swim-analyze-flight-data.yml
        - name: Organize spaceborne geospatial data
          href: /azure/orbital/organize-stac-data
          maintainContext: true
        - name: Predictive maintenance for aircraft
          href: solution-ideas/articles/predictive-maintenance.yml
        - name: SAR reference architecture
          href: /azure/orbital/sar-reference-architecture
          maintainContext: true
        - name: Serverless web app for drone delivery
          href: reference-architectures/serverless/web-app.yml
        - name: Spaceborne data analysis
          href: industries/aerospace/geospatial-processing-analytics.yml
        - name: Vision classifier - simulated drone
          href: example-scenario/dronerescue/vision-classifier-model-with-custom-vision.yml
    - name: Agriculture
      items:
      - name: Guides
        items:
        - name: Azure FarmBeats overview
          href: /azure/industry/agriculture/overview-azure-farmbeats
          maintainContext: true
        - name: Generate soil moisture heatmap
          href: /azure/industry/agriculture/generate-soil-moisture-map-in-azure-farmbeats
          maintainContext: true
        - name: Sensor partner integration
          href: /azure/industry/agriculture/sensor-partner-integration-in-azure-farmbeats
          maintainContext: true
        - name: Weather partner integration
          href: /azure/industry/agriculture/weather-partner-integration-in-azure-farmbeats
          maintainContext: true
        - name: Imagery partner integration
          href: /azure/industry/agriculture/imagery-partner-integration-in-azure-farmbeats
          maintainContext: true
      - name: Architectures
        items:
        - name: All agriculture architectures
          href: /azure/architecture/browse/?terms=agriculture
        - name: Environment monitoring with IoT
          href: solution-ideas/articles/environment-monitoring-and-supply-chain-optimization.yml
        - name: Low-latency network for farming
          href: solution-ideas/articles/low-latency-network.yml
    - name: Sports
      items:
      - name: Overview
        href: industries/sports.md
      - name: Guides
        items:
        - name: Fan Engagement solution
          href: /dynamics365/industry/accelerators/fan-engagement
          maintainContext: true
      - name: Architectures
        items:
        - name: All sports architectures
          href: /azure/architecture/browse/?terms=sports
        - name: Baseball decision analysis with ML.NET
          href: data-guide/big-data/baseball-ml-workload.yml
        - name: Create smart stadiums
          href: example-scenario/iot/smart-places.yml
        - name: Sports analytics on Azure
          href: example-scenario/analytics/sports-analytics-architecture-azure.yml
        - name: Stream sporting events
          items:
          - name: Live stream sports
            href: solution-ideas/articles/digital-media-live-stream.yml
          - name: Video-on-demand digital media
            href: solution-ideas/articles/digital-media-video.yml
  - name: IoT-specific industry solutions
    href: reference-architectures/iot/industry-iot-hub-page.md
- name: Azure categories
  items:
  - name: AI + Machine Learning
    items:
    - name: Get started
      href: data-guide/big-data/ai-overview.md
    - name: Guides
      items:
      - name: Automate PDF forms processing
        href: example-scenario/document-processing/automate-pdf-forms-processing.yml
      - name: Cognitive services
        href: data-guide/technology-choices/cognitive-services.md
      - name: Custom speech-to-text overview
        href: guide/ai/custom-speech-text.yml
      - name: Natural language processing
        href: data-guide/technology-choices/natural-language-processing.yml
      - name: OpenAI GPT-3 summarization
        href: guide/ai/query-based-summarization.md
      - name: Conversation summarization
        href: guide/ai/conversation-summarization.yml  
      - name: R developer's guide to Azure
        href: data-guide/technology-choices/r-developers-guide.md
      - name: Machine learning
        items:
        - name: Machine learning options
          href: data-guide/technology-choices/data-science-and-machine-learning.md
        - name: ML resources and assets
          href: /azure/machine-learning/concept-azure-machine-learning-v2
          maintainContext: true
        - name: Machine learning at scale
          href: data-guide/big-data/machine-learning-at-scale.md
        - name: ML pipelines
          href: /azure/machine-learning/concept-ml-pipelines
          maintainContext: true
        - name: Compare MLflow and Azure ML
          href: /azure/machine-learning/concept-mlflow
          maintainContext: true
        - name: Machine teaching
          href: solution-ideas/articles/machine-teaching.yml
        - name: Machine learning on Azure IoT Edge
          href: /azure/iot-edge/tutorial-machine-learning-edge-01-intro
          maintainContext: true
        - name: Enterprise security and governance
          href: /azure/machine-learning/concept-enterprise-security
          maintainContext: true
        - name: Security baseline for AML
          href: /security/benchmark/azure/baselines/machine-learning-security-baseline
          maintainContext: true
      - name: MLOps framework
        items:
        - name: Upscale ML lifecycle with MLOps
          href: example-scenario/mlops/mlops-technical-paper.yml
        - name: Machine learning operations (MLOps) v2
          href: data-guide/technology-choices/machine-learning-operations-v2.md
        - name: MLOps maturity model
          href: example-scenario/mlops/mlops-maturity-model.yml
        - name: Azure ML service selection guide
          href: example-scenario/mlops/aml-decision-tree.yml
      - name: Industry guidance
        items:
        - name: Compliance risk analysis
          href: guide/ai/compliance-risk-analysis.yml
        - name: Detect mobile bank fraud
          href: guide/ai/bank-fraud-solution.yml
        - name: Financial services risk lifecycle
          href: industries/finance/financial-risk-model.md
        - name: Healthcare blueprint for AI
          href: industries/healthcare/healthcare-ai-blueprint.yml
        - name: Predictive maintenance in manufacturing
          href: industries/manufacturing/predictive-maintenance-overview.yml
        - name: Predictive maintenance solution
          href: industries/manufacturing/predictive-maintenance-solution.yml
        - name: SKU optimization for consumer brands
          href: industries/retail/sku-optimization-solution-guide.yml
        - name: Visual search for retail
          href: industries/retail/visual-search-use-case-overview.yml
      - name: Team Data Science Process
        items:
        - name: Overview
          href: data-science-process/overview.yml
        - name: Lifecycle
          items:
          - name: Overview
            href: data-science-process/lifecycle.md
          - name: 1. Business understanding
            href: data-science-process/lifecycle-business-understanding.md
          - name: 2. Data acquisition and understanding
            href: data-science-process/lifecycle-data.md
          - name: 3. Modeling
            href: data-science-process/lifecycle-modeling.md
          - name: 4. Deployment
            href: data-science-process/lifecycle-deployment.md
          - name: 5. Customer acceptance
            href: data-science-process/lifecycle-acceptance.md
        - name: Roles and tasks
          items:
          - name: Overview
            href: data-science-process/roles-tasks.md
          - name: Group manager
            href: data-science-process/group-manager-tasks.md
          - name: Team lead
            href: data-science-process/team-lead-tasks.md
          - name: Project lead
            href: data-science-process/project-lead-tasks.md
          - name: Individual contributor
            href: data-science-process/project-ic-tasks.md
        - name: Project planning
          href: data-science-process/team-data-science-process-project-templates.md
        - name: Development
          items:
          - name: Agile development
            href: data-science-process/agile-development.md
          - name: Collaborative coding with Git
            href: data-science-process/collaborative-coding-with-git.md
          - name: Execute data science tasks
            href: data-science-process/execute-data-science-tasks.md
          - name: Code testing
            href: data-science-process/code-test.md
          - name: Track progress
            href: data-science-process/track-progress.md
        - name: Operationalization
          items:
          - name: DevOps - CI/CD
            href: data-science-process/ci-cd-flask.yml
        - name: Training
          items:
          - name: For data scientists
            href: data-science-process/team-data-science-process-for-data-scientists.md
          - name: For DevOps
            href: data-science-process/team-data-science-process-for-devops.md
        - name: How To
          items:
          - name: Set up data science environments
            items:
            - name: Environment setup
              href: data-science-process/environment-setup.md
            - name: Platforms and tools
              href: data-science-process/platforms-and-tools.md
          - name: Analyze business needs
            items:
            - name: Identify your scenario
              href: data-science-process/plan-your-environment.md
          - name: Acquire and understand data
            items:
            - name: Ingest data
              items:
              - name: Overview
                href: data-science-process/ingest-data.md
              - name: Move to/from Blob storage
                items:
                - name: Overview
                  href: data-science-process/move-azure-blob.md
                - name: Use Storage Explorer
                  href: data-science-process/move-data-to-azure-blob-using-azure-storage-explorer.md
                - name: Use SSIS
                  href: data-science-process/move-data-to-azure-blob-using-ssis.md
              - name: Move to SQL on a VM
                href: data-science-process/move-sql-server-virtual-machine.md
              - name: Move to Azure SQL Database
                href: data-science-process/move-sql-azure.md
              - name: Move to Hive tables
                href: data-science-process/move-hive-tables.md
              - name: Move to SQL partitioned tables
                href: data-science-process/parallel-load-sql-partitioned-tables.md
              - name: Move from on-premises SQL
                href: data-science-process/move-sql-azure-adf.md
            - name: Explore and visualize data
              items:
              - name: Prepare data
                href: data-science-process/prepare-data.md
              - name: Explore data
                items:
                - name: Overview
                  href: data-science-process/explore-data.md
                - name: Explore Azure Blob Storage
                  href: data-science-process/explore-data-blob.md
                - name: Explore SQL on a VM
                  href: data-science-process/explore-data-sql-server.md
                - name: Explore Hive tables
                  href: data-science-process/explore-data-hive-tables.md
              - name: Sample data
                items:
                - name: Overview
                  href: data-science-process/sample-data.md
                - name: Use Blob Storage
                  href: data-science-process/sample-data-blob.md
                - name: Use SQL Server
                  href: data-science-process/sample-data-sql-server.md
                - name: Use Hive tables
                  href: data-science-process/sample-data-hive.md
              - name: Process data
                items:
                - name: Access with Python
                  href: data-science-process/python-data-access.md
                - name: Process blob data
                  href: data-science-process/data-blob.md
                - name: Use Azure Data Lake
                  href: data-science-process/data-lake-walkthrough.md
                - name: Use SQL VM
                  href: data-science-process/sql-server-virtual-machine.md
                - name: Use data pipeline
                  href: data-science-process/automated-data-pipeline-cheat-sheet.md
                - name: Use Spark
                  href: data-science-process/spark-overview.md
                - name: Use Scala and Spark
                  href: data-science-process/scala-walkthrough.md
          - name: Develop models
            items:
            - name: Engineer features
              items:
              - name: Overview
                href: data-science-process/create-features.md
              - name: Use SQL and Python
                href: data-science-process/create-features-sql-server.md
              - name: Use Hive queries
                href: data-science-process/create-features-hive.md
            - name: Select features
              href: data-science-process/select-features.md
          - name: Deploy models in production
            href: data-science-process/deploy-models-in-production.md
          - name: Build and deploy a model using Azure Synapse Analytics
            href: data-science-process/sqldw-walkthrough.md
    - name: Architectures
      items:
      - name: Analyze browser information
        href: example-scenario/ai/analyze-browser-info-for-security-insights.yml
      - name: Analyze observational patient data
        href: example-scenario/digital-health/patient-data-ohdsi-omop-cdm.yml
      - name: Anomaly detection for conveyor belts
        href: example-scenario/ai/real-time-anomaly-detection-conveyor-belt.yml
      - name: Automate document classification
        href: example-scenario/ai/automate-document-classification-durable-functions.yml
      - name: Automate document processing
        href: example-scenario/ai/automate-document-processing-azure-form-recognizer.yml
      - name: Automate COVID-19 test forms
        href: example-scenario/ai/form-recognizer-covid.yml
      - name: Automate PDF form processing
        href: example-scenario/document-processing/automate-pdf-forms-processing.yml
      - name: Automate video analysis
        href: example-scenario/ai/analyze-video-computer-vision-machine-learning.yml
      - name: Baseball decision analysis with ML.NET
        href: data-guide/big-data/baseball-ml-workload.yml
      - name: Batch scoring for deep learning
        href: reference-architectures/ai/batch-scoring-deep-learning.yml
      - name: Batch scoring with Python
        href: reference-architectures/ai/batch-scoring-python.yml
      - name: Batch scoring with R
        href: reference-architectures/ai/batch-scoring-R-models.yml
      - name: Batch scoring with Spark on Databricks
        href: reference-architectures/ai/batch-scoring-databricks.yml
      - name: Build custom document processing models
        href: example-scenario/document-processing/build-deploy-custom-models.yml
      - name: Chatbot for hotel booking
        href: example-scenario/ai/commerce-chatbot.yml
      - name: Citizen AI with the Power Platform
        href: example-scenario/ai/citizen-ai-power-platform.yml
      - name: Deploy AI and ML at the edge
        href: hybrid/deploy-ai-ml-azure-stack-edge.yml
      - name: Deploy models to multiple data sources
        href: example-scenario/ai/multiline-model-deployment.yml
      - name: Determine customer lifetime and churn
        href: example-scenario/ai/customer-lifecycle-churn.yml
      - name: Distributed deep learning training
        href: reference-architectures/ai/training-deep-learning.yml
      - name: Distributed model hyperparameter tuning
        href: example-scenario/ai/training-python-models.yml
      - name: Donor-patient cross matching
        href: example-scenario/machine-learning/donor-patient-cross-match.yml
      - name: End-to-end computer vision at the edge
        href: reference-architectures/ai/end-to-end-smart-factory.yml
      - name: Enterprise-grade conversational bot
        href: reference-architectures/ai/conversational-bot.yml
      - name: Extract text with Power Automate
        href: example-scenario/ai/extract-object-text.yml
      - name: Image classification
        href: example-scenario/ai/intelligent-apps-image-processing.yml
      - name: Implement risk prediction for surgeries
        href: example-scenario/ai/risk-stratification-surgery.yml
      - name: Implement the healthcare blueprint for AI
        href: industries/healthcare/healthcare-ai-blueprint.yml
      - name: Many models ML with Spark
        href: example-scenario/ai/many-models-machine-learning-azure-spark.yml
      - name: Many models with Machine Learning
        href: example-scenario/ai/many-models-machine-learning-azure-machine-learning.yml
      - name: MLOps for Python models
        href: reference-architectures/ai/mlops-python.yml
      - name: Movie recommendations
        href: example-scenario/ai/movie-recommendations-with-machine-learning.yml
      - name: Multiple indexers with Azure Cognitive Search
        href: example-scenario/data/search-blob-metadata.yml
      - name: Network security for MLOps
        href: example-scenario/ai/network-security-mlops.yml
      - name: Predict hospital readmissions with ML
        href: example-scenario/ai/predict-hospital-readmissions-machine-learning.yml
      - name: Predict student attrition
        href: example-scenario/ai/student-attrition-prediction.yml
      - name: Quality assurance
        href: solution-ideas/articles/quality-assurance.yml
      - name: Real-time machine learning on Azure
        href: example-scenario/ai/deploy-real-time-machine-learning-model-application-ui.yml
      - name: Real-time recommendation API
        href: reference-architectures/ai/real-time-recommendation.yml
      - name: Real-time scoring Python models
        href: reference-architectures/ai/real-time-scoring-machine-learning-models.yml
      - name: Real-time scoring R models
        href: reference-architectures/ai/realtime-scoring-r.yml
      - name: Scale AI and ML in regulated industries
        href: example-scenario/ai/scale-ai-and-machine-learning-in-regulated-industries.yml
      - name: Secure research for regulated data
        href: example-scenario/ai/secure-compute-for-research.yml
      - name: Speech transcription pipeline
        href: example-scenario/ai/speech-to-text-transcription-analytics.yml
      - name: Social media analytics solution
        href: example-scenario/ai/build-deploy-social-media-analytics-solution.yml
    - name: Solution ideas
      items:
      - name: AI at the edge
        href: solution-ideas/articles/ai-at-the-edge.yml
      - name: AI enrichment with Cognitive Search
        href: solution-ideas/articles/cognitive-search-with-skillsets.yml
      - name: Auditing and risk management
        href: solution-ideas/articles/auditing-and-risk-compliance.yml
      - name: Autonomous systems
        href: solution-ideas/articles/autonomous-systems.yml
      - name: Azure Machine Learning architecture
        href: solution-ideas/articles/azure-machine-learning-solution-architecture.yml
      - name: Business process management
        href: solution-ideas/articles/business-process-management.yml
      - name: Content-based recommendations
        href: solution-ideas/articles/build-content-based-recommendation-system-using-recommender.yml
      - name: Content research
        href: solution-ideas/articles/content-research.yml
      - name: Content tagging with NLP
        href: solution-ideas/articles/website-content-tag-suggestion-with-deep-learning-and-nlp.yml
      - name: Contract management
        href: solution-ideas/articles/contract-management.yml
      - name: Custom speech-to-text
        href: guide/ai/custom-speech-text-deploy.yml
      - name: Customer churn prediction
        href: solution-ideas/articles/customer-churn-prediction.yml
      - name: Customer feedback
        href: solution-ideas/articles/customer-feedback-and-analytics.yml
      - name: Customer order forecasting
        href: solution-ideas/articles/next-order-forecasting.yml
      - name: Data science and machine learning
        href: solution-ideas/articles/azure-databricks-data-science-machine-learning.yml
      - name: Defect prevention
        href: solution-ideas/articles/defect-prevention-with-predictive-maintenance.yml
      - name: Digital asset management
        href: solution-ideas/articles/digital-asset-management.yml
      - name: Disconnected AI at the edge
        href: solution-ideas/articles/ai-at-the-edge-disconnected.yml
      - name: E-commerce chatbot
        href: solution-ideas/articles/commerce-chatbot.yml
      - name: Energy demand forecasting
        href: solution-ideas/articles/forecast-energy-power-demand.yml
      - name: Energy supply optimization
        href: solution-ideas/articles/energy-supply-optimization.yml
      - name: Enterprise chatbot disaster recovery
        href: solution-ideas/articles/enterprise-chatbot-disaster-recovery.yml
      - name: Enterprise productivity chatbot
        href: solution-ideas/articles/enterprise-productivity-chatbot.yml
      - name: Environment monitoring
        href: solution-ideas/articles/environment-monitoring-and-supply-chain-optimization.yml
      - name: FAQ chatbot
        href: solution-ideas/articles/faq-chatbot-with-data-champion-model.yml
      - name: Image classification with CNNs
        href: solution-ideas/articles/image-classification-with-convolutional-neural-networks.yml
      - name: Interactive voice response bot
        href: solution-ideas/articles/interactive-voice-response-bot.yml
      - name: Keyword digital text processing
        href: solution-ideas/articles/digital-media-speech-text.yml
      - name: Large-scale custom NLP
        href: solution-ideas/articles/large-scale-custom-natural-language-processing.yml
      - name: Marketing optimization
        href: solution-ideas/articles/optimize-marketing-with-machine-learning.yml
      - name: Model deployment to AKS
        href: solution-ideas/articles/machine-learning-model-deployment-aks.yml
      - name: Orchestrate MLOps with Azure Databricks
        href: reference-architectures/ai/orchestrate-mlops-azure-databricks.yml
      - name: Personalized marketing solutions
        href: solution-ideas/articles/personalized-marketing.yml
      - name: Personalized offers
        href: solution-ideas/articles/personalized-offers.yml
      - name: Population health management
        href: solution-ideas/articles/population-health-management-for-healthcare.yml
      - name: Predictive maintenance
        href: solution-ideas/articles/predictive-maintenance.yml
      - name: Predictive marketing
        href: solution-ideas/articles/predictive-marketing-campaigns-with-machine-learning-and-spark.yml
      - name: Retail assistant with visual capabilities
        href: solution-ideas/articles/retail-assistant-or-vacation-planner-with-visual-capabilities.yml
      - name: Retail product recommendations
        href: solution-ideas/articles/product-recommendations.yml
      - name: Speech services
        href: solution-ideas/articles/speech-services.yml
      - name: Vehicle telematics
        href: solution-ideas/articles/predictive-insights-with-vehicle-telematics.yml
      - name: Vision classifier model
        href: example-scenario/dronerescue/vision-classifier-model-with-custom-vision.yml
      - name: Visual assistant
        href: solution-ideas/articles/visual-assistant.yml
    - name: OpenAI
      items: 
      - name: Architectures 
        items:      
        - name: Monitor OpenAI models
          href: example-scenario/ai/log-monitor-azure-openai.yml
  - name: Analytics
    items:
    - name: Get started
      href: solution-ideas/articles/analytics-start-here.yml
    - name: Guides
      items:
      - name: Technology choices
        items:
        - name: Analytical data stores
          href: data-guide/technology-choices/analytical-data-stores.md
        - name: Analytics and reporting
          href: data-guide/technology-choices/analysis-visualizations-reporting.md
        - name: Batch processing
          href: data-guide/technology-choices/batch-processing.md
        - name: Extract, transform, and load
          href: data-guide/relational-data/etl.yml
        - name: Online analytical processing
          href: data-guide/relational-data/online-analytical-processing.yml
        - name: Stream processing
          href: /azure/architecture/data-guide/technology-choices/stream-processing
      - name: Disaster recovery for Azure data platform
        items:
        - name: Overview
          href: data-guide/disaster-recovery/dr-for-azure-data-platform-overview.yml
        - name: Architecture
          href: data-guide/disaster-recovery/dr-for-azure-data-platform-architecture.yml
        - name: Scenario details
          href: data-guide/disaster-recovery/dr-for-azure-data-platform-scenario-details.yml
        - name: Recommendations
          href: data-guide/disaster-recovery/dr-for-azure-data-platform-recommendations.yml
        - name: Deploy this scenario
          href: data-guide/disaster-recovery/dr-for-azure-data-platform-deploy-this-scenario.yml
        - name: Summary
          href: data-guide/disaster-recovery/dr-for-azure-data-platform-summary.yml
      - name: Industry guidance
        items:
        - name: Actuarial risk analysis
          href: industries/finance/actuarial-risk-analysis-financial-model.yml
        - name: Financial institutions with data mesh
          href: /azure/cloud-adoption-framework/scenarios/cloud-scale-analytics/architectures/data-mesh-scenario
          maintainContext: true
      - name: Analytics security baselines
        items:
        - name: Security baseline for Azure Data Factory
          href: /security/benchmark/azure/baselines/data-factory-security-baseline
          maintainContext: true
        - name: Security baseline for Azure Databricks
          href: /security/benchmark/azure/baselines/databricks-security-baseline
          maintainContext: true
        - name: Security baseline for Azure Purview
          href: /security/benchmark/azure/baselines/purview-security-baseline
          maintainContext: true
      - name: Monitor Azure Databricks jobs
        items:
        - name: Overview
          href: databricks-monitoring/index.md
        - name: Send Databricks application logs
          href: databricks-monitoring/application-logs.md
        - name: Use dashboards to visualize Databricks
          href: databricks-monitoring/dashboards.md
        - name: Troubleshoot performance bottlenecks
          href: databricks-monitoring/performance-troubleshooting.md
    - name: Architectures
      items:
      - name: Analytics end to end
        href: example-scenario/dataplate2e/data-platform-end-to-end.yml
      - name: Analyze MongoDB Atlas data
        href: example-scenario/analytics/azure-synapse-analytics-integrate-mongodb-atlas.yml
      - name: Anomaly detector process
        href: solution-ideas/articles/anomaly-detector-process.yml
      - name: Apache NiFi on Azure
        href: example-scenario/data/azure-nifi.yml
      - name: Automated enterprise BI
        href: reference-architectures/data/enterprise-bi-adf.yml
      - name: Automotive test data analytics
        href: industries/automotive/automotive-telemetry-analytics.yml
      - name: Azure Synapse for landing zones
        href: example-scenario/analytics/synapse-analytics-landing-zone.yml
      - name: Big data on confidential computing
        href: example-scenario/confidential/data-analytics-containers-spark-kubernetes-azure-sql.yml
      - name: Customer 360 with Azure Synapse
        href: example-scenario/analytics/synapse-customer-insights.yml
      - name: Data lake queries via Synapse serverless
        href: example-scenario/data/synapse-exploratory-data-analytics.yml
      - name: Data warehouse for small business
        href: example-scenario/data/small-medium-data-warehouse.yml
      - name: Data warehousing and analytics
        href: example-scenario/data/data-warehouse.yml
      - name: Disaster recovery for data analytics pipelines
        href: example-scenario/analytics/pipelines-disaster-recovery.yml
      - name: Employee retention with Databricks and AKS
        href: example-scenario/ai/employee-retention-databricks-kubernetes.yml
      - name: Enterprise business intelligence
        href: example-scenario/analytics/enterprise-bi-synapse.yml
      - name: Geospatial analysis for telecommunications
        href: example-scenario/data/geospatial-analysis-telecommunications-industry.yml
      - name: Geospatial analysis with Azure Synapse
        href: industries/aerospace/geospatial-processing-analytics.yml
      - name: Geospatial data processing and analytics
        href: example-scenario/data/geospatial-data-processing-analytics-azure.yml
      - name: Helm-based deployments for Apache NiFi
        href: guide/data/helm-deployments-apache-nifi.yml
      - name: High throughput stream ingestion
        href: example-scenario/data/stream-ingestion-synapse.yml
      - name: Ingest FAA content to analyze flight data
        href: example-scenario/analytics/ingest-faa-swim-analyze-flight-data.yml
      - name: Ingestion and analysis of news feeds
        href: example-scenario/ai/news-feed-ingestion-and-near-real-time-analysis.yml
      - name: Interactive price analytics
        href: solution-ideas/articles/interactive-price-analytics.yml
      - name: IoT and data analytics
        href: example-scenario/data/big-data-with-iot.yml
      - name: Long-term security logs in Data Explorer
        href: example-scenario/security/security-log-retention-azure-data-explorer.yml
      - name: Near real-time lakehouse processing
        href: example-scenario/data/real-time-lakehouse-data-processing.yml
      - name: Partitioning in Event Hubs and Kafka
        href: reference-architectures/event-hubs/partitioning-in-event-hubs-and-kafka.yml
      - name: Precision medicine pipeline with genomics
        href: example-scenario/precision-medicine/genomic-analysis-reporting.yml
      - name: Relationship mesh solution on Azure
        href: example-scenario/analytics/relationship-mesh-solution-azure.yml
      - name: Secure a data lakehouse
        href: example-scenario/analytics/secure-data-lakehouse-synapse.yml
      - name: Sentiment analysis and face recognition
        href: example-scenario/ai/nifi-sentiment-analysis-face-recognition.yml
      - name: Sports analytics on Azure
        href: example-scenario/analytics/sports-analytics-architecture-azure.yml
      - name: Stream processing with Azure Databricks
        href: reference-architectures/data/stream-processing-databricks.yml
      - name: Stream processing with Stream Analytics
        href: reference-architectures/data/stream-processing-stream-analytics.yml
      - name: Stream processing with open-source data
        href: example-scenario/data/open-source-data-engine-stream-processing.yml
    - name: Solution ideas
      items:
      - name: Advanced analytics
        href: solution-ideas/articles/advanced-analytics-on-big-data.yml
      - name: Apache NiFi monitoring with MonitoFi
        href: guide/data/monitor-apache-nifi-monitofi.yml
      - name: App integration using Event Grid
        href: solution-ideas/articles/application-integration-using-event-grid.yml
      - name: Azure Data Explorer solutions
        items:
        - name: Big data analytics with Data Explorer
          href: solution-ideas/articles/big-data-azure-data-explorer.yml
        - name: Interactive analytics with Data Explorer
          href: solution-ideas/articles/interactive-azure-data-explorer.yml
        - name: IoT analytics with Data Explorer
          href: solution-ideas/articles/iot-azure-data-explorer.yml
        - name: Monitoring with Data Explorer
          href: solution-ideas/articles/monitor-azure-data-explorer.yml
      - name: Big data analytics with enterprise security
        href: solution-ideas/articles/big-data-analytics-enterprise-grade-security.yml
      - name: Content Delivery Network analytics
        href: solution-ideas/articles/content-delivery-network-azure-data-explorer.yml
      - name: Data management with Azure Purview
        href: solution-ideas/articles/azure-purview-data-lake-estate-architecture.yml
      - name: Metadata ingestion from external catalogs to Microsoft Purview
        href: solution-ideas/articles/sync-framework-metadata-ingestion.yml
      - name: Demand forecasting for shipping
        href: solution-ideas/articles/demand-forecasting-for-shipping-and-distribution.yml
      - name: Demand forecasting for pricing
        href: solution-ideas/articles/demand-forecasting-price-optimization-marketing.yml
      - name: Demand forecasting with Stream Analytics
        href: solution-ideas/articles/demand-forecasting.yml
      - name: Discovery Hub for analytics
        href: solution-ideas/articles/cloud-scale-analytics-with-discovery-hub.yml
      - name: Enhanced customer dimension
        href: solution-ideas/articles/customer-insights-synapse.yml
      - name: ETL using HDInsight
        href: solution-ideas/articles/extract-transform-and-load-using-hdinsight.yml
      - name: Highly scalable customer service and ERP
        href: solution-ideas/articles/erp-customer-service.yml
      - name: Hybrid big data with HDInsight
        href: solution-ideas/articles/extend-your-on-premises-big-data-investments-with-hdinsight.yml
      - name: Ingestion, ETL, and stream processing
        href: solution-ideas/articles/ingest-etl-stream-with-adb.yml
      - name: Logical data warehouse with Azure Synapse
        href: solution-ideas/articles/logical-data-warehouse.yml
      - name: Manage data across the Azure SQL estate
        href: solution-ideas/articles/azure-purview-sql-estate-architecture.yml
      - name: Mining equipment monitoring
        href: solution-ideas/articles/monitor-mining-equipment.yml
      - name: Modern analytics with Azure Databricks
        href: solution-ideas/articles/azure-databricks-modern-analytics-architecture.yml
      - name: Oil and Gas tank level forecasting
        href: solution-ideas/articles/oil-and-gas-tank-level-forecasting.yml
      - name: Predictive aircraft engine monitoring
        href: solution-ideas/articles/aircraft-engine-monitoring-for-predictive-maintenance-in-aerospace.yml
      - name: Real-time analytics on big data
        href: solution-ideas/articles/real-time-analytics.yml
      - name: Tier applications and data for analytics
        href: solution-ideas/articles/tiered-data-for-analytics.yml
  - name: Blockchain + Multiparty Compute
    items:
    - name: Get started
      href: guide/blockchain/multiparty-compute.yml
    - name: Guides
      items:
      - name: Azure Confidential Ledger guidance
        items:
        - name: Overview
          href: /azure/confidential-ledger/overview
          maintainContext: true
        - name: Architecture
          href: /azure/confidential-ledger/architecture
          maintainContext: true
        - name: Authenticate Confidential Ledger nodes
          href: /azure/confidential-ledger/authenticate-ledger-nodes
          maintainContext: true
      - name: SQL Database ledger guidance
        items:
        - name: Overview
          href: /sql/relational-databases/security/ledger/ledger-database-ledger
          maintainContext: true
        - name: Updatable ledger tables
          href: /sql/relational-databases/security/ledger/ledger-updatable-ledger-tables
          maintainContext: true
        - name: Append-only ledger tables
          href: /sql/relational-databases/security/ledger/ledger-append-only-ledger-tables
          maintainContext: true
        - name: Digest management
          href: /sql/relational-databases/security/ledger/ledger-digest-management
          maintainContext: true
        - name: Database verification
          href: /sql/relational-databases/security/ledger/ledger-database-verification
          maintainContext: true
        - name: Ledger considerations
          href: /sql/relational-databases/security/ledger/ledger-limits
          maintainContext: true
    - name: Architectures
      items:
      - name: Azure SQL Database ledger
        href: /sql/relational-databases/security/ledger/ledger-overview
        maintainContext: true
      - name: Decentralized trust between banks
        href: example-scenario/apps/decentralized-trust.yml
      - name: Multicloud blockchain DLT
        href: example-scenario/blockchain/multi-cloud-blockchain.yml
    - name: Solution ideas
      items:
      - name: Blockchain workflow application
        href: https://azure.microsoft.com/updates/action-required-migrate-your-azure-blockchain-service-data-by-10-september-2021
      - name: Supply chain management with QBS
        href: guide/blockchain/quorum-blockchain-service.yml
      - name: Supply chain track and trace
        href: solution-ideas/articles/supply-chain-track-and-trace.yml
  - name: Compute + HPC
    items:
    - name: Get started
      href: topics/high-performance-computing.md
    - name: Guides
      items:
      - name: Choose a compute service
        href: guide/technology-choices/compute-decision-tree.yml
      - name: SAS on Azure architecture
        href: guide/sas/sas-overview.yml
      - name: SAS Grid on Azure NetApp Files
        href: guide/hpc/netapp-files-sas.yml
      - name: HPC deployments
        items:
        - name: Overview
          href: guide/hpc/hpc-deployments.md
        - name: ADS CFD Code Leo
          href: guide/hpc/hpc-ads-cfd.yml
        - name: Altair deployments
          items:
          - name: Altair AcuSolve
            href: guide/hpc/hpc-altair-acusolve.yml
          - name: Altair EDEM
            href: guide/hpc/altair-edem.yml
          - name: Altair nanoFluidX
            href: guide/hpc/nanofluidx.yml
          - name: Altair Radioss
            href: guide/hpc/altair-radioss.yml
          - name: Altair ultraFluidX
            href: guide/hpc/ultrafluidx.yml
        - name: Ansys deployments
          items:
          - name: Ansys CFX
            href: guide/hpc/ansys-cfx.yml
          - name: Ansys Fluent
            href: guide/hpc/ansys-fluent.yml
          - name: Ansys LS-DYNA
            href: guide/hpc/ls-dyna.yml
          - name: Ansys Rocky
            href: guide/hpc/ansys-rocky.yml
        - name: Autodesk deployments
          items:
          - name: Autodesk Civil 3D
            href: guide/hpc/civil-3d.yml
          - name: Autodesk Inventor
            href: guide/hpc/autodesk-inventor.yml
          - name: Autodesk Revit 
            href: guide/hpc/hpc-autodesk-revit.yml 
          - name: Autodesk VRED
            href: guide/hpc/hpc-autodesk-vred.md
        - name: AVL FIRE M
          href: guide/hpc/hpc-avl-fire-m.yml
        - name: Barracuda Virtual Reactor
          href: guide/hpc/barracuda-virtual-reactor.yml
        - name: Engys deployments
          items:
          - name: Engys ELEMENTS
            href: guide/hpc/engys-elements.yml
          - name: Engys HELYX
            href: guide/hpc/engys-helyx.yml
        - name: GROMACS
          href: guide/hpc/gromacs.yml
        - name: Indica Labs HALO AI
          href: guide/hpc/indica-labs-halo-ai.yml
        - name: Luxion KeyShot
          href: guide/hpc/luxion-keyshot.yml
        - name: OpenFOAM
          href: guide/hpc/openfoam.yml
        - name: Remcom XFdtd
          href: guide/hpc/remcom-xfdtd.yml
        - name: Samadii deployments
          items:
          - name: Samadii DEM
            href: guide/hpc/samadii-dem.yml
          - name: Samadii EM
            href: guide/hpc/samadii-em.yml
          - name: Samadii Plasma
            href: guide/hpc/plasma.yml
          - name: Samadii SCIV
            href: guide/hpc/samadii-sciv.yml
        - name: Sandi HiFUN
          href: guide/hpc/hpc-sandi-hifun.yml
        - name: Siemens deployments
          items:
          - name: Siemens NX
            href: guide/hpc/siemens-nx.yml
          - name: Siemens Tecnomatix
            href: guide/hpc/siemens-tecnomatix.yml
        - name: Turbostream
          href: guide/hpc/turbostream.yml
        - name: Visiopharm
          href: guide/hpc/visiopharm.yml
        - name: WRF
          href: guide/hpc/weather-research-forecasting.yml
      - name: Industry guidance
        items:
        - name: HPC for manufacturing
          href: industries/manufacturing/compute-manufacturing-overview.yml
        - name: Risk grid computing in banking
          href: industries/finance/risk-grid-banking-overview.yml
        - name: Risk grid computing solution
          href: industries/finance/risk-grid-banking-solution-guide.yml
      - name: VM security baselines
        items:
        - name: Security baseline for scale sets
          href: /security/benchmark/azure/baselines/virtual-machine-scale-sets-security-baseline
          maintainContext: true
        - name: Security baseline for Linux VMs
          href: /security/benchmark/azure/baselines/virtual-machines-linux-security-baseline
          maintainContext: true
        - name: Security baseline for Windows VMs
          href: /security/benchmark/azure/baselines/virtual-machines-windows-security-baseline
          maintainContext: true
      - name: SQL Server on Azure VMs
        items:
        - name: SQL Server on Windows VMs
          href: /azure/azure-sql/virtual-machines/windows/sql-server-on-azure-vm-iaas-what-is-overview
          maintainContext: true
        - name: SQL Server on Linux VMs
          href: /azure/azure-sql/virtual-machines/linux/sql-server-on-linux-vm-what-is-iaas-overview
          maintainContext: true
        - name: BC and HADR
          href: /azure/azure-sql/virtual-machines/windows/business-continuity-high-availability-disaster-recovery-hadr-overview
          maintainContext: true
        - name: Best practices checklist
          href: /azure/azure-sql/virtual-machines/windows/performance-guidelines-best-practices-checklist
          maintainContext: true
        - name: VM size
          href: /azure/azure-sql/virtual-machines/windows/performance-guidelines-best-practices-vm-size
          maintainContext: true
        - name: Storage
          href: /azure/azure-sql/virtual-machines/windows/performance-guidelines-best-practices-storage
          maintainContext: true
        - name: Security
          href: /azure/azure-sql/virtual-machines/windows/security-considerations-best-practices
          maintainContext: true
        - name: HADR configuration
          href: /azure/azure-sql/virtual-machines/windows/hadr-cluster-best-practices
          maintainContext: true
        - name: Application patterns
          href: /azure/azure-sql/virtual-machines/windows/application-patterns-development-strategies
          maintainContext: true
        - name: Performance baseline
          href: /azure/azure-sql/virtual-machines/windows/performance-guidelines-best-practices-collect-baseline
          maintainContext: true
      - name: Red Hat on Azure guidance
        items:
        - name: Red Hat workloads on Azure
          href: /azure/virtual-machines/workloads/redhat/overview
          maintainContext: true
        - name: Red Hat OpenShift in Azure
          href: /azure/virtual-machines/linux/openshift-get-started
          maintainContext: true
        - name: Red Hat JBoss EAP on Azure
          href: /azure/developer/java/ee/jboss-on-azure
          maintainContext: true
      - name: Building on spot VMs
        href: guide/spot/spot-eviction.yml
    - name: Architectures
      items:
      - name: 3D video rendering
        href: example-scenario/infrastructure/video-rendering.yml
      - name: Computer-aided engineering
        href: example-scenario/apps/hpc-saas.yml
      - name: Deploy IBM Maximo Application Suite
        href: example-scenario/apps/deploy-ibm-maximo-application-suite.yml
      - name: Deploy IBM Sterling Order Management
        href: reference-architectures/ibm/deploy-ibm-sterling-oms.yml
      - name: Digital image modeling
        href: example-scenario/infrastructure/image-modeling.yml
      - name: HPC cluster deployed in the cloud
        href: solution-ideas/articles/hpc-cluster.yml
      - name: Linux virtual desktops with Citrix
        href: example-scenario/infrastructure/linux-vdi-citrix.yml
      - name: Manage virtual machine compliance
        href: example-scenario/security/virtual-machine-compliance.yml
      - name: Move Azure resources across regions
        href: solution-ideas/articles/move-azure-resources-across-regions.yml
      - name: Quantum computing solutions
        items:
        - name: Quantum computing integration with classical apps
          href: example-scenario/quantum/quantum-computing-integration-with-classical-apps.yml
      - name: Run a Linux VM on Azure
        href: reference-architectures/n-tier/linux-vm.yml
      - name: Run a Windows VM on Azure
        href: reference-architectures/n-tier/windows-vm.yml
      - name: Run CFD simulations
        href: example-scenario/infrastructure/hpc-cfd.yml
      - name: Run reservoir simulations
        href: example-scenario/infrastructure/reservoir-simulation.yml
    - name: Solution ideas
      items:
      - name: DFS failover cluster
        href: solution-ideas/articles/dfs-failover-cluster-vms.yml
      - name: HPC media rendering
        href: solution-ideas/articles/azure-batch-rendering.yml
      - name: HPC risk analysis
        href: solution-ideas/articles/hpc-risk-analysis.yml
      - name: HPC system and big compute
        href: solution-ideas/articles/big-compute-with-azure-batch.yml
      - name: Hybrid HPC with HPC Pack
        href: solution-ideas/articles/hybrid-hpc-in-azure-with-hpc-pack.yml
  - name: Containers
    items:
    - name: Kubernetes-based hosting
      items:
      - name: Get started
        href: reference-architectures/containers/aks-start-here.md
      - name: Choose a Kubernetes option
        items:
        - name: Choose a Kubernetes at the edge option
          href: operator-guides/aks/choose-kubernetes-edge-compute-option.md
        - name: Choose a bare-metal Kubernetes option
          href: operator-guides/aks/choose-bare-metal-kubernetes.yml
<<<<<<< HEAD
      - name: High availability for multitier AKS apps
        href: guide/aks/aks-high-availability.yml
      - name: Overview of migration from Service Fabric to AKS
        href: guide/aks/service-fabric-azure-kubernetes-service.md
      - name: Migrate an app from Service Fabric to AKS
        href: guide/aks/migrate-app-service-fabric-azure-kubernetes-service.md
    - name: Architectures
      items:
      - name: Advanced microservices on AKS
        href: reference-architectures/containers/aks-microservices/aks-microservices-advanced.yml
      - name: AKS baseline cluster
        href: /azure/architecture/reference-architectures/containers/aks/baseline-aks
      - name: Windows containers on AKS
        href: reference-architectures/containers/aks/windows-containers-on-aks.yml
      - name: AKS baseline for multi-region clusters
        href: reference-architectures/containers/aks-multi-region/aks-multi-cluster.yml
      - name: AKS cluster for a PCI-DSS workload
=======
      - name: Architectures
>>>>>>> c398d2dc
        items:
        - name: Application
          items:
          - name: Microservices architecture on AKS
            href: reference-architectures/containers/aks-microservices/aks-microservices.yml
          - name: Advanced microservices on AKS
            href: reference-architectures/containers/aks-microservices/aks-microservices-advanced.yml
        - name: Infrastructure
          items: 
          - name: AKS baseline cluster
            href: reference-architectures/containers/aks/baseline-aks.yml
          - name: AKS baseline for multi-region clusters
            href: reference-architectures/containers/aks-multi-region/aks-multi-cluster.yml
          - name: AKS cluster for a PCI-DSS workload
            items:
            - name: Introduction
              href: reference-architectures/containers/aks-pci/aks-pci-intro.yml
            - name: Architecture
              href: reference-architectures/containers/aks-pci/aks-pci-ra-code-assets.yml
            - name: Network segmentation
              href: reference-architectures/containers/aks-pci/aks-pci-network.yml
            - name: Data protection
              href: reference-architectures/containers/aks-pci/aks-pci-data.yml
            - name: Vulnerability management
              href: reference-architectures/containers/aks-pci/aks-pci-malware.yml
            - name: Access controls
              href: reference-architectures/containers/aks-pci/aks-pci-identity.yml
            - name: Monitoring operations
              href: reference-architectures/containers/aks-pci/aks-pci-monitor.yml
            - name: Policy management
              href: reference-architectures/containers/aks-pci/aks-pci-policy.yml
            - name: Summary
              href: reference-architectures/containers/aks-pci/aks-pci-summary.yml
      - name: Guides
        items:
        - name: Application
          items:
          - name: High availability for multitier AKS apps
            href: guide/aks/aks-high-availability.yml
          - name: CI/CD for AKS apps (Azure Pipelines)
            href: guide/aks/aks-cicd-azure-pipelines.yml
          - name: CI/CD for AKS apps (GitHub Actions and GitOps)
            href: guide/aks/aks-cicd-github-actions-and-gitops.yml
          - name: GitOps for AKS
            href: example-scenario/gitops-aks/gitops-blueprint-aks.yml
          - name: Migrate an app from Service Fabric to AKS
            href: guide/aks/migrate-app-service-fabric-azure-kubernetes-service.md
        - name: Infrastructure
          items:
          - name: Access an AKS API server
            href: guide/security/access-azure-kubernetes-service-cluster-api-server.yml
          - name: AKS day-2 operations guide
            items:
            - name: Introduction
              href: operator-guides/aks/day-2-operations-guide.md
            - name: Triage practices
              items:
              - name: Overview
                href: operator-guides/aks/aks-triage-practices.md
              - name: 1. Cluster health
                href: operator-guides/aks/aks-triage-cluster-health.md
              - name: 2. Node and pod health
                href: operator-guides/aks/aks-triage-node-health.md
              - name: 3. Workload deployments
                href: operator-guides/aks/aks-triage-deployment.md
              - name: 4. Admission controllers
                href: operator-guides/aks/aks-triage-controllers.md
              - name: 5. Container registry connectivity
                href: operator-guides/aks/aks-triage-container-registry.md
            - name: Patch and upgrade worker nodes
              href: operator-guides/aks/aks-upgrade-practices.md
            - name: Troubleshoot networking
              href: operator-guides/aks/troubleshoot-network-aks.md
            - name: Troubleshoot virtual nodes
              href: operator-guides/aks/troubleshoot-virtual-nodes-aks.md
            - name: Monitor AKS with Azure Monitor
              href: /azure/aks/monitor-aks?toc=/azure/architecture/toc.json&bc=/azure/architecture/_bread/toc.json
              maintainContext: true
            - name: Common issues
              href: /azure/aks/troubleshooting?toc=/azure/architecture/toc.json&bc=/azure/architecture/_bread/toc.json
              maintainContext: true
          - name: Blue-green deployment of AKS clusters
            href: guide/aks/blue-green-deployment-for-aks.yml
          - name: Firewall protection for an AKS cluster
            href: guide/aks/aks-firewall.yml
          - name: Overview of migration from Service Fabric to AKS
            href: guide/aks/service-fabric-azure-kubernetes-service.md
          - name: Multitenancy with AKS and AGIC
            href: example-scenario/aks-agic/aks-agic.yml
          - name: AKS data protection on Azure NetApp Files
            href: example-scenario/file-storage/data-protection-kubernetes-astra-azure-netapp-files.yml
          - name: AKS dual-stack network traffic
            href: guide/aks/aks-dual-stack.yml
      - name: Solution ideas
        items:
        - name: Build CNCF projects by using AKS
          href: example-scenario/apps/build-cncf-incubated-graduated-projects-aks.yml
        - name: Data streaming with AKS
          href: solution-ideas/articles/data-streaming-scenario.yml
        - name: JBoss deployment with Red Hat on Azure
          href: solution-ideas/articles/jboss-deployment-red-hat.yml
        - name: API-first SaaS business model with AKS
          href: solution-ideas/articles/aks-api-first.yml
        - name: Build cloud native applications
          href: solution-ideas/articles/cloud-native-apps.yml
        - name: Bursting from AKS with ACI
          href: solution-ideas/articles/scale-using-aks-with-aci.yml
        - name: Elastic demand handling with AKS
          href: solution-ideas/articles/aks-demand-spikes.yml
        - name: Instant IoT data streaming with AKS
          href: solution-ideas/articles/aks-iot-data-streaming.yml
        - name: Lift and shift to containers with App Service
          href: solution-ideas/articles/migrate-existing-applications-to-container-apps.yml
        - name: Secure DevOps for AKS
          href: solution-ideas/articles/secure-devops-for-kubernetes.yml          
        - name: AKS in event stream processing
          href: solution-ideas/articles/serverless-event-processing-aks.yml          
    - name: PaaS container hosting
      items:
      - name: Architectures
        items:
        - name: Microservices with Container Apps
          href: example-scenario/serverless/microservices-with-container-apps.yml
        - name: Microservices with Dapr and KEDA
          href: example-scenario/serverless/microservices-with-container-apps-dapr.yml        
  - name: Databases
    items:
    - name: Get started
      href: data-guide/databases-architecture-design.yml
    - name: Guides
      items:
      - name: Overview
        href: data-guide/index.md
      - name: Relational data
        items:
        - name: Extract, transform, and load (ETL)
          href: data-guide/relational-data/etl.yml
        - name: Online analytical processing (OLAP)
          href: data-guide/relational-data/online-analytical-processing.yml
        - name: Online transaction processing (OLTP)
          href: data-guide/relational-data/online-transaction-processing.md
        - name: Data warehousing
          href: data-guide/relational-data/data-warehousing.yml
      - name: Non-relational data
        items:
        - name: Non-relational data stores
          href: data-guide/big-data/non-relational-data.yml
        - name: Free-form text search
          href: data-guide/scenarios/search.yml
        - name: Time series data
          href: data-guide/scenarios/time-series.yml
        - name: Working with CSV and JSON files
          href: data-guide/scenarios/csv-and-json.md
      - name: Big data
        items:
        - name: Big data architectures
          href: data-guide/big-data/index.yml
        - name: Batch processing
          href: data-guide/big-data/batch-processing.yml
        - name: Real-time processing
          href: data-guide/big-data/real-time-processing.yml
        - name: VantageCloud integration with Azure Data Factory
          href: guide/data/teradata-vantage-data-factory.yml
      - name: Technology choices
        items:
        - name: Analytical data stores
          href: data-guide/technology-choices/analytical-data-stores.md
        - name: Analytics and reporting
          href: data-guide/technology-choices/analysis-visualizations-reporting.md
        - name: Batch processing
          href: data-guide/technology-choices/batch-processing.md
        - name: Data lakes
          href: data-guide/scenarios/data-lake.md
        - name: Data storage
          href: data-guide/technology-choices/data-storage.md
        - name: Choose a data store
          items:
          - name: Understand data store models
            href: guide/technology-choices/data-store-overview.md
          - name: Select a data store
            href: guide/technology-choices/data-store-decision-tree.md
          - name: Criteria for choosing a data store
            href: guide/technology-choices/data-store-considerations.md
        - name: Interactive data exploration
          href: data-guide/scenarios/interactive-data-exploration.md
        - name: Pipeline orchestration
          href: data-guide/technology-choices/pipeline-orchestration-data-movement.md
        - name: Real-time message ingestion
          href: data-guide/technology-choices/real-time-ingestion.md
        - name: Search data stores
          href: data-guide/technology-choices/search-options.md
        - name: Stream processing
          href: data-guide/technology-choices/stream-processing.md
      - name: Database scenarios
        items:
        - name: Build a scalable system for massive data
          href: data-guide/scenarios/build-scalable-database-solutions-azure-services.md
        - name: Use the best data store
          href: guide/design-principles/use-best-data-store.md
        - name: Use the Transactional Outbox pattern
          href: best-practices/transactional-outbox-cosmos.yml
        - name: Transfer data to and from Azure
          href: data-guide/scenarios/data-transfer.md
        - name: Extend on-premises data solutions to Azure
          href: data-guide/scenarios/hybrid-on-premises-and-cloud.md
        - name: Secure data solutions
          href: data-guide/scenarios/securing-data-solutions.md
        - name: Database security checklist
          href: /azure/security/fundamentals/database-security-checklist
          maintainContext: true
        - name: High availability for SQL DB and SQL MI
          href: /azure/azure-sql/database/high-availability-sla
          maintainContext: true
      - name: Data management patterns
        href: patterns/category/data-management.md
      - name: Industry guidance
        items:
        - name: Data management in banking
          href: industries/finance/data-management-banking-overview.yml
        - name: Data management in retail
          href: industries/retail/retail-data-management-overview.md
        - name: Financial institutions with data mesh
          href: /azure/cloud-adoption-framework/scenarios/cloud-scale-analytics/architectures/data-mesh-scenario
          maintainContext: true
        - name: Healthcare with highly sensitive data
          href: /azure/cloud-adoption-framework/scenarios/cloud-scale-analytics/architectures/reference-architecture-lamna
          maintainContext: true
        - name: Visual search for retail
          href: industries/retail/visual-search-use-case-overview.yml
      - name: Data use cases
        items:
        - name: 'Adatum: single landing zone'
          href: /azure/cloud-adoption-framework/scenarios/cloud-scale-analytics/architectures/reference-architecture-adatum
          maintainContext: true
        - name: 'Relecloud: multiple landing zones'
          href: /azure/cloud-adoption-framework/scenarios/cloud-scale-analytics/architectures/reference-architecture-relecloud
          maintainContext: true
      - name: Tenancy models for SaaS apps
        items:
        - name: Overview
          href: isv/application-tenancy.yml
        - name: Multitenant SaaS database patterns
          href: /azure/azure-sql/database/saas-tenancy-app-design-patterns
          maintainContext: true
      - name: Azure Cosmos DB guidance
        items:
        - name: Azure Cosmos DB resource model
          href: /azure/cosmos-db/account-databases-containers-items
          maintainContext: true
        - name: Global distribution
          items:
          - name: Distribute data globally
            href: /azure/cosmos-db/distribute-data-globally
            maintainContext: true
          - name: Consistency levels in Azure Cosmos DB
            href: /azure/cosmos-db/consistency-levels
            maintainContext: true
          - name: High availability with Azure Cosmos DB
            href: /azure/cosmos-db/high-availability
            maintainContext: true
          - name: Global distribution functional details
            href: /azure/cosmos-db/global-dist-under-the-hood
            maintainContext: true
        - name: Partitioning and horizontal scaling
          href: /azure/cosmos-db/partitioning-overview
          maintainContext: true
        - name: Capacity
          items:
          - name: Request units in Azure Cosmos DB
            href: /azure/cosmos-db/request-units
            maintainContext: true
          - name: Provisioned throughput
            href: /azure/cosmos-db/set-throughput
            maintainContext: true
          - name: Autoscale throughput
            href: /azure/cosmos-db/provision-throughput-autoscale
            maintainContext: true
          - name: Serverless in Azure Cosmos DB
            href: /azure/cosmos-db/serverless
            maintainContext: true
          - name: Autoscale and standard throughput
            href: /azure/cosmos-db/how-to-choose-offer
            maintainContext: true
          - name: Provisioned and serverless throughput
            href: /azure/cosmos-db/throughput-serverless
            maintainContext: true
          - name: Scaling provisioned throughput
            href: /azure/cosmos-db/scaling-provisioned-throughput-best-practices
            maintainContext: true
        - name: Security
          items:
          - name: Security in Azure Cosmos DB
            href: /azure/cosmos-db/database-security
            maintainContext: true
          - name: Data encryption
            href: /azure/cosmos-db/database-encryption-at-rest
            maintainContext: true
          - name: Role-based access control
            href: /azure/cosmos-db/role-based-access-control
            maintainContext: true
          - name: Azure Policy support
            href: /azure/cosmos-db/policy
            maintainContext: true
          - name: Azure Policy Regulatory Compliance
            href: /azure/cosmos-db/security-controls-policy
            maintainContext: true
          - name: Security baseline for Azure Cosmos DB
            href: /security/benchmark/azure/baselines/cosmos-db-security-baseline
            maintainContext: true
        - name: Backup
          items:
          - name: Backup and restore in Azure Cosmos DB
            href: /azure/cosmos-db/continuous-backup-restore-introduction
            maintainContext: true
          - name: Continuous backup in Azure Cosmos DB
            href: /azure/cosmos-db/continuous-backup-restore-introduction
            maintainContext: true
        - name: Cost optimization
          items:
          - name: Plan and manage costs
            href: /azure/cosmos-db/plan-manage-costs
            maintainContext: true
          - name: Pricing model
            href: /azure/cosmos-db/how-pricing-works
            maintainContext: true
          - name: Total cost of ownership (TCO)
            href: /azure/cosmos-db/total-cost-ownership
            maintainContext: true
          - name: Understand your bill
            href: /azure/cosmos-db/understand-your-bill
            maintainContext: true
          - name: Optimize provisioned throughput cost
            href: /azure/cosmos-db/optimize-cost-throughput
            maintainContext: true
          - name: Optimize request cost
            href: /azure/cosmos-db/optimize-cost-reads-writes
            maintainContext: true
          - name: Optimize storage cost
            href: /azure/cosmos-db/optimize-cost-storage
            maintainContext: true
          - name: Optimize multi-region cost
            href: /azure/cosmos-db/optimize-cost-regions
            maintainContext: true
          - name: Optimize development/testing cost
            href: /azure/cosmos-db/optimize-dev-test
            maintainContext: true
          - name: Optimize cost with reserved capacity
            href: /azure/cosmos-db/cosmos-db-reserved-capacity
            maintainContext: true
          - name: Optimize with rate limiting
            href: /azure/cosmos-db/rate-limiting-requests
            maintainContext: true
        - name: Change feed in Azure Cosmos DB
          href: /azure/cosmos-db/change-feed
          maintainContext: true
        - name: Built-in Jupyter Notebooks support
          href: /azure/cosmos-db/cosmosdb-jupyter-notebooks
          maintainContext: true
        - name: Service quotas
          href: /azure/cosmos-db/concepts-limits
          maintainContext: true
      - name: Run Apache Cassandra
        href: best-practices/cassandra.md
    - name: Architectures
      items:
      - name: Azure health data consortium
        href: example-scenario/data/azure-health-data-consortium.yml
      - name: Build a delta lake for ad hoc queries
        href: solution-ideas/articles/build-data-lake-support-adhoc-queries-online.yml
      - name: Cost savings through HTAP with Azure SQL
        href: example-scenario/data/azure-sql-htap.yml
      - name: Data governance with Profisee
        href: reference-architectures/data/profisee-master-data-management-purview.yml
      - name: Data obfuscation with Delphix
        href: example-scenario/ai/data-obfuscation-with-delphix-in-azure-data-factory.yml
      - name: Data scrambling for SAP with Delphix
        href: example-scenario/ai/data-scrambling-for-sap-using-delphix-and-azure-data-factory.yml
      - name: DataOps for modern data warehouse
        href: example-scenario/data-warehouse/dataops-mdw.yml
      - name: Extend Project Online reporting
        href: example-scenario/data/extend-reporting-capabilities.yml
      - name: Globally distributed apps with Cosmos DB
        href: solution-ideas/articles/globally-distributed-mission-critical-applications-using-cosmos-db.yml
      - name: Hybrid ETL with Azure Data Factory
        href: example-scenario/data/hybrid-etl-with-adf.yml
      - name: 'IaaS: Web app with relational database'
        href: high-availability/ref-arch-iaas-web-and-db.yml
      - name: Loan credit risk modeling
        href: example-scenario/ai/loan-credit-risk-analyzer-default-modeling.yml
      - name: Master data management with CluedIn
        href: reference-architectures/data/cluedin.yml
      - name: Master data management with Profisee
        href: reference-architectures/data/profisee-master-data-management-data-factory.yml
      - name: Migrate master data services with CluedIn
        href: reference-architectures/data/migrate-master-data-services-with-cluedin.yml
      - name: Migrate master data services with Profisee
        href: example-scenario/profisee-mds/profisee-mds-migration-utility.yml
      - name: Minimal storage – change feed replication
        href: solution-ideas/articles/minimal-storage-change-feed-replicate-data.yml
      - name: Multi-region web app with private database
        href: example-scenario/sql-failover/app-service-private-sql-multi-region.yml
      - name: N-tier app with Cassandra
        href: reference-architectures/n-tier/n-tier-cassandra.yml
      - name: Observability patterns and metrics
        href: databricks-monitoring/databricks-observability.yml
      - name: Optimize SQL Server with Azure Arc
        href: hybrid/azure-arc-sql-server.yml
      - name: Optimized storage – multi writes
        href: solution-ideas/articles/optimized-storage-time-based-multi-writes.yml
      - name: Optimized storage – time based Data Lake
        href: solution-ideas/articles/optimized-storage-time-based-data-lake.yml
      - name: Optimized storage with data classification
        href: solution-ideas/articles/optimized-storage-logical-data-classification.yml
      - name: Oracle migration to Azure
        href: solution-ideas/articles/reference-architecture-for-oracle-database-migration-to-azure.yml
      - name: SQL 2008 R2 failover cluster in Azure
        href: example-scenario/sql-failover/sql-failover-2008r2.yml
      - name: SQL Database and Synapse connectivity
        href: /azure/azure-sql/database/connectivity-architecture
        maintainContext: true
      - name: SQL Managed Instance with CMK
        href: example-scenario/data/sql-managed-instance-cmk.yml
      - name: Web app private database connectivity
        href: example-scenario/private-web-app/private-web-app.yml
      - name: Windows N-tier applications
        href: reference-architectures/n-tier/n-tier-sql-server.yml
    - name: Solution ideas
      items:
      - name: Big data analytics with Azure Data Explorer
        href: solution-ideas/articles/big-data-azure-data-explorer.yml
      - name: Build cloud native applications
        href: solution-ideas/articles/cloud-native-apps.yml
      - name: Campaign optimization with SQL Server
        href: solution-ideas/articles/campaign-optimization-with-sql-server.yml
      - name: Data streaming
        href: solution-ideas/articles/data-streaming-scenario.yml
      - name: Data cache
        href: solution-ideas/articles/data-cache-with-redis-cache.yml
      - name: Enterprise data warehouse
        href: solution-ideas/articles/enterprise-data-warehouse.yml
      - name: Finance management using MySQL
        href: solution-ideas/articles/finance-management-apps-using-azure-database-for-mysql.yml
      - name: Finance management using PostgreSQL
        href: solution-ideas/articles/finance-management-apps-using-azure-database-for-postgresql.yml
      - name: Gaming using MySQL
        href: solution-ideas/articles/gaming-using-azure-database-for-mysql.yml
      - name: Gaming using Azure Cosmos DB
        href: solution-ideas/articles/gaming-using-cosmos-db.yml
      - name: Intelligent apps using MySQL
        href: solution-ideas/articles/intelligent-apps-using-azure-database-for-mysql.yml
      - name: Intelligent apps using PostgreSQL
        href: solution-ideas/articles/intelligent-apps-using-azure-database-for-postgresql.yml
      - name: Interactive querying with HDInsight
        href: solution-ideas/articles/interactive-querying-with-hdinsight.yml
      - name: Loan charge-off prediction with SQL Server
        href: solution-ideas/articles/loan-chargeoff-prediction-with-sql-server.yml
      - name: Loan credit risk with SQL Server
        href: solution-ideas/articles/loan-credit-risk-with-sql-server.yml
      - name: Logical data warehouse with Azure Synapse
        href: solution-ideas/articles/logical-data-warehouse.yml
      - name: Messaging
        href: solution-ideas/articles/messaging.yml
      - name: Mining equipment monitoring
        href: solution-ideas/articles/monitor-mining-equipment.yml
      - name: Multi-region web app with Azure Cosmos DB
        href: solution-ideas/articles/multi-region-web-app-cosmos-db-replication.yml
      - name: Ops automation using Event Grid
        href: solution-ideas/articles/ops-automation-using-event-grid.yml
      - name: Personalization using Azure Cosmos DB
        href: solution-ideas/articles/personalization-using-cosmos-db.yml
      - name: Retail and e-commerce using MySQL
        href: solution-ideas/articles/retail-and-ecommerce-using-azure-database-for-mysql.yml
      - name: Retail and e-commerce using PostgreSQL
        href: solution-ideas/articles/retail-and-ecommerce-using-azure-database-for-postgresql.yml
      - name: Retail and e-commerce with Cosmos DB
        href: solution-ideas/articles/retail-and-e-commerce-using-cosmos-db.yml
      - name: Serverless apps using Azure Cosmos DB
        href: solution-ideas/articles/serverless-apps-using-cosmos-db.yml
  - name: DataOps
    items:
    - name: Get started
      href: data-guide/azure-dataops-architecture-design.md
    - name: Guides
      items:
      - name: DataOps checklist
        href: checklist/data-ops.md
      - name: Analytics and reporting
        href: data-guide/technology-choices/analysis-visualizations-reporting.md
      - name: Build a scalable system for massive data
        href: data-guide/scenarios/build-scalable-database-solutions-azure-services.md
      - name: Microsoft Purview guidance
        items:
        - name: Collection structure for a federated catalog
          href: guide/data/collection-structure-federated-catalog.md
        - name: Accounts architectures and best practices
          href: /azure/purview/concept-best-practices-accounts
          maintainContext: true
        - name: Managing data effectively
          href: /azure/purview/concept-best-practices-asset-lifecycle
          maintainContext: true
        - name: Automation best practices
          href: /azure/purview/concept-best-practices-automation
          maintainContext: true
        - name: Backup and recovery for migration
          href: /azure/purview/concept-best-practices-migration
          maintainContext: true
        - name: Classification best practices
          href: /azure/purview/concept-best-practices-classification
          maintainContext: true
        - name: Collections architectures and practices
          href: /azure/purview/concept-best-practices-collections
          maintainContext: true
        - name: Deployment best practices
          href: /azure/purview/deployment-best-practices
          maintainContext: true
        - name: Glossary best practices
          href: /azure/purview/concept-best-practices-glossary
          maintainContext: true
        - name: Labeling best practices
          href: /azure/purview/concept-best-practices-sensitivity-labels
          maintainContext: true
        - name: Data lineage best practices
          href: /azure/purview/concept-best-practices-lineage-azure-data-factory
          maintainContext: true
        - name: Network architecture and best practices
          href: /azure/purview/concept-best-practices-network
          maintainContext: true
        - name: Pricing guidelines
          href: /azure/purview/concept-guidelines-pricing
          maintainContext: true
        - name: Scanning best practices
          href: /azure/purview/concept-best-practices-scanning
          maintainContext: true
        - name: Security best practices
          href: /azure/purview/concept-best-practices-security
          maintainContext: true
      - name: Azure Data Factory guidance
        items:
        - name: Continuous integration in Data Factory
          href: /azure/data-factory/continuous-integration-delivery
          maintainContext: true
        - name: Automated publishing for CI/CD
          href: /azure/data-factory/continuous-integration-delivery-improvements
          maintainContext: true
      - name: Azure Databricks guidance
        items:
        - name: Repos for Git integration
          href: /azure/databricks/repos/index
          maintainContext: true
        - name: GitHub version control
          href: /azure/databricks/notebooks/github-version-control
          maintainContext: true
        - name: Azure DevOps version control
          href: /azure/databricks/notebooks/azure-devops-services-version-control
          maintainContext: true
        - name: Bitbucket Cloud version control
          href: /azure/databricks/notebooks/bitbucket-cloud-version-control
          maintainContext: true
        - name: GitLab version control
          href: /azure/databricks/repos/gitlab-version-control
          maintainContext: true
        - name: CI/CD with Azure DevOps
          href: /azure/databricks/dev-tools/ci-cd/ci-cd-azure-devops
          maintainContext: true
        - name: CI/CD with Jenkins
          href: /azure/databricks/dev-tools/ci-cd/ci-cd-jenkins
          maintainContext: true
      - name: Power BI guidance
        items:
        - name: Power BI security
          href: /power-bi/guidance/whitepaper-powerbi-security
          maintainContext: true
        - name: Power BI enterprise deployment
          href: /power-bi/guidance/whitepaper-powerbi-enterprise-deployment
          maintainContext: true
        - name: Power BI Premium deployment
          href: /power-bi/guidance/whitepaper-powerbi-premium-deployment
          maintainContext: true
        - name: Deployment pipelines
          items:
          - name: Overview
            href: /power-bi/create-reports/deployment-pipelines-overview
            maintainContext: true
          - name: The deployment process
            href: /power-bi/create-reports/deployment-pipelines-process
            maintainContext: true
          - name: Best practices
            href: /power-bi/create-reports/deployment-pipelines-best-practices
            maintainContext: true
          - name: Automate your deployment pipeline
            href: /power-bi/create-reports/deployment-pipelines-automation
            maintainContext: true
      - name: Continuous integration for Azure Synapse
        href: /azure/synapse-analytics/cicd/continuous-integration-delivery
        maintainContext: true
    - name: Architectures
      items:
      - name: Anomaly detector process
        href: solution-ideas/articles/anomaly-detector-process.yml
      - name: Apache NiFi on Azure
        href: example-scenario/data/azure-nifi.yml
      - name: Automated enterprise BI
        href: reference-architectures/data/enterprise-bi-adf.yml
      - name: Data governance with Profisee
        href: reference-architectures/data/profisee-master-data-management-purview.yml
      - name: Data warehousing and analytics
        href: example-scenario/data/data-warehouse.yml
      - name: DataOps for modern data warehouse
        href: example-scenario/data-warehouse/dataops-mdw.yml
      - name: Disaster recovery for data analytics pipelines
        href: example-scenario/analytics/pipelines-disaster-recovery.yml
      - name: Geospatial data processing and analytics
        href: example-scenario/data/geospatial-data-processing-analytics-azure.yml
      - name: Helm-based deployments
        href: guide/data/helm-deployments-apache-nifi.yml
      - name: Hybrid ETL with Azure Data Factory
        href: example-scenario/data/hybrid-etl-with-adf.yml
      - name: Master data management with CluedIn
        href: reference-architectures/data/cluedin.yml
      - name: Master data management with Profisee
        href: reference-architectures/data/profisee-master-data-management-data-factory.yml
      - name: Measure Azure app sustainability
        href: example-scenario/apps/measure-azure-app-sustainability-sci-score.yml
      - name: Modern data warehouse for small business
        href: example-scenario/data/small-medium-data-warehouse.yml
      - name: Modernize mainframe and midrange data
        href: /azure/architecture/example-scenario/mainframe/modernize-mainframe-data-to-azure
      - name: Optimized storage with data classification
        href: solution-ideas/articles/optimized-storage-logical-data-classification.yml
      - name: Power BI data write-back
        href: example-scenario/data/power-bi-write-back-power-apps.yml
      - name: Replicate and sync mainframe data
        href: reference-architectures/migration/sync-mainframe-data-with-azure.yml
    - name: Solution ideas
      items:
      - name: Apache NiFi monitoring with MonitoFi
        href: guide/data/monitor-apache-nifi-monitofi.yml
      - name: Azure Data Explorer monitoring
        href: solution-ideas/articles/monitor-azure-data-explorer.yml
      - name: Data management with Azure Purview
        href: solution-ideas/articles/azure-purview-data-lake-estate-architecture.yml
      - name: Discovery Hub for analytics
        href: solution-ideas/articles/cloud-scale-analytics-with-discovery-hub.yml
      - name: Ingestion, ETL, and stream processing
        href: solution-ideas/articles/ingest-etl-stream-with-adb.yml
      - name: Mining equipment monitoring
        href: solution-ideas/articles/monitor-mining-equipment.yml
      - name: Ops automation using Event Grid
        href: solution-ideas/articles/ops-automation-using-event-grid.yml
      - name: Tier applications for analytics
        href: solution-ideas/articles/tiered-data-for-analytics.yml
  - name: Developer Options
    items:
    - name: Microservices
      items:
      - name: Get started
        href: microservices/index.yml
      - name: Guides
        items:
        - name: Microservices assessment and readiness
          href: guide/technology-choices/microservices-assessment.md
        - name: Compare Java application hosting options
          href: guide/technology-choices/service-for-java-comparison.yml
        - name: Domain modeling for microservices
          items:
          - name: Domain analysis
            href: microservices/model/domain-analysis.md
          - name: Tactical DDD
            href: microservices/model/tactical-ddd.yml
          - name: Identify microservice boundaries
            href: microservices/model/microservice-boundaries.yml
        - name: Design a microservices architecture
          items:
          - name: Introduction
            href: microservices/design/index.yml
          - name: Choose a compute option
            href: microservices/design/compute-options.md
          - name: Spring Apps via reverse proxy
            href: reference-architectures/microservices/spring-cloud-reverse-proxy.yml
          - name: Interservice communication
            href: microservices/design/interservice-communication.yml
          - name: API design
            href: microservices/design/api-design.yml
          - name: API gateways
            href: microservices/design/gateway.yml
          - name: Data considerations
            href: microservices/design/data-considerations.yml
          - name: Container orchestration
            href: microservices/design/orchestration.yml
          - name: Design patterns for microservices
            href: microservices/design/patterns.yml
        - name: Operate microservices in production
          items:
          - name: Monitor microservices in AKS
            href: microservices/logging-monitoring.yml
          - name: CI/CD for microservices
            href: microservices/ci-cd.yml
          - name: CI/CD for microservices on Kubernetes
            href: microservices/ci-cd-kubernetes.yml
        - name: Migrate to a microservices architecture
          items:
          - name: Migrate monolith to microservices
            href: microservices/migrate-monolith.yml
          - name: Modernize apps with Service Fabric
            href: service-fabric/modernize-app-azure-service-fabric.yml
          - name: Migrate from Cloud Services to ASF
            href: service-fabric/migrate-from-cloud-services.yml
        - name: .NET microservices
          items:
          - name: Design a microservice-oriented app
            href: /dotnet/architecture/microservices/multi-container-microservice-net-applications/microservice-application-design
            maintainContext: true
          - name: Create a  CRUD microservice
            href: /dotnet/architecture/microservices/multi-container-microservice-net-applications/data-driven-crud-microservice
            maintainContext: true
          - name: Event-based communication
            href: /dotnet/architecture/microservices/multi-container-microservice-net-applications/integration-event-based-microservice-communications
            maintainContext: true
          - name: Implement API Gateways with Ocelot
            href: /dotnet/architecture/microservices/multi-container-microservice-net-applications/implement-api-gateways-with-ocelot
            maintainContext: true
      - name: Architectures
        items:
        - name: Azure Spring Apps multiregion deployment
          href: reference-architectures/microservices/spring-apps-multi-region.yml
        - name: Blue/green on Azure Spring Apps
          href: example-scenario/blue-green-spring/blue-green-spring.yml
        - name: Decompose apps with Service Fabric
          href: example-scenario/infrastructure/service-fabric-microservices.yml
        - name: Enterprise-grade logging on Azure
          href: reference-architectures/logging/enterprise-grade-logging.yml
        - name: Highly available zone-redundant Spring Apps
          href: reference-architectures/microservices/spring-apps-multi-zone.yml
        - name: Microservices on Azure Service Fabric
          href: reference-architectures/microservices/service-fabric.yml
        - name: Microservices with Azure Spring Apps
          href: /azure/spring-apps/reference-architecture
          maintainContext: true
        - name: Microservices with Container Apps
          href: example-scenario/serverless/microservices-with-container-apps.yml
        - name: Microservices with Dapr and KEDA
          href: example-scenario/serverless/microservices-with-container-apps-dapr.yml
        - name: Unified logging for microservices apps
          href: example-scenario/logging/unified-logging.yml
    - name: Serverless applications
      items:
      - name: Get started
        href: serverless-quest/serverless-overview.md
      - name: Guides
        items:
        - name: Serverless Functions examples
          href: serverless-quest/reference-architectures.md
        - name: Plan for serverless architecture
          items:
          - name: Deploy serverless Functions
            href: serverless-quest/validate-commit-serverless-adoption.md
          - name: Serverless application assessment
            href: serverless-quest/application-assessment.md
          - name: Technical workshops and training
            href: serverless-quest/technical-training.md
          - name: Proof of concept or pilot
            href: serverless-quest/poc-pilot.md
        - name: Develop and deploy serverless apps
          items:
          - name: App development and deployment
            href: serverless-quest/application-development.md
          - name: Code walkthrough
            href: serverless/code.yml
          - name: CI/CD for a serverless frontend
            href: serverless/guide/serverless-app-cicd-best-practices.yml
        - name: Monitoring serverless event processing
          href: serverless/guide/monitoring-serverless-event-processing.md
        - name: Serverless Functions app operations
          href: serverless-quest/functions-app-operations.md
        - name: Serverless Functions app security
          href: serverless-quest/functions-app-security.md
        - name: Security baseline for Azure Functions
          href: /security/benchmark/azure/baselines/functions-security-baseline
          maintainContext: true
        - name: Serverless with Azure Logic Apps
          href: /azure/logic-apps/logic-apps-serverless-overview
          maintainContext: true
        - name: Event Hubs with Azure Functions
          items:
          - name: Overview
            href: serverless/event-hubs-functions/event-hubs-functions.yml
          - name: Performance and scale
            href: serverless/event-hubs-functions/performance-scale.yml
          - name: Resilient design
            href: serverless/event-hubs-functions/resilient-design.md
          - name: Security
            href: serverless/event-hubs-functions/security.md
          - name: Observability
            href: serverless/event-hubs-functions/observability.yml
      - name: Architectures
        items:
        - name: Azure Functions in a hybrid environment
          href: hybrid/azure-functions-hybrid.yml
        - name: Event-based cloud automation
          href: reference-architectures/serverless/cloud-automation.yml
        - name: Multicloud with Serverless Framework
          href: example-scenario/serverless/serverless-multicloud.yml
        - name: Real-time location sharing
          href: example-scenario/signalr/index.yml
        - name: Serverless event processing
          href: reference-architectures/serverless/event-processing.yml
      - name: Solution ideas
        items:
        - name: AKS in event stream processing
          href: solution-ideas/articles/serverless-event-processing-aks.yml
        - name: Big data analytics with Data Explorer
          href: solution-ideas/articles/big-data-azure-data-explorer.yml
        - name: De-batch and filter with Event Hubs
          href: solution-ideas/articles/serverless-event-processing-filtering.yml
        - name: HIPAA/HITRUST compliant health data
          href: solution-ideas/articles/security-compliance-blueprint-hipaa-hitrust-health-data-ai.yml
        - name: Instant broadcasting with serverless
          href: /azure/architecture/serverless-quest/serverless-overview
        - name: Serverless applications using Event Grid
          href: solution-ideas/articles/serverless-application-architectures-using-event-grid.yml
        - name: Serverless apps using Azure Cosmos DB
          href: solution-ideas/articles/serverless-apps-using-cosmos-db.yml
        - name: Serverless computing LOB apps
          href: solution-ideas/articles/onboarding-customers-with-a-cloud-native-serverless-architecture.yml
        - name: Serverless event stream processing
          href: solution-ideas/articles/serverless-event-processing-private-link.yml
        - name: Transit Hub pub-sub messaging system
          href: solution-ideas/articles/transit-hub.yml
  - name: DevOps
    items:
    - name: Get started
      href: guide/devops/devops-start-here.md
    - name: Guides
      items:
      - name: Azure Sandbox
        href: guide/azure-sandbox/azure-sandbox.yml
      - name: DevOps checklist
        href: checklist/dev-ops.md
      - name: Operational Excellence patterns
        href: /azure/architecture/framework/devops/devops-patterns
        maintainContext: true
      - name: Advanced ARM templates
        items:
        - name: Overview
          href: guide/azure-resource-manager/advanced-templates/index.md
        - name: Update a resource
          href: guide/azure-resource-manager/advanced-templates/update-resource.md
        - name: Use an object as a parameter
          href: guide/azure-resource-manager/advanced-templates/objects-as-parameters.md
        - name: Property transformer and collector
          href: guide/azure-resource-manager/advanced-templates/collector.md
        - name: Infrastructure as code with Bicep
          href: guide/azure-resource-manager/advanced-templates/enterprise-infrastructure-bicep-container-registry.yml
      - name: DevTest Labs guidance
        items:
        - name: Deliver a proof of concept
          href: /azure/devtest-labs/deliver-proof-concept
          maintainContext: true
        - name: Orchestrate the implementation
          href: /azure/devtest-labs/devtest-lab-guidance-orchestrate-implementation
          maintainContext: true
        - name: Scale up DevTest Labs infrastructure
          href: /azure/devtest-labs/devtest-lab-guidance-scale
          maintainContext: true
        - name: Security baseline for DevTest Labs
          href: /security/benchmark/azure/baselines/devtest-labs-security-baseline
          maintainContext: true
      - name: Azure Monitor guidance
        items:
        - name: Best practices
          items:
          - name: Plan your monitoring strategy
            href: /azure/azure-monitor/best-practices-plan
            maintainContext: true
          - name: Configure data collection
            href: /azure/azure-monitor/best-practices-data-collection
            maintainContext: true
          - name: Analyze and visualize data
            href: /azure/azure-monitor/best-practices-analysis
            maintainContext: true
          - name: Alerts and automated actions
            href: /azure/azure-monitor/best-practices-alerts
            maintainContext: true
        - name: Continuous monitoring
          href: /azure/azure-monitor/continuous-monitoring
          maintainContext: true
        - name: Data sources
          href: /azure/azure-monitor/data-sources
          maintainContext: true
        - name: Data platform
          href: /azure/azure-monitor/data-platform
          maintainContext: true
        - name: Security
          items:
          - name: Log data security
            href: /azure/azure-monitor/logs/data-security
            maintainContext: true
          - name: Customer-managed keys
            href: /azure/azure-monitor/logs/customer-managed-keys
            maintainContext: true
          - name: Private Link connection
            href: /azure/azure-monitor/logs/private-link-security
            maintainContext: true
          - name: Private Link design
            href: /azure/azure-monitor/logs/private-link-design
            maintainContext: true
          - name: Personal log data handling
            href: /azure/azure-monitor/logs/personal-data-mgmt
            maintainContext: true
          - name: Data collection, retention, and storage
            href: /azure/azure-monitor/app/data-retention-privacy
            maintainContext: true
          - name: Security baseline
            href: /security/benchmark/azure/baselines/monitor-security-baseline
            maintainContext: true
        - name: Design a Log Analytics workspace
          href: /azure/azure-monitor/logs/workspace-design
          maintainContext: true
      - name: CI/CD for Synapse Analytics
        href: /azure/synapse-analytics/cicd/continuous-integration-delivery
        maintainContext: true
      - name: DevOps for quantum computing
        href: guide/quantum/devops-for-quantum-computing.yml
      - name: DevSecOps on AKS
        href: guide/devsecops/devsecops-on-aks.yml
      - name: Platform automation for VMware Solution
        href: /azure/cloud-adoption-framework/scenarios/azure-vmware/eslz-platform-automation-and-devops
        maintainContext: true
      - name: Use deployment scripts to check resource properties
        href: guide/devops/deployment-scripts-property-check.yml
    - name: Architectures
      items:
      - name: Automate multistage pipeline setup
        href: example-scenario/devops/automate-azure-pipelines.yml
      - name: Automate API deployments with APIOps
        href: example-scenario/devops/automated-api-deployments-apiops.yml
      - name: Automate Jupyter Notebooks
        href: example-scenario/data/automating-diagnostic-jupyter-notebook.yml
      - name: Automate Sentinel integration
        href: example-scenario/devops/automate-sentinel-integration.yml
      - name: Azure DevTest Labs for enterprises
        href: example-scenario/infrastructure/devtest-labs-reference-architecture.yml
      - name: CI/CD pipeline for chatbots with ARM
        href: example-scenario/apps/devops-cicd-chatbot.yml
      - name: DevSecOps in GitHub
        href: solution-ideas/articles/devsecops-in-github.yml
      - name: Enterprise monitoring with Azure Monitor
        href: example-scenario/monitoring/enterprise-monitoring.yml
      - name: High-availability blue/green deployment
        href: example-scenario/blue-green-spring/blue-green-spring.yml
      - name: Jenkins on Azure
        href: example-scenario/apps/jenkins.yml
      - name: Microsoft 365 tenant configuration
        href: example-scenario/devops/manage-microsoft-365-tenant-configuration-microsoft365dsc-devops.yml
      - name: Run containers in a hybrid environment
        href: hybrid/hybrid-containers.yml
      - name: Teacher-provisioned virtual labs in Azure
        href: example-scenario/devops/teacher-provisioned-virtual-labs-azure.yml
    - name: Solution ideas
      items:
      - name: CI/CD for Containers
        href: solution-ideas/articles/cicd-for-containers.yml
      - name: CI/CD for Microsoft Power Platform
        href: solution-ideas/articles/azure-devops-continuous-integration-for-power-platform.yml
      - name: CI/CD for quantum computing jobs
        href: /azure/architecture/example-scenario/quantum/quantum-computing-integration-with-classical-apps
      - name: CI/CD for Windows desktop apps
        href: solution-ideas/articles/azure-devops-ci-cd-for-desktop-apps.yml
      - name: CI/CD using Jenkins and AKS
        href: solution-ideas/articles/container-cicd-using-jenkins-and-kubernetes-on-azure-container-service.yml
      - name: CI/CD using Jenkins and Terraform
        href: solution-ideas/articles/immutable-infrastructure-cicd-using-jenkins-and-terraform-on-azure-virtual-architecture-overview.yml
      - name: Configuration-driven data pipeline
        href: solution-ideas/articles/configuration-driven-data-pipeline.yml
      - name: DevSecOps for infrastructure as code
        href: solution-ideas/articles/devsecops-infrastructure-as-code.yml
      - name: DevSecOps with a rolling main branch
        href: solution-ideas/articles/devsecops-rolling-branch.yml
      - name: DevTest and DevOps for PaaS
        href: solution-ideas/articles/dev-test-paas.yml
      - name: DevTest and DevOps with microservices
        href: solution-ideas/articles/dev-test-microservice.yml
      - name: DevTest Image Factory
        href: solution-ideas/articles/dev-test-image-factory.yml
      - name: Hybrid DevOps
        href: solution-ideas/articles/devops-in-a-hybrid-environment.yml
      - name: Java CI/CD using Jenkins and Web Apps
        href: solution-ideas/articles/java-cicd-using-jenkins-and-azure-web-apps.yml
      - name: SharePoint for development testing
        href: solution-ideas/articles/sharepoint-farm-devtest.yml
  - name: Hybrid + Multicloud
    items:
    - name: Get started
      href: hybrid/hybrid-start-here.md
    - name: Guides
      items:
      - name: Hybrid workload in Azure
        href: /azure/architecture/framework/hybrid/hybrid-overview
        maintainContext: true
      - name: Hybrid app design considerations
        href: /hybrid/app-solutions/overview-app-design-considerations
        maintainContext: true
      - name: Technology choices
        items:
        - name: Azure hybrid options
          href: guide/technology-choices/hybrid-considerations.yml
        - name: Compare Azure Stack Hub and Azure
          href: /azure-stack/user/azure-stack-considerations
          maintainContext: true
        - name: Compare Azure, Stack Hub, Stack HCI
          href: /azure-stack/operator/compare-azure-azure-stack
          maintainContext: true
        - name: Compare Azure Stack HCI and Stack Hub
          href: /azure-stack/hci/concepts/compare-azure-stack-hub
          maintainContext: true
        - name: Compare Stack HCI to Windows Server
          href: /azure-stack/hci/concepts/compare-windows-server
          maintainContext: true
        - name: Choose drives for Azure Stack HCI
          href: /azure-stack/hci/concepts/choose-drives
          maintainContext: true
      - name: Azure Arc guidance
        items:
        - name: App Service on Azure Arc
          href: /azure/app-service/overview-arc-integration
          maintainContext: true
        - name: Security baseline for Arc-enabled servers
          href: /security/benchmark/azure/baselines/azure-arc-enabled-servers-security-baseline
          maintainContext: true
      - name: Hybrid deployments
        items:
        - name: Configure hybrid cloud connectivity
          href: hybrid/deployments/solution-deployment-guide-connectivity.md
        - name: Configure hybrid cloud identity
          href: hybrid/deployments/solution-deployment-guide-identity.md
        - name: Deploy AI-based footfall detection
          href: hybrid/deployments/solution-deployment-guide-retail-footfall-detection.md
        - name: Deploy an app that scales cross-cloud
          href: hybrid/deployments/solution-deployment-guide-cross-cloud-scaling.md
        - name: Deploy Kubernetes on Azure Stack Hub
          href: hybrid/deployments/solution-deployment-guide-highly-available-kubernetes.md
        - name: Deploy highly available MongoDB
          href: hybrid/deployments/solution-deployment-guide-mongodb-ha.md
        - name: Deploy hybrid with on-premises data
          href: hybrid/deployments/solution-deployment-guide-cross-cloud-scaling-onprem-data.md
        - name: Deploy a SQL Server 2016 AG
          href: hybrid/deployments/solution-deployment-guide-sql-ha.md
        - name: Direct traffic with a geo-distributed app
          href: hybrid/deployments/solution-deployment-guide-geo-distributed.md
      - name: Azure VMware Solution guidance
        items:
        - name: API Management for AVS
          href: /azure/azure-vmware/concepts-api-management
          maintainContext: true
        - name: BCDR for AVS
          href: /azure/cloud-adoption-framework/scenarios/azure-vmware/eslz-business-continuity-and-disaster-recovery
          maintainContext: true
        - name: Govern AVS
          href: /azure/cloud-adoption-framework/scenarios/azure-vmware/govern
          maintainContext: true
        - name: Internet connectivity design
          href: /azure/azure-vmware/concepts-design-public-internet-access
          maintainContext: true
        - name: Manage and monitor AVS
          href: /azure/cloud-adoption-framework/scenarios/azure-vmware/eslz-management-and-monitoring
          maintainContext: true
        - name: Migrate with AVS
          href: /azure/cloud-adoption-framework/scenarios/azure-vmware/migrate
          maintainContext: true
        - name: Migration assessment
          href: /azure/migrate/concepts-azure-vmware-solution-assessment-calculation
          maintainContext: true
        - name: Networking for AVS
          items:
          - name: Network design
            href: /azure/azure-vmware/concepts-network-design-considerations
            maintainContext: true
          - name: Network interconnectivity
            href: /azure/azure-vmware/concepts-networking
            maintainContext: true
          - name: Network planning
            href: /azure/azure-vmware/tutorial-network-checklist
            maintainContext: true
          - name: Network topology and connectivity
            href: /azure/cloud-adoption-framework/scenarios/azure-vmware/eslz-network-topology-connectivity
            maintainContext: true
        - name: Platform automation for AVS
          href: /azure/cloud-adoption-framework/scenarios/azure-vmware/eslz-platform-automation-and-devops
          maintainContext: true
        - name: Security and governance for AVS
          href: /azure/cloud-adoption-framework/scenarios/azure-vmware/eslz-security-governance-and-compliance
          maintainContext: true
        - name: Storage for AVS
          href: /azure/azure-vmware/concepts-storage
          maintainContext: true
      - name: Connect an on-premises network to Azure
        href: reference-architectures/hybrid-networking/index.yml

      - name: Troubleshoot a hybrid VPN connection
        href: reference-architectures/hybrid-networking/troubleshoot-vpn.yml
    - name: Architectures
      items:
      - name: Azure Arc solutions
        items:
        - name: Azure Arc hybrid management with AKS
          href: hybrid/arc-hybrid-kubernetes.yml
        - name: Deploy an Azure Arc-enabled SQL managed instance for DR
          href: hybrid/arc-sql-managed-instance-disaster-recovery.yml
        - name: Manage configurations for Azure Arc
          href: hybrid/azure-arc-hybrid-config.yml
        - name: Optimize SQL Server with Azure Arc
          href: hybrid/azure-arc-sql-server.yml
        - name: Run containers in a hybrid environment
          href: hybrid/hybrid-containers.yml
      - name: AKS on Azure Stack HCI (AKS hybrid)
        items:
        - name: AKS on Azure Stack HCI baseline architecture
          href: example-scenario/hybrid/aks-baseline.yml
        - name: AKS on Azure Stack HCI network architecture
          href: example-scenario/hybrid/aks-network.yml
        - name: Deploy apps with AKS hybrid on Azure Stack ACI
          href: example-scenario/hybrid/aks-hybrid-stack-hci.yml  
      - name: Azure Automation solutions
        items:
        - name: Azure Automation hybrid environment
          href: hybrid/azure-automation-hybrid.yml
        - name: Azure Automation update management
          href: hybrid/azure-update-mgmt.yml
        - name: Azure Automation State Configuration
          href: example-scenario/state-configuration/state-configuration.yml
      - name: Azure enterprise cloud file share
        href: hybrid/azure-files-private.yml
      - name: Azure files secured by AD DS
        href: example-scenario/hybrid/azure-files-on-premises-authentication.yml
      - name: Azure Functions in a hybrid environment
        href: hybrid/azure-functions-hybrid.yml
      - name: Azure Stack HCI stretched clusters for DR
        href: hybrid/azure-stack-hci-dr.yml
      - name: Azure Stack HCI switchless interconnect
        href: hybrid/azure-stack-robo.yml
      - name: Azure Stack Hub solutions
        items:
        - name: AI-based footfall detection
          href: solution-ideas/articles/hybrid-footfall-detection.yml
        - name: Back up files on Azure Stack Hub
          href: hybrid/azure-stack-backup.yml
        - name: Cross-cloud scaling (on-premises data)
          href: example-scenario/hybrid/hybrid-cross-cloud-scale-on-premises-data.yml
        - name: Cross-cloud scaling with Traffic Manager
          href: example-scenario/hybrid/hybrid-cross-cloud-scaling.yml
        - name: DevOps with Azure Stack Hub
          href: solution-ideas/articles/hybrid-continuous-integration.yml
        - name: Disaster recovery for Stack Hub VMs
          href: hybrid/azure-stack-vm-disaster-recovery.yml
        - name: High-availability Kubernetes cluster
          href: example-scenario/hybrid/high-availability-kubernetes.yml
        - name: Hybrid geo-distributed architecture
          href: example-scenario/hybrid/hybrid-geo-distributed.yml
        - name: Hybrid relay connection
          href: solution-ideas/articles/hybrid-relay-connection.yml
        - name: Tiered data for analytics
          href: example-scenario/hybrid/hybrid-tiered-data-analytics.yml
      - name: Azure VMware Solution in hub-and-spoke
        href: /azure/azure-vmware/concepts-hub-and-spoke
        maintainContext: true
      - name: Connect on-premises with ExpressRoute
        href: reference-architectures/hybrid-networking/expressroute-vpn-failover.yml
      - name: Connect standalone servers
        href: hybrid/azure-network-adapter.yml
      - name: Deploy AI and ML with Azure Stack Edge
        href: hybrid/deploy-ai-ml-azure-stack-edge.yml
      - name: Design a hybrid Domain Name System
        href: hybrid/hybrid-dns-infra.yml
      - name: 'Enhanced-security hybrid: client access'
        href: example-scenario/hybrid/secure-hybrid-messaging-client.yml
      - name: 'Enhanced-security hybrid: mobile access'
        href: example-scenario/hybrid/secure-hybrid-messaging-mobile.yml
      - name: 'Enhanced-security hybrid: web access'
        href: example-scenario/hybrid/secure-hybrid-messaging-web.yml
      - name: Extend on-premises using ExpressRoute
        href: reference-architectures/hybrid-networking/expressroute.yml
      - name: Hybrid availability and monitoring
        href: hybrid/hybrid-perf-monitoring.yml
      - name: Hybrid file services
        href: hybrid/hybrid-file-services.yml
      - name: Hybrid file share with disaster recovery
        href: example-scenario/hybrid/hybrid-file-share-dr-remote-local-branch-workers.yml
      - name: Hybrid security monitoring
        href: hybrid/hybrid-security-monitoring.yml
      - name: Manage hybrid workloads with WAC
        href: hybrid/hybrid-server-os-mgmt.yml
      - name: On-premises data gateway for Logic Apps
        href: hybrid/gateway-logic-apps.yml
      - name: Out-of-stock detection at the edge
        href: example-scenario/hybrid/stock-detection-edge.yml
      - name: Public MEC compute deployment
        href: example-scenario/hybrid/public-multi-access-edge-compute-deployment.yml
      - name: Public MEC high availability
        href: example-scenario/hybrid/multi-access-edge-compute-ha.yml
      - name: Run containers in a hybrid environment
        href: hybrid/hybrid-containers.yml
      - name: Train machine learning at the edge
        href: example-scenario/hybrid/train-machine-learning-models-on-premises-data.yml
      - name: Use file shares in a hybrid environment
        href: hybrid/azure-file-share.yml
    - name: Solution ideas
      items:
      - name: Azure Stack Hub solutions
        items:
        - name: Cross-cloud scaling
          href: solution-ideas/articles/cross-cloud-scaling.yml
        - name: Hybrid connections
          href: solution-ideas/articles/hybrid-connectivity.yml
        - name: Unlock legacy data with Azure Stack
          href: solution-ideas/articles/unlock-legacy-data.yml
      - name: Azure VMware Solution foundations
        items:
        - name: Capacity planning considerations
          href: solution-ideas/articles/azure-vmware-solution-foundation-capacity.yml
        - name: Landing zone considerations
          href: solution-ideas/articles/azure-vmware-solution-foundation-landing-zone.yml
        - name: Networking considerations
          href: solution-ideas/articles/azure-vmware-solution-foundation-networking.yml
      - name: Cross-platform chat
        href: solution-ideas/articles/cross-platform-chat.yml
  - name: Identity
    items:
    - name: Get started
      href: identity/identity-start-here.yml
    - name: Guides
      items:
      - name: Azure Active Directory architecture
        href: /azure/active-directory/fundamentals/active-directory-architecture
        maintainContext: true
      - name: Identity and access management in Azure
        href: /security/compass/identity
        maintainContext: true
      - name: Compare identity services
        href: /azure/active-directory-domain-services/compare-identity-solutions
        maintainContext: true
      - name: Build for resilience
        href: guide/resilience/resilience-overview.yml
      - name: Conditional Access
        items:
        - name: Conditional Access for Zero trust
          href: guide/security/conditional-access-zero-trust.md
        - name: Conditional Access design principles
          href: guide/security/conditional-access-design.yml
        - name: Conditional Access architecture
          href: guide/security/conditional-access-architecture.yml
        - name: Conditional Access framework
          href: guide/security/conditional-access-framework.md
      - name: Integrate on-premises AD with Azure
        href: reference-architectures/identity/index.yml
      - name: Deployment guidance
        items:
        - name: Azure AD deployment checklist
          href: /azure/active-directory/fundamentals/active-directory-deployment-checklist-p2
          maintainContext: true
        - name: Azure AD deployment plans
          href: /azure/active-directory/fundamentals/active-directory-deployment-plans
          maintainContext: true
        - name: Azure AD B2C deployment plans
          href: /azure/active-directory/fundamentals/azure-active-directory-b2c-deployment-plans
          maintainContext: true
      - name: Migrate applications to Azure AD
        items:
        - name: Migrate an AD FS app to Azure
          href: /azure/active-directory/manage-apps/migrate-adfs-apps-to-azure
          maintainContext: true
        - name: Migrate app authentication to Azure AD
          href: /azure/active-directory/manage-apps/migrate-application-authentication-to-azure-active-directory
          maintainContext: true
        - name: Use the AD FS application activity report
          href: /azure/active-directory/manage-apps/migrate-adfs-application-activity
          maintainContext: true
        - name: Resources for migrating to Azure AD
          href: /azure/active-directory/manage-apps/migration-resources
          maintainContext: true
      - name: Secure identity
        items:
        - name: Secure development with SPAs
          href: guide/resilience/azure-ad-secure-single-page-application.yml
        - name: Security baseline for Azure AD
          href: /security/benchmark/azure/baselines/aad-security-baseline
          maintainContext: true
      - name: Identity management
        items:
        - name: Azure billing and Azure AD tenants
          href: /azure/cloud-adoption-framework/ready/landing-zone/design-area/azure-billing-ad-tenant?toc=/azure/architecture/toc.json&bc=/azure/architecture/_bread/toc.json
          maintainContext: true
        - name: Identity and access management
          href: /azure/cloud-adoption-framework/ready/landing-zone/design-area/identity-access?toc=/azure/architecture/toc.json&bc=/azure/architecture/_bread/toc.json
          maintainContext: true
        - name: Limit cross-tenant private endpoints
          href: /azure/cloud-adoption-framework/ready/azure-best-practices/limit-cross-tenant-private-endpoint-connections
          maintainContext: true
        - name: Resource organization
          href: /azure/cloud-adoption-framework/ready/landing-zone/design-area/resource-org?toc=/azure/architecture/toc.json&bc=/azure/architecture/_bread/toc.json
          maintainContext: true
      - name: Hybrid identity
        items:
        - name: Choose a hybrid identity method
          href: /azure/active-directory/hybrid/choose-ad-authn
          maintainContext: true
        - name: Cloud management for on-premises
          href: /azure/active-directory/hybrid/cloud-governed-management-for-on-premises
          maintainContext: true
        - name: Hybrid identity foundation with Azure AD
          href: /azure/active-directory/hybrid/four-steps
          maintainContext: true
        - name: Azure AD Connect for on-premises
          href: /azure/active-directory/hybrid/whatis-azure-ad-connect
          maintainContext: true
      - name: Identity for education
        items:
        - name: Azure Active Directory for education
          href: /microsoft-365/education/deploy/intro-azure-active-directory
          maintainContext: true
        - name: Multi-tenant for large institutions
          href: /microsoft-365/education/deploy/design-multi-tenant-architecture
          maintainContext: true
        - name: Design a tenant configuration
          href: /microsoft-365/education/deploy/design-tenant-configurations
          maintainContext: true
        - name: Design authentication and credentials
          href: /microsoft-365/education/deploy/design-credential-authentication-strategies
          maintainContext: true
        - name: Design an account strategy
          href: /microsoft-365/education/deploy/design-account-strategy
          maintainContext: true
        - name: Design identity governance
          href: /microsoft-365/education/deploy/design-identity-governance
          maintainContext: true
    - name: Architectures
      items:
      - name: AD DS resource forests in Azure
        href: reference-architectures/identity/adds-forest.yml
      - name: Apply Zero Trust to your API implementation
        href: example-scenario/security/apps-zero-trust-identity.yml
      - name: Azure AD identity management for AWS
        href: reference-architectures/aws/aws-azure-ad-security.yml
      - name: Deploy AD DS in an Azure virtual network
        href: example-scenario/identity/adds-extend-domain.yml
      - name: Extend on-premises AD FS to Azure
        href: reference-architectures/identity/adfs.yml
      - name: Governance of Teams guest users
        href: example-scenario/governance/governance-teams-guest-users.yml
      - name: On-premises AD domains with Azure AD
        href: reference-architectures/identity/azure-ad.yml
    - name: Solution ideas
      items:
      - name: Collaboration with Microsoft 365
        href: solution-ideas/articles/collaboration-microsoft-365.yml
      - name: Hybrid identity
        href: solution-ideas/articles/hybrid-identity.yml
  - name: Integration
    items:
    - name: Get started
      href: integration/integration-start-here.yml
    - name: Guides
      items:
      - name: Azure Logic Apps
        items:
        - name: Overview
          href: /azure/logic-apps/logic-apps-overview
          maintainContext: true
        - name: Connectors overview
          href: /azure/connectors/apis-list
          maintainContext: true
        - name: Access to virtual networks
          href: /azure/logic-apps/connect-virtual-network-vnet-isolated-environment-overview
          maintainContext: true
        - name: Business disaster and recovery
          href: /azure/logic-apps/business-continuity-disaster-recovery-guidance
          maintainContext: true
        - name: Azure Policy controls
          href: /azure/logic-apps/security-controls-policy
          maintainContext: true
        - name: Security baseline
          href: /security/benchmark/azure/baselines/logic-apps-security-baseline
          maintainContext: true
      - name: BizTalk Server to Azure Integration Services
        items:
        - name: Migration overview
          href: /azure/logic-apps/biztalk-server-to-azure-integration-services-overview
          maintainContext: true
        - name: Which integration services to choose?
          href: /azure/logic-apps/azure-integration-services-choose-capabilities
          maintainContext: true
        - name: Migration options and best practices
          href: /azure/logic-apps/biztalk-server-azure-integration-services-migration-approaches
          maintainContext: true
    - name: Architectures
      items:
      - name: API Management landing zone accelerator
        href: example-scenario/integration/app-gateway-internal-api-management-function.yml
      - name: Basic enterprise integration on Azure
        href: reference-architectures/enterprise-integration/basic-enterprise-integration.yml
      - name: Data integration with Logic Apps and SQL
        href: example-scenario/integration/logic-apps-data-integration.yml
      - name: Disaster recovery for data analytics pipelines
        href: example-scenario/analytics/pipelines-disaster-recovery.yml
      - name: Enterprise integration - queues and events
        href: example-scenario/integration/queues-events.yml
      - name: On-premises data gateway for Logic Apps
        href: hybrid/gateway-logic-apps.yml
      - name: Power Automate deployment at scale
        href: example-scenario/power-automate/power-automate.yml
      - name: Publish internal APIs to external users
        href: example-scenario/apps/publish-internal-apis-externally.yml
    - name: Solution ideas
      items:
      - name: Custom business processes
        href: solution-ideas/articles/custom-business-processes.yml
      - name: Elastic Enterprise Search on Azure
        href: solution-ideas/articles/elastic-workplace-search.yml
      - name: Line of business extension
        href: solution-ideas/articles/lob.yml
      - name: Protect backend APIs in Azure
        href: solution-ideas/articles/protect-backend-apis-azure-management.yml
  - name: Internet of Things
    items:
    - name: Get started
      href: reference-architectures/iot/iot-architecture-overview.md
    - name: Guides
      items:
      - name: Choose an IoT solution
        href: example-scenario/iot/iot-central-iot-hub-cheat-sheet.yml
      - name: Enable machine learning inference
        href: guide/iot/machine-learning-inference-iot-edge.yml
      - name: Industry-specific example solutions
        href: reference-architectures/iot/industry-iot-hub-page.md
      - name: IoT concepts
        items:
        - name: Introduction to IoT concepts
          href: example-scenario/iot/introduction-to-solutions.yml
        - name: Devices, platform, and applications
          href: example-scenario/iot/devices-platform-application.yml
        - name: Attestation, authentication, provisioning
          href: example-scenario/iot/attestation-provisioning.yml
        - name: Field and cloud edge gateways
          href: example-scenario/iot/field-cloud-edge-gateways.yml
        - name: Application-to-device commands
          href: example-scenario/iot/cloud-to-device.yml
      - name: Computer vision with Azure IoT Edge
        items:
        - name: Overview
          href: guide/iot-edge-vision/index.md
        - name: Camera selection
          href: guide/iot-edge-vision/camera.md
        - name: Hardware acceleration
          href: guide/iot-edge-vision/hardware.md
        - name: Machine learning
          href: guide/iot-edge-vision/machine-learning.yml
        - name: Alerting
          href: guide/iot-edge-vision/alerts.md
        - name: Image storage
          href: guide/iot-edge-vision/image-storage.md
        - name: User interface and scenarios
          href: guide/iot-edge-vision/user-interface.md
      - name: Industrial IoT analytics
        items:
        - name: Architecture
          href: guide/iiot-guidance/iiot-architecture.yml
        - name: Recommended services
          href: guide/iiot-guidance/iiot-services.md
        - name: Data visualization
          href: guide/iiot-guidance/iiot-data.yml
        - name: Considerations
          href: guide/iiot-guidance/iiot-considerations.md
      - name: Industrial IoT patterns
        items:
        - name: Overview
          href: guide/iiot-patterns/iiot-patterns-overview.yml
        - name: Connectivity patterns
          href: guide/iiot-patterns/iiot-connectivity-patterns.yml
        - name: Visibility patterns
          href: guide/iiot-patterns/iiot-visibility-patterns.yml
        - name: Transparency patterns
          href: guide/iiot-patterns/iiot-transparency-patterns.yml
        - name: Prediction patterns
          href: guide/iiot-patterns/iiot-prediction-patterns.yml
      - name: IoT patterns
        items:
        - name: Analyze and optimize loop
          href: example-scenario/iot/analyze-optimize-loop.yml
        - name: Event routing
          href: example-scenario/iot/event-routing.yml
        - name: Measure and control loop
          href: example-scenario/iot/measure-control-loop.yml
        - name: Monitor and manage loop
          href: example-scenario/iot/monitor-manage-loop.yml
        - name: Real-time IoT updates
          href: example-scenario/iot/real-time-iot-updates-cloud-apps.yml
        - name: Scale solutions with deployment stamps
          href: example-scenario/iot/application-stamps.yml
      - name: Migration to Azure IoT best practices
        href: guide/iot/azure-iot-migration-best-practices.md
      - name: Migrate your IoT solutions to Azure
        href: guide/iot/migrate-iot-solution-azure.yml
      - name: Scale your Azure IoT solutions 
        href: guide/iot/scale-iot-solution-azure.md
      - name: Azure IoT client SDK support
        href: guide/iot/azure-iot-client-sdk-support.yml
      - name: Moving from test to production
        href: example-scenario/iot/iot-move-to-production.yml
    - name: Architectures
      items:
      - name: Azure IoT reference architecture
        href: reference-architectures/iot.yml
      - name: Automated guided vehicles fleet control
        href: example-scenario/iot/automated-guided-vehicles-fleet-control.yml
      - name: Batch integration with Azure Digital Twins
        href: example-scenario/iot/batch-integration-azure-data-factory-digital-twins.yml
      - name: Computer vision at the edge
        href: reference-architectures/ai/end-to-end-smart-factory.yml
      - name: Connected factory hierarchy service
        href: solution-ideas/articles/connected-factory-hierarchy-service.yml
      - name: Connected factory signal pipeline
        href: example-scenario/iot/connected-factory-signal-pipeline.yml
      - name: Efficient Docker image deployment
        href: example-scenario/iot/efficient-docker-image-deployment.yml
      - name: IoT and data analytics
        href: example-scenario/data/big-data-with-iot.yml
      - name: IoT Edge safety and maintenance system
        href: example-scenario/predictive-maintenance/iot-predictive-maintenance.yml
      - name: IoT using Azure Cosmos DB
        href: solution-ideas/articles/iot-using-cosmos-db.yml
      - name: Secure tunneling with Azure Relay  
        href: example-scenario/networking/secure-tunneling-azure-relay.yml
      - name: Smart places with Azure Digital Twins
        href: example-scenario/iot/smart-places.yml
    - name: Solution ideas
      items:
      - name: Azure digital twins builder
        href: solution-ideas/articles/azure-digital-twins-builder.yml
      - name: Buy online, pick up in store
        href: example-scenario/iot/vertical-buy-online-pickup-in-store.yml
      - name: Condition monitoring
        href: solution-ideas/articles/condition-monitoring.yml
      - name: COVID-19 solutions
        items:
        - name: Cognizant Safe Buildings with IoT
          href: solution-ideas/articles/safe-buildings.yml
        - name: Contactless IoT interfaces
          href: solution-ideas/articles/contactless-interfaces.yml
        - name: COVID-19 IoT safe environments
          href: solution-ideas/articles/cctv-iot-edge-for-covid-19-safe-environment-and-mask-detection.yml
        - name: Lighting and disinfection system
          href: solution-ideas/articles/uven-disinfection.yml
      - name: Environment monitoring
        href: solution-ideas/articles/environment-monitoring-and-supply-chain-optimization.yml
      - name: IoT analytics with Azure Data Explorer
        href: solution-ideas/articles/iot-azure-data-explorer.yml
      - name: IoT Edge data storage and processing
        href: solution-ideas/articles/data-storage-edge.yml
      - name: Light and power for emerging markets
        href: solution-ideas/articles/iot-power-management.yml
      - name: Predictive maintenance
        href: solution-ideas/articles/iot-predictive-maintenance.yml
      - name: Process real-time vehicle data using IoT
        href: example-scenario/data/realtime-analytics-vehicle-iot.yml
      - name: Project 15 IoT sustainability
        href: solution-ideas/articles/project-15-iot-sustainability.yml
      - name: Real-time asset tracking and management
        href: solution-ideas/articles/real-time-asset-tracking-mgmt-iot-central.yml
      - name: Voice assistants and IoT devices
        href: solution-ideas/articles/iot-controlling-devices-with-voice-assistant.yml
  - name: Mainframe + Midrange
    items:
    - name: Get started
      href: mainframe/mainframe-midrange-architecture.md
    - name: Guides
      items:
      - name: Mainframe migration framework
        items:
        - name: Mainframe migration overview
          href: /azure/cloud-adoption-framework/infrastructure/mainframe-migration/index
          maintainContext: true
        - name: Mainframe myths and facts
          href: /azure/cloud-adoption-framework/infrastructure/mainframe-migration/myths-and-facts
          maintainContext: true
        - name: Mainframe migration strategies
          href: /azure/cloud-adoption-framework/infrastructure/mainframe-migration/migration-strategies
          maintainContext: true
        - name: Mainframe application migration
          href: /azure/cloud-adoption-framework/infrastructure/mainframe-migration/application-strategies
          maintainContext: true
      - name: Mainframe rehosting
        items:
        - name: Mainframe rehosting on Azure VMs
          href: /azure/virtual-machines/workloads/mainframe-rehosting/overview
          maintainContext: true
        - name: Move mainframe compute to Azure
          href: /azure/virtual-machines/workloads/mainframe-rehosting/concepts/mainframe-compute-azure
          maintainContext: true
        - name: Move mainframe storage to Azure
          href: /azure/virtual-machines/workloads/mainframe-rehosting/concepts/mainframe-storage-azure
          maintainContext: true
        - name: Get started with TmaxSoft OpenFrame
          href: /azure/virtual-machines/workloads/mainframe-rehosting/tmaxsoft/get-started
          maintainContext: true
    - name: App modernization
      items:
      - name: Architectures
        items:
        - name: AIX UNIX to Azure Linux migration
          href: example-scenario/unix-migration/migrate-aix-azure-linux.yml
        - name: Batch transaction processing
          href: example-scenario/mainframe/process-batch-transactions.yml
        - name: Extend mainframe applications with Verastream
          href: example-scenario/mainframe/extend-mainframe-applications.yml
        - name: General mainframe refactor to Azure
          href: example-scenario/mainframe/general-mainframe-refactor.yml
        - name: IBM System i to Azure using Infinite i
          href: example-scenario/mainframe/ibm-system-i-azure-infinite-i.yml
        - name: IBM z/OS migration with Avanade AMT
          href: example-scenario/mainframe/asysco-zos-migration.yml
        - name: IBM z/OS online transaction processing
          href: example-scenario/mainframe/ibm-zos-online-transaction-processing-azure.yml
        - name: Integrate IBM MQs with Azure
          href: example-scenario/mainframe/integrate-ibm-message-queues-azure.yml
        - name: Micro Focus Enterprise Server on Azure
          href: example-scenario/mainframe/micro-focus-server.yml
        - name: Migrate AIX workloads with Skytap
          href: example-scenario/mainframe/migrate-aix-workloads-to-azure-with-skytap.yml
        - name: Migrate HP-UX workloads
          href: example-scenario/mainframe/hp-ux-stromasys-charon-par.yml
        - name: Migrate IBM i series to Azure with Skytap
          href: example-scenario/mainframe/migrate-ibm-i-series-to-azure-with-skytap.yml
        - name: Refactor mainframe with CloudFrame Renovate
          href: example-scenario/mainframe/cloudframe-renovate-mainframe-refactor.yml
        - name: Refactor IBM z/OS mainframe CF
          href: reference-architectures/zos/refactor-zos-coupling-facility.yml
        - name: Refactor IBM z/TPF mainframe
          href: example-scenario/mainframe/refactor-ibm-ztpf-mainframe.yml
        - name: Refactor mainframe apps with Astadia
          href: example-scenario/mainframe/refactor-mainframe-applications-astadia.yml
        - name: Refactor mainframe apps with Advanced
          href: example-scenario/mainframe/refactor-mainframe-applications-advanced.yml
        - name: Refactor Adabas & Natural systems
          href: example-scenario/mainframe/refactor-adabas-aks.yml
        - name: Refactor mainframe with Raincode
          href: reference-architectures/app-modernization/raincode-reference-architecture.yml
        - name: Rehost a general mainframe on Azure
          href: example-scenario/mainframe/mainframe-rehost-architecture-azure.yml
        - name: Rehost Adabas & Natural applications
          href: example-scenario/mainframe/rehost-adabas-software-ag.yml
        - name: Rehost IMS workloads by using IMSql
          href: example-scenario/mainframe/imsql-rehost-ims.yml
        - name: Rehost mainframe with NTT DATA UniKix
          href: example-scenario/mainframe/rehost-mainframe-ntt-data-unikix.yml
        - name: Unisys CPF rehost using virtualization
          href: example-scenario/mainframe/unisys-clearpath-forward-mainframe-rehost.yml
        - name: Unisys Dorado migration
          href: example-scenario/mainframe/migrate-unisys-dorado-mainframe-apps-with-astadia-micro-focus.yml
        - name: Unisys mainframe migration with Avanade AMT
          href: reference-architectures/migration/unisys-mainframe-migration.yml
        - name: Use LzLabs SDM in Azure
          href: example-scenario/mainframe/lzlabs-software-defined-mainframe-in-azure.yml
      - name: Solution ideas
        items:
        - name: Migrate IBM apps with TmaxSoft
          href: solution-ideas/articles/migrate-mainframe-apps-with-tmaxsoft-openframe.yml
        - name: Solaris emulator on Azure VMs
          href: solution-ideas/articles/solaris-azure.yml
    - name: Data modernization
      items:
      - name: Architectures
        items:
        - name: Mainframe data replication with Connect
          href: example-scenario/mainframe/mainframe-replication-precisely-connect.yml
        - name: Mainframe data replication with Qlik
          href: example-scenario/mainframe/mainframe-midrange-data-replication-azure-qlik.yml
        - name: Mainframe data replication with tcVISION
          href: example-scenario/mainframe/mainframe-data-replication-azure-tcvision.yml
        - name: Mainframe file and tape backup to Azure using Luminex
          href: example-scenario/mainframe/luminex-mainframe-file-tape-transfer.yml
        - name: Migrate mainframe data tier to Azure with mLogica LIBER*IRIS
          href: example-scenario/mainframe/mainframe-data-replication-azure-data-platform.yml
        - name: Model9 mainframe modernization
          href: example-scenario/mainframe/mainframe-modernization-model9.yml
        - name: Modernize mainframe midrange data
          href: /azure/architecture/example-scenario/mainframe/modernize-mainframe-data-to-azure
        - name: Move mainframe archive data to Azure
          href: example-scenario/mainframe/move-archive-data-mainframes.yml
        - name: Re-engineer mainframe batch apps
          href: example-scenario/mainframe/reengineer-mainframe-batch-apps-azure.yml
        - name: Rehost IMS DC and IMS DB
          href: example-scenario/mainframe/rehost-ims-raincode-imsql.yml
        - name: Replicate and sync mainframe data
          href: reference-architectures/migration/sync-mainframe-data-with-azure.yml
      - name: Solution ideas
        items:
        - name: Mainframe access to Azure databases
          href: solution-ideas/articles/mainframe-access-azure-databases.yml
        - name: Mainframe file replication on Azure
          href: solution-ideas/articles/mainframe-azure-file-replication.yml
        - name: SMA OpCon in Azure
          href: solution-ideas/articles/sma-opcon-azure.yml
  - name: Management + Governance
    items:
    - name: Get started
      href: guide/management-governance/management-governance-start-here.md
    - name: Guides
      items:
      - name: Governance best practices
        href: /security/compass/governance
        maintainContext: true
      - name: Update Windows VMs in Azure
        href: example-scenario/wsus/index.yml
      - name: Backup
        items:
        - name: Backup architecture and components
          href: /azure/backup/backup-architecture
          maintainContext: true
        - name: Azure Backup support matrix
          href: /azure/backup/backup-support-matrix
          maintainContext: true
        - name: Backup cloud and on-premises
          href: /azure/backup/guidance-best-practices
          maintainContext: true
      - name: Disaster recovery
        items:
        - name: Azure to Azure disaster recovery
          href: /azure/site-recovery/azure-to-azure-architecture
          maintainContext: true
        - name: Support matrix for Azure VM DR
          href: /azure/site-recovery/azure-to-azure-support-matrix
          maintainContext: true
        - name: ExpressRoute with Azure VM DR
          href: /azure/site-recovery/azure-vm-disaster-recovery-with-expressroute
          maintainContext: true
        - name: Recover from a region-wide disruption
          href: resiliency/recovery-loss-azure-region.md
        - name: Move Azure VMs to another region
          href: /azure/site-recovery/azure-to-azure-move-overview
          maintainContext: true
        - name: BCDR for Azure VMware Solution
          href: /azure/cloud-adoption-framework/scenarios/azure-vmware/eslz-business-continuity-and-disaster-recovery
          maintainContext: true
      - name: Management for Azure environments
        href: /azure/cloud-adoption-framework/ready/landing-zone/design-area/management
        maintainContext: true
      - name: Management for VMware Solution
        href: /azure/cloud-adoption-framework/scenarios/azure-vmware/eslz-management-and-monitoring
        maintainContext: true
    - name: Architectures
      items:
      - name: Back up cloud applications
        href: /azure/backup/guidance-best-practices
        maintainContext: true
      - name: Computer forensics
        href: example-scenario/forensics/index.yml
      - name: End-to-end governance when using CI/CD
        href: example-scenario/governance/end-to-end-governance-in-azure.yml
      - name: Highly available SharePoint Server 2016
        href: reference-architectures/sharepoint/index.yml
      - name: Hybrid management
        items:
        - name: Azure Arc hybrid management with AKS
          href: hybrid/arc-hybrid-kubernetes.yml
        - name: Azure Automation hybrid environment
          href: hybrid/azure-automation-hybrid.yml
        - name: Azure Automation update management
          href: hybrid/azure-update-mgmt.yml
        - name: Back up files on Azure Stack Hub
          href: hybrid/azure-stack-backup.yml
        - name: Disaster recovery for Azure Stack Hub
          href: hybrid/azure-stack-vm-disaster-recovery.yml
        - name: Hybrid availability and monitoring
          href: hybrid/hybrid-perf-monitoring.yml
        - name: Manage configurations for Azure Arc
          href: hybrid/azure-arc-hybrid-config.yml
        - name: Manage hybrid workloads with WAC
          href: hybrid/hybrid-server-os-mgmt.yml
      - name: Line-of-business app with ASEv3
        href: example-scenario/apps/line-of-business-internal-app-service-environment-v3.yml
    - name: Solution ideas
      items:
      - name: Archive on-premises data to cloud
        href: solution-ideas/articles/backup-archive-on-premises.yml
      - name: Back up on-premises applications
        href: solution-ideas/articles/backup-archive-on-premises-applications.yml
      - name: Centralize app configuration and security
        href: solution-ideas/articles/appconfig-key-vault.yml
      - name: Deploy AKS and API Management with mTLS
        href: solution-ideas/articles/mutual-tls-deploy-aks-api-management.yml
      - name: Enterprise-scale disaster recovery
        href: solution-ideas/articles/disaster-recovery-enterprise-scale-dr.yml
      - name: High availability for BCDR
        href: solution-ideas/articles/build-high-availability-into-your-bcdr-strategy.yml
      - name: HPC media rendering
        href: solution-ideas/articles/azure-batch-rendering.yml
      - name: Keyword search and speech-to-text
        href: solution-ideas/articles/digital-media-speech-text.yml
      - name: SMB disaster recovery with Site Recovery
        href: solution-ideas/articles/disaster-recovery-smb-azure-site-recovery.yml
      - name: SMB disaster recovery with Double-Take DR
        href: solution-ideas/articles/disaster-recovery-smb-double-take-dr.yml
      - name: Training and procedural guidance
        href: solution-ideas/articles/training-and-procedural-guidance-powered-by-mixed-reality.yml
      - name: Video capture and analytics for retail
        href: solution-ideas/articles/video-analytics.yml
  - name: Media
    items:
    - name: Get started
      href: guide/media/start-here.md
    - name: Guides
      items:
      - name: Media Services terminology and concepts
        href: /azure/media-services/latest/concepts-overview
        maintainContext: true
      - name: Encoding video and audio
        href: /azure/media-services/latest/encode-concept
        maintainContext: true
      - name: Live streaming
        href: /azure/media-services/latest/stream-live-streaming-concept
        maintainContext: true
      - name: High availability with video on demand
        href: /azure/media-services/latest/architecture-high-availability-encoding-concept
        maintainContext: true
      - name: Monitor Media Services
        href: /azure/media-services/latest/monitoring/monitor-media-services
        maintainContext: true
      - name: Dynamic encryption
        href: /azure/media-services/latest/drm-content-protection-concept
        maintainContext: true
      - name: Security baseline for Media Services
        href: /security/benchmark/azure/baselines/media-services-security-baseline
        maintainContext: true
    - name: Architectures
      items:
      - name: 3D video rendering
        href: example-scenario/infrastructure/video-rendering.yml
      - name: Batch scoring for media
        href: reference-architectures/ai/batch-scoring-deep-learning.yml
      - name: Gridwich media processing system
        items:
        - name: Gridwich architecture
          href: reference-architectures/media-services/gridwich-architecture.yml
        - name: Gridwich concepts
          items:
          - name: Clean monolith design
            href: reference-architectures/media-services/gridwich-clean-monolith.yml
          - name: Saga orchestration
            href: reference-architectures/media-services/gridwich-saga-orchestration.yml
          - name: Project names and structure
            href: reference-architectures/media-services/gridwich-project-names.yml
          - name: Gridwich CI/CD
            href: reference-architectures/media-services/gridwich-cicd.yml
          - name: Content protection and DRM
            href: reference-architectures/media-services/gridwich-content-protection-drm.yml
          - name: Gridwich Media Services
            href: reference-architectures/media-services/media-services-setup-scale.yml
          - name: Gridwich Storage Service
            href: reference-architectures/media-services/gridwich-storage-service.yml
          - name: Gridwich logging
            href: reference-architectures/media-services/gridwich-logging.yml
          - name: Gridwich message formats
            href: reference-architectures/media-services/gridwich-message-formats.yml
          - name: Pipeline variables to Terraform flow
            href: reference-architectures/media-services/variable-group-terraform-flow.yml
        - name: Gridwich procedures
          items:
          - name: Set up Azure DevOps
            href: reference-architectures/media-services/set-up-azure-devops.yml
          - name: Run Azure admin scripts
            href: reference-architectures/media-services/run-admin-scripts.yml
          - name: Set up local dev environment
            href: reference-architectures/media-services/set-up-local-environment.yml
          - name: Create new cloud environment
            href: reference-architectures/media-services/create-delete-cloud-environment.yml
          - name: Maintain and rotate keys
            href: reference-architectures/media-services/maintain-keys.yml
          - name: Test Media Services V3 encoding
            href: reference-architectures/media-services/test-encoding.yml
      - name: Real-time monitoring and observable systems for media
        href: example-scenario/monitoring/monitoring-observable-systems-media.yml
    - name: Solution ideas
      items:
      - name: HPC media rendering
        href: solution-ideas/articles/azure-batch-rendering.yml
      - name: Instant broadcasting with serverless
        href: /azure/architecture/serverless-quest/serverless-overview
      - name: Keyword search in videos
        href: solution-ideas/articles/digital-media-speech-text.yml
      - name: Live streaming digital media
        href: solution-ideas/articles/digital-media-live-stream.yml
      - name: Video-on-demand digital media
        href: solution-ideas/articles/digital-media-video.yml
  - name: Migration
    items:
    - name: Get started
      href: guide/migration/migration-start-here.md
    - name: Guides
      items:
      - name: Hadoop migration to Azure
        items:
        - name: Overview
          href: guide/hadoop/overview.md
        - name: Apache HDFS migration to Azure
          href: guide/hadoop/apache-hdfs-migration.yml
        - name: Apache HBase migration to Azure
          href: guide/hadoop/apache-hbase-migration.yml
        - name: Apache Kafka migration to Azure
          href: guide/hadoop/apache-kafka-migration.yml
        - name: Apache Sqoop migration to Azure
          href: guide/hadoop/apache-sqoop-migration.yml
      - name: BizTalk Server to Azure Integration Services
        items:
        - name: Migration overview
          href: /azure/logic-apps/biztalk-server-to-azure-integration-services-overview
          maintainContext: true
        - name: Which integration services to choose?
          href: /azure/logic-apps/azure-integration-services-choose-capabilities
          maintainContext: true
        - name: Migration options and best practices
          href: /azure/logic-apps/biztalk-server-azure-integration-services-migration-approaches
          maintainContext: true
      - name: Migration deployments
        items:
        - name: Migrate Cloud Services to Service Fabric
          href: service-fabric/migrate-from-cloud-services.yml
        - name: Migrate a monolith app to microservices
          href: microservices/migrate-monolith.yml
        - name: Migrate an e-commerce solution
          href: industries/retail/migrate-ecommerce-solution.md
        - name: Migrate with Azure VMware Solution
          href: /azure/cloud-adoption-framework/scenarios/azure-vmware/migrate
          maintainContext: true
      - name: Migration planning
        items:
        - name: Build a migration plan
          href: /azure/migrate/concepts-migration-planning
          maintainContext: true
        - name: Support for VMware migration
          href: /azure/migrate/migrate-support-matrix-vmware-migration
          maintainContext: true
        - name: Support for Hyper-V migration
          href: /azure/migrate/migrate-support-matrix-hyper-v-migration
          maintainContext: true
        - name: Support for physical server migration
          href: /azure/migrate/migrate-support-matrix-physical-migration
          maintainContext: true
      - name: Security baseline for Azure Migrate
        href: /security/benchmark/azure/baselines/migrate-security-baseline
        maintainContext: true
      - name: Hyper-V migration
        href: /azure/migrate/hyper-v-migration-architecture
        maintainContext: true
      - name: VMware agentless migration
        items:
        - name: Agentless migration of VMware VMs
          href: /azure/migrate/concepts-vmware-agentless-migration
          maintainContext: true
        - name: Prepare for VMware agentless migration
          href: /azure/migrate/prepare-for-agentless-migration
          maintainContext: true
      - name: VMware agent-based migration
        href: /azure/migrate/agent-based-migration-architecture
        maintainContext: true
    - name: Architectures
      items:
      - name: Banking system
        items:
        - name: Banking cloud transformation
          href: example-scenario/banking/banking-system-cloud-transformation.yml
        - name: Patterns and implementations
          href: example-scenario/banking/patterns-and-implementations.yml
      - name: General mainframe refactor to Azure
        href: example-scenario/mainframe/general-mainframe-refactor.yml
      - name: Migrate a web app with APIM
        href: example-scenario/apps/apim-api-scenario.yml
      - name: Migrate master data services with Profisee
        href: example-scenario/profisee-mds/profisee-mds-migration-utility.yml
      - name: Modernize mainframe and midrange data
        href: /azure/architecture/example-scenario/mainframe/modernize-mainframe-data-to-azure
      - name: Oracle database migration
        items:
        - name: Oracle migration to Azure
          href: solution-ideas/articles/reference-architecture-for-oracle-database-migration-to-azure.yml
        - name: Migration decision process
          href: example-scenario/oracle-migrate/oracle-migration-overview.yml
        - name: Cross-cloud connectivity
          href: example-scenario/oracle-migrate/oracle-migration-cross-cloud.yml
        - name: Lift and shift to Azure VMs
          href: example-scenario/oracle-migrate/oracle-migration-lift-shift.yml
        - name: Refactor
          href: example-scenario/oracle-migrate/oracle-migration-refactor.yml
        - name: Rearchitect
          href: example-scenario/oracle-migrate/oracle-migration-rearchitect.yml
    - name: Solution ideas
      items:
      - name: JMeter implementation reference
        href: example-scenario/banking/jmeter-load-testing-pipeline-implementation-reference.yml
      - name: Lift and shift to containers with App Service
        href: solution-ideas/articles/migrate-existing-applications-to-container-apps.yml
      - name: Migrate .NET applications
        href: solution-ideas/articles/net-app-modernization.yml
      - name: Migrate cloud workloads across security tenants
        href: solution-ideas/articles/migrate-cloud-workloads-across-security-tenants.yml
      - name: Migrate IBM mainframe apps
        href: solution-ideas/articles/migrate-mainframe-apps-with-tmaxsoft-openframe.yml
  - name: Mixed Reality
    items:
    - name: Get started
      href: guide/mixed-reality/mixed-reality-overview.md
    - name: Guides
      items:
      - name: Mixed reality core concepts
        href: /windows/mixed-reality/design/core-concepts-landingpage
        maintainContext: true
      - name: Mixed reality design guidance
        href: /windows/mixed-reality/design/about-this-design-guidance
        maintainContext: true
      - name: Design and prototype for mixed reality
        href: /windows/mixed-reality/design/design
        maintainContext: true
      - name: Design for holographic display
        href: /windows/mixed-reality/design/designing-content-for-holographic-display
        maintainContext: true
      - name: Choose a mixed reality engine
        href: /windows/mixed-reality/develop/choosing-an-engine
        maintainContext: true
      - name: Unity development
        href: /windows/mixed-reality/develop/unity/unity-development-overview
        maintainContext: true
      - name: Install the tools
        href: /windows/mixed-reality/develop/install-the-tools
        maintainContext: true
      - name: Mixed reality interactions
        href: /windows/mixed-reality/design/interaction-fundamentals
        maintainContext: true
      - name: Mixed reality UX elements
        href: /windows/mixed-reality/design/app-patterns-landingpage
        maintainContext: true
      - name: Comfort
        href: /windows/mixed-reality/design/comfort
        maintainContext: true
      - name: Spatial sound best practices
        href: /windows/mixed-reality/design/spatial-sound-design
        maintainContext: true
      - name: Types of mixed reality apps
        href: /windows/mixed-reality/discover/types-of-mixed-reality-apps
        maintainContext: true
      - name: App quality criteria overview
        href: /windows/mixed-reality/develop/advanced-concepts/app-quality-criteria-overview
        maintainContext: true
      - name: Azure mixed reality cloud services
        href: /windows/mixed-reality/develop/mixed-reality-cloud-services
        maintainContext: true
      - name: Shared experiences in mixed reality
        href: /windows/mixed-reality/design/shared-experiences-in-mixed-reality
        maintainContext: true
      - name: Free-roaming multiuser VR experiences
        href: /windows/mixed-reality/enthusiast-guide/free-roam-vr-multiuser-experiences
        maintainContext: true
      - name: Prototyping and manufacturing for enterprises
        href: /windows/mixed-reality/enthusiast-guide/prototyping-manufacturing
        maintainContext: true
      - name: Education and entertainment scenarios
        items:
        - name: Immersive education
          href: /windows/mixed-reality/enthusiast-guide/immersive-education
          maintainContext: true
        - name: Theme parks and family entertainment
          href: /windows/mixed-reality/enthusiast-guide/theme-parks-family-entertainment
          maintainContext: true
        - name: Training and simulation
          href: /windows/mixed-reality/enthusiast-guide/training-simulation
          maintainContext: true
        - name: Virtual museums and exhibits
          href: /windows/mixed-reality/enthusiast-guide/virtual-museums
          maintainContext: true
        - name: Virtual reality arcades
          href: /windows/mixed-reality/enthusiast-guide/virtual-reality-arcades
          maintainContext: true
      - name: Mixed reality samples and apps
        href: /windows/mixed-reality/develop/features-and-samples
        maintainContext: true
      - name: Spatial Anchors guidance
        items:
        - name: Authentication and authorization
          href: /azure/spatial-anchors/concepts/authentication
          maintainContext: true
        - name: Anchor relationships
          href: /azure/spatial-anchors/concepts/anchor-relationships-way-finding
          maintainContext: true
        - name: Coarse relocalization
          href: /azure/spatial-anchors/concepts/coarse-reloc
          maintainContext: true
        - name: Experience guidelines
          href: /azure/spatial-anchors/concepts/guidelines-effective-anchor-experiences
          maintainContext: true
    - name: Solution ideas
      items:
      - name: Design review with mixed reality
        href: solution-ideas/articles/collaborative-design-review-powered-by-mixed-reality.yml
      - name: Facilities management with mixed reality
        href: solution-ideas/articles/facilities-management-powered-by-mixed-reality-and-iot.yml
      - name: Training powered by mixed reality
        href: solution-ideas/articles/training-and-procedural-guidance-powered-by-mixed-reality.yml
  - name: Mobile
    items:
    - name: Get started
      href: guide/mobile/mobile-start-here.md
    - name: Guides
      items:
      - name: Azure Communication Services architecture
        href: guide/mobile/azure-communication-services-architecture.yml
      - name: Choose a mobile development framework
        href: /azure/developer/mobile-apps/choose-mobile-framework
        maintainContext: true
      - name: Build a serverless mobile back-end
        href: /azure/developer/mobile-apps/serverless-compute
        maintainContext: true
      - name: Cloud-hosted source control for mobile
        href: /azure/developer/mobile-apps/code-hosting-services
        maintainContext: true
      - name: Continuous build and integration
        href: /azure/developer/mobile-apps/continuous-integration
        maintainContext: true
      - name: Continuous delivery for mobile apps
        href: /azure/developer/mobile-apps/continuous-delivery
        maintainContext: true
      - name: Power Automate mobile task flows
        href: /power-automate/create-mobile-task-flow
        maintainContext: true
      - name: Secure mobile task flows with Intune
        href: /power-automate/intune-support
        maintainContext: true
      - name: Add authentication in mobile apps
        href: /azure/developer/mobile-apps/authentication
        maintainContext: true
      - name: Store, sync, and query mobile app data
        href: /azure/developer/mobile-apps/data-storage
        maintainContext: true
      - name: Cloud storage for mobile apps
        href: /azure/developer/mobile-apps/azure-storage
        maintainContext: true
      - name: Analyze mobile app use
        href: /azure/developer/mobile-apps/analytics
        maintainContext: true
    - name: Solution ideas
      items:
      - name: Adding mobile front-ends to legacy apps
        href: solution-ideas/articles/adding-a-modern-web-and-mobile-frontend-to-a-legacy-claims-processing-application.yml
      - name: Custom mobile workforce app
        href: solution-ideas/articles/custom-mobile-workforce-app.yml
      - name: Modern customer support portal
        href: solution-ideas/articles/modern-customer-support-portal-powered-by-an-agile-business-process.yml
      - name: Scalable apps with Azure MySQL
        href: solution-ideas/articles/scalable-web-and-mobile-applications-using-azure-database-for-mysql.yml
      - name: Scalable apps using Azure PostgreSQL
        href: solution-ideas/articles/scalable-web-and-mobile-applications-using-azure-database-for-postgresql.yml
      - name: Social app for with authentication
        href: solution-ideas/articles/social-mobile-and-web-app-with-authentication.yml
      - name: Task-based consumer mobile app
        href: solution-ideas/articles/task-based-consumer-mobile-app.yml
  - name: Networking
    items:
    - name: Get started
      href: guide/networking/networking-start-here.md
    - name: Guides
      items:
      - name: Deploy private 5G networks
        items:
        - name: Overview
          href: industries/telecommunications/deploy-private-mobile-network.md
        - name: Build a private 5G network
          href: industries/telecommunications/build-private-5g-network.md
      - name: Spoke-to-spoke networking
        href: networking/spoke-to-spoke-networking.yml
      - name: Network security
        items:
        - name: Azure network security overview
          href: /azure/security/fundamentals/network-overview
          maintainContext: true
        - name: Best practices for network security
          href: /azure/security/fundamentals/network-best-practices
          maintainContext: true
        - name: Network security and containment
          href: /security/compass/network-security-containment
          maintainContext: true
        - name: Azure DDoS Protection features
          href: /azure/ddos-protection/ddos-protection-features
          maintainContext: true
        - name: Azure DDoS Protection architectures
          href: /azure/ddos-protection/ddos-protection-reference-architectures
          maintainContext: true
        - name: Security baseline for DDoS Protection
          href: /security/benchmark/azure/baselines/azure-ddos-protection-security-baseline
          maintainContext: true
      - name: Application Gateway v2 framework review
        href: /azure/architecture/framework/services/networking/azure-application-gateway
        maintainContext: true
      - name: Azure Firewall guidance
        items:
        - name: Azure NVA Firewall architecture overview
          href: example-scenario/firewalls/index.yml
        - name: Security baseline for Azure Firewall
          href: /security/benchmark/azure/baselines/firewall-security-baseline
          maintainContext: true
      - name: NAT gateway framework review
        href: networking/guide/well-architected-network-address-translation-gateway.yml
      - name: Private Link in hub-and-spoke network
        href: guide/networking/private-link-hub-spoke-network.yml
      - name: Guide to Private Link and DNS with Azure Virtual WAN
        items:
        - name: Guide overview
          href: guide/networking/private-link-virtual-wan-dns-guide.yml
        - name: Virtual hub extension pattern
          href: guide/networking/private-link-virtual-wan-dns-virtual-hub-extension-pattern.yml
        - name: Single region accessing single resource
          href: guide/networking/private-link-virtual-wan-dns-single-region-workload.yml
      - name: Virtual Network guidance
        items:
        - name: Add IP spaces to peered virtual networks
          href: networking/prefixes/add-ip-space-peered-vnet.yml
        - name: Segment virtual networks
          href: reference-architectures/hybrid-networking/network-level-segmentation.yml
        - name: VNet peering and VPN gateways
          href: reference-architectures/hybrid-networking/vnet-peering.yml
        - name: Integrate virtual networks for isolation
          href: /azure/virtual-network/vnet-integration-for-azure-services
          maintainContext: true
        - name: Deploy services into virtual networks
          href: /azure/virtual-network/virtual-network-for-azure-services
          maintainContext: true
        - name: Virtual Network service endpoints
          href: /azure/virtual-network/virtual-network-service-endpoints-overview
          maintainContext: true
        - name: Limit cross-tenant private endpoints
          href: /azure/cloud-adoption-framework/ready/azure-best-practices/limit-cross-tenant-private-endpoint-connections
          maintainContext: true
        - name: Virtual network service tags
          href: /azure/virtual-network/service-tags-overview
          maintainContext: true
      - name: Global transit network and Virtual WAN
        href: /azure/virtual-wan/virtual-wan-global-transit-network-architecture
        maintainContext: true
      - name: Build solutions with availability zones
        href: high-availability/building-solutions-for-high-availability.yml
      - name: Deploy highly available NVAs
        href: reference-architectures/dmz/nva-ha.yml
      - name: Use ExpressRoute with Power Platform
        items:
        - name: Overview
          href: /power-platform/guidance/expressroute/overview
          maintainContext: true
        - name: Benefits of using ExpressRoute
          href: /power-platform/guidance/expressroute/benefits
          maintainContext: true
        - name: How ExpressRoute works
          href: /power-platform/guidance/expressroute/how-expressroute-works
          maintainContext: true
        - name: Before you use ExpressRoute
          href: /power-platform/guidance/expressroute/things-to-consider
          maintainContext: true
        - name: Understand Power Platform architecture
          href: /power-platform/guidance/expressroute/understanding-architecture
          maintainContext: true
        - name: Plan an ExpressRoute deployment
          href: /power-platform/guidance/expressroute/planning-expressroute
          maintainContext: true
        - name: Set up ExpressRoute for Power Platform
          href: /power-platform/guidance/expressroute/setup
          maintainContext: true
        - name: ExpressRoute readiness checklist
          href: /power-platform/guidance/expressroute/checklist
          maintainContext: true
      - name: ExpressRoute for Office 365
        href: /microsoft-365/enterprise/azure-expressroute
        maintainContext: true
      - name: Connectivity to other cloud providers
        href: /azure/cloud-adoption-framework/ready/azure-best-practices/connectivity-to-other-providers
        maintainContext: true
      - name: Connectivity to Oracle Cloud Infrastructure
        href: /azure/cloud-adoption-framework/ready/azure-best-practices/connectivity-to-other-providers-oci
        maintainContext: true
      - name: Resolve overlapping IP address space constraints
        href: guide/networking/private-link-ip-constraints.yml
      - name: Cross-tenant secure access to apps
        href: guide/networking/cross-tenant-secure-access-private-endpoints.yml
      - name: Global web applications
        items:
          - name: Overview
            href: guide/networking/global-web-applications/overview.md
          - name: Mission-critical global HTTP ingress
            href: guide/networking/global-web-applications/mission-critical-global-http-ingress.md
          - name: Mission-critical content delivery
            href: guide/networking/global-web-applications/mission-critical-content-delivery.md
    - name: Architectures
      items:
      - name: Azure DNS Private Resolver
        href: example-scenario/networking/azure-dns-private-resolver.yml
      - name: High availability for IaaS apps
        href: example-scenario/infrastructure/iaas-high-availability-disaster-recovery.yml
      - name: Hub-spoke network topology in Azure
        href: reference-architectures/hybrid-networking/hub-spoke.yml
      - name: Hybrid networking
        items:
        - name: Azure Automation Update Management
          href: hybrid/azure-update-mgmt.yml
        - name: Connect servers with Network Adapter
          href: hybrid/azure-network-adapter.yml
        - name: Design a hybrid DNS solution
          href: hybrid/hybrid-dns-infra.yml
        - name: Hybrid availability and monitoring
          href: hybrid/hybrid-perf-monitoring.yml
      - name: Implement a secure hybrid network
        href: reference-architectures/dmz/secure-vnet-dmz.yml
      - name: Implement an open-source jump server
        href: example-scenario/infrastructure/apache-guacamole.yml
      - name: Interconnect with China using Virtual WAN
        href: /azure/virtual-wan/interconnect-china
        maintainContext: true
      - name: Migrate to Azure Virtual WAN
        href: /azure/virtual-wan/migrate-from-hub-spoke-topology
        maintainContext: true
      - name: Multi-region N-tier application
        href: reference-architectures/n-tier/multi-region-sql-server.yml
      - name: Multi-region load balancing
        href: high-availability/reference-architecture-traffic-manager-application-gateway.yml
      - name: Multi-tier web application built for HA/DR
        href: example-scenario/infrastructure/multi-tier-app-disaster-recovery.yml
      - name: Multitenant SaaS
        href: example-scenario/multi-saas/multitenant-saas.yml
      - name: Network-hardened web app
        href: example-scenario/security/hardened-web-app.yml
      - name: Network topology and connectivity with AVS
        href: /azure/cloud-adoption-framework/scenarios/azure-vmware/eslz-network-topology-connectivity
        maintainContext: true
      - name: Private Link and DNS integration at scale
        href: /azure/cloud-adoption-framework/ready/azure-best-practices/private-link-and-dns-integration-at-scale
        maintainContext: true
      - name: SD-WAN connectivity with Virtual WAN
        href: /azure/virtual-wan/sd-wan-connectivity-architecture
        maintainContext: true
      - name: Traditional Azure networking topology
        href: /azure/cloud-adoption-framework/ready/azure-best-practices/traditional-azure-networking-topology
        maintainContext: true
      - name: TIC 3.0 compliance
        href: example-scenario/security/trusted-internet-connections.yml
      - name: Update route tables with Route Server
        href: example-scenario/networking/manage-routing-azure-route-server.yml
      - name: Virtual WAN solutions
        items:
        - name: Hub-spoke topology with VWAN
          href: networking/hub-spoke-vwan-architecture.yml
        - name: Interconnect with China
          href: /azure/virtual-wan/interconnect-china
          maintainContext: true
        - name: Massive-scale VWAN architecture design
          href: example-scenario/networking/massive-scale-azure-architecture.yml
        - name: Migrate to Azure Virtual WAN
          href: /azure/virtual-wan/migrate-from-hub-spoke-topology
          maintainContext: true
        - name: SD-WAN connectivity with VWAN
          href: /azure/virtual-wan/sd-wan-connectivity-architecture
          maintainContext: true
        - name: Virtual WAN network topology
          href: /azure/cloud-adoption-framework/ready/azure-best-practices/virtual-wan-network-topology
          maintainContext: true
        - name: Virtual WAN optimized for requirements
          href: example-scenario/infrastructure/performance-security-optimized-vwan.yml
    - name: Solution ideas
      items:
      - name: Low-latency network for industry
        href: solution-ideas/articles/low-latency-network.yml
      - name: Video capture and analytics for retail
        href: solution-ideas/articles/video-analytics.yml
      - name: IoT network for healthcare facilities
        href: solution-ideas/articles/healthcare-network.yml
  - name: Oracle
    items:
    - name: Get started
      href: solution-ideas/articles/oracle-on-azure-start-here.md
    - name: Guides
      items:
      - name: Connectivity to Oracle Cloud Infrastructure
        href: /azure/cloud-adoption-framework/ready/azure-best-practices/connectivity-to-other-providers-oci
        maintainContext: true
      - name: Oracle solutions on Azure
        href: /azure/virtual-machines/workloads/oracle/oracle-overview
        maintainContext: true
      - name: Design an Oracle database in Azure
        href: /azure/virtual-machines/workloads/oracle/oracle-design
        maintainContext: true
      - name: Oracle Database backup
        items:
        - name: Oracle Database backup strategies
          href: /azure/virtual-machines/workloads/oracle/oracle-database-backup-strategies
          maintainContext: true
        - name: Oracle backup using Azure Storage
          href: /azure/virtual-machines/workloads/oracle/oracle-database-backup-azure-storage
          maintainContext: true
        - name: Oracle backup using Azure Backup
          href: /azure/virtual-machines/workloads/oracle/oracle-database-backup-azure-backup
          maintainContext: true
      - name: Oracle disaster recovery options
        href: /azure/virtual-machines/workloads/oracle/oracle-disaster-recovery
        maintainContext: true
      - name: Oracle WebLogic Server
        items:
        - name: Oracle WebLogic Server on Azure VMs
          href: /azure/virtual-machines/workloads/oracle/oracle-weblogic
          maintainContext: true
        - name: Oracle WebLogic Server on AKS
          href: /azure/virtual-machines/workloads/oracle/weblogic-aks
          maintainContext: true
        - name: Migrate WebLogic to Azure
          items:
          - name: WebLogic to Azure VMs
            href: /azure/developer/java/migration/migrate-weblogic-to-virtual-machines
            maintainContext: true
          - name: WebLogic with Azure AD via LDAP
            href: /azure/developer/java/migration/migrate-weblogic-with-aad-ldap
            maintainContext: true
          - name: WebLogic with App Gateway
            href: /azure/developer/java/migration/migrate-weblogic-with-app-gateway
            maintainContext: true
          - name: WebLogic with Elastic on Azure
            href: /azure/developer/java/migration/migrate-weblogic-with-elk
            maintainContext: true
          - name: WebLogic to JBoss EAP
            href: /azure/developer/java/migration/migrate-jboss-eap-to-jboss-eap-on-azure-app-service
            maintainContext: true
    - name: Architectures
      items:
      - name: Oracle application architectures
        href: /azure/virtual-machines/workloads/oracle/oracle-oci-applications
        maintainContext: true
      - name: Oracle Cloud Infrastructure solutions
        href: /azure/virtual-machines/workloads/oracle/oracle-oci-overview
        maintainContext: true
      - name: Oracle database architectures
        href: /azure/virtual-machines/workloads/oracle/oracle-reference-architecture
        maintainContext: true
      - name: Oracle database migration
        items:
        - name: Oracle database migration to Azure
          href: solution-ideas/articles/reference-architecture-for-oracle-database-migration-to-azure.yml
        - name: Migration decision process
          href: example-scenario/oracle-migrate/oracle-migration-overview.yml
        - name: Cross-cloud connectivity
          href: example-scenario/oracle-migrate/oracle-migration-cross-cloud.yml
        - name: Lift and shift to Azure VMs
          href: example-scenario/oracle-migrate/oracle-migration-lift-shift.yml
        - name: Refactor
          href: example-scenario/oracle-migrate/oracle-migration-refactor.yml
        - name: Rearchitect
          href: example-scenario/oracle-migrate/oracle-migration-rearchitect.yml
      - name: Oracle Database with Azure NetApp Files
        href: example-scenario/file-storage/oracle-azure-netapp-files.yml
      - name: Run Oracle databases on Azure
        href: solution-ideas/articles/reference-architecture-for-oracle-database-on-azure.yml
      - name: SAP deployment using an Oracle database
        href: example-scenario/apps/sap-production.yml
  - name: SAP
    items:
    - name: Get started
      href: reference-architectures/sap/sap-overview.yml
    - name: Guides
      items:
      - name: SAP checklist
        href: /azure/virtual-machines/workloads/sap/sap-deployment-checklist
        maintainContext: true
      - name: SAP landscape architecture
        href: guide/sap/sap-whole-landscape.yml
      - name: SAP HANA infrastructure configurations
        href: /azure/virtual-machines/workloads/sap/hana-vm-operations
        maintainContext: true
      - name: Inbound and outbound internet connections for SAP on Azure
        href: guide/sap/sap-internet-inbound-outbound.yml
      - name: SAP workload configurations with AZs
        href: /azure/virtual-machines/workloads/sap/sap-ha-availability-zones
        maintainContext: true
      - name: Supported scenarios for HLI
        href: /azure/virtual-machines/workloads/sap/hana-supported-scenario
        maintainContext: true
      - name: ANF volume group for SAP HANA
        href: /azure/azure-netapp-files/application-volume-group-introduction
        maintainContext: true
    - name: Architectures
      items:
      - name: Dev/test for SAP
        href: example-scenario/apps/sap-dev-test.yml
      - name: SAP BusinessObjects BI platform
        href: /azure/virtual-machines/workloads/sap/businessobjects-deployment-guide
        maintainContext: true
      - name: SAP BusinessObjects BI platform for Linux
        href: /azure/virtual-machines/workloads/sap/businessobjects-deployment-guide-linux
        maintainContext: true
      - name: SAP BW/4HANA in Linux on Azure
        href: reference-architectures/sap/run-sap-bw4hana-with-linux-virtual-machines.yml
      - name: SAP deployment using an Oracle DB
        href: example-scenario/apps/sap-production.yml
      - name: SAP HANA on HLI
        href: reference-architectures/sap/hana-large-instances.yml
      - name: SAP HANA scale-out with standby node
        href: /azure/virtual-machines/workloads/sap/sap-hana-scale-out-standby-netapp-files-rhel
        maintainContext: true
      - name: SAP HANA scale-up on Linux
        href: reference-architectures/sap/run-sap-hana-for-linux-virtual-machines.yml
      - name: SAP NetWeaver in Windows on Azure
        href: guide/sap/sap-netweaver.yml
      - name: SAP S/4HANA in Linux on Azure
        href: guide/sap/sap-s4hana.yml
    - name: Solution ideas
      items:
      - name: SAP NetWeaver on SQL Server
        href: solution-ideas/articles/sap-netweaver-on-sql-server.yml
      - name: SAP S/4 HANA for Large Instances
        href: solution-ideas/articles/sap-s4-hana-on-hli-with-ha-and-dr.yml
      - name: SAP workload automation using SUSE
        href: solution-ideas/articles/sap-workload-automation-suse.yml
  - name: Security
    items:
    - name: Get started
      href: guide/security/security-start-here.yml
    - name: Guides
      items:
      - name: General security
        items:
        - name: Introduction to Azure security
          href: /azure/security/fundamentals/overview
          maintainContext: true
        - name: Security design principles
          href: /azure/architecture/framework/security/security-principles
          maintainContext: true
        - name: Security patterns
          href: /azure/architecture/framework/security/security-patterns
          maintainContext: true
        - name: End-to-end security
          href: /azure/security/fundamentals/end-to-end
          maintainContext: true
        - name: Shared responsibility
          href: /azure/security/fundamentals/shared-responsibility
          maintainContext: true
        - name: SecOps best practices
          href: /security/compass/security-operations
          maintainContext: true
        - name: Application security in Azure
          href: /security/compass/applications-services
          maintainContext: true
      - name: Azure security for AWS
        href: guide/aws/aws-azure-security-solutions.yml
      - name: Highly secure IaaS apps
        href: reference-architectures/n-tier/high-security-iaas.yml
      - name: Microsoft Cybersecurity Architectures
        href: /security/cybersecurity-reference-architecture/mcra
        maintainContext: true
      - name: Use Azure monitoring to integrate security
        href: guide/security/azure-monitor-integrate-security-components.yml
      - name: Virtual Network security options
        href: example-scenario/gateway/firewall-application-gateway.yml
      - name: Zero-trust network for web applications
        href: example-scenario/gateway/application-gateway-before-azure-firewall.yml
      - name: Azure governance design area
        href: /azure/cloud-adoption-framework/ready/landing-zone/design-area/governance
        maintainContext: true
      - name: Microsoft Sentinel guidance
        items:
        - name: Connect AWS to Sentinel
          href: /azure/sentinel/connect-aws
          maintainContext: true
        - name: Connect Azure AD to Sentinel
          href: /azure/sentinel/connect-azure-active-directory
          maintainContext: true
        - name: Connect Defender for Cloud
          href: /azure/sentinel/connect-defender-for-cloud
          maintainContext: true
        - name: Connect Microsoft 365 Defender
          href: /azure/sentinel/connect-microsoft-365-defender
          maintainContext: true
        - name: Integrate Data Explorer with Sentinel
          href: /azure/sentinel/store-logs-in-azure-data-explorer?tabs=adx-event-hub
          maintainContext: true
      - name: Microsoft Defender for Cloud
        items:
        - name: Overview
          href: /azure/defender-for-cloud/defender-for-cloud-introduction
          maintainContext: true
        - name: Security recommendations
          href: /azure/defender-for-cloud/recommendations-reference
          maintainContext: true
        - name: Security recommendations for AWS
          href: /azure/defender-for-cloud/recommendations-reference-aws
          maintainContext: true
        - name: Security alerts and incidents
          href: /azure/defender-for-cloud/alerts-overview
          maintainContext: true
    - name: Architectures
      items:
      - name: Automate Sentinel integration with DevOps
        href: example-scenario/devops/automate-sentinel-integration.yml
      - name: Azure AD in security operations
        href: example-scenario/aadsec/azure-ad-security.yml
      - name: Confidential computing for healthcare
        href: example-scenario/confidential/healthcare-inference.yml
      - name: Cyber threat intelligence
        href: example-scenario/data/sentinel-threat-intelligence.yml
      - name: Homomorphic encryption with SEAL
        href: solution-ideas/articles/homomorphic-encryption-seal.yml
      - name: Hybrid security monitoring
        href: hybrid/hybrid-security-monitoring.yml
      - name: Improved-security access to multitenant
        href: example-scenario/security/access-multitenant-web-app-from-on-premises.yml
      - name: Long-term security logs in Data Explorer
        href: example-scenario/security/security-log-retention-azure-data-explorer.yml
      - name: Real-time fraud detection
        href: example-scenario/data/fraud-detection.yml
      - name: Restrict interservice communications
        href: example-scenario/service-to-service/restrict-communications.yml
      - name: Secure OBO refresh tokens
        href: example-scenario/secrets/secure-refresh-tokens.yml
      - name: Securely managed web apps
        href: example-scenario/apps/fully-managed-secure-apps.yml
      - name: Secure a Microsoft Teams channel bot
        href: example-scenario/teams/securing-bot-teams-channel.yml
      - name: Secure research for regulated data
        href: example-scenario/ai/secure-compute-for-research.yml
      - name: SQL Managed Instance with CMK
        href: example-scenario/data/sql-managed-instance-cmk.yml
      - name: Virtual network integrated microservices
        href: example-scenario/integrated-multiservices/virtual-network-integration.yml
      - name: Web app private database connectivity
        href: example-scenario/private-web-app/private-web-app.yml
    - name: Solution ideas
      items:
      - name: Centralize app configuration and security
        href: solution-ideas/articles/appconfig-key-vault.yml
      - name: Multilayered protection for Azure VMs
        href: solution-ideas/articles/multilayered-protection-azure-vm.yml
      - name: Protect backend APIs
        href: solution-ideas/articles/protect-backend-apis-azure-management.yml
      - name: Threat assessments
        items:
        - name: Map threats to your IT environment
          href: solution-ideas/articles/map-threats-it-environment.yml
        - name: 'First layer of defense: Azure security'
          href: solution-ideas/articles/azure-security-build-first-layer-defense.yml
        - name: 'Second layer of defense: Defender'
          href: solution-ideas/articles/microsoft-365-defender-build-second-layer-defense.yml
        - name: Integrate Azure and Defender
          href: solution-ideas/articles/microsoft-365-defender-security-integrate-azure.yml
        - name: Microsoft Sentinel automated responses
          href: solution-ideas/articles/microsoft-sentinel-automated-response.yml
  - name: Storage
    items:
    - name: Get started
      href: guide/storage/storage-start-here.md
    - name: Guides
      items:
      - name: Storage accounts
        href: /azure/storage/common/storage-account-overview
        maintainContext: true
      - name: Security and compliance
        items:
        - name: Storage encryption for data at rest
          href: /azure/storage/common/storage-service-encryption
          maintainContext: true
        - name: Azure Policy controls for Storage
          href: /azure/storage/common/security-controls-policy
          maintainContext: true
        - name: Use private endpoints
          href: /azure/storage/common/storage-private-endpoints
          maintainContext: true
        - name: Security baseline for Azure Storage
          href: /security/benchmark/azure/baselines/storage-security-baseline
          maintainContext: true
      - name: Data redundancy
        href: /azure/storage/common/storage-redundancy
        maintainContext: true
      - name: DR and storage account failover
        href: /azure/storage/common/storage-disaster-recovery-guidance
        maintainContext: true
      - name: Azure Storage migration guidance
        href: /azure/storage/common/storage-migration-overview
        maintainContext: true
      - name: Blob storage guidance
        items:
        - name: Authorize access to blobs with Azure AD
          href: /azure/storage/blobs/authorize-access-azure-active-directory
          maintainContext: true
        - name: Authorize access with role conditions
          href: /azure/storage/blobs/storage-auth-abac
          maintainContext: true
        - name: Data protection
          href: /azure/storage/blobs/data-protection-overview
          maintainContext: true
        - name: Security recommendations
          href: /azure/storage/blobs/security-recommendations
          maintainContext: true
        - name: Performance and scalability checklist
          href: /azure/storage/blobs/storage-performance-checklist
          maintainContext: true
      - name: Data Lake Storage guidance
        items:
        - name: Best practices
          href: /azure/storage/blobs/data-lake-storage-best-practices
          maintainContext: true
        - name: Security controls by Azure Policy
          href: /azure/data-lake-store/security-controls-policy
          maintainContext: true
      - name: File storage guidance
        items:
        - name: Planning for deployment
          href: /azure/storage/files/storage-files-planning
          maintainContext: true
        - name: Identity-based authentication
          href: /azure/storage/files/storage-files-active-directory-overview
          maintainContext: true
        - name: Networking considerations
          href: /azure/storage/files/storage-files-networking-overview
          maintainContext: true
        - name: Disaster recovery and failover
          href: /azure/storage/common/storage-disaster-recovery-guidance
          maintainContext: true
        - name: File share backup
          href: /azure/backup/azure-file-share-backup-overview
          maintainContext: true
      - name: Queue storage guidance
        items:
        - name: Authorize access with Azure AD
          href: /azure/storage/queues/authorize-access-azure-active-directory
          maintainContext: true
        - name: Performance and scalability checklist
          href: /azure/storage/queues/storage-performance-checklist
          maintainContext: true
      - name: Table storage guidance
        items:
        - name: Authorize access with Azure AD
          href: /azure/storage/tables/authorize-access-azure-active-directory
          maintainContext: true
        - name: Performance and scalability checklist
          href: /azure/storage/tables/storage-performance-checklist
          maintainContext: true
        - name: Design scalable and performant tables
          href: /azure/storage/tables/table-storage-design
          maintainContext: true
        - name: Design for querying
          href: /azure/storage/tables/table-storage-design-for-query
          maintainContext: true
        - name: Table design patterns
          href: /azure/storage/tables/table-storage-design-patterns
          maintainContext: true
      - name: Disk storage guidance
        items:
        - name: Choose a managed disk type
          href: /azure/virtual-machines/disks-types
          maintainContext: true
        - name: Server-side encryption
          href: /azure/virtual-machines/disk-encryption
          maintainContext: true
        - name: Disk Encryption for Linux VMs
          href: /azure/virtual-machines/linux/disk-encryption-overview
          maintainContext: true
        - name: Disk Encryption for Windows VMs
          href: /azure/virtual-machines/windows/disk-encryption-overview
          maintainContext: true
        - name: Design for high performance
          href: /azure/virtual-machines/premium-storage-performance
          maintainContext: true
        - name: Scalability and performance targets
          href: /azure/virtual-machines/disks-scalability-targets
          maintainContext: true
        - name: Create an incremental snapshot
          href: /azure/virtual-machines/disks-incremental-snapshots
          maintainContext: true
      - name: Azure NetApp Files guidance
        items:
        - name: Solution architectures
          href: /azure/azure-netapp-files/azure-netapp-files-solution-architectures
          maintainContext: true
        - name: Use ANF with Oracle Database
          href: /azure/azure-netapp-files/solutions-benefits-azure-netapp-files-oracle-database
          maintainContext: true
        - name: ANF for electronic design automation
          href: /azure/azure-netapp-files/solutions-benefits-azure-netapp-files-electronic-design-automation
          maintainContext: true
        - name: Use ANF with Virtual Desktop
          href: /azure/azure-netapp-files/solutions-windows-virtual-desktop
          maintainContext: true
        - name: Use ANF with SQL Server
          href: /azure/azure-netapp-files/solutions-benefits-azure-netapp-files-sql-server
          maintainContext: true
        - name: ANF volume group for SAP HANA
          href: /azure/azure-netapp-files/application-volume-group-introduction
          maintainContext: true
    - name: Architectures
      items:
      - name: Azure file shares in a hybrid environment
        href: hybrid/azure-file-share.yml
      - name: Azure files secured by AD DS
        href: example-scenario/hybrid/azure-files-on-premises-authentication.yml
      - name: Azure NetApp Files solutions
        items:
        - name: AKS data protection on ANF
          href: example-scenario/file-storage/data-protection-kubernetes-astra-azure-netapp-files.yml
        - name: Enterprise file shares with DR
          href: example-scenario/file-storage/enterprise-file-shares-disaster-recovery.yml
        - name: Moodle deployment with ANF
          href: example-scenario/file-storage/moodle-azure-netapp-files.yml
        - name: Oracle Database with Azure NetApp Files
          href: example-scenario/file-storage/oracle-azure-netapp-files.yml
        - name: SQL Server on VMs with ANF
          href: example-scenario/file-storage/sql-server-azure-netapp-files.yml
      - name: Hybrid file services
        href: hybrid/hybrid-file-services.yml
      - name: Minimal storage – change feed replication
        href: solution-ideas/articles/minimal-storage-change-feed-replicate-data.yml
      - name: Multi-region web app with replication
        href: solution-ideas/articles/multi-region-web-app-multi-writes-azure-table.yml
      - name: Optimized storage data classification
        href: solution-ideas/articles/optimized-storage-logical-data-classification.yml
    - name: Solution ideas
      items:
      - name: HIPAA/HITRUST Health Data and AI
        href: solution-ideas/articles/security-compliance-blueprint-hipaa-hitrust-health-data-ai.yml
      - name: Media rendering
        href: solution-ideas/articles/azure-batch-rendering.yml
      - name: Medical data storage
        href: solution-ideas/articles/medical-data-storage.yml
      - name: Two-region app with Table storage failover
        href: solution-ideas/articles/multi-region-web-app-azure-table-failover.yml
  - name: Virtual Desktop
    items:
    - name: Get started
      href: guide/virtual-desktop/start-here.md
    - name: Guides
      items:
      - name: Azure Virtual Desktop environment
        href: /azure/virtual-desktop/environment-setup
        maintainContext: true
      - name: Azure Virtual Desktop Agent
        href: /azure/virtual-desktop/agent-overview
        maintainContext: true
      - name: Authentication in Azure Virtual Desktop
        href: /azure/virtual-desktop/authentication
        maintainContext: true
      - name: Network connectivity
        items:
        - name: Overview
          href: /azure/virtual-desktop/network-connectivity
          maintainContext: true
        - name: RDP Shortpath
          href: /azure/virtual-desktop/shortpath
          maintainContext: true
        - name: Implement Quality of Service
          href: /azure/virtual-desktop/rdp-quality-of-service-qos
          maintainContext: true
        - name: RDP bandwidth
          href: /azure/virtual-desktop/rdp-bandwidth
          maintainContext: true
        - name: Proxy server guidelines
          href: /azure/virtual-desktop/proxy-server-support
          maintainContext: true
        - name: Connection quality
          href: /azure/virtual-desktop/connection-latency
          maintainContext: true
      - name: Azure AD join for Azure Virtual Desktop
        href: example-scenario/wvd/azure-virtual-desktop-azure-active-directory-join.md
      - name: Multiregion BCDR for AVD
        href: example-scenario/wvd/azure-virtual-desktop-multi-region-bcdr.yml
      - name: AVD for Azure Stack HCI
        href: /azure/virtual-desktop/azure-stack-hci-overview
        maintainContext: true
      - name: FSLogix guidance
        items:
        - name: FSLogix configuration examples
          href: /fslogix/concepts-configuration-examples
        - name: FSLogix profile containers and files
          href: /azure/virtual-desktop/fslogix-containers-azure-files
          maintainContext: true
        - name: Storage FSLogix profile container
          href: /azure/virtual-desktop/store-fslogix-profile
          maintainContext: true
    - name: Architectures
      items:
      - name: Azure Virtual Desktop for the enterprise
        href: example-scenario/wvd/windows-virtual-desktop.yml
      - name: Esri ArcGIS on Azure Virtual Desktop
        href: example-scenario/data/esri-arcgis-azure-virtual-desktop.yml
      - name: Multiple Active Directory forests
        href: example-scenario/wvd/multi-forest.yml
      - name: Multiple forests with Azure AD DS
        href: example-scenario/wvd/multi-forest-azure-managed.yml
  - name: Web
    items:
    - name: Get started
      href: guide/web/web-start-here.md
    - name: Guides
      items:
      - name: Design principles
        href: guide/design-principles/index.md
      - name: Design and implementation patterns
        href: patterns/category/design-implementation.md
      - name: Application guidance
        items:
        - name: Characteristics of modern web apps
          href: /dotnet/architecture/modern-web-apps-azure/modern-web-applications-characteristics
          maintainContext: true
        - name: Enterprise app patterns
          items:
          - name: Reliable web app pattern
            items:
            - name: .NET
              items:
              - name: Plan the implementation
                href: reference-architectures/reliable-web-app/dotnet/pattern-overview.yml
              - name: Apply the pattern
                href: reference-architectures/reliable-web-app/dotnet/apply-pattern.yml
      - name: App Service considerations
        items:
        - name: Deployment best practices
          href: /azure/app-service/deploy-best-practices
          maintainContext: true
        - name: Security recommendations
          href: /azure/app-service/security-recommendations
          maintainContext: true
        - name: Security baseline for App Service
          href: /security/benchmark/azure/baselines/app-service-security-baseline
          maintainContext: true
        - name: Networking features for App Service
          href: /azure/app-service/networking-features
          maintainContext: true
      - name: Cross-tenant secure access to apps
        href: guide/networking/cross-tenant-secure-access-private-endpoints.yml
      - name: Red Hat JBoss EAP on Azure
        href: /azure/developer/java/ee/jboss-on-azure
        maintainContext: true
      - name: Automate Application Gateway reconfiguration for web apps
        href: example-scenario/serverless/automation-application-gateway.yml
      - name: Eventual consistency in Power Platform
        href: guide/power-platform/eventual-consistency.yml
      - name: Single-page application authorization
        href: guide/web/secure-single-page-application-authorization.yml
    - name: Architectures
      items:
      - name: Basic web application
        href: reference-architectures/app-service-web-app/basic-web-app.yml
      - name: Clinical insights with Cloud for Healthcare
        href: example-scenario/mch-health/medical-data-insights.yml
      - name: Common web app architectures
        href: /dotnet/architecture/modern-web-apps-azure/common-web-application-architectures
        maintainContext: true
      - name: Consumer health portal
        href: example-scenario/digital-health/health-portal.yml
      - name: Deployment in App Service Environments
        items:
        - name: Standard deployment
          href: reference-architectures/enterprise-integration/ase-standard-deployment.yml
        - name: High availability deployment
          href: reference-architectures/enterprise-integration/ase-high-availability-deployment.yml
      - name: Design great API developer experiences
        href: example-scenario/web/design-api-developer-experiences-management-github.yml
      - name: E-commerce front end
        href: example-scenario/apps/ecommerce-scenario.yml
      - name: Highly available multi-region web app
        href: reference-architectures/app-service-web-app/multi-region.yml
      - name: Highly available zone-redundant web app
        href: reference-architectures/app-service-web-app/zone-redundant.yml
      - name: 'IaaS: Web app with relational database'
        href: high-availability/ref-arch-iaas-web-and-db.yml
      - name: Improved access to multitenant web apps
        href: example-scenario/security/access-multitenant-web-app-from-on-premises.yml
      - name: Intelligent search engine for e-commerce
        href: example-scenario/apps/ecommerce-search.yml
      - name: Migrate a web app using Azure APIM
        href: example-scenario/apps/apim-api-scenario.yml
      - name: Multi-region web app with private database
        href: example-scenario/sql-failover/app-service-private-sql-multi-region.yml
      - name: Multi-tier app service with private endpoint
        href: example-scenario/web/multi-tier-app-service-private-endpoint.yml
      - name: Multi-tier app service with service endpoint
        href: reference-architectures/app-service-web-app/multi-tier-app-service-service-endpoint.yml
      - name: Multi-tier web app built for HA/DR
        href: example-scenario/infrastructure/multi-tier-app-disaster-recovery.yml
      - name: Protect APIs with Application Gateway
        href: reference-architectures/apis/protect-apis.yml
      - name: Real-time location sharing
        href: example-scenario/signalr/index.yml
      - name: SaaS Starter web app
        href: example-scenario/apps/saas-starter-web-app.yml
      - name: Scalable and secure WordPress on Azure
        href: example-scenario/infrastructure/wordpress.yml
      - name: Scalable cloud applications and SRE
        href: example-scenario/apps/scalable-apps-performance-modeling-site-reliability.yml
      - name: Scalable order processing
        href: example-scenario/data/ecommerce-order-processing.yml
      - name: Scalable web app
        href: reference-architectures/app-service-web-app/scalable-web-app.yml
      - name: Serverless web app
        href: reference-architectures/serverless/web-app.yml
      - name: Virtual health on Cloud for Healthcare
        href: example-scenario/mch-health/virtual-health-mch.yml
      - name: Web app monitoring on Azure
        href: reference-architectures/app-service-web-app/app-monitoring.yml
      - name: Web app private database connectivity
        href: example-scenario/private-web-app/private-web-app.yml
    - name: Solution ideas
      items:
      - name: Dynamics Business Central as a service
        href: solution-ideas/articles/business-central.yml
      - name: E-commerce website running in ASE
        href: solution-ideas/articles/ecommerce-website-running-in-secured-ase.yml
      - name: Highly available SharePoint farm
        href: solution-ideas/articles/highly-available-sharepoint-farm.yml
      - name: Hybrid SharePoint farm with Microsoft 365
        href: solution-ideas/articles/sharepoint-farm-microsoft-365.yml
      - name: Modern customer support portal
        href: solution-ideas/articles/modern-customer-support-portal-powered-by-an-agile-business-process.yml
      - name: Real-time presence with Microsoft 365
        href: solution-ideas/articles/presence-microsoft-365-power-platform.yml
      - name: Scalable e-commerce web app
        href: solution-ideas/articles/scalable-ecommerce-web-app.yml
      - name: Scalable Episerver marketing website
        href: solution-ideas/articles/digital-marketing-episerver.yml
      - name: Scalable Sitecore marketing website
        href: solution-ideas/articles/digital-marketing-sitecore.yml
      - name: Scalable Umbraco CMS web app
        href: solution-ideas/articles/medium-umbraco-web-app.yml
      - name: Simple branded website
        href: solution-ideas/articles/simple-branded-website.yml
      - name: Simple digital marketing website
        href: solution-ideas/articles/digital-marketing-smb.yml
      - name: Web/mobile apps with MySQL and Redis
        href: solution-ideas/articles/webapps.yml
- name: Cloud Adoption Framework
  href: /azure/cloud-adoption-framework<|MERGE_RESOLUTION|>--- conflicted
+++ resolved
@@ -3716,27 +3716,7 @@
           href: operator-guides/aks/choose-kubernetes-edge-compute-option.md
         - name: Choose a bare-metal Kubernetes option
           href: operator-guides/aks/choose-bare-metal-kubernetes.yml
-<<<<<<< HEAD
-      - name: High availability for multitier AKS apps
-        href: guide/aks/aks-high-availability.yml
-      - name: Overview of migration from Service Fabric to AKS
-        href: guide/aks/service-fabric-azure-kubernetes-service.md
-      - name: Migrate an app from Service Fabric to AKS
-        href: guide/aks/migrate-app-service-fabric-azure-kubernetes-service.md
-    - name: Architectures
-      items:
-      - name: Advanced microservices on AKS
-        href: reference-architectures/containers/aks-microservices/aks-microservices-advanced.yml
-      - name: AKS baseline cluster
-        href: /azure/architecture/reference-architectures/containers/aks/baseline-aks
-      - name: Windows containers on AKS
-        href: reference-architectures/containers/aks/windows-containers-on-aks.yml
-      - name: AKS baseline for multi-region clusters
-        href: reference-architectures/containers/aks-multi-region/aks-multi-cluster.yml
-      - name: AKS cluster for a PCI-DSS workload
-=======
       - name: Architectures
->>>>>>> c398d2dc
         items:
         - name: Application
           items:
