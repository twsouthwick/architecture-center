items:
  - name: Azure Architecture Center
    href: ./index.yml
  - name: Browse all Architectures
    href: browse/index.yml
  - name: Architecture icons
    href: icons/index.md
  - name: What's new
    href: changelog.md
  - name: Landing zones
    items:
      - name: Design guides
        items:
          - name: Bicep landing zone implementation
            href: landing-zones/bicep/landing-zone-bicep.md
          - name: Terraform landing zone implementation
            href: landing-zones/terraform/landing-zone-terraform.md
  - name: Application architecture fundamentals
    items:
      - name: Introduction
        href: guide/index.md
      - name: Architecture styles
        items:
          - name: Overview
            href: guide/architecture-styles/index.md
          - name: Big compute
            href: guide/architecture-styles/big-compute.yml
          - name: Big data
            href: guide/architecture-styles/big-data.yml
          - name: Event-driven architecture
            href: guide/architecture-styles/event-driven.yml
          - name: Microservices
            href: guide/architecture-styles/microservices.yml
          - name: N-tier application
            href: guide/architecture-styles/n-tier.yml
          - name: Web-queue-worker
            href: guide/architecture-styles/web-queue-worker.yml
      - name: Design principles for Azure applications
        items:
          - name: Overview
            href: guide/design-principles/index.md
          - name: Design for self-healing
            href: guide/design-principles/self-healing.md
          - name: Make all things redundant
            href: guide/design-principles/redundancy.md
          - name: Minimize coordination
            href: guide/design-principles/minimize-coordination.yml
          - name: Design to scale out
            href: guide/design-principles/scale-out.md
          - name: Partition around limits
            href: guide/design-principles/partition.md
          - name: Design for operations
            href: guide/design-principles/design-for-operations.md
          - name: Use managed services
            href: guide/design-principles/managed-services.md
          - name: Use an identity service
            href: guide/design-principles/identity.md
          - name: Use the best data store
            href: /azure/architecture/guide/design-principles/use-best-data-store
          - name: Design for evolution
            href: guide/design-principles/design-for-evolution.md
          - name: Build for the needs of business
            href: guide/design-principles/build-for-business.md
      - name: Technology choices
        items:
          - name: Overview
            href: guide/technology-choices/technology-choices-overview.md
          - name: Choose a compute service
            items:
              - name: Azure compute services
                href: guide/technology-choices/compute-decision-tree.yml
              - name: High availability and disaster recovery
                href: example-scenario/infrastructure/iaas-high-availability-disaster-recovery.yml
              - name: Microservices compute options
                href: /azure/architecture/microservices/design/compute-options
              - name: Web apps and single page apps
                href: /dotnet/architecture/modern-web-apps-azure/choose-between-traditional-web-and-single-page-apps
                maintainContext: true
              - name: Multiparty computing
                href: guide/technology-choices/multiparty-computing-service.yml
          - name: Choose a container option
            items:
              - name: Container options
                href: /azure/container-apps/compare-options
                maintainContext: true
              - name: Kubernetes at the edge
                href: operator-guides/aks/choose-kubernetes-edge-compute-option.md
              - name: Bare-metal Kubernetes at the edge
                href: operator-guides/aks/choose-bare-metal-kubernetes.yml              
          - name: Choose a hybrid option
            items:
              - name: Compare Azure Stack Hub and Azure
                href: /azure-stack/user/azure-stack-considerations
                maintainContext: true
              - name: Compare Azure, Stack Hub, and Stack HCI
                href: /azure-stack/operator/compare-azure-azure-stack
                maintainContext: true
              - name: Compare Azure Stack HCI and Stack Hub
                href: /azure-stack/hci/concepts/compare-azure-stack-hub
                maintainContext: true
              - name: Compare Stack HCI and Windows Server
                href: /azure-stack/hci/concepts/compare-windows-server
                maintainContext: true
              - name: Choose drives for Azure Stack HCI
                href: /azure-stack/hci/concepts/choose-drives
                maintainContext: true
          - name: Choose an identity service
            items:
              - name: Active Directory services
                href: /azure/active-directory-domain-services/compare-identity-solutions
                maintainContext: true
              - name: Hybrid identity authentication methods
                href: /azure/active-directory/hybrid/choose-ad-authn
                maintainContext: true
          - name: Choose a storage service
            items:
              - name: Storage options
                href: /azure/cloud-adoption-framework/ready/considerations/storage-options
                maintainContext: true
              - name: Managed disk types
                href: /azure/virtual-machines/disks-types
                maintainContext: true
              - name: Data transfer solutions
                href: /azure/storage/common/storage-choose-data-transfer-solution
                maintainContext: true
          - name: Choose a data store
            items:
              - name: Understand data store models
                href: guide/technology-choices/data-store-overview.md
              - name: Select a data store
                href: guide/technology-choices/data-store-decision-tree.md
              - name: Criteria for choosing a data store
                href: guide/technology-choices/data-store-considerations.md
              - name: Big data storage
                href: data-guide/technology-choices/data-storage.md
              - name: Database scenarios
                items:
                  - name: OLAP solutions
                    href: data-guide/relational-data/online-analytical-processing.yml
                  - name: OLTP solutions
                    href: data-guide/relational-data/online-transaction-processing.md
                  - name: Data warehousing
                    href: data-guide/relational-data/data-warehousing.yml
                  - name: Data lakes
                    href: data-guide/scenarios/data-lake.md
                  - name: Non-relational data store
                    href: data-guide/big-data/non-relational-data.yml
                  - name: Pipeline orchestration
                    href: data-guide/technology-choices/pipeline-orchestration-data-movement.md
                  - name: Search data store
                    href: data-guide/technology-choices/search-options.md
                  - name: Data transfer options
                    href: data-guide/scenarios/data-transfer.md
          - name: Choose an analytics solution
            items:
              - name: Analytical data stores
                href: data-guide/technology-choices/analytical-data-stores.md
              - name: Analytics and reporting
                href: data-guide/technology-choices/analysis-visualizations-reporting.md
              - name: Batch processing
                href: data-guide/technology-choices/batch-processing.md
              - name: Stream processing
                href: data-guide/technology-choices/stream-processing.md
          - name: Choose an AI/ML service
            items:
              - name: Cognitive services
                href: data-guide/technology-choices/cognitive-services.md
              - name: Natural language processing
                href: data-guide/technology-choices/natural-language-processing.yml
              - name: Machine learning
                href: data-guide/technology-choices/data-science-and-machine-learning.md
              - name: Machine learning tools
                href: example-scenario/mlops/aml-decision-tree.yml
              - name: Compare MLflow and Azure ML
                href: /azure/machine-learning/concept-mlflow
                maintainContext: true
          - name: Choose a networking service
            items:
              - name: Load balancing options
                href: guide/technology-choices/load-balancing-overview.yml
              - name: VNet peering and VPN gateways
                href: reference-architectures/hybrid-networking/vnet-peering.yml
          - name: Choose a messaging service
            items:
              - name: Compare messaging services
                href: /azure/event-grid/compare-messaging-services
                maintainContext: true
              - name: Asynchronous messaging
                href: guide/technology-choices/messaging.yml
              - name: Real-time message ingestion
                href: data-guide/technology-choices/real-time-ingestion.md
          - name: Choose an IoT option
            items:
              - name: IoT solutions in Azure
                href: example-scenario/iot/iot-central-iot-hub-cheat-sheet.yml
              - name: Compare IoT Hub and Event Hubs
                href: /azure/iot-hub/iot-hub-compare-event-hubs
                maintainContext: true
          - name: Choose a mobile development framework
            href: /azure/developer/mobile-apps/choose-mobile-framework
            maintainContext: true
          - name: Choose a mixed reality engine
            href: /windows/mixed-reality/develop/choosing-an-engine
            maintainContext: true
      - name: Best practices for cloud applications
        items:
          - name: Overview
            href: best-practices/index-best-practices.md
          - name: API design
            href: best-practices/api-design.md
          - name: API implementation
            href: best-practices/api-implementation.md
          - name: Autoscaling
            href: best-practices/auto-scaling.md
          - name: Background jobs
            href: best-practices/background-jobs.md
          - name: Caching
            href: best-practices/caching.yml
          - name: Content Delivery Network
            href: best-practices/cdn.yml
          - name: Data partitioning
            href: best-practices/data-partitioning.yml
          - name: Data partitioning strategies (by service)
            href: best-practices/data-partitioning-strategies.yml
          - name: Host name preservation
            href: best-practices/host-name-preservation.yml
          - name: Message encoding considerations
            href: best-practices/message-encode.md
          - name: Monitoring and diagnostics
            href: best-practices/monitoring.yml
          - name: Retry guidance for specific services
            href: best-practices/retry-service-specific.md
          - name: Transient fault handling
            href: best-practices/transient-faults.md
      - name: Performance tuning and antipatterns
        items:
          - name: Introduction
            href: performance/index.md
          - name: Scenario 1 - Distributed transactions
            href: performance/distributed-transaction.yml
          - name: Scenario 2 - Multiple backend services
            href: performance/backend-services.yml
          - name: Scenario 3 - Event streaming
            href: performance/event-streaming.yml
          - name: Performance antipatterns
            items:
              - name: Overview
                href: antipatterns/index.md
              - name: Busy Database
                href: antipatterns/busy-database/index.md
              - name: Busy Front End
                href: antipatterns/busy-front-end/index.md
              - name: Chatty I/O
                href: antipatterns/chatty-io/index.md
              - name: Extraneous Fetching
                href: antipatterns/extraneous-fetching/index.md
              - name: Improper Instantiation
                href: antipatterns/improper-instantiation/index.md
              - name: Monolithic Persistence
                href: antipatterns/monolithic-persistence/index.md
              - name: No Caching
                href: antipatterns/no-caching/index.md
              - name: Noisy Neighbor
                href: antipatterns/noisy-neighbor/noisy-neighbor.yml
              - name: Retry Storm
                href: antipatterns/retry-storm/index.md
              - name: Synchronous I/O
                href: antipatterns/synchronous-io/index.md
      - name: Responsible engineering
        items:
          - name: Responsible innovation
            expanded: true
            items:
              - name: Overview
                href: guide/responsible-innovation/index.md
              - name: Judgment call
                href: guide/responsible-innovation/judgmentcall.md
              - name: Harms modeling
                items:
                  - name: Understand harm
                    href: guide/responsible-innovation/harms-modeling/index.md
                  - name: Assess types of harm
                    href: guide/responsible-innovation/harms-modeling/type-of-harm.md
              - name: Community jury
                href: guide/responsible-innovation/community-jury/index.md
          - name: Responsible AI
            items:
              - name: Overview
                href: /azure/cloud-adoption-framework/strategy/responsible-ai
                maintainContext: true
              - name: Six key principles
                href: /azure/cloud-adoption-framework/innovate/best-practices/trusted-ai
                maintainContext: true
              - name: Guidelines for human-AI interaction
                href: /ai/guidelines-human-ai-interaction/?bc=%2fazure%2farchitecture%2fbread%2ftoc.json&toc=%2fazure%2farchitecture%2ftoc.json
              - name: Responsible AI with Cognitive Services
                href: /azure/cognitive-services/responsible-use-of-ai-overview
                maintainContext: true
              - name: Machine learning
                items:
                  - name: Responsible AI and machine learning
                    href: /azure/machine-learning/concept-responsible-ml
                    maintainContext: true
                  - name: Model interpretability
                    href: /azure/machine-learning/how-to-machine-learning-interpretability
                    maintainContext: true
                  - name: ML fairness
                    href: /azure/machine-learning/concept-fairness-ml
                    maintainContext: true
                  - name: Differential privacy
                    href: /azure/machine-learning/concept-differential-privacy
                    maintainContext: true
      - name: Architecture for startups
        items:
          - name: Overview
            href: guide/startups/startup-architecture.md
          - name: Core startup stack architecture
            href: example-scenario/startups/core-startup-stack.yml
          - name: SaaS digital business journey on Azure
            href: guide/saas/saas-digital-business-journey-azure.md
      - name: Mission critical applications
        items:
            - name: Mission-critical baseline architecture
              href: reference-architectures/containers/aks-mission-critical/mission-critical-intro.yml
            - name: Mission-critical baseline architecture with network controls
              href: reference-architectures/containers/aks-mission-critical/mission-critical-network-architecture.yml
            - name: Design areas
              items:
                - name: Application platform
                  href: reference-architectures/containers/aks-mission-critical/mission-critical-app-platform.md
                - name: Application design
                  href: reference-architectures/containers/aks-mission-critical/mission-critical-app-design.md
                - name: Networking and connectivity platform
                  href: reference-architectures/containers/aks-mission-critical/mission-critical-networking.md
                - name: Data platform
                  href: reference-architectures/containers/aks-mission-critical/mission-critical-data-platform.md                                    
                - name: Deployment and testing
                  href: reference-architectures/containers/aks-mission-critical/mission-critical-deploy-test.md
                - name: Health modeling
                  href: reference-architectures/containers/aks-mission-critical/mission-critical-health-modeling.md

            - name: Guides
              items:
                - name: Continuous Validation with Azure Load Testing and Azure Chaos Studio
                  href: guide/testing/mission-critical-deployment-testing.md
      - name: Multitenant applications
        items:
          - name: Overview
            href: guide/multitenant/overview.md
          - name: Considerations
            items:
              - name: Overview
                href: guide/multitenant/considerations/overview.yml
              - name: Tenancy models
                href: guide/multitenant/considerations/tenancy-models.yml
              - name: Tenant lifecycle
                href: guide/multitenant/considerations/tenant-lifecycle.md
              - name: Pricing models
                href: guide/multitenant/considerations/pricing-models.md
              - name: Measure consumption
                href: guide/multitenant/considerations/measure-consumption.md
              - name: Deploy updates
                href: guide/multitenant/considerations/updates.md
              - name: Map requests to tenants
                href: guide/multitenant/considerations/map-requests.yml
              - name: Identity
                href: guide/multitenant/considerations/identity.md
              - name: Domain names
                href: guide/multitenant/considerations/domain-names.yml
          - name: Approaches
            items:
              - name: Overview
                href: guide/multitenant/approaches/overview.yml
              - name: Resource organization
                href: guide/multitenant/approaches/resource-organization.yml
              - name: Governance and compliance
                href: guide/multitenant/approaches/governance-compliance.md
              - name: Cost management and allocation
                href: guide/multitenant/approaches/cost-management-allocation.yml
              - name: Deployment and configuration
                href: guide/multitenant/approaches/deployment-configuration.yml
              - name: Compute
                href: guide/multitenant/approaches/compute.md
              - name: Networking
                href: guide/multitenant/approaches/networking.md
              - name: Storage and data
                href: guide/multitenant/approaches/storage-data.yml
              - name: Messaging
                href: guide/multitenant/approaches/messaging.md
              - name: Identity
                href: guide/multitenant/approaches/identity.md
              - name: Integration
                href: guide/multitenant/approaches/integration.md
              - name: IoT
                href: guide/multitenant/approaches/iot.md
              - name: AI and ML
                href: guide/multitenant/approaches/ai-ml.md
          - name: Service-specific guidance
            items:
              - name: Overview
                href: guide/multitenant/service/overview.md
              - name: Deployment and configuration
                items:
                  - name: Azure App Configuration
                    href: guide/multitenant/service/app-configuration.md
                  - name: Azure Resource Manager
                    href: guide/multitenant/service/resource-manager.md
              - name: Compute
                items:
                  - name: App Service and Functions
                    href: guide/multitenant/service/app-service.yml
              - name: Networking
                items:
                  - name: Azure NAT Gateway
                    href: guide/multitenant/service/nat-gateway.md
                  - name: Azure Private Link
                    href: guide/multitenant/service/private-link.md
              - name: Storage and data
                items:
                  - name: Azure Cache for Redis
                    href: guide/multitenant/service/cache-redis.md
                  - name: Azure Cosmos DB
                    href: guide/multitenant/service/cosmos-db.md
                  - name: Azure Database for PostgreSQL
                    href: guide/multitenant/service/postgresql.md
                  - name: Azure SQL Database
                    href: guide/multitenant/service/sql-database.md
                  - name: Azure Storage
                    href: guide/multitenant/service/storage.md
              - name: Security
                items:
                  - name: Azure Key Vault
                    href: guide/multitenant/service/key-vault.md
              - name: AI and ML
                items:
                  - name: Azure Cognitive Search
                    href: /azure/search/search-modeling-multitenant-saas-applications
                    maintainContext: true
          - name: Multitenancy checklist
            href: guide/multitenant/checklist.md
          - name: Related resources
            href: guide/multitenant/related-resources.md
      - name: Solutions across Microsoft platforms
        expanded: true
        items:
          - name: Build applications on the Microsoft cloud
            items:
              - name: 1. Overview
                href: guide/microsoft-cloud/overview.md
              - name: 2. Create and deploy apps in less time
                href: guide/microsoft-cloud/create-deploy-more-applications-less-time.md
              - name: 3. Get the most value from technical talent
                href: guide/microsoft-cloud/get-most-value-technical-talent.md
              - name: 4. Integrate apps with existing solutions
                href: guide/microsoft-cloud/integrate-new-applications-existing-solutions.md
              - name: 5. Create and run secure applications
                href: guide/microsoft-cloud/create-run-secure-applications.md
              - name: 6. Summary
                href: guide/microsoft-cloud/summary.md
          - name: Azure and Power Platform scenarios 
            items:
               - name: Overview
                 href: solutions/power-platform-scenarios.md
               - name: All Power Platform architectures
                 href: /azure/architecture/browse/?products=power-platform
               - name: CI/CD for Power Platform
                 href: solution-ideas/articles/azure-devops-continuous-integration-for-power-platform.yml
               - name: Citizen AI with Power Platform
                 href: example-scenario/ai/citizen-ai-power-platform.yml
               - name: Eventual consistency with Power Apps
                 href: reference-architectures/power-platform/eventual-consistency.yml
               - name: Extract text using Power Automate
                 href: example-scenario/ai/extract-object-text.yml
               - name: Optimize inventory and forecast demand
                 href: example-scenario/analytics/optimize-inventory-forecast-demand.yml
               - name: Power Automate deployment at scale
                 href: example-scenario/power-automate/power-automate.yml
               - name: Real-time ML with Power Platform
                 href: example-scenario/ai/deploy-real-time-machine-learning-model-application-ui.yml  
          - name: Azure and Microsoft 365 scenarios
            items:
              - name: Overview
                href: solutions/microsoft-365-scenarios.md
              - name: All Microsoft 365 architectures
                href: /azure/architecture/browse/?products=m365
              - name: Governance of Teams guest users
                href: example-scenario/governance/governance-teams-guest-users.yml
              - name: Hybrid SharePoint farm with Microsoft 365
                href: solution-ideas/articles/sharepoint-farm-microsoft-365.yml
              - name: Manage Microsoft 365 tenants with DevOps
                href: example-scenario/devops/manage-microsoft-365-tenant-configuration-microsoft365dsc-devops.yml
              - name: Real-time collaboration
                href: solution-ideas/articles/collaboration-microsoft-365.yml           
              - name: Real-time presence
                href: solution-ideas/articles/presence-microsoft-365-power-platform.yml
              - name: Secure a Teams channel bot with a firewall
                href: example-scenario/teams/securing-bot-teams-channel.yml
          - name: Azure and Dynamics 365 scenarios
            items:
              - name: Overview
                href: solutions/dynamics-365-scenarios.md
              - name: All Dynamics 365 architectures
                href: /azure/architecture/browse/?terms=dynamics%20365
              - name: Customer 360 with Dynamics 365 CI
                href: example-scenario/analytics/synapse-customer-insights.yml
              - name: Dynamics Business Central as a service
                href: solution-ideas/articles/business-central.yml
              - name: Enhanced customer dimension
                href: solution-ideas/articles/customer-insights-synapse.yml
          - name: Azure and Microsoft on-premises servers  
            href: guide/on-premises-microsoft-technologies.md
      - name: Third-party scenarios
        expanded: true
        items:
          - name: Apache technologies
            href: guide/apache-scenarios.md
          - name: Other open-source technologies
            href: guide/open-source-scenarios.md
          - name: Partner technologies
            href: guide/partner-scenarios.md
      - name: Azure for AWS professionals
        expanded: true
        items:
          - name: Overview
            href: aws-professional/index.md
          - name: Component information
            items:
              - name: Accounts
                href: aws-professional/accounts.md
              - name: Compute
                href: aws-professional/compute.md
              - name: Databases
                href: aws-professional/databases.md
              - name: Messaging
                href: aws-professional/messaging.md
              - name: Networking
                href: aws-professional/networking.md
              - name: Regions and zones
                href: aws-professional/regions-zones.md
              - name: Resources
                href: aws-professional/resources.md
              - name: Security and identity
                href: aws-professional/security-identity.md
              - name: Storage
                href: aws-professional/storage.md
          - name: Services comparison
            href: aws-professional/services.md
          - name: Guidance
            items:
              - name: Automation for AWS
                items:
                  - name: Authenticate runbooks with AWS
                    href: /azure/automation/automation-config-aws-account
                    maintainContext: true
                  - name: Deploy an AWS VM with Automation runbook
                    href: /azure/automation/automation-scenario-aws-deployment
                    maintainContext: true
              - name: Cost management for AWS
                items:
                  - name: Set up AWS for Azure Cost Management
                    href: /azure/cost-management-billing/costs/aws-integration-set-up-configure
                    maintainContext: true
                  - name: Manage AWS costs in Azure
                    href: /azure/cost-management-billing/costs/aws-integration-manage
                    maintainContext: true
              - name: Identity management for AWS
                items:
                  - name: Azure AD identity management for AWS
                    href: reference-architectures/aws/aws-azure-ad-security.yml
                  - name: Onboard an AWS account
                    href: /azure/active-directory/cloud-infrastructure-entitlement-management/onboard-aws
                    maintainContext: true
                  - name: Amazon Managed Grafana
                    href: /azure/active-directory/saas-apps/amazon-managed-grafana-tutorial
                    maintainContext: true
                  - name: AWS single-account access
                    href: /azure/active-directory/saas-apps/amazon-web-service-tutorial
                    maintainContext: true
                  - name: AWS Single Sign-on
                    href: /azure/active-directory/saas-apps/aws-single-sign-on-tutorial
                    maintainContext: true
                  - name: Configure AWS Single Sign-On
                    href: /azure/active-directory/saas-apps/aws-single-sign-on-provisioning-tutorial
                    maintainContext: true
                  - name: AWS multiple accounts
                    href: /azure/active-directory/saas-apps/aws-multi-accounts-tutorial
                    maintainContext: true
                  - name: AWS ClientVPN
                    href: /azure/active-directory/saas-apps/aws-clientvpn-tutorial
                    maintainContext: true
                  - name: Attach and detach policies
                    href: /azure/active-directory/cloud-infrastructure-entitlement-management/how-to-attach-detach-permissions
                    maintainContext: true
              - name: Migration from AWS
                items:
                  - name: Azure Migrate
                    items:
                      - name: Discover AWS instances
                        href: /azure/migrate/tutorial-discover-aws
                        maintainContext: true
                      - name: Assess AWS instances
                        href: /azure/migrate/tutorial-assess-aws
                        maintainContext: true
                      - name: Migrate AWS VMs
                        href: /azure/migrate/tutorial-migrate-aws-virtual-machines
                        maintainContext: true
                  - name: Compute
                    items:
                      - name: Migrate AWS to managed disks
                        href: /azure/virtual-machines/windows/on-prem-to-azure
                        maintainContext: true
                      - name: Migrate an AWS Windows VM
                        href: /azure/virtual-machines/windows/aws-to-azure
                        maintainContext: true
              - name: Security for AWS
                items:
                  - name: Azure security for AWS
                    href: reference-architectures/aws/aws-azure-security-solutions.yml
                  - name: Connect AWS to Microsoft Sentinel
                    href: /azure/sentinel/connect-aws
                    maintainContext: true
                  - name: Protect AWS with Microsoft Defender
                    href: /defender-cloud-apps/protect-aws
                    maintainContext: true
                  - name: Connect AWS to Microsoft Defender
                    href: /defender-cloud-apps/connect-aws
                    maintainContext: true
                  - name: "Video: AWS connector in Defender"
                    href: /azure/defender-for-cloud/episode-one
                    maintainContext: true
              - name: Azure Databricks for AWS
                href: /azure/databricks/repos/aws-code-commit-version-control
                maintainContext: true
              - name: Azure Service Fabric for AWS
                href: /azure/service-fabric/service-fabric-tutorial-standalone-create-infrastructure
                maintainContext: true
              - name: Azure VPN Gateway for AWS
                href: /azure/vpn-gateway/vpn-gateway-howto-aws-bgp
                maintainContext: true
      - name: Azure for Google Cloud professionals
        expanded: true
        items:
          - name: Overview
            href: gcp-professional/index.md
          - name: Services comparison
            href: gcp-professional/services.md
          - name: Guidance
            items:
              - name: Identity management for Google Cloud
                items:
                  - name: Onboard a Google Cloud project
                    href: /azure/active-directory/cloud-infrastructure-entitlement-management/onboard-gcp
                    maintainContext: true
                  - name: Add and remove roles and tasks
                    href: /azure/active-directory/cloud-infrastructure-entitlement-management/how-to-add-remove-role-task
                    maintainContext: true
              - name: Migration from Google Cloud
                items:
                  - name: Discover Google Cloud instances
                    href: /azure/migrate/tutorial-discover-gcp
                    maintainContext: true
                  - name: Assess Google Cloud VM instances
                    href: /azure/migrate/tutorial-assess-gcp
                    maintainContext: true
                  - name: Migrate Google Cloud VMs to Azure
                    href: /azure/migrate/tutorial-migrate-gcp-virtual-machines
                    maintainContext: true
              - name: Security for Google Cloud
                items:
                  - name: Protect Google Cloud with Defender
                    href: /defender-cloud-apps/protect-gcp
                    maintainContext: true
                  - name: Connect Google Cloud projects
                    href: /azure/defender-for-cloud/quickstart-onboard-gcp
                    maintainContext: true
                  - name: Connect Google Cloud to Defender
                    href: /defender-cloud-apps/connect-google-gcp
                    maintainContext: true
                  - name: "Video: Protect containers in Google Cloud"
                    href: /azure/defender-for-cloud/episode-ten
                    maintainContext: true
  - name: Design Patterns
    items:
      - name: Overview
        href: patterns/index.md
      - name: Categories
        items:
          - name: Data management
            href: patterns/category/data-management.md
          - name: Design and implementation
            href: patterns/category/design-implementation.md
          - name: Messaging
            href: patterns/category/messaging.md
      - name: Ambassador
        href: patterns/ambassador.yml
      - name: Anti-corruption Layer
        href: patterns/anti-corruption-layer.yml
      - name: Asynchronous Request-Reply
        href: patterns/async-request-reply.yml
      - name: Backends for Frontends
        href: patterns/backends-for-frontends.yml
      - name: Bulkhead
        href: patterns/bulkhead.yml
      - name: Cache-Aside
        href: patterns/cache-aside.yml
      - name: Choreography
        href: patterns/choreography.yml
      - name: Circuit Breaker
        href: patterns/circuit-breaker.yml
      - name: Claim Check
        href: patterns/claim-check.yml
      - name: Compensating Transaction
        href: patterns/compensating-transaction.yml
      - name: Competing Consumers
        href: patterns/competing-consumers.yml
      - name: Compute Resource Consolidation
        href: patterns/compute-resource-consolidation.yml
      - name: CQRS
        href: patterns/cqrs.yml
      - name: Deployment Stamps
        href: patterns/deployment-stamp.yml
      - name: Edge Workload Configuration
        href: patterns/edge-workload-configuration.md
      - name: Event Sourcing
        href: patterns/event-sourcing.yml
      - name: External Configuration Store
        href: patterns/external-configuration-store.yml
      - name: Federated Identity
        href: patterns/federated-identity.yml
      - name: Gatekeeper
        href: patterns/gatekeeper.yml
      - name: Gateway Aggregation
        href: patterns/gateway-aggregation.yml
      - name: Gateway Offloading
        href: patterns/gateway-offloading.yml
      - name: Gateway Routing
        href: patterns/gateway-routing.yml
      - name: Geode
        href: patterns/geodes.yml
      - name: Health Endpoint Monitoring
        href: patterns/health-endpoint-monitoring.yml
      - name: Index Table
        href: patterns/index-table.yml
      - name: Leader Election
        href: patterns/leader-election.yml
      - name: Materialized View
        href: patterns/materialized-view.yml
      - name: Pipes and Filters
        href: patterns/pipes-and-filters.yml
      - name: Priority Queue
        href: patterns/priority-queue.yml
      - name: Publisher/Subscriber
        href: patterns/publisher-subscriber.yml
      - name: Queue-Based Load Leveling
        href: patterns/queue-based-load-leveling.yml
      - name: Rate Limiting
        href: patterns/rate-limiting-pattern.yml
      - name: Retry
        href: patterns/retry.yml
      - name: Saga
        href: reference-architectures/saga/saga.yml
      - name: Scheduler Agent Supervisor
        href: patterns/scheduler-agent-supervisor.yml
      - name: Sequential Convoy
        href: patterns/sequential-convoy.yml
      - name: Sharding
        href: patterns/sharding.yml
      - name: Sidecar
        href: patterns/sidecar.yml
      - name: Static Content Hosting
        href: patterns/static-content-hosting.yml
      - name: Strangler Fig
        href: patterns/strangler-fig.yml
      - name: Throttling
        href: patterns/throttling.yml
      - name: Valet Key
        href: patterns/valet-key.yml
  - name: Microsoft Azure Well-Architected Framework
    href: /azure/architecture/framework
  - name: Industry solutions with Azure
    expanded: true
    items:
      - name: Overview
        href: industries/overview.md
      - name: Retail
        items:
          - name: Overview
            href: industries/retail.md
          - name: Guides
            items:
              - name: Microsoft Cloud for Retail
                items:
                  - name: Overview
                    href: /industry/retail/overview
                    maintainContext: true
                  - name: Elevate the shopping experience
                    href: /industry/retail/elevate-shopping-experience
                    maintainContext: true
                  - name: Maximize the value of your data
                    href: /industry/retail/maximize-data
                    maintainContext: true
                  - name: Security
                    href: /industry/retail/security-overview
                    maintainContext: true
                  - name: Compliance
                    href: /industry/retail/compliance-overview
                    maintainContext: true
              - name: Dynamics 365 Commerce
                items:
                  - name: Commerce home page
                    href: /dynamics365/commerce
                    maintainContext: true
                  - name: Commerce architecture overview
                    href: /dynamics365/commerce/commerce-architecture
                    maintainContext: true
                  - name: Authentication flows
                    href: /dynamics365/commerce/arch-auth-flow
                    maintainContext: true
                  - name: Headless commerce architecture
                    href: /dynamics365/commerce/dev-itpro/retail-server-architecture
                    maintainContext: true
                  - name: Commerce channel communications
                    href: /dynamics365/commerce/dev-itpro/define-retail-channel-communications-cdx
                    maintainContext: true
                  - name: Modern POS architecture
                    href: /dynamics365/commerce/dev-itpro/retail-modern-pos-architecture
                    maintainContext: true
                  - name: Set up Azure DevOps
                    href: /dynamics365/commerce/dev-itpro/new-environments-visual-studio-teams-branch-retail-projects
                    maintainContext: true
              - name: Data management in retail
                href: industries/retail/retail-data-management-overview.md
              - name: AI and ML in retail
                items:
                  - name: Content-based recommendation
                    href: solution-ideas/articles/build-content-based-recommendation-system-using-recommender.yml
                  - name: Deploy AI-based footfall detection
                    href: hybrid/deployments/solution-deployment-guide-retail-footfall-detection.md
                  - name: Forecast bike rental demand
                    href: /azure/machine-learning/tutorial-automated-ml-forecast
                    maintainContext: true
                  - name: Optimize and reuse recommendations
                    href: industries/retail/recommendation-engine-optimization.yml
              - name: IoT in retail
                items:
                  - name: Digital distribution center
                    href: /azure/iot-central/retail/tutorial-iot-central-digital-distribution-center
                    maintainContext: true
                  - name: In-store analytics checkout
                    items:
                      - name: Create a retail application
                        href: /azure/iot-central/retail/tutorial-in-store-analytics-create-app
                        maintainContext: true
                      - name: Customize the operator dashboard
                        href: /azure/iot-central/retail/tutorial-in-store-analytics-customize-dashboard
                        maintainContext: true
                      - name: Export data and visualize insights
                        href: /azure/iot-central/retail/tutorial-in-store-analytics-export-data-visualize-insights
                        maintainContext: true
                  - name: Smart inventory management
                    href: /azure/iot-central/retail/tutorial-iot-central-smart-inventory-management
                    maintainContext: true
              - name: Migrate your e-commerce solution to Azure
                href: industries/retail/migrate-ecommerce-solution.md
              - name: SKU optimization for consumer brands
                href: industries/retail/sku-optimization-solution-guide.yml
              - name: Visual search in retail with Cosmos DB
                href: industries/retail/visual-search-use-case-overview.yml
          - name: Architectures
            items:
              - name: All retail architectures
                href: /azure/architecture/browse/?terms=retail
              - name: AI-based footfall detection
                href: solution-ideas/articles/hybrid-footfall-detection.yml
              - name: Build a real-time recommendation API
                href: reference-architectures/ai/real-time-recommendation.yml
              - name: Buy online, pick up in store (retail)
                href: example-scenario/iot/vertical-buy-online-pickup-in-store.yml
              - name: E-commerce front end
                href: example-scenario/apps/ecommerce-scenario.yml
              - name: Interactive price analytics
                href: solution-ideas/articles/interactive-price-analytics.yml
              - name: Intelligent search engine for e-commerce
                href: example-scenario/apps/ecommerce-search.yml
              - name: Magento e-commerce platform in AKS
                href: example-scenario/magento/magento-azure.yml
              - name: Movie recommendations on Azure
                href: example-scenario/ai/movie-recommendations-with-machine-learning.yml
              - name: Optimize inventory and forecast demand
                href: example-scenario/analytics/optimize-inventory-forecast-demand.yml
              - name: Out of stock detection (retail)
                href: /hybrid/app-solutions/pattern-out-of-stock-at-edge
                maintainContext: true
              - name: Scalable order processing
                href: example-scenario/data/ecommerce-order-processing.yml
              - name: Video capture and analytics for retail
                href: solution-ideas/articles/video-analytics.yml
          - name: Datasets
            items:
              - name: OJ sales simulated
                href: /azure/open-datasets/dataset-oj-sales-simulated
                maintainContext: true
              - name: US Consumer Price Index
                items:
                  - name: US Consumer Price Index
                    href: /azure/open-datasets/dataset-us-consumer-price-index
                    maintainContext: true
                  - name: US Producer Price Index - Commodities
                    href: /azure/open-datasets/dataset-us-producer-price-index-commodities
                    maintainContext: true
                  - name: US Producer Price Index - Industry
                    href: /azure/open-datasets/dataset-us-producer-price-index-industry
                    maintainContext: true
              - name: US Population
                items:
                  - name: US Population by County
                    href: /azure/open-datasets/dataset-us-population-county
                    maintainContext: true
                  - name: US Population by ZIP code
                    href: /azure/open-datasets/dataset-us-population-zip
                    maintainContext: true
          - name: Compliance solutions
            items:
              - name: ISO standards
                items:
                  - name: ISO 22301
                    href: /azure/compliance/offerings/offering-iso-22301
                    maintainContext: true
                  - name: ISO 27001
                    href: /azure/compliance/offerings/offering-iso-27001
                    maintainContext: true
                  - name: ISO 27017
                    href: /azure/compliance/offerings/offering-iso-27017
                    maintainContext: true
                  - name: ISO 27018
                    href: /azure/compliance/offerings/offering-iso-27018
                    maintainContext: true
              - name: SOC2 Type 2
                href: /azure/compliance/offerings/offering-soc-2
                maintainContext: true
              - name: PCI DSS
                href: /azure/compliance/offerings/offering-pci-dss
                maintainContext: true
              - name: GDPR (EU)
                href: /compliance/regulatory/gdpr
                maintainContext: true
      - name: Financial Services
        items:
          - name: Overview
            href: industries/finance.md
          - name: Guides
            items:
              - name: Microsoft Cloud for Financial Services
                items:
                  - name: Overview
                    href: /industry/financial-services/overview
                    maintainContext: true
                  - name: Security
                    href: /industry/financial-services/security-overview
                    maintainContext: true
                  - name: Compliance
                    href: /industry/financial-services/compliance-overview
                    maintainContext: true
              - name: Dynamics 365 Finance and Operations
                items:
                  - name: Export to Azure Data Lake overview
                    href: /dynamics365/fin-ops-core/dev-itpro/data-entities/azure-data-lake-ga-version-overview
                    maintainContext: true
                  - name: Export in Finance and Operations apps
                    href: /dynamics365/fin-ops-core/dev-itpro/data-entities/finance-data-azure-data-lake
                    maintainContext: true
                  - name: Change data in Azure Data Lake
                    href: /dynamics365/fin-ops-core/dev-itpro/data-entities/azure-data-lake-change-feeds
                    maintainContext: true
              - name: Risk grid computing in banking
                href: industries/finance/risk-grid-banking-overview.yml
              - name: Risk grid computing solution
                href: industries/finance/risk-grid-banking-solution-guide.yml
              - name: Data management in banking
                href: industries/finance/data-management-banking-overview.yml
              - name: Detect mobile bank fraud
                href: guide/ai/bank-fraud-solution.yml
              - name: Financial institutions with data mesh
                href: /azure/cloud-adoption-framework/scenarios/data-management/architectures/reference-architecture-data-mesh
                maintainContext: true
              - name: Big compute for financial risk modeling
                href: guide/architecture-styles/big-compute.yml
              - name: Actuarial risk analysis
                href: industries/finance/actuarial-risk-analysis-financial-model.yml
              - name: Financial services risk lifecycle
                href: industries/finance/financial-risk-model.md
          - name: Architectures
            items:
              - name: All finance architectures
                href: /azure/architecture/browse/?terms=finance
              - name: Automate document processing
                href: example-scenario/ai/automate-document-processing-azure-form-recognizer.yml
              - name: Banking system cloud transformation
                href: example-scenario/banking/banking-system-cloud-transformation.yml
              - name: Data analysis for finance
                href: example-scenario/data/data-analysis-regulated-industries.yml
              - name: Decentralized trust between banks
                href: example-scenario/apps/decentralized-trust.yml
              - name: Finance management using PostgreSQL
                href: solution-ideas/articles/finance-management-apps-using-azure-database-for-postgresql.yml
              - name: Host a Murex MX.3 workload on Azure
                href: example-scenario/finance/murex-mx3-azure.yml  
              - name: Modernize mainframe & midrange data
                href: reference-architectures/migration/modernize-mainframe-data-to-azure.yml
              - name: Patterns and implementations in banking
                href: example-scenario/banking/patterns-and-implementations.yml
              - name: Real-time fraud detection
                href: example-scenario/data/fraud-detection.yml
              - name: Replicate and sync mainframe data in Azure
                href: reference-architectures/migration/sync-mainframe-data-with-azure.yml
              - name: Scale regulated AI and ML in finance
                href: example-scenario/ai/scale-ai-and-machine-learning-in-regulated-industries.yml                
              - name: SWIFT on Azure
                items:
                  - name: Alliance Connect
                    items:
                      - name: SWIFT Alliance Connect
                        href: example-scenario/finance/swift-on-azure-srx.yml
                      - name: SWIFT Alliance Access
                        href: example-scenario/finance/swift-alliance-access-on-azure.yml
                      - name: SWIFT AMH with Alliance Connect
                        href: example-scenario/finance/swift-alliance-messaging-hub.yml
                  - name: Alliance Connect Virtual
                    items:
                      - name: SWIFT Alliance Connect Virtual
                        href: example-scenario/finance/swift-on-azure-vsrx.yml
                      - name: SWIFT Alliance Access with ACV
                        href: example-scenario/finance/swift-alliance-access-vsrx-on-azure.yml
                      - name: SWIFT AMH with ACV
                        href: example-scenario/finance/swift-alliance-messaging-hub-vsrx.yml
                      - name: SWIFT Alliance Cloud in Azure
                        href: example-scenario/finance/swift-alliance-cloud-on-azure.yml
                      - name: SWIFT Alliance Lite2
                        href: example-scenario/finance/swift-alliance-lite2-on-azure.yml
          - name: Datasets
            items:
              - name: US Consumer Price Index
                items:
                  - name: US Consumer Price Index
                    href: /azure/open-datasets/dataset-us-consumer-price-index
                    maintainContext: true
                  - name: US Producer Price Index - Commodities
                    href: /azure/open-datasets/dataset-us-producer-price-index-commodities
                    maintainContext: true
                  - name: US Producer Price Index - Industry
                    href: /azure/open-datasets/dataset-us-producer-price-index-industry
                    maintainContext: true
              - name: US Employment
                items:
                  - name: US Labor Force Statistics
                    href: /azure/open-datasets/dataset-us-labor-force
                    maintainContext: true
                  - name: US Local Area Unemployment
                    href: /azure/open-datasets/dataset-us-local-unemployment
                    maintainContext: true
                  - name: US National Employment Hours
                    href: /azure/open-datasets/dataset-us-national-employment-earnings     
                    maintainContext: true
                  - name: US State Employment Hours
                    href: /azure/open-datasets/dataset-us-state-employment-earnings
                    maintainContext: true
              - name: US Population
                items:
                  - name: US Population by County
                    href: /azure/open-datasets/dataset-us-population-county
                    maintainContext: true
                  - name: US Population by ZIP code
                    href: /azure/open-datasets/dataset-us-population-zip
                    maintainContext: true
          - name: Compliance solutions
            items:
              - name: FFIEC
                href: /compliance/regulatory/offering-ffiec-us
                maintainContext: true
              - name: FINRA 4511
                href: /compliance/regulatory/offering-finra-4511
                maintainContext: true
              - name: IRS 1075
                items:
                  - name: IRS 1075 overview
                    href: /azure/compliance/offerings/offering-irs-1075
                    maintainContext: true
                  - name: IRS 1075 regulatory compliance
                    href: /azure/governance/policy/samples/irs-1075-sept2016
                    maintainContext: true
              - name: PCI 3DS
                href: /azure/compliance/offerings/offering-pci-3ds
                maintainContext: true
              - name: PCI DSS
                items:
                  - name: PCI DSS overview
                    href: /azure/compliance/offerings/offering-pci-dss
                    maintainContext: true
                  - name: PCI DSS 3.2.1 regulatory compliance
                    href: /azure/governance/policy/samples/pci-dss-3-2-1
                    maintainContext: true
                  - name: AKS regulated cluster for PCI
                    href: /azure/architecture/reference-architectures/containers/aks-pci/aks-pci-ra-code-assets
                  - name: AKS regulated - Protect cardholder data
                    href: /azure/architecture/reference-architectures/containers/aks-pci/aks-pci-data
              - name: SEC
                items:
                  - name: SEC 17a-4
                    href: /compliance/regulatory/offering-sec-17a-4 
                    maintainContext: true
                  - name: SEC Regulation SCI
                    href: /azure/compliance/offerings/offering-sec-reg-sci-us
                    maintainContext: true
              - name: SWIFT CSP v2020 blueprint
                items:
                  - name: Overview
                    href: /azure/governance/blueprints/samples/swift-2020/index
                    maintainContext: true
                  - name: Control mapping
                    href: /azure/governance/blueprints/samples/swift-2020/control-mapping
                    maintainContext: true
                  - name: Deployment
                    href: /azure/governance/blueprints/samples/swift-2020/deploy
                    maintainContext: true
      - name: Healthcare
        items:
          - name: Overview
            href: industries/healthcare.md
          - name: Guides
            items:
              - name: Microsoft Cloud for Healthcare
                items:
                  - name: Overview
                    href: /industry/healthcare/overview
                    maintainContext: true
                  - name: Azure setup
                    href: /industry/healthcare/configure-cloud-for-healthcare
                    maintainContext: true
                  - name: Patient engagement
                    href: /industry/healthcare/patient-engagement
                    maintainContext: true
                  - name: Health team collaboration
                    href: /industry/healthcare/health-team-collaboration
                    maintainContext: true
                  - name: Clinical and operational insights
                    href: /industry/healthcare/improve-clinical-operational-insights
                    maintainContext: true
                  - name: Security in Cloud for Healthcare
                    href: /industry/healthcare/security-overview
                    maintainContext: true
                  - name: Compliance in Cloud for Healthcare
                    href: /industry/healthcare/compliance-overview
                    maintainContext: true
              - name: Azure Health Bot
                items:
                  - name: Overview
                    href: /azure/health-bot/overview
                    maintainContext: true
                  - name: Built-in medical intelligence
                    href: /azure/health-bot/bot_docs/triage_symptom_checking
                    maintainContext: true
                  - name: Debugging
                    href: /azure/health-bot/scenario-authoring/debugging
                    maintainContext: true
                  - name: Advanced functionality
                    href: /azure/health-bot/scenario-authoring/advanced_functionality
                    maintainContext: true
                  - name: Language models
                    href: /azure/health-bot/language_models
                    maintainContext: true
                  - name: Handoff to a live agent
                    href: /azure/health-bot/handoff
                    maintainContext: true
                  - name: Handoff using Microsoft Teams
                    href: /azure/health-bot/handoff-teams
                    maintainContext: true
                  - name: Dynamics 365 Omnichannel integration
                    href: /azure/health-bot/omnichannel
                    maintainContext: true
                  - name: Health Bot custom telemetry
                    href: /azure/health-bot/custom_telemetry
                    maintainContext: true
              - name: Azure Health Data Services
                items:
                  - name: Overview
                    href: /azure/healthcare-apis/healthcare-apis-overview
                    maintainContext: true
                  - name: Azure Health Data Services workspace
                    href: /azure/healthcare-apis/workspace-overview
                    maintainContext: true
              - name: Azure API for FHIR
                items:
                  - name: Overview
                    href: /azure/healthcare-apis/azure-api-for-fhir/overview#azure-iot-connector-for-fhir-preview
                    maintainContext: true
                  - name: FHIR features
                    href: /azure/healthcare-apis/azure-api-for-fhir/fhir-features-supported
                    maintainContext: true
                  - name: Azure AD and Azure API for FHIR
                    href: /azure/healthcare-apis/azure-api-for-fhir/azure-active-directory-identity-configuration
                    maintainContext: true
                  - name: Add data to audits using HTTP headers
                    href: /azure/healthcare-apis/azure-api-for-fhir/use-custom-headers
                    maintainContext: true
                  - name: Azure IoT Connector for FHIR
                    items:
                      - name: Overview
                        href: /azure/healthcare-apis/azure-api-for-fhir/iot-data-flow
                        maintainContext: true
                      - name: Mapping templates
                        href: /azure/healthcare-apis/azure-api-for-fhir/iot-mapping-templates
                        maintainContext: true
                  - name: Azure Policy compliance controls
                    href: /azure/healthcare-apis/azure-api-for-fhir/security-controls-policy
                    maintainContext: true
                  - name: Related GitHub projects
                    href: /azure/healthcare-apis/azure-api-for-fhir/fhir-github-projects
                    maintainContext: true
              - name: Text Analytics for health
                items:
                  - name: Overview
                    href: /azure/cognitive-services/language-service/text-analytics-for-health/overview
                    maintainContext: true
                  - name: Recognized entity categories
                    href: /azure/cognitive-services/language-service/text-analytics-for-health/concepts/health-entity-categories
                    maintainContext: true
                  - name: Relation extraction
                    href: /azure/cognitive-services/language-service/text-analytics-for-health/concepts/relation-extraction
                    maintainContext: true
                  - name: Assertion detection
                    href: /azure/cognitive-services/language-service/text-analytics-for-health/concepts/assertion-detection
                    maintainContext: true
              - name: IoT scenarios
                items:
                  - name: Continuous patient monitoring
                    href: /azure/iot-central/healthcare/tutorial-continuous-patient-monitoring
                    maintainContext: true
                  - name: Health triage dashboard
                    href: /azure/iot-central/healthcare/tutorial-health-data-triage
                    maintainContext: true
              - name: Healthcare for data management
                href: /azure/cloud-adoption-framework/scenarios/cloud-scale-analytics/architectures/reference-architecture-lamna
                maintainContext: true
          - name: Architectures
            items:
              - name: All healthcare architectures
                href: /azure/architecture/browse/?terms=healthcare
              - name: Analyze observational patient data by using OHDSI
                href: example-scenario/digital-health/patient-data-ohdsi-omop-cdm.yml
              - name: Automate COVID-19 test forms
                href: example-scenario/ai/form-recognizer-covid.yml 
              - name: Build a telehealth system with Azure
                href: example-scenario/apps/telehealth-system.yml
              - name: Clinical insights with Cloud for Healthcare
                href: example-scenario/mch-health/medical-data-insights.yml
              - name: Confidential computing for healthcare
                href: example-scenario/confidential/healthcare-inference.yml
              - name: Consumer health portal on Azure
                href: example-scenario/digital-health/health-portal.yml
              - name: Health data consortium
                href: example-scenario/data/azure-health-data-consortium.yml
              - name: Implement risk prediction for surgeries
                href: example-scenario/ai/risk-stratification-surgery.yml
              - name: IoT Connected Platform for COVID detection
                href: solution-ideas/articles/iot-connected-platform.yml
              - name: Population health management
                href: solution-ideas/articles/population-health-management-for-healthcare.yml
              - name: Predict hospital readmissions with ML
                href: example-scenario/ai/predict-hospital-readmissions-machine-learning.yml
              - name: Predict the length of stay in hospitals
                href: solution-ideas/articles/predicting-length-of-stay-in-hospitals.yml
              - name: Precision medicine pipeline
                href: example-scenario/precision-medicine/genomic-analysis-reporting.yml
              - name: Virtual network for patient records
                href: example-scenario/integrated-multiservices/virtual-network-integration.yml
              - name: Virtual visits with Cloud for Healthcare
                href: example-scenario/mch-health/virtual-health-mch.yml
          - name: Datasets
            items:
              - name: COVID-19 data lake
                items:
                  - name: Bing COVID-19 data
                    href: /azure/open-datasets/dataset-bing-covid-19
                    maintainContext: true
                  - name: COVID Tracking project
                    href: /azure/open-datasets/dataset-covid-tracking
                    maintainContext: true
                  - name: ECDC COVID-19 cases
                    href: /azure/open-datasets/dataset-ecdc-covid-cases
                    maintainContext: true
                  - name: Oxford COVID-19 Government Response
                    href: /azure/open-datasets/dataset-oxford-covid-government-response-tracker
                    maintainContext: true
              - name: COVID-19 Open Research
                href: /azure/open-datasets/dataset-covid-19-open-research
                maintainContext: true
              - name: Diabetes dataset
                href: /azure/open-datasets/dataset-diabetes
                maintainContext: true
              - name: Genomics data lake
                items:
                  - name: 1000 Genomes
                    href: /azure/open-datasets/dataset-1000-genomes
                    maintainContext: true
                  - name: ClinVar annotations
                    href: /azure/open-datasets/dataset-clinvar-annotations
                    maintainContext: true
                  - name: ENCODE DNA elements
                    href: /azure/open-datasets/dataset-encode
                    maintainContext: true
                  - name: GATK Resource Bundle
                    href: /azure/open-datasets/dataset-gatk-resource-bundle
                    maintainContext: true
                  - name: Genome Aggregation
                    href: /azure/open-datasets/dataset-gnomad
                    maintainContext: true
                  - name: Human Reference Genomes
                    href: /azure/open-datasets/dataset-human-reference-genomes
                    maintainContext: true
                  - name: Illumina Platinum Genomes
                    href: /azure/open-datasets/dataset-illumina-platinum-genomes
                    maintainContext: true
                  - name: "OpenCravat: Analysis of Variants"
                    href: /azure/open-datasets/dataset-open-cravat
                    maintainContext: true
                  - name: "SnpEff: Genomic variants"
                    href: /azure/open-datasets/dataset-snpeff
                    maintainContext: true
          - name: Compliance solutions
            items:
              - name: EPCS (US)
                href: /azure/compliance/offerings/offering-epcs-us
                maintainContext: true
              - name: FDA 21
                href: /azure/compliance/offerings/offering-gxp
                maintainContext: true
              - name: HIPAA and HITRUST
                items:
                  - name: HIPAA (US) overview
                    href: /azure/compliance/offerings/offering-hipaa-us
                    maintainContext: true
                  - name: HITRUST overview
                    href: /azure/compliance/offerings/offering-hitrust
                    maintainContext: true
                  - name: Implement healthcare blueprint for AI
                    href: industries/healthcare/healthcare-ai-blueprint.yml
                  - name: HIPAA/HITRUST compliant health data
                    href: solution-ideas/articles/security-compliance-blueprint-hipaa-hitrust-health-data-ai.yml
                  - name: HIPAA HITRUST 9.2 compliance
                    href: /azure/governance/policy/samples/hipaa-hitrust-9-2
                    maintainContext: true
              - name: MARS-E (US)
                href: /azure/compliance/offerings/offering-mars-e-us
                maintainContext: true
      - name: Government
        items:
          - name: Overview
            href: industries/government.md
          - name: Guides
            items:
              - name: Compare Azure Government and Azure
                href: /azure/azure-government/compare-azure-government-global-azure
                maintainContext: true
              - name: Considerations for naming resources
                href: /azure/azure-government/documentation-government-concept-naming-resources
                maintainContext: true
              - name: IoT scenarios
                items:
                  - name: Connected waste management
                    href: /azure/iot-central/government/tutorial-connected-waste-management
                    maintainContext: true
                  - name: Secure worldwide public sector
                    href: /azure/azure-government/documentation-government-overview-wwps
                    maintainContext: true
                  - name: Water consumption monitoring
                    href: /azure/iot-central/government/tutorial-water-consumption-monitoring
                    maintainContext: true
                  - name: Water quality monitoring
                    href: /azure/iot-central/government/tutorial-water-quality-monitoring
                    maintainContext: true
              - name: Development
                items:
                  - name: Azure Government developer guide
                    href: /azure/azure-government/documentation-government-developer-guide
                    maintainContext: true
                  - name: Storage on Azure Government
                    href: /azure/azure-government/documentation-government-get-started-connect-to-storage
                    maintainContext: true
                  - name: AI on Azure Government
                    href: /azure/azure-government/documentation-government-cognitiveservices
                    maintainContext: true
                  - name: SSMS on Azure Government
                    href: /azure/azure-government/documentation-government-connect-ssms
                    maintainContext: true
              - name: Security
                items:
                  - name: Security for Azure Government
                    href: /azure/azure-government/documentation-government-plan-security
                    maintainContext: true
                  - name: Impact Level 5 isolation
                    href: /azure/azure-government/documentation-government-impact-level-5
                    maintainContext: true
                  - name: Secure isolation
                    href: /azure/azure-government/azure-secure-isolation-guidance
                    maintainContext: true
                  - name: Secure Azure computing
                    href: /azure/azure-government/compliance/secure-azure-computing-architecture
                    maintainContext: true
              - name: Identity
                items:
                  - name: Identity for Azure Government
                    href: /azure/azure-government/documentation-government-plan-identity
                    maintainContext: true
                  - name: Integrate Azure AD authentication
                    href: /azure/azure-government/documentation-government-aad-auth-qs
                    maintainContext: true
              - name: Deployment
                items:
                  - name: Deploy with Azure Pipelines
                    href: /azure/azure-government/connect-with-azure-pipelines
                    maintainContext: true
                  - name: ASE with DISA CAP
                    href: /azure/azure-government/documentation-government-ase-disa-cap
                    maintainContext: true
              - name: Management
                items:
                  - name: Azure Monitor logs
                    href: /azure/azure-government/documentation-government-manage-oms
                    maintainContext: true
                  - name: Marketplace
                    href: /azure/azure-government/documentation-government-manage-marketplace
                    maintainContext: true
          - name: Architectures
            items:
              - name: All government architectures
                href: /azure/architecture/browse/?terms=government
              - name: Azure Automation in a hybrid environment
                href: hybrid/azure-automation-hybrid.yml
              - name: Azure Automation update management
                href: hybrid/azure-update-mgmt.yml
              - name: Azure Virtual Desktop for the enterprise
                href: example-scenario/wvd/windows-virtual-desktop.yml
              - name: Computer forensics chain of custody
                href: example-scenario/forensics/index.yml
              - name: Hybrid security monitoring in Azure
                href: hybrid/hybrid-security-monitoring.yml
              - name: Web app private database connectivity
                href: example-scenario/private-web-app/private-web-app.yml
          - name: Datasets
            items:
              - name: MNIST handwritten digits
                href: /azure/open-datasets/dataset-mnist
                maintainContext: true
              - name: Public Holidays
                href: /azure/open-datasets/dataset-public-holidays
                maintainContext: true
              - name: Safety data
                items:
                  - name: Boston Safety Data
                    href: /azure/open-datasets/dataset-boston-safety
                    maintainContext: true
                  - name: Chicago Safety Data
                    href: /azure/open-datasets/dataset-chicago-safety
                    maintainContext: true
                  - name: New York City Safety Data
                    href: /azure/open-datasets/dataset-new-york-city-safety
                    maintainContext: true
                  - name: San Francisco Safety Data
                    href: /azure/open-datasets/dataset-san-francisco-safety
                    maintainContext: true
                  - name: Seattle Safety Data
                    href: /azure/open-datasets/dataset-seattle-safety
                    maintainContext: true
              - name: US Labor Force
                href: /azure/open-datasets/dataset-us-labor-force
                maintainContext: true
              - name: US Population
                items:
                  - name: US Population by County
                    href: /azure/open-datasets/dataset-us-population-county
                    maintainContext: true
                  - name: US Population by ZIP code
                    href: /azure/open-datasets/dataset-us-population-zip
                    maintainContext: true
          - name: Compliance solutions
            items:
              - name: General compliance
                items:
                  - name: Azure Government compliance
                    href: /azure/azure-government/documentation-government-plan-compliance
                    maintainContext: true
                  - name: Services compliance scope
                    href: /azure/azure-government/compliance/azure-services-in-fedramp-auditscope
                    maintainContext: true
                  - name: Azure Security Benchmark
                    href: /azure/governance/policy/samples/gov-azure-security-benchmark
                    maintainContext: true
                  - name: Compliance export controls
                    href: /azure/azure-government/documentation-government-overview-itar
                    maintainContext: true
              - name: CIS Azure Foundations
                href: /azure/governance/policy/samples/gov-cis-azure-1-3-0
                maintainContext: true
              - name: CJIS
                href: /azure/compliance/offerings/offering-cjis
                maintainContext: true
              - name: DoD
                items:
                  - name: DoD overview
                    href: /azure/azure-government/documentation-government-overview-dod
                    maintainContext: true
                  - name: DoD IL2
                    href: /azure/compliance/offerings/offering-dod-il2
                    maintainContext: true
                  - name: DoD IL4
                    href: /azure/compliance/offerings/offering-dod-il4
                    maintainContext: true
                  - name: DoD IL4 Regulatory Compliance built-in
                    href: /azure/governance/policy/samples/gov-dod-impact-level-4
                    maintainContext: true
                  - name: DoD IL5
                    href: /azure/compliance/offerings/offering-dod-il5
                    maintainContext: true
                  - name: DoD IL5 Regulatory Compliance built-in
                    href: /azure/governance/policy/samples/gov-dod-impact-level-5
                    maintainContext: true
                  - name: DoD IL6
                    href: /azure/compliance/offerings/offering-dod-il6
                    maintainContext: true
              - name: DoE 10 CFR Part 810
                href: /azure/compliance/offerings/offering-doe-10-cfr-part-810
                maintainContext: true
              - name: EAR
                href: /azure/compliance/offerings/offering-ear
                maintainContext: true
              - name: FedRAMP
                items:
                  - name: FedRAMP overview
                    href: /azure/compliance/offerings/offering-fedramp
                    maintainContext: true
                  - name: FedRAMP high compliance
                    href: /azure/governance/policy/samples/fedramp-high
                    maintainContext: true
                  - name: FedRAMP moderate compliance
                    href: /azure/governance/policy/samples/fedramp-moderate
                    maintainContext: true
                  - name: Compliance with FedRAMP ATO
                    href: /azure/azure-government/compliance/documentation-accelerate-compliance
                    maintainContext: true
              - name: IRS 1075
                items:
                  - name: IRS 1075 overview
                    href: /azure/compliance/offerings/offering-irs-1075
                    maintainContext: true
                  - name: IRS 1075 regulatory compliance
                    href: /azure/governance/policy/samples/gov-irs-1075-sept2016
                    maintainContext: true
              - name: "ISO 27001:2013"
                href: /azure/governance/policy/samples/gov-iso-27001
                maintainContext: true
              - name: ITAR
                href: /azure/compliance/offerings/offering-itar
                maintainContext: true
              - name: JSIG
                href: /azure/compliance/offerings/offering-jsig
                maintainContext: true
              - name: NDAA
                href: /azure/compliance/offerings/offering-ndaa-section-889
                maintainContext: true
              - name: NIST
                items:
                  - name: NIST SP 800-53 Rev. 4
                    href: /azure/governance/policy/samples/nist-sp-800-53-r4
                    maintainContext: true
                  - name: NIST SP 800-53 Rev. 5
                    href: /azure/governance/policy/samples/nist-sp-800-53-r5
                    maintainContext: true
                  - name: NIST 800-63
                    href: /azure/compliance/offerings/offering-nist-800-63
                    maintainContext: true
                  - name: NIST 800-171
                    items:
                      - name: Overview
                        href: /azure/compliance/offerings/offering-nist-800-171
                        maintainContext: true
                      - name: Regulatory compliance
                        href: /azure/governance/policy/samples/nist-sp-800-171-r2
                        maintainContext: true
                  - name: NIST CSF
                    href: /azure/compliance/offerings/offering-nist-csf
                    maintainContext: true
              - name: StateRAMP
                href: /azure/compliance/offerings/offering-stateramp
                maintainContext: true
              - name: TIC solutions
                href: /azure/azure-government/compliance/compliance-tic
                maintainContext: true
      - name: Manufacturing
        items:
          - name: Overview
            href: industries/manufacturing.md
          - name: Guides
            items:
              - name: HPC for manufacturing
                href: industries/manufacturing/compute-manufacturing-overview.yml
              - name: Glossary of manufacturing terms
                href: /dynamics-gp/distribution/glossary-manufacturing
                maintainContext: true
              - name: AI and ML scenarios
                items:
                  - name: Continuous manufacturing with Bonsai
                    href: /bonsai/concepts/continuous-manufacturing
                    maintainContext: true
                  - name: Predictive maintenance in manufacturing
                    href: industries/manufacturing/predictive-maintenance-overview.yml
                  - name: Predictive maintenance solution
                    href: industries/manufacturing/predictive-maintenance-solution.yml
                  - name: MLOps framework to upscale ML lifecycle
                    href: example-scenario/mlops/mlops-technical-paper.yml
              - name: IoT scenarios
                items:
                  - name: Azure Sphere scenarios
                    items:
                      - name: Cloud-configuration tasks
                        href: /azure-sphere/hardware/cloud-configuration-tasks
                        maintainContext: true
                      - name: Factory-floor tasks
                        href: /azure-sphere/hardware/factory-floor-tasks
                        maintainContext: true
                      - name: Guardian modules
                        href: /azure-sphere/hardware/guardian-modules
                        maintainContext: true
                      - name: Manufacturing connected devices
                        href: /azure-sphere/hardware/manufacturing-guide
                        maintainContext: true
                      - name: Manufacturing preparation
                        href: /azure-sphere/hardware/manufacturing-preparation-tasks
                        maintainContext: true
                      - name: Radio Frequency tools
                        href: /azure-sphere/hardware/rf-tools
                        maintainContext: true
                  - name: IoT Central scenarios
                    items:
                      - name: Connected logistics application
                        href: /azure/iot-central/retail/tutorial-iot-central-connected-logistics
                        maintainContext: true
                      - name: Digital distribution center
                        href: /azure/iot-central/retail/tutorial-iot-central-digital-distribution-center
                        maintainContext: true
                      - name: Micro-fulfillment center
                        href: /azure/iot-central/retail/tutorial-micro-fulfillment-center
                        maintainContext: true
                  - name: Extract actionable insights from IoT data
                    href: industries/manufacturing/extract-insights-iot-data.yml
                  - name: Industrial IoT
                    items:
                      - name: Overview
                        href: /azure/industrial-iot/overview-what-is-industrial-iot
                        maintainContext: true
                      - name: Industrial IoT analytics
                        href: guide/iiot-guidance/iiot-architecture.yml
                      - name: Deploy the IIoT platform
                        href: /azure/industrial-iot/tutorial-deploy-industrial-iot-platform
                        maintainContext: true
              - name: Mixed reality - Prototyping
                href: /windows/mixed-reality/enthusiast-guide/prototyping-manufacturing
                maintainContext: true
              - name: Manufacturing Windows engineering
                href: /windows-hardware/manufacture/desktop/manufacturing-windows-engineering-guide
                maintainContext: true
          - name: Architectures
            items:
              - name: All manufacturing architectures
                href: /azure/architecture/browse/?terms=manufacturing
              - name: Anomaly detector process
                href: solution-ideas/articles/anomaly-detector-process.yml
              - name: Batch integration in a factory
                href: example-scenario/iot/batch-integration-azure-data-factory-digital-twins.yml
              - name: Computer vision for manufacturing
                href: reference-architectures/ai/end-to-end-smart-factory.yml
              - name: Condition monitoring
                href: solution-ideas/articles/condition-monitoring.yml
              - name: Connected factory hierarchy service
                href: solution-ideas/articles/connected-factory-hierarchy-service.yml
              - name: Connected factory signal pipeline
                href: example-scenario/iot/connected-factory-signal-pipeline.yml
              - name: Data analysis for manufacturing
                href: example-scenario/data/data-analysis-regulated-industries.yml
              - name: IoT and data analytics in manufacturing
                href: example-scenario/data/big-data-with-iot.yml
              - name: IoT Edge safety and maintenance system
                href: example-scenario/predictive-maintenance/iot-predictive-maintenance.yml
              - name: Low-latency network for manufacturing
                href: solution-ideas/articles/low-latency-network.yml
              - name: Quality assurance
                href: solution-ideas/articles/quality-assurance.yml
              - name: Real-time anomaly detection for conveyor belts
                href: example-scenario/ai/real-time-anomaly-detection-conveyor-belt.yml
              - name: Real-time asset tracking and management
                href: solution-ideas/articles/real-time-asset-tracking-mgmt-iot-central.yml
              - name: Supply chain track and trace
                href: solution-ideas/articles/supply-chain-track-and-trace.yml
              - name: Tiered data for manufacturing
                href: /hybrid/app-solutions/pattern-tiered-data-analytics
                maintainContext: true
          - name: Compliance solutions
            items:
              - name: GDPR (EU)
                href: /compliance/regulatory/gdpr
                maintainContext: true
              - name: GxP
                href: /compliance/regulatory/offering-gxp
                maintainContext: true
              - name: ISO 27018
                href: /azure/compliance/offerings/offering-iso-27018
                maintainContext: true
              - name: ITAR
                href: /azure/compliance/offerings/offering-itar
                maintainContext: true
      - name: Energy and Environment
        items:
          - name: Overview
            href: industries/energy-environment.md
          - name: Guides
            items:
              - name: Microsoft Cloud for Sustainability
                href: /industry/sustainability/overview
                maintainContext: true
              - name: Sustainability outcomes and benefits
                href: /azure/cloud-adoption-framework/strategy/business-outcomes/sustainability
                maintainContext: true
              - name: Big compute for oil exploration
                href: guide/architecture-styles/big-compute.yml
              - name: IoT scenarios
                items:
                  - name: Connected waste management
                    href: /azure/iot-central/government/tutorial-connected-waste-management
                    maintainContext: true
                  - name: Smart meter energy monitoring
                    href: /azure/iot-central/energy/tutorial-smart-meter-app
                    maintainContext: true
                  - name: Solar panel monitoring
                    href: /azure/iot-central/energy/tutorial-solar-panel-app
                    maintainContext: true
                  - name: Water consumption monitoring
                    href: /azure/iot-central/government/tutorial-water-consumption-monitoring
                    maintainContext: true
                  - name: Water quality monitoring
                    href: /azure/iot-central/government/tutorial-water-quality-monitoring
                    maintainContext: true
          - name: Architectures
            items:
              - name: All energy and environment architectures
                href: /azure/architecture/browse/?terms=energy
              - name: Environmental monitoring
                href: solution-ideas/articles/environment-monitoring-and-supply-chain-optimization.yml
              - name: Geospatial data processing and analytics
                href: example-scenario/data/geospatial-data-processing-analytics-azure.yml
              - name: IoT Edge data processing - Monitor oil rigs
                href: solution-ideas/articles/data-storage-edge.yml
              - name: Mining equipment monitoring
                href: solution-ideas/articles/monitor-mining-equipment.yml
              - name: Oil and gas tank level forecasting
                href: solution-ideas/articles/oil-and-gas-tank-level-forecasting.yml
              - name: Project 15 sustainability
                href: solution-ideas/articles/project-15-iot-sustainability.yml
              - name: Run CFD simulations
                href: example-scenario/infrastructure/hpc-cfd.yml
              - name: Run reservoir simulations
                href: example-scenario/infrastructure/reservoir-simulation.yml
          - name: Compliance solutions
            items:
              - name: NERC (US) overview
                href: /azure/compliance/offerings/offering-nerc
                maintainContext: true
      - name: Telecommunications
        items:
          - name: Overview
            href: industries/telecommunications.md
          - name: Guides
            items:
              - name: Field and cloud edge gateways
                href: /azure/architecture/example-scenario/iot/field-cloud-edge-gateways
              - name: Edge Workload Configuration pattern
                href: /azure/architecture/patterns/edge-workload-configuration
              - name: Kubernetes at the edge
                items:
                  - name: Choose a Kubernetes at the edge option
                    href: /azure/architecture/operator-guides/aks/choose-kubernetes-edge-compute-option
                  - name: Choose a bare-metal Kubernetes option
                    href: /azure/architecture/operator-guides/aks/choose-bare-metal-kubernetes
              - name: Dynamics 365 telecommunications accelerator
                items:
                  - name: Overview
                    href: /dynamics365/industry/accelerators/telecommunications-overview
                    maintainContext: true
                  - name: Configure the accelerator for Azure Maps
                    href: /dynamics365/industry/accelerators/telecommunications-configure
                    maintainContext: true
              - name: Private multi-access edge compute
                items:
                  - name: Overview
                    href: /azure/private-multi-access-edge-compute-mec/overview
                    maintainContext: true
                  - name: Partner services
                    href: /azure/private-multi-access-edge-compute-mec/partner-programs
                    maintainContext: true
                  - name: Fusion Core
                    href: /azure/private-multi-access-edge-compute-mec/metaswitch-fusion-core-overview
                    maintainContext: true
                  - name: Affirmed Private Network Service
                    href: /azure/private-multi-access-edge-compute-mec/affirmed-private-network-service-overview
                    maintainContext: true
              - name: Azure Network Function Manager
                href: /azure/network-function-manager/overview
                maintainContext: true
          - name: Architectures
            items:
              - name: All telecommunications architectures
                href: /azure/architecture/browse/?terms=telecommunications
              - name: Customer churn prediction
                href: /azure/architecture/solution-ideas/articles/customer-churn-prediction
              - name: Deploy AI and ML at the edge
                href: /azure/architecture/hybrid/deploy-ai-ml-azure-stack-edge
              - name: Determine customer lifetime and churn
                href: /azure/architecture/example-scenario/ai/customer-lifecycle-churn
              - name: Enterprise-grade conversational bot
                href: /azure/architecture/reference-architectures/ai/conversational-bot
              - name: Geospatial analysis for telecommunications
                href: example-scenario/data/geospatial-analysis-telecommunications-industry.yml
              - name: IoT connected light, power, and internet
                href: /azure/architecture/solution-ideas/articles/iot-power-management
              - name: IoT device connectivity for industry
                href: /azure/architecture/solution-ideas/articles/healthcare-network
              - name: IoT Edge safety and maintenance system
                href: /azure/architecture/example-scenario/predictive-maintenance/iot-predictive-maintenance
              - name: Low-latency network connections
                href: /azure/architecture/solution-ideas/articles/low-latency-network
              - name: Public MEC deployment
                href: example-scenario/hybrid/public-multi-access-edge-compute-deployment.yml
              - name: Public MEC high availability
                href: example-scenario/hybrid/multi-access-edge-compute-ha.yml
              - name: Real-time fraud detection 
                href: /azure/architecture/example-scenario/data/fraud-detection
              - name: Video capture and analytics 
                href: /azure/architecture/solution-ideas/articles/video-analytics
          - name: Compliance solutions
            items:
              - name: GSMA overview
                href: /azure/compliance/offerings/offering-gsma
                maintainContext: true
      - name: Automotive, Mobility, and Transportation
        items:
          - name: Overview
            href: industries/automotive.md
          - name: Guides
            items:
              - name: Dynamics 365 automotive accelerator
                href: /dynamics365/industry/accelerators/automotive
                maintainContext: true
              - name: Azure Maps guidance
                items:
                  - name: Azure Maps traffic coverage
                    href: /azure/azure-maps/traffic-coverage
                    maintainContext: true
                  - name: Vehicle consumption model
                    href: /azure/azure-maps/consumption-model
                    maintainContext: true
                  - name: Best practices for Route Service
                    href: /azure/azure-maps/how-to-use-best-practices-for-routing
                    maintainContext: true
              - name: Move NYC Taxi data with SSIS
                href: data-science-process/move-data-to-azure-blob-using-ssis.md
              - name: Single sign on for car park management
                href: /azure/active-directory/saas-apps/parkalot-car-park-management-tutorial
                maintainContext: true
          - name: Architectures
            items:
              - name: All automotive architectures
                href: /azure/architecture/browse/?terms=automotive
              - name: Automated guided vehicles fleet control
                href: example-scenario/iot/automated-guided-vehicles-fleet-control.yml
              - name: Automotive test data analytics
                href: industries/automotive/automotive-telemetry-analytics.yml
              - name: Building blocks for autonomous driving
                href: industries/automotive/building-blocks-autonomous-driving-simulation-environments.yml
              - name: IoT Edge railroad maintenance and safety
                href: /azure/architecture/example-scenario/predictive-maintenance/iot-predictive-maintenance
              - name: Machine teaching for autonomous vehicles
                href: solution-ideas/articles/autonomous-systems.yml
              - name: Predictive insights with vehicle telematics
                href: solution-ideas/articles/predictive-insights-with-vehicle-telematics.yml
              - name: Process vehicle data using IoT
                href: example-scenario/data/realtime-analytics-vehicle-iot.yml
              - name: Real-time asset tracking for vehicles
                href: solution-ideas/articles/real-time-asset-tracking-mgmt-iot-central.yml
              - name: Real-time ML to estimate a car's value
                href: example-scenario/ai/deploy-real-time-machine-learning-model-application-ui.yml  
              - name: Run CFD simulations
                href: example-scenario/infrastructure/hpc-cfd.yml
          - name: Datasets
            items:
              - name: NYC Taxi
                items:
                  - name: NYC Taxi - yellow records
                    href: /azure/open-datasets/dataset-taxi-yellow
                    maintainContext: true
                  - name: NYC Taxi - green records
                    href: /azure/open-datasets/dataset-taxi-green
                    maintainContext: true
                  - name: NYC Taxi - for-hire vehicles
                    href: /azure/open-datasets/dataset-taxi-for-hire-vehicle
                    maintainContext: true
              - name: TartanAir AirSim
                href: /azure/open-datasets/dataset-tartanair-simulation
                maintainContext: true
          - name: Compliance solutions
            items:
              - name: TISAX overview
                href: /azure/compliance/offerings/offering-tisax
                maintainContext: true
      - name: Education
        items:
          - name: Overview
            href: industries/education.md
          - name: Guides
            items:
              - name: Azure Education Hub
                items:
                  - name: Overview
                    href: /azure/education-hub/about-education-hub
                    maintainContext: true
                  - name: Create a lab with REST APIs
                    href: /azure/education-hub/create-lab-education-hub
                    maintainContext: true
                  - name: Azure Dev Tools for Teaching
                    href: /azure/education-hub/azure-dev-tools-teaching/about-program
                    maintainContext: true
              - name: Dynamics 365 education accelerator
                href: /dynamics365/industry/accelerators/edu-overview 
                maintainContext: true
              - name: Identity for education
                items:
                  - name: Azure Active Directory for education
                    href: /microsoft-365/education/deploy/intro-azure-active-directory
                    maintainContext: true
                  - name: Multi-tenant for academic institutions
                    href: /microsoft-365/education/deploy/design-multi-tenant-architecture
                    maintainContext: true
                  - name: Design a tenant configuration
                    href: /microsoft-365/education/deploy/design-tenant-configurations
                    maintainContext: true
                  - name: Design authentication and credentials
                    href: /microsoft-365/education/deploy/design-credential-authentication-strategies
                    maintainContext: true
                  - name: Design an account strategy
                    href: /microsoft-365/education/deploy/design-account-strategy
                    maintainContext: true
                  - name: Design identity governance 
                    href: /microsoft-365/education/deploy/design-identity-governance
                    maintainContext: true
              - name: Mixed reality scenarios
                items:
                  - name: Immersive education
                    href: /windows/mixed-reality/enthusiast-guide/immersive-education
                    maintainContext: true
                  - name: Training and simulation
                    href: /windows/mixed-reality/enthusiast-guide/training-simulation
                    maintainContext: true
                  - name: Virtual museums and exhibits
                    href: /windows/mixed-reality/enthusiast-guide/virtual-museums
                    maintainContext: true
          - name: Architectures
            items:
              - name: All education architectures
                href: /azure/architecture/browse/?terms=education
              - name: Governance of Teams guest users
                href: example-scenario/governance/governance-teams-guest-users.yml
              - name: Moodle deployment with NetApp Files
                href: example-scenario/file-storage/moodle-azure-netapp-files.yml
              - name: Predict student attrition
                href: example-scenario/ai/student-attrition-prediction.yml
              - name: Secure research for regulated data
                href: example-scenario/ai/secure-compute-for-research.yml
              - name: Teacher-provisioned virtual labs in Azure
                href: example-scenario/devops/teacher-provisioned-virtual-labs-azure.yml
          - name: Compliance solutions
            items:
              - name: FERPA overview
                href: /compliance/regulatory/offering-ferpa
                maintainContext: true
      - name: Nonprofit
        items:
          - name: Azure subscription for nonprofits
            href: /azure/industry/training-services/microsoft-community-training/infrastructure-management/install-your-platform-instance/setup-platform-instance-on-azure-subscription-for-nonprofits
            maintainContext: true
          - name: Microsoft Cloud for Nonprofit
            items:
              - name: Overview
                href: /industry/nonprofit/overview
                maintainContext: true
              - name: Set up Microsoft Cloud for Nonprofit
                href: /industry/nonprofit/configure-cloud-for-nonprofit
                maintainContext: true
              - name: Donors and supporters
                href: /industry/nonprofit/donors-supporters
                maintainContext: true
              - name: Renew an Azure nonprofit grant
                href: /industry/nonprofit/renew
                maintainContext: true
          - name: Fundraising and Engagement
            items:
              - name: Overview
                href: /dynamics365/industry/nonprofit/fundraising-engagement-get-started-overview
                maintainContext: true
              - name: Configure
                href: /dynamics365/industry/nonprofit/fundraising-engagement-configure
                maintainContext: true
              - name: Deploy
                href: /dynamics365/industry/nonprofit/fundraising-engagement-deploy
                maintainContext: true
          - name: Dynamics 365 nonprofit accelerator for Azure
            href: /dynamics365/industry/accelerators/nfp
            maintainContext: true
      - name: Additional verticals
        items:
          - name: Game Development
            items:
              - name: Overview
                href: industries/game-development.md
              - name: Guides
                items:
                  - name: Azure PlayFab overview
                    href: /gaming/playfab/what-is-playfab
                    maintainContext: true
                  - name: Azure AD authentication for PlayFab
                    href: /gaming/playfab/features/authentication/aad-authentication/index
                    maintainContext: true
                  - name: PlayFab CloudScript with Azure Functions
                    href: /gaming/playfab/features/automation/cloudscript-af/index
                    maintainContext: true
                  - name: Multiplayer guidance
                    items:
                      - name: Multiplayer with PlayFab
                        href: /gaming/playfab/features/multiplayer/mpintro
                        maintainContext: true
                      - name: Host multiplayer games
                        href: /gaming/playfab/features/multiplayer/servers/using-playfab-servers-to-host-games
                        maintainContext: true
                      - name: Create virtual machines
                        href: /gaming/playfab/features/multiplayer/servers/deploying-playfab-multiplayer-server-builds
                        maintainContext: true
                      - name: Build definition
                        href: /gaming/playfab/features/multiplayer/servers/build-definition
                        maintainContext: true
                      - name: Linux container images
                        href: /gaming/playfab/features/multiplayer/servers/deploying-linux-based-builds
                        maintainContext: true
                      - name: Measure player latency to Azure
                        href: /gaming/playfab/features/multiplayer/servers/using-qos-beacons-to-measure-player-latency-to-azure
                        maintainContext: true
                      - name: Connect clients to game servers
                        href: /gaming/playfab/features/multiplayer/servers/connecting-clients-to-game-servers
                        maintainContext: true
                      - name: Increase core limits and Azure regions
                        href: /gaming/playfab/features/multiplayer/servers/identifying-and-increasing-core-limits
                        maintainContext: true
                  - name: PlayFab Insights
                    href: /gaming/playfab/features/insights/overview
                    maintainContext: true
                  - name: PlayFab samples
                    href: /gaming/playfab/resources/playfab-samples
                    maintainContext: true
              - name: Architectures
                items:
                  - name: All game development architectures
                    href: /azure/architecture/browse/?terms=game
                  - name: AI in games
                    items:
                      - name: Content moderation
                        href: /gaming/azure/reference-architectures/cognitive-content-moderation
                        maintainContext: true
                      - name: Customer service bot for gaming
                        href: /gaming/azure/reference-architectures/cognitive-css-bot
                        maintainContext: true
                      - name: Image classification
                        href: example-scenario/ai/intelligent-apps-image-processing.yml
                      - name: Speech to text for gaming
                        href: /gaming/azure/reference-architectures/cognitive-speech-to-text
                        maintainContext: true
                      - name: Text to speech for gaming
                        href: /gaming/azure/reference-architectures/cognitive-text-to-speech
                        maintainContext: true
                      - name: Text translation for gaming
                        href: /gaming/azure/reference-architectures/cognitive-text-translation
                        maintainContext: true
                  - name: Analytics in games
                    items:
                      - name: In-editor debugging telemetry
                        href: /gaming/azure/reference-architectures/analytics-in-editor-debugging
                        maintainContext: true
                      - name: Non-real-time dashboard
                        href: /gaming/azure/reference-architectures/analytics-non-real-time-dashboard
                        maintainContext: true
                  - name: Databases for gaming
                    items:
                      - name: Gaming using Azure MySQL
                        href: solution-ideas/articles/gaming-using-azure-database-for-mysql.yml
                      - name: Gaming using Cosmos DB
                        href: solution-ideas/articles/gaming-using-cosmos-db.yml
                  - name: Game streaming
                    items:
                      - name: Unreal Pixel Streaming
                        href: /gaming/azure/reference-architectures/unreal-pixel-streaming-in-azure
                        maintainContext: true
                      - name: Deploy Unreal Pixel Streaming
                        href: /gaming/azure/reference-architectures/unreal-pixel-streaming-deploying
                        maintainContext: true
                      - name: Unreal Pixel Streaming at scale
                        href: /gaming/azure/reference-architectures/unreal-pixel-streaming-at-scale
                        maintainContext: true
                  - name: Leaderboards
                    items:
                      - name: Leaderboard basics
                        href: /gaming/azure/reference-architectures/leaderboard
                        maintainContext: true
                      - name: Non-relational leaderboard
                        href: /gaming/azure/reference-architectures/leaderboard-non-relational
                        maintainContext: true
                      - name: Relational leaderboard
                        href: /gaming/azure/reference-architectures/leaderboard-relational
                        maintainContext: true
                  - name: Matchmaking
                    items:
                      - name: Multiplayer matchmaker
                        href: /gaming/azure/reference-architectures/multiplayer-matchmaker
                        maintainContext: true
                      - name: Serverless matchmaker
                        href: /gaming/azure/reference-architectures/multiplayer-matchmaker-serverless
                        maintainContext: true
                  - name: Rendering
                    items:
                      - name: 3D video rendering
                        href: example-scenario/infrastructure/video-rendering.yml
                      - name: Digital image-based modeling on Azure
                        href: example-scenario/infrastructure/image-modeling.yml
                  - name: Scalable gaming servers
                    items:
                      - name: Multiplayer backend architectures
                        href: /gaming/azure/reference-architectures/multiplayer
                        maintainContext: true
                      - name: Real-time multiplayer
                        items:
                          - name: Custom game server scaling
                            href: /gaming/azure/reference-architectures/multiplayer-custom-server-scaling
                            maintainContext: true
                          - name: Multiplayer hosting with Service Fabric
                            href: /gaming/azure/reference-architectures/multiplayer-synchronous
                            maintainContext: true
                          - name: Multiplayer server hosting with ACI
                            href: /gaming/azure/reference-architectures/multiplayer-synchronous-aci
                            maintainContext: true
                          - name: Multiplayer server hosting with AKS
                            href: /gaming/azure/reference-architectures/multiplayer-synchronous-aks
                            maintainContext: true
                          - name: Multiplayer server hosting with Batch
                            href: /gaming/azure/reference-architectures/multiplayer-synchronous-batch
                            maintainContext: true
                      - name: Turn-based multiplayer
                        items:
                          - name: Asynchronous multiplayer basics
                            href: /gaming/azure/reference-architectures/multiplayer-asynchronous
                            maintainContext: true
                          - name: Serverless asynchronous multiplayer
                            href: /gaming/azure/reference-architectures/multiplayer-asynchronous-serverless
                            maintainContext: true
                  - name: Server hosting
                    items:
                      - name: Basic game server hosting
                        href: /gaming/azure/reference-architectures/multiplayer-basic-game-server-hosting
                        maintainContext: true
                      - name: LAMP architectures for gaming
                        href: /gaming/azure/reference-architectures/general-purpose-lamp
                        maintainContext: true
              - name: Compliance solutions
                items:
                  - name: GDPR (EU)
                    items:
                      - name: GDPR overview
                        href: /compliance/regulatory/gdpr
                        maintainContext: true
                      - name: Delete and export player data
                        href: /gaming/playfab/features/data/playerdata/playfab-gdpr-deleting-and-exporting-player-data
                        maintainContext: true
                      - name: Accountability with Azure logs
                        href: /compliance/regulatory/gdpr-arc
                        maintainContext: true
                      - name: Azure breach response
                        href: /compliance/regulatory/gdpr-breach-azure-dynamics-windows
                        maintainContext: true
                      - name: Azure DSRs
                        href: /compliance/regulatory/gdpr-dsr-azure
                        maintainContext: true
                      - name: Azure DevOps DSRs
                        href: /compliance/regulatory/gdpr-dsr-vsts
                        maintainContext: true
                      - name: Data controllers with Azure
                        href: /compliance/regulatory/gdpr-dpia-azure
                        maintainContext: true
                      - name: Identity protection
                        href: /compliance/regulatory/gdpr-information-protection
                        maintainContext: true
                  - name: FERPA, COPPA, and CIPA
                    href: /compliance/regulatory/offering-FERPA
                    maintainContext: true
          - name: Media and Entertainment
            items:
              - name: Overview
                href: industries/media.md
              - name: Guides
                items:
                  - name: Media Services guidance
                    items:
                      - name: Terminology and concepts
                        href: /azure/media-services/latest/concepts-overview
                        maintainContext: true
                      - name: Media players for Media Services
                        href: /azure/media-services/latest/player-media-players-concept
                        maintainContext: true
                      - name: Test Media Services v3 encoding
                        href: reference-architectures/media-services/test-encoding.yml
                  - name: Dynamics 365 media accelerator
                    items:
                      - name: Overview
                        href: /dynamics365/industry/accelerators/media
                        maintainContext: true
                      - name: Content Production solution
                        href: /dynamics365/industry/accelerators/content-production
                        maintainContext: true
                      - name: Configure the accelerator with Azure AD
                        href: /dynamics365/industry/accelerators/configure-media
                        maintainContext: true
                  - name: Mixed reality scenarios
                    items:
                      - name: Free-roam VR multiusers
                        href: /windows/mixed-reality/enthusiast-guide/free-roam-vr-multiuser-experiences
                        maintainContext: true
                      - name: Immersive education
                        href: /windows/mixed-reality/enthusiast-guide/immersive-education
                        maintainContext: true
                      - name: Theme parks and family entertainment
                        href: /windows/mixed-reality/enthusiast-guide/theme-parks-family-entertainment
                        maintainContext: true
                      - name: Training and simulation
                        href: /windows/mixed-reality/enthusiast-guide/training-simulation
                        maintainContext: true
                      - name: Virtual museums and exhibits
                        href: /windows/mixed-reality/enthusiast-guide/virtual-museums
                        maintainContext: true
                      - name: Virtual reality arcades
                        href: /windows/mixed-reality/enthusiast-guide/virtual-reality-arcades
                        maintainContext: true
                  - name: Delivering a media experience
                    href: /windows-hardware/test/weg/delivering-a-great-media-experience
                    maintainContext: true
              - name: Architectures
                items:
                  - name: All media and entertainment architectures
                    href: /azure/architecture/browse/?terms=media
                  - name: 3D video rendering
                    href: example-scenario/infrastructure/video-rendering.yml
                  - name: Digital image-based modeling on Azure
                    href: example-scenario/infrastructure/image-modeling.yml
                  - name: Gridwich cloud media system
                    href: reference-architectures/media-services/gridwich-architecture.yml
                  - name: HPC media rendering
                    href: solution-ideas/articles/azure-batch-rendering.yml
                  - name: Image classification on Azure
                    href: example-scenario/ai/intelligent-apps-image-processing.yml
                  - name: Live streaming digital media
                    href: solution-ideas/articles/digital-media-live-stream.yml
                  - name: Movie recommendations on Azure
                    href: example-scenario/ai/movie-recommendations-with-machine-learning.yml
              - name: Datasets
                items:
                  - name: Microsoft News recommendation
                    href: /azure/open-datasets/dataset-microsoft-news
                    maintainContext: true
                  - name: TartanAir AirSim
                    href: /azure/open-datasets/dataset-tartanair-simulation
                    maintainContext: true
              - name: Compliance solutions
                items:
                  - name: CDSA
                    href: /azure/compliance/offerings/offering-cdsa
                    maintainContext: true
                  - name: Media Services compliance
                    items:
                      - name: Regulatory compliance
                        href: /azure/media-services/latest/compliance-concept
                        maintainContext: true
                      - name: Privacy and security compliance
                        href: /azure/media-services/latest/media-services-compliance
                        maintainContext: true
                  - name: MPA
                    href: /azure/compliance/offerings/offering-mpa
                    maintainContext: true
          - name: Travel and Hospitality
            items:
              - name: Overview
                href: industries/travel-hospitality.md
              - name: Guides
                items:
                  - name: AI scenarios
                    items:
                      - name: Create a Cognitive Search index for hotels
                        href: /azure/search/search-get-started-portal
                        maintainContext: true
                      - name: Data science using Spark for airport travel
                        href: data-science-process/spark-overview.md
                  - name: IoT spatial analytics - Car rental tracking
                    href: /azure/azure-maps/tutorial-iot-hub-maps
                    maintainContext: true
                  - name: No-code voice assistant for hospitality
                    href: /azure/azure-percept/tutorial-no-code-speech
                    maintainContext: true
                  - name: Observer pattern - Airport baggage claims
                    href: /dotnet/standard/events/observer-design-pattern
                    maintainContext: true
              - name: Architectures
                items:
                  - name: All travel and hospitality architectures
                    href: /azure/architecture/browse/?terms=travel
                  - name: Build a chatbot for hotel booking
                    href: example-scenario/ai/commerce-chatbot.yml
                  - name: Build a delta lake in leisure and travel
                    href: solution-ideas/articles/build-data-lake-support-adhoc-queries-online.yml
                  - name: Commerce chatbot as a hotel concierge
                    href: solution-ideas/articles/commerce-chatbot.yml
                  - name: Custom business processes for airlines
                    href: solution-ideas/articles/custom-business-processes.yml
                  - name: Migrate a travel web app with APIM
                    href: example-scenario/apps/apim-api-scenario.yml
                  - name: Predictive aircraft engine monitoring
                    href: solution-ideas/articles/aircraft-engine-monitoring-for-predictive-maintenance-in-aerospace.yml
              - name: Datasets
                items:
                  - name: Public Holidays
                    href: /azure/open-datasets/dataset-public-holidays
                    maintainContext: true
                  - name: Russian open speech to text
                    href: /azure/open-datasets/dataset-open-speech-text
                    maintainContext: true
                  - name: TartanAir AirSim
                    href: /azure/open-datasets/dataset-tartanair-simulation
                    maintainContext: true
          - name: Facilities and Real Estate
            items:
              - name: Overview
                href: industries/facilities-real-estate.md
              - name: Guides
                items:
                  - name: Smart buildings and smart cities ontologies
                    href: /azure/digital-twins/concepts-ontologies-adopt
                    maintainContext: true
                  - name: Azure Maps indoor maps
                    items:
                      - name: Creator for indoor maps
                        href: /azure/azure-maps/creator-indoor-maps
                        maintainContext: true
                      - name: Make indoor maps
                        href: /azure/azure-maps/tutorial-creator-indoor-maps
                        maintainContext: true
                      - name: Use the Indoor Maps module
                        href: /azure/azure-maps/how-to-use-indoor-module
                        maintainContext: true
                  - name: Facility ontology for Azure Maps
                    href: /azure/azure-maps/creator-facility-ontology?pivots=facility-ontology-v1
                    maintainContext: true
              - name: Architectures
                items:
                  - name: All facilities and real estate architectures
                    href: /azure/architecture/browse/?terms=facilities
                  - name: Azure digital twins builder (construction)
                    href: solution-ideas/articles/azure-digital-twins-builder.yml
                  - name: Cognizant Safe Buildings with IoT
                    href: solution-ideas/articles/safe-buildings.yml
                  - name: COVID-19 IoT safe environments
                    href: solution-ideas/articles/cctv-iot-edge-for-covid-19-safe-environment-and-mask-detection.yml
                  - name: Facilities management with mixed reality
                    href: solution-ideas/articles/facilities-management-powered-by-mixed-reality-and-iot.yml
                  - name: IoT and data analytics for construction
                    href: example-scenario/data/big-data-with-iot.yml
                  - name: IoT connected light, power, and internet
                    href: solution-ideas/articles/iot-power-management.yml
                  - name: IoT connectivity for healthcare facilities
                    href: solution-ideas/articles/healthcare-network.yml
                  - name: Lighting and disinfection system
                    href: solution-ideas/articles/uven-disinfection.yml
                  - name: Smart places with Azure Digital Twins
                    href: example-scenario/iot/smart-places.yml
          - name: Aerospace
            items:
              - name: Overview
                href: industries/aerospace.md
              - name: Guides
                items:
                  - name: Azure Orbital for space communication
                    href: /azure/orbital/overview
                    maintainContext: true
                  - name: Modular Datacenter
                    href: /azure-stack/mdc/mdc-overview
                    maintainContext: true
                  - name: Drone delivery reference implementation
                    items:
                      - name: Domain-driven design for drone delivery
                        items:
                          - name: Domain analysis
                            href: /azure/architecture/microservices/model/domain-analysis
                          - name: Tactical DDD
                            href: /azure/architecture/microservices/model/tactical-ddd
                          - name: Identify microservice boundaries
                            href: /azure/architecture/microservices/model/microservice-boundaries
                      - name: Design a microservices drone solution
                        items:
                          - name: Introduction
                            href: microservices/design/index.yml
                          - name: Interservice communication
                            href: /azure/architecture/microservices/design/interservice-communication
                          - name: API design
                            href: /azure/architecture/microservices/design/api-design
                          - name: Data considerations
                            href: /azure/architecture/microservices/design/data-considerations
                      - name: Monitor drone delivery in production
                        href: microservices/logging-monitoring.yml
                      - name: Performance tuning for drone delivery
                        items:
                          - name: Distributed business transactions
                            href: /azure/architecture/performance/distributed-transaction
                          - name: Multiple backend services
                            href: /azure/architecture/performance/backend-services
                          - name: Event streaming
                            href: /azure/architecture/performance/event-streaming
              - name: Architectures
                items:
                  - name: All aerospace architectures
                    href: /azure/architecture/browse/?terms=aircraft
                  - name: Advanced (AKS) microservices - drones
                    href: /azure/architecture/reference-architectures/containers/aks-microservices/aks-microservices-advanced
                  - name: Geospatial analysis of spaceborne data
                    href: industries/aerospace/geospatial-processing-analytics.yml
                  - name: Ingest FAA content to analyze flight data
                    href: example-scenario/analytics/ingest-faa-swim-analyze-flight-data.yml 
                  - name: Predictive maintenance for aircraft
                    href: /azure/architecture/solution-ideas/articles/predictive-maintenance
                  - name: Serverless web app for drone delivery
                    href: reference-architectures/serverless/web-app.yml
                  - name: Vision classifier model - simulated drone
                    href: /azure/architecture/example-scenario/dronerescue/vision-classifier-model-with-custom-vision
          - name: Agriculture
            items:
              - name: Guides
                items:
                  - name: Azure FarmBeats overview
                    href: /azure/industry/agriculture/overview-azure-farmbeats
                    maintainContext: true
                  - name: Generate soil moisture heatmap
                    href: /azure/industry/agriculture/generate-soil-moisture-map-in-azure-farmbeats
                    maintainContext: true
                  - name: Sensor partner integration
                    href: /azure/industry/agriculture/sensor-partner-integration-in-azure-farmbeats
                    maintainContext: true
                  - name: Weather partner integration
                    href: /azure/industry/agriculture/weather-partner-integration-in-azure-farmbeats
                    maintainContext: true
                  - name: Imagery partner integration
                    href: /azure/industry/agriculture/imagery-partner-integration-in-azure-farmbeats
                    maintainContext: true
              - name: Architectures
                items:
                  - name: All agriculture architectures
                    href: /azure/architecture/browse/?terms=agriculture
                  - name: Environment monitoring with IoT
                    href: solution-ideas/articles/environment-monitoring-and-supply-chain-optimization.yml
                  - name: Low-latency network for farming
                    href: solution-ideas/articles/low-latency-network.yml
          - name: Sports
            items:
              - name: Guides
                items:
                  - name: Analyze Olympic sports with vision AI
                    href: /archive/msdn-magazine/2018/november/machine-learning-analyzing-olympic-sports-combining-sensors-and-vision-ai
                    maintainContext: true
              - name: Architectures
                items: 
                    - name: All sports architectures
                      href: /azure/architecture/browse/?terms=sports
                    - name: Baseball decision analysis with ML.NET
                      href: data-guide/big-data/baseball-ml-workload.yml
                    - name: Smart stadiums
                      items:
                        - name: Create smart stadiums with Digital Twins
                          href: example-scenario/iot/smart-places.yml
                        - name: IoT platform for COVID-19 detection
                          href: solution-ideas/articles/iot-connected-platform.yml
                    - name: Sports analytics on Azure
                      href: example-scenario/analytics/sports-analytics-architecture-azure.yml
                    - name: Stream sporting events
                      items:
                        - name: Live stream sports
                          href: solution-ideas/articles/digital-media-live-stream.yml
                        - name: Video-on-demand digital media
                          href: solution-ideas/articles/digital-media-video.yml
      - name: IoT-specific industry solutions
        href: reference-architectures/iot/industry-iot-hub-page.md
  - name: Azure categories
    expanded: true
    items:
      - name: AI + Machine Learning
        items:
          - name: Get started
            href: data-guide/big-data/ai-overview.md
          - name: Guides
            items:
              - name: Cognitive services
                href: data-guide/technology-choices/cognitive-services.md
              - name: Natural language processing
                href: data-guide/technology-choices/natural-language-processing.yml
              - name: R developer's guide to Azure
                href: data-guide/technology-choices/r-developers-guide.md
              - name: Machine learning
                items:
                  - name: Machine learning options
                    href: data-guide/technology-choices/data-science-and-machine-learning.md
                  - name: ML resources and assets
                    href: /azure/machine-learning/concept-azure-machine-learning-v2
                    maintainContext: true
                  - name: Machine learning at scale
                    href: data-guide/big-data/machine-learning-at-scale.md
                  - name: ML pipelines
                    href: /azure/machine-learning/concept-ml-pipelines
                    maintainContext: true
                  - name: Compare MLflow and Azure ML
                    href: /azure/machine-learning/concept-mlflow
                    maintainContext: true
                  - name: Machine teaching
                    href: solution-ideas/articles/machine-teaching.yml
                  - name: Detect mobile bank fraud
                    href: guide/ai/bank-fraud-solution.yml  
                  - name: Machine learning on Azure IoT Edge
                    href: /azure/iot-edge/tutorial-machine-learning-edge-01-intro
                    maintainContext: true
                  - name: Enterprise security and governance
                    href: /azure/machine-learning/concept-enterprise-security
                    maintainContext: true
                  - name: Security baseline for AML
                    href: /security/benchmark/azure/baselines/machine-learning-security-baseline
                    maintainContext: true
              - name: MLOps framework
                items:
                  - name: Upscale ML lifecycle with MLOps
                    href: example-scenario/mlops/mlops-technical-paper.yml
                  - name: Machine learning operations (MLOps) v2
                    href: data-guide/technology-choices/machine-learning-operations-v2.md
                  - name: MLOps maturity model
                    href: example-scenario/mlops/mlops-maturity-model.yml
                  - name: Azure ML service selection guide
                    href: example-scenario/mlops/aml-decision-tree.yml
              - name: Industry guidance
                items:
                  - name: Enable the financial services risk lifecycle
                    href: industries/finance/financial-risk-model.md
                  - name: Healthcare blueprint for AI
                    href: industries/healthcare/healthcare-ai-blueprint.yml
                  - name: Optimize and reuse recommendations
                    href: industries/retail/recommendation-engine-optimization.yml
                  - name: Predictive maintenance in manufacturing
                    href: industries/manufacturing/predictive-maintenance-overview.yml
                  - name: Predictive maintenance solution
                    href: industries/manufacturing/predictive-maintenance-solution.yml
                  - name: SKU optimization for consumer brands
                    href: industries/retail/sku-optimization-solution-guide.yml
                  - name: Visual search for retail
                    href: industries/retail/visual-search-use-case-overview.yml
              - name: Team Data Science Process
                items:
                  - name: Overview
                    href: data-science-process/overview.yml
                  - name: Lifecycle
                    items:
                      - name: Overview
                        href: data-science-process/lifecycle.md
                      - name: 1. Business understanding
                        href: data-science-process/lifecycle-business-understanding.md
                      - name: 2. Data acquisition and understanding
                        href: data-science-process/lifecycle-data.md
                      - name: 3. Modeling
                        href: data-science-process/lifecycle-modeling.md
                      - name: 4. Deployment
                        href: data-science-process/lifecycle-deployment.md
                      - name: 5. Customer acceptance
                        href: data-science-process/lifecycle-acceptance.md
                  - name: Roles and tasks
                    items:
                      - name: Overview
                        href: data-science-process/roles-tasks.md
                      - name: Group manager
                        href: data-science-process/group-manager-tasks.md
                      - name: Team lead
                        href: data-science-process/team-lead-tasks.md
                      - name: Project lead
                        href: data-science-process/project-lead-tasks.md
                      - name: Individual contributor
                        href: data-science-process/project-ic-tasks.md
                  - name: Project planning
                    href: data-science-process/team-data-science-process-project-templates.md
                  - name: Development
                    items:
                      - name: Agile development
                        href: data-science-process/agile-development.md
                      - name: Collaborative coding with Git
                        href: data-science-process/collaborative-coding-with-git.md
                      - name: Execute data science tasks
                        href: data-science-process/execute-data-science-tasks.md
                      - name: Code testing
                        href: data-science-process/code-test.md
                      - name: Track progress
                        href: data-science-process/track-progress.md
                  - name: Operationalization
                    items:
                      - name: DevOps - CI/CD
                        href: data-science-process/ci-cd-flask.yml
                  - name: Training
                    items:
                      - name: For data scientists
                        href: data-science-process/team-data-science-process-for-data-scientists.md
                      - name: For DevOps
                        href: data-science-process/team-data-science-process-for-devops.md
                  - name: How To
                    items:
                      - name: Set up data science environments
                        items:
                          - name: Environment setup
                            href: data-science-process/environment-setup.md
                          - name: Platforms and tools
                            href: data-science-process/platforms-and-tools.md
                      - name: Analyze business needs
                        items:
                          - name: Identify your scenario
                            href: data-science-process/plan-your-environment.md
                      - name: Acquire and understand data
                        items:
                          - name: Ingest data
                            items:
                              - name: Overview
                                href: data-science-process/ingest-data.md
                              - name: Move to/from Blob storage
                                items:
                                  - name: Overview
                                    href: data-science-process/move-azure-blob.md
                                  - name: Use Storage Explorer
                                    href: data-science-process/move-data-to-azure-blob-using-azure-storage-explorer.md
                                  - name: Use SSIS
                                    href: data-science-process/move-data-to-azure-blob-using-ssis.md
                              - name: Move to SQL on a VM
                                href: data-science-process/move-sql-server-virtual-machine.md
                              - name: Move to Azure SQL Database
                                href: data-science-process/move-sql-azure.md
                              - name: Move to Hive tables
                                href: data-science-process/move-hive-tables.md
                              - name: Move to SQL partitioned tables
                                href: data-science-process/parallel-load-sql-partitioned-tables.md
                              - name: Move from on-premises SQL
                                href: data-science-process/move-sql-azure-adf.md
                          - name: Explore and visualize data
                            items:
                              - name: Prepare data
                                href: data-science-process/prepare-data.md
                              - name: Explore data
                                items:
                                  - name: Overview
                                    href: data-science-process/explore-data.md
                                  - name: Explore Azure Blob Storage
                                    href: data-science-process/explore-data-blob.md
                                  - name: Explore SQL on a VM
                                    href: data-science-process/explore-data-sql-server.md
                                  - name: Explore Hive tables
                                    href: data-science-process/explore-data-hive-tables.md
                              - name: Sample data
                                items:
                                  - name: Overview
                                    href: data-science-process/sample-data.md
                                  - name: Use Blob Storage
                                    href: data-science-process/sample-data-blob.md
                                  - name: Use SQL Server
                                    href: data-science-process/sample-data-sql-server.md
                                  - name: Use Hive tables
                                    href: data-science-process/sample-data-hive.md
                              - name: Process data
                                items:
                                  - name: Access with Python
                                    href: data-science-process/python-data-access.md
                                  - name: Process blob data
                                    href: data-science-process/data-blob.md
                                  - name: Use Azure Data Lake
                                    href: data-science-process/data-lake-walkthrough.md
                                  - name: Use SQL VM
                                    href: data-science-process/sql-server-virtual-machine.md
                                  - name: Use data pipeline
                                    href: data-science-process/automated-data-pipeline-cheat-sheet.md
                                  - name: Use Spark
                                    href: data-science-process/spark-overview.md
                                  - name: Use Scala and Spark
                                    href: data-science-process/scala-walkthrough.md
                      - name: Develop models
                        items:
                          - name: Engineer features
                            items:
                              - name: Overview
                                href: data-science-process/create-features.md
                              - name: Use SQL and Python
                                href: data-science-process/create-features-sql-server.md
                              - name: Use Hive queries
                                href: data-science-process/create-features-hive.md
                          - name: Select features
                            href: data-science-process/select-features.md
                      - name: Deploy models in production
                        href: data-science-process/deploy-models-in-production.md
          - name: Architectures
            items:
              - name: AI enrichment with Cognitive Search
                href: solution-ideas/articles/cognitive-search-with-skillsets.yml
              - name: Analyze browser information
                href: example-scenario/ai/analyze-browser-info-for-security-insights.yml
              - name: Analyze observational patient data by using OHDSI
                href: example-scenario/digital-health/patient-data-ohdsi-omop-cdm.yml
              - name: Automate document processing
                href: example-scenario/ai/automate-document-processing-azure-form-recognizer.yml
              - name: Automate COVID-19 test forms
                href: example-scenario/ai/form-recognizer-covid.yml 
              - name: Baseball decision analysis with ML.NET
                href: data-guide/big-data/baseball-ml-workload.yml
              - name: Batch scoring for deep learning
                href: reference-architectures/ai/batch-scoring-deep-learning.yml
              - name: Batch scoring with Python
                href: reference-architectures/ai/batch-scoring-python.yml
              - name: Batch scoring with R
                href: reference-architectures/ai/batch-scoring-R-models.yml
              - name: Batch scoring with Spark on Databricks
                href: reference-architectures/ai/batch-scoring-databricks.yml
              - name: Content-based recommendations
                href: solution-ideas/articles/build-content-based-recommendation-system-using-recommender.yml
              - name: Build custom document processing models
                href: example-scenario/document-processing/build-deploy-custom-models.yml
              - name: Chatbot for hotel booking
                href: example-scenario/ai/commerce-chatbot.yml
              - name: Citizen AI with the Power Platform
                href: example-scenario/ai/citizen-ai-power-platform.yml
              - name: Deploy AI and ML at the edge
                href: hybrid/deploy-ai-ml-azure-stack-edge.yml
              - name: Deploy models to multiple data sources
                href: example-scenario/ai/multiline-model-deployment.yml
              - name: Determine customer lifetime and churn
                href: example-scenario/ai/customer-lifecycle-churn.yml
              - name: Distributed deep learning training
                href: reference-architectures/ai/training-deep-learning.yml
              - name: End-to-end computer vision at the edge
                href: reference-architectures/ai/end-to-end-smart-factory.yml
              - name: Enterprise-grade conversational bot
                href: reference-architectures/ai/conversational-bot.yml
              - name: Extract text with Power Automate
                href: example-scenario/ai/extract-object-text.yml
              - name: Image classification
                href: example-scenario/ai/intelligent-apps-image-processing.yml
              - name: Implement risk prediction for surgeries
                href: example-scenario/ai/risk-stratification-surgery.yml
              - name: Implement the healthcare blueprint for AI
                href: industries/healthcare/healthcare-ai-blueprint.yml
              - name: Many models ML with Spark
                href: example-scenario/ai/many-models-machine-learning-azure-spark.yml
              - name: Many models with Azure Machine Learning
                href: example-scenario/ai/many-models-machine-learning-azure-machine-learning.yml
              - name: MLOps for Python models
                href: reference-architectures/ai/mlops-python.yml
              - name: Movie recommendations
                href: example-scenario/ai/movie-recommendations-with-machine-learning.yml
              - name: Predict hospital readmissions with ML
                href: example-scenario/ai/predict-hospital-readmissions-machine-learning.yml
              - name: Predict student attrition
                href: example-scenario/ai/student-attrition-prediction.yml
              - name: Quality assurance
                href: solution-ideas/articles/quality-assurance.yml
              - name: Real-time anomaly detection for conveyor belts
                href: example-scenario/ai/real-time-anomaly-detection-conveyor-belt.yml
              - name: Real-time machine learning on Azure
                href: example-scenario/ai/deploy-real-time-machine-learning-model-application-ui.yml
              - name: Real-time recommendation API
                href: reference-architectures/ai/real-time-recommendation.yml
              - name: Real-time scoring Python models
                href: reference-architectures/ai/real-time-scoring-machine-learning-models.yml
              - name: Real-time scoring R models
                href: reference-architectures/ai/realtime-scoring-r.yml
              - name: Scale AI and ML in regulated industries
                href: example-scenario/ai/scale-ai-and-machine-learning-in-regulated-industries.yml
              - name: Secure research for regulated data
                href: example-scenario/ai/secure-compute-for-research.yml
              - name: Speech transcription pipeline
                href: example-scenario/ai/speech-to-text-transcription-analytics.yml
              - name: Training Python models
                href: reference-architectures/ai/training-python-models.yml
          - name: Solution ideas
            items:
              - name: AI at the edge
                href: solution-ideas/articles/ai-at-the-edge.yml
              - name: Auditing and risk management
                href: solution-ideas/articles/auditing-and-risk-compliance.yml
              - name: Autonomous systems
                href: solution-ideas/articles/autonomous-systems.yml
              - name: Azure Machine Learning architecture
                href: solution-ideas/articles/azure-machine-learning-solution-architecture.yml
              - name: Business process management
                href: solution-ideas/articles/business-process-management.yml
              - name: Content research
                href: solution-ideas/articles/content-research.yml
              - name: Content tagging with NLP
                href: solution-ideas/articles/website-content-tag-suggestion-with-deep-learning-and-nlp.yml
              - name: Contract management
                href: solution-ideas/articles/contract-management.yml
              - name: Customer churn prediction
                href: solution-ideas/articles/customer-churn-prediction.yml
              - name: Customer feedback
                href: solution-ideas/articles/customer-feedback-and-analytics.yml
              - name: Data science and machine learning
                href: solution-ideas/articles/azure-databricks-data-science-machine-learning.yml
              - name: Defect prevention
                href: solution-ideas/articles/defect-prevention-with-predictive-maintenance.yml
              - name: Digital asset management
                href: solution-ideas/articles/digital-asset-management.yml
              - name: Disconnected AI at the edge
                href: solution-ideas/articles/ai-at-the-edge-disconnected.yml
              - name: E-commerce chatbot
                href: solution-ideas/articles/commerce-chatbot.yml
              - name: Energy demand forecasting
                href: solution-ideas/articles/forecast-energy-power-demand.yml
              - name: Energy supply optimization
                href: solution-ideas/articles/energy-supply-optimization.yml
              - name: Enterprise chatbot disaster recovery
                href: solution-ideas/articles/enterprise-chatbot-disaster-recovery.yml
              - name: Enterprise productivity chatbot
                href: solution-ideas/articles/enterprise-productivity-chatbot.yml
              - name: Environment monitoring
                href: solution-ideas/articles/environment-monitoring-and-supply-chain-optimization.yml
              - name: FAQ chatbot
                href: solution-ideas/articles/faq-chatbot-with-data-champion-model.yml
              - name: Hospital patient predictions
                href: solution-ideas/articles/predict-length-of-stay-and-patient-flow-with-healthcare-analytics.yml
              - name: Image classification with CNNs
                href: solution-ideas/articles/image-classification-with-convolutional-neural-networks.yml
              - name: Interactive voice response bot
                href: solution-ideas/articles/interactive-voice-response-bot.yml
              - name: Keyword digital text processing
                href: solution-ideas/articles/digital-media-speech-text.yml
              - name: Large-scale custom NLP
                href: solution-ideas/articles/large-scale-custom-natural-language-processing.yml
              - name: Marketing optimization
                href: solution-ideas/articles/optimize-marketing-with-machine-learning.yml
              - name: Model deployment to AKS
                href: solution-ideas/articles/machine-learning-model-deployment-aks.yml
              - name: Orchestrate MLOps with Azure Databricks
                href: reference-architectures/ai/orchestrate-mlops-azure-databricks.yml
              - name: Personalized marketing solutions
                href: solution-ideas/articles/personalized-marketing.yml
              - name: Personalized offers
                href: solution-ideas/articles/personalized-offers.yml
              - name: Population health management
                href: solution-ideas/articles/population-health-management-for-healthcare.yml
              - name: Predictive maintenance
                href: solution-ideas/articles/predictive-maintenance.yml
              - name: Predictive marketing
                href: solution-ideas/articles/predictive-marketing-campaigns-with-machine-learning-and-spark.yml
              - name: Remote patient monitoring
                href: solution-ideas/articles/remote-patient-monitoring.yml
              - name: Retail assistant with visual capabilities
                href: solution-ideas/articles/retail-assistant-or-vacation-planner-with-visual-capabilities.yml
              - name: Retail product recommendations
                href: solution-ideas/articles/product-recommendations.yml
              - name: Speech services
                href: solution-ideas/articles/speech-services.yml
              - name: Vehicle telematics
                href: solution-ideas/articles/predictive-insights-with-vehicle-telematics.yml
              - name: Vision classifier model
                href: example-scenario/dronerescue/vision-classifier-model-with-custom-vision.yml
              - name: Visual assistant
                href: solution-ideas/articles/visual-assistant.yml
      - name: Analytics
        items:
          - name: Get started
            href: solution-ideas/articles/analytics-start-here.yml
          - name: Guides
            items:
              - name: Technology choices
                items:
                  - name: Analytical data stores
                    href: data-guide/technology-choices/analytical-data-stores.md
                  - name: Analytics and reporting
                    href: data-guide/technology-choices/analysis-visualizations-reporting.md
                  - name: Batch processing
                    href: data-guide/technology-choices/batch-processing.md
                  - name: Extract, transform, and load
                    href: data-guide/relational-data/etl.yml
                  - name: Online analytical processing
                    href: data-guide/relational-data/online-analytical-processing.yml
                  - name: Stream processing
                    href: /azure/architecture/data-guide/technology-choices/stream-processing
              - name: Industry guidance
                items:
                  - name: Actuarial risk analysis
                    href: industries/finance/actuarial-risk-analysis-financial-model.yml
                  - name: Financial institutions with data mesh
                    href: /azure/cloud-adoption-framework/scenarios/data-management/architectures/reference-architecture-data-mesh
                    maintainContext: true
              - name: Analytics security baselines
                items:
                  - name: Security baseline for Azure Data Factory
                    href: /security/benchmark/azure/baselines/data-factory-security-baseline
                    maintainContext: true
                  - name: Security baseline for Azure Databricks
                    href: /security/benchmark/azure/baselines/databricks-security-baseline
                    maintainContext: true
                  - name: Security baseline for Azure Purview
                    href: /security/benchmark/azure/baselines/purview-security-baseline
                    maintainContext: true
              - name: Monitor Azure Databricks jobs
                items:
                  - name: Overview
                    href: databricks-monitoring/index.md
                  - name: Send Databricks application logs
                    href: databricks-monitoring/application-logs.md
                  - name: Use dashboards to visualize Databricks
                    href: databricks-monitoring/dashboards.md
                  - name: Troubleshoot performance bottlenecks
                    href: databricks-monitoring/performance-troubleshooting.md
              - name: Apache NiFi guidance
                items:
                  - name: Apache NiFi monitoring with MonitoFi
                    href: guide/data/monitor-apache-nifi-monitofi.yml
                  - name: Helm-based deployments for Apache NiFi
                    href: guide/data/helm-deployments-apache-nifi.yml
          - name: Architectures
            items:
              - name: Analytics end to end
                href: example-scenario/dataplate2e/data-platform-end-to-end.yml
              - name: Anomaly detector process
                href: solution-ideas/articles/anomaly-detector-process.yml
              - name: Apache NiFi on Azure
                href: example-scenario/data/azure-nifi.yml
              - name: Automated enterprise BI
                href: reference-architectures/data/enterprise-bi-adf.yml
              - name: Automotive test data analytics
                href: industries/automotive/automotive-telemetry-analytics.yml
              - name: Big data analytics on confidential computing
                href: example-scenario/confidential/data-analytics-containers-spark-kubernetes-azure-sql.yml
              - name: Customer 360 with Azure Synapse and Dynamics 365
                href: example-scenario/analytics/synapse-customer-insights.yml      
              - name: Data analysis for regulated industries
                href: example-scenario/data/data-analysis-regulated-industries.yml
              - name: Data lake queries via Synapse serverless
                href: example-scenario/data/synapse-exploratory-data-analytics.yml
              - name: Data warehouse for small business
                href: example-scenario/data/small-medium-data-warehouse.yml
              - name: Data warehousing and analytics
                href: example-scenario/data/data-warehouse.yml
              - name: Employee retention with Databricks and AKS
                href: example-scenario/ai/employee-retention-databricks-kubernetes.yml
              - name: Geospatial analysis for telecommunications
                href: example-scenario/data/geospatial-analysis-telecommunications-industry.yml
              - name: Geospatial analysis with Azure Synapse
                href: industries/aerospace/geospatial-processing-analytics.yml
              - name: Geospatial data processing and analytics
                href: example-scenario/data/geospatial-data-processing-analytics-azure.yml
              - name: High throughput stream ingestion
                href: example-scenario/data/stream-ingestion-synapse.yml
              - name: Ingest FAA content to analyze flight data
                href: example-scenario/analytics/ingest-faa-swim-analyze-flight-data.yml 
              - name: Ingestion and analysis of news feeds
                href: example-scenario/ai/news-feed-ingestion-and-near-real-time-analysis.yml
              - name: Interactive price analytics
                href: solution-ideas/articles/interactive-price-analytics.yml
              - name: IoT and data analytics
                href: example-scenario/data/big-data-with-iot.yml
              - name: Long-term security logs in Data Explorer
                href: example-scenario/security/security-log-retention-azure-data-explorer.yml
              - name: Near real-time processing for lakehouse data
                href: example-scenario/data/real-time-lakehouse-data-processing.yml
              - name: Partitioning in Event Hubs and Kafka
                href: reference-architectures/event-hubs/partitioning-in-event-hubs-and-kafka.yml
              - name: Precision medicine pipeline with genomics
                href: example-scenario/precision-medicine/genomic-analysis-reporting.yml
              - name: Relationship mesh solution on Azure
                href: example-scenario/analytics/relationship-mesh-solution-azure.yml
              - name: Secure a data lakehouse with Azure Synapse
                href: example-scenario/analytics/secure-data-lakehouse-synapse.yml
              - name: Sentiment analysis and face recognition
                href: example-scenario/ai/nifi-sentiment-analysis-face-recognition.yml
              - name: Sports analytics on Azure
                href: example-scenario/analytics/sports-analytics-architecture-azure.yml
              - name: Stream processing with Azure Databricks
                href: reference-architectures/data/stream-processing-databricks.yml
              - name: Stream processing with Stream Analytics
                href: reference-architectures/data/stream-processing-stream-analytics.yml
              - name: Stream processing with open-source data
                href: example-scenario/data/open-source-data-engine-stream-processing.yml
          - name: Solution ideas
            items:
              - name: Advanced analytics
                href: solution-ideas/articles/advanced-analytics-on-big-data.yml
              - name: App integration using Event Grid
                href: solution-ideas/articles/application-integration-using-event-grid.yml
              - name: Big data analytics with Azure Data Explorer
                href: solution-ideas/articles/big-data-azure-data-explorer.yml
              - name: Big data analytics with enterprise security
                href: solution-ideas/articles/big-data-analytics-enterprise-grade-security.yml
              - name: Content Delivery Network analytics
                href: solution-ideas/articles/content-delivery-network-azure-data-explorer.yml
              - name: Data management with Azure Purview
                href: solution-ideas/articles/azure-purview-data-lake-estate-architecture.yml
              - name: Demand forecasting for shipping
                href: solution-ideas/articles/demand-forecasting-for-shipping-and-distribution.yml
              - name: Demand forecasting and price optimization
                href: solution-ideas/articles/demand-forecasting-price-optimization-marketing.yml
              - name: Demand forecasting with Stream Analytics
                href: solution-ideas/articles/demand-forecasting.yml
              - name: Discovery Hub for analytics
                href: solution-ideas/articles/cloud-scale-analytics-with-discovery-hub.yml
              - name: Enhanced customer dimension
                href: solution-ideas/articles/customer-insights-synapse.yml
              - name: ETL using HDInsight
                href: solution-ideas/articles/extract-transform-and-load-using-hdinsight.yml
              - name: Highly scalable customer service and ERP
                href: solution-ideas/articles/erp-customer-service.yml
              - name: Hybrid big data with HDInsight
                href: solution-ideas/articles/extend-your-on-premises-big-data-investments-with-hdinsight.yml
              - name: Ingestion, ETL, and stream processing
                href: solution-ideas/articles/ingest-etl-stream-with-adb.yml
              - name: Interactive analytics with Data Explorer
                href: solution-ideas/articles/interactive-azure-data-explorer.yml
              - name: IoT analytics with Azure Data Explorer
                href: solution-ideas/articles/iot-azure-data-explorer.yml
              - name: Manage data across the Azure SQL estate
                href: solution-ideas/articles/azure-purview-sql-estate-architecture.yml
              - name: Mining equipment monitoring
                href: solution-ideas/articles/monitor-mining-equipment.yml
              - name: Modern analytics with Azure Databricks
                href: solution-ideas/articles/azure-databricks-modern-analytics-architecture.yml
              - name: Monitoring solution with Data Explorer
                href: solution-ideas/articles/monitor-azure-data-explorer.yml
              - name: Oil and Gas tank level forecasting
                href: solution-ideas/articles/oil-and-gas-tank-level-forecasting.yml
              - name: Predict the length of stay in hospitals
                href: solution-ideas/articles/predicting-length-of-stay-in-hospitals.yml
              - name: Predictive aircraft engine monitoring
                href: solution-ideas/articles/aircraft-engine-monitoring-for-predictive-maintenance-in-aerospace.yml
              - name: Real-time analytics on big data
                href: solution-ideas/articles/real-time-analytics.yml
              - name: Tier applications and data for analytics
                href: solution-ideas/articles/tiered-data-for-analytics.yml
      - name: Blockchain + Multiparty Compute
        items:
          - name: Get started
            href: guide/blockchain/multiparty-compute.yml
          - name: Guides
            items:
              - name: Azure Confidential Ledger architecture
                href: /azure/confidential-ledger/architecture
                maintainContext: true
              - name: Authenticate Confidential Ledger nodes
                href: /azure/confidential-ledger/authenticate-ledger-nodes
                maintainContext: true
          - name: Architectures
            items:
              - name: Azure SQL Database ledger
                href: /azure/azure-sql/database/ledger-overview
                maintainContext: true
              - name: Decentralized trust between banks
                href: example-scenario/apps/decentralized-trust.yml
              - name: Multi-cloud blockchain DLT
                href: example-scenario/blockchain/multi-cloud-blockchain.yml
          - name: Solution ideas
            items:
              - name: Supply chain with Quorum Blockchain Service
                href: guide/blockchain/quorum-blockchain-service.yml
              - name: Blockchain workflow application
                href: solution-ideas/articles/blockchain-workflow-application.yml
              - name: Supply chain track and trace
                href: solution-ideas/articles/supply-chain-track-and-trace.yml
      - name: Compute + HPC
        items: 
          - name: Get started
            href: topics/high-performance-computing.md
          - name: Guides
            items:
              - name: Choose a compute service
                href: guide/technology-choices/compute-decision-tree.yml
              - name: SAS on Azure architecture
                href: guide/sas/sas-overview.yml
              - name: HPC deployments 
                items:
                  - name: Deploy ADS CFD Code Leo
                    href: guide/hpc/hpc-ads-cfd.yml 
                  - name: Deploy Autodesk VRED
                    href: guide/hpc/hpc-autodesk-vred.md 
              - name: Industry guidance
                items:
                  - name: HPC for manufacturing
                    href: industries/manufacturing/compute-manufacturing-overview.yml
                  - name: Risk grid computing in banking
                    href: industries/finance/risk-grid-banking-overview.yml
                  - name: Risk grid computing solution
                    href: industries/finance/risk-grid-banking-solution-guide.yml
              - name: VM security baselines
                items:
                  - name: Security baseline for VM scale sets
                    href: /security/benchmark/azure/baselines/virtual-machine-scale-sets-security-baseline
                    maintainContext: true
                  - name: Security baseline for Linux VMs
                    href: /security/benchmark/azure/baselines/virtual-machines-linux-security-baseline
                    maintainContext: true
                  - name: Security baseline for Windows VMs
                    href: /security/benchmark/azure/baselines/virtual-machines-windows-security-baseline
                    maintainContext: true
              - name: SQL Server on Azure VMs
                items:
                  - name: SQL Server on Windows VMs
                    href: /azure/azure-sql/virtual-machines/windows/sql-server-on-azure-vm-iaas-what-is-overview
                    maintainContext: true
                  - name: SQL Server on Linux VMs
                    href: /azure/azure-sql/virtual-machines/linux/sql-server-on-linux-vm-what-is-iaas-overview
                    maintainContext: true
                  - name: BC and HADR
                    href: /azure/azure-sql/virtual-machines/windows/business-continuity-high-availability-disaster-recovery-hadr-overview
                    maintainContext: true
                  - name: Best practices checklist
                    href: /azure/azure-sql/virtual-machines/windows/performance-guidelines-best-practices-checklist
                    maintainContext: true
                  - name: VM size
                    href: /azure/azure-sql/virtual-machines/windows/performance-guidelines-best-practices-vm-size
                    maintainContext: true
                  - name: Storage
                    href: /azure/azure-sql/virtual-machines/windows/performance-guidelines-best-practices-storage
                    maintainContext: true
                  - name: Security
                    href: /azure/azure-sql/virtual-machines/windows/security-considerations-best-practices
                    maintainContext: true
                  - name: HADR configuration
                    href: /azure/azure-sql/virtual-machines/windows/hadr-cluster-best-practices
                    maintainContext: true
                  - name: Application patterns
                    href: /azure/azure-sql/virtual-machines/windows/application-patterns-development-strategies
                    maintainContext: true
                  - name: Performance baseline
                    href: /azure/azure-sql/virtual-machines/windows/performance-guidelines-best-practices-collect-baseline
                    maintainContext: true
              - name: Red Hat on Azure guidance
                items:
                  - name: Red Hat workloads on Azure
                    href: /azure/virtual-machines/workloads/redhat/overview
                    maintainContext: true
                  - name: Red Hat OpenShift in Azure
                    href: /azure/virtual-machines/linux/openshift-get-started
                    maintainContext: true
                  - name: Red Hat JBoss EAP on Azure
                    href: /azure/developer/java/ee/jboss-on-azure
                    maintainContext: true
              - name: Interruptible workloads using Azure Spot VM
                href: guide/spot/spot-eviction.yml
          - name: Architectures
            items:
              - name: 3D video rendering
                href: example-scenario/infrastructure/video-rendering.yml
              - name: Computer-aided engineering
                href: example-scenario/apps/hpc-saas.yml
              - name: Deploy IBM Maximo Application Suite 
                href: example-scenario/apps/deploy-ibm-maximo-application-suite.yml
              - name: Digital image modeling
                href: example-scenario/infrastructure/image-modeling.yml
              - name: HPC cluster deployed in the cloud
                href: solution-ideas/articles/hpc-cluster.yml
              - name: Linux virtual desktops with Citrix
                href: example-scenario/infrastructure/linux-vdi-citrix.yml
              - name: Manage virtual machine compliance
                href: example-scenario/security/virtual-machine-compliance.yml
              - name: Move Azure resources across regions
                href: solution-ideas/articles/move-azure-resources-across-regions.yml
              - name: Quantum computing solutions
                items:
                  - name: Loosely coupled quantum computing
                    href: example-scenario/quantum/loosely-coupled-quantum-computing-job.yml
                  - name: Tightly coupled quantum computing
                    href: example-scenario/quantum/tightly-coupled-quantum-computing-job.yml
              - name: Run a Linux VM on Azure
                href: reference-architectures/n-tier/linux-vm.yml
              - name: Run a Windows VM on Azure
                href: reference-architectures/n-tier/windows-vm.yml
              - name: Run CFD simulations
                href: example-scenario/infrastructure/hpc-cfd.yml
              - name: Run reservoir simulations
                href: example-scenario/infrastructure/reservoir-simulation.yml
          - name: Solution ideas
            items:
              - name: HPC media rendering
                href: solution-ideas/articles/azure-batch-rendering.yml
              - name: HPC risk analysis
                href: solution-ideas/articles/hpc-risk-analysis.yml
              - name: HPC system and big compute
                href: solution-ideas/articles/big-compute-with-azure-batch.yml
              - name: Hybrid HPC with HPC Pack
                href: solution-ideas/articles/hybrid-hpc-in-azure-with-hpc-pack.yml
      - name: Containers
        items:
          - name: Get started
            href: reference-architectures/containers/aks-start-here.md
          - name: Guides
            items:
              - name: AKS cluster best practices
                href: /azure/aks/best-practices
                maintainContext: true
              - name: AKS day-2 operations guide
                items:
                  - name: Introduction
                    href: operator-guides/aks/day-2-operations-guide.md
                  - name: Triage practices
                    items:
                      - name: Overview
                        href: operator-guides/aks/aks-triage-practices.md
                      - name: 1. Cluster health
                        href: operator-guides/aks/aks-triage-cluster-health.md
                      - name: 2. Node and pod health
                        href: operator-guides/aks/aks-triage-node-health.md
                      - name: 3. Workload deployments
                        href: operator-guides/aks/aks-triage-deployment.md
                      - name: 4. Admission controllers
                        href: operator-guides/aks/aks-triage-controllers.md
                      - name: 5. Container registry connectivity
                        href: operator-guides/aks/aks-triage-container-registry.md
                  - name: Patch and upgrade worker nodes
                    href: operator-guides/aks/aks-upgrade-practices.md
                  - name: Monitor AKS with Azure Monitor
                    href: /azure/aks/monitor-aks?bc=%2fazure%2farchitecture%2fbread%2ftoc.json&toc=%2fazure%2farchitecture%2ftoc.json
                    maintainContext: true
                  - name: Common issues
                    href: /azure/aks/troubleshooting?bc=%2fazure%2farchitecture%2fbread%2ftoc.json&toc=%2fazure%2farchitecture%2ftoc.json
                    maintainContext: true
                  - name: Troubleshoot networking 
                    href: operator-guides/aks/troubleshoot-network-aks.md
              - name: Choose a Kubernetes option
                items:
                  - name: Choose a Kubernetes at the edge option
                    href: operator-guides/aks/choose-kubernetes-edge-compute-option.md
                  - name: Choose a bare-metal Kubernetes option
                    href: operator-guides/aks/choose-bare-metal-kubernetes.yml
              - name: Access an AKS API server
                href: guide/security/access-azure-kubernetes-service-cluster-api-server.yml
              - name: Orchestrate multi-container applications
                href: /dotnet/architecture/containerized-lifecycle/design-develop-containerized-apps/orchestrate-high-scalability-availability
                maintainContext: true
              - name: Cost governance with Kubecost
                href: /azure/cloud-adoption-framework/scenarios/app-platform/aks/cost-governance-with-kubecost
                maintainContext: true
              - name: Operations management for AKS
                href: /azure/cloud-adoption-framework/scenarios/app-platform/aks/management
                maintainContext: true
              - name: Security considerations
                items:
                  - name: Security for AKS
                    href: /azure/cloud-adoption-framework/scenarios/app-platform/aks/security
                    maintainContext: true
                  - name: Confidential containers on Azure
                    href: /azure/confidential-computing/confidential-containers
                    maintainContext: true
                  - name: Security baseline for AKS
                    href: /security/benchmark/azure/baselines/aks-security-baseline
                    maintainContext: true
              - name: Docker guidance
                items:
                  - name: Monolithic applications
                    href: /dotnet/architecture/containerized-lifecycle/design-develop-containerized-apps/monolithic-applications
                    maintainContext: true
                  - name: Containerize monolithic applications
                    href: /dotnet/architecture/microservices/architect-microservice-container-applications/containerize-monolithic-applications
                    maintainContext: true
                  - name: Containers for DevOps collaboration
                    href: /dotnet/architecture/containerized-lifecycle/docker-application-lifecycle/containers-foundation-for-devops-collaboration
                    maintainContext: true
          - name: Architectures
            items:
              - name: Advanced microservices on AKS
                href: reference-architectures/containers/aks-microservices/aks-microservices-advanced.yml
              - name: AKS baseline cluster
                href: reference-architectures/containers/aks/secure-baseline-aks.yml
              - name: AKS baseline for multi-region clusters
                href: reference-architectures/containers/aks-multi-region/aks-multi-cluster.yml
              - name: AKS cluster for a PCI-DSS workload
                items:
                  - name: Introduction
                    href: reference-architectures/containers/aks-pci/aks-pci-intro.yml
                  - name: Architecture
                    href: reference-architectures/containers/aks-pci/aks-pci-ra-code-assets.yml
                  - name: Network segmentation
                    href: reference-architectures/containers/aks-pci/aks-pci-network.yml
                  - name: Data protection
                    href: reference-architectures/containers/aks-pci/aks-pci-data.yml
                  - name: Vulnerability management
                    href: reference-architectures/containers/aks-pci/aks-pci-malware.yml
                  - name: Access controls
                    href: reference-architectures/containers/aks-pci/aks-pci-identity.yml
                  - name: Monitoring operations
                    href: reference-architectures/containers/aks-pci/aks-pci-monitor.yml
                  - name: Policy management
                    href: reference-architectures/containers/aks-pci/aks-pci-policy.yml
                  - name: Summary
                    href: reference-architectures/containers/aks-pci/aks-pci-summary.yml
              - name: AKS data protection on Azure NetApp Files
                href: example-scenario/file-storage/data-protection-kubernetes-astra-azure-netapp-files.yml
              - name: Autonomous-driving simulation
                href: industries/automotive/building-blocks-autonomous-driving-simulation-environments.yml
              - name: Build a telehealth system
                href: example-scenario/apps/telehealth-system.yml
              - name: Build CNCF projects by using AKS
                href: example-scenario/apps/build-cncf-incubated-graduated-projects-aks.yml  
              - name: CI/CD pipeline for container workloads
                href: example-scenario/apps/devops-with-aks.yml
              - name: Firewall protection for an AKS cluster
                href: example-scenario/aks-firewall/aks-firewall.yml
              - name: GitOps for AKS
                href: example-scenario/gitops-aks/gitops-blueprint-aks.yml
              - name: Magento e-commerce in AKS
                href: example-scenario/magento/magento-azure.yml
              - name: Microservices architecture on AKS
                href: reference-architectures/containers/aks-microservices/aks-microservices.yml              
              - name: Microservices with Container Apps
                href: example-scenario/serverless/microservices-with-container-apps.yml
              - name: Microservices with Container Apps and Dapr
                href: example-scenario/serverless/microservices-with-container-apps-dapr.yml
              - name: Multiplayer server hosting with ACI
                href: /gaming/azure/reference-architectures/multiplayer-synchronous-aci
                maintainContext: true
              - name: Multiplayer server hosting with AKS
                href: /gaming/azure/reference-architectures/multiplayer-synchronous-aks
                maintainContext: true
              - name: Multiplayer hosting with Service Fabric
                href: /gaming/azure/reference-architectures/multiplayer-synchronous
                maintainContext: true
              - name: Multitenancy with AKS and AGIC
                href: example-scenario/aks-agic/aks-agic.yml
          - name: Solution ideas
            items:
              - name: API-first SaaS business model with AKS
                href: solution-ideas/articles/aks-api-first.yml
              - name: AKS in event stream processing
                href: solution-ideas/articles/serverless-event-processing-aks.yml
              - name: Build cloud native applications
                href: solution-ideas/articles/cloud-native-apps.yml
              - name: Bursting from AKS with ACI
                href: solution-ideas/articles/scale-using-aks-with-aci.yml
              - name: Data streaming with AKS
                href: solution-ideas/articles/data-streaming-scenario.yml
              - name: Elastic demand handling with AKS
                href: solution-ideas/articles/aks-demand-spikes.yml
              - name: Instant IoT data streaming with AKS
                href: solution-ideas/articles/aks-iot-data-streaming.yml
              - name: JBoss deployment with Red Hat on Azure
                href: solution-ideas/articles/jboss-deployment-red-hat.yml
              - name: Lift and shift to containers with AKS
                href: solution-ideas/articles/migrate-existing-applications-with-aks.yml
              - name: Microservices with AKS and Azure DevOps
                href: solution-ideas/articles/microservices-with-aks.yml
              - name: Secure DevOps for AKS
                href: solution-ideas/articles/secure-devops-for-kubernetes.yml
      - name: Databases
        items:
          - name: Get started
            href: data-guide/databases-architecture-design.yml
          - name: Guides
            items:
              - name: Overview
                href: data-guide/index.md
              - name: Relational data
                items:
                  - name: 'Extract, transform, and load (ETL)'
                    href: data-guide/relational-data/etl.yml
                  - name: Online analytical processing (OLAP)
                    href: data-guide/relational-data/online-analytical-processing.yml
                  - name: Online transaction processing (OLTP)
                    href: data-guide/relational-data/online-transaction-processing.md
                  - name: Data warehousing
                    href: data-guide/relational-data/data-warehousing.yml
              - name: Non-relational data
                items:
                  - name: Non-relational data stores
                    href: data-guide/big-data/non-relational-data.yml
                  - name: Free-form text search
                    href: data-guide/scenarios/search.yml
                  - name: Time series data
                    href: data-guide/scenarios/time-series.yml
                  - name: Working with CSV and JSON files
                    href: data-guide/scenarios/csv-and-json.md
              - name: Build a scalable system for massive data
                href: data-guide/scenarios/build-scalable-database-solutions-azure-services.md
              - name: Big data
                items:
                  - name: Big data architectures
                    href: data-guide/big-data/index.yml
                  - name: Batch processing
                    href: data-guide/big-data/batch-processing.yml
                  - name: Real-time processing
                    href: data-guide/big-data/real-time-processing.yml
              - name: Technology choices
                items:
                  - name: Analytical data stores
                    href: data-guide/technology-choices/analytical-data-stores.md
                  - name: Analytics and reporting
                    href: data-guide/technology-choices/analysis-visualizations-reporting.md
                  - name: Batch processing
                    href: data-guide/technology-choices/batch-processing.md
                  - name: Data lakes
                    href: data-guide/scenarios/data-lake.md
                  - name: Data storage
                    href: data-guide/technology-choices/data-storage.md
                  - name: Choose a data store
                    items:
                      - name: Understand data store models
                        href: guide/technology-choices/data-store-overview.md
                      - name: Select a data store
                        href: guide/technology-choices/data-store-decision-tree.md
                      - name: Criteria for choosing a data store
                        href: guide/technology-choices/data-store-considerations.md
                  - name: Pipeline orchestration
                    href: data-guide/technology-choices/pipeline-orchestration-data-movement.md
                  - name: Real-time message ingestion
                    href: data-guide/technology-choices/real-time-ingestion.md
                  - name: Search data stores
                    href: data-guide/technology-choices/search-options.md
                  - name: Stream processing
                    href: data-guide/technology-choices/stream-processing.md
              - name: Data management patterns
                href: patterns/category/data-management.md
              - name: Use the Transactional Outbox pattern
                href: best-practices/transactional-outbox-cosmos.yml
              - name: Industry guidance
                items:
                  - name: Data management in banking
                    href: industries/finance/data-management-banking-overview.yml
                  - name: Data management in retail
                    href: industries/retail/retail-data-management-overview.md
                  - name: Financial institutions with data mesh
                    href: /azure/cloud-adoption-framework/scenarios/data-management/architectures/reference-architecture-data-mesh
                    maintainContext: true
                  - name: Healthcare with highly sensitive data
                    href: /azure/cloud-adoption-framework/scenarios/cloud-scale-analytics/architectures/reference-architecture-lamna
                    maintainContext: true
                  - name: Visual search for retail
                    href: industries/retail/visual-search-use-case-overview.yml
              - name: Data use cases
                items:
                  - name: "Adatum: single landing zone"
                    href: /azure/cloud-adoption-framework/scenarios/cloud-scale-analytics/architectures/reference-architecture-adatum
                    maintainContext: true
                  - name: "Relecloud: multiple landing zones"
                    href: /azure/cloud-adoption-framework/scenarios/cloud-scale-analytics/architectures/reference-architecture-relecloud
                    maintainContext: true
              - name: Transfer data to and from Azure
                href: data-guide/scenarios/data-transfer.md
              - name: Extend on-premises data solutions to Azure
                href: data-guide/scenarios/hybrid-on-premises-and-cloud.md
              - name: Secure data solutions
                href: data-guide/scenarios/securing-data-solutions.md
              - name: Tenancy models for SaaS apps
                items:
                  - name: Overview
                    href: isv/application-tenancy.yml
                  - name: Multitenant SaaS database patterns
                    href: /azure/azure-sql/database/saas-tenancy-app-design-patterns
                    maintainContext: true
              - name: High availability for SQL DB and SQL MI
                href: /azure/azure-sql/database/high-availability-sla
                maintainContext: true
              - name: Cosmos DB guidance
                items:
                  - name: Azure Cosmos DB resource model
                    href: /azure/cosmos-db/account-databases-containers-items
                    maintainContext: true
                  - name: Global distribution
                    items:
                      - name: Distribute data globally
                        href: /azure/cosmos-db/distribute-data-globally
                        maintainContext: true
                      - name: Consistency levels in Cosmos DB
                        href: /azure/cosmos-db/consistency-levels
                        maintainContext: true
                      - name: High availability with Cosmos DB
                        href: /azure/cosmos-db/high-availability
                        maintainContext: true
                      - name: Global distribution functional details
                        href: /azure/cosmos-db/global-dist-under-the-hood
                        maintainContext: true
                  - name: Partitioning and horizontal scaling
                    href: /azure/cosmos-db/partitioning-overview
                    maintainContext: true
                  - name: Capacity
                    items:
                     - name: Request units in Cosmos DB
                       href: /azure/cosmos-db/request-units
                       maintainContext: true
                     - name: Provisioned throughput
                       href: /azure/cosmos-db/set-throughput
                       maintainContext: true
                     - name: Autoscale throughput
                       href: /azure/cosmos-db/provision-throughput-autoscale
                       maintainContext: true
                     - name: Serverless in Cosmos DB
                       href: /azure/cosmos-db/serverless
                       maintainContext: true
                     - name: Autoscale and standard throughput
                       href: /azure/cosmos-db/how-to-choose-offer
                       maintainContext: true
                     - name: Provisioned and serverless throughput
                       href: /azure/cosmos-db/throughput-serverless
                       maintainContext: true
                     - name: Scaling provisioned throughput
                       href: /azure/cosmos-db/scaling-provisioned-throughput-best-practices
                       maintainContext: true                    
                  - name: Security
                    items:
                      - name: Security in Cosmos DB
                        href: /azure/cosmos-db/database-security
                        maintainContext: true
                      - name: Data encryption
                        href: /azure/cosmos-db/database-encryption-at-rest
                        maintainContext: true
                      - name: Role-based access control
                        href: /azure/cosmos-db/role-based-access-control
                        maintainContext: true
                      - name: Azure Policy support
                        href: /azure/cosmos-db/policy
                        maintainContext: true
                      - name: Azure Policy Regulatory Compliance
                        href: /azure/cosmos-db/security-controls-policy
                        maintainContext: true
                      - name: Security baseline for Cosmos DB
                        href: /security/benchmark/azure/baselines/cosmos-db-security-baseline
                        maintainContext: true
                  - name: Backup
                    items:
                      - name: Backup and restore in Cosmos DB
                        href: /azure/cosmos-db/continuous-backup-restore-introduction
                        maintainContext: true
                      - name: Continuous backup in Cosmos DB
                        href: /azure/cosmos-db/continuous-backup-restore-introduction
                        maintainContext: true
                  - name: Cost optimization
                    items:
                      - name: Plan and manage costs
                        href: /azure/cosmos-db/plan-manage-costs
                        maintainContext: true
                      - name: Pricing model
                        href: /azure/cosmos-db/how-pricing-works
                        maintainContext: true
                      - name: Total cost of ownership (TCO)
                        href: /azure/cosmos-db/total-cost-ownership
                        maintainContext: true
                      - name: Understand your bill
                        href: /azure/cosmos-db/understand-your-bill
                        maintainContext: true
                      - name: Optimize provisioned throughput cost
                        href: /azure/cosmos-db/optimize-cost-throughput
                        maintainContext: true
                      - name: Optimize request cost
                        href: /azure/cosmos-db/optimize-cost-reads-writes
                        maintainContext: true
                      - name: Optimize storage cost
                        href: /azure/cosmos-db/optimize-cost-storage
                        maintainContext: true
                      - name: Optimize multi-region cost
                        href: /azure/cosmos-db/optimize-cost-regions
                        maintainContext: true
                      - name: Optimize development/testing cost
                        href: /azure/cosmos-db/optimize-dev-test
                        maintainContext: true
                      - name: Optimize cost with reserved capacity
                        href: /azure/cosmos-db/cosmos-db-reserved-capacity
                        maintainContext: true
                      - name: Optimize with rate limiting
                        href: /azure/cosmos-db/rate-limiting-requests
                        maintainContext: true
                  - name: Change feed in Cosmos DB
                    href: /azure/cosmos-db/change-feed
                    maintainContext: true
                  - name: Built-in Jupyter Notebooks support
                    href: /azure/cosmos-db/cosmosdb-jupyter-notebooks
                    maintainContext: true
                  - name: Service quotas
                    href: /azure/cosmos-db/concepts-limits
                    maintainContext: true
              - name: Run Apache Cassandra
                href: best-practices/cassandra.md
          - name: Architectures
            items:
              - name: Azure health data consortium
                href: example-scenario/data/azure-health-data-consortium.yml
              - name: Build a delta lake for ad hoc queries
                href: solution-ideas/articles/build-data-lake-support-adhoc-queries-online.yml
              - name: Cost savings through HTAP with Azure SQL
                href: example-scenario/data/azure-sql-htap.yml
              - name: Data governance with Profisee
                href: reference-architectures/data/profisee-master-data-management-purview.yml
              - name: DataOps for modern data warehouse
                href: example-scenario/data-warehouse/dataops-mdw.yml
              - name: Globally distributed apps using Cosmos DB
                href: solution-ideas/articles/globally-distributed-mission-critical-applications-using-cosmos-db.yml
              - name: Hybrid ETL with Azure Data Factory
                href: example-scenario/data/hybrid-etl-with-adf.yml
              - name: "IaaS: Web app with relational database"
                href: high-availability/ref-arch-iaas-web-and-db.yml
              - name: Master data management with CluedIn
                href: reference-architectures/data/cluedin.yml
              - name: Master data management with Profisee
                href: reference-architectures/data/profisee-master-data-management-data-factory.yml
              - name: Migrate master data services with CluedIn
                href: reference-architectures/data/migrate-master-data-services-with-cluedin.yml
              - name: Minimal storage – change feed replication
                href: solution-ideas/articles/minimal-storage-change-feed-replicate-data.yml
              - name: Multi-region web app with private database
                href: example-scenario/sql-failover/app-service-private-sql-multi-region.yml
              - name: N-tier app with Cassandra
                href: reference-architectures/n-tier/n-tier-cassandra.yml
              - name: Observability patterns and metrics
                href: databricks-monitoring/databricks-observability.yml
              - name: Optimize SQL Server with Azure Arc
                href: hybrid/azure-arc-sql-server.yml
              - name: Optimized storage – time based multi writes
                href: solution-ideas/articles/optimized-storage-time-based-multi-writes.yml
              - name: Optimized storage – time based Data Lake
                href: solution-ideas/articles/optimized-storage-time-based-data-lake.yml
              - name: Optimized storage with data classification
                href: solution-ideas/articles/optimized-storage-logical-data-classification.yml
              - name: Oracle migration to Azure
                href: solution-ideas/articles/reference-architecture-for-oracle-database-migration-to-azure.yml
              - name: SQL 2008 R2 failover cluster in Azure
                href: example-scenario/sql-failover/sql-failover-2008r2.yml
              - name: SQL Database and Synapse connectivity
                href: /azure/azure-sql/database/connectivity-architecture
                maintainContext: true
              - name: SQL Managed Instance with CMK
                href: example-scenario/data/sql-managed-instance-cmk.yml
              - name: Web app private database connectivity
                href: example-scenario/private-web-app/private-web-app.yml
              - name: Windows N-tier applications
                href: reference-architectures/n-tier/n-tier-sql-server.yml
          - name: Solution ideas
            items:
              - name: Big data analytics with Azure Data Explorer
                href: solution-ideas/articles/big-data-azure-data-explorer.yml
              - name: Build cloud native applications
                href: solution-ideas/articles/cloud-native-apps.yml
              - name: Campaign optimization with HDInsight
                href: solution-ideas/articles/campaign-optimization-with-azure-hdinsight-spark-clusters.yml
              - name: Campaign optimization with SQL Server
                href: solution-ideas/articles/campaign-optimization-with-sql-server.yml
              - name: Data streaming
                href: solution-ideas/articles/data-streaming-scenario.yml
              - name: Data cache
                href: solution-ideas/articles/data-cache-with-redis-cache.yml
              - name: Digital campaign management
                href: solution-ideas/articles/digital-marketing-using-azure-database-for-postgresql.yml
              - name: Digital marketing using MySQL
                href: solution-ideas/articles/digital-marketing-using-azure-database-for-mysql.yml
              - name: Enterprise data warehouse
                href: solution-ideas/articles/enterprise-data-warehouse.yml
              - name: Finance management using MySQL
                href: solution-ideas/articles/finance-management-apps-using-azure-database-for-mysql.yml
              - name: Finance management using PostgreSQL
                href: solution-ideas/articles/finance-management-apps-using-azure-database-for-postgresql.yml
              - name: Gaming using MySQL
                href: solution-ideas/articles/gaming-using-azure-database-for-mysql.yml
              - name: Gaming using Cosmos DB
                href: solution-ideas/articles/gaming-using-cosmos-db.yml
              - name: Intelligent apps using MySQL
                href: solution-ideas/articles/intelligent-apps-using-azure-database-for-mysql.yml
              - name: Intelligent apps using PostgreSQL
                href: solution-ideas/articles/intelligent-apps-using-azure-database-for-postgresql.yml
              - name: Interactive querying with HDInsight
                href: solution-ideas/articles/interactive-querying-with-hdinsight.yml
              - name: Loan charge-off prediction with HDInsight
                href: solution-ideas/articles/loan-chargeoff-prediction-with-azure-hdinsight-spark-clusters.yml
              - name: Loan charge-off prediction with SQL Server
                href: solution-ideas/articles/loan-chargeoff-prediction-with-sql-server.yml
              - name: Loan credit risk modeling
                href: solution-ideas/articles/loan-credit-risk-analyzer-and-default-modeling.yml
              - name: Loan credit risk with SQL Server
                href: solution-ideas/articles/loan-credit-risk-with-sql-server.yml
              - name: Messaging
                href: solution-ideas/articles/messaging.yml
              - name: Mining equipment monitoring
                href: solution-ideas/articles/monitor-mining-equipment.yml
              - name: Multi-region web app with Cosmos DB
                href: solution-ideas/articles/multi-region-web-app-cosmos-db-replication.yml
              - name: Ops automation using Event Grid
                href: solution-ideas/articles/ops-automation-using-event-grid.yml
              - name: Personalization using Cosmos DB
                href: solution-ideas/articles/personalization-using-cosmos-db.yml
              - name: Retail and e-commerce using MySQL
                href: solution-ideas/articles/retail-and-ecommerce-using-azure-database-for-mysql.yml
              - name: Retail and e-commerce using PostgreSQL
                href: solution-ideas/articles/retail-and-ecommerce-using-azure-database-for-postgresql.yml
              - name: Retail and e-commerce using Cosmos DB
                href: solution-ideas/articles/retail-and-e-commerce-using-cosmos-db.yml
              - name: Serverless apps using Cosmos DB
                href: solution-ideas/articles/serverless-apps-using-cosmos-db.yml
              - name: Streaming using HDInsight
                href: solution-ideas/articles/streaming-using-hdinsight.yml
      - name: DataOps
        items:
          - name: Get started
            href: data-guide/azure-dataops-architecture-design.md
          - name: Guides
            items:
              - name: DataOps checklist
                href: checklist/data-ops.md
              - name: Analytics and reporting
                href: data-guide/technology-choices/analysis-visualizations-reporting.md
              - name: Build a scalable system for massive data
                href: data-guide/scenarios/build-scalable-database-solutions-azure-services.md
              - name: Apache NiFi guidance
                items:
                  - name: Apache NiFi monitoring with MonitoFi
                    href: guide/data/monitor-apache-nifi-monitofi.yml
                  - name: Helm-based deployments for Apache NiFi
                    href: guide/data/helm-deployments-apache-nifi.yml
              - name: Microsoft Purview guidance
                items:
                  - name: Accounts architectures and best practices
                    href: /azure/purview/concept-best-practices-accounts
                    maintainContext: true
                  - name: Managing data effectively
                    href: /azure/purview/concept-best-practices-asset-lifecycle
                    maintainContext: true
                  - name: Automation best practices
                    href: /azure/purview/concept-best-practices-automation
                    maintainContext: true
                  - name: Backup and recovery for migration
                    href: /azure/purview/concept-best-practices-migration
                    maintainContext: true
                  - name: Classification best practices
                    href: /azure/purview/concept-best-practices-classification
                    maintainContext: true
                  - name: Collections architectures and practices
                    href: /azure/purview/concept-best-practices-collections
                    maintainContext: true
                  - name: Deployment best practices
                    href: /azure/purview/deployment-best-practices
                    maintainContext: true
                  - name: Glossary best practices
                    href: /azure/purview/concept-best-practices-glossary
                    maintainContext: true
                  - name: Labeling best practices
                    href: /azure/purview/concept-best-practices-sensitivity-labels
                    maintainContext: true
                  - name: Data lineage best practices
                    href: /azure/purview/concept-best-practices-lineage-azure-data-factory
                    maintainContext: true
                  - name: Network architecture and best practices
                    href: /azure/purview/concept-best-practices-network
                    maintainContext: true
                  - name: Pricing guidelines
                    href: /azure/purview/concept-guidelines-pricing
                    maintainContext: true
                  - name: Scanning best practices
                    href: /azure/purview/concept-best-practices-scanning
                    maintainContext: true
                  - name: Security best practices
                    href: /azure/purview/concept-best-practices-security
                    maintainContext: true
              - name: Azure Data Factory guidance
                items:
                  - name: Continuous integration in Data Factory
                    href: /azure/data-factory/continuous-integration-delivery
                    maintainContext: true
                  - name: Automated publishing for CI/CD
                    href: /azure/data-factory/continuous-integration-delivery-improvements
                    maintainContext: true
              - name: Azure Databricks guidance
                items:
                  - name: Repos for Git integration
                    href: /azure/databricks/repos/index
                    maintainContext: true
                  - name: GitHub version control
                    href: /azure/databricks/notebooks/github-version-control
                    maintainContext: true
                  - name: Azure DevOps version control
                    href: /azure/databricks/notebooks/azure-devops-services-version-control
                    maintainContext: true
                  - name: Bitbucket Cloud version control
                    href: /azure/databricks/notebooks/bitbucket-cloud-version-control
                    maintainContext: true
                  - name: GitLab version control
                    href: /azure/databricks/repos/gitlab-version-control
                    maintainContext: true
                  - name: CI/CD with Azure DevOps
                    href: /azure/databricks/dev-tools/ci-cd/ci-cd-azure-devops
                    maintainContext: true
                  - name: CI/CD with Jenkins
                    href: /azure/databricks/dev-tools/ci-cd/ci-cd-jenkins
                    maintainContext: true
              - name: Power BI guidance
                items:
                  - name: Power BI security
                    href: /power-bi/guidance/whitepaper-powerbi-security
                    maintainContext: true
                  - name: Power BI enterprise deployment
                    href: /power-bi/guidance/whitepaper-powerbi-enterprise-deployment
                    maintainContext: true
                  - name: Power BI Premium deployment
                    href: /power-bi/guidance/whitepaper-powerbi-premium-deployment
                    maintainContext: true
                  - name: Deployment pipelines
                    items:
                      - name: Overview
                        href: /power-bi/create-reports/deployment-pipelines-overview
                        maintainContext: true
                      - name: The deployment process
                        href: /power-bi/create-reports/deployment-pipelines-process
                        maintainContext: true
                      - name: Best practices
                        href: /power-bi/create-reports/deployment-pipelines-best-practices
                        maintainContext: true
                      - name: Automate your deployment pipeline
                        href: /power-bi/create-reports/deployment-pipelines-automation
                        maintainContext: true
              - name: Continuous integration for Azure Synapse
                href: /azure/synapse-analytics/cicd/continuous-integration-delivery
                maintainContext: true
          - name: Architectures
            items:
              - name: Anomaly detector process
                href: solution-ideas/articles/anomaly-detector-process.yml
              - name: Apache NiFi on Azure
                href: example-scenario/data/azure-nifi.yml
              - name: Automated enterprise BI
                href: reference-architectures/data/enterprise-bi-adf.yml
              - name: Data analysis for regulated industries
                href: example-scenario/data/data-analysis-regulated-industries.yml
              - name: Data governance with Profisee
                href: reference-architectures/data/profisee-master-data-management-purview.yml
              - name: Data warehousing and analytics
                href: example-scenario/data/data-warehouse.yml
              - name: DataOps for modern data warehouse
                href: example-scenario/data-warehouse/dataops-mdw.yml
              - name: Geospatial data processing and analytics
                href: example-scenario/data/geospatial-data-processing-analytics-azure.yml
              - name: Hybrid ETL with Azure Data Factory
                href: example-scenario/data/hybrid-etl-with-adf.yml
              - name: Master data management with CluedIn
                href: reference-architectures/data/cluedin.yml
              - name: Master data management with Profisee
                href: reference-architectures/data/profisee-master-data-management-data-factory.yml
              - name: Modern data warehouse for small business
                href: example-scenario/data/small-medium-data-warehouse.yml
              - name: Modernize mainframe and midrange data
                href: reference-architectures/migration/modernize-mainframe-data-to-azure.yml
              - name: Optimized storage with data classification
                href: solution-ideas/articles/optimized-storage-logical-data-classification.yml
              - name: Power BI data write-back
                href: example-scenario/data/power-bi-write-back-power-apps.yml
              - name: Replicate and sync mainframe data in Azure
                href: reference-architectures/migration/sync-mainframe-data-with-azure.yml
          - name: Solution ideas
            items:
              - name: Azure Data Explorer monitoring
                href: solution-ideas/articles/monitor-azure-data-explorer.yml
              - name: Data management with Azure Purview
                href: solution-ideas/articles/azure-purview-data-lake-estate-architecture.yml
              - name: Discovery Hub for analytics
                href: solution-ideas/articles/cloud-scale-analytics-with-discovery-hub.yml
              - name: Ingestion, ETL, and stream processing
                href: solution-ideas/articles/ingest-etl-stream-with-adb.yml
              - name: Mining equipment monitoring
                href: solution-ideas/articles/monitor-mining-equipment.yml
              - name: Ops automation using Event Grid
                href: solution-ideas/articles/ops-automation-using-event-grid.yml
              - name: Tier applications for analytics
                href: solution-ideas/articles/tiered-data-for-analytics.yml
      - name: Developer Options
        items:
          - name: Microservices
            items:
              - name: Get started
                href: microservices/index.yml
              - name: Guides
                items:
                  - name: Microservices assessment and readiness
                    href: guide/technology-choices/microservices-assessment.md
                  - name: Domain modeling for microservices
                    items:
                      - name: Domain analysis
                        href: microservices/model/domain-analysis.md
                      - name: Tactical DDD
                        href: microservices/model/tactical-ddd.yml
                      - name: Identify microservice boundaries
                        href: microservices/model/microservice-boundaries.yml
                  - name: Design a microservices architecture
                    items:
                      - name: Introduction
                        href: microservices/design/index.yml
                      - name: Choose a compute option
                        href: microservices/design/compute-options.md
                      - name: Spring Apps via reverse proxy
                        href: reference-architectures/microservices/spring-cloud-reverse-proxy.yml
                      - name: Interservice communication
                        href: microservices/design/interservice-communication.yml
                      - name: API design
                        href: microservices/design/api-design.yml
                      - name: API gateways
                        href: microservices/design/gateway.yml
                      - name: Data considerations
                        href: microservices/design/data-considerations.yml
                      - name: Container orchestration
                        href: microservices/design/orchestration.yml
                      - name: Design patterns for microservices
                        href: microservices/design/patterns.yml
                  - name: Operate microservices in production
                    items:
                      - name: Monitor microservices in AKS
                        href: microservices/logging-monitoring.yml
                      - name: CI/CD for microservices
                        href: microservices/ci-cd.yml
                      - name: CI/CD for microservices on Kubernetes
                        href: microservices/ci-cd-kubernetes.yml
                  - name: Migrate to a microservices architecture
                    items:
                      - name: Migrate monolith to microservices
                        href: microservices/migrate-monolith.yml
                      - name: Modernize apps with Service Fabric
                        href: service-fabric/modernize-app-azure-service-fabric.yml
                      - name: Migrate from Cloud Services to ASF
                        href: service-fabric/migrate-from-cloud-services.yml
                  - name: .NET microservices
                    items:
                      - name: Design a microservice-oriented app
                        href: /dotnet/architecture/microservices/multi-container-microservice-net-applications/microservice-application-design
                        maintainContext: true
                      - name: Create a  CRUD microservice
                        href: /dotnet/architecture/microservices/multi-container-microservice-net-applications/data-driven-crud-microservice
                        maintainContext: true
                      - name: Event-based communication
                        href: /dotnet/architecture/microservices/multi-container-microservice-net-applications/integration-event-based-microservice-communications
                        maintainContext: true
                      - name: Implement API Gateways with Ocelot
                        href: /dotnet/architecture/microservices/multi-container-microservice-net-applications/implement-api-gateways-with-ocelot
                        maintainContext: true
              - name: Architectures
                items:
                   - name: Decompose apps with Service Fabric
                     href: example-scenario/infrastructure/service-fabric-microservices.yml
                   - name: High-availability blue/green deployment
                     href: example-scenario/blue-green-spring/blue-green-spring.yml
                   - name: Microservices on Azure Service Fabric
                     href: reference-architectures/microservices/service-fabric.yml
                   - name: Microservices with Azure Spring Apps
                     href: /azure/spring-cloud/reference-architecture
                     maintainContext: true
                   - name: Microservices with Container Apps
                     href: example-scenario/serverless/microservices-with-container-apps.yml
                   - name: Microservices with Container Apps and Dapr
                     href: example-scenario/serverless/microservices-with-container-apps-dapr.yml
                   - name: Unified logging for microservices apps
                     href: example-scenario/logging/unified-logging.yml     
          - name: Serverless applications
            items:
              - name: Get started
                href: serverless-quest/serverless-overview.md
              - name: Guides
                items:
                  - name: Serverless Functions examples
                    href: serverless-quest/reference-architectures.md
                  - name: Plan for serverless architecture
                    items:
                      - name: Deploy serverless Functions
                        href: serverless-quest/validate-commit-serverless-adoption.md
                      - name: Serverless application assessment
                        href: serverless-quest/application-assessment.md
                      - name: Technical workshops and training
                        href: serverless-quest/technical-training.md
                      - name: Proof of concept or pilot
                        href: serverless-quest/poc-pilot.md
                  - name: Develop and deploy serverless apps
                    items:
                      - name: Serverless Functions app development
                        href: serverless-quest/application-development.md
                      - name: Serverless Functions code walkthrough
                        href: serverless/code.yml
                      - name: CI/CD for a serverless frontend
                        href: serverless/guide/serverless-app-cicd-best-practices.yml
                  - name: Monitoring serverless event processing
                    href: serverless/guide/monitoring-serverless-event-processing.md
                  - name: Serverless Functions app operations
                    href: serverless-quest/functions-app-operations.md
                  - name: Serverless Functions app security
                    href: serverless-quest/functions-app-security.md
                  - name: Security baseline for Azure Functions
                    href: /security/benchmark/azure/baselines/functions-security-baseline
                    maintainContext: true
                  - name: Serverless with Azure Logic Apps
                    href: /azure/logic-apps/logic-apps-serverless-overview
                    maintainContext: true
                  - name: Event Hubs with Azure Functions
                    items:
                      - name: Overview
                        href: serverless/event-hubs-functions/event-hubs-functions.yml
                      - name: Performance and scale
                        href: serverless/event-hubs-functions/performance-scale.yml
                      - name: Resilient design
                        href: serverless/event-hubs-functions/resilient-design.md
                      - name: Security
                        href: serverless/event-hubs-functions/security.md
                      - name: Observability
                        href: serverless/event-hubs-functions/observability.yml
              - name: Architectures
                items:
                  - name: Azure Functions in a hybrid environment
                    href: hybrid/azure-functions-hybrid.yml
                  - name: Event-based cloud automation
                    href: reference-architectures/serverless/cloud-automation.yml
                  - name: Multicloud with the Serverless Framework
                    href: example-scenario/serverless/serverless-multicloud.yml
                  - name: Real-time location sharing
                    href: example-scenario/signalr/index.yml
                  - name: Serverless event processing
                    href: reference-architectures/serverless/event-processing.yml
              - name: Solution ideas
                items:
                  - name: AKS in event stream processing
                    href: solution-ideas/articles/serverless-event-processing-aks.yml
                  - name: Big data analytics with Data Explorer
                    href: solution-ideas/articles/big-data-azure-data-explorer.yml
                  - name: De-batch and filter with Event Hubs
                    href: solution-ideas/articles/serverless-event-processing-filtering.yml
                  - name: HIPAA/HITRUST compliant health data
                    href: solution-ideas/articles/security-compliance-blueprint-hipaa-hitrust-health-data-ai.yml
                  - name: Instant broadcasting with serverless
                    href: solution-ideas/articles/instant-broadcasting-on-serverless-architecture.yml
                  - name: Serverless applications using Event Grid
                    href: solution-ideas/articles/serverless-application-architectures-using-event-grid.yml
                  - name: Serverless apps using Cosmos DB
                    href: solution-ideas/articles/serverless-apps-using-cosmos-db.yml
                  - name: Serverless computing LOB apps
                    href: solution-ideas/articles/onboarding-customers-with-a-cloud-native-serverless-architecture.yml
                  - name: Serverless event stream processing
                    href: solution-ideas/articles/serverless-event-processing-private-link.yml
                  - name: Transit Hub pub-sub messaging system
                    href: solution-ideas/articles/transit-hub.yml
      - name: DevOps
        items:
          - name: Get started
            href: guide/devops/devops-start-here.md
          - name: Guides
            items:
              - name: DevOps checklist
                href: checklist/dev-ops.md
              - name: Operational Excellence patterns
                href: /azure/architecture/framework/devops/devops-patterns
                maintainContext: true
              - name: Advanced ARM templates
                items:
                  - name: Overview
                    href: guide/azure-resource-manager/advanced-templates/index.md
                  - name: Update a resource
                    href: guide/azure-resource-manager/advanced-templates/update-resource.md
                  - name: Use an object as a parameter
                    href: guide/azure-resource-manager/advanced-templates/objects-as-parameters.md
                  - name: Property transformer and collector
                    href: guide/azure-resource-manager/advanced-templates/collector.md
                  - name: Infrastructure as code with Bicep and ACR
                    href: guide/azure-resource-manager/advanced-templates/enterprise-infrastructure-bicep-container-registry.yml
              - name: DevTest Labs guidance
                items:
                  - name: Deliver a proof of concept
                    href: /azure/devtest-labs/deliver-proof-concept
                    maintainContext: true
                  - name: Orchestrate the implementation
                    href: /azure/devtest-labs/devtest-lab-guidance-orchestrate-implementation
                    maintainContext: true
                  - name: Scale up DevTest Labs infrastructure
                    href: /azure/devtest-labs/devtest-lab-guidance-scale
                    maintainContext: true
                  - name: Security baseline for DevTest Labs
                    href: /security/benchmark/azure/baselines/devtest-labs-security-baseline
                    maintainContext: true
              - name: Azure Monitor guidance
                items:
                  - name: Best practices
                    items:
                      - name: Plan your monitoring strategy
                        href: /azure/azure-monitor/best-practices-plan
                        maintainContext: true
                      - name: Configure data collection
                        href: /azure/azure-monitor/best-practices-data-collection
                        maintainContext: true
                      - name: Analyze and visualize data
                        href: /azure/azure-monitor/best-practices-analysis
                        maintainContext: true
                      - name: Alerts and automated actions
                        href: /azure/azure-monitor/best-practices-alerts
                        maintainContext: true
                  - name: Continuous monitoring
                    href: /azure/azure-monitor/continuous-monitoring
                    maintainContext: true
                  - name: Data sources
                    href: /azure/azure-monitor/data-sources
                    maintainContext: true
                  - name: Data platform
                    href: /azure/azure-monitor/data-platform
                    maintainContext: true
                  - name: Security
                    items:
                      - name: Log data security
                        href: /azure/azure-monitor/logs/data-security
                        maintainContext: true
                      - name: Customer-managed keys
                        href: /azure/azure-monitor/logs/customer-managed-keys
                        maintainContext: true
                      - name: Private Link connection
                        href: /azure/azure-monitor/logs/private-link-security
                        maintainContext: true
                      - name: Private Link design
                        href: /azure/azure-monitor/logs/private-link-design
                        maintainContext: true
                      - name: Personal log data handling
                        href: /azure/azure-monitor/logs/personal-data-mgmt
                        maintainContext: true
                      - name: Data collection, retention, and storage
                        href: /azure/azure-monitor/app/data-retention-privacy
                        maintainContext: true
                      - name: Security baseline
                        href: /security/benchmark/azure/baselines/monitor-security-baseline
                        maintainContext: true
                  - name: Design a logging deployment
                    href: /azure/azure-monitor/logs/design-logs-deployment
                    maintainContext: true
              - name: CI/CD for Synapse Analytics
                href: /azure/synapse-analytics/cicd/continuous-integration-delivery
                maintainContext: true
              - name: DevOps for quantum computing
                href: guide/quantum/devops-for-quantum-computing.yml
              - name: Platform automation for VMware Solution
                href: /azure/cloud-adoption-framework/scenarios/azure-vmware/eslz-platform-automation-and-devops
                maintainContext: true
          - name: Architectures
            items:
              - name: Automate multistage Azure Pipelines
                href: example-scenario/devops/automate-azure-pipelines.yml
              - name: Automate API deployments with APIOps
                href: example-scenario/devops/automated-api-deployments-apiops.yml
              - name: Automate Jupyter Notebooks
                href: example-scenario/data/automating-diagnostic-jupyter-notebook.yml
              - name: Automate Sentinel integration with DevOps
                href: example-scenario/devops/automate-sentinel-integration.yml
              - name: Azure DevTest Labs for enterprises
                href: example-scenario/infrastructure/devtest-labs-reference-architecture.yml
              - name: CI/CD pipeline for chatbots with ARM
                href: example-scenario/apps/devops-cicd-chatbot.yml
              - name: CI/CD pipeline using Azure DevOps
                href: example-scenario/apps/devops-dotnet-webapp.yml
              - name: DevSecOps in GitHub
                href: solution-ideas/articles/devsecops-in-github.yml
              - name: Enterprise monitoring with Azure Monitor
                href: example-scenario/monitoring/enterprise-monitoring.yml
              - name: High-availability blue/green deployment
                href: example-scenario/blue-green-spring/blue-green-spring.yml
              - name: Jenkins on Azure
                href: example-scenario/apps/jenkins.yml
              - name: Microsoft 365 tenant configuration
                href: example-scenario/devops/manage-microsoft-365-tenant-configuration-microsoft365dsc-devops.yml
              - name: Run containers in a hybrid environment
                href: hybrid/hybrid-containers.yml
              - name: Teacher-provisioned virtual labs in Azure
                href: example-scenario/devops/teacher-provisioned-virtual-labs-azure.yml
          - name: Solution ideas
            items:
              - name: CI/CD for Azure VMs
                href: solution-ideas/articles/cicd-for-azure-vms.yml
              - name: CI/CD for Azure Web Apps
                href: solution-ideas/articles/azure-devops-continuous-integration-and-continuous-deployment-for-azure-web-apps.yml
              - name: CI/CD for Containers
                href: solution-ideas/articles/cicd-for-containers.yml
              - name: CI/CD for Microsoft Power Platform
                href: solution-ideas/articles/azure-devops-continuous-integration-for-power-platform.yml
              - name: CI/CD for quantum computing jobs
                href: solution-ideas/articles/cicd-for-quantum-computing-jobs.yml
              - name: CI/CD for Windows desktop apps
                href: solution-ideas/articles/azure-devops-ci-cd-for-desktop-apps.yml
              - name: CI/CD using Jenkins and AKS
                href: solution-ideas/articles/container-cicd-using-jenkins-and-kubernetes-on-azure-container-service.yml
              - name: CI/CD using Jenkins and Terraform
                href: solution-ideas/articles/immutable-infrastructure-cicd-using-jenkins-and-terraform-on-azure-virtual-architecture-overview.yml
              - name: DevSecOps in Azure
                href: solution-ideas/articles/devsecops-in-azure.yml
              - name: DevSecOps for infrastructure as code
                href: solution-ideas/articles/devsecops-infrastructure-as-code.yml 
              - name: DevSecOps with a rolling main branch
                href: solution-ideas/articles/devsecops-rolling-branch.yml
              - name: DevTest and DevOps for IaaS
                href: solution-ideas/articles/dev-test-iaas.yml
              - name: DevTest and DevOps for PaaS
                href: solution-ideas/articles/dev-test-paas.yml
              - name: DevTest and DevOps with microservices
                href: solution-ideas/articles/dev-test-microservice.yml
              - name: DevTest Image Factory
                href: solution-ideas/articles/dev-test-image-factory.yml
              - name: Hybrid DevOps
                href: solution-ideas/articles/devops-in-a-hybrid-environment.yml
              - name: Java CI/CD using Jenkins and Web Apps
                href: solution-ideas/articles/java-cicd-using-jenkins-and-azure-web-apps.yml
              - name: SharePoint for development testing
                href: solution-ideas/articles/sharepoint-farm-devtest.yml
      - name: Hybrid + Multicloud
        items:
          - name: Get started
            href: hybrid/hybrid-start-here.md
          - name: Guides
            items:
              - name: Hybrid workload in Azure
                href: /azure/architecture/framework/hybrid/hybrid-overview
                maintainContext: true
              - name: Hybrid app design considerations
                href: /hybrid/app-solutions/overview-app-design-considerations
                maintainContext: true
              - name: Azure Arc guidance
                items:
                  - name: App Service on Azure Arc
                    href: /azure/app-service/overview-arc-integration
                    maintainContext: true
                  - name: Security baseline for Arc-enabled Servers
                    href: /security/benchmark/azure/baselines/arc-enabled-security-baseline
                    maintainContext: true
              - name: Technology choices
                items:
                  - name: Compare Azure Stack Hub and Azure
                    href: /azure-stack/user/azure-stack-considerations
                    maintainContext: true
                  - name: Compare Azure, Stack Hub, and Stack HCI
                    href: /azure-stack/operator/compare-azure-azure-stack
                    maintainContext: true
                  - name: Compare Azure Stack HCI and Stack Hub
                    href: /azure-stack/hci/concepts/compare-azure-stack-hub
                    maintainContext: true
                  - name: Compare Stack HCI to Windows Server
                    href: /azure-stack/hci/concepts/compare-windows-server
                    maintainContext: true
                  - name: Choose drives for Azure Stack HCI
                    href: /azure-stack/hci/concepts/choose-drives
                    maintainContext: true
              - name: Hybrid deployments
                items:
                  - name: Configure hybrid cloud connectivity
                    href: hybrid/deployments/solution-deployment-guide-connectivity.md
                  - name: Configure hybrid cloud identity
                    href: hybrid/deployments/solution-deployment-guide-identity.md
                  - name: Deploy AI-based footfall detection
                    href: hybrid/deployments/solution-deployment-guide-retail-footfall-detection.md
                  - name: Deploy an app that scales cross-cloud
                    href: hybrid/deployments/solution-deployment-guide-cross-cloud-scaling.md
                  - name: Deploy Kubernetes on Azure Stack Hub
                    href: hybrid/deployments/solution-deployment-guide-highly-available-kubernetes.md
                  - name: Deploy highly available MongoDB
                    href: hybrid/deployments/solution-deployment-guide-mongodb-ha.md
                  - name: Deploy hybrid app with on-premises data
                    href: hybrid/deployments/solution-deployment-guide-cross-cloud-scaling-onprem-data.md
                  - name: Deploy a SQL Server 2016 AG
                    href: hybrid/deployments/solution-deployment-guide-sql-ha.md
                  - name: Direct traffic with a geo-distributed app
                    href: hybrid/deployments/solution-deployment-guide-geo-distributed.md
              - name: Azure VMware Solution guidance
                items:
                  - name: API Management for AVS
                    href: /azure/azure-vmware/concepts-api-management
                    maintainContext: true
                  - name: BCDR for AVS
                    href: /azure/cloud-adoption-framework/scenarios/azure-vmware/eslz-business-continuity-and-disaster-recovery
                    maintainContext: true
                  - name: Govern AVS
                    href: /azure/cloud-adoption-framework/scenarios/azure-vmware/govern
                    maintainContext: true
                  - name: Manage and monitor AVS
                    href: /azure/cloud-adoption-framework/scenarios/azure-vmware/eslz-management-and-monitoring
                    maintainContext: true
                  - name: Migrate with AVS
                    href: /azure/cloud-adoption-framework/scenarios/azure-vmware/migrate
                    maintainContext: true
                  - name: Network interconnectivity for AVS
                    href: /azure/azure-vmware/concepts-networking
                    maintainContext: true
                  - name: Network planning for AVS
                    href: /azure/azure-vmware/tutorial-network-checklist
                    maintainContext: true
                  - name: Platform automation for AVS
                    href: /azure/cloud-adoption-framework/scenarios/azure-vmware/eslz-platform-automation-and-devops
                    maintainContext: true
                  - name: Security and governance for AVS
                    href: /azure/cloud-adoption-framework/scenarios/azure-vmware/eslz-security-governance-and-compliance
                    maintainContext: true
              - name: Connect an on-premises network to Azure
                href: reference-architectures/hybrid-networking/index.yml
              - name: FSLogix for the enterprise
                href: example-scenario/wvd/windows-virtual-desktop-fslogix.yml
              - name: Troubleshoot a hybrid VPN connection
                href: reference-architectures/hybrid-networking/troubleshoot-vpn.yml
          - name: Architectures
            items:
              - name: Azure Arc solutions
                items:
                - name: Azure Arc hybrid management with AKS
                  href: hybrid/arc-hybrid-kubernetes.yml
                - name: Manage configurations for Azure Arc
                  href: hybrid/azure-arc-hybrid-config.yml
                - name: Optimize SQL Server with Azure Arc
                  href: hybrid/azure-arc-sql-server.yml
                - name: Run containers in a hybrid environment
                  href: hybrid/hybrid-containers.yml
              - name: Azure Automation solutions
                items:
                  - name: Azure Automation hybrid environment
                    href: hybrid/azure-automation-hybrid.yml
                  - name: Azure Automation update management
                    href: hybrid/azure-update-mgmt.yml
                  - name: Azure Automation State Configuration
                    href: example-scenario/state-configuration/state-configuration.yml
              - name: Azure enterprise cloud file share
                href: hybrid/azure-files-private.yml
              - name: Azure files secured by AD DS
                href: example-scenario/hybrid/azure-files-on-premises-authentication.yml
              - name: Azure Functions in a hybrid environment
                href: hybrid/azure-functions-hybrid.yml
              - name: Azure Stack HCI stretched clusters for DR
                href: hybrid/azure-stack-hci-dr.yml
              - name: Azure Stack HCI switchless interconnect
                href: hybrid/azure-stack-robo.yml
              - name: Azure Stack Hub solutions
                items:
                  - name: AI-based footfall detection
                    href: solution-ideas/articles/hybrid-footfall-detection.yml
                  - name: Back up files on Azure Stack Hub
                    href: hybrid/azure-stack-backup.yml
                  - name: Cross-cloud scaling (on-premises data)
                    href: example-scenario/hybrid/hybrid-cross-cloud-scale-on-premises-data.yml 
                  - name: Cross-cloud scaling with Traffic Manager
                    href: /azure/architecture/example-scenario/hybrid/hybrid-cross-cloud-scaling
                  - name: DevOps with Azure Stack Hub
                    href: solution-ideas/articles/hybrid-continuous-integration.yml
                  - name: Disaster recovery for Stack Hub VMs
                    href: hybrid/azure-stack-vm-disaster-recovery.yml
                  - name: Hybrid geo-distributed architecture
                    href: example-scenario/hybrid/hybrid-geo-distributed.yml
                  - name: Hybrid relay connection
                    href: solution-ideas/articles/hybrid-relay-connection.yml
              - name: Azure VMware Solution in hub-and-spoke
                href: /azure/azure-vmware/concepts-hub-and-spoke
                maintainContext: true
              - name: Connect on-premises with ExpressRoute
                href: reference-architectures/hybrid-networking/expressroute-vpn-failover.yml
              - name: Connect standalone servers
                href: hybrid/azure-network-adapter.yml
              - name: Deploy AI and ML with Azure Stack Edge
                href: hybrid/deploy-ai-ml-azure-stack-edge.yml
              - name: Design a hybrid Domain Name System
                href: hybrid/hybrid-dns-infra.yml
              - name: "Enhanced-security hybrid messaging: client"
                href: example-scenario/hybrid/secure-hybrid-messaging-client.yml
              - name: "Enhanced-security hybrid: mobile access"
                href: example-scenario/hybrid/secure-hybrid-messaging-mobile.yml
              - name: "Enhanced-security hybrid messaging: web"
                href: example-scenario/hybrid/secure-hybrid-messaging-web.yml
              - name: Extend on-premises using ExpressRoute
                href: reference-architectures/hybrid-networking/expressroute.yml
              - name: Hybrid availability and monitoring
                href: hybrid/hybrid-perf-monitoring.yml
              - name: Hybrid file services
                href: hybrid/hybrid-file-services.yml
              - name: Hybrid file share with disaster recovery
                href: example-scenario/hybrid/hybrid-file-share-dr-remote-local-branch-workers.yml
              - name: Hybrid security monitoring
                href: hybrid/hybrid-security-monitoring.yml
              - name: Manage hybrid workloads with WAC
                href: hybrid/hybrid-server-os-mgmt.yml
              - name: On-premises data gateway for Logic Apps
                href: hybrid/gateway-logic-apps.yml
              - name: Public MEC compute deployment
                href: example-scenario/hybrid/public-multi-access-edge-compute-deployment.yml
              - name: Public MEC high availability 
                href: example-scenario/hybrid/multi-access-edge-compute-ha.yml
              - name: Run containers in a hybrid environment
                href: hybrid/hybrid-containers.yml
              - name: Use file shares in a hybrid environment
                href: hybrid/azure-file-share.yml
          - name: Solution ideas
            items:
              - name: Azure Stack Hub solutions
                items:
                  - name: Cross-cloud scaling
                    href: solution-ideas/articles/cross-cloud-scaling.yml
                  - name: Hybrid connections
                    href: solution-ideas/articles/hybrid-connectivity.yml
                  - name: Hybrid relay connection
                    href: solution-ideas/articles/hybrid-relay-connection.yml
                  - name: Tiered data for analytics
                    href: example-scenario/hybrid/hybrid-tiered-data-analytics.yml
                  - name: Unlock legacy data with Azure Stack
                    href: solution-ideas/articles/unlock-legacy-data.yml
              - name: Azure VMware Solution foundations
                items:
                  - name: Azure VMware Solution capacity planning
                    href: solution-ideas/articles/azure-vmware-solution-foundation-capacity.yml
                  - name: Azure VMware Solution landing zone
                    href: solution-ideas/articles/azure-vmware-solution-foundation-landing-zone.yml
                  - name: Azure VMware Solution networking
                    href: solution-ideas/articles/azure-vmware-solution-foundation-networking.yml
              - name: Cross-platform chat
                href: solution-ideas/articles/cross-platform-chat.yml
      - name: Identity
        items:    
          - name: Get started
            href: identity/identity-start-here.yml
          - name: Guides
            items:
              - name: Azure Active Directory architecture
                href: /azure/active-directory/fundamentals/active-directory-architecture
                maintainContext: true
              - name: Identity and access management in Azure
                href: /security/compass/identity
                maintainContext: true
              - name: Compare identity services
                href: /azure/active-directory-domain-services/compare-identity-solutions
                maintainContext: true
              - name: Build for resilience
                href: guide/resilience/resilience-overview.yml
              - name: Conditional Access
                items:
                  - name: Conditional Access for Zero trust
                    href: guide/security/conditional-access-zero-trust.md 
                  - name: Conditional Access design principles
                    href: guide/security/conditional-access-design.yml
                  - name: Conditional Access architecture  
                    href: guide/security/conditional-access-architecture.yml
                  - name: Conditional Access framework
                    href: guide/security/conditional-access-framework.md
              - name: Identity in multitenant applications
                items:
                  - name: Introduction
                    href: multitenant-identity/index.yml
                  - name: The Tailspin scenario
                    href: multitenant-identity/tailspin.yml
                  - name: Authentication
                    href: multitenant-identity/authenticate.yml
                  - name: Claims-based identity
                    href: multitenant-identity/claims.md
                  - name: Tenant sign-up
                    href: multitenant-identity/signup.md
                  - name: Application roles
                    href: multitenant-identity/app-roles.md
                  - name: Authorization
                    href: multitenant-identity/authorize.md
                  - name: Secure a web API
                    href: multitenant-identity/web-api.yml
                  - name: Cache access tokens
                    href: multitenant-identity/token-cache.md
                  - name: Client certificate
                    href: multitenant-identity/client-certificate.yml
                  - name: Federate with a customer's AD FS
                    href: multitenant-identity/adfs.yml
              - name: Integrate on-premises AD with Azure
                href: reference-architectures/identity/index.yml
              - name: Deployment guidance
                items:
                  - name: Azure AD deployment checklist
                    href: /azure/active-directory/fundamentals/active-directory-deployment-checklist-p2
                    maintainContext: true
                  - name: Azure AD deployment plans
                    href: /azure/active-directory/fundamentals/active-directory-deployment-plans
                    maintainContext: true
                  - name: Azure AD B2C deployment plans
                    href: /azure/active-directory/fundamentals/azure-active-directory-b2c-deployment-plans
                    maintainContext: true
              - name: Migrate applications to Azure AD
                items:
                  - name: Migrate an AD FS app to Azure
                    href: /azure/active-directory/manage-apps/migrate-adfs-apps-to-azure
                    maintainContext: true
                  - name: Migrate app authentication to Azure AD
                    href: /azure/active-directory/manage-apps/migrate-application-authentication-to-azure-active-directory
                    maintainContext: true
                  - name: Use the AD FS application activity report
                    href: /azure/active-directory/manage-apps/migrate-adfs-application-activity
                    maintainContext: true
                  - name: Resources for migrating to Azure AD
                    href: /azure/active-directory/manage-apps/migration-resources
                    maintainContext: true
              - name: Secure identity
                items:
                  - name: Secure development with SPAs
                    href: guide/resilience/azure-ad-secure-single-page-application.yml
                  - name: Security baseline for Azure AD
                    href: /security/benchmark/azure/baselines/aad-security-baseline
                    maintainContext: true
              - name: Identity management
                items:
                  - name: Azure billing and Azure AD tenants
                    href: /azure/cloud-adoption-framework/ready/landing-zone/design-area/azure-billing-ad-tenant?toc=/azure/architecture/toc.json&bc=/azure/architecture/_bread/toc.json
                    maintainContext: true
                  - name: Identity and access management
                    href: /azure/cloud-adoption-framework/ready/landing-zone/design-area/identity-access?toc=/azure/architecture/toc.json&bc=/azure/architecture/_bread/toc.json
                    maintainContext: true
                  - name: Limit cross-tenant private endpoints
                    href: /azure/cloud-adoption-framework/ready/azure-best-practices/limit-cross-tenant-private-endpoint-connections
                    maintainContext: true
                  - name: Resource organization
                    href: /azure/cloud-adoption-framework/ready/landing-zone/design-area/resource-org?toc=/azure/architecture/toc.json&bc=/azure/architecture/_bread/toc.json
                    maintainContext: true
              - name: Hybrid identity
                items:
                  - name: Choose a hybrid identity method
                    href: /azure/active-directory/hybrid/choose-ad-authn
                    maintainContext: true
                  - name: Cloud management for on-premises
                    href: /azure/active-directory/hybrid/cloud-governed-management-for-on-premises
                    maintainContext: true
                  - name: Hybrid identity foundation with Azure AD
                    href: /azure/active-directory/hybrid/four-steps
                    maintainContext: true
                  - name: Azure AD Connect for on-premises
                    href: /azure/active-directory/hybrid/whatis-azure-ad-connect
                    maintainContext: true
              - name: Identity for education
                items:
                  - name: Azure Active Directory for education
                    href: /microsoft-365/education/deploy/intro-azure-active-directory
                    maintainContext: true
                  - name: Multi-tenant for large institutions
                    href: /microsoft-365/education/deploy/design-multi-tenant-architecture
                    maintainContext: true
                  - name: Design a tenant configuration
                    href: /microsoft-365/education/deploy/design-tenant-configurations
                    maintainContext: true
                  - name: Design authentication and credentials
                    href: /microsoft-365/education/deploy/design-credential-authentication-strategies
                    maintainContext: true
                  - name: Design an account strategy
                    href: /microsoft-365/education/deploy/design-account-strategy
                    maintainContext: true
                  - name: Design identity governance 
                    href: /microsoft-365/education/deploy/design-identity-governance
                    maintainContext: true
          - name: Architectures
            items:
              - name: AD DS resource forests in Azure
                href: reference-architectures/identity/adds-forest.yml
              - name: Apply Zero Trust to your API implementation
                href: example-scenario/security/apps-zero-trust-identity.yml  
              - name: Azure AD identity management for AWS
                href: reference-architectures/aws/aws-azure-ad-security.yml
              - name: Deploy AD DS in an Azure virtual network
                href: reference-architectures/identity/adds-extend-domain.yml
              - name: Extend on-premises AD FS to Azure
                href: reference-architectures/identity/adfs.yml
              - name: Governance of Teams guest users
                href: example-scenario/governance/governance-teams-guest-users.yml
              - name: On-premises AD domains with Azure AD
                href: reference-architectures/identity/azure-ad.yml
          - name: Solution ideas
            items:
              - name: Collaboration with Microsoft 365
                href: solution-ideas/articles/collaboration-microsoft-365.yml
              - name: Hybrid identity
                href: solution-ideas/articles/hybrid-identity.yml
      - name: Integration
        items:
          - name: Get started
            href: integration/integration-start-here.yml
          - name: Guides
            items:
              - name: Connectors in Azure Logic Apps
                href: /azure/connectors/apis-list
                maintainContext: true
              - name: Access to virtual networks from Logic Apps
                href: /azure/logic-apps/connect-virtual-network-vnet-isolated-environment-overview
                maintainContext: true
              - name: BCDR for Logic Apps
                href: /azure/logic-apps/business-continuity-disaster-recovery-guidance
                maintainContext: true
              - name: Azure Policy controls for Logic Apps
                href: /azure/logic-apps/security-controls-policy
                maintainContext: true
              - name: Security baseline for Logic Apps
                href: /security/benchmark/azure/baselines/logic-apps-security-baseline
                maintainContext: true
          - name: Architectures
            items:
              - name: API Management landing zone accelerator
                href: example-scenario/integration/app-gateway-internal-api-management-function.yml
              - name: Basic enterprise integration on Azure
                href: reference-architectures/enterprise-integration/basic-enterprise-integration.yml
              - name: Data integration with Logic Apps and SQL
                href: example-scenario/integration/logic-apps-data-integration.yml
              - name: Enterprise business intelligence
                href: reference-architectures/data/enterprise-bi-synapse.yml
              - name: Enterprise integration - queues and events
                href: reference-architectures/enterprise-integration/queues-events.yml
              - name: On-premises data gateway for Logic Apps
                href: hybrid/gateway-logic-apps.yml
              - name: Power Automate deployment at scale
                href: example-scenario/power-automate/power-automate.yml
              - name: Publish internal APIs to external users
                href: example-scenario/apps/publish-internal-apis-externally.yml
          - name: Solution ideas
            items:
              - name: Custom business processes
                href: solution-ideas/articles/custom-business-processes.yml
              - name: Elastic Workplace Search on Azure
                href: solution-ideas/articles/elastic-workplace-search.yml
              - name: Line of business extension
                href: solution-ideas/articles/lob.yml
              - name: Protect backend APIs in Azure
                href: solution-ideas/articles/protect-backend-apis-azure-management.yml
              - name: Web and mobile front-ends
                href: solution-ideas/articles/front-end.yml
      - name: Internet of Things
        items:
          - name: Get started
            href: reference-architectures/iot/iot-architecture-overview.md
          - name: Guides
            items:
              - name: Choose an IoT solution
                href: example-scenario/iot/iot-central-iot-hub-cheat-sheet.yml
              - name: Industry-specific example solutions
                href: reference-architectures/iot/industry-iot-hub-page.md
              - name: IoT concepts
                items:
                  - name: Introduction to IoT concepts
                    href: example-scenario/iot/introduction-to-solutions.yml
                  - name: 'Devices, platform, and applications'
                    href: example-scenario/iot/devices-platform-application.yml
                  - name: 'Attestation, authentication, provisioning'
                    href: example-scenario/iot/attestation-provisioning.yml
                  - name: Field and cloud edge gateways
                    href: example-scenario/iot/field-cloud-edge-gateways.yml
                  - name: Application-to-device commands
                    href: example-scenario/iot/cloud-to-device.yml
                  - name: 'Builders, developers, and operators'
                    href: example-scenario/iot/builders-developers-operators.yml
              - name: Computer vision with Azure IoT Edge
                items:
                  - name: Overview
                    href: guide/iot-edge-vision/index.md
                  - name: Camera selection
                    href: guide/iot-edge-vision/camera.md
                  - name: Hardware acceleration
                    href: guide/iot-edge-vision/hardware.md
                  - name: Machine learning
                    href: guide/iot-edge-vision/machine-learning.yml
                  - name: Alerting
                    href: guide/iot-edge-vision/alerts.md
                  - name: Image storage
                    href: guide/iot-edge-vision/image-storage.md
                  - name: User interface and scenarios
                    href: guide/iot-edge-vision/user-interface.md
              - name: Industrial IoT analytics
                items:
                  - name: Architecture
                    href: guide/iiot-guidance/iiot-architecture.yml
                  - name: Recommended services
                    href: guide/iiot-guidance/iiot-services.md
                  - name: Data visualization
                    href: guide/iiot-guidance/iiot-data.yml
                  - name: Considerations
                    href: guide/iiot-guidance/iiot-considerations.md
              - name: Industrial IoT patterns
                items:
                  - name: Overview
                    href: guide/iiot-patterns/iiot-patterns-overview.yml
                  - name: Connectivity patterns
                    href: guide/iiot-patterns/iiot-connectivity-patterns.yml
                  - name: Visibility patterns
                    href: guide/iiot-patterns/iiot-visibility-patterns.yml
                  - name: Transparency patterns
                    href: guide/iiot-patterns/iiot-transparency-patterns.yml    
                  - name: Prediction patterns
                    href: guide/iiot-patterns/iiot-prediction-patterns.yml
              - name: IoT patterns
                items:
                  - name: Analyze and optimize loop
                    href: example-scenario/iot/analyze-optimize-loop.yml
                  - name: Event routing
                    href: example-scenario/iot/event-routing.yml
                  - name: Measure and control loop
                    href: example-scenario/iot/measure-control-loop.yml
                  - name: Monitor and manage loop
                    href: example-scenario/iot/monitor-manage-loop.yml
                  - name: Real-time IoT updates
                    href: example-scenario/iot/real-time-iot-updates-cloud-apps.yml
                  - name: Scale solutions with deployment stamps
                    href: example-scenario/iot/application-stamps.yml
              - name: Azure IoT client SDK support
                href: guide/iot/azure-iot-client-sdk-support.yml
              - name: Moving from test to production
                href: example-scenario/iot/iot-move-to-production.yml
          - name: Architectures
            items:
              - name: Azure IoT reference architecture
                href: reference-architectures/iot.yml
              - name: Automated guided vehicles fleet control
                href: example-scenario/iot/automated-guided-vehicles-fleet-control.yml
              - name: Batch integration with Azure Digital Twins
                href: example-scenario/iot/batch-integration-azure-data-factory-digital-twins.yml
              - name: Computer vision at the edge
                href: reference-architectures/ai/end-to-end-smart-factory.yml
              - name: Connected factory hierarchy service
                href: solution-ideas/articles/connected-factory-hierarchy-service.yml
              - name: Connected factory signal pipeline
                href: example-scenario/iot/connected-factory-signal-pipeline.yml
              - name: Efficient Docker image deployment
                href: example-scenario/iot/efficient-docker-image-deployment.yml
              - name: IoT and data analytics
                href: example-scenario/data/big-data-with-iot.yml
              - name: IoT Edge safety and maintenance system
                href: example-scenario/predictive-maintenance/iot-predictive-maintenance.yml
              - name: IoT using Cosmos DB
                href: solution-ideas/articles/iot-using-cosmos-db.yml
              - name: Smart places with Azure Digital Twins
                href: example-scenario/iot/smart-places.yml
          - name: Solution ideas
            items:
              - name: Azure digital twins builder
                href: solution-ideas/articles/azure-digital-twins-builder.yml
              - name: Buy online, pick up in store
                href: example-scenario/iot/vertical-buy-online-pickup-in-store.yml
              - name: Condition monitoring
                href: solution-ideas/articles/condition-monitoring.yml
              - name: COVID-19 solutions
                items:
                  - name: Cognizant Safe Buildings with IoT
                    href: solution-ideas/articles/safe-buildings.yml
                  - name: Contactless IoT interfaces
                    href: solution-ideas/articles/contactless-interfaces.yml
                  - name: COVID-19 IoT safe environments
                    href: solution-ideas/articles/cctv-iot-edge-for-covid-19-safe-environment-and-mask-detection.yml
                  - name: IoT Connected Platform
                    href: solution-ideas/articles/iot-connected-platform.yml
                  - name: Lighting and disinfection system
                    href: solution-ideas/articles/uven-disinfection.yml
              - name: Environment monitoring
                href: solution-ideas/articles/environment-monitoring-and-supply-chain-optimization.yml
              - name: IoT analytics with Azure Data Explorer
                href: solution-ideas/articles/iot-azure-data-explorer.yml
              - name: IoT Edge data storage and processing
                href: solution-ideas/articles/data-storage-edge.yml
              - name: Light and power for emerging markets
                href: solution-ideas/articles/iot-power-management.yml
              - name: Predictive maintenance
                href: solution-ideas/articles/iot-predictive-maintenance.yml
              - name: Process real-time vehicle data using IoT
                href: example-scenario/data/realtime-analytics-vehicle-iot.yml
              - name: Project 15 IoT sustainability
                href: solution-ideas/articles/project-15-iot-sustainability.yml
              - name: Real-time asset tracking and management
                href: solution-ideas/articles/real-time-asset-tracking-mgmt-iot-central.yml
              - name: Voice assistants and IoT devices
                href: solution-ideas/articles/iot-controlling-devices-with-voice-assistant.yml
      - name: Mainframe + Midrange
        items:
          - name: Get started
            href: mainframe/mainframe-midrange-architecture.md
          - name: Guides
            items:
              - name: Mainframe migration framework
                items:
                  - name: Mainframe migration overview
                    href: /azure/cloud-adoption-framework/infrastructure/mainframe-migration/index
                    maintainContext: true
                  - name: Mainframe myths and facts
                    href: /azure/cloud-adoption-framework/infrastructure/mainframe-migration/myths-and-facts
                    maintainContext: true
                  - name: Mainframe migration strategies
                    href: /azure/cloud-adoption-framework/infrastructure/mainframe-migration/migration-strategies
                    maintainContext: true
                  - name: Mainframe application migration
                    href: /azure/cloud-adoption-framework/infrastructure/mainframe-migration/application-strategies
                    maintainContext: true
              - name: Mainframe rehosting
                items:
                  - name: Mainframe rehosting on Azure VMs
                    href: /azure/virtual-machines/workloads/mainframe-rehosting/overview
                    maintainContext: true
                  - name: Move mainframe compute to Azure
                    href: /azure/virtual-machines/workloads/mainframe-rehosting/concepts/mainframe-compute-azure
                    maintainContext: true
                  - name: Move mainframe storage to Azure
                    href: /azure/virtual-machines/workloads/mainframe-rehosting/concepts/mainframe-storage-azure
                    maintainContext: true
                  - name: Get started with TmaxSoft OpenFrame
                    href: /azure/virtual-machines/workloads/mainframe-rehosting/tmaxsoft/get-started
                    maintainContext: true
          - name: App modernization
            items:
              - name: Architectures
                items:
                  - name: AIX UNIX to Azure Linux migration
                    href: example-scenario/unix-migration/migrate-aix-azure-linux.yml
                  - name: Batch transaction processing
                    href: example-scenario/mainframe/process-batch-transactions.yml
                  - name: General mainframe refactor to Azure
                    href: example-scenario/mainframe/general-mainframe-refactor.yml
                  - name: IBM System i to Azure using Infinite i
                    href: example-scenario/mainframe/ibm-system-i-azure-infinite-i.yml
                  - name: IBM z/OS migration with Asysco AMT
                    href: example-scenario/mainframe/asysco-zos-migration.yml
                  - name: IBM z/OS online transaction processing
                    href: example-scenario/mainframe/ibm-zos-online-transaction-processing-azure.yml
                  - name: Integrate IBM MQs with Azure
                    href: example-scenario/mainframe/integrate-ibm-message-queues-azure.yml
                  - name: Micro Focus Enterprise Server on Azure
                    href: example-scenario/mainframe/micro-focus-server.yml
                  - name: Migrate AIX workloads with Skytap
                    href: example-scenario/mainframe/migrate-aix-workloads-to-azure-with-skytap.yml
                  - name: Migrate HP-UX workloads
                    href:  example-scenario/mainframe/hp-ux-stromasys-charon-par.yml
                  - name: Migrate IBM i series to Azure with Skytap
                    href: example-scenario/mainframe/migrate-ibm-i-series-to-azure-with-skytap.yml
                  - name: Refactor IBM z/OS mainframe CF
                    href: reference-architectures/zos/refactor-zos-coupling-facility.yml
                  - name: Refactor IBM z/TPF mainframe
                    href: example-scenario/mainframe/refactor-ibm-ztpf-mainframe.yml
                  - name: Refactor mainframe apps with Astadia
                    href: example-scenario/mainframe/refactor-mainframe-applications-astadia.yml
                  - name: Refactor mainframe apps with Advanced
                    href: example-scenario/mainframe/refactor-mainframe-applications-advanced.yml
                  - name: Refactor Adabas & Natural systems
                    href: example-scenario/mainframe/refactor-adabas-aks.yml
                  - name: Refactor mainframe with Raincode
                    href: reference-architectures/app-modernization/raincode-reference-architecture.yml
                  - name: Rehost a general mainframe on Azure
                    href: example-scenario/mainframe/mainframe-rehost-architecture-azure.yml 
                  - name: Rehost Adabas & Natural applications
                    href: example-scenario/mainframe/rehost-adabas-software-ag.yml
                  - name: Rehost IMS workloads by using IMSql 
                    href: example-scenario/mainframe/imsql-rehost-ims.yml
                  - name: Rehost mainframe with NTT DATA UniKix
                    href: example-scenario/mainframe/rehost-mainframe-ntt-data-unikix.yml
                  - name: Unisys CPF rehost using virtualization
                    href: example-scenario/mainframe/unisys-clearpath-forward-mainframe-rehost.yml
                  - name: Unisys Dorado migration
                    href: example-scenario/mainframe/migrate-unisys-dorado-mainframe-apps-with-astadia-micro-focus.yml
                  - name: Unisys mainframe migration with Asysco
                    href: reference-architectures/migration/unisys-mainframe-migration.yml
                  - name: Use LzLabs SDM in Azure
                    href: example-scenario/mainframe/lzlabs-software-defined-mainframe-in-azure.yml
              - name: Solution ideas
                items:
                  - name: Migrate IBM apps with TmaxSoft
                    href: solution-ideas/articles/migrate-mainframe-apps-with-tmaxsoft-openframe.yml
                  - name: Solaris emulator on Azure VMs
                    href: solution-ideas/articles/solaris-azure.yml
          - name: Data modernization
            items:
              - name: Architectures
                items:
                  - name: Mainframe data replication with Qlik
                    href: example-scenario/mainframe/mainframe-midrange-data-replication-azure-qlik.yml
                  - name: Mainframe data replication with tcVISION
                    href: example-scenario/mainframe/mainframe-data-replication-azure-tcvision.yml
                  - name: Model9 mainframe modernization
                    href: example-scenario/mainframe/mainframe-modernization-model9.yml
                  - name: Modernize mainframe and midrange data
                    href: reference-architectures/migration/modernize-mainframe-data-to-azure.yml
                  - name: Move mainframe archive data to Azure
                    href: example-scenario/mainframe/move-archive-data-mainframes.yml
                  - name: Re-engineer mainframe batch apps
                    href: example-scenario/mainframe/reengineer-mainframe-batch-apps-azure.yml
                  - name: Rehost IMS DC and IMS DB
                    href: example-scenario/mainframe/rehost-ims-raincode-imsql.yml
                  - name: Replicate and sync mainframe data
                    href: reference-architectures/migration/sync-mainframe-data-with-azure.yml
              - name: Solution ideas
                items:
                  - name: Mainframe access to Azure databases
                    href: solution-ideas/articles/mainframe-access-azure-databases.yml
                  - name: Mainframe file replication on Azure
                    href: solution-ideas/articles/mainframe-azure-file-replication.yml
      - name: Management + Governance
        items:
          - name: Get started
            href: guide/management-governance/management-governance-start-here.md
          - name: Guides
            items:
              - name: Governance best practices
                href: /security/compass/governance
                maintainContext: true
              - name: Update Windows VMs in Azure
                href: example-scenario/wsus/index.yml   
              - name: Backup
                items:
                  - name: Backup architecture and components
                    href: /azure/backup/backup-architecture
                    maintainContext: true
                  - name: Azure Backup support matrix
                    href: /azure/backup/backup-support-matrix
                    maintainContext: true
                  - name: Backup cloud and on-premises workloads
                    href: /azure/backup/guidance-best-practices
                    maintainContext: true
              - name: Disaster recovery
                items:
                  - name: Azure to Azure disaster recovery
                    href: /azure/site-recovery/azure-to-azure-architecture
                    maintainContext: true
                  - name: Support matrix for Azure VM DR
                    href: /azure/site-recovery/azure-to-azure-support-matrix
                    maintainContext: true
                  - name: ExpressRoute with Azure VM DR
                    href: /azure/site-recovery/azure-vm-disaster-recovery-with-expressroute
                    maintainContext: true
                  - name: Recover from a region-wide disruption
                    href: resiliency/recovery-loss-azure-region.md
                  - name: Move Azure VMs to another Azure region
                    href: /azure/site-recovery/azure-to-azure-move-overview
                    maintainContext: true
                  - name: BCDR for Azure VMware Solution
                    href: /azure/cloud-adoption-framework/scenarios/azure-vmware/eslz-business-continuity-and-disaster-recovery
                    maintainContext: true
              - name: Management for Azure environments
                href: /azure/cloud-adoption-framework/ready/landing-zone/design-area/management
                maintainContext: true
              - name: Management for VMware Solution
                href: /azure/cloud-adoption-framework/scenarios/azure-vmware/eslz-management-and-monitoring
                maintainContext: true
          - name: Architectures
            items:
              - name: Back up cloud applications
                href: /azure/backup/guidance-best-practices
                maintainContext: true
              - name: Computer forensics
                href: example-scenario/forensics/index.yml
              - name: End-to-end governance when using CI/CD
                href: example-scenario/governance/end-to-end-governance-in-azure.yml
              - name: Highly available SharePoint Server 2016
                href: reference-architectures/sharepoint/index.yml
              - name: Hybrid management
                items:
                  - name: Azure Arc hybrid management with AKS
                    href: hybrid/arc-hybrid-kubernetes.yml
                  - name: Azure Automation hybrid environment
                    href: hybrid/azure-automation-hybrid.yml
                  - name: Azure Automation Update Management
                    href: hybrid/azure-update-mgmt.yml
                  - name: Back up files on Azure Stack Hub
                    href: hybrid/azure-stack-backup.yml
                  - name: Disaster recovery for Azure Stack Hub
                    href: hybrid/azure-stack-vm-disaster-recovery.yml
                  - name: Hybrid availability and monitoring
                    href: hybrid/hybrid-perf-monitoring.yml
                  - name: Manage configurations for Azure Arc
                    href: hybrid/azure-arc-hybrid-config.yml
                  - name: Manage hybrid workloads with WAC
                    href: hybrid/hybrid-server-os-mgmt.yml
              - name: Line-of-business app with ASEv3
                href: example-scenario/apps/line-of-business-internal-app-service-environment-v3.yml
          - name: Solution ideas
            items:
              - name: Archive on-premises data to cloud
                href: solution-ideas/articles/backup-archive-on-premises.yml
              - name: Back up on-premises applications
                href: solution-ideas/articles/backup-archive-on-premises-applications.yml
              - name: Centralize app configuration and security
                href: solution-ideas/articles/appconfig-key-vault.yml
              - name: Data Sovereignty & Data Gravity
                href: solution-ideas/articles/data-sovereignty-and-gravity.yml
              - name: Enterprise-scale disaster recovery
                href: solution-ideas/articles/disaster-recovery-enterprise-scale-dr.yml
              - name: High availability for BCDR
                href: solution-ideas/articles/build-high-availability-into-your-bcdr-strategy.yml
              - name: SMB disaster recovery with Site Recovery
                href: solution-ideas/articles/disaster-recovery-smb-azure-site-recovery.yml
              - name: SMB disaster recovery with Double-Take DR
                href: solution-ideas/articles/disaster-recovery-smb-double-take-dr.yml
      - name: Media
        items:
          - name: Get started
            href: guide/media/start-here.md
            maintainContext: true
          - name: Guides
            items:
              - name: Media Services terminology and concepts
                href: /azure/media-services/latest/concepts-overview
                maintainContext: true
              - name: Encoding video and audio
                href: /azure/media-services/latest/encode-concept
                maintainContext: true
              - name: Live streaming
                href: /azure/media-services/latest/stream-live-streaming-concept
                maintainContext: true
              - name: High availability with video on demand
                href: /azure/media-services/latest/architecture-high-availability-encoding-concept
                maintainContext: true
              - name: Monitor Media Services
                href: /azure/media-services/latest/monitoring/monitor-media-services
                maintainContext: true
              - name: Dynamic encryption
                href: /azure/media-services/latest/drm-content-protection-concept
                maintainContext: true
              - name: Security baseline for Media Services
                href: /security/benchmark/azure/baselines/media-services-security-baseline
                maintainContext: true
          - name: Architectures
            items:
              - name: Gridwich media processing system
                items:
                  - name: Gridwich architecture
                    href: reference-architectures/media-services/gridwich-architecture.yml
                  - name: Gridwich concepts
                    items:
                      - name: Clean monolith design
                        href: reference-architectures/media-services/gridwich-clean-monolith.yml
                      - name: Saga orchestration
                        href: reference-architectures/media-services/gridwich-saga-orchestration.yml
                      - name: Project names and structure
                        href: reference-architectures/media-services/gridwich-project-names.yml
                      - name: Gridwich CI/CD
                        href: reference-architectures/media-services/gridwich-cicd.yml
                      - name: Content protection and DRM
                        href: reference-architectures/media-services/gridwich-content-protection-drm.yml
                      - name: Gridwich Media Services
                        href: reference-architectures/media-services/media-services-setup-scale.yml
                      - name: Gridwich Storage Service
                        href: reference-architectures/media-services/gridwich-storage-service.yml
                      - name: Gridwich logging
                        href: reference-architectures/media-services/gridwich-logging.yml
                      - name: Gridwich message formats
                        href: reference-architectures/media-services/gridwich-message-formats.yml
                      - name: Pipeline variables to Terraform flow
                        href: reference-architectures/media-services/variable-group-terraform-flow.yml
                  - name: Gridwich procedures
                    items:
                      - name: Set up Azure DevOps
                        href: reference-architectures/media-services/set-up-azure-devops.yml
                      - name: Run Azure admin scripts
                        href: reference-architectures/media-services/run-admin-scripts.yml
                      - name: Set up local dev environment
                        href: reference-architectures/media-services/set-up-local-environment.yml
                      - name: Create new cloud environment
                        href: reference-architectures/media-services/create-delete-cloud-environment.yml
                      - name: Maintain and rotate keys
                        href: reference-architectures/media-services/maintain-keys.yml
                      - name: Test Media Services V3 encoding
                        href: reference-architectures/media-services/test-encoding.yml
          - name: Solution ideas
            items:
              - name: Instant broadcasting with serverless
                href: solution-ideas/articles/instant-broadcasting-on-serverless-architecture.yml
              - name: Live streaming digital media
                href: solution-ideas/articles/digital-media-live-stream.yml
              - name: Video-on-demand digital media
                href: solution-ideas/articles/digital-media-video.yml
      - name: Migration
        items:
          - name: Get started
            href: guide/migration/migration-start-here.md
          - name: Guides
            items:
              - name: Migration deployments
                items:
                  - name: Migrate Cloud Services to Service Fabric
                    href: service-fabric/migrate-from-cloud-services.yml
                  - name: Migrate a monolith app to microservices
                    href: microservices/migrate-monolith.yml
                  - name: Migrate an e-commerce solution to Azure
                    href: industries/retail/migrate-ecommerce-solution.md
                  - name: Migrate with Azure VMware Solution
                    href: /azure/cloud-adoption-framework/scenarios/azure-vmware/migrate
                    maintainContext: true
              - name: Migration planning
                items:
                  - name: Build a migration plan
                    href: /azure/migrate/concepts-migration-planning
                    maintainContext: true
                  - name: Support for VMware migration
                    href: /azure/migrate/migrate-support-matrix-vmware-migration
                    maintainContext: true
                  - name: Support for Hyper-V migration
                    href: /azure/migrate/migrate-support-matrix-hyper-v-migration
                    maintainContext: true
                  - name: Support for physical server migration
                    href: /azure/migrate/migrate-support-matrix-physical-migration
                    maintainContext: true
              - name: Security baseline for Azure Migrate
                href: /security/benchmark/azure/baselines/migrate-security-baseline
                maintainContext: true
              - name: Hyper-V migration
                href: /azure/migrate/hyper-v-migration-architecture
                maintainContext: true
              - name: VMware agentless migration
                items:
                  - name: Agentless migration of VMware VMs
                    href: /azure/migrate/concepts-vmware-agentless-migration
                    maintainContext: true
                  - name: Prepare for VMware agentless migration
                    href: /azure/migrate/prepare-for-agentless-migration
                    maintainContext: true
              - name: VMware agent-based migration
                href: /azure/migrate/agent-based-migration-architecture
                maintainContext: true
          - name: Architectures
            items:
              - name: Banking system
                items:
                  - name: Banking cloud transformation
                    href: example-scenario/banking/banking-system-cloud-transformation.yml
                  - name: Patterns and implementations
                    href: example-scenario/banking/patterns-and-implementations.yml
              - name: Migrate a web app with APIM
                href: example-scenario/apps/apim-api-scenario.yml
              - name: Modernize mainframe and midrange data
                href: reference-architectures/migration/modernize-mainframe-data-to-azure.yml
              - name: Oracle database migration
                items:
                  - name: Oracle migration to Azure
                    href: solution-ideas/articles/reference-architecture-for-oracle-database-migration-to-azure.yml
                  - name: Migration decision process
                    href: example-scenario/oracle-migrate/oracle-migration-overview.yml
                  - name: Cross-cloud connectivity
                    href: example-scenario/oracle-migrate/oracle-migration-cross-cloud.yml
                  - name: Lift and shift to Azure VMs
                    href: example-scenario/oracle-migrate/oracle-migration-lift-shift.yml
                  - name: Refactor
                    href: example-scenario/oracle-migrate/oracle-migration-refactor.yml
                  - name: Rearchitect
                    href: example-scenario/oracle-migrate/oracle-migration-rearchitect.yml
          - name: Solution ideas
            items:
              - name: JMeter implementation reference
                href: example-scenario/banking/jmeter-load-testing-pipeline-implementation-reference.yml
              - name: Lift and shift to containers with AKS
                href: solution-ideas/articles/migrate-existing-applications-with-aks.yml
              - name: Migrate .NET applications
                href: solution-ideas/articles/net-app-modernization.yml
              - name: Migrate IBM mainframe apps
                href: solution-ideas/articles/migrate-mainframe-apps-with-tmaxsoft-openframe.yml
      - name: Mixed Reality
        items:
          - name: Get started
            href: guide/mixed-reality/mixed-reality-overview.md
          - name: Guides
            items:
              - name: Mixed reality core concepts
                href: /windows/mixed-reality/design/core-concepts-landingpage
                maintainContext: true
              - name: Mixed reality design guidance
                href: /windows/mixed-reality/design/about-this-design-guidance
                maintainContext: true
              - name: Design and prototype for mixed reality
                href: /windows/mixed-reality/design/design
                maintainContext: true
              - name: Design for holographic display
                href: /windows/mixed-reality/design/designing-content-for-holographic-display
                maintainContext: true
              - name: Choose a mixed reality engine
                href: /windows/mixed-reality/develop/choosing-an-engine
                maintainContext: true
              - name: Install the tools
                href: /windows/mixed-reality/develop/install-the-tools
                maintainContext: true
              - name: Mixed reality interactions
                href: /windows/mixed-reality/design/interaction-fundamentals
                maintainContext: true
              - name: Mixed reality UX elements
                href: /windows/mixed-reality/design/app-patterns-landingpage
                maintainContext: true
              - name: Comfort
                href: /windows/mixed-reality/design/comfort
                maintainContext: true
              - name: Spatial sound best practices
                href: /windows/mixed-reality/design/spatial-sound-design
                maintainContext: true
              - name: Types of mixed reality apps
                href: /windows/mixed-reality/discover/types-of-mixed-reality-apps
                maintainContext: true
              - name: App quality criteria overview
                href: /windows/mixed-reality/develop/advanced-concepts/app-quality-criteria-overview
                maintainContext: true
              - name: Azure mixed reality cloud services
                href: /windows/mixed-reality/develop/mixed-reality-cloud-services
                maintainContext: true
              - name: Shared experiences in mixed reality
                href: /windows/mixed-reality/design/shared-experiences-in-mixed-reality
                maintainContext: true
              - name: Free-roaming multiuser VR experiences
                href: /windows/mixed-reality/enthusiast-guide/free-roam-vr-multiuser-experiences
                maintainContext: true
              - name: Prototyping and manufacturing for enterprises
                href: /windows/mixed-reality/enthusiast-guide/prototyping-manufacturing
                maintainContext: true
              - name: Education and entertainment scenarios
                items:
                  - name: Immersive education
                    href: /windows/mixed-reality/enthusiast-guide/immersive-education
                    maintainContext: true
                  - name: Theme parks and family entertainment
                    href: /windows/mixed-reality/enthusiast-guide/theme-parks-family-entertainment
                    maintainContext: true
                  - name: Training and simulation
                    href: /windows/mixed-reality/enthusiast-guide/training-simulation
                    maintainContext: true
                  - name: Virtual museums and exhibits
                    href: /windows/mixed-reality/enthusiast-guide/virtual-museums
                    maintainContext: true
                  - name: Virtual reality arcades
                    href: /windows/mixed-reality/enthusiast-guide/virtual-reality-arcades
                    maintainContext: true
              - name: Mixed reality samples and apps
                href: /windows/mixed-reality/develop/features-and-samples
                maintainContext: true
          - name: Solution ideas
            items:
              - name: Design review with mixed reality
                href: solution-ideas/articles/collaborative-design-review-powered-by-mixed-reality.yml
              - name: Facilities management with mixed reality
                href: solution-ideas/articles/facilities-management-powered-by-mixed-reality-and-iot.yml
              - name: Training powered by mixed reality
                href: solution-ideas/articles/training-and-procedural-guidance-powered-by-mixed-reality.yml
      - name: Mobile
        items:
          - name: Get started
            href: guide/mobile/mobile-start-here.md
          - name: Guides
            items:
              - name: Azure Communication Services architecture
                href: guide/mobile/azure-communication-services-architecture.yml
              - name: Choose a mobile development framework
                href: /azure/developer/mobile-apps/choose-mobile-framework
                maintainContext: true
              - name: Build a serverless mobile back-end
                href: /azure/developer/mobile-apps/serverless-compute
                maintainContext: true
              - name: Cloud-hosted source control for mobile
                href: /azure/developer/mobile-apps/code-hosting-services
                maintainContext: true
              - name: Continuous build and integration for mobile
                href: /azure/developer/mobile-apps/continuous-integration
                maintainContext: true
              - name: Continuous delivery for mobile apps
                href: /azure/developer/mobile-apps/continuous-delivery
                maintainContext: true
              - name: Add authentication in mobile apps
                href: /azure/developer/mobile-apps/authentication
                maintainContext: true
              - name: Store, sync, and query mobile app data
                href: /azure/developer/mobile-apps/data-storage
                maintainContext: true
              - name: Cloud storage for mobile apps
                href: /azure/developer/mobile-apps/azure-storage
                maintainContext: true
              - name: Analyze mobile app use
                href: /azure/developer/mobile-apps/analytics
                maintainContext: true
          - name: Solution ideas
            items:
              - name: Adding mobile front-ends to legacy apps
                href: solution-ideas/articles/adding-a-modern-web-and-mobile-frontend-to-a-legacy-claims-processing-application.yml
              - name: Custom mobile workforce app
                href: solution-ideas/articles/custom-mobile-workforce-app.yml
              - name: Modern customer support portal
                href: solution-ideas/articles/modern-customer-support-portal-powered-by-an-agile-business-process.yml
              - name: Scalable apps with Azure MySQL
                href: solution-ideas/articles/scalable-web-and-mobile-applications-using-azure-database-for-mysql.yml
              - name: Scalable apps using Azure PostgreSQL
                href: solution-ideas/articles/scalable-web-and-mobile-applications-using-azure-database-for-postgresql.yml
              - name: Social app for with authentication
                href: solution-ideas/articles/social-mobile-and-web-app-with-authentication.yml
              - name: Task-based consumer mobile app
                href: solution-ideas/articles/task-based-consumer-mobile-app.yml
      - name: Networking
        items:
          - name: Get started
            href: guide/networking/networking-start-here.md
          - name: Guides
            items:
              - name: Spoke-to-spoke networking
                href: networking/spoke-to-spoke-networking.yml
              - name: Network security
                items:
                  - name: Azure network security overview
                    href: /azure/security/fundamentals/network-overview
                    maintainContext: true
                  - name: Best practices for network security
                    href: /azure/security/fundamentals/network-best-practices
                    maintainContext: true
                  - name: Network security and containment
                    href: /security/compass/network-security-containment
                    maintainContext: true
                  - name: DDoS Protection Standard features
                    href: /azure/ddos-protection/ddos-protection-standard-features
                    maintainContext: true
                  - name: DDoS Protection reference architectures
                    href: /azure/ddos-protection/ddos-protection-reference-architectures
                    maintainContext: true
                  - name: Security baseline for DDoS Protection
                    href: /security/benchmark/azure/baselines/ddos-protection-security-baseline
                    maintainContext: true
              - name: Application Gateway v2 framework review
                href: /azure/architecture/framework/services/networking/azure-application-gateway
                maintainContext: true
              - name: Azure Firewall guidance
                items:
                  - name: Azure Firewall architecture overview
                    href: example-scenario/firewalls/index.yml
                  - name: Azure Firewall framework review
                    href: networking/guide/well-architected-framework-azure-firewall.md
                  - name: Security baseline for Azure Firewall
                    href: /security/benchmark/azure/baselines/firewall-security-baseline
                    maintainContext: true
              - name: NAT gateway framework review
                href: networking/guide/well-architected-network-address-translation-gateway.yml          
              - name: Private Link in hub-and-spoke network
                href: guide/networking/private-link-hub-spoke-network.yml
              - name: Virtual Network guidance
                items:
                  - name: Add IP spaces to peered virtual networks
                    href: networking/prefixes/add-ip-space-peered-vnet.yml
                  - name: Segment virtual networks
                    href: reference-architectures/hybrid-networking/network-level-segmentation.yml
                  - name: VNet peering and VPN gateways
                    href: reference-architectures/hybrid-networking/vnet-peering.yml
                  - name: Integrate virtual networks for isolation
                    href: /azure/virtual-network/vnet-integration-for-azure-services
                    maintainContext: true
                  - name: Deploy services into virtual networks
                    href: /azure/virtual-network/virtual-network-for-azure-services
                    maintainContext: true
                  - name: Virtual Network service endpoints
                    href: /azure/virtual-network/virtual-network-service-endpoints-overview
                    maintainContext: true
                  - name: Limit cross-tenant private endpoints
                    href: /azure/cloud-adoption-framework/ready/azure-best-practices/limit-cross-tenant-private-endpoint-connections
                    maintainContext: true
                  - name: Virtual network service tags
                    href: /azure/virtual-network/service-tags-overview
                    maintainContext: true
              - name: Global transit network and Virtual WAN
                href: /azure/virtual-wan/virtual-wan-global-transit-network-architecture
                maintainContext: true
              - name: Build solutions with availability zones
                href: high-availability/building-solutions-for-high-availability.yml
              - name: Deploy highly available NVAs
                href: reference-architectures/dmz/nva-ha.yml
              - name: Use ExpressRoute with Power Platform
                items:
                  - name: Overview
                    href: /power-platform/guidance/expressroute/overview
                    maintainContext: true
                  - name: Benefits of using ExpressRoute
                    href: /power-platform/guidance/expressroute/benefits
                    maintainContext: true
                  - name: How ExpressRoute works
                    href: /power-platform/guidance/expressroute/how-expressroute-works
                    maintainContext: true
                  - name: Before you use ExpressRoute
                    href: /power-platform/guidance/expressroute/things-to-consider
                    maintainContext: true
                  - name: Understand Power Platform architecture
                    href: /power-platform/guidance/expressroute/understanding-architecture
                    maintainContext: true
                  - name: Plan an ExpressRoute deployment
                    href: /power-platform/guidance/expressroute/planning-expressroute
                    maintainContext: true
                  - name: Set up ExpressRoute for Power Platform
                    href: /power-platform/guidance/expressroute/setup
                    maintainContext: true
                  - name: ExpressRoute readiness checklist
                    href: /power-platform/guidance/expressroute/checklist
                    maintainContext: true
              - name: ExpressRoute for Office 365
                href: /microsoft-365/enterprise/azure-expressroute
                maintainContext: true
              - name: Connectivity to other cloud providers
                href: /azure/cloud-adoption-framework/ready/azure-best-practices/connectivity-to-other-providers
                maintainContext: true
              - name: Connectivity to Oracle Cloud Infrastructure
                href: /azure/cloud-adoption-framework/ready/azure-best-practices/connectivity-to-other-providers-oci
                maintainContext: true
          - name: Architectures
            items:
              - name: Azure DNS Private Resolver
                href: example-scenario/networking/azure-dns-private-resolver.yml
              - name: High availability for IaaS apps
                href: example-scenario/infrastructure/iaas-high-availability-disaster-recovery.yml
              - name: Hub-spoke network topology in Azure
                href: reference-architectures/hybrid-networking/hub-spoke.yml
              - name: Hub-spoke topology with Virtual WAN
                href: networking/hub-spoke-vwan-architecture.yml
              - name: Hybrid networking
                items:
                  - name: Azure Automation Update Management
                    href: hybrid/azure-update-mgmt.yml
                  - name: Connect servers with Network Adapter
                    href: hybrid/azure-network-adapter.yml
                  - name: Design a hybrid DNS solution
                    href: hybrid/hybrid-dns-infra.yml
                  - name: Hybrid availability and monitoring
                    href: hybrid/hybrid-perf-monitoring.yml
              - name: Implement a secure hybrid network
                href: reference-architectures/dmz/secure-vnet-dmz.yml
              - name: Implement an open-source jump server
                href: example-scenario/infrastructure/apache-guacamole.yml
              - name: Interconnect with China using Virtual WAN
                href: /azure/virtual-wan/interconnect-china
                maintainContext: true
              - name: Migrate to Azure Virtual WAN
                href: /azure/virtual-wan/migrate-from-hub-spoke-topology
                maintainContext: true
              - name: Multi-region N-tier application
                href: reference-architectures/n-tier/multi-region-sql-server.yml
              - name: Multi-region load balancing
                href: high-availability/reference-architecture-traffic-manager-application-gateway.yml
              - name: Multi-tier web application built for HA/DR
                href: example-scenario/infrastructure/multi-tier-app-disaster-recovery.yml
              - name: Multitenant SaaS
                href: example-scenario/multi-saas/multitenant-saas.yml
              - name: Network-hardened web app
                href: example-scenario/security/hardened-web-app.yml
              - name: Network topology and connectivity with AVS
                href: /azure/cloud-adoption-framework/scenarios/azure-vmware/eslz-network-topology-connectivity
                maintainContext: true
              - name: Private Link and DNS integration at scale
                href: /azure/cloud-adoption-framework/ready/azure-best-practices/private-link-and-dns-integration-at-scale
                maintainContext: true
              - name: SD-WAN connectivity with Virtual WAN
                href: /azure/virtual-wan/sd-wan-connectivity-architecture
                maintainContext: true
              - name: Traditional Azure networking topology
                href: /azure/cloud-adoption-framework/ready/azure-best-practices/traditional-azure-networking-topology
                maintainContext: true
              - name: TIC 3.0 compliance
                href: example-scenario/security/trusted-internet-connections.yml
              - name: Update route tables with Route Server
                href: example-scenario/networking/manage-routing-azure-route-server.yml
              - name: Virtual WAN network topology
                href: /azure/cloud-adoption-framework/ready/azure-best-practices/virtual-wan-network-topology
                maintainContext: true
              - name: Virtual WAN optimized for requirements
                href: example-scenario/infrastructure/performance-security-optimized-vwan.yml
          - name: Solution ideas
            items:
              - name: Low-latency network for industry
                href: solution-ideas/articles/low-latency-network.yml
              - name: Video capture and analytics for retail
                href: solution-ideas/articles/video-analytics.yml
              - name: IoT network for healthcare facilities
                href: solution-ideas/articles/healthcare-network.yml
      - name: Oracle
        items:
          - name: Guides
            items:
              - name: Connectivity to Oracle Cloud Infrastructure
                href: /azure/cloud-adoption-framework/ready/azure-best-practices/connectivity-to-other-providers-oci
                maintainContext: true
              - name: Oracle solutions on Azure
                href: /azure/virtual-machines/workloads/oracle/oracle-overview
                maintainContext: true
              - name: Design an Oracle database in Azure
                href: /azure/virtual-machines/workloads/oracle/oracle-design
                maintainContext: true
              - name: Oracle Database backup
                items:
                  - name: Oracle Database backup strategies
                    href: /azure/virtual-machines/workloads/oracle/oracle-database-backup-strategies
                    maintainContext: true
                  - name: Oracle backup using Azure Storage
                    href: /azure/virtual-machines/workloads/oracle/oracle-database-backup-azure-storage
                    maintainContext: true
                  - name: Oracle backup using Azure Backup
                    href: /azure/virtual-machines/workloads/oracle/oracle-database-backup-azure-backup
                    maintainContext: true
              - name: Oracle disaster recovery options
                href: /azure/virtual-machines/workloads/oracle/oracle-disaster-recovery
                maintainContext: true
              - name: Oracle WebLogic Server
                items:
                  - name: Oracle WebLogic Server on Azure VMs
                    href: /azure/virtual-machines/workloads/oracle/oracle-weblogic
                    maintainContext: true
                  - name: Oracle WebLogic Server on AKS
                    href: /azure/virtual-machines/workloads/oracle/weblogic-aks
                    maintainContext: true
                  - name: Migrate WebLogic to Azure
                    items:
                      - name: WebLogic to Azure VMs
                        href: /azure/developer/java/migration/migrate-weblogic-to-virtual-machines
                        maintainContext: true
                      - name: WebLogic with Azure AD via LDAP
                        href: /azure/developer/java/migration/migrate-weblogic-with-aad-ldap
                        maintainContext: true
                      - name: WebLogic with App Gateway
                        href: /azure/developer/java/migration/migrate-weblogic-with-app-gateway
                        maintainContext: true
                      - name: WebLogic with Elastic on Azure
                        href: /azure/developer/java/migration/migrate-weblogic-with-elk
                        maintainContext: true
                      - name: WebLogic to JBoss EAP
                        href: /azure/developer/java/migration/migrate-jboss-eap-to-jboss-eap-on-azure-app-service
                        maintainContext: true
          - name: Architectures
            items:
              - name: Oracle application architectures
                href: /azure/virtual-machines/workloads/oracle/oracle-oci-applications
                maintainContext: true
              - name: Oracle Cloud Infrastructure solutions
                href: /azure/virtual-machines/workloads/oracle/oracle-oci-overview
                maintainContext: true
              - name: Oracle database architectures
                href: /azure/virtual-machines/workloads/oracle/oracle-reference-architecture
                maintainContext: true
              - name: Oracle database migration
                items:
                  - name: Oracle database migration to Azure
                    href: solution-ideas/articles/reference-architecture-for-oracle-database-migration-to-azure.yml
                  - name: Migration decision process
                    href: example-scenario/oracle-migrate/oracle-migration-overview.yml
                  - name: Cross-cloud connectivity
                    href: example-scenario/oracle-migrate/oracle-migration-cross-cloud.yml
                  - name: Lift and shift to Azure VMs
                    href: example-scenario/oracle-migrate/oracle-migration-lift-shift.yml
                  - name: Refactor
                    href: example-scenario/oracle-migrate/oracle-migration-refactor.yml
                  - name: Rearchitect
                    href: example-scenario/oracle-migrate/oracle-migration-rearchitect.yml
              - name: Oracle Database with Azure NetApp Files
                href: example-scenario/file-storage/oracle-azure-netapp-files.yml
              - name: Run Oracle databases on Azure
                href: solution-ideas/articles/reference-architecture-for-oracle-database-on-azure.yml
              - name: SAP deployment using an Oracle database
                href: example-scenario/apps/sap-production.yml
      - name: SAP
        items:
          - name: Get started
            href: reference-architectures/sap/sap-overview.yml
          - name: Guides
            items:
              - name: SAP checklist
                href: /azure/virtual-machines/workloads/sap/sap-deployment-checklist
                maintainContext: true
              - name: SAP HANA infrastructure configurations
                href: /azure/virtual-machines/workloads/sap/hana-vm-operations
                maintainContext: true
<<<<<<< HEAD
=======
              - name: SAP NetWeaver on Windows on Azure
                href: guide/sap/sap-netweaver.yml
              - name: SAP S/4HANA in Linux on Azure
                href: guide/sap/sap-s4hana.yml
>>>>>>> 605c641a
              - name: Inbound and outbound internet connections for SAP on Azure
                href: guide/sap/sap-internet-inbound-outbound.yml
              - name: SAP workload configurations with AZs
                href: /azure/virtual-machines/workloads/sap/sap-ha-availability-zones
                maintainContext: true
              - name: Supported scenarios for HLI
                href: /azure/virtual-machines/workloads/sap/hana-supported-scenario
                maintainContext: true
              - name: ANF volume group for SAP HANA
                href: /azure/azure-netapp-files/application-volume-group-introduction
                maintainContext: true
          - name: Architectures
            items:
              - name: Dev/test for SAP
                href: example-scenario/apps/sap-dev-test.yml
              - name: SAP BusinessObjects BI platform
                href: /azure/virtual-machines/workloads/sap/businessobjects-deployment-guide
                maintainContext: true
              - name: SAP BusinessObjects BI platform for Linux
                href: /azure/virtual-machines/workloads/sap/businessobjects-deployment-guide-linux
                maintainContext: true
              - name: SAP BW/4HANA in Linux on Azure
                href: reference-architectures/sap/run-sap-bw4hana-with-linux-virtual-machines.yml
              - name: SAP deployment using an Oracle DB
                href: example-scenario/apps/sap-production.yml
              - name: SAP HANA on HLI
                href: reference-architectures/sap/hana-large-instances.yml
              - name: SAP HANA scale-out with standby node
                href: /azure/virtual-machines/workloads/sap/sap-hana-scale-out-standby-netapp-files-rhel
                maintainContext: true
              - name: SAP HANA scale-up on Linux
                href: reference-architectures/sap/run-sap-hana-for-linux-virtual-machines.yml
          - name: Solution ideas
            items:
              - name: SAP NetWeaver on SQL Server
                href: solution-ideas/articles/sap-netweaver-on-sql-server.yml
              - name: SAP S/4 HANA for Large Instances
                href: solution-ideas/articles/sap-s4-hana-on-hli-with-ha-and-dr.yml
              - name: SAP workload automation using SUSE
                href: solution-ideas/articles/sap-workload-automation-suse.yml
      - name: Security
        items:
          - name: Get started
            href: guide/security/security-start-here.yml
          - name: Guides
            items:
              - name: General security
                items:
                  - name: Introduction to Azure security
                    href: /azure/security/fundamentals/overview
                    maintainContext: true
                  - name: Security design principles
                    href: /azure/architecture/framework/security/security-principles
                    maintainContext: true
                  - name: Security patterns
                    href: /azure/architecture/framework/security/security-patterns
                    maintainContext: true
                  - name: End-to-end security
                    href: /azure/security/fundamentals/end-to-end
                    maintainContext: true
                  - name: Shared responsibility
                    href: /azure/security/fundamentals/shared-responsibility
                    maintainContext: true
                  - name: SecOps best practices
                    href: /security/compass/security-operations
                    maintainContext: true
                  - name: Application security in Azure
                    href: /security/compass/applications-services
                    maintainContext: true
              - name: Highly secure IaaS apps
                href: reference-architectures/n-tier/high-security-iaas.yml
              - name: Microsoft Cybersecurity Architectures
                href: /security/cybersecurity-reference-architecture/mcra
                maintainContext: true
              - name: Use Azure monitoring to integrate security
                href: guide/security/azure-monitor-integrate-security-components.yml
              - name: Virtual Network security options
                href: example-scenario/gateway/firewall-application-gateway.yml
              - name: Zero-trust network for web applications
                href: example-scenario/gateway/application-gateway-before-azure-firewall.yml
              - name: Azure governance design area
                href: /azure/cloud-adoption-framework/ready/landing-zone/design-area/governance
                maintainContext: true
              - name: Microsoft Sentinel guidance
                items:
                  - name: Connect AWS to Sentinel
                    href: /azure/sentinel/connect-aws
                    maintainContext: true
                  - name: Connect Azure AD to Sentinel
                    href: /azure/sentinel/connect-azure-active-directory
                    maintainContext: true
                  - name: Connect Defender for Cloud
                    href: /azure/sentinel/connect-defender-for-cloud
                    maintainContext: true
                  - name: Connect Microsoft 365 Defender
                    href: /azure/sentinel/connect-microsoft-365-defender
                    maintainContext: true
                  - name: Integrate Data Explorer with Sentinel
                    href: /azure/sentinel/store-logs-in-azure-data-explorer?tabs=adx-event-hub
                    maintainContext: true
              - name: Microsoft Defender for Cloud
                items:
                  - name: Overview
                    href: /azure/defender-for-cloud/defender-for-cloud-introduction
                    maintainContext: true
                  - name: Security recommendations
                    href: /azure/defender-for-cloud/recommendations-reference
                    maintainContext: true
                  - name: Security recommendations for AWS
                    href: /azure/defender-for-cloud/recommendations-reference-aws
                    maintainContext: true
                  - name: Security alerts and incidents
                    href: /azure/defender-for-cloud/alerts-overview
                    maintainContext: true
          - name: Architectures
            items:
              - name: Automate Sentinel integration with DevOps
                href: example-scenario/devops/automate-sentinel-integration.yml
              - name: Azure AD in Security Operations
                href: example-scenario/aadsec/azure-ad-security.yml
              - name: Azure security for AWS
                href: reference-architectures/aws/aws-azure-security-solutions.yml
              - name: Cyber threat intelligence
                href: example-scenario/data/sentinel-threat-intelligence.yml
              - name: Healthcare platform confidential computing
                href: example-scenario/confidential/healthcare-inference.yml
              - name: Homomorphic encryption with SEAL
                href: solution-ideas/articles/homomorphic-encryption-seal.yml
              - name: Hybrid security monitoring
                href: hybrid/hybrid-security-monitoring.yml
              - name: Improved-security access to multitenant
                href: example-scenario/security/access-multitenant-web-app-from-on-premises.yml
              - name: Long-term security logs in Data Explorer
                href: example-scenario/security/security-log-retention-azure-data-explorer.yml
              - name: Multilayered protection for Azure VMs
                href: solution-ideas/articles/multilayered-protection-azure-vm.yml
              - name: Real-time fraud detection
                href: example-scenario/data/fraud-detection.yml
              - name: Restrict interservice communications
                href: example-scenario/service-to-service/restrict-communications.yml
              - name: Secure OBO refresh tokens
                href: example-scenario/secrets/secure-refresh-tokens.yml
              - name: Securely managed web apps
                href: example-scenario/apps/fully-managed-secure-apps.yml
              - name: Secure a Microsoft Teams channel bot
                href: example-scenario/teams/securing-bot-teams-channel.yml
              - name: Secure research for regulated data
                href: example-scenario/ai/secure-compute-for-research.yml
              - name: SQL Managed Instance with CMK
                href: example-scenario/data/sql-managed-instance-cmk.yml
              - name: Virtual network integrated microservices
                href: example-scenario/integrated-multiservices/virtual-network-integration.yml
              - name: Web app private database connectivity
                href: example-scenario/private-web-app/private-web-app.yml
          - name: Solution ideas
            items:
              - name: Threat assessments
                items: 
                  - name: Map threats to your IT environment
                    href: solution-ideas/articles/map-threats-it-environment.yml
                  - name: "First layer of defense: Azure security"
                    href: solution-ideas/articles/azure-security-build-first-layer-defense.yml
                  - name: "Second layer of defense: M365 Defender"
                    href: solution-ideas/articles/microsoft-365-defender-build-second-layer-defense.yml
                  - name: Integrate Azure and M365 Defender
                    href: solution-ideas/articles/microsoft-365-defender-security-integrate-azure.yml
                  - name: Microsoft Sentinel automated responses
                    href: solution-ideas/articles/microsoft-sentinel-automated-response.yml
      - name: Storage
        items:
          - name: Get started
            href: guide/storage/storage-start-here.md
          - name: Guides
            items:
              - name: Storage accounts
                href: /azure/storage/common/storage-account-overview
                maintainContext: true                
              - name: Security and compliance
                items:
                  - name: Storage encryption for data at rest
                    href: /azure/storage/common/storage-service-encryption
                    maintainContext: true
                  - name: Azure Policy controls for Storage
                    href: /azure/storage/common/security-controls-policy
                    maintainContext: true
                  - name: Use private endpoints
                    href: /azure/storage/common/storage-private-endpoints
                    maintainContext: true
                  - name: Security baseline for Azure Storage
                    href: /security/benchmark/azure/baselines/storage-security-baseline
                    maintainContext: true
              - name: Data redundancy
                href: /azure/storage/common/storage-redundancy
                maintainContext: true
              - name: DR and storage account failover
                href: /azure/storage/common/storage-disaster-recovery-guidance
                maintainContext: true
              - name: Azure Storage migration guidance
                href: /azure/storage/common/storage-migration-overview
                maintainContext: true
              - name: FSLogix for the enterprise
                href: example-scenario/wvd/windows-virtual-desktop-fslogix.yml              
              - name: Blob storage guidance
                items:
                  - name: Authorize access to blobs with Azure AD
                    href: /azure/storage/blobs/authorize-access-azure-active-directory
                    maintainContext: true
                  - name: Authorize access with role conditions
                    href: /azure/storage/common/storage-auth-abac
                    maintainContext: true
                  - name: Data protection
                    href: /azure/storage/blobs/data-protection-overview
                    maintainContext: true
                  - name: Security recommendations
                    href: /azure/storage/blobs/security-recommendations
                    maintainContext: true
                  - name: Performance and scalability checklist
                    href: /azure/storage/blobs/storage-performance-checklist
                    maintainContext: true
              - name: Data Lake Storage guidance
                items:
                  - name: Best practices
                    href: /azure/storage/blobs/data-lake-storage-best-practices
                    maintainContext: true
                  - name: Security controls by Azure Policy
                    href: /azure/data-lake-store/security-controls-policy
                    maintainContext: true
              - name: File storage guidance
                items:
                  - name: Planning for deployment
                    href: /azure/storage/files/storage-files-planning
                    maintainContext: true
                  - name: Identity-based authentication
                    href: /azure/storage/files/storage-files-active-directory-overview
                    maintainContext: true
                  - name: Networking considerations
                    href: /azure/storage/files/storage-files-networking-overview
                    maintainContext: true
                  - name: Disaster recovery and failover
                    href: /azure/storage/common/storage-disaster-recovery-guidance
                    maintainContext: true
                  - name: File share backup
                    href: /azure/backup/azure-file-share-backup-overview
                    maintainContext: true
              - name: Queue storage guidance
                items:
                  - name: Authorize access with Azure AD
                    href: /azure/storage/queues/authorize-access-azure-active-directory
                    maintainContext: true
                  - name: Performance and scalability checklist
                    href: /azure/storage/queues/storage-performance-checklist
                    maintainContext: true
              - name: Table storage guidance
                items:
                  - name: Authorize access with Azure AD
                    href: /azure/storage/tables/authorize-access-azure-active-directory
                    maintainContext: true
                  - name: Performance and scalability checklist
                    href: /azure/storage/tables/storage-performance-checklist
                    maintainContext: true
                  - name: Design scalable and performant tables
                    href: /azure/storage/tables/table-storage-design
                    maintainContext: true
                  - name: Design for querying
                    href: /azure/storage/tables/table-storage-design-for-query
                    maintainContext: true
                  - name: Table design patterns
                    href: /azure/storage/tables/table-storage-design-patterns
                    maintainContext: true
              - name: Disk storage guidance
                items:
                  - name: Choose a managed disk type
                    href: /azure/virtual-machines/disks-types
                    maintainContext: true
                  - name: Server-side encryption
                    href: /azure/virtual-machines/disk-encryption
                    maintainContext: true
                  - name: Disk Encryption for Linux VMs
                    href: /azure/virtual-machines/linux/disk-encryption-overview
                    maintainContext: true
                  - name: Disk Encryption for Windows VMs
                    href: /azure/virtual-machines/windows/disk-encryption-overview
                    maintainContext: true
                  - name: Design for high performance
                    href: /azure/virtual-machines/premium-storage-performance
                    maintainContext: true
                  - name: Scalability and performance targets
                    href: /azure/virtual-machines/disks-scalability-targets
                    maintainContext: true
                  - name: Create an incremental snapshot
                    href: /azure/virtual-machines/disks-incremental-snapshots
                    maintainContext: true
              - name: Azure NetApp Files guidance
                items:
                  - name: Solution architectures
                    href: /azure/azure-netapp-files/azure-netapp-files-solution-architectures
                    maintainContext: true
                  - name: Use ANF with Oracle Database
                    href: /azure/azure-netapp-files/solutions-benefits-azure-netapp-files-oracle-database
                    maintainContext: true
                  - name: ANF for electronic design automation
                    href: /azure/azure-netapp-files/solutions-benefits-azure-netapp-files-electronic-design-automation
                    maintainContext: true
                  - name: Use ANF with Virtual Desktop
                    href: /azure/azure-netapp-files/solutions-windows-virtual-desktop
                    maintainContext: true
                  - name: Use ANF with SQL Server
                    href: /azure/azure-netapp-files/solutions-benefits-azure-netapp-files-sql-server
                    maintainContext: true
                  - name: ANF volume group for SAP HANA
                    href: /azure/azure-netapp-files/application-volume-group-introduction
                    maintainContext: true
          - name: Architectures
            items:
              - name: Azure file shares in a hybrid environment
                href: hybrid/azure-file-share.yml
              - name: Azure files secured by AD DS
                href: example-scenario/hybrid/azure-files-on-premises-authentication.yml
              - name: Azure NetApp Files solutions
                items:
                  - name: AKS data protection on ANF
                    href: example-scenario/file-storage/data-protection-kubernetes-astra-azure-netapp-files.yml
                  - name: Enterprise file shares with DR
                    href: example-scenario/file-storage/enterprise-file-shares-disaster-recovery.yml
                  - name: Moodle deployment with ANF
                    href: example-scenario/file-storage/moodle-azure-netapp-files.yml
                  - name: Oracle Database with Azure NetApp Files
                    href: example-scenario/file-storage/oracle-azure-netapp-files.yml
                  - name: SQL Server on VMs with ANF
                    href: example-scenario/file-storage/sql-server-azure-netapp-files.yml
              - name: Hybrid file services
                href: hybrid/hybrid-file-services.yml
              - name: Minimal storage – change feed replication
                href: solution-ideas/articles/minimal-storage-change-feed-replicate-data.yml
              - name: Multi-region web app with replication
                href: solution-ideas/articles/multi-region-web-app-multi-writes-azure-table.yml              
              - name: Optimized storage data classification
                href: solution-ideas/articles/optimized-storage-logical-data-classification.yml
          - name: Solution ideas
            items:
              - name: HIPAA/HITRUST Health Data and AI
                href: solution-ideas/articles/security-compliance-blueprint-hipaa-hitrust-health-data-ai.yml
              - name: Media rendering
                href: solution-ideas/articles/azure-batch-rendering.yml
              - name: Medical data storage
                href: solution-ideas/articles/medical-data-storage.yml
              - name: Two-region app with Table storage failover
                href: solution-ideas/articles/multi-region-web-app-azure-table-failover.yml
      - name: Virtual Desktop
        items:
          - name: Get started
            href: guide/virtual-desktop/start-here.md
          - name: Guides
            items:
              - name: Authentication in Azure Virtual Desktop
                href: /azure/virtual-desktop/authentication
                maintainContext: true
              - name: Azure Virtual Desktop network connectivity
                href: /azure/virtual-desktop/network-connectivity
                maintainContext: true
              - name: Azure AD join for Azure Virtual Desktop
                href: example-scenario/wvd/azure-virtual-desktop-azure-active-directory-join.md
              - name: Connect RDP Shortpath
                href: /azure/virtual-desktop/shortpath
                maintainContext: true
              - name: Multiregion BCDR for Azure Virtual Desktop
                href: example-scenario/wvd/azure-virtual-desktop-multi-region-bcdr.yml
              - name: FSLogix guidance
                items:
                  - name: FSLogix for the enterprise
                    href: example-scenario/wvd/windows-virtual-desktop-fslogix.yml
                  - name: FSLogix profile containers and files
                    href: /azure/virtual-desktop/fslogix-containers-azure-files
                    maintainContext: true
                  - name: Storage FSLogix profile container
                    href: /azure/virtual-desktop/store-fslogix-profile
                    maintainContext: true
          - name: Architectures
            items:
              - name: Azure Virtual Desktop for the enterprise
                href: example-scenario/wvd/windows-virtual-desktop.yml
              - name: Esri ArcGIS on Azure Virtual Desktop
                href: example-scenario/data/esri-arcgis-azure-virtual-desktop.yml
              - name: Multiple Active Directory forests
                href: example-scenario/wvd/multi-forest.yml
              - name: Multiple forests with Azure AD DS
                href: example-scenario/wvd/multi-forest-azure-managed.yml
      - name: Web
        items:
          - name: Get started
            href: guide/web/web-start-here.md
          - name: Guides
            items:
              - name: Design principles
                href: guide/design-principles/index.md
              - name: Design and implementation patterns
                href: patterns/category/design-implementation.md
              - name: App Service considerations
                items:
                  - name: Deployment best practices
                    href: /azure/app-service/deploy-best-practices
                    maintainContext: true
                  - name: Security recommendations
                    href: /azure/app-service/security-recommendations
                    maintainContext: true
                  - name: Security baseline for App Service
                    href: /security/benchmark/azure/baselines/app-service-security-baseline
                    maintainContext: true
                  - name: Networking features for App Service
                    href: /azure/app-service/networking-features
                    maintainContext: true
              - name: Modernize web apps
                items:
                  - name: Characteristics of modern web apps
                    href: /dotnet/architecture/modern-web-apps-azure/modern-web-applications-characteristics
                    maintainContext: true
                  - name: Choose between web apps and SPAs
                    href: /dotnet/architecture/modern-web-apps-azure/choose-between-traditional-web-and-single-page-apps
                    maintainContext: true
                  - name: ASP.NET architectural principles
                    href: /dotnet/architecture/modern-web-apps-azure/architectural-principles
                    maintainContext: true
                  - name: Common client-side web technologies
                    href: /dotnet/architecture/modern-web-apps-azure/common-client-side-web-technologies
                    maintainContext: true
                  - name: Development process for Azure
                    href: /dotnet/architecture/modern-web-apps-azure/development-process-for-azure
                    maintainContext: true
                  - name: Azure hosting for ASP.NET web apps
                    href: /dotnet/architecture/modern-web-apps-azure/azure-hosting-recommendations-for-asp-net-web-apps
                    maintainContext: true
              - name: Red Hat JBoss EAP on Azure
                href: /azure/developer/java/ee/jboss-on-azure
                maintainContext: true
              - name: Eventual consistency in Power Platform
                href: reference-architectures/power-platform/eventual-consistency.yml
          - name: Architectures
            items:
              - name: Basic web application
                href: reference-architectures/app-service-web-app/basic-web-app.yml
              - name: Clinical insights with Cloud for Healthcare
                href: example-scenario/mch-health/medical-data-insights.yml
              - name: Common web app architectures
                href: /dotnet/architecture/modern-web-apps-azure/common-web-application-architectures
                maintainContext: true
              - name: Consumer health portal
                href: example-scenario/digital-health/health-portal.yml
              - name: Deployment in App Service Environments
                items:
                  - name: Standard deployment
                    href: reference-architectures/enterprise-integration/ase-standard-deployment.yml
                  - name: High availability deployment
                    href: reference-architectures/enterprise-integration/ase-high-availability-deployment.yml
              - name: Design great API developer experiences
                href: example-scenario/web/design-api-developer-experiences-management-github.yml
              - name: E-commerce front end
                href: example-scenario/apps/ecommerce-scenario.yml
              - name: Highly available multi-region web app
                href: reference-architectures/app-service-web-app/multi-region.yml
              - name: "IaaS: Web app with relational database"
                href: high-availability/ref-arch-iaas-web-and-db.yml
              - name: Improved access to multitenant web apps
                href: example-scenario/security/access-multitenant-web-app-from-on-premises.yml
              - name: Intelligent search engine for e-commerce
                href: example-scenario/apps/ecommerce-search.yml
              - name: Migrate a web app using Azure APIM
                href: example-scenario/apps/apim-api-scenario.yml
              - name: Multi-region web app with private database
                href: example-scenario/sql-failover/app-service-private-sql-multi-region.yml
              - name: Multi-tier app service with private endpoint
                href: example-scenario/web/multi-tier-app-service-private-endpoint.yml
              - name: Multi-tier app service with service endpoint
                href: reference-architectures/app-service-web-app/multi-tier-app-service-service-endpoint.yml
              - name: Multi-tier web app built for HA/DR
                href: example-scenario/infrastructure/multi-tier-app-disaster-recovery.yml
              - name: Protect APIs with Application Gateway
                href: reference-architectures/apis/protect-apis.yml
              - name: Real-time location sharing
                href: example-scenario/signalr/index.yml
              - name: SaaS Starter web app
                href: example-scenario/apps/saas-starter-web-app.yml
              - name: Scalable and secure WordPress on Azure
                href: example-scenario/infrastructure/wordpress.yml
              - name: Scalable cloud applications and SRE
                href: example-scenario/apps/scalable-apps-performance-modeling-site-reliability.yml
              - name: Scalable order processing
                href: example-scenario/data/ecommerce-order-processing.yml
              - name: Scalable web app
                href: reference-architectures/app-service-web-app/scalable-web-app.yml
              - name: Serverless web app
                href: reference-architectures/serverless/web-app.yml
              - name: Virtual health on Cloud for Healthcare
                href: example-scenario/mch-health/virtual-health-mch.yml
              - name: Web app monitoring on Azure
                href: reference-architectures/app-service-web-app/app-monitoring.yml
              - name: Web app private database connectivity
                href: example-scenario/private-web-app/private-web-app.yml
          - name: Solution ideas
            items:
              - name: Dynamics Business Central as a service
                href: solution-ideas/articles/business-central.yml
              - name: E-commerce website running in ASE
                href: solution-ideas/articles/ecommerce-website-running-in-secured-ase.yml
              - name: Highly available SharePoint farm
                href: solution-ideas/articles/highly-available-sharepoint-farm.yml
              - name: Hybrid SharePoint farm with Microsoft 365
                href: solution-ideas/articles/sharepoint-farm-microsoft-365.yml
              - name: Modern customer support portal
                href: solution-ideas/articles/modern-customer-support-portal-powered-by-an-agile-business-process.yml
              - name: Real-time presence with Microsoft 365
                href: solution-ideas/articles/presence-microsoft-365-power-platform.yml
              - name: Scalable e-commerce web app
                href: solution-ideas/articles/scalable-ecommerce-web-app.yml
              - name: Scalable Episerver marketing website
                href: solution-ideas/articles/digital-marketing-episerver.yml
              - name: Scalable Sitecore marketing website
                href: solution-ideas/articles/digital-marketing-sitecore.yml
              - name: Scalable Umbraco CMS web app
                href: solution-ideas/articles/medium-umbraco-web-app.yml
              - name: Scalable web apps with Redis
                href: solution-ideas/articles/scalable-web-apps.yml
              - name: Simple branded website
                href: solution-ideas/articles/simple-branded-website.yml
              - name: Simple digital marketing website
                href: solution-ideas/articles/digital-marketing-smb.yml
              - name: Web/mobile apps with MySQL and Redis
                href: solution-ideas/articles/webapps.yml
  - name: Cloud Adoption Framework
    href: /azure/cloud-adoption-framework<|MERGE_RESOLUTION|>--- conflicted
+++ resolved
@@ -5557,13 +5557,10 @@
               - name: SAP HANA infrastructure configurations
                 href: /azure/virtual-machines/workloads/sap/hana-vm-operations
                 maintainContext: true
-<<<<<<< HEAD
-=======
               - name: SAP NetWeaver on Windows on Azure
                 href: guide/sap/sap-netweaver.yml
               - name: SAP S/4HANA in Linux on Azure
                 href: guide/sap/sap-s4hana.yml
->>>>>>> 605c641a
               - name: Inbound and outbound internet connections for SAP on Azure
                 href: guide/sap/sap-internet-inbound-outbound.yml
               - name: SAP workload configurations with AZs
