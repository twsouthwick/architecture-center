items:
  - name: Azure Architecture Center
    href: ./index.yml
  - name: Architecture icons
    href: icons/index.md
  - name: Browse all Architectures
    href: browse/index.yml
  - name: Browse Hybrid and Multicloud Architectures
    href: browse/index.yml?&azure_categories=hybrid
  - name: What's new
    href: changelog.md
  - name: Application Architecture Guide
    items:
      - name: Introduction
        href: guide/index.md
      - name: Architecture styles
        items:
          - name: Overview
            href: guide/architecture-styles/index.md
          - name: Big compute
            href: guide/architecture-styles/big-compute.md
          - name: Big data
            href: guide/architecture-styles/big-data.md
          - name: Event-driven architecture
            href: guide/architecture-styles/event-driven.md
          - name: Microservices
            href: guide/architecture-styles/microservices.md
          - name: N-tier application
            href: guide/architecture-styles/n-tier.md
          - name: Web-queue-worker
            href: guide/architecture-styles/web-queue-worker.md
      - name: Design principles for Azure applications
        items:
          - name: Overview
            href: guide/design-principles/index.md
          - name: Design for self-healing
            href: guide/design-principles/self-healing.md
          - name: Make all things redundant
            href: guide/design-principles/redundancy.md
          - name: Minimize coordination
            href: guide/design-principles/minimize-coordination.md
          - name: Design to scale out
            href: guide/design-principles/scale-out.md
          - name: Partition around limits
            href: guide/design-principles/partition.md
          - name: Design for operations
            href: guide/design-principles/design-for-operations.md
          - name: Use managed services
            href: guide/design-principles/managed-services.md
          - name: Use the best data store for the job
            href: guide/design-principles/use-the-best-data-store.md
          - name: Design for evolution
            href: guide/design-principles/design-for-evolution.md
          - name: Build for the needs of business
            href: guide/design-principles/build-for-business.md
      - name: Technology choices
        items:
          - name: Choose a compute service
            href: guide/technology-choices/compute-decision-tree.md
          - name: Choose a data store
            items:
              - name: Understand data store models
                href: guide/technology-choices/data-store-overview.md
              - name: Select a data store
                href: guide/technology-choices/data-store-decision-tree.md
              - name: Criteria for choosing a data store
                href: guide/technology-choices/data-store-considerations.md
          - name: Choose a load balancing service
            href: guide/technology-choices/load-balancing-overview.md
          - name: Choose a messaging service
            items:
              - name: Asynchronous messaging options in Azure
                href: guide/technology-choices/messaging.md
      - name: Best practices for cloud applications
        items:
          - name: API design
            href: best-practices/api-design.md
          - name: API implementation
            href: best-practices/api-implementation.md
          - name: Autoscaling
            href: best-practices/auto-scaling.md
          - name: Background jobs
            href: best-practices/background-jobs.md
          - name: Caching
            href: best-practices/caching.md
          - name: Content Delivery Network
            href: best-practices/cdn.md
          - name: Data partitioning
            href: best-practices/data-partitioning.md
          - name: Data partitioning strategies (by service)
            href: best-practices/data-partitioning-strategies.md
          - name: Message encoding considerations
            href: best-practices/message-encode.md
          - name: Monitoring and diagnostics
            href: best-practices/monitoring.md
          - name: Retry guidance for specific services
            href: best-practices/retry-service-specific.md
          - name: Transient fault handling
            href: best-practices/transient-faults.md
      - name: Performance tuning
        items:
          - name: Introduction
            href: performance/index.md
          - name: Scenario 1 - Distributed transactions
            href: performance/distributed-transaction.md
          - name: Scenario 2 - Multiple backend services
            href: performance/backend-services.md
          - name: Scenario 3 - Event streaming
            href: performance/event-streaming.md
          - name: Performance antipatterns
            items:
              - name: Overview
                href: antipatterns/index.md
              - name: Busy Database
                href: antipatterns/busy-database/index.md
              - name: Busy Front End
                href: antipatterns/busy-front-end/index.md
              - name: Chatty I/O
                href: antipatterns/chatty-io/index.md
              - name: Extraneous Fetching
                href: antipatterns/extraneous-fetching/index.md
              - name: Improper Instantiation
                href: antipatterns/improper-instantiation/index.md
              - name: Monolithic Persistence
                href: antipatterns/monolithic-persistence/index.md
              - name: No Caching
                href: antipatterns/no-caching/index.md
              - name: Synchronous I/O
                href: antipatterns/synchronous-io/index.md
      - name: Responsible Innovation
        items:
          - name: Overview
            href: guide/responsible-innovation/index.md
          - name: Judgment Call
            href: guide/responsible-innovation/judgmentcall.md
          - name: Harms Modeling
            items:
              - name: Understand Harm
                href: guide/responsible-innovation/harms-modeling/index.md
              - name: Assess Types of Harm
                href: guide/responsible-innovation/harms-modeling/type-of-harm.md
          - name: Community Jury
            href: guide/responsible-innovation/community-jury/index.md
      - name: Azure for AWS Professionals
        items:
          - name: Overview
            href: aws-professional/index.md
          - name: Component information
            expanded: true
            items:
              - name: Accounts
                href: aws-professional/accounts.md
              - name: Compute
                href: aws-professional/compute.md
              - name: Databases
                href: aws-professional/databases.md
              - name: Messaging
                href: aws-professional/messaging.md
              - name: Networking
                href: aws-professional/networking.md
              - name: Regions and Zones
                href: aws-professional/regions-zones.md
              - name: Resources
                href: aws-professional/resources.md
              - name: Security and Identity
                href: aws-professional/security-identity.md
              - name: Storage
                href: aws-professional/storage.md
          - name: Service comparison
            href: aws-professional/services.md
      - name: Azure for GCP Professionals
        items:
          - name: Overview
            href: gcp-professional/index.md
          - name: Services comparison
            href: gcp-professional/services.md
  - name: Microsoft Azure Well-Architected Framework
    items:
      - name: Overview
        href: framework/index.md
      - name: Cost Optimization
        items:
          - name: About
            href: framework/cost/index.yml
          - name: Principles
            href: framework/cost/overview.md
          - name: Design
            items:
              - name: Checklist
                href: framework/cost/design-checklist.md
              - name: Cost model
                href: framework/cost/design-model.md
              - name: Capture requirements
                href: framework/cost/design-capture-requirements.md
              - name: Azure regions
                href: framework/cost/design-regions.md
              - name: Azure resources
                href: framework/cost/design-resources.md
              - name: Governance
                href: framework/cost/design-governance.md
              - name: Initial estimate
                href: framework/cost/design-initial-estimate.md
              - name: Managed services
                href: framework/cost/design-paas.md
              - name: Performance and price options
                href: framework/cost/design-price.md
          - name: Provision
            items:
              - name: Checklist
                href: framework/cost/provision-checklist.md
              - name: AI + Machine Learning
                href: framework/cost/provision-ai-ml.md
              - name: Big data
                href: framework/cost/provision-analytics.md
              - name: Compute
                href: framework/cost/provision-compute.md
              - name: Data stores
                href: framework/cost/provision-datastores.md
              - name: Messaging
                href: framework/cost/provision-messaging.md
              - name: Networking
                href: framework/cost/provision-networking.md
                items:
                  - name: Cost for networking services
                    href: framework/cost/provision-networking-services.md
              - name: Web apps
                href: framework/cost/provision-webapps.md
          - name: Monitor
            items:
              - name: Checklist
                href: framework/cost/monitor-checklist.md
              - name: Budgets and alerts
                href: framework/cost/monitor-alert.md
              - name: Reports
                href: framework/cost/monitor-reports.md
              - name: Reviews
                href: framework/cost/monitor-reviews.md
          - name: Optimize
            items:
              - name: Checklist
                href: framework/cost/optimize-checklist.md
              - name: Autoscale
                href: framework/cost/optimize-autoscale.md
              - name: Reserved instances
                href: framework/cost/optimize-reserved.md
              - name: VM instances
                href: framework/cost/optimize-vm.md
              - name: Caching
                href: framework/cost/optimize-cache.md
          - name: Tradeoffs
            href: framework/cost/tradeoffs.md
      - name: Operational Excellence
        items:
          - name: Overview
            href: framework/devops/overview.md
          - name: Principles
            href: framework/devops/principles.md
          - name: Automation
            items:
              - name: Automation Overview
                href: framework/devops/automation-overview.md
              - name: Repeatable infrastructure
                href: framework/devops/automation-infrastructure.md
              - name: Configure infrastructure
                href: framework/devops/automation-configuration.md
              - name: Automate operational tasks
                href: framework/devops/automation-tasks.md
          - name: Release engineering
            items:
              - name: Application development
                href: framework/devops/release-engineering-app-dev.md
              - name: Continuous integration
                href: framework/devops/release-engineering-ci.md
              - name: Release testing
                href: framework/devops/release-engineering-testing.md
              - name: Performance
                href: framework/devops/release-engineering-performance.md
              - name: Release deployment
                href: framework/devops/release-engineering-cd.md
              - name: Rollback
                href: framework/devops/release-engineering-rollback.md
          - name: Observability (operational awareness)
            items:
              - name: Monitoring
                href: framework/devops/monitoring.md
          - name: Checklist
            href: checklist/dev-ops.md
      - name: Performance Efficiency
        items:
          - name: Overview
            href: framework/scalability/overview.md
          - name: Design
            items:
              - name: Design checklist
                href: framework/scalability/design-checklist.md
              - name: Application design
                href: framework/scalability/design-apps.md
              - name: Application efficiency
                href: framework/scalability/design-efficiency.md
              - name: Scalability
                href: framework/scalability/design-scale.md
              - name: Capacity planning
                href: framework/scalability/design-capacity.md
          - name: Testing
            items:
              - name: Testing checklist
                href: framework/scalability/test-checklist.md
              - name: Performance testing
                href: framework/scalability/performance-test.md
              - name: Testing tools
                href: framework/scalability/test-tools.md
          - name: Monitoring
<<<<<<< HEAD
            href: framework/scalability/monitor.md
          - name: Checklist
            href: framework/scalability/performance-efficiency.md
          - name: Tradeoffs
            href: framework/scalability/tradeoffs.md
=======
            href: framework/scalability/monitoring.md
>>>>>>> a573866c
      - name: Reliability
        items:
          - name: Overview
            href: framework/resiliency/overview.md
          - name: Application design
            items:
              - name: Design overview
                href: framework/resiliency/app-design.md
              - name: Error handling
                href: framework/resiliency/app-design-error-handling.md
              - name: Failure mode analysis
                href: resiliency/failure-mode-analysis.md
          - name: Backup and recovery
            href: framework/resiliency/backup-and-recovery.md
          - name: Business metrics
            href: framework/resiliency/business-metrics.md
          - name: Chaos engineering
            href: framework/resiliency/chaos-engineering.md
          - name: Data management
            href: framework/resiliency/data-management.md
          - name: Monitoring and disaster recovery
            href: framework/resiliency/monitoring.md
          - name: Recover from a region-wide service disruption
            href: resiliency/recovery-loss-azure-region.md
          - name: Resiliency testing
            href: framework/resiliency/testing.md
          - name: Checklist
            href: checklist/resiliency-per-service.md
      - name: Security
        items:
          - name: About
            href: framework/security/overview.md
          - name: Principles
            href: framework/security/security-principles.md
          - name: Design
            items:
              - name: Governance
                items:
                  - name: Overview
                    href: framework/security/design-governance.md
                  - name: Segmentation strategy
                    href: framework/security/design-segmentation.md
                  - name: Management groups
                    href: framework/security/design-management-groups.md
                  - name: Administration
                    href: framework/security/design-admins.md
              - name: Identity and access management
                items:
                  - name: Checklist
                    href: framework/security/design-identity.md
                  - name: Roles and responsibilities
                    href: framework/security/design-identity-role-definitions.md
                  - name: Control plane
                    href: framework/security/design-identity-control-plane.md
                  - name: Authentication
                    href: framework/security/design-identity-authentication.md
                  - name: Authorization
                    href: framework/security/design-identity-authorization.md
                  - name: Best practices
                    href: /azure/security/fundamentals/identity-management-best-practices?bc=%2fazure%2farchitecture%2fbread%2ftoc.json&toc=%2fazure%2farchitecture%2ftoc.json
              - name: Networking
                items:
                  - name: Network security review
                    href: framework/security/design-network-review.md
                  - name: Containment strategies for organizations
                    href: framework/security/design-network.md
                  - name: Best practices
                    href: /azure/security/fundamentals/network-best-practices?bc=%2fazure%2farchitecture%2fbread%2ftoc.json&toc=%2fazure%2farchitecture%2ftoc.json
              - name: Storage
                href: framework/security/design-storage.md
              - name: Applications and services
                items:
                  - name: Application security considerations
                    href: framework/security/design-apps-services.md
                  - name: Application classification
                    href: framework/security/design-apps-considerations.md
                  - name: Threat analysis
                    href: framework/security/design-threat-model.md
                  - name: Securing PaaS deployments
                    href: /azure/security/fundamentals/paas-deployments?bc=%2fazure%2farchitecture%2fbread%2ftoc.json&toc=%2fazure%2farchitecture%2ftoc.json
                  - name: Compliance requirements
                    href: framework/security/design-regulatory-compliance.md
                  - name: Configuration and dependencies
                    href: framework/security/design-app-dependencies.md
          - name: Monitor
            items:
              - name: Health modeling
                href: framework/security/monitor.md
              - name: Tools
                href: framework/security/monitor-tools.md
              - name: Security operations
                href: framework/security/monitor-security-operations.md
              - name: Review and audit
                href: framework/security/monitor-audit.md
              - name: Identity and network risks
                href: framework/security/monitor-identity-network.md
          - name: Optimize
            items:
              - name: Automate
                href: framework/security/governance.md
              - name: Replace insecure protocols
                href: framework/security/governance.md
              - name: Elevate security capabilities
                href: framework/security/governance.md
  - name: Design Patterns
    items:
      - name: Overview
        href: patterns/index.md
      - name: Categories
        items:
          - name: Availability
            href: patterns/category/availability.md
          - name: Data management
            href: patterns/category/data-management.md
          - name: Design and implementation
            href: patterns/category/design-implementation.md
          - name: Management and monitoring
            href: patterns/category/management-monitoring.md
          - name: Messaging
            href: patterns/category/messaging.md
          - name: Performance and scalability
            href: patterns/category/performance-scalability.md
          - name: Resiliency
            href: patterns/category/resiliency.md
          - name: Security
            href: patterns/category/security.md
      - name: Ambassador
        href: patterns/ambassador.md
      - name: Anti-corruption Layer
        href: patterns/anti-corruption-layer.md
      - name: Asynchronous Request-Reply
        href: patterns/async-request-reply.md
      - name: Backends for Frontends
        href: patterns/backends-for-frontends.md
      - name: Bulkhead
        href: patterns/bulkhead.md
      - name: Cache-Aside
        href: patterns/cache-aside.md
      - name: Choreography
        href: patterns/choreography.md
      - name: Circuit Breaker
        href: patterns/circuit-breaker.md
      - name: Claim Check
        href: patterns/claim-check.md
      - name: Command and Query Responsibility Segregation (CQRS)
        href: patterns/cqrs.md
      - name: Compensating Transaction
        href: patterns/compensating-transaction.md
      - name: Competing Consumers
        href: patterns/competing-consumers.md
      - name: Compute Resource Consolidation
        href: patterns/compute-resource-consolidation.md
      - name: Deployment Stamps
        href: patterns/deployment-stamp.md
      - name: Event Sourcing
        href: patterns/event-sourcing.md
      - name: External Configuration Store
        href: patterns/external-configuration-store.md
      - name: Federated Identity
        href: patterns/federated-identity.md
      - name: Gatekeeper
        href: patterns/gatekeeper.md
      - name: Gateway Aggregation
        href: patterns/gateway-aggregation.md
      - name: Gateway Offloading
        href: patterns/gateway-offloading.md
      - name: Gateway Routing
        href: patterns/gateway-routing.md
      - name: Geodes
        href: patterns/geodes.md
      - name: Health Endpoint Monitoring
        href: patterns/health-endpoint-monitoring.md
      - name: Index Table
        href: patterns/index-table.md
      - name: Leader Election
        href: patterns/leader-election.md
      - name: Materialized View
        href: patterns/materialized-view.md
      - name: Pipes and Filters
        href: patterns/pipes-and-filters.md
      - name: Priority Queue
        href: patterns/priority-queue.md
      - name: Publisher/Subscriber
        href: patterns/publisher-subscriber.md
      - name: Queue-Based Load Leveling
        href: patterns/queue-based-load-leveling.md
      - name: Retry
        href: patterns/retry.md
      - name: Saga
        href: reference-architectures/saga/saga.yml
      - name: Scheduler Agent Supervisor
        href: patterns/scheduler-agent-supervisor.md
      - name: Sequential Convoy
        href: patterns/sequential-convoy.md
      - name: Sharding
        href: patterns/sharding.md
      - name: Sidecar
        href: patterns/sidecar.md
      - name: Static Content Hosting
        href: patterns/static-content-hosting.md
      - name: Strangler Fig
        href: patterns/strangler-fig.md
      - name: Throttling
        href: patterns/throttling.md
      - name: Valet Key
        href: patterns/valet-key.md
  - name: Azure categories
    expanded: true
    items:
      - name: AI + Machine Learning
        items:
          - name: Overview
            href: data-guide/big-data/ai-overview.md
          - name: Technology guide
            items:
              - name: Cognitive services
                href: data-guide/technology-choices/cognitive-services.md
              - name: Machine learning
                href: data-guide/technology-choices/data-science-and-machine-learning.md
              - name: Machine learning at scale
                href: data-guide/big-data/machine-learning-at-scale.md
              - name: Natural language processing
                href: data-guide/technology-choices/natural-language-processing.md
              - name: R developer's guide to Azure
                href: data-guide/technology-choices/r-developers-guide.md
          - name: Architectures
            items:
              - name: AI at the edge
                href: solution-ideas/articles/ai-at-the-edge.yml
              - name: AI enrichment in Cognitive Search
                href: solution-ideas/articles/cognitive-search-with-skillsets.yml
              - name: AI for Earth
                href: solution-ideas/articles/ai-for-earth.yml
              - name: Auditing and risk management
                href: solution-ideas/articles/auditing-and-risk-compliance.yml
              - name: Autonomous systems
                href: solution-ideas/articles/autonomous-systems.yml
              - name: Disconnected AI at the edge
                href: solution-ideas/articles/ai-at-the-edge-disconnected.yml
              - name: Baseball decision analysis with ML.NET and Blazor
                href: data-guide/big-data/baseball-ml-workload.md
              - name: Batch scoring for deep Learning
                href: reference-architectures/ai/batch-scoring-deep-learning.yml
              - name: Batch scoring with Python
                href: reference-architectures/ai/batch-scoring-python.yml
              - name: Batch scoring with Spark on Databricks
                href: reference-architectures/ai/batch-scoring-databricks.yml
              - name: Batch scoring with R
                href: reference-architectures/ai/batch-scoring-R-models.yml
              - name: Business Process Management
                href: solution-ideas/articles/business-process-management.yml
              - name: Real-time recommendation API
                href: reference-architectures/ai/real-time-recommendation.yml
              - name: Chatbot for hotel reservations
                href: example-scenario/ai/commerce-chatbot.yml
              - name: E-commerce chatbot
                href: solution-ideas/articles/commerce-chatbot.yml
              - name: Enterprise chatbot disaster recovery
                href: solution-ideas/articles/enterprise-chatbot-disaster-recovery.yml
              - name: Enterprise-grade conversational bot
                href: reference-architectures/ai/conversational-bot.yml
              - name: Enterprise productivity chatbot
                href: solution-ideas/articles/enterprise-productivity-chatbot.yml
              - name: FAQ chatbot
                href: solution-ideas/articles/faq-chatbot-with-data-champion-model.yml
              - name: Content Research
                href: solution-ideas/articles/content-research.yml
              - name: Contract Management
                href: solution-ideas/articles/contract-management.yml
              - name: Customer churn prediction
                href: solution-ideas/articles/customer-churn-prediction.yml
              - name: Customer feedback
                href: solution-ideas/articles/customer-feedback-and-analytics.yml
              - name: Defect prevention
                href: solution-ideas/articles/defect-prevention-with-predictive-maintenance.yml
              - name: Distributed deep learning training
                href: reference-architectures/ai/training-deep-learning.yml
              - name: Digital Asset Management
                href: solution-ideas/articles/digital-asset-management.yml
              - name: Energy supply optimization
                href: solution-ideas/articles/energy-supply-optimization.yml
              - name: Energy demand forecasting
                href: solution-ideas/articles/forecast-energy-power-demand.yml
              - name: Image classification
                href: example-scenario/ai/intelligent-apps-image-processing.yml
              - name: Image classification with CNN's
                href: solution-ideas/articles/image-classification-with-convolutional-neural-networks.yml
              - name: Information discovery with NLP
                href: solution-ideas/articles/information-discovery-with-deep-learning-and-nlp.yml
              - name: Interactive voice response bot
                href: solution-ideas/articles/interactive-voice-response-bot.yml
              - name: Digital text processing
                href: solution-ideas/articles/digital-media-speech-text.yml
              - name: Machine teaching
                href: solution-ideas/articles/machine-teaching.yml
              - name: MLOps for Python models
                href: reference-architectures/ai/mlops-python.yml
              - name: MLOps technical paper
                items:
                  - name: Upscale ML lifecycle with MLOps
                    href: example-scenario/mlops/mlops-technical-paper.yml
                  - name: MLOps maturity model
                    href: example-scenario/mlops/mlops-maturity-model.yml
                  - name: Azure ML service selection guide
                    href: example-scenario/mlops/aml-decision-tree.yml
              - name: Model training with AKS
                href: solution-ideas/articles/machine-learning-with-aks.yml
              - name: Movie recommendations
                href: example-scenario/ai/movie-recommendations.yml
              - name: Marketing optimization
                href: solution-ideas/articles/optimize-marketing-with-machine-learning.yml
              - name: Personalized offers
                href: solution-ideas/articles/personalized-offers.yml
              - name: Personalized marketing solutions
                href: solution-ideas/articles/personalized-marketing.yml
              - name: Population health management
                href: solution-ideas/articles/population-health-management-for-healthcare.yml
              - name: Hospital patient predictions
                href: solution-ideas/articles/predict-length-of-stay-and-patient-flow-with-healthcare-analytics.yml
              - name: Vehicle telematics
                href: solution-ideas/articles/predictive-insights-with-vehicle-telematics.yml
              - name: Predictive maintenance
                href: solution-ideas/articles/predictive-maintenance.yml
              - name: Predictive marketing
                href: solution-ideas/articles/predictive-marketing-campaigns-with-machine-learning-and-spark.yml
              - name: Quality assurance
                href: solution-ideas/articles/quality-assurance.yml
              - name: Real-time scoring Python models
                href: reference-architectures/ai/realtime-scoring-python.yml
              - name: Real-time scoring R models
                href: reference-architectures/ai/realtime-scoring-r.yml
              - name: Remote patient monitoring
                href: solution-ideas/articles/remote-patient-monitoring.yml
              - name: Retail assistant with visual capabilities
                href: solution-ideas/articles/retail-assistant-or-vacation-planner-with-visual-capabilities.yml
              - name: Retail product recommendations
                href: solution-ideas/articles/product-recommendations.yml
              - name: Scalable personalization
                href: example-scenario/ai/scalable-personalization.yml
              - name: Speech services
                href: solution-ideas/articles/speech-services.yml
              - name: Speech to text conversion
                href: reference-architectures/ai/speech-ai-ingestion.yml
              - name: Training Python models
                href: reference-architectures/ai/training-python-models.yml
              - name: Vision classifier model
                href: example-scenario/dronerescue/vision-classifier-model-with-custom-vision.yml
              - name: Visual assistant
                href: solution-ideas/articles/visual-assistant.yml
              - name: Deploy AI and machine learning at the edge by using Azure Stack Edge
                href: hybrid/deploy-ai-ml-azure-stack-edge.yml
      - name: Analytics
        items:
          - name: Architectures
            items:
              - name: Advanced analytics
                href: solution-ideas/articles/advanced-analytics-on-big-data.yml
              - name: Anomaly detector process
                href: solution-ideas/articles/anomaly-detector-process.yml
              - name: App integration using Event Grid
                href: solution-ideas/articles/application-integration-using-event-grid.yml
              - name: Automated enterprise BI
                href: reference-architectures/data/enterprise-bi-adf.yml
              - name: Big data analytics with Azure Data Explorer
                href: solution-ideas/articles/big-data-azure-data-explorer.yml
              - name: Content Delivery Network analytics
                href: solution-ideas/articles/content-delivery-network-azure-data-explorer.yml
              - name: Data warehousing and analytics
                href: example-scenario/data/data-warehouse.yml
              - name: Demand forecasting
                href: solution-ideas/articles/demand-forecasting.yml
              - name: Demand forecasting for marketing
                href: solution-ideas/articles/demand-forecasting-price-optimization-marketing.yml
              - name: Demand forecasting for price optimization
                href: solution-ideas/articles/demand-forecasting-and-price-optimization.yml
              - name: Demand forecasting for shipping
                href: solution-ideas/articles/demand-forecasting-for-shipping-and-distribution.yml
              - name: Discovery Hub for analytics
                href: solution-ideas/articles/cloud-scale-analytics-with-discovery-hub.yml
              - name: Hybrid big data with HDInsight
                href: solution-ideas/articles/extend-your-on-premises-big-data-investments-with-hdinsight.yml
              - name: Monitoring solution with Azure Data Explorer
                href: solution-ideas/articles/monitor-azure-data-explorer.yml
              - name: ETL using HDInsight
                href: solution-ideas/articles/extract-transform-and-load-using-hdinsight.yml
              - name: Interactive analytics with Azure Data Explorer
                href: solution-ideas/articles/interactive-azure-data-explorer.yml
              - name: IoT telemetry analytics with Azure Data Explorer
                href: solution-ideas/articles/iot-azure-data-explorer.yml
              - name: Interactive price analytics
                href: solution-ideas/articles/interactive-price-analytics.yml
              - name: Mass ingestion of news feeds on Azure
                href: example-scenario/ai/newsfeed-ingestion.yml
              - name: Oil and Gas tank level forecasting
                href: solution-ideas/articles/oil-and-gas-tank-level-forecasting.yml
              - name: Partitioning in Event Hubs and Kafka
                href: reference-architectures/event-hubs/partitioning-in-event-hubs-and-kafka.yml
              - name: Predicting length of stay in hospitals
                href: solution-ideas/articles/predicting-length-of-stay-in-hospitals.yml
              - name: Predictive aircraft engine monitoring
                href: solution-ideas/articles/aircraft-engine-monitoring-for-predictive-maintenance-in-aerospace.yml
              - name: Real Time analytics on big data
                href: solution-ideas/articles/real-time-analytics.yml
              - name: Stream processing with Azure Databricks
                href: reference-architectures/data/stream-processing-databricks.yml
              - name: Stream processing with Azure Stream Analytics
                href: reference-architectures/data/stream-processing-stream-analytics.yml
              - name: Tiering applications & data for analytics
                href: solution-ideas/articles/tiered-data-for-analytics.yml
      - name: Blockchain
        items:
          - name: Architectures
            items:
              - name: Blockchain workflow application
                href: solution-ideas/articles/blockchain-workflow-application.yml
              - name: Decentralized trust between banks
                href: example-scenario/apps/decentralized-trust.yml
              - name: Supply chain track and trace
                href: solution-ideas/articles/supply-chain-track-and-trace.yml
      - name: Compute
        items:
          - name: HPC Overview
            href: topics/high-performance-computing.md
          - name: Architectures
            items:
              - name: 3D video rendering
                href: example-scenario/infrastructure/video-rendering.yml
              - name: Computer-aided engineering
                href: example-scenario/apps/hpc-saas.yml
              - name: Digital image modeling
                href: example-scenario/infrastructure/image-modeling.yml
              - name: HPC risk analysis
                href: solution-ideas/articles/hpc-risk-analysis.yml
              - name: HPC and big compute
                href: solution-ideas/articles/big-compute-with-azure-batch.yml
              - name: Cloud-based HPC cluster
                href: solution-ideas/articles/hpc-cluster.yml
              - name: Hybrid HPC with HPC Pack
                href: solution-ideas/articles/hybrid-hpc-in-azure-with-hpc-pack.yml
              - name: Linux virtual desktops with Citrix
                href: example-scenario/infrastructure/linux-vdi-citrix.yml
              - name: Move Azure resources across regions
                href: solution-ideas/articles/move-azure-resources-across-regions.yml
              - name: Run a Linux VM on Azure
                href: reference-architectures/n-tier/linux-vm.yml
              - name: Run a Windows VM on Azure
                href: reference-architectures/n-tier/windows-vm.yml
              - name: Solaris emulator on Azure VMs
                href: solution-ideas/articles/solaris-azure.yml
              - name: Migrate IBM applications with TmaxSoft OpenFrame
                href: solution-ideas/articles/migrate-mainframe-apps-with-tmaxsoft-openframe.yml
              - name: Reservoir simulations
                href: example-scenario/infrastructure/reservoir-simulation.yml
              - name: CFD simulations
                href: example-scenario/infrastructure/hpc-cfd.yml
      - name: Containers
        items:
          - name: AKS Solution Journey
            href: reference-architectures/containers/aks-start-here.md
          - name: AKS Baseline Cluster
            href: reference-architectures/containers/aks/secure-baseline-aks.yml
          - name: AKS Cluster Best Practices
            href: /Azure/aks/best-practices
            maintainContext: true
          - name: AKS Workload Best Practices
            href: /Azure/aks/best-practices#developer-best-practices
            maintainContext: true
          - name: AKS day-2 operations guide
            items:
              - name: Introduction
                href: operator-guides/aks/day-2-operations-guide.md
              - name: Triage practices
                items:
                  - name: Overview
                    href: operator-guides/aks/aks-triage-practices.md
                  - name: 1- Cluster health
                    href: operator-guides/aks/aks-triage-cluster-health.md
                  - name: 2- Node and pod health
                    href: operator-guides/aks/aks-triage-node-health.md
                  - name: 3- Workload deployments
                    href: operator-guides/aks/aks-triage-deployment.md
                  - name: 4- Admission controllers
                    href: operator-guides/aks/aks-triage-controllers.md
                  - name: 5- Container registry connectivity
                    href: operator-guides/aks/aks-triage-container-registry.md
              - name: Patching and upgrade guidance
                href: operator-guides/aks/aks-upgrade-practices.md
              - name: Common issues
                href: /azure/aks/troubleshooting?bc=%2fazure%2farchitecture%2fbread%2ftoc.json&toc=%2fazure%2farchitecture%2ftoc.json
                maintainContext: true
          - name: AKS Example Solutions
            items:
              - name: Microservices architecture on AKS
                href: reference-architectures/containers/aks-microservices/aks-microservices.yml
              - name: Microservices with AKS and Azure DevOps
                href: solution-ideas/articles/microservices-with-aks.yml
              - name: Secure DevOps for AKS
                href: solution-ideas/articles/secure-devops-for-kubernetes.yml
              - name: Building a telehealth system
                href: example-scenario/apps/telehealth-system.yml
              - name: CI/CD pipeline for container-based workloads
                href: example-scenario/apps/devops-with-aks.yml
      - name: Databases
        items:
          - name: Guides
            items:
              - name: Overview
                href: data-guide/index.md
              - name: Relational data
                items:
                  - name: 'Extract, transform, and load (ETL)'
                    href: data-guide/relational-data/etl.md
                  - name: Online analytical processing (OLAP)
                    href: data-guide/relational-data/online-analytical-processing.md
                  - name: Online transaction processing (OLTP)
                    href: data-guide/relational-data/online-transaction-processing.md
                  - name: Data Warehousing
                    href: data-guide/relational-data/data-warehousing.md
              - name: Non-relational data
                items:
                  - name: Non-relational data stores
                    href: data-guide/big-data/non-relational-data.md
                  - name: Free-form text search
                    href: data-guide/scenarios/search.md
                  - name: Time series data
                    href: data-guide/scenarios/time-series.md
                  - name: Working with CSV and JSON files
                    href: data-guide/scenarios/csv-and-json.md
              - name: Big Data
                items:
                  - name: Big Data architectures
                    href: data-guide/big-data/index.md
                  - name: Batch processing
                    href: data-guide/big-data/batch-processing.md
                  - name: Real time processing
                    href: data-guide/big-data/real-time-processing.md
              - name: Technology choices
                items:
                  - name: Analytical data stores
                    href: data-guide/technology-choices/analytical-data-stores.md
                  - name: Analytics and reporting
                    href: data-guide/technology-choices/analysis-visualizations-reporting.md
                  - name: Batch processing
                    href: data-guide/technology-choices/batch-processing.md
                  - name: Data lakes
                    href: data-guide/scenarios/data-lake.md
                  - name: Data storage
                    href: data-guide/technology-choices/data-storage.md
                  - name: Data store comparison
                    href: ./guide/technology-choices/data-store-overview.md
                  - name: Pipeline orchestration
                    href: data-guide/technology-choices/pipeline-orchestration-data-movement.md
                  - name: Real-time message ingestion
                    href: data-guide/technology-choices/real-time-ingestion.md
                  - name: Search data stores
                    href: data-guide/technology-choices/search-options.md
                  - name: Stream processing
                    href: data-guide/technology-choices/stream-processing.md
              - name: Application tenancy in SaaS Databases
                items:
                  - name: Tenancy models
                    href: isv/application-tenancy.md
              - name: Monitor Azure Databricks jobs
                items:
                  - name: Overview
                    href: databricks-monitoring/index.md
                  - name: Send Databricks application logs to Azure Monitor
                    href: databricks-monitoring/application-logs.md
                  - name: Use dashboards to visualize Databricks metrics
                    href: databricks-monitoring/dashboards.md
                  - name: Troubleshoot performance bottlenecks
                    href: databricks-monitoring/performance-troubleshooting.md
              - name: Transfer data to and from Azure
                href: data-guide/scenarios/data-transfer.md
              - name: Extend on-premises data solutions to Azure
                href: data-guide/scenarios/hybrid-on-premises-and-cloud.md
              - name: Securing data solutions
                href: data-guide/scenarios/securing-data-solutions.md
          - name: Architectures
            items:
              - name: Apache Cassandra
                href: best-practices/cassandra.md
              - name: Azure data platform
                href: example-scenario/dataplate2e/data-platform-end-to-end.yml
              - name: Big data analytics with Azure Data Explorer
                href: solution-ideas/articles/big-data-azure-data-explorer.yml
              - name: Campaign optimization with HDInsight Spark
                href: solution-ideas/articles/campaign-optimization-with-azure-hdinsight-spark-clusters.yml
              - name: Campaign optimization with SQL Server
                href: solution-ideas/articles/campaign-optimization-with-sql-server.yml
              - name: DataOps for modern data warehouse
                href: example-scenario/data-warehouse/dataops-mdw.yml
              - name: Data streaming
                href: solution-ideas/articles/data-streaming-scenario.yml
              - name: Data cache
                href: solution-ideas/articles/data-cache-with-redis-cache.yml
              - name: Digital campaign management
                href: solution-ideas/articles/digital-marketing-using-azure-database-for-postgresql.yml
              - name: Digital marketing using Azure MySQL
                href: solution-ideas/articles/digital-marketing-using-azure-database-for-mysql.yml
              - name: Finance management using Azure MySQL
                href: solution-ideas/articles/finance-management-apps-using-azure-database-for-mysql.yml
              - name: Finance management using Azure PostgreSQL
                href: solution-ideas/articles/finance-management-apps-using-azure-database-for-postgresql.yml
              - name: Gaming using Azure MySQL
                href: solution-ideas/articles/gaming-using-azure-database-for-mysql.yml
              - name: Gaming using Cosmos DB
                href: solution-ideas/articles/gaming-using-cosmos-db.yml
              - name: Globally distributed apps using Cosmos DB
                href: solution-ideas/articles/globally-distributed-mission-critical-applications-using-cosmos-db.yml
              - name: Hybrid ETL with Azure Data Factory
                href: example-scenario/data/hybrid-etl-with-adf.yml
              - name: Intelligent apps using Azure MySQL
                href: solution-ideas/articles/intelligent-apps-using-azure-database-for-mysql.yml
              - name: Intelligent apps using Azure PostgreSQL
                href: solution-ideas/articles/intelligent-apps-using-azure-database-for-postgresql.yml
              - name: Interactive querying with HDInsight
                href: solution-ideas/articles/interactive-querying-with-hdinsight.yml
              - name: Loan charge-off prediction with HDInsight Spark
                href: solution-ideas/articles/loan-chargeoff-prediction-with-azure-hdinsight-spark-clusters.yml
              - name: Loan charge-off prediction with SQL Server
                href: solution-ideas/articles/loan-chargeoff-prediction-with-sql-server.yml
              - name: Loan credit risk modeling
                href: solution-ideas/articles/loan-credit-risk-analyzer-and-default-modeling.yml
              - name: Loan credit risk with SQL Server
                href: solution-ideas/articles/loan-credit-risk-with-sql-server.yml
              - name: Master Data Management with CluedIn
                href: reference-architectures/data/cluedin.yml
              - name: Messaging
                href: solution-ideas/articles/messaging.yml
              - name: Modern data warehouse
                href: solution-ideas/articles/modern-data-warehouse.yml
              - name: N-tier app with Cassandra
                href: reference-architectures/n-tier/n-tier-cassandra.yml
              - name: Ops automation using Event Grid
                href: solution-ideas/articles/ops-automation-using-event-grid.yml
              - name: Oracle migration to Azure
                href: solution-ideas/articles/reference-architecture-for-oracle-database-migration-to-azure.yml
              - name: Personalization using Cosmos DB
                href: solution-ideas/articles/personalization-using-cosmos-db.yml
              - name: Retail and e-commerce using Azure MySQL
                href: solution-ideas/articles/retail-and-ecommerce-using-azure-database-for-mysql.yml
              - name: Retail and e-commerce using Azure PostgreSQL
                href: solution-ideas/articles/retail-and-ecommerce-using-azure-database-for-postgresql.yml
              - name: Retail and e-commerce using Cosmos DB
                href: solution-ideas/articles/retail-and-e-commerce-using-cosmos-db.yml
              - name: Running Oracle Databases on Azure
                href: solution-ideas/articles/reference-architecture-for-oracle-database-on-azure.yml
              - name: Serverless apps using Cosmos DB
                href: solution-ideas/articles/serverless-apps-using-cosmos-db.yml
              - name: Streaming using HDInsight
                href: solution-ideas/articles/streaming-using-hdinsight.yml
              - name: Windows N-tier applications
                href: reference-architectures/n-tier/n-tier-sql-server.yml
      - name: Developer Options
        items:
          - name: Microservices
            items:
              - name: Overview
                href: microservices/index.md
              - name: Guides
                items:
                  - name: Domain modeling for microservices
                    items:
                      - name: Domain analysis
                        href: microservices/model/domain-analysis.md
                      - name: Tactical DDD
                        href: microservices/model/tactical-ddd.md
                      - name: Identify microservice boundaries
                        href: microservices/model/microservice-boundaries.md
                  - name: Design a microservices architecture
                    items:
                      - name: Introduction
                        href: microservices/design/index.md
                      - name: Choose a compute option
                        href: microservices/design/compute-options.md
                      - name: Interservice communication
                        href: microservices/design/interservice-communication.md
                      - name: API design
                        href: microservices/design/api-design.md
                      - name: API gateways
                        href: microservices/design/gateway.md
                      - name: Data considerations
                        href: microservices/design/data-considerations.md
                      - name: Design patterns for microservices
                        href: microservices/design/patterns.md
                  - name: Operate microservices in production
                    items:
                      - name: Monitor microservices in Azure Kubernetes Service (AKS)
                        href: microservices/logging-monitoring.md
                      - name: CI/CD for microservices
                        href: microservices/ci-cd.md
                      - name: CI/CD for microservices on Kubernetes
                        href: microservices/ci-cd-kubernetes.md
                  - name: Migrate to a microservices architecture
                    items:
                      - name: Migrate a monolith application to microservices
                        href: microservices/migrate-monolith.md
                      - name: Modernize enterprise applications with Service Fabric
                        href: service-fabric/modernize-app-azure-service-fabric.md
                      - name: Migrate from Cloud Services to Service Fabric
                        href: service-fabric/migrate-from-cloud-services.md
          - name: Serverless applications
            items:
              - name: Serverless Functions overview
                href: serverless-quest/serverless-overview.md
              - name: Serverless Functions examples
                href: serverless-quest/reference-architectures.md
              - name: Plan for serverless architecture
                items:
                  - name: Serverless Functions decision and planning
                    href: serverless-quest/validate-commit-serverless-adoption.md
                  - name: Serverless application assessment
                    href: serverless-quest/application-assessment.md
                  - name: Technical workshops and training
                    href: serverless-quest/technical-training.md
                  - name: Proof of concept or pilot
                    href: serverless-quest/poc-pilot.md
              - name: Develop and deploy serverless apps
                items:
                  - name: Serverless Functions app development
                    href: serverless-quest/application-development.md
                  - name: Serverless Functions code walkthrough
                    href: serverless/code.md
                  - name: CI/CD for a serverless frontend
                    href: serverless/guide/serverless-app-cicd-best-practices.md
              - name: Serverless Functions app operations
                href: serverless-quest/functions-app-operations.md
              - name: Serverless Functions app security
                href: serverless-quest/functions-app-security.md
          - name: Architectures
            items:
              - name: Big data analytics with Azure Data Explorer
                href: solution-ideas/articles/big-data-azure-data-explorer.yml
              - name: CI/CD pipeline using Azure DevOps
                href: example-scenario/apps/devops-dotnet-webapp.yml
              - name: Event-based cloud automation
                href: reference-architectures/serverless/cloud-automation.yml
              - name: Microservices on Azure Service Fabric
                href: reference-architectures/microservices/service-fabric.yml
              - name: Multicloud with the Serverless Framework
                href: example-scenario/serverless/serverless-multicloud.yml
              - name: Serverless applications using Event Grid
                href: solution-ideas/articles/serverless-application-architectures-using-event-grid.yml
              - name: Serverless event processing
                href: reference-architectures/serverless/event-processing.yml
              - name: Unified logging for microservices apps
                href: example-scenario/logging/unified-logging.yml
      - name: DevOps
        items:
          - name: Checklist
            href: checklist/dev-ops.md
          - name: Guides
            items:
              - name: Advanced Azure Resource Manager templates
                items:
                  - name: Overview
                    href: guide/azure-resource-manager/advanced-templates/index.md
                  - name: Update a resource
                    href: guide/azure-resource-manager/advanced-templates/update-resource.md
                  - name: Conditionally deploy a resource
                    href: guide/azure-resource-manager/advanced-templates/conditional-deploy.md
                  - name: Use an object as a parameter
                    href: guide/azure-resource-manager/advanced-templates/objects-as-parameters.md
                  - name: Property transformer and collector
                    href: guide/azure-resource-manager/advanced-templates/collector.md
          - name: Architectures
            items:
              - name: CI/CD pipeline for chatbots with ARM templates
                href: example-scenario/apps/devops-cicd-chatbot.yml
              - name: CI/CD for Azure VMs
                href: solution-ideas/articles/cicd-for-azure-vms.yml
              - name: CI/CD for Azure Web Apps
                href: solution-ideas/articles/azure-devops-continuous-integration-and-continuous-deployment-for-azure-web-apps.yml
              - name: CI/CD for Containers
                href: solution-ideas/articles/cicd-for-containers.yml
              - name: CI/CD using Jenkins and AKS
                href: solution-ideas/articles/container-cicd-using-jenkins-and-kubernetes-on-azure-container-service.yml
              - name: DevSecOps in Azure
                href: solution-ideas/articles/devsecops-in-azure.yml
              - name: DevSecOps in GitHub
                href: solution-ideas/articles/devsecops-in-github.yml
              - name: DevTest and DevOps for IaaS
                href: solution-ideas/articles/dev-test-iaas.yml
              - name: DevTest and DevOps for PaaS
                href: solution-ideas/articles/dev-test-paas.yml
              - name: DevTest and DevOps for microservices
                href: solution-ideas/articles/dev-test-microservice.yml
              - name: DevTest Image Factory
                href: solution-ideas/articles/dev-test-image-factory.yml
              - name: CI/CD using Jenkins and Terraform
                href: solution-ideas/articles/immutable-infrastructure-cicd-using-jenkins-and-terraform-on-azure-virtual-architecture-overview.yml
              - name: Hybrid DevOps
                href: solution-ideas/articles/devops-in-a-hybrid-environment.yml
              - name: Java CI/CD using Jenkins and Azure Web Apps
                href: solution-ideas/articles/java-cicd-using-jenkins-and-azure-web-apps.yml
              - name: Jenkins on Azure
                href: example-scenario/apps/jenkins.yml
              - name: SharePoint for Dev-Test
                href: solution-ideas/articles/sharepoint-farm-devtest.yml
              - name: Real time location sharing
                href: example-scenario/signalr/index.yml
              - name: Run containers in a hybrid environment
                href: hybrid/hybrid-containers.yml
      - name: High Availability
        items:
          - name: Overview
            href: high-availability/building-solutions-for-high-availability.md
          - name: Architectures
            items:
              - name: IaaS - Web application with relational database
                href: high-availability/ref-arch-iaas-web-and-db.md
      - name: Hybrid
        items:
          - name: Guides
            items:
              - name: FSLogix for the enterprise
                href: example-scenario/wvd/windows-virtual-desktop-fslogix.yml
              - name: Administer SQL Server anywhere with Azure Arc
                href: hybrid/azure-arc-sql-server.yml
              - name: Azure Stack stretched clusters for DR
                href: hybrid/azure-stack-hci-dr.yml
              - name: Azure Stack for remote offices and branches
                href: hybrid/azure-stack-robo.yml
          - name: Architectures
            items:
              - name: Manage configurations for Azure Arc enabled servers
                href: hybrid/azure-arc-hybrid-config.yml
              - name: Azure Automation in a hybrid environment
                href: hybrid/azure-automation-hybrid.yml
              - name: Azure enterprise cloud file share
                href: hybrid/azure-files-private.yml
              - name: Using Azure file shares in a hybrid environment
                href: hybrid/azure-file-share.yml
              - name: Azure Functions in a hybrid environment
                href: hybrid/azure-functions-hybrid.yml
              - name: Back up files and applications on Azure Stack Hub
                href: hybrid/azure-stack-backup.yml
              - name: Azure Automation Update Management
                href: hybrid/azure-update-mgmt.yml
              - name: Deploy AI and machine learning at the edge by using Azure Stack Edge
                href: hybrid/deploy-ai-ml-azure-stack-edge.yml
              - name: Design a hybrid Domain Name System solution with Azure
                href: hybrid/hybrid-dns-infra.yml
              - name: Hybrid file services
                href: hybrid/hybrid-file-services.yml
              - name: Hybrid availability and performance monitoring
                href: hybrid/hybrid-perf-monitoring.yml
              - name: Hybrid Security Monitoring using Azure Security Center and Azure Sentinel
                href: hybrid/hybrid-security-monitoring.yml
              - name: Manage hybrid Azure workloads using Windows Admin Center
                href: hybrid/hybrid-server-os-mgmt.yml
              - name: Azure Arc hybrid management and deployment for Kubernetes clusters
                href: hybrid/arc-hybrid-kubernetes.yml
              - name: Connect standalone servers by using Azure Network Adapter
                href: hybrid/azure-network-adapter.yml
              - name: Disaster Recovery for Azure Stack Hub virtual machines
                href: hybrid/azure-stack-vm-dr.yml
              - name: On-premises data gateway for Azure Logic Apps
                href: hybrid/gateway-logic-apps.yml
              - name: Run containers in a hybrid environment
                href: hybrid/hybrid-containers.yml
              - name: Connect an on-premises network to Azure
                href: reference-architectures/hybrid-networking/index.yml
              - name: Connect an on-premises network to Azure using ExpressRoute
                href: reference-architectures/hybrid-networking/expressroute-vpn-failover.yml
              - name: Cross cloud scaling
                href: solution-ideas/articles/cross-cloud-scaling.yml
              - name: Cross-platform chat
                href: solution-ideas/articles/cross-platform-chat.yml
              - name: Extend an on-premises network using ExpressRoute
                href: reference-architectures/hybrid-networking/expressroute.yml
              - name: Extend an on-premises network using VPN
                href: reference-architectures/hybrid-networking/vpn.yml
              - name: Hybrid connections
                href: solution-ideas/articles/hybrid-connectivity.yml
              - name: Troubleshoot a hybrid VPN connection
                href: reference-architectures/hybrid-networking/troubleshoot-vpn.yml
              - name: Connect using Windows Virtual Desktop
                items:
                  - name: Windows Virtual Desktop for enterprises
                    href: example-scenario/wvd/windows-virtual-desktop.yml
                  - name: Multiple Active Directory forests
                    href: example-scenario/wvd/multi-forest.yml
                  - name: Multiple forests with Azure AD DS
                    href: example-scenario/wvd/multi-forest-azure-managed.yml
      - name: Identity
        items:
          - name: Guides
            items:
              - name: Identity in multitenant applications
                items:
                  - name: Introduction
                    href: multitenant-identity/index.md
                  - name: The Tailspin scenario
                    href: multitenant-identity/tailspin.md
                  - name: Authentication
                    href: multitenant-identity/authenticate.md
                  - name: Claims-based identity
                    href: multitenant-identity/claims.md
                  - name: Tenant sign-up
                    href: multitenant-identity/signup.md
                  - name: Application roles
                    href: multitenant-identity/app-roles.md
                  - name: Authorization
                    href: multitenant-identity/authorize.md
                  - name: Secure a web API
                    href: multitenant-identity/web-api.md
                  - name: Cache access tokens
                    href: multitenant-identity/token-cache.md
                  - name: Client assertion
                    href: multitenant-identity/client-assertion.md
                  - name: Federate with a customer's AD FS
                    href: multitenant-identity/adfs.md
          - name: Architectures
            items:
              - name: AD DS resource forests in Azure
                href: reference-architectures/identity/adds-forest.yml
              - name: Deploy AD DS in an Azure virtual network
                href: reference-architectures/identity/adds-extend-domain.yml
              - name: Extend on-premises AD FS to Azure
                href: reference-architectures/identity/adfs.yml
              - name: Hybrid Identity
                href: solution-ideas/articles/hybrid-identity.yml
              - name: Integrate on-premises AD domains with Azure AD
                href: reference-architectures/identity/azure-ad.yml
              - name: Integrate on-premises AD with Azure
                href: reference-architectures/identity/index.yml
              - name: Azure AD identity management for AWS
                href: reference-architectures/aws/aws-azure-ad-security.yml
      - name: Integration
        items:
          - name: Architectures
            items:
              - name: Basic enterprise integration on Azure
                href: reference-architectures/enterprise-integration/basic-enterprise-integration.yml
              - name: Enterprise business intelligence
                href: reference-architectures/data/enterprise-bi-synapse.yml
              - name: Enterprise integration using queues and events
                href: reference-architectures/enterprise-integration/queues-events.yml
              - name: Publishing internal APIs to external users
                href: example-scenario/apps/publish-internal-apis-externally.yml
              - name: Web and Mobile front-ends
                href: solution-ideas/articles/front-end.yml
              - name: Custom Business Processes
                href: solution-ideas/articles/custom-business-processes.yml
              - name: Line of Business Extension
                href: solution-ideas/articles/lob.yml
              - name: On-premises data gateway for Azure Logic Apps
                href: hybrid/gateway-logic-apps.yml
      - name: Internet of Things
        items:
          - name: Guides
            items:
              - name: Azure IoT Edge Vision
                items:
                  - name: Overview
                    href: guide/iot-edge-vision/index.md
                  - name: Camera selection
                    href: guide/iot-edge-vision/camera.md
                  - name: Hardware acceleration
                    href: guide/iot-edge-vision/hardware.md
                  - name: Machine learning
                    href: guide/iot-edge-vision/machine-learning.md
                  - name: Image storage
                    href: guide/iot-edge-vision/image-storage.md
                  - name: Alert persistence
                    href: guide/iot-edge-vision/alerts.md
                  - name: User interface
                    href: guide/iot-edge-vision/user-interface.md
          - name: Architectures
            items:
              - name: IoT reference architecture
                href: reference-architectures/iot.yml
              - name: Condition Monitoring
                href: solution-ideas/articles/condition-monitoring.yml
              - name: IoT and data analytics
                href: example-scenario/data/big-data-with-iot.yml
              - name: IoT using Cosmos DB
                href: solution-ideas/articles/iot-using-cosmos-db.yml
              - name: Predictive Maintenance for Industrial IoT
                href: solution-ideas/articles/iot-predictive-maintenance.yml
              - name: IoT Connected Platform
                href: solution-ideas/articles/iot-connected-platform.yml
              - name: Contactless IoT interfaces
                href: solution-ideas/articles/contactless-interfaces.yml
              - name: COVID-19 IoT Safe Solutions
                href: solution-ideas/articles/cctv-mask-detection.yml
              - name: Lighting and disinfection system
                href: solution-ideas/articles/uven-disinfection.yml
              - name: Light and power for emerging markets
                href: solution-ideas/articles/iot-power-management.yml
              - name: Predictive maintenance with IoT
                href: example-scenario/predictive-maintenance/iot-predictive-maintenance.yml
              - name: Process real-time vehicle data using IoT
                href: example-scenario/data/realtime-analytics-vehicle-iot.yml
              - name: Safe Buildings with IoT and Azure
                href: solution-ideas/articles/safe-buildings.yml
              - name: Secure access to IoT apps with Azure AD
                href: example-scenario/iot-aad/iot-aad.yml
              - name: Voice assistants and IoT devices
                href: solution-ideas/articles/iot-controlling-devices-with-voice-assistant.yml
              - name: IoT using Azure Data Explorer
                href: solution-ideas/articles/iot-azure-data-explorer.yml
              - name: 'Buy online, pickup in store'
                href: example-scenario/iot/vertical-buy-online-pickup-in-store.yml
              - name: Project 15 Open Platform
                href: solution-ideas/articles/project-15-iot-sustainability.yml
          - name: Industrial IoT Analytics
            items:
              - name: Architecture
                href: guide/iiot-guidance/iiot-architecture.md
              - name: Recommended services
                href: guide/iiot-guidance/iiot-services.md
              - name: Data visualization
                href: guide/iiot-guidance/iiot-data.md
              - name: Considerations
                href: guide/iiot-guidance/iiot-considerations.md
          - name: IoT concepts
            items:
              - name: Introduction to IoT solutions
                href: example-scenario/iot/introduction-to-solutions.yml
              - name: 'Devices, platform, and applications'
                href: example-scenario/iot/devices-platform-application.yml
              - name: 'Attestation, authentication, and provisioning'
                href: example-scenario/iot/attestation-provisioning.yml
              - name: Field and cloud edge gateways
                href: example-scenario/iot/field-cloud-edge-gateways.yml
              - name: Application-to-device commands
                href: example-scenario/iot/cloud-to-device.yml
              - name: 'Builders, developers, and operators'
                href: example-scenario/iot/builders-developers-operators.yml
          - name: IoT patterns
            items:
              - name: Measure and control loop
                href: example-scenario/iot/measure-control-loop.yml
              - name: Monitor and manage loop
                href: example-scenario/iot/monitor-manage-loop.yml
              - name: Analyze and optimize loop
                href: example-scenario/iot/analyze-optimize-loop.yml
              - name: Event routing
                href: example-scenario/iot/event-routing.yml
              - name: Solution scaling with application stamps
                href: example-scenario/iot/application-stamps.yml
      - name: Management and Governance
        items:
          - name: Architectures
            items:
              - name: Archive on-premises data to cloud
                href: solution-ideas/articles/backup-archive-on-premises.yml
              - name: Back up cloud applications
                href: /azure/backup/guidance-best-practices
              - name: Back up on-premises applications
                href: solution-ideas/articles/backup-archive-on-premises-applications.yml
              - name: Centralize app configuration and security
                href: solution-ideas/articles/appconfig-key-vault.yml
              - name: Computer forensics
                href: example-scenario/forensics/index.yml
              - name: High availability for BCDR
                href: solution-ideas/articles/build-high-availability-into-your-bcdr-strategy.yml
              - name: Data Sovereignty & Data Gravity
                href: solution-ideas/articles/data-sovereignty-and-gravity.yml
              - name: Enterprise-scale disaster recovery
                href: solution-ideas/articles/disaster-recovery-enterprise-scale-dr.yml
              - name: Updating Windows VMs in Azure
                href: example-scenario/wsus/index.yml
              - name: Highly available SharePoint Server 2016
                href: reference-architectures/sharepoint/index.yml
              - name: SMB disaster recovery with Azure Site Recovery
                href: solution-ideas/articles/disaster-recovery-smb-azure-site-recovery.yml
              - name: SMB disaster recovery with Double-Take DR
                href: solution-ideas/articles/disaster-recovery-smb-double-take-dr.yml
              - name: Manage configurations for Azure Arc enabled servers
                href: hybrid/azure-arc-hybrid-config.yml
              - name: Azure Automation in a hybrid environment
                href: hybrid/azure-automation-hybrid.yml
              - name: Back up files and applications on Azure Stack Hub
                href: hybrid/azure-stack-backup.yml
              - name: Azure Automation Update Management
                href: hybrid/azure-update-mgmt.yml
              - name: Hybrid availability and performance monitoring
                href: hybrid/hybrid-perf-monitoring.yml
              - name: Manage hybrid Azure workloads using Windows Admin Center
                href: hybrid/hybrid-server-os-mgmt.yml
              - name: Azure Arc hybrid management and deployment for Kubernetes clusters
                href: hybrid/arc-hybrid-kubernetes.yml
              - name: Disaster Recovery for Azure Stack Hub virtual machines
                href: hybrid/azure-stack-vm-dr.yml
      - name: Media
        items:
          - name: Architectures
            items:
              - name: Instant broadcasting with serverless
                href: solution-ideas/articles/instant-broadcasting-on-serverless-architecture.yml
              - name: Live streaming digital media
                href: solution-ideas/articles/digital-media-live-stream.yml
              - name: Video-on-demand digital media
                href: solution-ideas/articles/digital-media-video.yml
              - name: Gridwich media processing system
                items:
                  - name: Gridwich architecture
                    href: reference-architectures/media-services/gridwich-architecture.yml
                  - name: Gridwich concepts
                    items:
                      - name: Clean monolith design
                        href: reference-architectures/media-services/gridwich-clean-monolith.yml
                      - name: Saga orchestration
                        href: reference-architectures/media-services/gridwich-saga-orchestration.yml
                      - name: Project names and structure
                        href: reference-architectures/media-services/gridwich-project-names.yml
                      - name: Gridwich CI/CD
                        href: reference-architectures/media-services/gridwich-cicd.yml
                      - name: Content protection and DRM
                        href: reference-architectures/media-services/gridwich-content-protection-drm.yml
                      - name: Gridwich Media Services
                        href: reference-architectures/media-services/media-services-setup-scale.yml
                      - name: Gridwich Storage Service
                        href: reference-architectures/media-services/gridwich-storage-service.yml
                      - name: Gridwich logging
                        href: reference-architectures/media-services/gridwich-logging.yml
                      - name: Gridwich message formats
                        href: reference-architectures/media-services/gridwich-message-formats.yml
                      - name: Pipeline variables to Terraform flow
                        href: reference-architectures/media-services/variable-group-terraform-flow.yml
                  - name: Gridwich procedures
                    items:
                      - name: Set up Azure DevOps
                        href: reference-architectures/media-services/set-up-azure-devops.yml
                      - name: Run Azure admin scripts
                        href: reference-architectures/media-services/run-admin-scripts.yml
                      - name: Set up local dev environment
                        href: reference-architectures/media-services/set-up-local-environment.yml
                      - name: Create new cloud environment
                        href: reference-architectures/media-services/create-delete-cloud-environment.yml
                      - name: Maintain and rotate keys
                        href: reference-architectures/media-services/maintain-keys.yml
                      - name: Test Media Services V3 encoding
                        href: reference-architectures/media-services/test-encoding.yml
      - name: Migration
        items:
          - name: Architectures
            items:
              - name: Adding modern front-ends to legacy apps
                href: solution-ideas/articles/adding-a-modern-web-and-mobile-frontend-to-a-legacy-claims-processing-application.yml
              - name: Banking system
                items:
                  - name: Banking cloud transformation
                    href: example-scenario/banking/banking-system-cloud-transformation.yml
                  - name: Patterns and implementations
                    href: example-scenario/banking/patterns-and-implementations.yml
                  - name: JMeter implementation reference
                    href: example-scenario/banking/jmeter-load-testing-pipeline-implementation-reference.yml
              - name: Lift and shift LOB apps
                href: solution-ideas/articles/modern-customer-support-portal-powered-by-an-agile-business-process.yml
              - name: Lift and shift with AKS
                href: solution-ideas/articles/modern-customer-support-portal-powered-by-an-agile-business-process.yml
              - name: Oracle database migration
                items:
                  - name: Migration decision process
                    href: example-scenario/oracle-migrate/oracle-migration-overview.yml
                  - name: Cross-cloud connectivity
                    href: example-scenario/oracle-migrate/oracle-migration-cross-cloud.yml
                  - name: Lift and shift to Azure VMs
                    href: example-scenario/oracle-migrate/oracle-migration-lift-shift.yml
                  - name: Refactor
                    href: example-scenario/oracle-migrate/oracle-migration-refactor.yml
                  - name: Rearchitect
                    href: example-scenario/oracle-migrate/oracle-migration-rearchitect.yml
              - name: Serverless computing LOB apps
                href: solution-ideas/articles/onboarding-customers-with-a-cloud-native-serverless-architecture.yml
              - name: Unlock Legacy Data with Azure Stack
                href: solution-ideas/articles/unlock-legacy-data.yml
              - name: Decompose apps with Service Fabric
                href: example-scenario/infrastructure/service-fabric-microservices.yml
              - name: SQL 2008 R2 failover cluster in Azure
                href: example-scenario/sql-failover/sql-failover-2008r2.yml
              - name: Migrate mainframe data to Azure
                href: reference-architectures/migration/modernize-mainframe-data-to-azure.yml
              - name: Migrate Unisys mainframes to Azure
                href: reference-architectures/migration/unisys-mainframe-migration.yml
              - name: Refactor IBM z/OS mainframe CF on Azure
                href: reference-architectures/zos/refactor-zos-coupling-facility.yml
      - name: Mixed Reality
        items:
          - name: Architectures
            items:
              - name: Mixed reality design reviews
                href: solution-ideas/articles/collaborative-design-review-powered-by-mixed-reality.yml
              - name: Facilities management with mixed reality
                href: solution-ideas/articles/facilities-management-powered-by-mixed-reality-and-iot.yml
              - name: Training powered by mixed reality
                href: solution-ideas/articles/training-and-procedural-guidance-powered-by-mixed-reality.yml
      - name: Mobile
        items:
          - name: Architectures
            items:
              - name: Custom mobile workforce app
                href: solution-ideas/articles/custom-mobile-workforce-app.yml
              - name: Scalable apps with Azure MySQL
                href: solution-ideas/articles/scalable-web-and-mobile-applications-using-azure-database-for-mysql.yml
              - name: Scalable apps using Azure PostgreSQL
                href: solution-ideas/articles/scalable-web-and-mobile-applications-using-azure-database-for-postgresql.yml
              - name: Social app for with authentication
                href: solution-ideas/articles/social-mobile-and-web-app-with-authentication.yml
              - name: Task-based consumer mobile app
                href: solution-ideas/articles/task-based-consumer-mobile-app.yml
      - name: Networking
        items:
          - name: Guides
            items:
              - name: Add IP spaces to peered virtual networks
                href: networking/prefixes/add-ip-space-peered-vnet.md
              - name: Azure Firewall Architecture Guide
                href: example-scenario/firewalls/index.yml
          - name: Architectures
            items:
              - name: Virtual network peering and VPN gateways
                href: reference-architectures/hybrid-networking/vnet-peering.yml
              - name: Deploy highly available NVAs
                href: reference-architectures/dmz/nva-ha.yml
              - name: High availability for IaaS apps
                href: example-scenario/infrastructure/iaas-high-availability-disaster-recovery.yml
              - name: Hub-spoke network topology in Azure
                href: reference-architectures/hybrid-networking/hub-spoke.yml
              - name: Implement a secure hybrid network
                href: reference-architectures/dmz/secure-vnet-dmz.yml
              - name: Segmenting Virtual Networks
                href: reference-architectures/hybrid-networking/network-level-segmentation.yml
              - name: Azure Automation Update Management
                href: hybrid/azure-update-mgmt.yml
              - name: Design a hybrid Domain Name System solution with Azure
                href: hybrid/hybrid-dns-infra.yml
              - name: Hybrid availability and performance monitoring
                href: hybrid/hybrid-perf-monitoring.yml
              - name: Connect standalone servers by using Azure Network Adapter
                href: hybrid/azure-network-adapter.yml
      - name: SAP
        items:
          - name: Overview
            href: reference-architectures/sap/sap-overview.yml
          - name: Architectures
            items:
              - name: SAP HANA on Azure (Large Instances)
                href: reference-architectures/sap/hana-large-instances.yml
              - name: SAP HANA Scale-up on Linux
                href: reference-architectures/sap/run-sap-hana-for-linux-virtual-machines.yml
              - name: SAP NetWeaver on Windows on Azure
                href: reference-architectures/sap/sap-netweaver.yml
              - name: SAP S/4HANA in Linux on Azure
                href: reference-architectures/sap/sap-s4hana.yml
              - name: SAP BW/4HANA in Linux on Azure
                href: reference-architectures/sap/run-sap-bw4hana-with-linux-virtual-machines.yml
              - name: SAP NetWeaver on SQL Server
                href: solution-ideas/articles/sap-netweaver-on-sql-server.yml
              - name: SAP deployment using an Oracle DB
                href: example-scenario/apps/sap-production.yml
              - name: Dev/test for SAP
                href: example-scenario/apps/sap-dev-test.yml
      - name: Security
        items:
          - name: Architectures
            items:
              - name: Azure AD in Security Operations
                href: example-scenario/aadsec/azure-ad-security.yml
              - name: Cyber threat intelligence
                href: example-scenario/data/sentinel-threat-intelligence.yml
              - name: Highly-secure IaaS apps
                href: reference-architectures/n-tier/high-security-iaas.yml
              - name: Homomorphic encryption with SEAL
                href: solution-ideas/articles/homomorphic-encryption-seal.yml
              - name: Real-time fraud detection
                href: example-scenario/data/fraud-detection.yml
              - name: Secure OBO refresh tokens
                href: example-scenario/secrets/secure-refresh-tokens.yml
              - name: Securely managed web apps
                href: example-scenario/apps/fully-managed-secure-apps.yml
              - name: Web app private database connectivity
                href: example-scenario/private-web-app/private-web-app.yml
              - name: Virtual network integrated microservices
                href: example-scenario/integrated-multiservices/virtual-network-integration.yml
              - name: Virtual Network security options
                href: example-scenario/gateway/firewall-application-gateway.yml
              - name: Hybrid Security Monitoring using Azure Security Center and Azure Sentinel
                href: hybrid/hybrid-security-monitoring.yml
              - name: MCAS and Azure Sentinel security for AWS
                href: reference-architectures/aws/aws-azure-security-solutions.yml
              - name: Healthcare platform confidential computing
                href: example-scenario/confidential/healthcare-inference.md
      - name: Storage
        items:
          - name: Architectures
            items:
              - name: Media rendering
                href: solution-ideas/articles/azure-batch-rendering.yml
              - name: Medical data storage
                href: solution-ideas/articles/medical-data-storage.yml
              - name: HIPAA/HITRUST Health Data and AI
                href: solution-ideas/articles/security-compliance-blueprint-hipaa-hitrust-health-data-ai.yml
              - name: Using Azure file shares in a hybrid environment
                href: hybrid/azure-file-share.yml
              - name: Hybrid file services
                href: hybrid/hybrid-file-services.yml
      - name: Web
        items:
          - name: Architectures
            items:
              - name: Basic web application
                href: reference-architectures/app-service-web-app/basic-web-app.yml
              - name: Deployment in App Service Environments
                items:
                  - name: Standard deployment
                    href: reference-architectures/enterprise-integration/ase-standard-deployment.yml
                  - name: High availability deployment
                    href: reference-architectures/enterprise-integration/ase-high-availability-deployment.yml
              - name: E-commerce front end
                href: example-scenario/apps/ecommerce-scenario.yml
              - name: E-commerce website running in ASE
                href: solution-ideas/articles/ecommerce-website-running-in-secured-ase.yml
              - name: Highly available SharePoint farm
                href: solution-ideas/articles/highly-available-sharepoint-farm.yml
              - name: Highly available multi-region web application
                href: reference-architectures/app-service-web-app/multi-region.yml
              - name: Hybrid SharePoint farm with Microsoft 365
                href: solution-ideas/articles/sharepoint-farm-microsoft-365.yml
              - name: Intelligent product search engine for e-commerce
                href: example-scenario/apps/ecommerce-search.yml
              - name: Magento e-commerce in AKS
                href: example-scenario/magento/magento-azure.yml
              - name: Migrate a web app using Azure APIM
                href: example-scenario/apps/apim-api-scenario.yml
              - name: Multi-region N-tier application
                href: reference-architectures/n-tier/multi-region-sql-server.yml
              - name: Multitenant SaaS
                href: example-scenario/multi-saas/multitenant-saas.yml
              - name: Multi-tier web application built for HA/DR
                href: example-scenario/infrastructure/multi-tier-app-disaster-recovery.yml
              - name: SAP S/4 HANA for Large Instances
                href: solution-ideas/articles/sap-s4-hana-on-hli-with-ha-and-dr.yml
              - name: Scalable e-commerce web app
                href: solution-ideas/articles/scalable-ecommerce-web-app.yml
              - name: Scalable Episerver marketing website
                href: solution-ideas/articles/digital-marketing-episerver.yml
              - name: Scalable Sitecore marketing website
                href: solution-ideas/articles/digital-marketing-sitecore.yml
              - name: Scalable Umbraco CMS web app
                href: solution-ideas/articles/medium-umbraco-web-app.yml
              - name: Scalable and secure WordPress on Azure
                href: example-scenario/infrastructure/wordpress.yml
              - name: Scalable order processing
                href: example-scenario/data/ecommerce-order-processing.yml
              - name: Scalable web app
                href: reference-architectures/app-service-web-app/scalable-web-app.yml
              - name: More Scalable web apps
                href: solution-ideas/articles/scalable-web-apps.yml
              - name: Serverless web app
                href: reference-architectures/serverless/web-app.yml
              - name: Simple branded website
                href: solution-ideas/articles/simple-branded-website.yml
              - name: Simple digital marketing website
                href: solution-ideas/articles/digital-marketing-smb.yml
              - name: Web app monitoring on Azure
                href: reference-architectures/app-service-web-app/app-monitoring.yml
              - name: 'Web and mobile applications with MySQL, Cosmos DB, and Redis'
                href: solution-ideas/articles/webapps.yml
              - name: Dynamics Business Central as a Service on Azure
                href: solution-ideas/articles/business-central.yml
              - name: Azure Functions in a hybrid environment
                href: hybrid/azure-functions-hybrid.yml
  - name: Cloud Adoption Framework
    href: /azure/cloud-adoption-framework<|MERGE_RESOLUTION|>--- conflicted
+++ resolved
@@ -310,15 +310,11 @@
               - name: Testing tools
                 href: framework/scalability/test-tools.md
           - name: Monitoring
-<<<<<<< HEAD
             href: framework/scalability/monitor.md
           - name: Checklist
             href: framework/scalability/performance-efficiency.md
           - name: Tradeoffs
             href: framework/scalability/tradeoffs.md
-=======
-            href: framework/scalability/monitoring.md
->>>>>>> a573866c
       - name: Reliability
         items:
           - name: Overview
