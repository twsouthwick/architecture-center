--- conflicted
+++ resolved
@@ -165,7 +165,6 @@
                 href: guide/responsible-innovation/harms-modeling/type-of-harm.md
           - name: Community Jury
             href: guide/responsible-innovation/community-jury/index.md
-<<<<<<< HEAD
       - name: Architecture for Startups
         items:
           - name: Overview
@@ -175,7 +174,6 @@
           - name: Extending the Startup Stack
             href: startups/extending-startup-stack.md
 
-=======
       - name: Multitenant applications
         items:
           - name: Considerations
@@ -196,7 +194,6 @@
                 href: guide/multitenant/considerations/map-requests.md
               - name: Domain names
                 href: guide/multitenant/considerations/domain-names.md
->>>>>>> 3c975501
       - name: Azure for AWS Professionals
         items:
           - name: Overview
