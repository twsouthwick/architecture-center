--- conflicted
+++ resolved
@@ -2346,12 +2346,10 @@
                 href: networking/guide/waf-application-gateway.md
               - name: Azure Firewall architecture overview
                 href: example-scenario/firewalls/index.yml
-<<<<<<< HEAD
+              - name: Azure Firewall framework review
+                href: networking/guide/well-architected-framework-azure-firewall.md
               - name: NAT gateway framework review
                 href: networking/guide/waf-network-address-translation-gateway.md
-=======
-              - name: Azure Firewall framework review
-                href: networking/guide/well-architected-framework-azure-firewall.md
               - name: Private Link in hub-and-spoke network
                 href: guide/networking/private-link-hub-spoke-network.yml
               - name: Segment Virtual Networks
@@ -2382,7 +2380,6 @@
                   - name: ExpressRoute readiness checklist
                     href: /power-platform/guidance/expressroute/checklist
                     maintainContext: true
->>>>>>> 7d69f9b8
               - name: Virtual network peering and VPN gateways
                 href: reference-architectures/hybrid-networking/vnet-peering.yml
           - name: Architectures
