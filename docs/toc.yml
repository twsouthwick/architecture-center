--- conflicted
+++ resolved
@@ -2795,13 +2795,10 @@
                 href: reference-architectures/hybrid-networking/expressroute-vpn-failover.yml
               - name: Connect standalone servers
                 href: hybrid/azure-network-adapter.yml
-<<<<<<< HEAD
               - name: Cross-cloud scaling with Traffic Manager
                 href: example-scenario/hybrid/hybrid-cross-cloud-scaling.yml
-=======
               - name: Cross-cloud scaling (on-premises data)
                 href: example-scenario/hybrid/hybrid-cross-cloud-scale-on-premises-data.yml   
->>>>>>> 27dfcce0
               - name: Deploy AI and ML with Azure Stack Edge
                 href: hybrid/deploy-ai-ml-azure-stack-edge.yml
               - name: Design a hybrid Domain Name System
