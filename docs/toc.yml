--- conflicted
+++ resolved
@@ -135,7 +135,6 @@
     items:
     - name: Principles
       href: framework/cost/overview.md
-<<<<<<< HEAD
     - name: Design
       items:
       - name: Checklist
@@ -156,9 +155,6 @@
         href: framework/cost/design-initial-estimate.md
       - name: Managed services
         href: framework/cost/design-paas.md
-=======
-    - name: Cost modeling
-      href: framework/cost/modeling.md
     - name: Provision
       items:
         - name: Checklist
@@ -167,7 +163,6 @@
           href: framework/cost/provision-ai-ml.md
         - name: Big data
           href: framework/cost/provision-analytics.md          
->>>>>>> c8cabaa3
     - name: Monitor
       items: 
       - name: Checklist
