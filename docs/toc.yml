items:
  - name: Azure Architecture Center
    href: ./index.yml
  - name: Browse all Architectures
    href: browse/index.yml
  - name: Architecture icons
    href: icons/index.md
  - name: What's new
    href: changelog.md
  - name: Application architecture fundamentals
    items:
      - name: Introduction
        href: guide/index.md
      - name: Architecture styles 
        items:
          - name: Overview
            href: guide/architecture-styles/index.md
          - name: Big compute
            href: guide/architecture-styles/big-compute.md
          - name: Big data
            href: guide/architecture-styles/big-data.md
          - name: Event-driven architecture
            href: guide/architecture-styles/event-driven.md
          - name: Microservices
            href: guide/architecture-styles/microservices.md
          - name: N-tier application
            href: guide/architecture-styles/n-tier.md
          - name: Web-queue-worker
            href: guide/architecture-styles/web-queue-worker.md
      - name: Design principles for Azure applications
        items:
          - name: Overview
            href: guide/design-principles/index.md
          - name: Design for self-healing
            href: guide/design-principles/self-healing.md
          - name: Make all things redundant
            href: guide/design-principles/redundancy.md
          - name: Minimize coordination
            href: guide/design-principles/minimize-coordination.md
          - name: Design to scale out
            href: guide/design-principles/scale-out.md
          - name: Partition around limits
            href: guide/design-principles/partition.md
          - name: Design for operations
            href: guide/design-principles/design-for-operations.md
          - name: Use managed services
            href: guide/design-principles/managed-services.md
          - name: Use the best data store for the job
            href: guide/design-principles/use-the-best-data-store.md
          - name: Design for evolution
            href: guide/design-principles/design-for-evolution.md
          - name: Build for the needs of business
            href: guide/design-principles/build-for-business.md
      - name: Technology choices
        items:
          - name: Choose a compute service
            items:
              - name: Azure compute services
                href: guide/technology-choices/compute-decision-tree.md
              - name: Microservices compute options
                href: /azure/architecture/microservices/design/compute-options
              - name: Web apps and single page apps
                href: /dotnet/architecture/modern-web-apps-azure/choose-between-traditional-web-and-single-page-apps
                maintainContext: true
              - name: Multiparty computing
                href: guide/technology-choices/multiparty-computing-service.md 
          - name: Choose a Kubernetes edge option
            items:
              - name: Kubernetes at the edge
                href: operator-guides/aks/choose-kubernetes-edge-compute-option.md
              - name: Bare-metal Kubernetes at the edge
                href: operator-guides/aks/choose-bare-metal-kubernetes.yml
          - name: Choose an identity service
            items:
              - name: Active Directory services
                href: /azure/active-directory-domain-services/compare-identity-solutions
                maintainContext: true
              - name: Hybrid identity authentication methods
                href: /azure/active-directory/hybrid/choose-ad-authn
                maintainContext: true
          - name: Choose a storage service
            items:
              - name: Storage options
                href: /azure/cloud-adoption-framework/ready/considerations/storage-options
                maintainContext: true
              - name: Managed disk types
                href: /azure/virtual-machines/disks-types
                maintainContext: true
          - name: Choose a data store
            items:
              - name: Understand data store models
                href: guide/technology-choices/data-store-overview.md
              - name: Select a data store
                href: guide/technology-choices/data-store-decision-tree.md
              - name: Criteria for choosing a data store
                href: guide/technology-choices/data-store-considerations.md
              - name: Big data storage
                href: data-guide/technology-choices/data-storage.md
              - name: Database scenarios
                items:
                  - name: OLAP solutions
                    href: data-guide/relational-data/online-analytical-processing.md
                  - name: OLTP solutions
                    href: data-guide/relational-data/online-transaction-processing.md
                  - name: Data warehousing
                    href: data-guide/relational-data/data-warehousing.md
                  - name: Non-relational data store
                    href: data-guide/big-data/non-relational-data.md
                  - name: Pipeline orchestration
                    href: data-guide/technology-choices/pipeline-orchestration-data-movement.md
                  - name: Search data store
                    href: data-guide/technology-choices/search-options.md
          - name: Choose an analytics solution
            items:
              - name: Analytical data stores
                href: data-guide/technology-choices/analytical-data-stores.md
              - name: Analytics and reporting
                href: data-guide/technology-choices/analysis-visualizations-reporting.md
              - name: Batch processing
                href: data-guide/technology-choices/batch-processing.md
              - name: Stream processing
                href: data-guide/technology-choices/stream-processing.md
          - name: Choose an AI/ML service
            items:
              - name: Cognitive services
                href: data-guide/technology-choices/cognitive-services.md
              - name: Natural language processing
                href: data-guide/technology-choices/natural-language-processing.md
              - name: Machine learning
                href: data-guide/technology-choices/data-science-and-machine-learning.md
              - name: Machine learning tools
                href: example-scenario/mlops/aml-decision-tree.yml
              - name: Compare MLflow and Azure ML
                href: /azure/machine-learning/concept-mlflow
                maintainContext: true
          - name: Choose a networking service
            items:
              - name: Networking options
                href: /azure/cloud-adoption-framework/ready/considerations/networking-options
                maintainContext: true
              - name: Load balancing options
                href: guide/technology-choices/load-balancing-overview.md
          - name: Choose a messaging service
            items:
              - name: Asynchronous messaging
                href: guide/technology-choices/messaging.md
              - name: Real-time message ingestion
                href: data-guide/technology-choices/real-time-ingestion.md
          - name: Choose an IoT solution
            href: example-scenario/iot/iot-central-iot-hub-cheat-sheet.md
          - name: Choose a mixed reality engine
            href: /windows/mixed-reality/develop/choosing-an-engine
            maintainContext: true
      - name: Best practices for cloud applications
        items:
          - name: Overview
            href: best-practices/index-best-practices.md
          - name: API design
            href: best-practices/api-design.md
          - name: API implementation
            href: best-practices/api-implementation.md
          - name: Autoscaling
            href: best-practices/auto-scaling.md
          - name: Background jobs
            href: best-practices/background-jobs.md
          - name: Caching
            href: best-practices/caching.md
          - name: Content Delivery Network
            href: best-practices/cdn.md
          - name: Data partitioning
            href: best-practices/data-partitioning.md
          - name: Data partitioning strategies (by service)
            href: best-practices/data-partitioning-strategies.md
          - name: Message encoding considerations
            href: best-practices/message-encode.md
          - name: Monitoring and diagnostics
            href: best-practices/monitoring.md
          - name: Retry guidance for specific services
            href: best-practices/retry-service-specific.md
          - name: Transient fault handling
            href: best-practices/transient-faults.md
      - name: Performance tuning and antipatterns
        items:
          - name: Introduction
            href: performance/index.md
          - name: Scenario 1 - Distributed transactions
            href: performance/distributed-transaction.md
          - name: Scenario 2 - Multiple backend services
            href: performance/backend-services.md
          - name: Scenario 3 - Event streaming
            href: performance/event-streaming.md
          - name: Performance antipatterns
            items:
              - name: Overview
                href: antipatterns/index.md
              - name: Busy Database
                href: antipatterns/busy-database/index.md
              - name: Busy Front End
                href: antipatterns/busy-front-end/index.md
              - name: Chatty I/O
                href: antipatterns/chatty-io/index.md
              - name: Extraneous Fetching
                href: antipatterns/extraneous-fetching/index.md
              - name: Improper Instantiation
                href: antipatterns/improper-instantiation/index.md
              - name: Monolithic Persistence
                href: antipatterns/monolithic-persistence/index.md
              - name: No Caching
                href: antipatterns/no-caching/index.md
              - name: Noisy Neighbor
                href: antipatterns/noisy-neighbor/index.md
              - name: Retry Storm
                href: antipatterns/retry-storm/index.md
              - name: Synchronous I/O
                href: antipatterns/synchronous-io/index.md
      - name: Responsible engineering
        items:
          - name: Responsible innovation
            items:
              - name: Overview
                href: guide/responsible-innovation/index.md
              - name: Judgment call
                href: guide/responsible-innovation/judgmentcall.md
              - name: Harms modeling
                items:
                  - name: Understand harm
                    href: guide/responsible-innovation/harms-modeling/index.md
                  - name: Assess types of harm
                    href: guide/responsible-innovation/harms-modeling/type-of-harm.md
              - name: Community jury
                href: guide/responsible-innovation/community-jury/index.md
          - name: Responsible AI
            items:
              - name: Overview
                href: /azure/cloud-adoption-framework/strategy/responsible-ai
                maintainContext: true
              - name: Six key principles
                href: /azure/cloud-adoption-framework/innovate/best-practices/trusted-ai
                maintainContext: true
              - name: Guidelines for human-AI interaction
                href: /ai/guidelines-human-ai-interaction
                maintainContext: true
              - name: Responsible AI with Cognitive Services
                href: /azure/cognitive-services/responsible-use-of-ai-overview
                maintainContext: true
          - name: Responsible ML
            items:
              - name: Overview
                href: /azure/machine-learning/concept-responsible-ml
                maintainContext: true
              - name: Model interpretability
                href: /azure/machine-learning/how-to-machine-learning-interpretability
                maintainContext: true
              - name: ML fairness
                href: /azure/machine-learning/concept-fairness-ml
                maintainContext: true
              - name: Differential privacy
                href: /azure/machine-learning/concept-differential-privacy
                maintainContext: true
      - name: SaaS digital business journey on Azure
        href: guide/saas/saas-digital-business-journey-azure.md
      - name: Architecture for startups
        items:
          - name: Overview
            href: guide/startups/startup-architecture.md
          - name: Core startup stack architecture
            href: example-scenario/startups/core-startup-stack.yml
      - name: Multitenant applications
        items:
          - name: Overview
            href: guide/multitenant/overview.md
          - name: Considerations
            items:
              - name: Overview
                href: guide/multitenant/considerations/overview.md
              - name: Tenancy models
                href: guide/multitenant/considerations/tenancy-models.md
              - name: Tenant lifecycle
                href: guide/multitenant/considerations/tenant-lifecycle.md
              - name: Pricing models
                href: guide/multitenant/considerations/pricing-models.md
              - name: Measure consumption
                href: guide/multitenant/considerations/measure-consumption.md
              - name: Deploy updates
                href: guide/multitenant/considerations/updates.md
              - name: Map requests to tenants
                href: guide/multitenant/considerations/map-requests.md
              - name: Domain names
                href: guide/multitenant/considerations/domain-names.md
          - name: Approaches
            items:
              - name: Overview
                href: guide/multitenant/approaches/overview.md
              - name: Resource organization
                href: guide/multitenant/approaches/resource-organization.md
              - name: Governance and compliance
                href: guide/multitenant/approaches/governance-compliance.md
              - name: Cost management and allocation
                href: guide/multitenant/approaches/cost-management-allocation.md
              - name: Deployment and configuration
                href: guide/multitenant/approaches/deployment-configuration.yml
              - name: Compute
                href: guide/multitenant/approaches/compute.md
              - name: Networking
                href: guide/multitenant/approaches/networking.md
              - name: Storage and data
                href: guide/multitenant/approaches/storage-data.md
          - name: Service-specific guidance
            items:
              - name: Overview
                href: guide/multitenant/service/overview.md
              - name: Deployment and configuration
                items:
                  - name: Azure Resource Manager
                    href: guide/multitenant/service/resource-manager.md
              - name: Compute
                items:
                  - name: App Service and Functions
                    href: guide/multitenant/service/app-service.md
              - name: Networking
                items:
                  - name: NAT Gateway
                    href: guide/multitenant/service/nat-gateway.md
              - name: Storage and data
                items:
                  - name: Azure Storage
                    href: guide/multitenant/service/storage.md
                  - name: Azure SQL Database
                    href: guide/multitenant/service/sql-database.md
                  - name: Azure Cosmos DB
                    href: guide/multitenant/service/cosmos-db.md
          - name: Related resources
            href: guide/multitenant/related-resources.md
      - name: Cloud comparisons
        items:
          - name: Azure for AWS professionals
            expanded: true
            items:            
              - name: Overview
                href: aws-professional/index.md
              - name: Component information
                items:
                  - name: Accounts
                    href: aws-professional/accounts.md
                  - name: Compute
                    href: aws-professional/compute.md
                  - name: Databases
                    href: aws-professional/databases.md
                  - name: Messaging
                    href: aws-professional/messaging.md
                  - name: Networking
                    href: aws-professional/networking.md
                  - name: Regions and zones
                    href: aws-professional/regions-zones.md
                  - name: Resources
                    href: aws-professional/resources.md
                  - name: Security and identity
                    href: aws-professional/security-identity.md
                  - name: Storage
                    href: aws-professional/storage.md
              - name: Service comparison
                href: aws-professional/services.md
          - name: Azure for Google Cloud professionals
            expanded: true
            items:            
              - name: Overview
                href: gcp-professional/index.md
              - name: Services comparison
                href: gcp-professional/services.md
  - name: Design Patterns
    items:
      - name: Overview
        href: patterns/index.md
      - name: Categories
        items:
          - name: Data management
            href: patterns/category/data-management.md
          - name: Design and implementation
            href: patterns/category/design-implementation.md
          - name: Messaging
            href: patterns/category/messaging.md
      - name: Ambassador
        href: patterns/ambassador.md
      - name: Anti-corruption Layer
        href: patterns/anti-corruption-layer.md
      - name: Asynchronous Request-Reply
        href: patterns/async-request-reply.md
      - name: Backends for Frontends
        href: patterns/backends-for-frontends.md
      - name: Bulkhead
        href: patterns/bulkhead.md
      - name: Cache-Aside
        href: patterns/cache-aside.md
      - name: Choreography
        href: patterns/choreography.md
      - name: Circuit Breaker
        href: patterns/circuit-breaker.md
      - name: Claim Check
        href: patterns/claim-check.md
      - name: Compensating Transaction
        href: patterns/compensating-transaction.md
      - name: Competing Consumers
        href: patterns/competing-consumers.md
      - name: Compute Resource Consolidation
        href: patterns/compute-resource-consolidation.md
      - name: CQRS
        href: patterns/cqrs.md
      - name: Deployment Stamps
        href: patterns/deployment-stamp.md
      - name: Edge Workload Configuration
        href: patterns/edge-workload-configuration.md
      - name: Event Sourcing
        href: patterns/event-sourcing.md
      - name: External Configuration Store
        href: patterns/external-configuration-store.md
      - name: Federated Identity
        href: patterns/federated-identity.md
      - name: Gatekeeper
        href: patterns/gatekeeper.md
      - name: Gateway Aggregation
        href: patterns/gateway-aggregation.md
      - name: Gateway Offloading
        href: patterns/gateway-offloading.md
      - name: Gateway Routing
        href: patterns/gateway-routing.md
      - name: Geode
        href: patterns/geodes.md
      - name: Health Endpoint Monitoring
        href: patterns/health-endpoint-monitoring.md
      - name: Index Table
        href: patterns/index-table.md
      - name: Leader Election
        href: patterns/leader-election.md
      - name: Materialized View
        href: patterns/materialized-view.md
      - name: Pipes and Filters
        href: patterns/pipes-and-filters.md
      - name: Priority Queue
        href: patterns/priority-queue.md
      - name: Publisher/Subscriber
        href: patterns/publisher-subscriber.md
      - name: Queue-Based Load Leveling
        href: patterns/queue-based-load-leveling.md
      - name: Rate Limiting
        href: patterns/rate-limiting-pattern.md
      - name: Retry
        href: patterns/retry.md
      - name: Saga
        href: reference-architectures/saga/saga.yml
      - name: Scheduler Agent Supervisor
        href: patterns/scheduler-agent-supervisor.md
      - name: Sequential Convoy
        href: patterns/sequential-convoy.md
      - name: Sharding
        href: patterns/sharding.md
      - name: Sidecar
        href: patterns/sidecar.md
      - name: Static Content Hosting
        href: patterns/static-content-hosting.md
      - name: Strangler Fig
        href: patterns/strangler-fig.md
      - name: Throttling
        href: patterns/throttling.md
      - name: Valet Key
        href: patterns/valet-key.md
  - name: Microsoft Azure Well-Architected Framework
    href: /azure/architecture/framework
  - name: Industry solutions with Azure
    expanded: true
    items:
      - name: Retail
        items:
          - name: Overview
            href: industries/retail.md
          - name: Guides
            items: 
              - name: Data management in the retail industry
                href: /previous-versions/azure/industry-marketing/retail/retail-data-management-overview
                maintainContext: true
              - name: Migrate your e-commerce solution to Azure
                href: /previous-versions/azure/industry-marketing/retail/migrating-ecommerce-solution-to-azure
                maintainContext: true
              - name: Optimize and reuse recommendations
                href: /previous-versions/azure/industry-marketing/retail/recommendation-engine-optimization
                maintainContext: true
              - name: Visual search in retail with CosmosDB
                href: /previous-versions/azure/industry-marketing/retail/visual-search-use-case-overview
                maintainContext: true
              - name: SKU optimization for consumer brands
                href: /previous-versions/azure/industry-marketing/retail/sku-optimization-solution-guide
                maintainContext: true
          - name: Architectures
            items:
              - name: All retail architectures
                href: /azure/architecture/browse/?terms=retail
              - name: Build a real-time recommendation API
                href: reference-architectures/ai/real-time-recommendation.yml
              - name: Content-based recommendation
                href: example-scenario/ai/scalable-personalization-with-content-based-recommendation-system.yml
              - name: E-commerce front end
                href: example-scenario/apps/ecommerce-scenario.yml
              - name: Hybrid AI footfall detection for retail
                href: /hybrid/app-solutions/pattern-retail-footfall-detection
                maintainContext: true
              - name: Intelligent search engine for e-commerce
                href: example-scenario/apps/ecommerce-search.yml
              - name: Magento e-commerce platform in AKS
                href: example-scenario/magento/magento-azure.yml
              - name: Movie recommendations on Azure
                href: example-scenario/ai/movie-recommendations-with-machine-learning.yml
              - name: Retail - Buy online, pickup in store
                href: example-scenario/iot/vertical-buy-online-pickup-in-store.yml
              - name: Scalable order processing
                href: example-scenario/data/ecommerce-order-processing.yml
      - name: Finance
        items:
          - name: Overview
            href: industries/finance.md
          - name: Guides
            items:
              - name: Microsoft Cloud for Financial Services
                items:
                  - name: Overview
                    href: /industry/financial-services/overview
                    maintainContext: true
                  - name: Security
                    href: /industry/financial-services/security-overview
                    maintainContext: true
                  - name: Compliance
                    href: /industry/financial-services/compliance-overview
                    maintainContext: true
              - name: Risk grid computing in banking
                href: /previous-versions/azure/industry-marketing/financial/risk-grid-banking-overview
                maintainContext: true
              - name: Risk grid computing solution
                href: /previous-versions/azure/industry-marketing/financial/risk-grid-banking-solution-guide
                maintainContext: true
              - name: Data management in banking
                href: /previous-versions/azure/industry-marketing/financial/data-mgmt-in-banking-overview
                maintainContext: true
              - name: Financial institutions with data mesh
                href: /azure/cloud-adoption-framework/scenarios/data-management/architectures/reference-architecture-data-mesh
                maintainContext: true
              - name: Actuarial risk analysis
                href: /previous-versions/azure/industry-marketing/financial/actuarial-risk-analysis-and-financial-modeling-solution-guide
                maintainContext: true
              - name: Enable the financial services risk lifecycle
                href: /previous-versions/azure/industry-marketing/financial/fsi-risk-modeling
                maintainContext: true
          - name: Architectures
            items:
              - name: All finance architectures
                href: /azure/architecture/browse/?terms=finance
              - name: Banking system cloud transformation
                href: example-scenario/banking/banking-system-cloud-transformation.yml
              - name: Decentralized trust between banks
                href: example-scenario/apps/decentralized-trust.yml
              - name: Modernize mainframe & midrange data
                href: reference-architectures/migration/modernize-mainframe-data-to-azure.yml
              - name: Patterns and implementations in banking
                href: example-scenario/banking/patterns-and-implementations.yml
              - name: Real-time fraud detection
                href: example-scenario/data/fraud-detection.yml
              - name: Replicate and sync mainframe data in Azure
                href: reference-architectures/migration/sync-mainframe-data-with-azure.yml
              - name: Scale regulated AI and ML in finance
                href: example-scenario/ai/scale-ai-and-machine-learning-in-regulated-industries.yml                
              - name: SWIFT on Azure
                items: 
                  - name: SWIFT on Azure Overview
                    href: example-scenario/finance/swift-on-azure.yml
                  - name: SWIFT Alliance Messaging Hub
                    href: example-scenario/finance/swift-alliance-messaging-hub.yml
                  - name: SWIFT Alliance Access
                    href: example-scenario/finance/swift-alliance-access-on-azure.yml
          - name: Compliance solutions
            items:
              - name: PCI DSS overview
                href: /azure/compliance/offerings/offering-pci-dss
                maintainContext: true
              - name: AKS regulated cluster for PCI
                href: /azure/architecture/reference-architectures/containers/aks-pci/aks-pci-ra-code-assets
              - name: AKS regulated - Protect cardholder data
                href: /azure/architecture/reference-architectures/containers/aks-pci/aks-pci-data
              - name: Blueprint - Analytics for PCI DSS
                href: /previous-versions/azure/security/blueprints/pcidss-analytics-overview
                maintainContext: true
              - name: Blueprint - Data warehouse for PCI DSS
                href: /previous-versions/azure/security/blueprints/pcidss-dw-overview
                maintainContext: true
              - name: Blueprint - IaaS web app for PCI DSS
                href: /previous-versions/azure/security/blueprints/pcidss-iaaswa-overview
                maintainContext: true
              - name: Blueprint - PaaS web app for PCI DSS
                href: /previous-versions/azure/security/blueprints/pcidss-paaswa-overview
                maintainContext: true
      - name: Healthcare
        items:
          - name: Overview
            href: industries/healthcare.md
          - name: Guides
            items:
              - name: Microsoft Cloud for Healthcare
                items:
                  - name: Overview
                    href: /industry/healthcare/overview
                    maintainContext: true
                  - name: Azure setup
                    href: /industry/healthcare/configure-cloud-for-healthcare
                    maintainContext: true
                  - name: Patient engagement
                    href: /industry/healthcare/patient-engagement
                    maintainContext: true
                  - name: Health team collaboration
                    href: /industry/healthcare/health-team-collaboration
                    maintainContext: true
                  - name: Clinical and operational insights
                    href: /industry/healthcare/improve-clinical-operational-insights
                    maintainContext: true
                  - name: Security in Cloud for Healthcare
                    href: /industry/healthcare/security-overview
                    maintainContext: true
                  - name: Compliance in Cloud for Healthcare
                    href: /industry/healthcare/compliance-overview
                    maintainContext: true
              - name: Healthcare APIs
                items:
                  - name: Overview
                    href: /azure/healthcare-apis/healthcare-apis-overview
                    maintainContext: true
                  - name: Healthcare APIs workspace
                    href: /azure/healthcare-apis/workspace-overview
                    maintainContext: true
              - name: Text Analytics for health
                items:
                  - name: Overview
                    href: /azure/cognitive-services/language-service/text-analytics-for-health/overview
                    maintainContext: true
                  - name: Recognized entity categories
                    href: /azure/cognitive-services/language-service/text-analytics-for-health/concepts/health-entity-categories
                    maintainContext: true
                  - name: Relation extraction
                    href: /azure/cognitive-services/language-service/text-analytics-for-health/concepts/relation-extraction
                    maintainContext: true
                  - name: Assertion detection
                    href: /azure/cognitive-services/language-service/text-analytics-for-health/concepts/assertion-detection
                    maintainContext: true
          - name: Architectures
            items:
              - name: All healthcare architectures
                href: /azure/architecture/browse/?terms=healthcare
              - name: Build a telehealth system with Azure
                href: example-scenario/apps/telehealth-system.yml
              - name: Clinical insights with Cloud for Healthcare
                href: example-scenario/mch-health/medical-data-insights.yml
              - name: Confidential computing for healthcare
                href: example-scenario/confidential/healthcare-inference.yml
              - name: Consumer health portal on Azure
                href: example-scenario/digital-health/health-portal.yml
              - name: Health data consortium
                href: example-scenario/data/azure-health-data-consortium.yml
              - name: Population health management
                href: solution-ideas/articles/population-health-management-for-healthcare.yml
              - name: Predict hospital readmissions with ML
                href: example-scenario/ai/predict-hospital-readmissions-machine-learning.yml
              - name: Precision medicine pipeline
                href: example-scenario/precision-medicine/genomic-analysis-reporting.yml
              - name: Virtual visits with Cloud for Healthcare
                href: example-scenario/mch-health/virtual-health-mch.yml
          - name: Compliance solutions
            items:
              - name: EPCS (US) overview
                href: /azure/compliance/offerings/offering-epcs-us
                maintainContext: true
              - name: HIPAA and HITRUST
                items:
                  - name: HIPAA (US) overview
                    href: /azure/compliance/offerings/offering-hipaa-us
                    maintainContext: true
                  - name: HITRUST overview
                    href: /azure/compliance/offerings/offering-hitrust
                    maintainContext: true
                  - name: Blueprint - HIPAA/HITRUST data and AI
                    href: /previous-versions/azure/security/blueprints/azure-health
                    maintainContext: true
                  - name: Implement the healthcare blueprint for AI
                    href: /previous-versions/azure/industry-marketing/health/sg-healthcare-ai-blueprint
                    maintainContext: true
                  - name: HIPAA/HITRUST compliant health data
                    href: solution-ideas/articles/security-compliance-blueprint-hipaa-hitrust-health-data-ai.yml
      - name: Government
        items:
          - name: Overview
            href: industries/government.md
          - name: Guides
            items:
              - name: Compare Azure Government and Azure
                href: /azure/azure-government/compare-azure-government-global-azure
                maintainContext: true
              - name: Considerations for naming resources
                href: /azure/azure-government/documentation-government-concept-naming-resources
                maintainContext: true
              - name: Development
                items:
                  - name: Azure Government developer guide
                    href: /azure/azure-government/documentation-government-developer-guide
                    maintainContext: true
                  - name: Storage on Azure Government
                    href: /azure/azure-government/documentation-government-get-started-connect-to-storage
                    maintainContext: true
                  - name: AI on Azure Government
                    href: /azure/azure-government/documentation-government-cognitiveservices
                    maintainContext: true
                  - name: SSMS on Azure Government
                    href: /azure/azure-government/documentation-government-connect-ssms
                    maintainContext: true
              - name: Security
                items:
                  - name: Security for Azure Government
                    href: /azure/azure-government/documentation-government-plan-security
                    maintainContext: true
                  - name: Impact Level 5 isolation
                    href: /azure/azure-government/documentation-government-impact-level-5
                    maintainContext: true
                  - name: Secure isolation
                    href: /azure/azure-government/azure-secure-isolation-guidance
                    maintainContext: true
                  - name: Secure Azure computing
                    href: /azure/azure-government/compliance/secure-azure-computing-architecture
                    maintainContext: true
              - name: Compliance
                items:
                  - name: Azure Government compliance
                    href: /azure/azure-government/documentation-government-plan-compliance
                    maintainContext: true
                  - name: Services compliance scope
                    href: /azure/azure-government/compliance/azure-services-in-fedramp-auditscope
                    maintainContext: true
              - name: Identity
                items:
                  - name: Identity for Azure Government
                    href: /azure/azure-government/documentation-government-plan-identity
                    maintainContext: true
                  - name: Integrate Azure AD authentication
                    href: /azure/azure-government/documentation-government-aad-auth-qs
                    maintainContext: true
              - name: Deployment
                items:
                  - name: Deploy with Azure Pipelines
                    href: /azure/azure-government/connect-with-azure-pipelines
                    maintainContext: true
                  - name: ASE with DISA CAP
                    href: /azure/azure-government/documentation-government-ase-disa-cap
                    maintainContext: true
              - name: Management
                items:
                  - name: Azure Monitor logs
                    href: /azure/azure-government/documentation-government-manage-oms
                    maintainContext: true
                  - name: Marketplace
                    href: /azure/azure-government/documentation-government-manage-marketplace
                    maintainContext: true
          - name: Architectures
            items:
              - name: All government architectures
                href: /azure/architecture/browse/?terms=government
              - name: Azure Automation in a hybrid environment
                href: hybrid/azure-automation-hybrid.yml
              - name: Azure Automation update management
                href: hybrid/azure-update-mgmt.yml
              - name: Azure Virtual Desktop for the enterprise
                href: example-scenario/wvd/windows-virtual-desktop.yml
              - name: Computer forensics chain of custody
                href: example-scenario/forensics/index.yml
              - name: Hybrid security monitoring in Azure
                href: hybrid/hybrid-security-monitoring.yml
              - name: Web app private database connectivity
                href: example-scenario/private-web-app/private-web-app.yml
          - name: Compliance solutions
            items:
              - name: DoD overview
                href: /azure/azure-government/documentation-government-overview-dod
                maintainContext: true
              - name: EAR overview
                href: /azure/compliance/offerings/offering-ear
                maintainContext: true
              - name: FedRAMP
                items:                
                  - name: FedRAMP overview
                    href: /azure/compliance/offerings/offering-fedramp
                    maintainContext: true
                  - name: Blueprint - Analytics for FedRAMP
                    href: /previous-versions/azure/security/blueprints/fedramp-analytics-overview
                    maintainContext: true
                  - name: Blueprint - Data warehouse for FedRAMP
                    href: /previous-versions/azure/security/blueprints/fedramp-datawarehouse-overview
                    maintainContext: true
                  - name: Blueprint - IaaS web app for FedRAMP
                    href: /previous-versions/azure/security/blueprints/fedramp-iaaswa-overview
                    maintainContext: true
                  - name: Blueprint - PaaS web app for FedRAMP
                    href: /previous-versions/azure/security/blueprints/fedramp-paaswa-overview
                    maintainContext: true
                  - name: FedRAMP high compliance
                    href: /azure/governance/policy/samples/fedramp-high
                    maintainContext: true
                  - name: FedRAMP moderate compliance
                    href: /azure/governance/policy/samples/fedramp-moderate
                    maintainContext: true
              - name: IRS 1075 overview
                href: /azure/compliance/offerings/offering-irs-1075
                maintainContext: true
              - name: ITAR overview
                href: /azure/compliance/offerings/offering-itar
                maintainContext: true
              - name: NDAA overview
                href: /azure/compliance/offerings/offering-ndaa-section-889
                maintainContext: true
              - name: NIST
                items:
                  - name: NIST 800-63 overview
                    href: /azure/compliance/offerings/offering-nist-800-63
                    maintainContext: true
                  - name: NIST CSF overview
                    href: /azure/compliance/offerings/offering-nist-csf
                    maintainContext: true
              - name: TIC solutions
                href: /azure/azure-government/compliance/compliance-tic
                maintainContext: true
      - name: Manufacturing
        items:
          - name: Overview
            href: industries/manufacturing.md
          - name: Guides
            items:
              - name: Industrial IoT analytics
                href: guide/iiot-guidance/iiot-architecture.md
              - name: Upscale ML lifecycle with MLOps framework
                href: example-scenario/mlops/mlops-technical-paper.yml
              - name: On-demand, scalable, high-power compute
                href: /previous-versions/azure/industry-marketing/manufacturing/compute-in-manufacturing-overview
                maintainContext: true
              - name: Azure AI for predictive maintenance
                href: data-science-process/predictive-maintenance-playbook.md
              - name: Predictive maintenance in manufacturing
                href: /previous-versions/azure/industry-marketing/manufacturing/predictive-maintenance-overview
                maintainContext: true
              - name: Predictive maintenance solution
                href: /previous-versions/azure/industry-marketing/manufacturing/predictive-maintenance-solution
                maintainContext: true
              - name: ML Anomaly Detection API
                hrf: data-science-process/apps-anomaly-detection-api.md
              - name: Extract actionable insights from IoT data
                href: /previous-versions/azure/industry-marketing/manufacturing/extracting-insights-from-iot-data
                maintainContext: true
          - name: Architectures
            items:
              - name: All manufacturing architectures
                href: /azure/architecture/browse/?terms=manufacturing
              - name: Anomaly detector process
                href: solution-ideas/articles/anomaly-detector-process.yml
              - name: Build a speech-to-text transcription pipeline
                href: reference-architectures/ai/speech-to-text-transcription-pipeline.yml
              - name: Computer vision on the edge
                href: reference-architectures/ai/end-to-end-smart-factory.yml
              - name: Connected factory hierarchy service
                href: solution-ideas/articles/connected-factory-hierarchy-service.yml
              - name: Connected factory signal pipeline
                href: example-scenario/iot/connected-factory-signal-pipeline.yml
              - name: Predictive maintenance with IoT
                href: example-scenario/predictive-maintenance/iot-predictive-maintenance.yml
              - name: Quality assurance
                href: solution-ideas/articles/quality-assurance.yml
              - name: Supply chain track and trace
                href: solution-ideas/articles/supply-chain-track-and-trace.yml
      - name: Media and Entertainment
        items:
          - name: Overview
            href: industries/media.md
          - name: Guides
            items:
              - name: Dynamics 365 media accelerator
                href: /dynamics365/industry/accelerators/media
                maintainContext: true
              - name: Content Production solution
                href: /dynamics365/industry/accelerators/content-production
                maintainContext: true
              - name: Configure the accelerator with Azure AD
                href: /dynamics365/industry/accelerators/configure-media
                maintainContext: true
          - name: Architectures
            items:
              - name: All media and entertainment architectures
                href: /azure/architecture/browse/?terms=entertainment
              - name: 3D video rendering
                href: example-scenario/infrastructure/video-rendering.yml
              - name: Content-based recommendation
                href: example-scenario/ai/scalable-personalization-with-content-based-recommendation-system.yml
              - name: Digital image-based modeling on Azure
                href: example-scenario/infrastructure/image-modeling.yml
              - name: Gridwich cloud media system
                href: reference-architectures/media-services/gridwich-architecture.yml
              - name: Image classification on Azure
                href: example-scenario/ai/intelligent-apps-image-processing.yml
              - name: Live streaming digital media
                href: solution-ideas/articles/digital-media-live-stream.yml
              - name: Movie recommendations on Azure
                href: example-scenario/ai/movie-recommendations-with-machine-learning.yml
          - name: Compliance solutions
            items:
              - name: CDSA overview
                href: /azure/compliance/offerings/offering-cdsa
                maintainContext: true
              - name: MPA overview
                href: /azure/compliance/offerings/offering-mpa
                maintainContext: true
      - name: Energy and Environment
        items:
          - name: Overview
            href: industries/energy-environment.md
          - name: Guides
            items:
              - name: Microsoft Cloud for Sustainability
                href: /industry/sustainability/overview
                maintainContext: true
              - name: Sustainability outcomes and benefits
                href: /azure/cloud-adoption-framework/strategy/business-outcomes/sustainability
                maintainContext: true
          - name: Architectures
            items:
              - name: All energy and environment architectures
                href: /azure/architecture/browse/?terms=energy
              - name: Environmental monitoring
                href: solution-ideas/articles/environment-monitoring-and-supply-chain-optimization.yml
              - name: Geospatial data processing and analytics
                href: example-scenario/data/geospatial-data-processing-analytics-azure.yml
              - name: Mining equipment monitoring
                href: solution-ideas/articles/monitor-mining-equipment.yml
              - name: Oil and gas tank level forecasting
                href: solution-ideas/articles/oil-and-gas-tank-level-forecasting.yml
              - name: Project 15 sustainability
                href: solution-ideas/articles/project-15-iot-sustainability.yml
              - name: Run CFD simulations
                href: example-scenario/infrastructure/hpc-cfd.yml
              - name: Run reservoir simulations
                href: example-scenario/infrastructure/reservoir-simulation.yml
          - name: Compliance solutions
            items:
              - name: NERC (US) overview
                href: /azure/compliance/offerings/offering-nerc
                maintainContext: true
      - name: Game Development
        items:
          - name: Overview
            href: industries/game-development.md
          - name: All game development architectures
            href: /azure/architecture/browse/?terms=game
          - name: Rendering
            items:
              - name: 3D video rendering
                href: example-scenario/infrastructure/video-rendering.yml
              - name: Digital image-based modeling on Azure
                href: example-scenario/infrastructure/image-modeling.yml
          - name: Databases for gaming
            items:
              - name: Gaming using Azure MySQL
                href: solution-ideas/articles/gaming-using-azure-database-for-mysql.yml
              - name: Gaming using Cosmos DB
                href: solution-ideas/articles/gaming-using-cosmos-db.yml
          - name: Game server hosting
            items:
              - name: Basic game server hosting
                href: /gaming/azure/reference-architectures/multiplayer-basic-game-server-hosting
                maintainContext: true
              - name: LAMP architectures for gaming
                href: /gaming/azure/reference-architectures/general-purpose-lamp
                maintainContext: true
          - name: Scalable gaming servers
            items:
              - name: Multiplayer backend architectures
                href: /gaming/azure/reference-architectures/multiplayer
                maintainContext: true
              - name: Real-time multiplayer
                items:
                  - name: Custom game server scaling
                    href: /gaming/azure/reference-architectures/multiplayer-custom-server-scaling
                    maintainContext: true
                  - name: Multiplayer hosting with Service Fabric
                    href: /gaming/azure/reference-architectures/multiplayer-synchronous-sf
                    maintainContext: true
                  - name: Multiplayer server hosting with ACI
                    href: /gaming/azure/reference-architectures/multiplayer-synchronous-aci
                    maintainContext: true
                  - name: Multiplayer server hosting with AKS
                    href: /gaming/azure/reference-architectures/multiplayer-synchronous-aks
                    maintainContext: true
                  - name: Multiplayer server hosting with Batch
                    href: /gaming/azure/reference-architectures/multiplayer-synchronous-batch
                    maintainContext: true
              - name: Turn-based multiplayer
                items:
                  - name: Asynchronous multiplayer basics
                    href: /gaming/azure/reference-architectures/multiplayer-asynchronous
                    maintainContext: true
                  - name: Serverless asynchronous multiplayer
                    href: /gaming/azure/reference-architectures/multiplayer-asynchronous-serverless
                    maintainContext: true
          - name: Game analytics
            items:
              - name: In-editor debugging telemetry
                href: /gaming/azure/reference-architectures/analytics-in-editor-debugging
                maintainContext: true
              - name: Non-real-time dashboard
                href: /gaming/azure/reference-architectures/analytics-non-real-time-dashboard
                maintainContext: true
          - name: Matchmaking
            items:
              - name: Multiplayer matchmaker
                href: /gaming/azure/reference-architectures/multiplayer-matchmaker
                maintainContext: true
              - name: Serverless matchmaker
                href: /gaming/azure/reference-architectures/multiplayer-matchmaker-serverless
                maintainContext: true
          - name: Leaderboards
            items:
              - name: Leaderboard basics
                href: /gaming/azure/reference-architectures/leaderboard
                maintainContext: true
              - name: Non-relational leaderboard
                href: /gaming/azure/reference-architectures/leaderboard-non-relational
                maintainContext: true
              - name: Relational leaderboard
                href: /gaming/azure/reference-architectures/leaderboard-relational
                maintainContext: true
          - name: AI in games
            items:
              - name: Content moderation
                href: /gaming/azure/reference-architectures/cognitive-content-moderation
                maintainContext: true
              - name: Customer service bot for gaming
                href: /gaming/azure/reference-architectures/cognitive-css-bot
                maintainContext: true
              - name: Image classification
                href: example-scenario/ai/intelligent-apps-image-processing.yml
              - name: Speech to text for gaming
                href: /gaming/azure/reference-architectures/cognitive-speech-to-text
                maintainContext: true
              - name: Text to speech for gaming
                href: /gaming/azure/reference-architectures/cognitive-text-to-speech
                maintainContext: true
              - name: Text translation for gaming
                href: /gaming/azure/reference-architectures/cognitive-text-translation
                maintainContext: true
          - name: Game streaming
            items:
              - name: Unreal Pixel Streaming
                href: /gaming/azure/reference-architectures/unreal-pixel-streaming-in-azure
                maintainContext: true
              - name: Deploy Unreal Pixel Streaming
                href: /gaming/azure/reference-architectures/unreal-pixel-streaming-deploying
                maintainContext: true
              - name: Unreal Pixel Streaming at scale
                href: /gaming/azure/reference-architectures/unreal-pixel-streaming-at-scale
                maintainContext: true
      - name: Travel and Hospitality
        items:
          - name: Overview
            href: industries/travel-hospitality.md
          - name: All travel and hospitality architectures
            href: /azure/architecture/browse/?terms=travel
          - name: Build a chatbot for hotel booking
            href: example-scenario/ai/commerce-chatbot.yml
          - name: Build a delta lake in leisure and travel booking
            href: solution-ideas/articles/build-data-lake-support-adhoc-queries-online.yml
          - name: Commerce chatbot as a hotel concierge
            href: solution-ideas/articles/commerce-chatbot.yml
          - name: Custom business processes for airlines
            href: solution-ideas/articles/custom-business-processes.yml
          - name: Migrate a travel web app with APIM
            href: example-scenario/apps/apim-api-scenario.yml
          - name: Predictive aircraft engine monitoring
            href: solution-ideas/articles/aircraft-engine-monitoring-for-predictive-maintenance-in-aerospace.yml
      - name: Automotive, Mobility, and Transportation
        items:
          - name: Guides
            items:
              - name: Dynamics 365 automotive accelerator
                href: /dynamics365/industry/accelerators/automotive
                maintainContext: true
          - name: Architectures
            items:
              - name: All automotive architectures
                href: /azure/architecture/browse/?terms=automotive
              - name: Automated guided vehicles fleet control
                href: example-scenario/iot/automated-guided-vehicles-fleet-control.yml
              - name: Building blocks for autonomous driving
                href: industries/automotive/building-blocks-autonomous-driving-simulation-environments.yml
              - name: Predictive insights with vehicle telematics
                href: solution-ideas/articles/predictive-insights-with-vehicle-telematics.yml
              - name: Process vehicle data using IoT
                href: example-scenario/data/realtime-analytics-vehicle-iot.yml
              - name: Run CFD simulations
                href: example-scenario/infrastructure/hpc-cfd.yml
          - name: Compliance solutions
            items:
              - name: TISAX overview
                href: /azure/compliance/offerings/offering-tisax
                maintainContext: true
      - name: Facilities and Real-Estate
        items: 
          - name: All facilities and real-estate architectures
            href: /azure/architecture/browse/?terms=facilities
          - name: Cognizant Safe Buildings with IoT
            href: solution-ideas/articles/safe-buildings.yml
          - name: COVID-19 IoT safe environments
            href: solution-ideas/articles/cctv-iot-edge-for-covid-19-safe-environment-and-mask-detection.yml
          - name: Facilities management with mixed reality
            href: solution-ideas/articles/facilities-management-powered-by-mixed-reality-and-iot.yml
          - name: IoT connected light, power, and internet
            href: solution-ideas/articles/iot-power-management.yml
          - name: IoT connectivity for healthcare facilities
            href: solution-ideas/articles/healthcare-network.yml
          - name: Lighting and disinfection system
            href: solution-ideas/articles/uven-disinfection.yml
          - name: Smart places with Azure Digital Twins
            href: example-scenario/iot/smart-places.yml
      - name: Education
        items:
          - name: Guides
            items:
              - name: Dynamics 365 education accelerator
                href: /dynamics365/industry/accelerators/edu-overview 
                maintainContext: true
              - name: Identity for education
                items:
                  - name: Azure Active Directory for education
                    href: /microsoft-365/education/deploy/intro-azure-active-directory
                    maintainContext: true
                  - name: Multi-tenant for academic institutions
                    href: /microsoft-365/education/deploy/design-multi-tenant-architecture
                    maintainContext: true
                  - name: Design a tenant configuration
                    href: /microsoft-365/education/deploy/design-tenant-configurations
                    maintainContext: true
                  - name: Design authentication and credentials
                    href: /microsoft-365/education/deploy/design-credential-authentication-strategies
                    maintainContext: true
                  - name: Design an account strategy
                    href: /microsoft-365/education/deploy/design-account-strategy
                    maintainContext: true
                  - name: Design identity governance 
                    href: /microsoft-365/education/deploy/design-identity-governance
                    maintainContext: true
          - name: Architectures
            items:
              - name: All education architectures
                href: /azure/architecture/browse/?terms=education
              - name: Secure research for regulated data
                href: example-scenario/ai/secure-compute-for-research.yml
              - name: Teacher-provisioned virtual labs in Azure
                href: example-scenario/devops/teacher-provisioned-virtual-labs-azure.yml
          - name: Compliance solutions
            items:
              - name: FERPA overview
                href: /compliance/regulatory/offering-ferpa
                maintainContext: true
      - name: Agriculture
        items:
          - name: Guides
            items:
              - name: Azure FarmBeats overview
                href: /azure/industry/agriculture/overview-azure-farmbeats
                maintainContext: true
              - name: Generate soil moisture heatmap
                href: /azure/industry/agriculture/generate-soil-moisture-map-in-azure-farmbeats
                maintainContext: true
              - name: Sensor partner integration
                href: /azure/industry/agriculture/sensor-partner-integration-in-azure-farmbeats
                maintainContext: true
              - name: Weather partner integration
                href: /azure/industry/agriculture/weather-partner-integration-in-azure-farmbeats
                maintainContext: true
              - name: Imagery partner integration
                href: /azure/industry/agriculture/imagery-partner-integration-in-azure-farmbeats
                maintainContext: true
          - name: Architectures
            items:
              - name: All agriculture architectures
                href: /azure/architecture/browse/?terms=agriculture
              - name: Environment monitoring with IoT
                href: solution-ideas/articles/environment-monitoring-and-supply-chain-optimization.yml
              - name: Low-latency network for farming
                href: solution-ideas/articles/low-latency-network.yml
      - name: Nonprofit
        items:
          - name: Microsoft Cloud for Nonprofit
            items:
              - name: Overview
                href: /industry/nonprofit/overview
                maintainContext: true
              - name: Set up Microsoft Cloud for Nonprofit
                href: /industry/nonprofit/configure-cloud-for-nonprofit
                maintainContext: true
              - name: Donors and supporters
                href: /industry/nonprofit/donors-supporters
                maintainContext: true
          - name: Fundraising and Engagement
            items:
              - name: Fundraising and Engagement overview
                href: /dynamics365/industry/nonprofit/fundraising-engagement-get-started-overview
                maintainContext: true
              - name: Configure Fundraising and Engagement
                href: /dynamics365/industry/nonprofit/fundraising-engagement-configure
                maintainContext: true
              - name: Deploy Fundraising and Engagement
                href: /dynamics365/industry/nonprofit/fundraising-engagement-deploy
                maintainContext: true
          - name: Dynamics 365 nonprofit accelerator for Azure
            href: /dynamics365/industry/accelerators/nfp
            maintainContext: true
      - name: Space
        items:
          - name: Azure Orbital for space communication
            href: /azure/orbital/overview
            maintainContext: true
          - name: Predictive maintenance for aerospace
            href: data-science-process/predictive-maintenance-technical-guide.md
      - name: Sports
        items:
          - name: Analyze Olympic sports with sensors and vision
            href: /archive/msdn-magazine/2018/november/machine-learning-analyzing-olympic-sports-combining-sensors-and-vision-ai
            maintainContext: true
          - name: Baseball decision analysis with ML.NET
            href: data-guide/big-data/baseball-ml-workload.md
  - name: Azure categories
    expanded: true
    items:
      - name: AI + Machine Learning
        items:
          - name: Get started
            href: data-guide/big-data/ai-overview.md
          - name: Guides
            items:
              - name: Cognitive services
                href: data-guide/technology-choices/cognitive-services.md
              - name: Natural language processing
                href: data-guide/technology-choices/natural-language-processing.md
              - name: R developer's guide to Azure
                href: data-guide/technology-choices/r-developers-guide.md
              - name: Machine learning
                items:
                  - name: Machine learning options
                    href: data-guide/technology-choices/data-science-and-machine-learning.md
                  - name: ML architecture and key concepts
                    href: /azure/machine-learning/concept-azure-machine-learning-architecture
                    maintainContext: true
                  - name: Machine learning at scale
                    href: data-guide/big-data/machine-learning-at-scale.md
                  - name: ML pipelines
                    href: /azure/machine-learning/concept-ml-pipelines
                    maintainContext: true
                  - name: Compare MLflow and Azure ML
                    href: /azure/machine-learning/concept-mlflow
                    maintainContext: true
                  - name: Enterprise security and governance
                    href: /azure/machine-learning/concept-enterprise-security
                    maintainContext: true
                  - name: Security baseline for AML
                    href: /security/benchmark/azure/baselines/machine-learning-security-baseline
                    maintainContext: true
                  - name: Machine teaching
                    href: solution-ideas/articles/machine-teaching.yml
              - name: MLOps framework
                items:
                  - name: Upscale ML lifecycle with MLOps
                    href: example-scenario/mlops/mlops-technical-paper.yml
                  - name: MLOps maturity model
                    href: example-scenario/mlops/mlops-maturity-model.yml
                  - name: Azure ML service selection guide
                    href: example-scenario/mlops/aml-decision-tree.yml
              - name: Industry guidance
                items:
                  - name: Enable the financial services risk lifecycle
                    href: /previous-versions/azure/industry-marketing/financial/fsi-risk-modeling
                    maintainContext: true
                  - name: Healthcare blueprint for AI
                    href: /previous-versions/azure/industry-marketing/health/sg-healthcare-ai-blueprint
                    maintainContext: true
                  - name: Optimize and reuse recommendations
                    href: /previous-versions/azure/industry-marketing/retail/recommendation-engine-optimization
                    maintainContext: true
                  - name: Predictive maintenance in manufacturing
                    href: /previous-versions/azure/industry-marketing/manufacturing/predictive-maintenance-overview
                    maintainContext: true
                  - name: Predictive maintenance solution
                    href: /previous-versions/azure/industry-marketing/manufacturing/predictive-maintenance-solution
                    maintainContext: true
                  - name: SKU optimization for consumer brands
                    href: /previous-versions/azure/industry-marketing/retail/sku-optimization-solution-guide
                    maintainContext: true
                  - name: Visual search for retail
                    href: /previous-versions/azure/industry-marketing/retail/visual-search-use-case-overview
                    maintainContext: true
              - name: Team Data Science Process
                items:
                  - name: Overview
                    href: data-science-process/overview.md
                  - name: Lifecycle
                    items:
                      - name: Overview
                        href: data-science-process/lifecycle.md
                      - name: 1. Business understanding
                        href: data-science-process/lifecycle-business-understanding.md
                      - name: 2. Data acquisition and understanding
                        href: data-science-process/lifecycle-data.md
                      - name: 3. Modeling
                        href: data-science-process/lifecycle-modeling.md
                      - name: 4. Deployment
                        href: data-science-process/lifecycle-deployment.md
                      - name: 5. Customer acceptance
                        href: data-science-process/lifecycle-acceptance.md
                  - name: Roles and tasks
                    items:
                      - name: Overview
                        href: data-science-process/roles-tasks.md
                      - name: Group manager
                        href: data-science-process/group-manager-tasks.md
                      - name: Team lead
                        href: data-science-process/team-lead-tasks.md
                      - name: Project lead
                        href: data-science-process/project-lead-tasks.md
                      - name: Individual contributor
                        href: data-science-process/project-ic-tasks.md
                  - name: Project planning
                    href: data-science-process/team-data-science-process-project-templates.md
                  - name: Development
                    items:
                      - name: Agile development
                        href: data-science-process/agile-development.md
                      - name: Collaborative coding with Git
                        href: data-science-process/collaborative-coding-with-git.md
                      - name: Execute data science tasks
                        href: data-science-process/execute-data-science-tasks.md
                      - name: Code testing
                        href: data-science-process/code-test.md
                      - name: Track progress
                        href: data-science-process/track-progress.md
                  - name: Operationalization
                    items:
                      - name: DevOps - CI/CD
                        href: data-science-process/ci-cd-flask.md
                  - name: Worked-out examples
                    items:
                      - name: Overview
                        href: data-science-process/walkthroughs.md
                      - name: Spark examples
                        items:
                          - name: Spark with PySpark and Scala
                            href: data-science-process/walkthroughs-spark.md
                          - name: Explore and model data
                            href: data-science-process/spark-data-exploration-modeling.md
                          - name: Advanced data exploration
                            href: data-science-process/spark-advanced-data-exploration-modeling.md
                          - name: Score models
                            href: data-science-process/spark-model-consumption.md
                      - name: Hive with HDInsight Hadoop
                        href: data-science-process/walkthroughs-hdinsight-hadoop.md
                      - name: U-SQL with Azure Data Lake
                        href: data-science-process/walkthroughs-azure-data-lake.md
                      - name: R, Python and T-SQL with SQL Server
                        href: data-science-process/walkthroughs-sql-server.md
                      - name: T-SQL and Python with Azure Synapse
                        href: data-science-process/walkthroughs-sql-data-warehouse.md
                  - name: Training
                    items:
                      - name: For data scientists
                        href: data-science-process/team-data-science-process-for-data-scientists.md
                      - name: For DevOps
                        href: data-science-process/team-data-science-process-for-devops.md
                  - name: How To
                    items:
                      - name: Set up data science environments
                        items:
                          - name: Environment setup
                            href: data-science-process/environment-setup.md
                          - name: Platforms and tools
                            href: data-science-process/platforms-and-tools.md
                      - name: Analyze business needs
                        items:
                          - name: Identify your scenario
                            href: data-science-process/plan-your-environment.md
                      - name: Acquire and understand data
                        items:
                          - name: Ingest data
                            items:
                              - name: Overview
                                href: data-science-process/ingest-data.md
                              - name: Move to/from Blob storage
                                items:
                                  - name: Overview
                                    href: data-science-process/move-azure-blob.md
                                  - name: Use Storage Explorer
                                    href: data-science-process/move-data-to-azure-blob-using-azure-storage-explorer.md
                                  - name: Use SSIS
                                    href: data-science-process/move-data-to-azure-blob-using-ssis.md
                              - name: Move to SQL on a VM
                                href: data-science-process/move-sql-server-virtual-machine.md
                              - name: Move to Azure SQL Database
                                href: data-science-process/move-sql-azure.md
                              - name: Move to Hive tables
                                href: data-science-process/move-hive-tables.md
                              - name: Move to SQL partitioned tables
                                href: data-science-process/parallel-load-sql-partitioned-tables.md
                              - name: Move from on-premises SQL
                                href: data-science-process/move-sql-azure-adf.md
                          - name: Explore and visualize data
                            items:
                              - name: Prepare data
                                href: data-science-process/prepare-data.md
                              - name: Explore data
                                items:
                                  - name: Overview
                                    href: data-science-process/explore-data.md
                                  - name: Explore Azure Blob Storage
                                    href: data-science-process/explore-data-blob.md
                                  - name: Explore SQL on a VM
                                    href: data-science-process/explore-data-sql-server.md
                                  - name: Explore Hive tables
                                    href: data-science-process/explore-data-hive-tables.md
                              - name: Sample data
                                items:
                                  - name: Overview
                                    href: data-science-process/sample-data.md
                                  - name: Use Blob Storage
                                    href: data-science-process/sample-data-blob.md
                                  - name: Use SQL Server
                                    href: data-science-process/sample-data-sql-server.md
                                  - name: Use Hive tables
                                    href: data-science-process/sample-data-hive.md
                              - name: Process data
                                items:
                                  - name: Access with Python
                                    href: data-science-process/python-data-access.md
                                  - name: Process blob data
                                    href: data-science-process/data-blob.md
                                  - name: Use Azure Data Lake
                                    href: data-science-process/data-lake-walkthrough.md
                                  - name: Use SQL VM
                                    href: data-science-process/sql-server-virtual-machine.md
                                  - name: Use data pipeline
                                    href: data-science-process/automated-data-pipeline-cheat-sheet.md
                                  - name: Use Spark
                                    href: data-science-process/spark-overview.md
                                  - name: Use Scala and Spark
                                    href: data-science-process/scala-walkthrough.md
                      - name: Develop models
                        items:
                          - name: Engineer features
                            items:
                              - name: Overview
                                href: data-science-process/create-features.md
                              - name: Use SQL and Python
                                href: data-science-process/create-features-sql-server.md
                              - name: Use Hive queries
                                href: data-science-process/create-features-hive.md
                          - name: Select features
                            href: data-science-process/select-features.md
                      - name: Deploy models in production
                        href: data-science-process/deploy-models-in-production.md
                  - name: Related
                    items:
                      - name: Anomaly detection
                        href: data-science-process/apps-anomaly-detection-api.md
                      - name: Predictive maintenance
                        items:
                          - name: Overview
                            href: data-science-process/predictive-maintenance-playbook.md
                          - name: Technical guide
                            href: data-science-process/predictive-maintenance-technical-guide.md
          - name: Architectures
            items:
              - name: AI enrichment with Cognitive Search
                href: solution-ideas/articles/cognitive-search-with-skillsets.yml
              - name: Automate document processing
                href: example-scenario/ai/automate-document-processing-azure-form-recognizer.yml
              - name: Baseball decision analysis with ML.NET
                href: data-guide/big-data/baseball-ml-workload.md
              - name: Batch scoring for deep learning
                href: reference-architectures/ai/batch-scoring-deep-learning.yml
              - name: Batch scoring with Python
                href: reference-architectures/ai/batch-scoring-python.yml
              - name: Batch scoring with R
                href: reference-architectures/ai/batch-scoring-R-models.yml
              - name: Batch scoring with Spark on Databricks
                href: reference-architectures/ai/batch-scoring-databricks.yml
              - name: Blueprint architectures
                items:
                  - name: Blueprint - HIPAA/HITRUST health for AI
                    href: /previous-versions/azure/security/blueprints/azure-health
                    maintainContext: true
                  - name: Implement the healthcare blueprint for AI
                    href: /previous-versions/azure/industry-marketing/health/sg-healthcare-ai-blueprint
                    maintainContext: true
              - name: Build content-based recommendations
                href: example-scenario/ai/scalable-personalization-with-content-based-recommendation-system.yml
              - name: Chatbot for hotel booking
                href: example-scenario/ai/commerce-chatbot.yml
              - name: Citizen AI with the Power Platform
                href: example-scenario/ai/citizen-ai-power-platform.yml
              - name: Computer vision on the edge
                href: reference-architectures/ai/end-to-end-smart-factory.yml
              - name: Deploy AI and ML at the edge
                href: hybrid/deploy-ai-ml-azure-stack-edge.yml
              - name: Deploy models to multiple data sources
                href: example-scenario/ai/multiline-model-deployment.yml
              - name: Determine customer lifetime and churn
                href: example-scenario/ai/customer-lifecycle-churn.yml
              - name: Distributed deep learning training
                href: reference-architectures/ai/training-deep-learning.yml
              - name: Enterprise-grade conversational bot
                href: reference-architectures/ai/conversational-bot.yml
              - name: Extract text from objects using Power Automate and AI Builder
                href: example-scenario/ai/extract-object-text.yml
              - name: Image classification
                href: example-scenario/ai/intelligent-apps-image-processing.yml
              - name: Many models ML with Spark
                href: example-scenario/ai/many-models-machine-learning-azure-spark.yml
              - name: Many models with Azure Machine Learning
                href: example-scenario/ai/many-models-machine-learning-azure-machine-learning.yml
              - name: MLOps for Python models
                href: reference-architectures/ai/mlops-python.yml
              - name: Movie recommendations
                href: example-scenario/ai/movie-recommendations-with-machine-learning.yml
              - name: Orchestrate MLOps on Azure Databricks
                href: reference-architectures/ai/orchestrate-mlops-azure-databricks.yml
              - name: Predict hospital readmissions with ML
                href: example-scenario/ai/predict-hospital-readmissions-machine-learning.yml
              - name: Quality assurance
                href: solution-ideas/articles/quality-assurance.yml
              - name: Real-time recommendation API
                href: reference-architectures/ai/real-time-recommendation.yml
              - name: Real-time scoring Python models
                href: reference-architectures/ai/real-time-scoring-machine-learning-models.yml
              - name: Real-time scoring R models
                href: reference-architectures/ai/realtime-scoring-r.yml
              - name: Scale AI and ML in regulated industries
                href: example-scenario/ai/scale-ai-and-machine-learning-in-regulated-industries.yml
              - name: Speech to text conversion
                href: reference-architectures/ai/speech-to-text-transcription-pipeline.yml
              - name: Training Python models
                href: reference-architectures/ai/training-python-models.yml
          - name: Solution ideas
            items:
              - name: AI at the edge
                href: solution-ideas/articles/ai-at-the-edge.yml
              - name: Auditing and risk management
                href: solution-ideas/articles/auditing-and-risk-compliance.yml
              - name: Autonomous systems
                href: solution-ideas/articles/autonomous-systems.yml
              - name: Azure Machine Learning architecture
                href: solution-ideas/articles/azure-machine-learning-solution-architecture.yml
              - name: Business process management
                href: solution-ideas/articles/business-process-management.yml
              - name: Content research
                href: solution-ideas/articles/content-research.yml
              - name: Content tagging with NLP
                href: solution-ideas/articles/website-content-tag-suggestion-with-deep-learning-and-nlp.yml
              - name: Contract management
                href: solution-ideas/articles/contract-management.yml
              - name: Customer churn prediction
                href: solution-ideas/articles/customer-churn-prediction.yml
              - name: Customer feedback
                href: solution-ideas/articles/customer-feedback-and-analytics.yml
              - name: Data science and machine learning
                href: solution-ideas/articles/azure-databricks-data-science-machine-learning.yml
              - name: Defect prevention
                href: solution-ideas/articles/defect-prevention-with-predictive-maintenance.yml
              - name: Digital asset management
                href: solution-ideas/articles/digital-asset-management.yml
              - name: Disconnected AI at the edge
                href: solution-ideas/articles/ai-at-the-edge-disconnected.yml
              - name: E-commerce chatbot
                href: solution-ideas/articles/commerce-chatbot.yml
              - name: Energy demand forecasting
                href: solution-ideas/articles/forecast-energy-power-demand.yml
              - name: Energy supply optimization
                href: solution-ideas/articles/energy-supply-optimization.yml
              - name: Enterprise chatbot disaster recovery
                href: solution-ideas/articles/enterprise-chatbot-disaster-recovery.yml
              - name: Enterprise productivity chatbot
                href: solution-ideas/articles/enterprise-productivity-chatbot.yml
              - name: Environment monitoring
                href: solution-ideas/articles/environment-monitoring-and-supply-chain-optimization.yml
              - name: FAQ chatbot
                href: solution-ideas/articles/faq-chatbot-with-data-champion-model.yml
              - name: Hospital patient predictions
                href: solution-ideas/articles/predict-length-of-stay-and-patient-flow-with-healthcare-analytics.yml
              - name: Image classification with CNNs
                href: solution-ideas/articles/image-classification-with-convolutional-neural-networks.yml
              - name: Interactive voice response bot
                href: solution-ideas/articles/interactive-voice-response-bot.yml
              - name: Keyword digital text processing
                href: solution-ideas/articles/digital-media-speech-text.yml
              - name: Marketing optimization
                href: solution-ideas/articles/optimize-marketing-with-machine-learning.yml
              - name: Model deployment to AKS
                href: solution-ideas/articles/machine-learning-model-deployment-aks.yml
              - name: Personalized marketing solutions
                href: solution-ideas/articles/personalized-marketing.yml
              - name: Personalized offers
                href: solution-ideas/articles/personalized-offers.yml
              - name: Population health management
                href: solution-ideas/articles/population-health-management-for-healthcare.yml
              - name: Predictive maintenance
                href: solution-ideas/articles/predictive-maintenance.yml
              - name: Predictive marketing
                href: solution-ideas/articles/predictive-marketing-campaigns-with-machine-learning-and-spark.yml
              - name: Remote patient monitoring
                href: solution-ideas/articles/remote-patient-monitoring.yml
              - name: Retail assistant with visual capabilities
                href: solution-ideas/articles/retail-assistant-or-vacation-planner-with-visual-capabilities.yml
              - name: Retail product recommendations
                href: solution-ideas/articles/product-recommendations.yml
              - name: Secure research for regulated data
                href: example-scenario/ai/secure-compute-for-research.yml
              - name: Speech services
                href: solution-ideas/articles/speech-services.yml
              - name: Vehicle telematics
                href: solution-ideas/articles/predictive-insights-with-vehicle-telematics.yml
              - name: Vision classifier model
                href: example-scenario/dronerescue/vision-classifier-model-with-custom-vision.yml
              - name: Visual assistant
                href: solution-ideas/articles/visual-assistant.yml
      - name: Analytics
        items:
          - name: Get started
            href: solution-ideas/articles/analytics-start-here.yml
          - name: Guides
            items:
              - name: DataOps checklist
                href: checklist/data-ops.md
              - name: Technology choices
                items:
                  - name: Analytical data stores
                    href: data-guide/technology-choices/analytical-data-stores.md
                  - name: Analytics and reporting
                    href: data-guide/technology-choices/analysis-visualizations-reporting.md
                  - name: Batch processing
                    href: data-guide/technology-choices/batch-processing.md
                  - name: Stream processing
                    href: /azure/architecture/data-guide/technology-choices/stream-processing
              - name: Actuarial risk analysis
                href: /previous-versions/azure/industry-marketing/financial/actuarial-risk-analysis-and-financial-modeling-solution-guide
                maintainContext: true
              - name: Analytics security baselines
                items:
                  - name: Security baseline for Azure Data Factory
                    href: /security/benchmark/azure/baselines/data-factory-security-baseline
                    maintainContext: true
                  - name: Security baseline for Azure Databricks
                    href: /security/benchmark/azure/baselines/databricks-security-baseline
                    maintainContext: true
                  - name: Security baseline for Azure Purview
                    href: /security/benchmark/azure/baselines/purview-security-baseline
                    maintainContext: true
              - name: Apache NiFi guidance
                items:
                  - name: Apache NiFi monitoring with MonitoFi
                    href: guide/data/monitor-apache-nifi-monitofi.yml
                  - name: Helm-based deployments for Apache NiFi
                    href: guide/data/helm-deployments-apache-nifi.yml
          - name: Architectures
            items:
              - name: Analytics end to end
                href: example-scenario/dataplate2e/data-platform-end-to-end.yml
              - name: Anomaly detector process
                href: solution-ideas/articles/anomaly-detector-process.yml
              - name: Apache NiFi on Azure
                href: example-scenario/data/azure-nifi.yml
              - name: Automated enterprise BI
                href: reference-architectures/data/enterprise-bi-adf.yml
              - name: Blueprint architectures
                items:
                  - name: Blueprint - Analytics for FedRAMP
                    href: /previous-versions/azure/security/blueprints/fedramp-analytics-overview
                    maintainContext: true
                  - name: Blueprint - Analytics for PCI DSS
                    href: /previous-versions/azure/security/blueprints/pcidss-analytics-overview
                    maintainContext: true
              - name: Data analysis for regulated industries
                href: example-scenario/data/data-analysis-regulated-industries.yml
              - name: Data lake queries via Synapse serverless
                href: example-scenario/data/synapse-exploratory-data-analytics.yml
              - name: Data warehouse for small business
                href: example-scenario/data/small-medium-data-warehouse.yml
              - name: Data warehousing and analytics
                href: example-scenario/data/data-warehouse.yml
              - name: Geospatial data processing and analytics
                href: example-scenario/data/geospatial-data-processing-analytics-azure.yml
              - name: High throughput stream ingestion
                href: example-scenario/data/stream-ingestion-synapse.yml
              - name: Ingestion and analysis of news feeds
                href: example-scenario/ai/news-feed-ingestion-and-near-real-time-analysis.yml
              - name: Interactive price analytics
                href: solution-ideas/articles/interactive-price-analytics.yml
              - name: IoT and data analytics
                href: example-scenario/data/big-data-with-iot.yml
              - name: Long-term security logs in Data Explorer
                href: example-scenario/security/security-log-retention-azure-data-explorer.yml
              - name: Partitioning in Event Hubs and Kafka
                href: reference-architectures/event-hubs/partitioning-in-event-hubs-and-kafka.yml
              - name: Precision medicine pipeline with genomics
                href: example-scenario/precision-medicine/genomic-analysis-reporting.yml
              - name: Stream processing with Azure Databricks
                href: reference-architectures/data/stream-processing-databricks.yml
              - name: Stream processing with Stream Analytics
                href: reference-architectures/data/stream-processing-stream-analytics.yml
              - name: Stream processing with open-source data
                href: example-scenario/data/open-source-data-engine-stream-processing.yml
          - name: Solution ideas
            items:
              - name: Advanced analytics
                href: solution-ideas/articles/advanced-analytics-on-big-data.yml
              - name: App integration using Event Grid
                href: solution-ideas/articles/application-integration-using-event-grid.yml
              - name: Big data analytics with Azure Data Explorer
                href: solution-ideas/articles/big-data-azure-data-explorer.yml
              - name: Big data analytics with enterprise security
                href: solution-ideas/articles/big-data-analytics-enterprise-grade-security.yml
              - name: Content Delivery Network analytics
                href: solution-ideas/articles/content-delivery-network-azure-data-explorer.yml
              - name: Data management with Azure Purview
                href: solution-ideas/articles/azure-purview-data-lake-estate-architecture.yml
              - name: Demand forecasting for shipping
                href: solution-ideas/articles/demand-forecasting-for-shipping-and-distribution.yml
              - name: Demand forecasting and price optimization
                href: solution-ideas/articles/demand-forecasting-price-optimization-marketing.yml
              - name: Demand forecasting with Stream Analytics
                href: solution-ideas/articles/demand-forecasting.yml
              - name: Discovery Hub for analytics
                href: solution-ideas/articles/cloud-scale-analytics-with-discovery-hub.yml
              - name: Enhanced customer dimension
                href: solution-ideas/articles/customer-insights-synapse.yml
              - name: ETL using HDInsight
                href: solution-ideas/articles/extract-transform-and-load-using-hdinsight.yml
              - name: Highly scalable customer service and ERP
                href: solution-ideas/articles/erp-customer-service.yml
              - name: Hybrid big data with HDInsight
                href: solution-ideas/articles/extend-your-on-premises-big-data-investments-with-hdinsight.yml
              - name: Ingestion, ETL, and stream processing
                href: solution-ideas/articles/ingest-etl-stream-with-adb.yml
              - name: Interactive analytics with Data Explorer
                href: solution-ideas/articles/interactive-azure-data-explorer.yml
              - name: IoT analytics with Azure Data Explorer
                href: solution-ideas/articles/iot-azure-data-explorer.yml
              - name: Manage data across Azure SQL estate with Azure Purview
                href: solution-ideas/articles/azure-purview-sql-estate-architecture.yml
              - name: Mining equipment monitoring
                href: solution-ideas/articles/monitor-mining-equipment.yml
              - name: Modern analytics with Azure Databricks
                href: solution-ideas/articles/azure-databricks-modern-analytics-architecture.yml
              - name: Monitoring solution with Data Explorer
                href: solution-ideas/articles/monitor-azure-data-explorer.yml
              - name: Oil and Gas tank level forecasting
                href: solution-ideas/articles/oil-and-gas-tank-level-forecasting.yml
              - name: Predicting length of stay in hospitals
                href: solution-ideas/articles/predicting-length-of-stay-in-hospitals.yml
              - name: Predictive aircraft engine monitoring
                href: solution-ideas/articles/aircraft-engine-monitoring-for-predictive-maintenance-in-aerospace.yml
              - name: Real-time analytics on big data
                href: solution-ideas/articles/real-time-analytics.yml
              - name: Tiering applications & data for analytics
                href: solution-ideas/articles/tiered-data-for-analytics.yml
      - name: Blockchain + Multiparty Compute
        items:
          - name: Get started
            href: guide/blockchain/multiparty-compute.yml
          - name: Guides
            items:
              - name: Azure Confidential Ledger architecture
                href: /azure/confidential-ledger/architecture
                maintainContext: true
              - name: Authenticate Confidential Ledger nodes
                href: /azure/confidential-ledger/authenticate-ledger-nodes
                maintainContext: true
          - name: Architectures
            items:
              - name: Azure SQL Database ledger
                href: /azure/azure-sql/database/ledger-overview
                maintainContext: true
              - name: Decentralized trust between banks
                href: example-scenario/apps/decentralized-trust.yml
              - name: Multi-cloud blockchain DLT
                href: example-scenario/blockchain/multi-cloud-blockchain.yml
          - name: Solution ideas
            items:
              - name: Blockchain workflow application
                href: solution-ideas/articles/blockchain-workflow-application.yml
              - name: Supply chain track and trace
                href: solution-ideas/articles/supply-chain-track-and-trace.yml
      - name: Compute
        items:
          - name: Get started with HPC
            href: topics/high-performance-computing.md
          - name: Guides
            items:
              - name: Choose a compute service
                href: guide/technology-choices/compute-decision-tree.md
              - name: SAS on Azure architecture
                href: guide/sas/sas-overview.yml
              - name: Industry guidance
                items:
                  - name: High-power compute for manufacturing
                    href: /previous-versions/azure/industry-marketing/manufacturing/compute-in-manufacturing-overview
                    maintainContext: true
                  - name: Risk grid computing in banking
                    href: /previous-versions/azure/industry-marketing/financial/risk-grid-banking-overview
                    maintainContext: true
                  - name: Risk grid computing solution
                    href: /previous-versions/azure/industry-marketing/financial/risk-grid-banking-solution-guide
                    maintainContext: true
              - name: VM security baselines
                items:
                  - name: Security baseline for VM scale sets
                    href: /security/benchmark/azure/baselines/virtual-machine-scale-sets-security-baseline
                    maintainContext: true
                  - name: Security baseline for Linux VMs
                    href: /security/benchmark/azure/baselines/virtual-machines-linux-security-baseline
                    maintainContext: true
                  - name: Security baseline for Windows VMs
                    href: /security/benchmark/azure/baselines/virtual-machines-windows-security-baseline
                    maintainContext: true                 
          - name: Architectures
            items:
              - name: 3D video rendering
                href: example-scenario/infrastructure/video-rendering.yml
              - name: Blueprint architectures
                items:
                  - name: Blueprint - IaaS web app for FedRAMP
                    href: /previous-versions/azure/security/blueprints/fedramp-iaaswa-overview
                    maintainContext: true
                  - name: Blueprint - IaaS web app for PCI DSS
                    href: /previous-versions/azure/security/blueprints/pcidss-iaaswa-overview
                    maintainContext: true
              - name: Computer-aided engineering
                href: example-scenario/apps/hpc-saas.yml
              - name: Digital image modeling
                href: example-scenario/infrastructure/image-modeling.yml
              - name: HPC cluster deployed in the cloud
                href: solution-ideas/articles/hpc-cluster.yml
              - name: Linux virtual desktops with Citrix
                href: example-scenario/infrastructure/linux-vdi-citrix.yml
              - name: Manage virtual machine compliance
                href: example-scenario/security/virtual-machine-compliance.yml
              - name: Move Azure resources across regions
                href: solution-ideas/articles/move-azure-resources-across-regions.yml
              - name:  Quantum computing solutions
                items: 
                  - name: Loosely coupled quantum computing on Azure
                    href: example-scenario/quantum/loosely-coupled-quantum-computing-job.yml
                  - name: Tightly coupled quantum computing on Azure
                    href: example-scenario/quantum/tightly-coupled-quantum-computing-job.yml
              - name: Run a Linux VM on Azure
                href: reference-architectures/n-tier/linux-vm.yml
              - name: Run a Windows VM on Azure
                href: reference-architectures/n-tier/windows-vm.yml
              - name: Run CFD simulations
                href: example-scenario/infrastructure/hpc-cfd.yml
              - name: Run reservoir simulations
                href: example-scenario/infrastructure/reservoir-simulation.yml
          - name: Solution ideas
            items:
              - name: HPC media rendering
                href: solution-ideas/articles/azure-batch-rendering.yml
              - name: HPC risk analysis
                href: solution-ideas/articles/hpc-risk-analysis.yml
              - name: HPC system and big compute
                href: solution-ideas/articles/big-compute-with-azure-batch.yml
              - name: Hybrid HPC with HPC Pack
                href: solution-ideas/articles/hybrid-hpc-in-azure-with-hpc-pack.yml
      - name: Containers
        items:
          - name: Get started
            href: reference-architectures/containers/aks-start-here.md
          - name: Guides
            items:
              - name: AKS cluster best practices
                href: /azure/aks/best-practices
                maintainContext: true
              - name: AKS day-2 operations guide
                items:
                  - name: Introduction
                    href: operator-guides/aks/day-2-operations-guide.md
                  - name: Triage practices
                    items:
                      - name: Overview
                        href: operator-guides/aks/aks-triage-practices.md
                      - name: 1- Cluster health
                        href: operator-guides/aks/aks-triage-cluster-health.md
                      - name: 2- Node and pod health
                        href: operator-guides/aks/aks-triage-node-health.md
                      - name: 3- Workload deployments
                        href: operator-guides/aks/aks-triage-deployment.md
                      - name: 4- Admission controllers
                        href: operator-guides/aks/aks-triage-controllers.md
                      - name: 5- Container registry connectivity
                        href: operator-guides/aks/aks-triage-container-registry.md
                  - name: Patching and upgrade guidance
                    href: operator-guides/aks/aks-upgrade-practices.md
                  - name: Monitoring with Azure Monitor
                    href: /azure/aks/monitor-aks?bc=%2fazure%2farchitecture%2fbread%2ftoc.json&toc=%2fazure%2farchitecture%2ftoc.json
                    maintainContext: true
                  - name: Common issues
                    href: /azure/aks/troubleshooting?bc=%2fazure%2farchitecture%2fbread%2ftoc.json&toc=%2fazure%2farchitecture%2ftoc.json
                    maintainContext: true
              - name: Choose a Kubernetes option
                items:
                  - name: Choose a Kubernetes at the edge option
                    href: operator-guides/aks/choose-kubernetes-edge-compute-option.md
                  - name: Choose a bare-metal Kubernetes option
                    href: operator-guides/aks/choose-bare-metal-kubernetes.yml
              - name: Orchestrate multi-container applications
                href: /dotnet/architecture/containerized-lifecycle/design-develop-containerized-apps/orchestrate-high-scalability-availability
                maintainContext: true
              - name: Governance disciplines for AKS
                href: /azure/cloud-adoption-framework/scenarios/aks/eslz-security-governance-and-compliance
                maintainContext: true
              - name: Cost governance with Kubecost
                href: /azure/cloud-adoption-framework/scenarios/aks/eslz-cost-governance-with-kubecost
                maintainContext: true
              - name: BCDR considerations for AKS
                href: /azure/cloud-adoption-framework/scenarios/aks/eslz-business-continuity-and-disaster-recovery
                maintainContext: true
              - name: Security baseline for AKS
                href: /security/benchmark/azure/baselines/aks-security-baseline
                maintainContext: true
              - name: Docker guidance
                items:
                  - name: Monolithic applications
                    href: /dotnet/architecture/containerized-lifecycle/design-develop-containerized-apps/monolithic-applications
                    maintainContext: true
                  - name: Containerize monolithic applications
                    href: /dotnet/architecture/microservices/architect-microservice-container-applications/containerize-monolithic-applications
                    maintainContext: true
                  - name: Containers for DevOps collaboration
                    href: /dotnet/architecture/containerized-lifecycle/docker-application-lifecycle/containers-foundation-for-devops-collaboration
                    maintainContext: true
          - name: Architectures
            items:
              - name: Advanced microservices architecture on AKS
                href: reference-architectures/containers/aks-microservices/aks-microservices-advanced.yml
              - name: AKS baseline cluster
                href: reference-architectures/containers/aks/secure-baseline-aks.yml
              - name: AKS baseline for multi-region clusters
                href: reference-architectures/containers/aks-multi-region/aks-multi-cluster.yml
              - name: AKS cluster for a PCI-DSS workload
                items:
                  - name: Introduction
                    href: reference-architectures/containers/aks-pci/aks-pci-intro.yml
                  - name: Architecture
                    href: reference-architectures/containers/aks-pci/aks-pci-ra-code-assets.yml
                  - name: Network segmentation
                    href: reference-architectures/containers/aks-pci/aks-pci-network.yml
                  - name: Data protection
                    href: reference-architectures/containers/aks-pci/aks-pci-data.yml
                  - name: Vulnerability management
                    href: reference-architectures/containers/aks-pci/aks-pci-malware.yml
                  - name: Access controls
                    href: reference-architectures/containers/aks-pci/aks-pci-identity.yml
                  - name: Monitoring operations
                    href: reference-architectures/containers/aks-pci/aks-pci-monitor.yml
                  - name: Policy management
                    href: reference-architectures/containers/aks-pci/aks-pci-policy.yml
                  - name: Summary
                    href: reference-architectures/containers/aks-pci/aks-pci-summary.yml
              - name: AKS data protection on Azure NetApp Files
                href: example-scenario/file-storage/data-protection-kubernetes-astra-azure-netapp-files.yml
              - name: Autonomous-driving simulation
                href: industries/automotive/building-blocks-autonomous-driving-simulation-environments.yml
              - name: Build a telehealth system
                href: example-scenario/apps/telehealth-system.yml
              - name: Build CNCF projects by using AKS
                href: example-scenario/apps/build-cncf-incubated-graduated-projects-aks.yml  
              - name: CI/CD pipeline for container workloads
                href: example-scenario/apps/devops-with-aks.yml
              - name: Firewall protection for an AKS cluster
                href: example-scenario/aks-firewall/aks-firewall.yml
              - name: GitOps for AKS
                href: example-scenario/gitops-aks/gitops-blueprint-aks.yml
              - name: Magento e-commerce in AKS
                href: example-scenario/magento/magento-azure.yml
              - name: Microservices architecture on AKS
                href: reference-architectures/containers/aks-microservices/aks-microservices.yml
              - name: Multiplayer server hosting with ACI
                href: /gaming/azure/reference-architectures/multiplayer-synchronous-aci
                maintainContext: true
              - name: Multiplayer server hosting with AKS
                href: /gaming/azure/reference-architectures/multiplayer-synchronous-aks
                maintainContext: true
              - name: Multiplayer hosting with Service Fabric
                href: /gaming/azure/reference-architectures/multiplayer-synchronous-sf
                maintainContext: true
              - name: Multitenancy with AKS and AGIC
                href: example-scenario/aks-agic/aks-agic.yml
          - name: Solution ideas
            items:
              - name: API-first SaaS business model with AKS
                href: solution-ideas/articles/aks-api-first.yml
              - name: AKS in event stream processing
                href: solution-ideas/articles/serverless-event-processing-aks.yml
              - name: Build cloud native applications
                href: solution-ideas/articles/cloud-native-apps.yml
              - name: Bursting from AKS with ACI
                href: solution-ideas/articles/scale-using-aks-with-aci.yml
              - name: Data streaming with AKS
                href: solution-ideas/articles/data-streaming-scenario.yml
              - name: Elastic demand handling with AKS
                href: solution-ideas/articles/aks-demand-spikes.yml
              - name: Instant IoT data streaming with AKS
                href: solution-ideas/articles/aks-iot-data-streaming.yml
              - name: JBoss deployment with Red Hat on Azure
                href: solution-ideas/articles/jboss-deployment-red-hat.yml
              - name: Microservices with AKS and Azure DevOps
                href: solution-ideas/articles/microservices-with-aks.yml
              - name: Secure DevOps for AKS
                href: solution-ideas/articles/secure-devops-for-kubernetes.yml
      - name: Databases
        items:
          - name: Get started
            href: data-guide/databases-architecture-design.yml
          - name: Guides
            items:
              - name: Get started
                href: data-guide/index.md
              - name: Relational data
                items:
                  - name: 'Extract, transform, and load (ETL)'
                    href: data-guide/relational-data/etl.md
                  - name: Online analytical processing (OLAP)
                    href: data-guide/relational-data/online-analytical-processing.md
                  - name: Online transaction processing (OLTP)
                    href: data-guide/relational-data/online-transaction-processing.md
                  - name: Data warehousing
                    href: data-guide/relational-data/data-warehousing.md
              - name: Non-relational data
                items:
                  - name: Non-relational data stores
                    href: data-guide/big-data/non-relational-data.md
                  - name: Free-form text search
                    href: data-guide/scenarios/search.md
                  - name: Time series data
                    href: data-guide/scenarios/time-series.md
                  - name: Working with CSV and JSON files
                    href: data-guide/scenarios/csv-and-json.md
              - name: Build a scalable system for massive data
                href: data-guide/scenarios/build-scalable-database-solutions-azure-services.md
              - name: Big data
                items:
                  - name: Big data architectures
                    href: data-guide/big-data/index.md
                  - name: Batch processing
                    href: data-guide/big-data/batch-processing.md
                  - name: Real-time processing
                    href: data-guide/big-data/real-time-processing.md
              - name: Technology choices
                items:
                  - name: Analytical data stores
                    href: data-guide/technology-choices/analytical-data-stores.md
                  - name: Analytics and reporting
                    href: data-guide/technology-choices/analysis-visualizations-reporting.md
                  - name: Batch processing
                    href: data-guide/technology-choices/batch-processing.md
                  - name: Data lakes
                    href: data-guide/scenarios/data-lake.md
                  - name: Data storage
                    href: data-guide/technology-choices/data-storage.md
                  - name: Choose a data store
                    items:
                      - name: Understand data store models
                        href: guide/technology-choices/data-store-overview.md
                      - name: Select a data store
                        href: guide/technology-choices/data-store-decision-tree.md
                      - name: Criteria for choosing a data store
                        href: guide/technology-choices/data-store-considerations.md
                  - name: Pipeline orchestration
                    href: data-guide/technology-choices/pipeline-orchestration-data-movement.md
                  - name: Real-time message ingestion
                    href: data-guide/technology-choices/real-time-ingestion.md
                  - name: Search data stores
                    href: data-guide/technology-choices/search-options.md
                  - name: Stream processing
                    href: data-guide/technology-choices/stream-processing.md
              - name: Data management patterns
                href: patterns/category/data-management.md
              - name: Use the Transactional Outbox pattern
                href: best-practices/transactional-outbox-cosmos.yml
              - name: Industry guidance
                items:
                  - name: Data management in banking
                    href: /previous-versions/azure/industry-marketing/financial/data-mgmt-in-banking-overview
                    maintainContext: true
                  - name: Data management in retail
                    href: /previous-versions/azure/industry-marketing/retail/retail-data-management-overview
                    maintainContext: true
                  - name: Financial institutions with data mesh
                    href: /azure/cloud-adoption-framework/scenarios/data-management/architectures/reference-architecture-data-mesh
                    maintainContext: true
                  - name: Visual search for retail
                    href: /previous-versions/azure/industry-marketing/retail/visual-search-use-case-overview
                    maintainContext: true
              - name: Transfer data to and from Azure
                href: data-guide/scenarios/data-transfer.md
              - name: Extend on-premises data solutions to Azure
                href: data-guide/scenarios/hybrid-on-premises-and-cloud.md
              - name: Secure data solutions
                href: data-guide/scenarios/securing-data-solutions.md
              - name: Tenancy models for SaaS databases
                href: isv/application-tenancy.md
              - name: High availability for SQL DB and SQL MI
                href: /azure/azure-sql/database/high-availability-sla
                maintainContext: true
              - name: Cosmos DB guidance
                items:
                  - name: Azure Cosmos DB resource model
                    href: /azure/cosmos-db/account-databases-containers-items
                    maintainContext: true
                  - name: Global distribution
                    items:
                      - name: Distribute data globally
                        href: /azure/cosmos-db/distribute-data-globally
                        maintainContext: true
                      - name: Consistency levels in Cosmos DB
                        href: /azure/cosmos-db/consistency-levels
                        maintainContext: true
                      - name: High availability with Cosmos DB
                        href: /azure/cosmos-db/high-availability
                        maintainContext: true
                      - name: Global distribution functional details
                        href: /azure/cosmos-db/global-dist-under-the-hood
                        maintainContext: true
                  - name: Partitioning and horizontal scaling
                    href: /azure/cosmos-db/partitioning-overview
                    maintainContext: true
                  - name: Capacity
                    items:
                     - name: Request units in Cosmos DB
                       href: /azure/cosmos-db/request-units
                       maintainContext: true
                     - name: Provisioned throughput
                       href: /azure/cosmos-db/set-throughput
                       maintainContext: true
                     - name: Autoscale throughput
                       href: /azure/cosmos-db/provision-throughput-autoscale
                       maintainContext: true
                     - name: Serverless in Cosmos DB
                       href: /azure/cosmos-db/serverless
                       maintainContext: true
                     - name: Autoscale and standard throughput
                       href: /azure/cosmos-db/how-to-choose-offer
                       maintainContext: true
                     - name: Provisioned and serverless throughput
                       href: /azure/cosmos-db/throughput-serverless
                       maintainContext: true
                     - name: Scaling provisioned throughput
                       href: /azure/cosmos-db/scaling-provisioned-throughput-best-practices
                       maintainContext: true                    
                  - name: Security
                    items:
                      - name: Security in Cosmos DB
                        href: /azure/cosmos-db/database-security
                        maintainContext: true
                      - name: Data encryption
                        href: /azure/cosmos-db/database-encryption-at-rest
                        maintainContext: true
                      - name: Role-based access control
                        href: /azure/cosmos-db/role-based-access-control
                        maintainContext: true
                      - name: Azure Policy support
                        href: /azure/cosmos-db/policy
                        maintainContext: true
                      - name: Azure Policy Regulatory Compliance
                        href: /azure/cosmos-db/security-controls-policy
                        maintainContext: true
                      - name: Security baseline for Cosmos DB
                        href: /security/benchmark/azure/baselines/cosmos-db-security-baseline
                        maintainContext: true
                  - name: Backup
                    items:
                      - name: Backup and restore in Cosmos DB
                        href: /azure/cosmos-db/continuous-backup-restore-introduction
                        maintainContext: true
                      - name: Continuous backup in Cosmos DB
                        href: /azure/cosmos-db/continuous-backup-restore-introduction
                        maintainContext: true
                  - name: Cost optimization
                    items:
                      - name: Plan and manage costs
                        href: /azure/cosmos-db/plan-manage-costs
                        maintainContext: true
                      - name: Pricing model
                        href: /azure/cosmos-db/how-pricing-works
                        maintainContext: true
                      - name: Total cost of ownership (TCO)
                        href: /azure/cosmos-db/total-cost-ownership
                        maintainContext: true
                      - name: Understand your bill
                        href: /azure/cosmos-db/understand-your-bill
                        maintainContext: true
                      - name: Optimize provisioned throughput cost
                        href: /azure/cosmos-db/optimize-cost-throughput
                        maintainContext: true
                      - name: Optimize request cost
                        href: /azure/cosmos-db/optimize-cost-reads-writes
                        maintainContext: true
                      - name: Optimize storage cost
                        href: /azure/cosmos-db/optimize-cost-storage
                        maintainContext: true
                      - name: Optimize multi-region cost
                        href: /azure/cosmos-db/optimize-cost-regions
                        maintainContext: true
                      - name: Optimize development/testing cost
                        href: /azure/cosmos-db/optimize-dev-test
                        maintainContext: true
                      - name: Optimize cost with reserved capacity
                        href: /azure/cosmos-db/cosmos-db-reserved-capacity
                        maintainContext: true
                      - name: Optimize with rate limiting
                        href: /azure/cosmos-db/rate-limiting-requests
                        maintainContext: true
                  - name: Change feed in Cosmos DB
                    href: /azure/cosmos-db/change-feed
                    maintainContext: true
                  - name: Built-in Jupyter Notebooks support
                    href: /azure/cosmos-db/cosmosdb-jupyter-notebooks
                    maintainContext: true
                  - name: Service quotas
                    href: /azure/cosmos-db/concepts-limits
                    maintainContext: true
              - name: Monitor Azure Databricks jobs
                items:
                  - name: Overview
                    href: databricks-monitoring/index.md
                  - name: Send Databricks application logs
                    href: databricks-monitoring/application-logs.md
                  - name: Use dashboards to visualize Databricks
                    href: databricks-monitoring/dashboards.md
                  - name: Troubleshoot performance bottlenecks
                    href: databricks-monitoring/performance-troubleshooting.md
                  - name: Observability patterns and metrics
                    href: databricks-monitoring/databricks-observability.yml
              - name: Run Apache Cassandra
                href: best-practices/cassandra.md
          - name: Architectures
            items:
              - name: Azure health data consortium
                href: example-scenario/data/azure-health-data-consortium.yml
              - name: Build a delta lake for ad hoc queries
                href: solution-ideas/articles/build-data-lake-support-adhoc-queries-online.yml
              - name: Blueprint architectures
                items:
                  - name: Blueprint - Data warehouse for FedRAMP
                    href: /previous-versions/azure/security/blueprints/fedramp-datawarehouse-overview
                    maintainContext: true
                  - name: Blueprint - Data warehouse for PCI DSS
                    href: /previous-versions/azure/security/blueprints/pcidss-dw-overview
                    maintainContext: true
                  - name: Blueprint - HIPAA/HITRUST health data
                    href: /previous-versions/azure/security/blueprints/azure-health
                    maintainContext: true
              - name: Cost savings through HTAP with Azure SQL
                href: example-scenario/data/azure-sql-htap.yml
              - name: Data governance with Profisee
                href: reference-architectures/data/profisee-master-data-management-purview.yml
              - name: Data landing zones
                items:
                  - name: Single data landing zone
                    href: /azure/cloud-adoption-framework/scenarios/data-management/architectures/reference-architecture-adatum
                    maintainContext: true
                  - name: Multiple data landing zones
                    href: /azure/cloud-adoption-framework/scenarios/data-management/architectures/reference-architecture-relecloud
                    maintainContext: true
                  - name: Highly sensitive data landing zones
                    href: /azure/cloud-adoption-framework/scenarios/data-management/architectures/reference-architecture-lamna
                    maintainContext: true
              - name: DataOps for modern data warehouse
                href: example-scenario/data-warehouse/dataops-mdw.yml
              - name: Globally distributed apps using Cosmos DB
                href: solution-ideas/articles/globally-distributed-mission-critical-applications-using-cosmos-db.yml
              - name: Hybrid ETL with Azure Data Factory
                href: example-scenario/data/hybrid-etl-with-adf.yml
              - name: "IaaS: Web app with relational database"
                href: high-availability/ref-arch-iaas-web-and-db.yml
              - name: Master data management with CluedIn
                href: reference-architectures/data/cluedin.yml
              - name: Master data management with Profisee
                href: reference-architectures/data/profisee-master-data-management-data-factory.yml
              - name: Migrate master data services with CluedIn
                href: reference-architectures/data/migrate-master-data-services-with-cluedin.yml
              - name: Minimal storage – change feed replication
                href: solution-ideas/articles/minimal-storage-change-feed-replicate-data.yml
              - name: Multi-region web app with private database
                href: example-scenario/sql-failover/app-service-private-sql-multi-region.yml
              - name: N-tier app with Cassandra
                href: reference-architectures/n-tier/n-tier-cassandra.yml
              - name: Optimize SQL Server with Azure Arc
                href: hybrid/azure-arc-sql-server.yml
              - name: Optimized storage – time based multi writes
                href: solution-ideas/articles/optimized-storage-time-based-multi-writes.yml
              - name: Optimized storage – time based Data Lake
                href: solution-ideas/articles/optimized-storage-time-based-data-lake.yml
              - name: Optimized storage with data classification
                href: solution-ideas/articles/optimized-storage-logical-data-classification.yml
              - name: Oracle migration to Azure
                href: solution-ideas/articles/reference-architecture-for-oracle-database-migration-to-azure.yml
              - name: SQL 2008 R2 failover cluster in Azure
                href: example-scenario/sql-failover/sql-failover-2008r2.yml
              - name: SQL Database and Synapse connectivity
                href: /azure/azure-sql/database/connectivity-architecture
                maintainContext: true
              - name: SQL Managed Instance with CMK
                href: example-scenario/data/sql-managed-instance-cmk.yml
              - name: Web app private database connectivity
                href: example-scenario/private-web-app/private-web-app.yml
              - name: Windows N-tier applications
                href: reference-architectures/n-tier/n-tier-sql-server.yml
          - name: Solution ideas
            items:
              - name: Big data analytics with Azure Data Explorer
                href: solution-ideas/articles/big-data-azure-data-explorer.yml
              - name: Build cloud native applications
                href: solution-ideas/articles/cloud-native-apps.yml
              - name: Campaign optimization with HDInsight
                href: solution-ideas/articles/campaign-optimization-with-azure-hdinsight-spark-clusters.yml
              - name: Campaign optimization with SQL Server
                href: solution-ideas/articles/campaign-optimization-with-sql-server.yml
              - name: Data streaming
                href: solution-ideas/articles/data-streaming-scenario.yml
              - name: Data cache
                href: solution-ideas/articles/data-cache-with-redis-cache.yml
              - name: Digital campaign management
                href: solution-ideas/articles/digital-marketing-using-azure-database-for-postgresql.yml
              - name: Digital marketing using MySQL
                href: solution-ideas/articles/digital-marketing-using-azure-database-for-mysql.yml
              - name: Enterprise data warehouse
                href: solution-ideas/articles/enterprise-data-warehouse.yml
              - name: Finance management using MySQL
                href: solution-ideas/articles/finance-management-apps-using-azure-database-for-mysql.yml
              - name: Finance management using PostgreSQL
                href: solution-ideas/articles/finance-management-apps-using-azure-database-for-postgresql.yml
              - name: Gaming using MySQL
                href: solution-ideas/articles/gaming-using-azure-database-for-mysql.yml
              - name: Gaming using Cosmos DB
                href: solution-ideas/articles/gaming-using-cosmos-db.yml
              - name: Intelligent apps using MySQL
                href: solution-ideas/articles/intelligent-apps-using-azure-database-for-mysql.yml
              - name: Intelligent apps using PostgreSQL
                href: solution-ideas/articles/intelligent-apps-using-azure-database-for-postgresql.yml
              - name: Interactive querying with HDInsight
                href: solution-ideas/articles/interactive-querying-with-hdinsight.yml
              - name: Loan charge-off prediction with HDInsight
                href: solution-ideas/articles/loan-chargeoff-prediction-with-azure-hdinsight-spark-clusters.yml
              - name: Loan charge-off prediction with SQL Server
                href: solution-ideas/articles/loan-chargeoff-prediction-with-sql-server.yml
              - name: Loan credit risk modeling
                href: solution-ideas/articles/loan-credit-risk-analyzer-and-default-modeling.yml
              - name: Loan credit risk with SQL Server
                href: solution-ideas/articles/loan-credit-risk-with-sql-server.yml
              - name: Messaging
                href: solution-ideas/articles/messaging.yml
              - name: Mining equipment monitoring
                href: solution-ideas/articles/monitor-mining-equipment.yml
              - name: Multi-region web app with Cosmos DB
                href: solution-ideas/articles/multi-region-web-app-cosmos-db-replication.yml
              - name: Ops automation using Event Grid
                href: solution-ideas/articles/ops-automation-using-event-grid.yml
              - name: Personalization using Cosmos DB
                href: solution-ideas/articles/personalization-using-cosmos-db.yml
              - name: Retail and e-commerce using MySQL
                href: solution-ideas/articles/retail-and-ecommerce-using-azure-database-for-mysql.yml
              - name: Retail and e-commerce using PostgreSQL
                href: solution-ideas/articles/retail-and-ecommerce-using-azure-database-for-postgresql.yml
              - name: Retail and e-commerce using Cosmos DB
                href: solution-ideas/articles/retail-and-e-commerce-using-cosmos-db.yml
              - name: Serverless apps using Cosmos DB
                href: solution-ideas/articles/serverless-apps-using-cosmos-db.yml
              - name: Streaming using HDInsight
                href: solution-ideas/articles/streaming-using-hdinsight.yml
      - name: Developer Options
        items:
          - name: Microservices
            items:
              - name: Get started
                href: microservices/index.md
              - name: Guides
                items:
                  - name: Domain modeling for microservices
                    items:
                      - name: Domain analysis
                        href: microservices/model/domain-analysis.md
                      - name: Tactical DDD
                        href: microservices/model/tactical-ddd.md
                      - name: Identify microservice boundaries
                        href: microservices/model/microservice-boundaries.md
                  - name: Design a microservices architecture
                    items:
                      - name: Introduction
                        href: microservices/design/index.md
                      - name: Choose a compute option
                        href: microservices/design/compute-options.md
                      - name: Interservice communication
                        href: microservices/design/interservice-communication.md
                      - name: API design
                        href: microservices/design/api-design.md
                      - name: API gateways
                        href: microservices/design/gateway.md
                      - name: Data considerations
                        href: microservices/design/data-considerations.md
                      - name: Container orchestration
                        href: microservices/design/orchestration.md
                      - name: Design patterns for microservices
                        href: microservices/design/patterns.md
                  - name: Operate microservices in production
                    items:
                      - name: Monitor microservices in AKS
                        href: microservices/logging-monitoring.md
                      - name: CI/CD for microservices
                        href: microservices/ci-cd.md
                      - name: CI/CD for microservices on Kubernetes
                        href: microservices/ci-cd-kubernetes.md
                  - name: Migrate to a microservices architecture
                    items:
                      - name: Migrate monolith to microservices
                        href: microservices/migrate-monolith.md
                      - name: Modernize apps with Service Fabric
                        href: service-fabric/modernize-app-azure-service-fabric.md
                      - name: Migrate from Cloud Services to ASF
                        href: service-fabric/migrate-from-cloud-services.md
                  - name: .NET microservices
                    items:
                      - name: Design a microservice-oriented app
                        href: /dotnet/architecture/microservices/multi-container-microservice-net-applications/microservice-application-design
                        maintainContext: true
                      - name: Create a  CRUD microservice
                        href: /dotnet/architecture/microservices/multi-container-microservice-net-applications/data-driven-crud-microservice
                        maintainContext: true
                      - name: Event-based communication
                        href: /dotnet/architecture/microservices/multi-container-microservice-net-applications/integration-event-based-microservice-communications
                        maintainContext: true
                      - name: Implement API Gateways with Ocelot
                        href: /dotnet/architecture/microservices/multi-container-microservice-net-applications/implement-api-gateways-with-ocelot
                        maintainContext: true
              - name: Architectures
                items:
                   - name: Decompose apps with Service Fabric
                     href: example-scenario/infrastructure/service-fabric-microservices.yml
                   - name: High-availability blue/green deployment
                     href: example-scenario/blue-green-spring/blue-green-spring.yml
                   - name: Microservices on Azure Service Fabric
                     href: reference-architectures/microservices/service-fabric.yml
                   - name: Microservices with Azure Spring Cloud
                     href: /azure/spring-cloud/reference-architecture
                     maintainContext: true
                   - name: Unified logging for microservices apps
                     href: example-scenario/logging/unified-logging.yml     
          - name: Serverless applications
            items:
              - name: Get started
                href: serverless-quest/serverless-overview.md
              - name: Guides
                items:
                  - name: Serverless Functions examples
                    href: serverless-quest/reference-architectures.md
                  - name: Plan for serverless architecture
                    items:
                      - name: Deploy serverless Functions
                        href: serverless-quest/validate-commit-serverless-adoption.md
                      - name: Serverless application assessment
                        href: serverless-quest/application-assessment.md
                      - name: Technical workshops and training
                        href: serverless-quest/technical-training.md
                      - name: Proof of concept or pilot
                        href: serverless-quest/poc-pilot.md
                  - name: Develop and deploy serverless apps
                    items:
                      - name: Serverless Functions app development
                        href: serverless-quest/application-development.md
                      - name: Serverless Functions code walkthrough
                        href: serverless/code.md
                      - name: CI/CD for a serverless frontend
                        href: serverless/guide/serverless-app-cicd-best-practices.md
                  - name: Monitoring serverless event processing
                    href: serverless/guide/monitoring-serverless-event-processing.md
                  - name: Serverless Functions app operations
                    href: serverless-quest/functions-app-operations.md
                  - name: Serverless Functions app security
                    href: serverless-quest/functions-app-security.md
                  - name: Security baseline for Azure Functions
                    href: /security/benchmark/azure/baselines/functions-security-baseline
                    maintainContext: true
                  - name: Serverless with Azure Logic Apps
                    href: /azure/logic-apps/logic-apps-serverless-overview
                    maintainContext: true
                  - name: Event Hubs with Azure Functions
                    items:
                      - name: Overview
                        href: serverless/event-hubs-functions/event-hubs-functions.yml
                      - name: Performance and scale
                        href: serverless/event-hubs-functions/performance-scale.yml
                      - name: Resilient design
                        href: serverless/event-hubs-functions/resilient-design.md
                      - name: Security
                        href: serverless/event-hubs-functions/security.md
                      - name: Observability
                        href: serverless/event-hubs-functions/observability.yml
              - name: Architectures
                items:
                  - name: Azure Functions in a hybrid environment
                    href: hybrid/azure-functions-hybrid.yml
                  - name: Event-based cloud automation
                    href: reference-architectures/serverless/cloud-automation.yml
                  - name: Multicloud with the Serverless Framework
                    href: example-scenario/serverless/serverless-multicloud.yml
                  - name: Real-time location sharing
                    href: example-scenario/signalr/index.yml
                  - name: Serverless event processing
                    href: reference-architectures/serverless/event-processing.yml
              - name: Solution ideas
                items:
                  - name: AKS in event stream processing
                    href: solution-ideas/articles/serverless-event-processing-aks.yml
                  - name: Big data analytics with Data Explorer
                    href: solution-ideas/articles/big-data-azure-data-explorer.yml
                  - name: De-batch and filter with Event Hubs
                    href: solution-ideas/articles/serverless-event-processing-filtering.yml
                  - name: Serverless applications using Event Grid
                    href: solution-ideas/articles/serverless-application-architectures-using-event-grid.yml
                  - name: Serverless apps using Cosmos DB
                    href: solution-ideas/articles/serverless-apps-using-cosmos-db.yml
                  - name: Serverless computing LOB apps
                    href: solution-ideas/articles/onboarding-customers-with-a-cloud-native-serverless-architecture.yml
                  - name: Serverless event stream processing
                    href: solution-ideas/articles/serverless-event-processing-private-link.yml
                  - name: Transit Hub pub-sub messaging system
                    href: solution-ideas/articles/transit-hub.yml
      - name: DevOps
        items:
          - name: Guides
            items:
              - name: DevOps checklist
                href: checklist/dev-ops.md
              - name: Advanced ARM templates
                items:
                  - name: Overview
                    href: guide/azure-resource-manager/advanced-templates/index.md
                  - name: Update a resource
                    href: guide/azure-resource-manager/advanced-templates/update-resource.md
                  - name: Use an object as a parameter
                    href: guide/azure-resource-manager/advanced-templates/objects-as-parameters.md
                  - name: Property transformer and collector
                    href: guide/azure-resource-manager/advanced-templates/collector.md
              - name: DevTest Labs guidance
                items:
                  - name: Deliver a proof of concept
                    href: /azure/devtest-labs/deliver-proof-concept
                    maintainContext: true
                  - name: Orchestrate the implementation
                    href: /azure/devtest-labs/devtest-lab-guidance-orchestrate-implementation
                    maintainContext: true
                  - name: Scale up DevTest Labs infrastructure
                    href: /azure/devtest-labs/devtest-lab-guidance-scale
                    maintainContext: true
                  - name: Security baseline for DevTest Labs
                    href: /security/benchmark/azure/baselines/devtest-labs-security-baseline
                    maintainContext: true
              - name: Azure Monitor guidance
                items:
                  - name: Best practices
                    items:
                      - name: Plan your monitoring strategy
                        href: /azure/azure-monitor/best-practices-plan
                        maintainContext: true
                      - name: Configure data collection
                        href: /azure/azure-monitor/best-practices-data-collection
                        maintainContext: true
                      - name: Analyze and visualize data
                        href: /azure/azure-monitor/best-practices-analysis
                        maintainContext: true
                      - name: Alerts and automated actions
                        href: /azure/azure-monitor/best-practices-alerts
                        maintainContext: true
                  - name: Continuous monitoring
                    href: /azure/azure-monitor/continuous-monitoring
                    maintainContext: true
                  - name: Data sources
                    href: /azure/azure-monitor/agents/data-sources
                    maintainContext: true
                  - name: Data platform
                    href: /azure/azure-monitor/data-platform
                    maintainContext: true
                  - name: Security
                    items:
                      - name: Log data security
                        href: /azure/azure-monitor/logs/data-security
                        maintainContext: true
                      - name: Customer-managed keys
                        href: /azure/azure-monitor/logs/customer-managed-keys
                        maintainContext: true
                      - name: Private Link connection
                        href: /azure/azure-monitor/logs/private-link-security
                        maintainContext: true
                      - name: Private Link design
                        href: /azure/azure-monitor/logs/private-link-design
                        maintainContext: true
                      - name: Personal log data handling
                        href: /azure/azure-monitor/logs/personal-data-mgmt
                        maintainContext: true
                      - name: Data collection, retention, and storage
                        href: /azure/azure-monitor/app/data-retention-privacy
                        maintainContext: true
                      - name: Security baseline
                        href: /security/benchmark/azure/baselines/monitor-security-baseline
                        maintainContext: true
                  - name: Design a logging deployment
                    href: /azure/azure-monitor/logs/design-logs-deployment
                    maintainContext: true
              - name: CI/CD for Synapse Analytics
                href: /azure/synapse-analytics/cicd/continuous-integration-delivery
                maintainContext: true
              - name: DevOps for quantum computing
                href: guide/quantum/devops-for-quantum-computing.md
              - name: Platform automation for VMware Solution
                href: /azure/cloud-adoption-framework/scenarios/azure-vmware/eslz-platform-automation-and-devops
                maintainContext: true
          - name: Architectures
            items:
              - name: Automate multistage DevOps pipelines
                href: example-scenario/devops/automate-azure-pipelines.yml
              - name: Automated API deployments using APIOps
                href: example-scenario/devops/automated-api-deployments-apiops.yml
              - name: Automated Jupyter Notebooks for diagnostics
                href: example-scenario/data/automating-diagnostic-jupyter-notebook.yml
              - name: Azure DevTest Labs for enterprises
                href: example-scenario/infrastructure/devtest-labs-reference-architecture.yml
              - name: CI/CD pipeline for chatbots with ARM
                href: example-scenario/apps/devops-cicd-chatbot.yml
              - name: CI/CD pipeline using Azure DevOps
                href: example-scenario/apps/devops-dotnet-webapp.yml
              - name: DevSecOps in GitHub
                href: solution-ideas/articles/devsecops-in-github.yml
              - name: Enterprise monitoring with Azure Monitor
                href: example-scenario/monitoring/enterprise-monitoring.yml
              - name: High-availability blue/green deployment
                href: example-scenario/blue-green-spring/blue-green-spring.yml
              - name: Jenkins on Azure
                href: example-scenario/apps/jenkins.yml
              - name: Microsoft 365 tenant configuration
                href: example-scenario/devops/manage-microsoft-365-tenant-configuration-microsoft365dsc-devops.yml
              - name: Run containers in a hybrid environment
                href: hybrid/hybrid-containers.yml
              - name: Teacher-provisioned virtual labs in Azure
                href: example-scenario/devops/teacher-provisioned-virtual-labs-azure.yml
          - name: Solution ideas
            items:
              - name: CI/CD for Azure VMs
                href: solution-ideas/articles/cicd-for-azure-vms.yml
              - name: CI/CD for Azure Web Apps
                href: solution-ideas/articles/azure-devops-continuous-integration-and-continuous-deployment-for-azure-web-apps.yml
              - name: CI/CD for Containers
                href: solution-ideas/articles/cicd-for-containers.yml
              - name: CI/CD for Microsoft Power Platform
                href: solution-ideas/articles/azure-devops-continuous-integration-for-power-platform.yml
              - name: CI/CD for quantum computing jobs
                href: solution-ideas/articles/cicd-for-quantum-computing-jobs.yml
              - name: CI/CD for Windows desktop apps
                href: solution-ideas/articles/azure-devops-ci-cd-for-desktop-apps.yml
              - name: CI/CD using Jenkins and AKS
                href: solution-ideas/articles/container-cicd-using-jenkins-and-kubernetes-on-azure-container-service.yml
              - name: CI/CD using Jenkins and Terraform
                href: solution-ideas/articles/immutable-infrastructure-cicd-using-jenkins-and-terraform-on-azure-virtual-architecture-overview.yml
              - name: DevSecOps in Azure
                href: solution-ideas/articles/devsecops-in-azure.yml
              - name: DevTest and DevOps for IaaS
                href: solution-ideas/articles/dev-test-iaas.yml
              - name: DevTest and DevOps for PaaS
                href: solution-ideas/articles/dev-test-paas.yml
              - name: DevTest and DevOps with microservices
                href: solution-ideas/articles/dev-test-microservice.yml
              - name: DevSecOps with a rolling main branching strategy
                href: solution-ideas/articles/devsecops-rolling-branch.yml
              - name: DevTest Image Factory
                href: solution-ideas/articles/dev-test-image-factory.yml
              - name: Hybrid DevOps
                href: solution-ideas/articles/devops-in-a-hybrid-environment.yml
              - name: Java CI/CD using Jenkins and Web Apps
                href: solution-ideas/articles/java-cicd-using-jenkins-and-azure-web-apps.yml
              - name: SharePoint for development testing
                href: solution-ideas/articles/sharepoint-farm-devtest.yml
      - name: Hybrid + Multicloud
        items:
          - name: Get started
            href: hybrid/hybrid-start-here.md
          - name: Guides
            items:
              - name: Hybrid workload in Azure
                href: /azure/architecture/framework/hybrid/hybrid-overview
              - name: Azure Arc guidance
                items:
                  - name: Administer SQL Server with Azure Arc
                    href: hybrid/azure-arc-sql-server.yml
                  - name: App Service on Azure Arc
                    href: /azure/app-service/overview-arc-integration
                    maintainContext: true
                  - name: Security baseline for Arc-enabled Servers
                    href: /security/benchmark/azure/baselines/arc-enabled-security-baseline
                    maintainContext: true
              - name: Hybrid deployments
                items:
                  - name: Configure hybrid cloud connectivity
                    href: hybrid/deployments/solution-deployment-guide-connectivity.md
                  - name: Configure hybrid cloud identity
                    href: hybrid/deployments/solution-deployment-guide-identity.md
                  - name: Deploy AI-based footfall detection
                    href: hybrid/deployments/solution-deployment-guide-retail-footfall-detection.md
                  - name: Deploy an app that scales cross-cloud
                    href: hybrid/deployments/solution-deployment-guide-cross-cloud-scaling.md
                  - name: Deploy Kubernetes on Azure Stack Hub
                    href: hybrid/deployments/solution-deployment-guide-highly-available-kubernetes.md
                  - name: Deploy highly available MongoDB
                    href: hybrid/deployments/solution-deployment-guide-mongodb-ha.md
                  - name: Deploy hybrid app with on-premises data
                    href: hybrid/deployments/solution-deployment-guide-cross-cloud-scaling-onprem-data.md
                  - name: Deploy a SQL Server 2016 AG
                    href: hybrid/deployments/solution-deployment-guide-sql-ha.md
                  - name: Direct traffic with a geo-distributed app
                    href: hybrid/deployments/solution-deployment-guide-geo-distributed.md
              - name: Azure Stack guidance
                items:
                  - name: Azure Stack stretched clusters for DR
                    href: hybrid/azure-stack-hci-dr.yml
                  - name: Azure Stack HCI switchless interconnect
                    href: hybrid/azure-stack-robo.yml
              - name: Azure VMware Solution guidance
                items:
                  - name: API Management for AVS
                    href: /azure/azure-vmware/concepts-api-management
                    maintainContext: true
                  - name: BCDR for AVS
                    href: /azure/cloud-adoption-framework/scenarios/azure-vmware/eslz-business-continuity-and-disaster-recovery
                    maintainContext: true
                  - name: Govern AVS
                    href: /azure/cloud-adoption-framework/scenarios/azure-vmware/govern
                    maintainContext: true
                  - name: Manage and monitor AVS
                    href: /azure/cloud-adoption-framework/scenarios/azure-vmware/eslz-management-and-monitoring
                    maintainContext: true
                  - name: Migrate with AVS
                    href: /azure/cloud-adoption-framework/scenarios/azure-vmware/migrate
                    maintainContext: true
                  - name: Network interconnectivity for AVS
                    href: /azure/azure-vmware/concepts-networking
                    maintainContext: true
                  - name: Network planning for AVS
                    href: /azure/azure-vmware/tutorial-network-checklist
                    maintainContext: true
                  - name: Platform automation for AVS
                    href: /azure/cloud-adoption-framework/scenarios/azure-vmware/eslz-platform-automation-and-devops
                    maintainContext: true
                  - name: Security and governance for AVS
                    href: /azure/cloud-adoption-framework/scenarios/azure-vmware/eslz-security-governance-and-compliance
                    maintainContext: true                       
              - name: Connect an on-premises network to Azure
                href: reference-architectures/hybrid-networking/index.yml
              - name: FSLogix for the enterprise
                href: example-scenario/wvd/windows-virtual-desktop-fslogix.yml
              - name: Troubleshoot a hybrid VPN connection
                href: reference-architectures/hybrid-networking/troubleshoot-vpn.yml
          - name: Architectures
            items:
              - name: Azure Arc solutions
                items:
                - name: Azure Arc hybrid management with AKS
                  href: hybrid/arc-hybrid-kubernetes.yml
                - name: Manage configurations for Azure Arc
                  href: hybrid/azure-arc-hybrid-config.yml
                - name: Optimize SQL Server with Azure Arc
                  href: hybrid/azure-arc-sql-server.yml
                - name: Run containers in a hybrid environment
                  href: hybrid/hybrid-containers.yml
              - name: Azure Automation solutions
                items:                
                  - name: Azure Automation hybrid environment
                    href: hybrid/azure-automation-hybrid.yml
                  - name: Azure Automation update management
                    href: hybrid/azure-update-mgmt.yml
                  - name: Azure Automation State Configuration
                    href: example-scenario/state-configuration/state-configuration.yml
              - name: Azure enterprise cloud file share
                href: hybrid/azure-files-private.yml
              - name: Azure files secured by AD DS
                href: example-scenario/hybrid/azure-files-on-premises-authentication.yml
              - name: Azure Functions in a hybrid environment
                href: hybrid/azure-functions-hybrid.yml
              - name: Azure VMware Solution in hub-and-spoke
                href: /azure/azure-vmware/concepts-hub-and-spoke
                maintainContext: true
              - name: Back up files on Azure Stack Hub
                href: hybrid/azure-stack-backup.yml
              - name: Connect on-premises with ExpressRoute
                href: reference-architectures/hybrid-networking/expressroute-vpn-failover.yml
              - name: Connect standalone servers
                href: hybrid/azure-network-adapter.yml
              - name: Deploy AI and ML with Azure Stack Edge
                href: hybrid/deploy-ai-ml-azure-stack-edge.yml
              - name: Design a hybrid Domain Name System
                href: hybrid/hybrid-dns-infra.yml
              - name: Disaster recovery for Stack Hub VMs
                href: hybrid/azure-stack-vm-dr.yml
              - name: "Enhanced-security hybrid messaging: client"
                href: example-scenario/hybrid/secure-hybrid-messaging-client.yml
              - name: "Enhanced-security hybrid messaging: mobile"
                href: example-scenario/hybrid/secure-hybrid-messaging-mobile.yml
              - name: "Enhanced-security hybrid messaging: web"
                href: example-scenario/hybrid/secure-hybrid-messaging-web.yml
              - name: Extend on-premises using ExpressRoute
                href: reference-architectures/hybrid-networking/expressroute.yml
              - name: Extend an on-premises network using VPN
                href: reference-architectures/hybrid-networking/vpn.yml
              - name: Hybrid availability and monitoring
                href: hybrid/hybrid-perf-monitoring.yml
              - name: Hybrid file services
                href: hybrid/hybrid-file-services.yml
              - name: Hybrid file share with disaster recovery
                href: example-scenario/hybrid/hybrid-file-share-dr-remote-local-branch-workers.yml
              - name: Hybrid security monitoring
                href: hybrid/hybrid-security-monitoring.yml
              - name: Manage hybrid workloads with WAC
                href: hybrid/hybrid-server-os-mgmt.yml
              - name: On-premises data gateway for Logic Apps
                href: hybrid/gateway-logic-apps.yml
              - name: Run containers in a hybrid environment
                href: hybrid/hybrid-containers.yml
              - name: Azure file shares in hybrid environment
                href: hybrid/azure-file-share.yml
          - name: Solution ideas
            items:
              - name: Azure Stack Hub solutions
                items:
                  - name: AI-based footfall detection
                    href: solution-ideas/articles/hybrid-footfall-detection.yml
                  - name: Cross-cloud scaling
                    href: solution-ideas/articles/cross-cloud-scaling.yml
                  - name: DevOps with Azure Stack Hub
                    href: solution-ideas/articles/hybrid-continuous-integration.yml
                  - name: Hybrid connections
                    href: solution-ideas/articles/hybrid-connectivity.yml
                  - name: Hybrid relay connection
                    href: solution-ideas/articles/hybrid-relay-connection.yml
                  - name: Unlock legacy data with Azure Stack
                    href: solution-ideas/articles/unlock-legacy-data.yml
              - name: Azure VMware Solution foundations
                items:
                  - name: Azure VMware Solution capacity planning
                    href: solution-ideas/articles/azure-vmware-solution-foundation-capacity.yml
                  - name: Azure VMware Solution landing zone
                    href: solution-ideas/articles/azure-vmware-solution-foundation-landing-zone.yml
                  - name: Azure VMware Solution networking
                    href: solution-ideas/articles/azure-vmware-solution-foundation-networking.yml
              - name: Cross-platform chat
                href: solution-ideas/articles/cross-platform-chat.yml
      - name: Identity
        items:
          - name: Guides
            items:
              - name: Compare identity services
                href: /azure/active-directory-domain-services/compare-identity-solutions
                maintainContext: true
              - name: Build for resilience
                href: guide/resilience/resilience-overview.md
              - name: Conditional Access
                items:
                  - name: Conditional Access for Zero trust
                    href: guide/security/conditional-access-zero-trust.md 
                  - name: Conditional Access design principles
                    href: guide/security/conditional-access-design.yml
                  - name: Conditional Access architecture  
                    href: guide/security/conditional-access-architecture.yml
                  - name: Conditional Access framework and policies
                    href: guide/security/conditional-access-framework.md
              - name: Identity in multitenant applications
                items:
                  - name: Introduction
                    href: multitenant-identity/index.md
                  - name: The Tailspin scenario
                    href: multitenant-identity/tailspin.md
                  - name: Authentication
                    href: multitenant-identity/authenticate.md
                  - name: Claims-based identity
                    href: multitenant-identity/claims.md
                  - name: Tenant sign-up
                    href: multitenant-identity/signup.md
                  - name: Application roles
                    href: multitenant-identity/app-roles.md
                  - name: Authorization
                    href: multitenant-identity/authorize.md
                  - name: Secure a web API
                    href: multitenant-identity/web-api.md
                  - name: Cache access tokens
                    href: multitenant-identity/token-cache.md
                  - name: Client certificate
                    href: multitenant-identity/client-certificate.md
                  - name: Federate with a customer's AD FS
                    href: multitenant-identity/adfs.md
              - name: Integrate on-premises AD with Azure
                href: reference-architectures/identity/index.yml
              - name: Deployment guidance
                items:
                  - name: Azure AD deployment checklist
                    href: /azure/active-directory/fundamentals/active-directory-deployment-checklist-p2
                    maintainContext: true
                  - name: Azure AD deployment plans
                    href: /azure/active-directory/fundamentals/active-directory-deployment-plans
                    maintainContext: true
                  - name: Azure AD B2C deployment plans
                    href: /azure/active-directory/fundamentals/azure-active-directory-b2c-deployment-plans
                    maintainContext: true
              - name: Migrate applications to Azure AD
                items:
                  - name: Migrate an AD FS app to Azure
                    href: /azure/active-directory/manage-apps/migrate-adfs-apps-to-azure
                    maintainContext: true
                  - name: Migrate app authentication to Azure AD
                    href: /azure/active-directory/manage-apps/migrate-application-authentication-to-azure-active-directory
                    maintainContext: true
                  - name: Use the AD FS application activity report
                    href: /azure/active-directory/manage-apps/migrate-adfs-application-activity
                    maintainContext: true
                  - name: Resources for migrating to Azure AD
                    href: /azure/active-directory/manage-apps/migration-resources
                    maintainContext: true
              - name: Secure identity
                items:
                  - name: Secure development with SPAs
                    href: guide/resilience/azure-ad-secure-single-page-application.md
                  - name: Security baseline for Azure AD
                    href: /security/benchmark/azure/baselines/aad-security-baseline
                    maintainContext: true
              - name: Identity management
                items:
                  - name: Enterprise enrollment and AAD tenants
                    href: /azure/cloud-adoption-framework/ready/enterprise-scale/enterprise-enrollment-and-azure-ad-tenants
                    maintainContext: true
                  - name: Identity and access management
                    href: /azure/cloud-adoption-framework/ready/enterprise-scale/identity-and-access-management
                    maintainContext: true
                  - name: Limit cross-tenant private endpoints
                    href: /azure/cloud-adoption-framework/ready/azure-best-practices/limit-cross-tenant-private-endpoint-connections
                    maintainContext: true
                  - name: Management groups and subscriptions
                    href: /azure/cloud-adoption-framework/ready/enterprise-scale/management-group-and-subscription-organization
                    maintainContext: true
              - name: Hybrid identity
                items:
                  - name: Choose a hybrid identity method
                    href: /azure/active-directory/hybrid/choose-ad-authn
                    maintainContext: true
                  - name: Cloud management for on-premises
                    href: /azure/active-directory/hybrid/cloud-governed-management-for-on-premises
                    maintainContext: true
                  - name: Hybrid identity foundation with Azure AD
                    href: /azure/active-directory/hybrid/four-steps
                    maintainContext: true
                  - name: Azure AD Connect for on-premises
                    href: /azure/active-directory/hybrid/whatis-azure-ad-connect
                    maintainContext: true
              - name: Identity for education
                items:
                  - name: Azure Active Directory for education
                    href: /microsoft-365/education/deploy/intro-azure-active-directory
                    maintainContext: true
                  - name: Multi-tenant for large institutions
                    href: /microsoft-365/education/deploy/design-multi-tenant-architecture
                    maintainContext: true
                  - name: Design a tenant configuration
                    href: /microsoft-365/education/deploy/design-tenant-configurations
                    maintainContext: true
                  - name: Design authentication and credentials
                    href: /microsoft-365/education/deploy/design-credential-authentication-strategies
                    maintainContext: true
                  - name: Design an account strategy
                    href: /microsoft-365/education/deploy/design-account-strategy
                    maintainContext: true
                  - name: Design identity governance 
                    href: /microsoft-365/education/deploy/design-identity-governance
                    maintainContext: true
          - name: Architectures
            items:
              - name: AD DS resource forests in Azure
                href: reference-architectures/identity/adds-forest.yml
              - name: Azure AD identity management for AWS
                href: reference-architectures/aws/aws-azure-ad-security.yml
              - name: Deploy AD DS in an Azure virtual network
                href: reference-architectures/identity/adds-extend-domain.yml
              - name: Extend on-premises AD FS to Azure
                href: reference-architectures/identity/adfs.yml
              - name: Governance of Teams guest users
                href: example-scenario/governance/governance-teams-guest-users.yml
              - name: Hybrid identity
                href: solution-ideas/articles/hybrid-identity.yml
              - name: On-premises AD domains with Azure AD
                href: reference-architectures/identity/azure-ad.yml
      - name: Integration
        items:
          - name: Guides
            items:
              - name: Connectors in Azure Logic Apps
                href: /azure/connectors/apis-list
                maintainContext: true
              - name: Access to virtual networks from Logic Apps
                href: /azure/logic-apps/connect-virtual-network-vnet-isolated-environment-overview
                maintainContext: true
              - name: BCDR for Logic Apps
                href: /azure/logic-apps/business-continuity-disaster-recovery-guidance
                maintainContext: true
              - name: Azure Policy controls for Logic Apps
                href: /azure/logic-apps/security-controls-policy
                maintainContext: true
              - name: Security baseline for Logic Apps
                href: /security/benchmark/azure/baselines/logic-apps-security-baseline
                maintainContext: true
          - name: Architectures
            items:
              - name: Basic enterprise integration on Azure
                href: reference-architectures/enterprise-integration/basic-enterprise-integration.yml
              - name: Data integration with Logic Apps and SQL
                href: example-scenario/integration/logic-apps-data-integration.yml
              - name: Enterprise business intelligence
                href: reference-architectures/data/enterprise-bi-synapse.yml
              - name: Enterprise integration - queues and events
                href: reference-architectures/enterprise-integration/queues-events.yml
              - name: On-premises data gateway for Logic Apps
                href: hybrid/gateway-logic-apps.yml
              - name: Power Automate deployment at scale
                href: example-scenario/power-automate/power-automate.yml
              - name: Publish internal APIs to external users
                href: example-scenario/apps/publish-internal-apis-externally.yml
          - name: Solution ideas
            items:
              - name: Custom business processes
                href: solution-ideas/articles/custom-business-processes.yml
              - name: Elastic Workplace Search on Azure
                href: solution-ideas/articles/elastic-workplace-search.yml
              - name: Line of business extension
                href: solution-ideas/articles/lob.yml
              - name: Web and mobile front-ends
                href: solution-ideas/articles/front-end.yml
      - name: Internet of Things
        items:
          - name: Get started
            href: reference-architectures/iot/iot-architecture-overview.md
          - name: Guides
            items:
              - name: IoT concepts
                items:
                  - name: Introduction to IoT solutions
                    href: example-scenario/iot/introduction-to-solutions.yml
                  - name: 'Devices, platform, and applications'
                    href: example-scenario/iot/devices-platform-application.yml
                  - name: 'Attestation, authentication, provisioning'
                    href: example-scenario/iot/attestation-provisioning.yml
                  - name: Field and cloud edge gateways
                    href: example-scenario/iot/field-cloud-edge-gateways.yml
                  - name: Application-to-device commands
                    href: example-scenario/iot/cloud-to-device.yml
                  - name: 'Builders, developers, and operators'
                    href: example-scenario/iot/builders-developers-operators.yml
              - name: Video Analytics on Edge
                items:
                  - name: Overview
                    href: guide/iot-edge-vision/index.md
                  - name: Camera selection
                    href: guide/iot-edge-vision/camera.md
                  - name: Hardware acceleration
                    href: guide/iot-edge-vision/hardware.md
                  - name: Machine learning
                    href: guide/iot-edge-vision/machine-learning.md
                  - name: Image storage
                    href: guide/iot-edge-vision/image-storage.md
                  - name: Alert persistence
                    href: guide/iot-edge-vision/alerts.md
                  - name: User interface
                    href: guide/iot-edge-vision/user-interface.md
              - name: Industrial IoT Analytics
                items:
                  - name: Architecture
                    href: guide/iiot-guidance/iiot-architecture.md
                  - name: Recommended services
                    href: guide/iiot-guidance/iiot-services.md
                  - name: Data visualization
                    href: guide/iiot-guidance/iiot-data.md
                  - name: Considerations
                    href: guide/iiot-guidance/iiot-considerations.md
              - name: IoT patterns
                items:
                  - name: Analyze and optimize loop
                    href: example-scenario/iot/analyze-optimize-loop.yml
                  - name: Event routing
                    href: example-scenario/iot/event-routing.yml
                  - name: Measure and control loop
                    href: example-scenario/iot/measure-control-loop.yml
                  - name: Monitor and manage loop
                    href: example-scenario/iot/monitor-manage-loop.yml
                  - name: Real-time IoT updates
                    href: example-scenario/iot/real-time-iot-updates-cloud-apps.yml
                  - name: Scale solutions with deployment stamps
                    href: example-scenario/iot/application-stamps.yml
              - name: Azure IoT client SDK support
                href: guide/iot/azure-iot-client-sdk-support.md
              - name: Choose an IoT solution
                href: example-scenario/iot/iot-central-iot-hub-cheat-sheet.md
              - name: Moving from test to production
                href: example-scenario/iot/iot-move-to-production.md
          - name: Architectures
            items:
              - name: Azure IoT reference architecture
                href: reference-architectures/iot.yml
              - name: Automated guided vehicles fleet control
                href: example-scenario/iot/automated-guided-vehicles-fleet-control.yml
              - name: Computer vision on the edge
                href: reference-architectures/ai/end-to-end-smart-factory.yml
              - name: Connected factory hierarchy service
                href: solution-ideas/articles/connected-factory-hierarchy-service.yml
              - name: Connected factory signal pipeline
                href: example-scenario/iot/connected-factory-signal-pipeline.yml
              - name: Efficient Docker image deployment
                href: example-scenario/iot/efficient-docker-image-deployment.yml
              - name: IoT and data analytics
                href: example-scenario/data/big-data-with-iot.yml
              - name: IoT using Cosmos DB
                href: solution-ideas/articles/iot-using-cosmos-db.yml
              - name: Predictive maintenance with IoT
                href: example-scenario/predictive-maintenance/iot-predictive-maintenance.yml
              - name: Smart places with Azure Digital Twins
                href: example-scenario/iot/smart-places.yml
          - name: Solution ideas
            items:
              - name: Azure digital twins builder
                href: solution-ideas/articles/azure-digital-twins-builder.yml
              - name: Buy online, pick up in store
                href: example-scenario/iot/vertical-buy-online-pickup-in-store.yml
              - name: Condition monitoring
                href: solution-ideas/articles/condition-monitoring.yml
              - name: COVID-19 solutions
                items:
                  - name: Cognizant Safe Buildings with IoT
                    href: solution-ideas/articles/safe-buildings.yml
                  - name: Contactless IoT interfaces
                    href: solution-ideas/articles/contactless-interfaces.yml
                  - name: COVID-19 IoT safe environments
                    href: solution-ideas/articles/cctv-iot-edge-for-covid-19-safe-environment-and-mask-detection.yml
                  - name: IoT Connected Platform
                    href: solution-ideas/articles/iot-connected-platform.yml
                  - name: Lighting and disinfection system
                    href: solution-ideas/articles/uven-disinfection.yml
              - name: Environment monitoring
                href: solution-ideas/articles/environment-monitoring-and-supply-chain-optimization.yml
              - name: IoT analytics with Azure Data Explorer
                href: solution-ideas/articles/iot-azure-data-explorer.yml
              - name: IoT Edge data storage and processing
                href: solution-ideas/articles/data-storage-edge.yml
              - name: Light and power for emerging markets
                href: solution-ideas/articles/iot-power-management.yml
              - name: Process real-time vehicle data using IoT
                href: example-scenario/data/realtime-analytics-vehicle-iot.yml
              - name: Project 15 IoT sustainability
                href: solution-ideas/articles/project-15-iot-sustainability.yml
              - name: Real-time asset tracking and management
                href: solution-ideas/articles/real-time-asset-tracking-mgmt-iot-central.yml
              - name: Voice assistants and IoT devices
                href: solution-ideas/articles/iot-controlling-devices-with-voice-assistant.yml
      - name: Mainframe + Midrange
        items:
          - name: Get started
            href: mainframe/mainframe-midrange-architecture.md
          - name: Guides
            items:
              - name: Mainframe migration framework
                items:
                  - name: Mainframe migration overview
                    href: /azure/cloud-adoption-framework/infrastructure/mainframe-migration/index
                    maintainContext: true
                  - name: Mainframe myths and facts
                    href: /azure/cloud-adoption-framework/infrastructure/mainframe-migration/myths-and-facts
                    maintainContext: true
                  - name: Mainframe migration strategies
                    href: /azure/cloud-adoption-framework/infrastructure/mainframe-migration/migration-strategies
                    maintainContext: true
                  - name: Mainframe application migration
                    href: /azure/cloud-adoption-framework/infrastructure/mainframe-migration/application-strategies
                    maintainContext: true
              - name: Mainframe rehosting
                items:
                  - name: Mainframe rehosting on Azure VMs
                    href: /azure/virtual-machines/workloads/mainframe-rehosting/overview
                    maintainContext: true
                  - name: Move mainframe compute to Azure
                    href: /azure/virtual-machines/workloads/mainframe-rehosting/concepts/mainframe-compute-azure
                    maintainContext: true
                  - name: Move mainframe storage to Azure
                    href: /azure/virtual-machines/workloads/mainframe-rehosting/concepts/mainframe-storage-azure
                    maintainContext: true
                  - name: Get started with TmaxSoft OpenFrame
                    href: /azure/virtual-machines/workloads/mainframe-rehosting/tmaxsoft/get-started
                    maintainContext: true
          - name: App modernization
            items:
              - name: Architectures
                items:
                  - name: AIX UNIX to Azure Linux migration
                    href: example-scenario/unix-migration/migrate-aix-azure-linux.yml
                  - name: Batch transaction processing
                    href: example-scenario/mainframe/process-batch-transactions.yml
                  - name: General mainframe refactor to Azure
                    href: example-scenario/mainframe/general-mainframe-refactor.yml
                  - name: IBM System i to Azure using Infinite i
                    href: example-scenario/mainframe/ibm-system-i-azure-infinite-i.yml
                  - name: IBM z/OS migration with Asysco AMT
                    href: example-scenario/mainframe/asysco-zos-migration.yml
                  - name: IBM z/OS online transaction processing
                    href: example-scenario/mainframe/ibm-zos-online-transaction-processing-azure.yml
                  - name: Integrate IBM MQs with Azure
                    href: example-scenario/mainframe/integrate-ibm-message-queues-azure.yml
                  - name: Micro Focus Enterprise Server on Azure
                    href: example-scenario/mainframe/micro-focus-server.yml
                  - name: Migrate AIX workloads to Azure with Skytap
                    href: example-scenario/mainframe/migrate-aix-workloads-to-azure-with-skytap.yml
                  - name: Migrate IBM i series to Azure with Skytap
                    href: example-scenario/mainframe/migrate-ibm-i-series-to-azure-with-skytap.yml
                  - name: Refactor IBM z/OS mainframe CF
                    href: reference-architectures/zos/refactor-zos-coupling-facility.yml
                  - name: Refactor mainframe apps with Advanced
                    href: example-scenario/mainframe/refactor-mainframe-applications-advanced.yml
                  - name: Refactor mainframe with Raincode
                    href: reference-architectures/app-modernization/raincode-reference-architecture.yml
                  - name: Unisys CPF rehost using virtualization
                    href: example-scenario/mainframe/unisys-clearpath-forward-mainframe-rehost.yml
                  - name: Unisys Dorado migration
                    href: example-scenario/mainframe/migrate-unisys-dorado-mainframe-apps-with-astadia-micro-focus.yml
                  - name: Unisys mainframe migration with Asysco
                    href: reference-architectures/migration/unisys-mainframe-migration.yml
                  - name: Using LzLabs SDM in Azure
                    href: example-scenario/mainframe/lzlabs-software-defined-mainframe-in-azure.yml
              - name: Solution ideas
                items:
                  - name: Migrate IBM apps with TmaxSoft
                    href: solution-ideas/articles/migrate-mainframe-apps-with-tmaxsoft-openframe.yml
                  - name: Solaris emulator on Azure VMs
                    href: solution-ideas/articles/solaris-azure.yml
          - name: Data modernization
            items:
              - name: Architectures
                items:
                  - name: Mainframe data replication with Qlik
                    href: example-scenario/mainframe/mainframe-midrange-data-replication-azure-qlik.yml
                  - name: Modernize mainframe and midrange data
                    href: reference-architectures/migration/modernize-mainframe-data-to-azure.yml
                  - name: Re-engineer mainframe batch apps
                    href: example-scenario/mainframe/reengineer-mainframe-batch-apps-azure.yml
                  - name: Replicate and sync mainframe data
                    href: reference-architectures/migration/sync-mainframe-data-with-azure.yml
              - name: Solution ideas
                items:
                  - name: Mainframe access to Azure databases
                    href: solution-ideas/articles/mainframe-access-azure-databases.yml
                  - name: Mainframe file replication on Azure
                    href: solution-ideas/articles/mainframe-azure-file-replication.yml
      - name: Management + Governance
        items:
          - name: Guides
            items:
              - name: Backup
                items:
                  - name: Backup architecture and components
                    href: /azure/backup/backup-architecture
                    maintainContext: true
                  - name: Azure Backup support matrix
                    href: /azure/backup/backup-support-matrix
                    maintainContext: true
                  - name: Backup cloud and on-premises workloads
                    href: /azure/backup/guidance-best-practices
                    maintainContext: true
              - name: Disaster recovery
                items:
                  - name: Azure to Azure disaster recovery
                    href: /azure/site-recovery/azure-to-azure-architecture
                    maintainContext: true
                  - name: Support matrix for Azure VM DR
                    href: /azure/site-recovery/azure-to-azure-support-matrix
                    maintainContext: true
                  - name: ExpressRoute with Azure VM DR
                    href: /azure/site-recovery/azure-vm-disaster-recovery-with-expressroute
                    maintainContext: true
                  - name: Move Azure VMs to another Azure region
                    href: /azure/site-recovery/azure-to-azure-move-overview
                    maintainContext: true
                  - name: BCDR for Azure VMware Solution
                    href: /azure/cloud-adoption-framework/scenarios/azure-vmware/eslz-business-continuity-and-disaster-recovery
                    maintainContext: true
              - name: Management and monitoring
                href: /azure/cloud-adoption-framework/ready/enterprise-scale/management-and-monitoring
                maintainContext: true
              - name: Management for VMware Solution
                href: /azure/cloud-adoption-framework/scenarios/azure-vmware/eslz-management-and-monitoring
                maintainContext: true
          - name: Architectures
            items:
              - name: Back up cloud applications
                href: /azure/backup/guidance-best-practices
                maintainContext: true
              - name: Computer forensics
                href: example-scenario/forensics/index.yml
              - name: End-to-end governance when using CI/CD
                href: example-scenario/governance/end-to-end-governance-in-azure.yml
              - name: Highly available SharePoint Server 2016
                href: reference-architectures/sharepoint/index.yml
              - name: Hybrid management
                items:
                  - name: Azure Arc hybrid management with AKS
                    href: hybrid/arc-hybrid-kubernetes.yml
                  - name: Azure Automation hybrid environment
                    href: hybrid/azure-automation-hybrid.yml
                  - name: Azure Automation Update Management
                    href: hybrid/azure-update-mgmt.yml
                  - name: Back up files on Azure Stack Hub
                    href: hybrid/azure-stack-backup.yml
                  - name: Disaster recovery for Azure Stack Hub
                    href: hybrid/azure-stack-vm-dr.yml
                  - name: Hybrid availability and monitoring
                    href: hybrid/hybrid-perf-monitoring.yml
                  - name: Manage configurations for Azure Arc
                    href: hybrid/azure-arc-hybrid-config.yml
                  - name: Manage hybrid workloads with WAC
                    href: hybrid/hybrid-server-os-mgmt.yml
              - name: Updating Windows VMs in Azure
                href: example-scenario/wsus/index.yml   
          - name: Solution ideas
            items:
              - name: Archive on-premises data to cloud
                href: solution-ideas/articles/backup-archive-on-premises.yml
              - name: Back up on-premises applications
                href: solution-ideas/articles/backup-archive-on-premises-applications.yml
              - name: Centralize app configuration and security
                href: solution-ideas/articles/appconfig-key-vault.yml
              - name: Data Sovereignty & Data Gravity
                href: solution-ideas/articles/data-sovereignty-and-gravity.yml
              - name: Enterprise-scale disaster recovery
                href: solution-ideas/articles/disaster-recovery-enterprise-scale-dr.yml
              - name: High availability for BCDR
                href: solution-ideas/articles/build-high-availability-into-your-bcdr-strategy.yml
              - name: SMB disaster recovery with Site Recovery
                href: solution-ideas/articles/disaster-recovery-smb-azure-site-recovery.yml
              - name: SMB disaster recovery with Double-Take DR
                href: solution-ideas/articles/disaster-recovery-smb-double-take-dr.yml
      - name: Media
        items:
          - name: Guides
            items:
              - name: Media Services terminology and concepts
                href: /azure/media-services/latest/concepts-overview
                maintainContext: true
              - name: Encoding video and audio
                href: /azure/media-services/latest/encode-concept
                maintainContext: true
              - name: Security baseline for Media Services
                href: /security/benchmark/azure/baselines/media-services-security-baseline
                maintainContext: true
          - name: Architectures
            items:
              - name: Gridwich media processing system
                items:
                  - name: Gridwich architecture
                    href: reference-architectures/media-services/gridwich-architecture.yml
                  - name: Gridwich concepts
                    items:
                      - name: Clean monolith design
                        href: reference-architectures/media-services/gridwich-clean-monolith.yml
                      - name: Saga orchestration
                        href: reference-architectures/media-services/gridwich-saga-orchestration.yml
                      - name: Project names and structure
                        href: reference-architectures/media-services/gridwich-project-names.yml
                      - name: Gridwich CI/CD
                        href: reference-architectures/media-services/gridwich-cicd.yml
                      - name: Content protection and DRM
                        href: reference-architectures/media-services/gridwich-content-protection-drm.yml
                      - name: Gridwich Media Services
                        href: reference-architectures/media-services/media-services-setup-scale.yml
                      - name: Gridwich Storage Service
                        href: reference-architectures/media-services/gridwich-storage-service.yml
                      - name: Gridwich logging
                        href: reference-architectures/media-services/gridwich-logging.yml
                      - name: Gridwich message formats
                        href: reference-architectures/media-services/gridwich-message-formats.yml
                      - name: Pipeline variables to Terraform flow
                        href: reference-architectures/media-services/variable-group-terraform-flow.yml
                  - name: Gridwich procedures
                    items:
                      - name: Set up Azure DevOps
                        href: reference-architectures/media-services/set-up-azure-devops.yml
                      - name: Run Azure admin scripts
                        href: reference-architectures/media-services/run-admin-scripts.yml
                      - name: Set up local dev environment
                        href: reference-architectures/media-services/set-up-local-environment.yml
                      - name: Create new cloud environment
                        href: reference-architectures/media-services/create-delete-cloud-environment.yml
                      - name: Maintain and rotate keys
                        href: reference-architectures/media-services/maintain-keys.yml
                      - name: Test Media Services V3 encoding
                        href: reference-architectures/media-services/test-encoding.yml
          - name: Solution ideas
            items:
              - name: Instant broadcasting with serverless
                href: solution-ideas/articles/instant-broadcasting-on-serverless-architecture.yml
              - name: Live streaming digital media
                href: solution-ideas/articles/digital-media-live-stream.yml
              - name: Video-on-demand digital media
                href: solution-ideas/articles/digital-media-video.yml
      - name: Migration
        items:
          - name: Guides
            items:
              - name: Migrate an e-commerce solution to Azure
                href: /previous-versions/azure/industry-marketing/retail/migrating-ecommerce-solution-to-azure
                maintainContext: true
              - name: Migrate with Azure VMware Solution
                href: /azure/cloud-adoption-framework/scenarios/azure-vmware/migrate
                maintainContext: true
          - name: Architectures
            items:
              - name: Banking system
                items:
                  - name: Banking cloud transformation
                    href: example-scenario/banking/banking-system-cloud-transformation.yml
                  - name: Patterns and implementations
                    href: example-scenario/banking/patterns-and-implementations.yml
                  - name: JMeter implementation reference
                    href: example-scenario/banking/jmeter-load-testing-pipeline-implementation-reference.yml
              - name: Lift and shift LOB apps
                href: solution-ideas/articles/modern-customer-support-portal-powered-by-an-agile-business-process.yml
              - name: Oracle database migration
                items:
                  - name: Migration decision process
                    href: example-scenario/oracle-migrate/oracle-migration-overview.yml
                  - name: Cross-cloud connectivity
                    href: example-scenario/oracle-migrate/oracle-migration-cross-cloud.yml
                  - name: Lift and shift to Azure VMs
                    href: example-scenario/oracle-migrate/oracle-migration-lift-shift.yml
                  - name: Refactor
                    href: example-scenario/oracle-migrate/oracle-migration-refactor.yml
                  - name: Rearchitect
                    href: example-scenario/oracle-migrate/oracle-migration-rearchitect.yml
      - name: Mixed Reality
        items:
          - name: Guides
            items:
              - name: Azure mixed reality cloud services
                href: /windows/mixed-reality/develop/mixed-reality-cloud-services
                maintainContext: true
              - name: Choose a mixed reality engine
                href: /windows/mixed-reality/develop/choosing-an-engine
                maintainContext: true
              - name: Design and prototype for mixed reality
                href: /windows/mixed-reality/design/design
                maintainContext: true
              - name: Spatial Anchors in a shared experience
                href: /windows/mixed-reality/develop/unity/tutorials/mr-learning-sharing-05
                maintainContext: true
              - name: MR core concepts
                items:
                  - name: App model
                    href: /windows/mixed-reality/design/app-model
                    maintainContext: true
                  - name: App views
                    href: /windows/mixed-reality/design/app-views
                    maintainContext: true
                  - name: Audio in mixed reality
                    href: /windows/mixed-reality/design/spatial-sound
                    maintainContext: true
                  - name: Comfort
                    href: /windows/mixed-reality/design/comfort
                    maintainContext: true
                  - name: Coordinate systems
                    href: /windows/mixed-reality/design/coordinate-systems
                    maintainContext: true
                  - name: Eye tracking
                    href:  /windows/mixed-reality/design/eye-tracking
                    maintainContext: true
                  - name: Holographic frame
                    href: /windows/mixed-reality/design/holographic-frame
                    maintainContext: true
                  - name: Room scan visualization
                    href: /windows/mixed-reality/design/room-scan-visualization
                    maintainContext: true
                  - name: Scene understanding
                    href: /windows/mixed-reality/design/scene-understanding
                    maintainContext: true
                  - name: Spatial anchors
                    href: /windows/mixed-reality/design/spatial-anchors
                    maintainContext: true
                  - name: Spatial mapping
                    href: /windows/mixed-reality/design/spatial-mapping
                    maintainContext: true
                  - name: Start gesture
                    href: /windows/mixed-reality/design/system-gesture
                    maintainContext: true
              - name: Types of mixed reality apps
                href: /windows/mixed-reality/design/types-of-mixed-reality-apps
                maintainContext: true
              - name: Design content for holographic display
                href: /windows/mixed-reality/design/designing-content-for-holographic-display
                maintainContext: true
              - name: Shared experiences in mixed reality
                href: /windows/mixed-reality/design/shared-experiences-in-mixed-reality
                maintainContext: true
              - name: Interaction models
                items:
                  - name: Instinctual interactions
                    href: /windows/mixed-reality/design/interaction-fundamentals
                    maintainContext: true
                  - name: Hands and motion controllers
                    items:
                      - name: Direct manipulation with hands
                        href: /windows/mixed-reality/design/direct-manipulation
                        maintainContext: true
                      - name: Motion controllers
                        href: /windows/mixed-reality/design/motion-controllers
                        maintainContext: true
                      - name: Point and commit with hands
                        href: /windows/mixed-reality/design/point-and-commit
                        maintainContext: true
                  - name: Hands-free model
                    items:
                      - name: Hands-free
                        href: /windows/mixed-reality/design/hands-free
                        maintainContext: true
                      - name: Voice input
                        href: /windows/mixed-reality/design/voice-input
                        maintainContext: true
                      - name: Eye-gaze and dwell
                        href: /windows/mixed-reality/design/gaze-and-dwell-eyes
                        maintainContext: true
                      - name: Head-gaze and dwell
                        href: /windows/mixed-reality/design/gaze-and-dwell-head
                        maintainContext: true
                      - name: Eye-gaze-based interaction
                        href: /windows/mixed-reality/design/eye-gaze-interaction
                        maintainContext: true
                  - name: Gaze and commit model
                    items:
                      - name: Gaze and commit
                        href: /windows/mixed-reality/design/gaze-and-commit
                        maintainContext: true
                      - name: Head-gaze and commit
                        href: /windows/mixed-reality/design/gaze-and-commit-head
                        maintainContext: true
              - name: UI controls and behaviors
                items:
                  - name: Cursors
                    href: /windows/mixed-reality/design/cursors
                    maintainContext: true
                  - name: Point and commit with hands
                    href: /windows/mixed-reality/design/point-and-commit
                    maintainContext: true
                  - name: Button
                    href: /windows/mixed-reality/design/button
                    maintainContext: true
                  - name: Interactable object
                    href: /windows/mixed-reality/design/interactable-object
                    maintainContext: true
                  - name: Bounding box and App bar
                    href: /windows/mixed-reality/design/app-bar-and-bounding-box
                    maintainContext: true
                  - name: Direct manipulation with hands
                    href: /windows/mixed-reality/design/direct-manipulation
                    maintainContext: true
                  - name: Hand menu
                    href: /windows/mixed-reality/design/hand-menu
                    maintainContext: true
                  - name: Near menu
                    href: /windows/mixed-reality/design/near-menu
                    maintainContext: true
                  - name: Object collection
                    href: /windows/mixed-reality/design/object-collection
                    maintainContext: true
                  - name: Keyboard
                    href: /windows/mixed-reality/design/keyboard
                    maintainContext: true
                  - name: Tooltip
                    href: /windows/mixed-reality/design/tooltip
                    maintainContext: true
                  - name: Slate
                    href: /windows/mixed-reality/design/slate
                    maintainContext: true
                  - name: Slider
                    href: /windows/mixed-reality/design/slider
                    maintainContext: true
                  - name: Shader
                    href: /windows/mixed-reality/design/shader
                    maintainContext: true
                  - name: Dialog
                    href: /windows/mixed-reality/design/dialog-ui
                    maintainContext: true
                  - name: Hand coach
                    href: /windows/mixed-reality/design/hand-coach
                    maintainContext: true
                  - name: Spatial mesh
                    href: /windows/mixed-reality/design/spatial-mesh-ux
                    maintainContext: true
                  - name: Billboarding and tag-along
                    href: /windows/mixed-reality/design/billboarding-and-tag-along
                    maintainContext: true
                  - name: Progress indicator
                    href: /windows/mixed-reality/design/progress
                    maintainContext: true
                  - name: Surface magnetism
                    href: /windows/mixed-reality/design/surface-magnetism
                    maintainContext: true
          - name: Solution ideas
            items:
              - name: Design review with mixed reality
                href: solution-ideas/articles/collaborative-design-review-powered-by-mixed-reality.yml
              - name: Facilities management with mixed reality
                href: solution-ideas/articles/facilities-management-powered-by-mixed-reality-and-iot.yml
              - name: Training powered by mixed reality
                href: solution-ideas/articles/training-and-procedural-guidance-powered-by-mixed-reality.yml
      - name: Mobile
        items:
          - name: Guides
            items:
<<<<<<< HEAD
              - name: Azure Communication Services Architecture
                href: guide/mobile/azure-communication-services-architecture.yml
=======
              - name: Choose a mobile development framework
                href: /azure/developer/mobile-apps/choose-mobile-framework
                maintainContext: true
              - name: Build a serverless mobile back-end
                href: /azure/developer/mobile-apps/serverless-compute
                maintainContext: true
              - name: Cloud-hosted source control for mobile
                href: /azure/developer/mobile-apps/code-hosting-services
                maintainContext: true
              - name: Continuous build and integration for mobile
                href: /azure/developer/mobile-apps/continuous-integration
                maintainContext: true
              - name: Continuous delivery for mobile apps
                href: /azure/developer/mobile-apps/continuous-delivery
                maintainContext: true
              - name: Add authentication in mobile apps
                href: /azure/developer/mobile-apps/authentication
                maintainContext: true
              - name: Store, sync, and query mobile app data
                href: /azure/developer/mobile-apps/data-storage
                maintainContext: true
              - name: Cloud storage for mobile apps
                href: /azure/developer/mobile-apps/azure-storage
                maintainContext: true
              - name: Analyze mobile app use
                href: /azure/developer/mobile-apps/analytics
                maintainContext: true
>>>>>>> 83a94de2
          - name: Solution ideas
            items:
              - name: Adding mobile front-ends to legacy apps
                href: solution-ideas/articles/adding-a-modern-web-and-mobile-frontend-to-a-legacy-claims-processing-application.yml
              - name: Custom mobile workforce app
                href: solution-ideas/articles/custom-mobile-workforce-app.yml
              - name: Scalable apps with Azure MySQL
                href: solution-ideas/articles/scalable-web-and-mobile-applications-using-azure-database-for-mysql.yml
              - name: Scalable apps using Azure PostgreSQL
                href: solution-ideas/articles/scalable-web-and-mobile-applications-using-azure-database-for-postgresql.yml
              - name: Social app for with authentication
                href: solution-ideas/articles/social-mobile-and-web-app-with-authentication.yml
              - name: Task-based consumer mobile app
                href: solution-ideas/articles/task-based-consumer-mobile-app.yml
      - name: Networking
        items:
          - name: Guides
            items:
              - name: Application Gateway framework review
                href: networking/guide/waf-application-gateway.md
              - name: Azure Firewall guidance
                items:
                  - name: Azure Firewall architecture overview
                    href: example-scenario/firewalls/index.yml
                  - name: Azure Firewall framework review
                    href: networking/guide/well-architected-framework-azure-firewall.md
                  - name: Security baseline for Azure Firewall
                    href: /security/benchmark/azure/baselines/firewall-security-baseline
                    maintainContext: true
              - name: NAT gateway framework review
                href: networking/guide/well-architected-network-address-translation-gateway.md                
              - name: Private Link in hub-and-spoke network
                href: guide/networking/private-link-hub-spoke-network.yml
              - name: Virtual Network guidance
                items:
                  - name: Add IP spaces to peered virtual networks
                    href: networking/prefixes/add-ip-space-peered-vnet.md
                  - name: Segment virtual networks
                    href: reference-architectures/hybrid-networking/network-level-segmentation.yml
                  - name: VNet peering and VPN gateways
                    href: reference-architectures/hybrid-networking/vnet-peering.yml
                  - name: Limit cross-tenant private endpoints
                    href: /azure/cloud-adoption-framework/ready/azure-best-practices/limit-cross-tenant-private-endpoint-connections
                    maintainContext: true
              - name: Build solutions with availability zones
                href: high-availability/building-solutions-for-high-availability.md
              - name: Use ExpressRoute with Power Platform
                items:
                  - name: Overview
                    href: /power-platform/guidance/expressroute/overview
                    maintainContext: true
                  - name: Benefits of using ExpressRoute
                    href: /power-platform/guidance/expressroute/benefits
                    maintainContext: true
                  - name: How ExpressRoute works
                    href: /power-platform/guidance/expressroute/how-expressroute-works
                    maintainContext: true
                  - name: Before you use ExpressRoute
                    href: /power-platform/guidance/expressroute/things-to-consider
                    maintainContext: true
                  - name: Understand Power Platform architecture
                    href: /power-platform/guidance/expressroute/understanding-architecture
                    maintainContext: true
                  - name: Plan an ExpressRoute deployment
                    href: /power-platform/guidance/expressroute/planning-expressroute
                    maintainContext: true
                  - name: Set up ExpressRoute for Power Platform
                    href: /power-platform/guidance/expressroute/setup
                    maintainContext: true
                  - name: ExpressRoute readiness checklist
                    href: /power-platform/guidance/expressroute/checklist
                    maintainContext: true
              - name: ExpressRoute for Office 365
                href: /microsoft-365/enterprise/azure-expressroute
                maintainContext: true
              - name: Connectivity to other cloud providers
                href: /azure/cloud-adoption-framework/ready/azure-best-practices/connectivity-to-other-providers
                maintainContext: true
              - name: Connectivity to Oracle Cloud Infrastructure
                href: /azure/cloud-adoption-framework/ready/azure-best-practices/connectivity-to-other-providers-oci
                maintainContext: true
          - name: Architectures
            items:
              - name: Deploy highly available NVAs
                href: reference-architectures/dmz/nva-ha.yml
              - name: Enterprise-scale landing zone
                href: /azure/cloud-adoption-framework/ready/enterprise-scale/architecture
                maintainContext: true
              - name: Global transit network and Virtual WAN
                href: /azure/virtual-wan/virtual-wan-global-transit-network-architecture
                maintainContext: true
              - name: High availability for IaaS apps
                href: example-scenario/infrastructure/iaas-high-availability-disaster-recovery.yml
              - name: Hub-spoke network topology in Azure
                href: reference-architectures/hybrid-networking/hub-spoke.yml
              - name: Hub-spoke topology with Virtual WAN
                href: networking/hub-spoke-vwan-architecture.yml
              - name: Hybrid networking
                items:
                  - name: Azure Automation Update Management
                    href: hybrid/azure-update-mgmt.yml
                  - name: Connect servers with Network Adapter
                    href: hybrid/azure-network-adapter.yml
                  - name: Design a hybrid DNS solution
                    href: hybrid/hybrid-dns-infra.yml
                  - name: Hybrid availability and monitoring
                    href: hybrid/hybrid-perf-monitoring.yml
              - name: Implement a secure hybrid network
                href: reference-architectures/dmz/secure-vnet-dmz.yml
              - name: Interconnect with China using Virtual WAN
                href: /azure/virtual-wan/interconnect-china
                maintainContext: true
              - name: Migrate to Azure Virtual WAN
                href: /azure/virtual-wan/migrate-from-hub-spoke-topology
                maintainContext: true
              - name: Multi-region N-tier application
                href: reference-architectures/n-tier/multi-region-sql-server.yml
              - name: Multi-region load balancing
                href: high-availability/reference-architecture-traffic-manager-application-gateway.yml
              - name: Multi-tier web application built for HA/DR
                href: example-scenario/infrastructure/multi-tier-app-disaster-recovery.yml
              - name: Multitenant SaaS
                href: example-scenario/multi-saas/multitenant-saas.yml
              - name: Network-hardened web app
                href: example-scenario/security/hardened-web-app.yml
              - name: Network topology and connectivity with AVS
                href: /azure/cloud-adoption-framework/scenarios/azure-vmware/eslz-network-topology-connectivity
                maintainContext: true
              - name: Private Link and DNS integration at scale
                href: /azure/cloud-adoption-framework/ready/azure-best-practices/private-link-and-dns-integration-at-scale
                maintainContext: true
              - name: SD-WAN connectivity with Virtual WAN
                href: /azure/virtual-wan/sd-wan-connectivity-architecture
                maintainContext: true
              - name: Traditional Azure networking topology
                href: /azure/cloud-adoption-framework/ready/azure-best-practices/traditional-azure-networking-topology
                maintainContext: true
              - name: Update route tables with Route Server
                href: example-scenario/networking/manage-routing-azure-route-server.yml
              - name: Virtual WAN network topology
                href: /azure/cloud-adoption-framework/ready/azure-best-practices/virtual-wan-network-topology
                maintainContext: true
              - name: Virtual WAN optimized for requirements
                href: example-scenario/infrastructure/performance-security-optimized-vwan.yml
          - name: Solution ideas
            items:
              - name: Low-latency network for industry
                href: solution-ideas/articles/low-latency-network.yml
              - name: Video capture and analytics for retail
                href: solution-ideas/articles/video-analytics.yml
              - name: IoT network for healthcare facilities
                href: solution-ideas/articles/healthcare-network.yml
      - name: Oracle
        items:
          - name: Guides
            items:
              - name: Connectivity to Oracle Cloud Infrastructure
                href: /azure/cloud-adoption-framework/ready/azure-best-practices/connectivity-to-other-providers-oci
                maintainContext: true
              - name: Oracle solutions on Azure
                href: /azure/virtual-machines/workloads/oracle/oracle-overview
                maintainContext: true
              - name: Design an Oracle database in Azure
                href: /azure/virtual-machines/workloads/oracle/oracle-design
                maintainContext: true
              - name: Oracle Database backup
                items:
                  - name: Oracle Database backup strategies
                    href: /azure/virtual-machines/workloads/oracle/oracle-database-backup-strategies
                    maintainContext: true
                  - name: Oracle backup using Azure Storage
                    href: /azure/virtual-machines/workloads/oracle/oracle-database-backup-azure-storage
                    maintainContext: true
                  - name: Oracle backup using Azure Backup
                    href: /azure/virtual-machines/workloads/oracle/oracle-database-backup-azure-backup
                    maintainContext: true
              - name: Oracle disaster recovery options
                href: /azure/virtual-machines/workloads/oracle/oracle-disaster-recovery
                maintainContext: true
              - name: Oracle WebLogic Server
                items: 
                  - name: Oracle WebLogic Server on Azure VMs
                    href: /azure/virtual-machines/workloads/oracle/oracle-weblogic
                    maintainContext: true
                  - name: Oracle WebLogic Server on AKS
                    href: /azure/virtual-machines/workloads/oracle/weblogic-aks
                    maintainContext: true
          - name: Architectures
            items:
              - name: Oracle application architectures
                href: /azure/virtual-machines/workloads/oracle/oracle-oci-applications
                maintainContext: true
              - name: Oracle Cloud Infrastructure solutions
                href: /azure/virtual-machines/workloads/oracle/oracle-oci-overview
                maintainContext: true
              - name: Oracle database architectures
                href: /azure/virtual-machines/workloads/oracle/oracle-reference-architecture
                maintainContext: true
              - name: Oracle database migration
                items:
                  - name: Oracle database migration to Azure
                    href: solution-ideas/articles/reference-architecture-for-oracle-database-migration-to-azure.yml
                  - name: Migration decision process
                    href: example-scenario/oracle-migrate/oracle-migration-overview.yml
                  - name: Cross-cloud connectivity
                    href: example-scenario/oracle-migrate/oracle-migration-cross-cloud.yml
                  - name: Lift and shift to Azure VMs
                    href: example-scenario/oracle-migrate/oracle-migration-lift-shift.yml
                  - name: Refactor
                    href: example-scenario/oracle-migrate/oracle-migration-refactor.yml
                  - name: Rearchitect
                    href: example-scenario/oracle-migrate/oracle-migration-rearchitect.yml
              - name: Oracle Database with Azure NetApp Files
                href: example-scenario/file-storage/oracle-azure-netapp-files.yml
              - name: Run Oracle databases on Azure
                href: solution-ideas/articles/reference-architecture-for-oracle-database-on-azure.yml
              - name: SAP deployment using an Oracle database
                href: example-scenario/apps/sap-production.yml
              - name: SAP system on Oracle Database
                href: example-scenario/apps/sap-on-oracle.yml
      - name: SAP
        items:
          - name: Get started
            href: reference-architectures/sap/sap-overview.yml
          - name: Guides
            items:
              - name: Checklist
                href: /azure/virtual-machines/workloads/sap/sap-deployment-checklist
                maintainContext: true
              - name: SAP HANA infrastructure configurations
                href: /azure/virtual-machines/workloads/sap/hana-vm-operations
                maintainContext: true
              - name: SAP workload configurations with AZs
                href: /azure/virtual-machines/workloads/sap/sap-ha-availability-zones
                maintainContext: true
              - name: Supported scenarios for HLI
                href: /azure/virtual-machines/workloads/sap/hana-supported-scenario
                maintainContext: true
          - name: Architectures
            items:
              - name: Dev/test for SAP
                href: example-scenario/apps/sap-dev-test.yml
              - name: SAP BusinessObjects BI platform
                href: /azure/virtual-machines/workloads/sap/businessobjects-deployment-guide
                maintainContext: true
              - name: SAP BusinessObjects BI platform for Linux
                href: /azure/virtual-machines/workloads/sap/businessobjects-deployment-guide-linux
                maintainContext: true
              - name: SAP BW/4HANA in Linux on Azure
                href: reference-architectures/sap/run-sap-bw4hana-with-linux-virtual-machines.yml
              - name: SAP deployment using an Oracle DB
                href: example-scenario/apps/sap-production.yml
              - name: SAP HANA on HLI general architecture
                href: /azure/virtual-machines/workloads/sap/hana-architecture
                maintainContext: true
              - name: SAP HANA on HLI network architecture
                href: /azure/virtual-machines/workloads/sap/hana-network-architecture
                maintainContext: true
              - name: SAP HANA on HLI with HA and DR
                href: reference-architectures/sap/hana-large-instances.yml
              - name: SAP HANA scale-out with standby node
                href: /azure/virtual-machines/workloads/sap/sap-hana-scale-out-standby-netapp-files-rhel
                maintainContext: true
              - name: SAP HANA scale-up on Linux
                href: reference-architectures/sap/run-sap-hana-for-linux-virtual-machines.yml
              - name: SAP NetWeaver on Windows on Azure
                href: reference-architectures/sap/sap-netweaver.yml
              - name: SAP S/4HANA in Linux on Azure
                href: reference-architectures/sap/sap-s4hana.yml
              - name: SAP system on Oracle Database on Azure
                href: example-scenario/apps/sap-on-oracle.yml
          - name: Solution ideas
            items:
              - name: SAP NetWeaver on SQL Server
                href: solution-ideas/articles/sap-netweaver-on-sql-server.yml
              - name: SAP S/4 HANA for Large Instances
                href: solution-ideas/articles/sap-s4-hana-on-hli-with-ha-and-dr.yml
              - name: SAP workload automation using SUSE
                href: solution-ideas/articles/sap-workload-automation-suse.yml
      - name: Security
        items:
          - name: Guides
            items:
              - name: Highly-secure IaaS apps
                href: reference-architectures/n-tier/high-security-iaas.yml
              - name: Security design principles
                href: /azure/architecture/framework/security/security-principles
              - name: Virtual Network security options
                href: example-scenario/gateway/firewall-application-gateway.yml
              - name: Zero-trust network for web applications
                href: example-scenario/gateway/application-gateway-before-azure-firewall.yml
              - name: Enterprise-scale security and governance
                href: /azure/cloud-adoption-framework/ready/enterprise-scale/security-governance-and-compliance
                maintainContext: true
              - name: Integrate Data Explorer with Sentinel
                href: /azure/sentinel/store-logs-in-azure-data-explorer?tabs=adx-event-hub
                maintainContext: true
          - name: Architectures
            items:
              - name: Azure AD in Security Operations
                href: example-scenario/aadsec/azure-ad-security.yml
              - name: Cyber threat intelligence
                href: example-scenario/data/sentinel-threat-intelligence.yml
              - name: Healthcare platform confidential computing
                href: example-scenario/confidential/healthcare-inference.yml
              - name: Homomorphic encryption with SEAL
                href: solution-ideas/articles/homomorphic-encryption-seal.yml
              - name: Hybrid security monitoring
                href: hybrid/hybrid-security-monitoring.yml
              - name: Improved-security access to multitenant
                href: example-scenario/security/access-multitenant-web-app-from-on-premises.yml
              - name: Long-term security logs in Data Explorer
                href: example-scenario/security/security-log-retention-azure-data-explorer.yml
              - name: MCAS and Azure Sentinel security for AWS
                href: reference-architectures/aws/aws-azure-security-solutions.yml
              - name: Multilayered protection for Azure VMs
                href: solution-ideas/articles/multilayered-protection-azure-vm.yml
              - name: Real-time fraud detection
                href: example-scenario/data/fraud-detection.yml
              - name: Restrict interservice communications
                href: example-scenario/service-to-service/restrict-communications.yml
              - name: Secure OBO refresh tokens
                href: example-scenario/secrets/secure-refresh-tokens.yml
              - name: Securely managed web apps
                href: example-scenario/apps/fully-managed-secure-apps.yml
              - name: Secure a Microsoft Teams channel bot
                href: example-scenario/teams/securing-bot-teams-channel.yml
              - name: SQL Managed Instance with CMK
                href: example-scenario/data/sql-managed-instance-cmk.yml
              - name: Virtual network integrated microservices
                href: example-scenario/integrated-multiservices/virtual-network-integration.yml
              - name: Web app private database connectivity
                href: example-scenario/private-web-app/private-web-app.yml
      - name: Storage
        items:
          - name: Get started
            href: guide/storage/storage-start-here.md
          - name: Guides
            items:
              - name: Storage accounts
                href: /azure/storage/common/storage-account-overview
                maintainContext: true                
              - name: Storage encryption for data at rest
                href: /azure/storage/common/storage-service-encryption
                maintainContext: true
              - name: Azure Policy controls for Storage
                href: /azure/storage/common/security-controls-policy
                maintainContext: true
              - name: Use private endpoints
                href: /azure/storage/common/storage-private-endpoints
                maintainContext: true
              - name: Security baseline for Azure Storage
                href: /security/benchmark/azure/baselines/storage-security-baseline
                maintainContext: true
              - name: Data redundancy
                href: /azure/storage/common/storage-redundancy
                maintainContext: true
              - name: DR and storage account failover
                href: /azure/storage/common/storage-disaster-recovery-guidance
                maintainContext: true
              - name: Azure Storage migration guidance
                href: /azure/storage/common/storage-migration-overview
                maintainContext: true
              - name: FSLogix for the enterprise
                href: example-scenario/wvd/windows-virtual-desktop-fslogix.yml              
              - name: Blob storage guidance
                items: 
                  - name: Authorize access to blobs with AAD
                    href: /azure/storage/blobs/authorize-access-azure-active-directory
                    maintainContext: true
                  - name: Authorize access with role conditions
                    href: /azure/storage/common/storage-auth-abac
                    maintainContext: true
                  - name: Data protection
                    href: /azure/storage/blobs/data-protection-overview
                    maintainContext: true
                  - name: Security recommendations
                    href: /azure/storage/blobs/security-recommendations
                    maintainContext: true
                  - name: Performance and scalability checklist
                    href: /azure/storage/blobs/storage-performance-checklist
                    maintainContext: true
              - name: Data Lake Storage guidance
                items: 
                  - name: Best practices
                    href: /azure/storage/blobs/data-lake-storage-best-practices
                    maintainContext: true
                  - name: Security controls by Azure Policy
                    href: /azure/data-lake-store/security-controls-policy
                    maintainContext: true
              - name: File storage guidance
                items: 
                  - name: Planning for deployment
                    href: /azure/storage/files/storage-files-planning
                    maintainContext: true
                  - name: Identity-based authentication
                    href: /azure/storage/files/storage-files-active-directory-overview
                    maintainContext: true
                  - name: Networking considerations
                    href: /azure/storage/files/storage-files-networking-overview
                    maintainContext: true
                  - name: Disaster recovery and failover
                    href: /azure/storage/common/storage-disaster-recovery-guidance
                    maintainContext: true
                  - name: File share backup
                    href: /azure/backup/azure-file-share-backup-overview
                    maintainContext: true
              - name: Queue storage guidance
                items: 
                  - name: Authorize access with AAD
                    href: /azure/storage/queues/authorize-access-azure-active-directory
                    maintainContext: true
                  - name: Performance and scalability checklist
                    href: /azure/storage/queues/storage-performance-checklist
                    maintainContext: true
              - name: Table storage guidance
                items: 
                  - name: Authorize access with AAD
                    href: /azure/storage/tables/authorize-access-azure-active-directory
                    maintainContext: true
                  - name: Performance and scalability checklist
                    href: /azure/storage/tables/storage-performance-checklist
                    maintainContext: true
                  - name: Design scalable and performant tables
                    href: /azure/storage/tables/table-storage-design
                    maintainContext: true
                  - name: Design for querying
                    href: /azure/storage/tables/table-storage-design-for-query
                    maintainContext: true
                  - name: Table design patterns
                    href: /azure/storage/tables/table-storage-design-patterns
                    maintainContext: true
              - name: Disk storage guidance
                items:
                  - name: Choose a managed disk type
                    href: /azure/virtual-machines/disks-types
                    maintainContext: true
                  - name: Server-side encryption
                    href: /azure/virtual-machines/disk-encryption
                    maintainContext: true
                  - name: Disk Encryption for Linux VMs
                    href: /azure/virtual-machines/linux/disk-encryption-overview
                    maintainContext: true
                  - name: Disk Encryption for Windows VMs
                    href: /azure/virtual-machines/windows/disk-encryption-overview
                    maintainContext: true
                  - name: Design for high performance
                    href: /azure/virtual-machines/premium-storage-performance
                    maintainContext: true
                  - name: Scalability and performance targets
                    href: /azure/virtual-machines/disks-scalability-targets
                    maintainContext: true
                  - name: Create an incremental snapshot
                    href: /azure/virtual-machines/disks-incremental-snapshots
                    maintainContext: true
          - name: Architectures
            items:
              - name: Azure file shares in a hybrid environment
                href: hybrid/azure-file-share.yml
              - name: Azure files secured by AD DS
                href: example-scenario/hybrid/azure-files-on-premises-authentication.yml
              - name: Azure NetApp Files solutions
                items:                    
                  - name: AKS data protection on ANF
                    href: example-scenario/file-storage/data-protection-kubernetes-astra-azure-netapp-files.yml
                  - name: Enterprise file shares with DR
                    href: example-scenario/file-storage/enterprise-file-shares-disaster-recovery.yml
                  - name: Moodle deployment with ANF
                    href: example-scenario/file-storage/moodle-azure-netapp-files.yml
                  - name: Oracle Database with Azure NetApp Files
                    href: example-scenario/file-storage/oracle-azure-netapp-files.yml
                  - name: SQL Server on VMs with ANF
                    href: example-scenario/file-storage/sql-server-azure-netapp-files.yml
              - name: Hybrid file services
                href: hybrid/hybrid-file-services.yml
              - name: Minimal storage – change feed replication
                href: solution-ideas/articles/minimal-storage-change-feed-replicate-data.yml
              - name: Multi-region web app with replication
                href: solution-ideas/articles/multi-region-web-app-multi-writes-azure-table.yml              
              - name: Optimized storage data classification
                href: solution-ideas/articles/optimized-storage-logical-data-classification.yml
          - name: Solution ideas
            items:
              - name: HIPAA/HITRUST Health Data and AI
                href: solution-ideas/articles/security-compliance-blueprint-hipaa-hitrust-health-data-ai.yml
              - name: Media rendering
                href: solution-ideas/articles/azure-batch-rendering.yml
              - name: Medical data storage
                href: solution-ideas/articles/medical-data-storage.yml
              - name: Two-region app with Table storage failover
                href: solution-ideas/articles/multi-region-web-app-azure-table-failover.yml
      - name: Virtual Desktop
        items:
          - name: Guides
            items:
              - name: Authentication in Azure Virtual Desktop
                href: /azure/virtual-desktop/authentication
                maintainContext: true
              - name: Azure Virtual Desktop network connectivity
                href: /azure/virtual-desktop/network-connectivity
                maintainContext: true
              - name: Azure AD join for Azure Virtual Desktop
                href: example-scenario/wvd/azure-virtual-desktop-azure-active-directory-join.md
              - name: Connect RDP Shortpath
                href: /azure/virtual-desktop/shortpath
                maintainContext: true
              - name: FSLogix guidance
                items:
                  - name: FSLogix for the enterprise
                    href: example-scenario/wvd/windows-virtual-desktop-fslogix.yml
                  - name: FSLogix profile containers and files
                    href: /azure/virtual-desktop/fslogix-containers-azure-files
                    maintainContext: true
                  - name: Storage FSLogix profile container
                    href: /azure/virtual-desktop/store-fslogix-profile
                    maintainContext: true
          - name: Architectures
            items:
              - name: Azure Virtual Desktop for the enterprise
                href: example-scenario/wvd/windows-virtual-desktop.yml
              - name: Multiple Active Directory forests
                href: example-scenario/wvd/multi-forest.yml
              - name: Multiple forests with Azure AD DS
                href: example-scenario/wvd/multi-forest-azure-managed.yml
      - name: Web
        items:
          - name: Guides
            items:
              - name: Design principles
                href: guide/design-principles/index.md
              - name: Design and implementation patterns
                href: patterns/category/design-implementation.md
              - name: App Service considerations
                items:
                  - name: Deployment best practices
                    href: /azure/app-service/deploy-best-practices
                    maintainContext: true
                  - name: Security recommendations
                    href: /azure/app-service/security-recommendations
                    maintainContext: true
                  - name: Security baseline for App Service
                    href: /security/benchmark/azure/baselines/app-service-security-baseline
                    maintainContext: true
                  - name: Networking features for App Service
                    href: /azure/app-service/networking-features
                    maintainContext: true
              - name: Modernize web apps
                items:
                  - name: Characteristics of modern web apps
                    href: /dotnet/architecture/modern-web-apps-azure/modern-web-applications-characteristics
                    maintainContext: true
                  - name: Choose between web apps and SPAs
                    href: /dotnet/architecture/modern-web-apps-azure/choose-between-traditional-web-and-single-page-apps
                    maintainContext: true
                  - name: ASP.NET architectural principles
                    href: /dotnet/architecture/modern-web-apps-azure/architectural-principles
                    maintainContext: true
                  - name: Common client-side web technologies
                    href: /dotnet/architecture/modern-web-apps-azure/common-client-side-web-technologies
                    maintainContext: true
                  - name: Development process for Azure
                    href: /dotnet/architecture/modern-web-apps-azure/development-process-for-azure
                    maintainContext: true
                  - name: Azure hosting for ASP.NET web apps
                    href: /dotnet/architecture/modern-web-apps-azure/azure-hosting-recommendations-for-asp-net-web-apps
                    maintainContext: true
              - name: Eventual consistency in Power Platform
                href: reference-architectures/power-platform/eventual-consistency.yml
          - name: Architectures
            items:
              - name: Basic web application
                href: reference-architectures/app-service-web-app/basic-web-app.yml
              - name: Blueprint architectures
                items:
                 - name: Blueprint - PaaS web app for FedRAMP
                   href: /previous-versions/azure/security/blueprints/fedramp-paaswa-overview
                   maintainContext: true
                 - name: Blueprint - PaaS web app for PCI DSS
                   href: /previous-versions/azure/security/blueprints/pcidss-paaswa-overview
                   maintainContext: true
              - name: Clinical insights with Cloud for Healthcare
                href: example-scenario/mch-health/medical-data-insights.yml
              - name: Common web app architectures
                href: /dotnet/architecture/modern-web-apps-azure/common-web-application-architectures
                maintainContext: true
              - name: Consumer health portal
                href: example-scenario/digital-health/health-portal.yml
              - name: Deployment in App Service Environments
                items:
                  - name: Standard deployment
                    href: reference-architectures/enterprise-integration/ase-standard-deployment.yml
                  - name: High availability deployment
                    href: reference-architectures/enterprise-integration/ase-high-availability-deployment.yml
              - name: E-commerce front end
                href: example-scenario/apps/ecommerce-scenario.yml
              - name: Highly available multi-region web app
                href: reference-architectures/app-service-web-app/multi-region.yml
              - name: "IaaS: Web app with relational database"
                href: high-availability/ref-arch-iaas-web-and-db.yml
              - name: Improved-security access to multitenant web apps from on-premises 
                href: example-scenario/security/access-multitenant-web-app-from-on-premises.yml
              - name: Intelligent search engine for e-commerce
                href: example-scenario/apps/ecommerce-search.yml
              - name: Migrate a web app using Azure APIM
                href: example-scenario/apps/apim-api-scenario.yml
              - name: Multi-region web app with private database
                href: example-scenario/sql-failover/app-service-private-sql-multi-region.yml
              - name: Multi-tier app service with service endpoint
                href: reference-architectures/app-service-web-app/multi-tier-app-service-service-endpoint.yml
              - name: Multi-tier web app built for HA/DR
                href: example-scenario/infrastructure/multi-tier-app-disaster-recovery.yml
              - name: Protect APIs with Application Gateway
                href: reference-architectures/apis/protect-apis.yml
              - name: Real-time location sharing
                href: example-scenario/signalr/index.yml
              - name: Scalable and secure WordPress on Azure
                href: example-scenario/infrastructure/wordpress.yml
              - name: Scalable cloud applications and SRE
                href: example-scenario/apps/scalable-apps-performance-modeling-site-reliability.yml
              - name: Scalable order processing
                href: example-scenario/data/ecommerce-order-processing.yml
              - name: Scalable web app
                href: reference-architectures/app-service-web-app/scalable-web-app.yml
              - name: Serverless web app
                href: reference-architectures/serverless/web-app.yml
              - name: Virtual visits with Cloud for Healthcare
                href: example-scenario/mch-health/virtual-health-mch.yml
              - name: Web app monitoring on Azure
                href: reference-architectures/app-service-web-app/app-monitoring.yml
              - name: Web app private database connectivity
                href: example-scenario/private-web-app/private-web-app.yml
          - name: Solution ideas
            items:
              - name: Dynamics Business Central as a service
                href: solution-ideas/articles/business-central.yml
              - name: E-commerce website running in ASE
                href: solution-ideas/articles/ecommerce-website-running-in-secured-ase.yml
              - name: Highly available SharePoint farm
                href: solution-ideas/articles/highly-available-sharepoint-farm.yml
              - name: Hybrid SharePoint farm with Microsoft 365
                href: solution-ideas/articles/sharepoint-farm-microsoft-365.yml
              - name: Scalable e-commerce web app
                href: solution-ideas/articles/scalable-ecommerce-web-app.yml
              - name: Scalable Episerver marketing website
                href: solution-ideas/articles/digital-marketing-episerver.yml
              - name: Scalable Sitecore marketing website
                href: solution-ideas/articles/digital-marketing-sitecore.yml
              - name: Scalable Umbraco CMS web app
                href: solution-ideas/articles/medium-umbraco-web-app.yml
              - name: Scalable web apps with Redis
                href: solution-ideas/articles/scalable-web-apps.yml
              - name: Simple branded website
                href: solution-ideas/articles/simple-branded-website.yml
              - name: Simple digital marketing website
                href: solution-ideas/articles/digital-marketing-smb.yml
              - name: Web/mobile apps with MySQL and Redis
                href: solution-ideas/articles/webapps.yml
  - name: Cloud Adoption Framework
    href: /azure/cloud-adoption-framework<|MERGE_RESOLUTION|>--- conflicted
+++ resolved
@@ -3635,10 +3635,8 @@
         items:
           - name: Guides
             items:
-<<<<<<< HEAD
-              - name: Azure Communication Services Architecture
+              - name: Azure Communication Services 
                 href: guide/mobile/azure-communication-services-architecture.yml
-=======
               - name: Choose a mobile development framework
                 href: /azure/developer/mobile-apps/choose-mobile-framework
                 maintainContext: true
@@ -3666,7 +3664,6 @@
               - name: Analyze mobile app use
                 href: /azure/developer/mobile-apps/analytics
                 maintainContext: true
->>>>>>> 83a94de2
           - name: Solution ideas
             items:
               - name: Adding mobile front-ends to legacy apps
