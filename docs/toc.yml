items:
  - name: Azure Architecture Center
    href: ./index.yml
  - name: Browse all Architectures
    href: browse/index.yml
  - name: Architecture icons
    href: icons/index.md
  - name: What's new
    href: changelog.md
  - name: Application architecture fundamentals
    items:
      - name: Introduction
        href: guide/index.md
      - name: Architecture styles 
        items:
          - name: Overview
            href: guide/architecture-styles/index.md
          - name: Big compute
            href: guide/architecture-styles/big-compute.md
          - name: Big data
            href: guide/architecture-styles/big-data.md
          - name: Event-driven architecture
            href: guide/architecture-styles/event-driven.md
          - name: Microservices
            href: guide/architecture-styles/microservices.md
          - name: N-tier application
            href: guide/architecture-styles/n-tier.md
          - name: Web-queue-worker
            href: guide/architecture-styles/web-queue-worker.md
      - name: Design principles for Azure applications
        items:
          - name: Overview
            href: guide/design-principles/index.md
          - name: Design for self-healing
            href: guide/design-principles/self-healing.md
          - name: Make all things redundant
            href: guide/design-principles/redundancy.md
          - name: Minimize coordination
            href: guide/design-principles/minimize-coordination.md
          - name: Design to scale out
            href: guide/design-principles/scale-out.md
          - name: Partition around limits
            href: guide/design-principles/partition.md
          - name: Design for operations
            href: guide/design-principles/design-for-operations.md
          - name: Use managed services
            href: guide/design-principles/managed-services.md
          - name: Use the best data store for the job
            href: guide/design-principles/use-the-best-data-store.md
          - name: Design for evolution
            href: guide/design-principles/design-for-evolution.md
          - name: Build for the needs of business
            href: guide/design-principles/build-for-business.md
      - name: Technology choices
        items:
          - name: Choose a compute service
            items:
              - name: Azure compute services
                href: guide/technology-choices/compute-decision-tree.md
              - name: Microservices compute options
                href: /azure/architecture/microservices/design/compute-options
              - name: Web apps and single page apps
                href: /dotnet/architecture/modern-web-apps-azure/choose-between-traditional-web-and-single-page-apps
                maintainContext: true
              - name: Multiparty computing
                href: guide/technology-choices/multiparty-computing-service.md 
          - name: Choose a container option
            items:
              - name: Container options
                href: /azure/container-apps/compare-options
                maintainContext: true
              - name: Kubernetes at the edge
                href: operator-guides/aks/choose-kubernetes-edge-compute-option.md
              - name: Bare-metal Kubernetes at the edge
                href: operator-guides/aks/choose-bare-metal-kubernetes.yml              
          - name: Choose an identity service
            items:
              - name: Active Directory services
                href: /azure/active-directory-domain-services/compare-identity-solutions
                maintainContext: true
              - name: Hybrid identity authentication methods
                href: /azure/active-directory/hybrid/choose-ad-authn
                maintainContext: true
          - name: Choose a storage service
            items:
              - name: Storage options
                href: /azure/cloud-adoption-framework/ready/considerations/storage-options
                maintainContext: true
              - name: Managed disk types
                href: /azure/virtual-machines/disks-types
                maintainContext: true
          - name: Choose a data store
            items:
              - name: Understand data store models
                href: guide/technology-choices/data-store-overview.md
              - name: Select a data store
                href: guide/technology-choices/data-store-decision-tree.md
              - name: Criteria for choosing a data store
                href: guide/technology-choices/data-store-considerations.md
              - name: Big data storage
                href: data-guide/technology-choices/data-storage.md
              - name: Database scenarios
                items:
                  - name: OLAP solutions
                    href: data-guide/relational-data/online-analytical-processing.md
                  - name: OLTP solutions
                    href: data-guide/relational-data/online-transaction-processing.md
                  - name: Data warehousing
                    href: data-guide/relational-data/data-warehousing.md
                  - name: Non-relational data store
                    href: data-guide/big-data/non-relational-data.md
                  - name: Pipeline orchestration
                    href: data-guide/technology-choices/pipeline-orchestration-data-movement.md
                  - name: Search data store
                    href: data-guide/technology-choices/search-options.md
                  - name: Data transfer options
                    href: data-guide/scenarios/data-transfer.md
          - name: Choose an analytics solution
            items:
              - name: Analytical data stores
                href: data-guide/technology-choices/analytical-data-stores.md
              - name: Analytics and reporting
                href: data-guide/technology-choices/analysis-visualizations-reporting.md
              - name: Batch processing
                href: data-guide/technology-choices/batch-processing.md
              - name: Stream processing
                href: data-guide/technology-choices/stream-processing.md
          - name: Choose an AI/ML service
            items:
              - name: Cognitive services
                href: data-guide/technology-choices/cognitive-services.md
              - name: Natural language processing
                href: data-guide/technology-choices/natural-language-processing.md
              - name: Machine learning
                href: data-guide/technology-choices/data-science-and-machine-learning.md
              - name: Machine learning tools
                href: example-scenario/mlops/aml-decision-tree.yml
              - name: Compare MLflow and Azure ML
                href: /azure/machine-learning/concept-mlflow
                maintainContext: true
          - name: Choose a networking service
            items:
              - name: Networking options
                href: /azure/cloud-adoption-framework/ready/considerations/networking-options
                maintainContext: true
              - name: Load balancing options
                href: guide/technology-choices/load-balancing-overview.md
              - name: VNet peering and VPN gateways
                href: reference-architectures/hybrid-networking/vnet-peering.yml
          - name: Choose a messaging service
            items:
              - name: Compare messaging services
                href: /azure/event-grid/compare-messaging-services
                maintainContext: true
              - name: Asynchronous messaging
                href: guide/technology-choices/messaging.md
              - name: Real-time message ingestion
                href: data-guide/technology-choices/real-time-ingestion.md
          - name: Choose an IoT solution
            href: example-scenario/iot/iot-central-iot-hub-cheat-sheet.md
          - name: Choose a mixed reality engine
            href: /windows/mixed-reality/develop/choosing-an-engine
            maintainContext: true
      - name: Best practices for cloud applications
        items:
          - name: Overview
            href: best-practices/index-best-practices.md
          - name: API design
            href: best-practices/api-design.md
          - name: API implementation
            href: best-practices/api-implementation.md
          - name: Autoscaling
            href: best-practices/auto-scaling.md
          - name: Background jobs
            href: best-practices/background-jobs.md
          - name: Caching
            href: best-practices/caching.yml
          - name: Content Delivery Network
            href: best-practices/cdn.yml
          - name: Data partitioning
            href: best-practices/data-partitioning.md
          - name: Data partitioning strategies (by service)
            href: best-practices/data-partitioning-strategies.md
          - name: Message encoding considerations
            href: best-practices/message-encode.md
          - name: Monitoring and diagnostics
            href: best-practices/monitoring.md
          - name: Retry guidance for specific services
            href: best-practices/retry-service-specific.md
          - name: Transient fault handling
            href: best-practices/transient-faults.md
      - name: Performance tuning and antipatterns
        items:
          - name: Introduction
            href: performance/index.md
          - name: Scenario 1 - Distributed transactions
            href: performance/distributed-transaction.md
          - name: Scenario 2 - Multiple backend services
            href: performance/backend-services.md
          - name: Scenario 3 - Event streaming
            href: performance/event-streaming.md
          - name: Performance antipatterns
            items:
              - name: Overview
                href: antipatterns/index.md
              - name: Busy Database
                href: antipatterns/busy-database/index.md
              - name: Busy Front End
                href: antipatterns/busy-front-end/index.md
              - name: Chatty I/O
                href: antipatterns/chatty-io/index.md
              - name: Extraneous Fetching
                href: antipatterns/extraneous-fetching/index.md
              - name: Improper Instantiation
                href: antipatterns/improper-instantiation/index.md
              - name: Monolithic Persistence
                href: antipatterns/monolithic-persistence/index.md
              - name: No Caching
                href: antipatterns/no-caching/index.md
              - name: Noisy Neighbor
                href: antipatterns/noisy-neighbor/index.md
              - name: Retry Storm
                href: antipatterns/retry-storm/index.md
              - name: Synchronous I/O
                href: antipatterns/synchronous-io/index.md
      - name: Responsible engineering
        items:
          - name: Responsible innovation
            expanded: true
            items:
              - name: Overview
                href: guide/responsible-innovation/index.md
              - name: Judgment call
                href: guide/responsible-innovation/judgmentcall.md
              - name: Harms modeling
                items:
                  - name: Understand harm
                    href: guide/responsible-innovation/harms-modeling/index.md
                  - name: Assess types of harm
                    href: guide/responsible-innovation/harms-modeling/type-of-harm.md
              - name: Community jury
                href: guide/responsible-innovation/community-jury/index.md
          - name: Responsible AI
            items:
              - name: Overview
                href: /azure/cloud-adoption-framework/strategy/responsible-ai
                maintainContext: true
              - name: Six key principles
                href: /azure/cloud-adoption-framework/innovate/best-practices/trusted-ai
                maintainContext: true
              - name: Guidelines for human-AI interaction
                href: /ai/guidelines-human-ai-interaction
                maintainContext: true
              - name: Responsible AI with Cognitive Services
                href: /azure/cognitive-services/responsible-use-of-ai-overview
                maintainContext: true
          - name: Responsible ML
            items:
              - name: Overview
                href: /azure/machine-learning/concept-responsible-ml
                maintainContext: true
              - name: Model interpretability
                href: /azure/machine-learning/how-to-machine-learning-interpretability
                maintainContext: true
              - name: ML fairness
                href: /azure/machine-learning/concept-fairness-ml
                maintainContext: true
              - name: Differential privacy
                href: /azure/machine-learning/concept-differential-privacy
                maintainContext: true
      - name: Architecture for startups
        items:
          - name: Overview
            href: guide/startups/startup-architecture.md
          - name: Core startup stack architecture
            href: example-scenario/startups/core-startup-stack.yml
          - name: SaaS digital business journey on Azure
            href: guide/saas/saas-digital-business-journey-azure.md
      - name: Multitenant applications
        items:
          - name: Overview
            href: guide/multitenant/overview.md
          - name: Considerations
            items:
              - name: Overview
                href: guide/multitenant/considerations/overview.md
              - name: Tenancy models
                href: guide/multitenant/considerations/tenancy-models.md
              - name: Tenant lifecycle
                href: guide/multitenant/considerations/tenant-lifecycle.md
              - name: Pricing models
                href: guide/multitenant/considerations/pricing-models.md
              - name: Measure consumption
                href: guide/multitenant/considerations/measure-consumption.md
              - name: Deploy updates
                href: guide/multitenant/considerations/updates.md
              - name: Map requests to tenants
                href: guide/multitenant/considerations/map-requests.md
              - name: Domain names
                href: guide/multitenant/considerations/domain-names.md
          - name: Approaches
            items:
              - name: Overview
                href: guide/multitenant/approaches/overview.md
              - name: Resource organization
                href: guide/multitenant/approaches/resource-organization.md
              - name: Governance and compliance
                href: guide/multitenant/approaches/governance-compliance.md
              - name: Cost management and allocation
                href: guide/multitenant/approaches/cost-management-allocation.md
              - name: Deployment and configuration
                href: guide/multitenant/approaches/deployment-configuration.yml
              - name: Compute
                href: guide/multitenant/approaches/compute.md
              - name: Networking
                href: guide/multitenant/approaches/networking.md
              - name: Storage and data
                href: guide/multitenant/approaches/storage-data.md
          - name: Service-specific guidance
            items:
              - name: Overview
                href: guide/multitenant/service/overview.md
              - name: Deployment and configuration
                items:
                  - name: Azure Resource Manager
                    href: guide/multitenant/service/resource-manager.md
              - name: Compute
                items:
                  - name: App Service and Functions
                    href: guide/multitenant/service/app-service.md
              - name: Networking
                items:
                  - name: NAT Gateway
                    href: guide/multitenant/service/nat-gateway.md
              - name: Storage and data
                items:
                  - name: Azure Storage
                    href: guide/multitenant/service/storage.md
                  - name: Azure SQL Database
                    href: guide/multitenant/service/sql-database.md
                  - name: Azure Cosmos DB
                    href: guide/multitenant/service/cosmos-db.md
                  - name: Azure Database for PostgreSQL
                    href: guide/multitenant/service/postgresql.md
          - name: Related resources
            href: guide/multitenant/related-resources.md
      - name: Cloud comparisons
        items:
          - name: Azure for AWS professionals
            expanded: true
            items:            
              - name: Overview
                href: aws-professional/index.md
              - name: Component information
                items:
                  - name: Accounts
                    href: aws-professional/accounts.md
                  - name: Compute
                    href: aws-professional/compute.md
                  - name: Databases
                    href: aws-professional/databases.md
                  - name: Messaging
                    href: aws-professional/messaging.md
                  - name: Networking
                    href: aws-professional/networking.md
                  - name: Regions and zones
                    href: aws-professional/regions-zones.md
                  - name: Resources
                    href: aws-professional/resources.md
                  - name: Security and identity
                    href: aws-professional/security-identity.md
                  - name: Storage
                    href: aws-professional/storage.md
              - name: Service comparison
                href: aws-professional/services.md
          - name: Azure for Google Cloud professionals
            expanded: true
            items:            
              - name: Overview
                href: gcp-professional/index.md
              - name: Services comparison
                href: gcp-professional/services.md
  - name: Design Patterns
    items:
      - name: Overview
        href: patterns/index.md
      - name: Categories
        items:
          - name: Data management
            href: patterns/category/data-management.md
          - name: Design and implementation
            href: patterns/category/design-implementation.md
          - name: Messaging
            href: patterns/category/messaging.md
      - name: Ambassador
        href: patterns/ambassador.md
      - name: Anti-corruption Layer
        href: patterns/anti-corruption-layer.md
      - name: Asynchronous Request-Reply
        href: patterns/async-request-reply.md
      - name: Backends for Frontends
        href: patterns/backends-for-frontends.md
      - name: Bulkhead
        href: patterns/bulkhead.md
      - name: Cache-Aside
        href: patterns/cache-aside.md
      - name: Choreography
        href: patterns/choreography.md
      - name: Circuit Breaker
        href: patterns/circuit-breaker.md
      - name: Claim Check
        href: patterns/claim-check.md
      - name: Compensating Transaction
        href: patterns/compensating-transaction.md
      - name: Competing Consumers
        href: patterns/competing-consumers.md
      - name: Compute Resource Consolidation
        href: patterns/compute-resource-consolidation.md
      - name: CQRS
        href: patterns/cqrs.md
      - name: Deployment Stamps
        href: patterns/deployment-stamp.md
      - name: Edge Workload Configuration
        href: patterns/edge-workload-configuration.md
      - name: Event Sourcing
        href: patterns/event-sourcing.md
      - name: External Configuration Store
        href: patterns/external-configuration-store.md
      - name: Federated Identity
        href: patterns/federated-identity.md
      - name: Gatekeeper
        href: patterns/gatekeeper.md
      - name: Gateway Aggregation
        href: patterns/gateway-aggregation.md
      - name: Gateway Offloading
        href: patterns/gateway-offloading.md
      - name: Gateway Routing
        href: patterns/gateway-routing.md
      - name: Geode
        href: patterns/geodes.md
      - name: Health Endpoint Monitoring
        href: patterns/health-endpoint-monitoring.md
      - name: Index Table
        href: patterns/index-table.md
      - name: Leader Election
        href: patterns/leader-election.md
      - name: Materialized View
        href: patterns/materialized-view.md
      - name: Pipes and Filters
        href: patterns/pipes-and-filters.md
      - name: Priority Queue
        href: patterns/priority-queue.md
      - name: Publisher/Subscriber
        href: patterns/publisher-subscriber.md
      - name: Queue-Based Load Leveling
        href: patterns/queue-based-load-leveling.md
      - name: Rate Limiting
        href: patterns/rate-limiting-pattern.md
      - name: Retry
        href: patterns/retry.md
      - name: Saga
        href: reference-architectures/saga/saga.yml
      - name: Scheduler Agent Supervisor
        href: patterns/scheduler-agent-supervisor.md
      - name: Sequential Convoy
        href: patterns/sequential-convoy.md
      - name: Sharding
        href: patterns/sharding.md
      - name: Sidecar
        href: patterns/sidecar.md
      - name: Static Content Hosting
        href: patterns/static-content-hosting.md
      - name: Strangler Fig
        href: patterns/strangler-fig.md
      - name: Throttling
        href: patterns/throttling.md
      - name: Valet Key
        href: patterns/valet-key.md
  - name: Microsoft Azure Well-Architected Framework
    href: /azure/architecture/framework
  - name: Industry solutions with Azure
    expanded: true
    items:
      - name: Retail
        items:
          - name: Overview
            href: industries/retail.md
          - name: Guides
            items: 
              - name: Data management in retail
                href: industries/retail/retail-data-management-overview.md
              - name: Migrate your e-commerce solution to Azure
                href: industries/retail/migrate-ecommerce-solution.md
              - name: Optimize and reuse a recommendation system
                href: industries/retail/recommendation-engine-optimization.yml
              - name: SKU optimization for consumer brands
                href: industries/retail/sku-optimization-solution-guide.yml
              - name: Visual search in retail with Cosmos DB
                href: industries/retail/visual-search-use-case-overview.yml
          - name: Architectures
            items:
              - name: All retail architectures
                href: /azure/architecture/browse/?terms=retail
              - name: Build a real-time recommendation API
                href: reference-architectures/ai/real-time-recommendation.yml
              - name: Content-based recommendation
                href: example-scenario/ai/scalable-personalization-with-content-based-recommendation-system.yml
              - name: E-commerce front end
                href: example-scenario/apps/ecommerce-scenario.yml
              - name: Hybrid AI footfall detection for retail
                href: /hybrid/app-solutions/pattern-retail-footfall-detection
                maintainContext: true
              - name: Intelligent search engine for e-commerce
                href: example-scenario/apps/ecommerce-search.yml
              - name: Magento e-commerce platform in AKS
                href: example-scenario/magento/magento-azure.yml
              - name: Movie recommendations on Azure
                href: example-scenario/ai/movie-recommendations-with-machine-learning.yml
              - name: Retail - Buy online, pickup in store
                href: example-scenario/iot/vertical-buy-online-pickup-in-store.yml
              - name: Scalable order processing
                href: example-scenario/data/ecommerce-order-processing.yml
      - name: Finance
        items:
          - name: Overview
            href: industries/finance.md
          - name: Guides
            items:
              - name: Microsoft Cloud for Financial Services
                items:
                  - name: Overview
                    href: /industry/financial-services/overview
                    maintainContext: true
                  - name: Security
                    href: /industry/financial-services/security-overview
                    maintainContext: true
                  - name: Compliance
                    href: /industry/financial-services/compliance-overview
                    maintainContext: true
              - name: Risk grid computing in banking
                href: industries/finance/risk-grid-banking-overview.yml
              - name: Risk grid computing solution
                href: industries/finance/risk-grid-banking-solution-guide.yml
              - name: Data management in banking
                href: industries/finance/data-management-banking-overview.yml
              - name: Financial institutions with data mesh
                href: /azure/cloud-adoption-framework/scenarios/data-management/architectures/reference-architecture-data-mesh
                maintainContext: true
              - name: Actuarial risk analysis
                href: industries/finance/actuarial-risk-analysis-financial-model.yml
              - name: Financial services risk lifecycle
                href: industries/finance/financial-risk-model.md
          - name: Architectures
            items:
              - name: All finance architectures
                href: /azure/architecture/browse/?terms=finance
              - name: Banking system cloud transformation
                href: example-scenario/banking/banking-system-cloud-transformation.yml
              - name: Decentralized trust between banks
                href: example-scenario/apps/decentralized-trust.yml
              - name: Modernize mainframe & midrange data
                href: reference-architectures/migration/modernize-mainframe-data-to-azure.yml
              - name: Patterns and implementations in banking
                href: example-scenario/banking/patterns-and-implementations.yml
              - name: Real-time fraud detection
                href: example-scenario/data/fraud-detection.yml
              - name: Replicate and sync mainframe data in Azure
                href: reference-architectures/migration/sync-mainframe-data-with-azure.yml
              - name: Scale regulated AI and ML in finance
                href: example-scenario/ai/scale-ai-and-machine-learning-in-regulated-industries.yml                
              - name: SWIFT on Azure
                items: 
                  - name: SWIFT on Azure Overview
                    href: example-scenario/finance/swift-on-azure.yml
                  - name: SWIFT Alliance Messaging Hub
                    href: example-scenario/finance/swift-alliance-messaging-hub.yml
                  - name: SWIFT Alliance Access
                    href: example-scenario/finance/swift-alliance-access-on-azure.yml
          - name: Compliance solutions
            items:
              - name: PCI DSS overview
                href: /azure/compliance/offerings/offering-pci-dss
                maintainContext: true
              - name: AKS regulated cluster for PCI
                href: /azure/architecture/reference-architectures/containers/aks-pci/aks-pci-ra-code-assets
              - name: AKS regulated - Protect cardholder data
                href: /azure/architecture/reference-architectures/containers/aks-pci/aks-pci-data
              - name: Blueprint - Analytics for PCI DSS
                href: /previous-versions/azure/security/blueprints/pcidss-analytics-overview
                maintainContext: true
              - name: Blueprint - Data warehouse for PCI DSS
                href: /previous-versions/azure/security/blueprints/pcidss-dw-overview
                maintainContext: true
              - name: Blueprint - IaaS web app for PCI DSS
                href: /previous-versions/azure/security/blueprints/pcidss-iaaswa-overview
                maintainContext: true
              - name: Blueprint - PaaS web app for PCI DSS
                href: /previous-versions/azure/security/blueprints/pcidss-paaswa-overview
                maintainContext: true
      - name: Healthcare
        items:
          - name: Overview
            href: industries/healthcare.md
          - name: Guides
            items:
              - name: Microsoft Cloud for Healthcare
                items:
                  - name: Overview
                    href: /industry/healthcare/overview
                    maintainContext: true
                  - name: Azure setup
                    href: /industry/healthcare/configure-cloud-for-healthcare
                    maintainContext: true
                  - name: Patient engagement
                    href: /industry/healthcare/patient-engagement
                    maintainContext: true
                  - name: Health team collaboration
                    href: /industry/healthcare/health-team-collaboration
                    maintainContext: true
                  - name: Clinical and operational insights
                    href: /industry/healthcare/improve-clinical-operational-insights
                    maintainContext: true
                  - name: Security in Cloud for Healthcare
                    href: /industry/healthcare/security-overview
                    maintainContext: true
                  - name: Compliance in Cloud for Healthcare
                    href: /industry/healthcare/compliance-overview
                    maintainContext: true
              - name: Healthcare APIs
                items:
                  - name: Overview
                    href: /azure/healthcare-apis/healthcare-apis-overview
                    maintainContext: true
                  - name: Healthcare APIs workspace
                    href: /azure/healthcare-apis/workspace-overview
                    maintainContext: true
              - name: Text Analytics for health
                items:
                  - name: Overview
                    href: /azure/cognitive-services/language-service/text-analytics-for-health/overview
                    maintainContext: true
                  - name: Recognized entity categories
                    href: /azure/cognitive-services/language-service/text-analytics-for-health/concepts/health-entity-categories
                    maintainContext: true
                  - name: Relation extraction
                    href: /azure/cognitive-services/language-service/text-analytics-for-health/concepts/relation-extraction
                    maintainContext: true
                  - name: Assertion detection
                    href: /azure/cognitive-services/language-service/text-analytics-for-health/concepts/assertion-detection
                    maintainContext: true
          - name: Architectures
            items:
              - name: All healthcare architectures
                href: /azure/architecture/browse/?terms=healthcare
              - name: Build a telehealth system with Azure
                href: example-scenario/apps/telehealth-system.yml
              - name: Clinical insights with Cloud for Healthcare
                href: example-scenario/mch-health/medical-data-insights.yml
              - name: Confidential computing for healthcare
                href: example-scenario/confidential/healthcare-inference.yml
              - name: Consumer health portal on Azure
                href: example-scenario/digital-health/health-portal.yml
              - name: Health data consortium
                href: example-scenario/data/azure-health-data-consortium.yml
              - name: Population health management
                href: solution-ideas/articles/population-health-management-for-healthcare.yml
              - name: Predict hospital readmissions with ML
                href: example-scenario/ai/predict-hospital-readmissions-machine-learning.yml
              - name: Precision medicine pipeline
                href: example-scenario/precision-medicine/genomic-analysis-reporting.yml
              - name: Virtual visits with Cloud for Healthcare
                href: example-scenario/mch-health/virtual-health-mch.yml
          - name: Compliance solutions
            items:
              - name: EPCS (US) overview
                href: /azure/compliance/offerings/offering-epcs-us
                maintainContext: true
              - name: HIPAA and HITRUST
                items:
                  - name: HIPAA (US) overview
                    href: /azure/compliance/offerings/offering-hipaa-us
                    maintainContext: true
                  - name: HITRUST overview
                    href: /azure/compliance/offerings/offering-hitrust
                    maintainContext: true
                  - name: Blueprint - HIPAA/HITRUST data and AI
                    href: /previous-versions/azure/security/blueprints/azure-health
                    maintainContext: true
                  - name: Implement the healthcare blueprint for AI
                    href: industries/healthcare/healthcare-ai-blueprint.yml
                  - name: HIPAA/HITRUST compliant health data
                    href: solution-ideas/articles/security-compliance-blueprint-hipaa-hitrust-health-data-ai.yml
      - name: Government
        items:
          - name: Overview
            href: industries/government.md
          - name: Guides
            items:
              - name: Compare Azure Government and Azure
                href: /azure/azure-government/compare-azure-government-global-azure
                maintainContext: true
              - name: Considerations for naming resources
                href: /azure/azure-government/documentation-government-concept-naming-resources
                maintainContext: true
              - name: Development
                items:
                  - name: Azure Government developer guide
                    href: /azure/azure-government/documentation-government-developer-guide
                    maintainContext: true
                  - name: Storage on Azure Government
                    href: /azure/azure-government/documentation-government-get-started-connect-to-storage
                    maintainContext: true
                  - name: AI on Azure Government
                    href: /azure/azure-government/documentation-government-cognitiveservices
                    maintainContext: true
                  - name: SSMS on Azure Government
                    href: /azure/azure-government/documentation-government-connect-ssms
                    maintainContext: true
              - name: Security
                items:
                  - name: Security for Azure Government
                    href: /azure/azure-government/documentation-government-plan-security
                    maintainContext: true
                  - name: Impact Level 5 isolation
                    href: /azure/azure-government/documentation-government-impact-level-5
                    maintainContext: true
                  - name: Secure isolation
                    href: /azure/azure-government/azure-secure-isolation-guidance
                    maintainContext: true
                  - name: Secure Azure computing
                    href: /azure/azure-government/compliance/secure-azure-computing-architecture
                    maintainContext: true
              - name: Compliance
                items:
                  - name: Azure Government compliance
                    href: /azure/azure-government/documentation-government-plan-compliance
                    maintainContext: true
                  - name: Services compliance scope
                    href: /azure/azure-government/compliance/azure-services-in-fedramp-auditscope
                    maintainContext: true
              - name: Identity
                items:
                  - name: Identity for Azure Government
                    href: /azure/azure-government/documentation-government-plan-identity
                    maintainContext: true
                  - name: Integrate Azure AD authentication
                    href: /azure/azure-government/documentation-government-aad-auth-qs
                    maintainContext: true
              - name: Deployment
                items:
                  - name: Deploy with Azure Pipelines
                    href: /azure/azure-government/connect-with-azure-pipelines
                    maintainContext: true
                  - name: ASE with DISA CAP
                    href: /azure/azure-government/documentation-government-ase-disa-cap
                    maintainContext: true
              - name: Management
                items:
                  - name: Azure Monitor logs
                    href: /azure/azure-government/documentation-government-manage-oms
                    maintainContext: true
                  - name: Marketplace
                    href: /azure/azure-government/documentation-government-manage-marketplace
                    maintainContext: true
          - name: Architectures
            items:
              - name: All government architectures
                href: /azure/architecture/browse/?terms=government
              - name: Azure Automation in a hybrid environment
                href: hybrid/azure-automation-hybrid.yml
              - name: Azure Automation update management
                href: hybrid/azure-update-mgmt.yml
              - name: Azure Virtual Desktop for the enterprise
                href: example-scenario/wvd/windows-virtual-desktop.yml
              - name: Computer forensics chain of custody
                href: example-scenario/forensics/index.yml
              - name: Hybrid security monitoring in Azure
                href: hybrid/hybrid-security-monitoring.yml
              - name: Web app private database connectivity
                href: example-scenario/private-web-app/private-web-app.yml
          - name: Compliance solutions
            items:
              - name: DoD overview
                href: /azure/azure-government/documentation-government-overview-dod
                maintainContext: true
              - name: EAR overview
                href: /azure/compliance/offerings/offering-ear
                maintainContext: true
              - name: FedRAMP
                items:                
                  - name: FedRAMP overview
                    href: /azure/compliance/offerings/offering-fedramp
                    maintainContext: true
                  - name: Blueprint - Analytics for FedRAMP
                    href: /previous-versions/azure/security/blueprints/fedramp-analytics-overview
                    maintainContext: true
                  - name: Blueprint - Data warehouse for FedRAMP
                    href: /previous-versions/azure/security/blueprints/fedramp-datawarehouse-overview
                    maintainContext: true
                  - name: Blueprint - IaaS web app for FedRAMP
                    href: /previous-versions/azure/security/blueprints/fedramp-iaaswa-overview
                    maintainContext: true
                  - name: Blueprint - PaaS web app for FedRAMP
                    href: /previous-versions/azure/security/blueprints/fedramp-paaswa-overview
                    maintainContext: true
                  - name: FedRAMP high compliance
                    href: /azure/governance/policy/samples/fedramp-high
                    maintainContext: true
                  - name: FedRAMP moderate compliance
                    href: /azure/governance/policy/samples/fedramp-moderate
                    maintainContext: true
              - name: IRS 1075 overview
                href: /azure/compliance/offerings/offering-irs-1075
                maintainContext: true
              - name: ITAR overview
                href: /azure/compliance/offerings/offering-itar
                maintainContext: true
              - name: NDAA overview
                href: /azure/compliance/offerings/offering-ndaa-section-889
                maintainContext: true
              - name: NIST
                items:
                  - name: NIST 800-63 overview
                    href: /azure/compliance/offerings/offering-nist-800-63
                    maintainContext: true
                  - name: NIST CSF overview
                    href: /azure/compliance/offerings/offering-nist-csf
                    maintainContext: true
              - name: TIC solutions
                href: /azure/azure-government/compliance/compliance-tic
                maintainContext: true
      - name: Manufacturing
        items:
          - name: Overview
            href: industries/manufacturing.md
          - name: Guides
            items:
              - name: Industrial IoT analytics
                href: guide/iiot-guidance/iiot-architecture.md
              - name: Upscale ML lifecycle with MLOps framework
                href: example-scenario/mlops/mlops-technical-paper.yml
              - name: On-demand, scalable, high-power compute
<<<<<<< HEAD
                href: industries/manufacturing/compute-manufacturing-overview.yml
              - name: Azure AI for predictive maintenance
                href: data-science-process/predictive-maintenance-playbook.md
=======
                href: /previous-versions/azure/industry-marketing/manufacturing/compute-in-manufacturing-overview
                maintainContext: true
>>>>>>> b610ceac
              - name: Predictive maintenance in manufacturing
                href: industries/manufacturing/predictive-maintenance-overview.yml
              - name: Predictive maintenance solution
<<<<<<< HEAD
                href: industries/manufacturing/predictive-maintenance-solution.yml
              - name: ML Anomaly Detection API
                hrf: data-science-process/apps-anomaly-detection-api.md
=======
                href: /previous-versions/azure/industry-marketing/manufacturing/predictive-maintenance-solution
                maintainContext: true
>>>>>>> b610ceac
              - name: Extract actionable insights from IoT data
                href: industries/manufacturing/extract-insights-iot-data.yml
          - name: Architectures
            items:
              - name: All manufacturing architectures
                href: /azure/architecture/browse/?terms=manufacturing
              - name: Anomaly detector process
                href: solution-ideas/articles/anomaly-detector-process.yml
              - name: Build a speech-to-text transcription pipeline
                href: reference-architectures/ai/speech-to-text-transcription-pipeline.yml
              - name: Computer vision on the edge
                href: reference-architectures/ai/end-to-end-smart-factory.yml
              - name: Connected factory hierarchy service
                href: solution-ideas/articles/connected-factory-hierarchy-service.yml
              - name: Connected factory signal pipeline
                href: example-scenario/iot/connected-factory-signal-pipeline.yml
              - name: Predictive maintenance with IoT
                href: example-scenario/predictive-maintenance/iot-predictive-maintenance.yml
              - name: Quality assurance
                href: solution-ideas/articles/quality-assurance.yml
              - name: Supply chain track and trace
                href: solution-ideas/articles/supply-chain-track-and-trace.yml
      - name: Media and Entertainment
        items:
          - name: Overview
            href: industries/media.md
          - name: Guides
            items:
              - name: Dynamics 365 media accelerator
                href: /dynamics365/industry/accelerators/media
                maintainContext: true
              - name: Content Production solution
                href: /dynamics365/industry/accelerators/content-production
                maintainContext: true
              - name: Configure the accelerator with Azure AD
                href: /dynamics365/industry/accelerators/configure-media
                maintainContext: true
          - name: Architectures
            items:
              - name: All media and entertainment architectures
                href: /azure/architecture/browse/?terms=entertainment
              - name: 3D video rendering
                href: example-scenario/infrastructure/video-rendering.yml
              - name: Content-based recommendation
                href: example-scenario/ai/scalable-personalization-with-content-based-recommendation-system.yml
              - name: Digital image-based modeling on Azure
                href: example-scenario/infrastructure/image-modeling.yml
              - name: Gridwich cloud media system
                href: reference-architectures/media-services/gridwich-architecture.yml
              - name: Image classification on Azure
                href: example-scenario/ai/intelligent-apps-image-processing.yml
              - name: Live streaming digital media
                href: solution-ideas/articles/digital-media-live-stream.yml
              - name: Movie recommendations on Azure
                href: example-scenario/ai/movie-recommendations-with-machine-learning.yml
          - name: Compliance solutions
            items:
              - name: CDSA overview
                href: /azure/compliance/offerings/offering-cdsa
                maintainContext: true
              - name: MPA overview
                href: /azure/compliance/offerings/offering-mpa
                maintainContext: true
      - name: Energy and Environment
        items:
          - name: Overview
            href: industries/energy-environment.md
          - name: Guides
            items:
              - name: Microsoft Cloud for Sustainability
                href: /industry/sustainability/overview
                maintainContext: true
              - name: Sustainability outcomes and benefits
                href: /azure/cloud-adoption-framework/strategy/business-outcomes/sustainability
                maintainContext: true
          - name: Architectures
            items:
              - name: All energy and environment architectures
                href: /azure/architecture/browse/?terms=energy
              - name: Environmental monitoring
                href: solution-ideas/articles/environment-monitoring-and-supply-chain-optimization.yml
              - name: Geospatial data processing and analytics
                href: example-scenario/data/geospatial-data-processing-analytics-azure.yml
              - name: Mining equipment monitoring
                href: solution-ideas/articles/monitor-mining-equipment.yml
              - name: Oil and gas tank level forecasting
                href: solution-ideas/articles/oil-and-gas-tank-level-forecasting.yml
              - name: Project 15 sustainability
                href: solution-ideas/articles/project-15-iot-sustainability.yml
              - name: Run CFD simulations
                href: example-scenario/infrastructure/hpc-cfd.yml
              - name: Run reservoir simulations
                href: example-scenario/infrastructure/reservoir-simulation.yml
          - name: Compliance solutions
            items:
              - name: NERC (US) overview
                href: /azure/compliance/offerings/offering-nerc
                maintainContext: true
      - name: Game Development
        items:
          - name: Overview
            href: industries/game-development.md
          - name: All game development architectures
            href: /azure/architecture/browse/?terms=game
          - name: Rendering
            items:
              - name: 3D video rendering
                href: example-scenario/infrastructure/video-rendering.yml
              - name: Digital image-based modeling on Azure
                href: example-scenario/infrastructure/image-modeling.yml
          - name: Databases for gaming
            items:
              - name: Gaming using Azure MySQL
                href: solution-ideas/articles/gaming-using-azure-database-for-mysql.yml
              - name: Gaming using Cosmos DB
                href: solution-ideas/articles/gaming-using-cosmos-db.yml
          - name: Game server hosting
            items:
              - name: Basic game server hosting
                href: /gaming/azure/reference-architectures/multiplayer-basic-game-server-hosting
                maintainContext: true
              - name: LAMP architectures for gaming
                href: /gaming/azure/reference-architectures/general-purpose-lamp
                maintainContext: true
          - name: Scalable gaming servers
            items:
              - name: Multiplayer backend architectures
                href: /gaming/azure/reference-architectures/multiplayer
                maintainContext: true
              - name: Real-time multiplayer
                items:
                  - name: Custom game server scaling
                    href: /gaming/azure/reference-architectures/multiplayer-custom-server-scaling
                    maintainContext: true
                  - name: Multiplayer hosting with Service Fabric
                    href: /gaming/azure/reference-architectures/multiplayer-synchronous-sf
                    maintainContext: true
                  - name: Multiplayer server hosting with ACI
                    href: /gaming/azure/reference-architectures/multiplayer-synchronous-aci
                    maintainContext: true
                  - name: Multiplayer server hosting with AKS
                    href: /gaming/azure/reference-architectures/multiplayer-synchronous-aks
                    maintainContext: true
                  - name: Multiplayer server hosting with Batch
                    href: /gaming/azure/reference-architectures/multiplayer-synchronous-batch
                    maintainContext: true
              - name: Turn-based multiplayer
                items:
                  - name: Asynchronous multiplayer basics
                    href: /gaming/azure/reference-architectures/multiplayer-asynchronous
                    maintainContext: true
                  - name: Serverless asynchronous multiplayer
                    href: /gaming/azure/reference-architectures/multiplayer-asynchronous-serverless
                    maintainContext: true
          - name: Game analytics
            items:
              - name: In-editor debugging telemetry
                href: /gaming/azure/reference-architectures/analytics-in-editor-debugging
                maintainContext: true
              - name: Non-real-time dashboard
                href: /gaming/azure/reference-architectures/analytics-non-real-time-dashboard
                maintainContext: true
          - name: Matchmaking
            items:
              - name: Multiplayer matchmaker
                href: /gaming/azure/reference-architectures/multiplayer-matchmaker
                maintainContext: true
              - name: Serverless matchmaker
                href: /gaming/azure/reference-architectures/multiplayer-matchmaker-serverless
                maintainContext: true
          - name: Leaderboards
            items:
              - name: Leaderboard basics
                href: /gaming/azure/reference-architectures/leaderboard
                maintainContext: true
              - name: Non-relational leaderboard
                href: /gaming/azure/reference-architectures/leaderboard-non-relational
                maintainContext: true
              - name: Relational leaderboard
                href: /gaming/azure/reference-architectures/leaderboard-relational
                maintainContext: true
          - name: AI in games
            items:
              - name: Content moderation
                href: /gaming/azure/reference-architectures/cognitive-content-moderation
                maintainContext: true
              - name: Customer service bot for gaming
                href: /gaming/azure/reference-architectures/cognitive-css-bot
                maintainContext: true
              - name: Image classification
                href: example-scenario/ai/intelligent-apps-image-processing.yml
              - name: Speech to text for gaming
                href: /gaming/azure/reference-architectures/cognitive-speech-to-text
                maintainContext: true
              - name: Text to speech for gaming
                href: /gaming/azure/reference-architectures/cognitive-text-to-speech
                maintainContext: true
              - name: Text translation for gaming
                href: /gaming/azure/reference-architectures/cognitive-text-translation
                maintainContext: true
          - name: Game streaming
            items:
              - name: Unreal Pixel Streaming
                href: /gaming/azure/reference-architectures/unreal-pixel-streaming-in-azure
                maintainContext: true
              - name: Deploy Unreal Pixel Streaming
                href: /gaming/azure/reference-architectures/unreal-pixel-streaming-deploying
                maintainContext: true
              - name: Unreal Pixel Streaming at scale
                href: /gaming/azure/reference-architectures/unreal-pixel-streaming-at-scale
                maintainContext: true
      - name: Travel and Hospitality
        items:
          - name: Overview
            href: industries/travel-hospitality.md
          - name: All travel and hospitality architectures
            href: /azure/architecture/browse/?terms=travel
          - name: Build a chatbot for hotel booking
            href: example-scenario/ai/commerce-chatbot.yml
          - name: Build a delta lake in leisure and travel booking
            href: solution-ideas/articles/build-data-lake-support-adhoc-queries-online.yml
          - name: Commerce chatbot as a hotel concierge
            href: solution-ideas/articles/commerce-chatbot.yml
          - name: Custom business processes for airlines
            href: solution-ideas/articles/custom-business-processes.yml
          - name: Migrate a travel web app with APIM
            href: example-scenario/apps/apim-api-scenario.yml
          - name: Predictive aircraft engine monitoring
            href: solution-ideas/articles/aircraft-engine-monitoring-for-predictive-maintenance-in-aerospace.yml
      - name: Automotive, Mobility, and Transportation
        items:
          - name: Overview
            href: industries/automotive.md
          - name: Guides
            items:
              - name: Dynamics 365 automotive accelerator
                href: /dynamics365/industry/accelerators/automotive
                maintainContext: true
          - name: Architectures
            items:
              - name: All automotive architectures
                href: /azure/architecture/browse/?terms=automotive
              - name: Automated guided vehicles fleet control
                href: example-scenario/iot/automated-guided-vehicles-fleet-control.yml
              - name: Building blocks for autonomous driving
                href: industries/automotive/building-blocks-autonomous-driving-simulation-environments.yml
              - name: Predictive insights with vehicle telematics
                href: solution-ideas/articles/predictive-insights-with-vehicle-telematics.yml
              - name: Process vehicle data using IoT
                href: example-scenario/data/realtime-analytics-vehicle-iot.yml
              - name: Run CFD simulations
                href: example-scenario/infrastructure/hpc-cfd.yml
          - name: Compliance solutions
            items:
              - name: TISAX overview
                href: /azure/compliance/offerings/offering-tisax
                maintainContext: true
      - name: Facilities and Real Estate
        items: 
          - name: Overview
            href: industries/facilities-real-estate.md
          - name: All facilities and real estate architectures
            href: /azure/architecture/browse/?terms=facilities
          - name: Cognizant Safe Buildings with IoT
            href: solution-ideas/articles/safe-buildings.yml
          - name: COVID-19 IoT safe environments
            href: solution-ideas/articles/cctv-iot-edge-for-covid-19-safe-environment-and-mask-detection.yml
          - name: Facilities management with mixed reality
            href: solution-ideas/articles/facilities-management-powered-by-mixed-reality-and-iot.yml
          - name: IoT connected light, power, and internet
            href: solution-ideas/articles/iot-power-management.yml
          - name: IoT connectivity for healthcare facilities
            href: solution-ideas/articles/healthcare-network.yml
          - name: Lighting and disinfection system
            href: solution-ideas/articles/uven-disinfection.yml
          - name: Smart places with Azure Digital Twins
            href: example-scenario/iot/smart-places.yml
      - name: Education
        items:
          - name: Guides
            items:
              - name: Dynamics 365 education accelerator
                href: /dynamics365/industry/accelerators/edu-overview 
                maintainContext: true
              - name: Identity for education
                items:
                  - name: Azure Active Directory for education
                    href: /microsoft-365/education/deploy/intro-azure-active-directory
                    maintainContext: true
                  - name: Multi-tenant for academic institutions
                    href: /microsoft-365/education/deploy/design-multi-tenant-architecture
                    maintainContext: true
                  - name: Design a tenant configuration
                    href: /microsoft-365/education/deploy/design-tenant-configurations
                    maintainContext: true
                  - name: Design authentication and credentials
                    href: /microsoft-365/education/deploy/design-credential-authentication-strategies
                    maintainContext: true
                  - name: Design an account strategy
                    href: /microsoft-365/education/deploy/design-account-strategy
                    maintainContext: true
                  - name: Design identity governance 
                    href: /microsoft-365/education/deploy/design-identity-governance
                    maintainContext: true
          - name: Architectures
            items:
              - name: All education architectures
                href: /azure/architecture/browse/?terms=education
              - name: Secure research for regulated data
                href: example-scenario/ai/secure-compute-for-research.yml
              - name: Teacher-provisioned virtual labs in Azure
                href: example-scenario/devops/teacher-provisioned-virtual-labs-azure.yml
          - name: Compliance solutions
            items:
              - name: FERPA overview
                href: /compliance/regulatory/offering-ferpa
                maintainContext: true
      - name: Agriculture
        items:
          - name: Guides
            items:
              - name: Azure FarmBeats overview
                href: /azure/industry/agriculture/overview-azure-farmbeats
                maintainContext: true
              - name: Generate soil moisture heatmap
                href: /azure/industry/agriculture/generate-soil-moisture-map-in-azure-farmbeats
                maintainContext: true
              - name: Sensor partner integration
                href: /azure/industry/agriculture/sensor-partner-integration-in-azure-farmbeats
                maintainContext: true
              - name: Weather partner integration
                href: /azure/industry/agriculture/weather-partner-integration-in-azure-farmbeats
                maintainContext: true
              - name: Imagery partner integration
                href: /azure/industry/agriculture/imagery-partner-integration-in-azure-farmbeats
                maintainContext: true
          - name: Architectures
            items:
              - name: All agriculture architectures
                href: /azure/architecture/browse/?terms=agriculture
              - name: Environment monitoring with IoT
                href: solution-ideas/articles/environment-monitoring-and-supply-chain-optimization.yml
              - name: Low-latency network for farming
                href: solution-ideas/articles/low-latency-network.yml
      - name: Nonprofit
        items:
          - name: Microsoft Cloud for Nonprofit
            items:
              - name: Overview
                href: /industry/nonprofit/overview
                maintainContext: true
              - name: Set up Microsoft Cloud for Nonprofit
                href: /industry/nonprofit/configure-cloud-for-nonprofit
                maintainContext: true
              - name: Donors and supporters
                href: /industry/nonprofit/donors-supporters
                maintainContext: true
          - name: Fundraising and Engagement
            items:
              - name: Fundraising and Engagement overview
                href: /dynamics365/industry/nonprofit/fundraising-engagement-get-started-overview
                maintainContext: true
              - name: Configure Fundraising and Engagement
                href: /dynamics365/industry/nonprofit/fundraising-engagement-configure
                maintainContext: true
              - name: Deploy Fundraising and Engagement
                href: /dynamics365/industry/nonprofit/fundraising-engagement-deploy
                maintainContext: true
          - name: Dynamics 365 nonprofit accelerator for Azure
            href: /dynamics365/industry/accelerators/nfp
            maintainContext: true
      - name: Space
        items:
          - name: Azure Orbital for space communication
            href: /azure/orbital/overview
            maintainContext: true
          - name: Predictive maintenance for aerospace
            href: data-science-process/predictive-maintenance-technical-guide.md
      - name: Sports
        items:
          - name: Analyze Olympic sports with sensors and vision
            href: /archive/msdn-magazine/2018/november/machine-learning-analyzing-olympic-sports-combining-sensors-and-vision-ai
            maintainContext: true
          - name: Baseball decision analysis with ML.NET
            href: data-guide/big-data/baseball-ml-workload.md
  - name: Azure categories
    expanded: true
    items:
      - name: AI + Machine Learning
        items:
          - name: Get started
            href: data-guide/big-data/ai-overview.md
          - name: Guides
            items:
              - name: Cognitive services
                href: data-guide/technology-choices/cognitive-services.md
              - name: Natural language processing
                href: data-guide/technology-choices/natural-language-processing.md
              - name: R developer's guide to Azure
                href: data-guide/technology-choices/r-developers-guide.md
              - name: Machine learning
                items:
                  - name: Machine learning options
                    href: data-guide/technology-choices/data-science-and-machine-learning.md
                  - name: ML architecture and key concepts
                    href: /azure/machine-learning/concept-azure-machine-learning-architecture
                    maintainContext: true
                  - name: Machine learning at scale
                    href: data-guide/big-data/machine-learning-at-scale.md
                  - name: ML pipelines
                    href: /azure/machine-learning/concept-ml-pipelines
                    maintainContext: true
                  - name: Compare MLflow and Azure ML
                    href: /azure/machine-learning/concept-mlflow
                    maintainContext: true
                  - name: Enterprise security and governance
                    href: /azure/machine-learning/concept-enterprise-security
                    maintainContext: true
                  - name: Security baseline for AML
                    href: /security/benchmark/azure/baselines/machine-learning-security-baseline
                    maintainContext: true
                  - name: Machine teaching
                    href: solution-ideas/articles/machine-teaching.yml
              - name: MLOps framework
                items:
                  - name: Upscale ML lifecycle with MLOps
                    href: example-scenario/mlops/mlops-technical-paper.yml
                  - name: MLOps maturity model
                    href: example-scenario/mlops/mlops-maturity-model.yml
                  - name: Azure ML service selection guide
                    href: example-scenario/mlops/aml-decision-tree.yml
              - name: Industry guidance
                items:
                  - name: Enable the financial services risk lifecycle
                    href: /previous-versions/azure/industry-marketing/financial/fsi-risk-modeling
                    maintainContext: true
                  - name: Healthcare blueprint for AI
                    href: /previous-versions/azure/industry-marketing/health/sg-healthcare-ai-blueprint
                    maintainContext: true
                  - name: Optimize and reuse recommendations
                    href: /previous-versions/azure/industry-marketing/retail/recommendation-engine-optimization
                    maintainContext: true
                  - name: Predictive maintenance in manufacturing
                    href: /previous-versions/azure/industry-marketing/manufacturing/predictive-maintenance-overview
                    maintainContext: true
                  - name: Predictive maintenance solution
                    href: /previous-versions/azure/industry-marketing/manufacturing/predictive-maintenance-solution
                    maintainContext: true
                  - name: SKU optimization for consumer brands
                    href: /previous-versions/azure/industry-marketing/retail/sku-optimization-solution-guide
                    maintainContext: true
                  - name: Visual search for retail
                    href: /previous-versions/azure/industry-marketing/retail/visual-search-use-case-overview
                    maintainContext: true
              - name: Team Data Science Process
                items:
                  - name: Overview
                    href: data-science-process/overview.md
                  - name: Lifecycle
                    items:
                      - name: Overview
                        href: data-science-process/lifecycle.md
                      - name: 1. Business understanding
                        href: data-science-process/lifecycle-business-understanding.md
                      - name: 2. Data acquisition and understanding
                        href: data-science-process/lifecycle-data.md
                      - name: 3. Modeling
                        href: data-science-process/lifecycle-modeling.md
                      - name: 4. Deployment
                        href: data-science-process/lifecycle-deployment.md
                      - name: 5. Customer acceptance
                        href: data-science-process/lifecycle-acceptance.md
                  - name: Roles and tasks
                    items:
                      - name: Overview
                        href: data-science-process/roles-tasks.md
                      - name: Group manager
                        href: data-science-process/group-manager-tasks.md
                      - name: Team lead
                        href: data-science-process/team-lead-tasks.md
                      - name: Project lead
                        href: data-science-process/project-lead-tasks.md
                      - name: Individual contributor
                        href: data-science-process/project-ic-tasks.md
                  - name: Project planning
                    href: data-science-process/team-data-science-process-project-templates.md
                  - name: Development
                    items:
                      - name: Agile development
                        href: data-science-process/agile-development.md
                      - name: Collaborative coding with Git
                        href: data-science-process/collaborative-coding-with-git.md
                      - name: Execute data science tasks
                        href: data-science-process/execute-data-science-tasks.md
                      - name: Code testing
                        href: data-science-process/code-test.md
                      - name: Track progress
                        href: data-science-process/track-progress.md
                  - name: Operationalization
                    items:
                      - name: DevOps - CI/CD
                        href: data-science-process/ci-cd-flask.md
                  - name: Training
                    items:
                      - name: For data scientists
                        href: data-science-process/team-data-science-process-for-data-scientists.md
                      - name: For DevOps
                        href: data-science-process/team-data-science-process-for-devops.md
                  - name: How To
                    items:
                      - name: Set up data science environments
                        items:
                          - name: Environment setup
                            href: data-science-process/environment-setup.md
                          - name: Platforms and tools
                            href: data-science-process/platforms-and-tools.md
                      - name: Analyze business needs
                        items:
                          - name: Identify your scenario
                            href: data-science-process/plan-your-environment.md
                      - name: Acquire and understand data
                        items:
                          - name: Ingest data
                            items:
                              - name: Overview
                                href: data-science-process/ingest-data.md
                              - name: Move to/from Blob storage
                                items:
                                  - name: Overview
                                    href: data-science-process/move-azure-blob.md
                                  - name: Use Storage Explorer
                                    href: data-science-process/move-data-to-azure-blob-using-azure-storage-explorer.md
                                  - name: Use SSIS
                                    href: data-science-process/move-data-to-azure-blob-using-ssis.md
                              - name: Move to SQL on a VM
                                href: data-science-process/move-sql-server-virtual-machine.md
                              - name: Move to Azure SQL Database
                                href: data-science-process/move-sql-azure.md
                              - name: Move to Hive tables
                                href: data-science-process/move-hive-tables.md
                              - name: Move to SQL partitioned tables
                                href: data-science-process/parallel-load-sql-partitioned-tables.md
                              - name: Move from on-premises SQL
                                href: data-science-process/move-sql-azure-adf.md
                          - name: Explore and visualize data
                            items:
                              - name: Prepare data
                                href: data-science-process/prepare-data.md
                              - name: Explore data
                                items:
                                  - name: Overview
                                    href: data-science-process/explore-data.md
                                  - name: Explore Azure Blob Storage
                                    href: data-science-process/explore-data-blob.md
                                  - name: Explore SQL on a VM
                                    href: data-science-process/explore-data-sql-server.md
                                  - name: Explore Hive tables
                                    href: data-science-process/explore-data-hive-tables.md
                              - name: Sample data
                                items:
                                  - name: Overview
                                    href: data-science-process/sample-data.md
                                  - name: Use Blob Storage
                                    href: data-science-process/sample-data-blob.md
                                  - name: Use SQL Server
                                    href: data-science-process/sample-data-sql-server.md
                                  - name: Use Hive tables
                                    href: data-science-process/sample-data-hive.md
                              - name: Process data
                                items:
                                  - name: Access with Python
                                    href: data-science-process/python-data-access.md
                                  - name: Process blob data
                                    href: data-science-process/data-blob.md
                                  - name: Use Azure Data Lake
                                    href: data-science-process/data-lake-walkthrough.md
                                  - name: Use SQL VM
                                    href: data-science-process/sql-server-virtual-machine.md
                                  - name: Use data pipeline
                                    href: data-science-process/automated-data-pipeline-cheat-sheet.md
                                  - name: Use Spark
                                    href: data-science-process/spark-overview.md
                                  - name: Use Scala and Spark
                                    href: data-science-process/scala-walkthrough.md
                      - name: Develop models
                        items:
                          - name: Engineer features
                            items:
                              - name: Overview
                                href: data-science-process/create-features.md
                              - name: Use SQL and Python
                                href: data-science-process/create-features-sql-server.md
                              - name: Use Hive queries
                                href: data-science-process/create-features-hive.md
                          - name: Select features
                            href: data-science-process/select-features.md
                      - name: Deploy models in production
                        href: data-science-process/deploy-models-in-production.md
          - name: Architectures
            items:
              - name: AI enrichment with Cognitive Search
                href: solution-ideas/articles/cognitive-search-with-skillsets.yml
              - name: Automate document processing
                href: example-scenario/ai/automate-document-processing-azure-form-recognizer.yml
              - name: Baseball decision analysis with ML.NET
                href: data-guide/big-data/baseball-ml-workload.md
              - name: Batch scoring for deep learning
                href: reference-architectures/ai/batch-scoring-deep-learning.yml
              - name: Batch scoring with Python
                href: reference-architectures/ai/batch-scoring-python.yml
              - name: Batch scoring with R
                href: reference-architectures/ai/batch-scoring-R-models.yml
              - name: Batch scoring with Spark on Databricks
                href: reference-architectures/ai/batch-scoring-databricks.yml
              - name: Blueprint architectures
                items:
                  - name: Blueprint - HIPAA/HITRUST health for AI
                    href: /previous-versions/azure/security/blueprints/azure-health
                    maintainContext: true
                  - name: Implement the healthcare blueprint for AI
                    href: /previous-versions/azure/industry-marketing/health/sg-healthcare-ai-blueprint
                    maintainContext: true
              - name: Build content-based recommendations
                href: example-scenario/ai/scalable-personalization-with-content-based-recommendation-system.yml
              - name: Chatbot for hotel booking
                href: example-scenario/ai/commerce-chatbot.yml
              - name: Citizen AI with the Power Platform
                href: example-scenario/ai/citizen-ai-power-platform.yml
              - name: Computer vision on the edge
                href: reference-architectures/ai/end-to-end-smart-factory.yml
              - name: Deploy AI and ML at the edge
                href: hybrid/deploy-ai-ml-azure-stack-edge.yml
              - name: Deploy models to multiple data sources
                href: example-scenario/ai/multiline-model-deployment.yml
              - name: Determine customer lifetime and churn
                href: example-scenario/ai/customer-lifecycle-churn.yml
              - name: Distributed deep learning training
                href: reference-architectures/ai/training-deep-learning.yml
              - name: Enterprise-grade conversational bot
                href: reference-architectures/ai/conversational-bot.yml
              - name: Extract text from objects using Power Automate and AI Builder
                href: example-scenario/ai/extract-object-text.yml
              - name: Image classification
                href: example-scenario/ai/intelligent-apps-image-processing.yml
              - name: Many models ML with Spark
                href: example-scenario/ai/many-models-machine-learning-azure-spark.yml
              - name: Many models with Azure Machine Learning
                href: example-scenario/ai/many-models-machine-learning-azure-machine-learning.yml
              - name: MLOps for Python models
                href: reference-architectures/ai/mlops-python.yml
              - name: Movie recommendations
                href: example-scenario/ai/movie-recommendations-with-machine-learning.yml
              - name: Orchestrate MLOps on Azure Databricks
                href: reference-architectures/ai/orchestrate-mlops-azure-databricks.yml
              - name: Predict hospital readmissions with ML
                href: example-scenario/ai/predict-hospital-readmissions-machine-learning.yml
              - name: Quality assurance
                href: solution-ideas/articles/quality-assurance.yml
              - name: Real-time recommendation API
                href: reference-architectures/ai/real-time-recommendation.yml
              - name: Real-time scoring Python models
                href: reference-architectures/ai/real-time-scoring-machine-learning-models.yml
              - name: Real-time scoring R models
                href: reference-architectures/ai/realtime-scoring-r.yml
              - name: Scale AI and ML in regulated industries
                href: example-scenario/ai/scale-ai-and-machine-learning-in-regulated-industries.yml
              - name: Speech to text conversion
                href: reference-architectures/ai/speech-to-text-transcription-pipeline.yml
              - name: Training Python models
                href: reference-architectures/ai/training-python-models.yml
          - name: Solution ideas
            items:
              - name: AI at the edge
                href: solution-ideas/articles/ai-at-the-edge.yml
              - name: Auditing and risk management
                href: solution-ideas/articles/auditing-and-risk-compliance.yml
              - name: Autonomous systems
                href: solution-ideas/articles/autonomous-systems.yml
              - name: Azure Machine Learning architecture
                href: solution-ideas/articles/azure-machine-learning-solution-architecture.yml
              - name: Business process management
                href: solution-ideas/articles/business-process-management.yml
              - name: Content research
                href: solution-ideas/articles/content-research.yml
              - name: Content tagging with NLP
                href: solution-ideas/articles/website-content-tag-suggestion-with-deep-learning-and-nlp.yml
              - name: Contract management
                href: solution-ideas/articles/contract-management.yml
              - name: Customer churn prediction
                href: solution-ideas/articles/customer-churn-prediction.yml
              - name: Customer feedback
                href: solution-ideas/articles/customer-feedback-and-analytics.yml
              - name: Data science and machine learning
                href: solution-ideas/articles/azure-databricks-data-science-machine-learning.yml
              - name: Defect prevention
                href: solution-ideas/articles/defect-prevention-with-predictive-maintenance.yml
              - name: Digital asset management
                href: solution-ideas/articles/digital-asset-management.yml
              - name: Disconnected AI at the edge
                href: solution-ideas/articles/ai-at-the-edge-disconnected.yml
              - name: E-commerce chatbot
                href: solution-ideas/articles/commerce-chatbot.yml
              - name: Energy demand forecasting
                href: solution-ideas/articles/forecast-energy-power-demand.yml
              - name: Energy supply optimization
                href: solution-ideas/articles/energy-supply-optimization.yml
              - name: Enterprise chatbot disaster recovery
                href: solution-ideas/articles/enterprise-chatbot-disaster-recovery.yml
              - name: Enterprise productivity chatbot
                href: solution-ideas/articles/enterprise-productivity-chatbot.yml
              - name: Environment monitoring
                href: solution-ideas/articles/environment-monitoring-and-supply-chain-optimization.yml
              - name: FAQ chatbot
                href: solution-ideas/articles/faq-chatbot-with-data-champion-model.yml
              - name: Hospital patient predictions
                href: solution-ideas/articles/predict-length-of-stay-and-patient-flow-with-healthcare-analytics.yml
              - name: Image classification with CNNs
                href: solution-ideas/articles/image-classification-with-convolutional-neural-networks.yml
              - name: Interactive voice response bot
                href: solution-ideas/articles/interactive-voice-response-bot.yml
              - name: Keyword digital text processing
                href: solution-ideas/articles/digital-media-speech-text.yml
              - name: Marketing optimization
                href: solution-ideas/articles/optimize-marketing-with-machine-learning.yml
              - name: Model deployment to AKS
                href: solution-ideas/articles/machine-learning-model-deployment-aks.yml
              - name: Personalized marketing solutions
                href: solution-ideas/articles/personalized-marketing.yml
              - name: Personalized offers
                href: solution-ideas/articles/personalized-offers.yml
              - name: Population health management
                href: solution-ideas/articles/population-health-management-for-healthcare.yml
              - name: Predictive maintenance
                href: solution-ideas/articles/predictive-maintenance.yml
              - name: Predictive marketing
                href: solution-ideas/articles/predictive-marketing-campaigns-with-machine-learning-and-spark.yml
              - name: Remote patient monitoring
                href: solution-ideas/articles/remote-patient-monitoring.yml
              - name: Retail assistant with visual capabilities
                href: solution-ideas/articles/retail-assistant-or-vacation-planner-with-visual-capabilities.yml
              - name: Retail product recommendations
                href: solution-ideas/articles/product-recommendations.yml
              - name: Secure research for regulated data
                href: example-scenario/ai/secure-compute-for-research.yml
              - name: Speech services
                href: solution-ideas/articles/speech-services.yml
              - name: Vehicle telematics
                href: solution-ideas/articles/predictive-insights-with-vehicle-telematics.yml
              - name: Vision classifier model
                href: example-scenario/dronerescue/vision-classifier-model-with-custom-vision.yml
              - name: Visual assistant
                href: solution-ideas/articles/visual-assistant.yml
      - name: Analytics
        items:
          - name: Get started
            href: solution-ideas/articles/analytics-start-here.yml
          - name: Guides
            items:
              - name: DataOps checklist
                href: checklist/data-ops.md
              - name: Technology choices
                items:
                  - name: Analytical data stores
                    href: data-guide/technology-choices/analytical-data-stores.md
                  - name: Analytics and reporting
                    href: data-guide/technology-choices/analysis-visualizations-reporting.md
                  - name: Batch processing
                    href: data-guide/technology-choices/batch-processing.md
                  - name: Stream processing
                    href: /azure/architecture/data-guide/technology-choices/stream-processing
              - name: Actuarial risk analysis
                href: /previous-versions/azure/industry-marketing/financial/actuarial-risk-analysis-and-financial-modeling-solution-guide
                maintainContext: true
              - name: Analytics security baselines
                items:
                  - name: Security baseline for Azure Data Factory
                    href: /security/benchmark/azure/baselines/data-factory-security-baseline
                    maintainContext: true
                  - name: Security baseline for Azure Databricks
                    href: /security/benchmark/azure/baselines/databricks-security-baseline
                    maintainContext: true
                  - name: Security baseline for Azure Purview
                    href: /security/benchmark/azure/baselines/purview-security-baseline
                    maintainContext: true
              - name: Apache NiFi guidance
                items:
                  - name: Apache NiFi monitoring with MonitoFi
                    href: guide/data/monitor-apache-nifi-monitofi.yml
                  - name: Helm-based deployments for Apache NiFi
                    href: guide/data/helm-deployments-apache-nifi.yml
          - name: Architectures
            items:
              - name: Analytics end to end
                href: example-scenario/dataplate2e/data-platform-end-to-end.yml
              - name: Anomaly detector process
                href: solution-ideas/articles/anomaly-detector-process.yml
              - name: Apache NiFi on Azure
                href: example-scenario/data/azure-nifi.yml
              - name: Automated enterprise BI
                href: reference-architectures/data/enterprise-bi-adf.yml
              - name: Blueprint architectures
                items:
                  - name: Blueprint - Analytics for FedRAMP
                    href: /previous-versions/azure/security/blueprints/fedramp-analytics-overview
                    maintainContext: true
                  - name: Blueprint - Analytics for PCI DSS
                    href: /previous-versions/azure/security/blueprints/pcidss-analytics-overview
                    maintainContext: true
              - name: Customer 360 with Azure Synapse and Dynamics 365
                href: example-scenario/analytics/synapse-customer-insights.yml      
              - name: Data analysis for regulated industries
                href: example-scenario/data/data-analysis-regulated-industries.yml
              - name: Data lake queries via Synapse serverless
                href: example-scenario/data/synapse-exploratory-data-analytics.yml
              - name: Data warehouse for small business
                href: example-scenario/data/small-medium-data-warehouse.yml
              - name: Data warehousing and analytics
                href: example-scenario/data/data-warehouse.yml
              - name: Geospatial data processing and analytics
                href: example-scenario/data/geospatial-data-processing-analytics-azure.yml
              - name: High throughput stream ingestion
                href: example-scenario/data/stream-ingestion-synapse.yml
              - name: Ingestion and analysis of news feeds
                href: example-scenario/ai/news-feed-ingestion-and-near-real-time-analysis.yml
              - name: Interactive price analytics
                href: solution-ideas/articles/interactive-price-analytics.yml
              - name: IoT and data analytics
                href: example-scenario/data/big-data-with-iot.yml
              - name: Long-term security logs in Data Explorer
                href: example-scenario/security/security-log-retention-azure-data-explorer.yml
              - name: Partitioning in Event Hubs and Kafka
                href: reference-architectures/event-hubs/partitioning-in-event-hubs-and-kafka.yml
              - name: Precision medicine pipeline with genomics
                href: example-scenario/precision-medicine/genomic-analysis-reporting.yml
              - name: Stream processing with Azure Databricks
                href: reference-architectures/data/stream-processing-databricks.yml
              - name: Stream processing with Stream Analytics
                href: reference-architectures/data/stream-processing-stream-analytics.yml
              - name: Stream processing with open-source data
                href: example-scenario/data/open-source-data-engine-stream-processing.yml
          - name: Solution ideas
            items:
              - name: Advanced analytics
                href: solution-ideas/articles/advanced-analytics-on-big-data.yml
              - name: App integration using Event Grid
                href: solution-ideas/articles/application-integration-using-event-grid.yml
              - name: Big data analytics with Azure Data Explorer
                href: solution-ideas/articles/big-data-azure-data-explorer.yml
              - name: Big data analytics with enterprise security
                href: solution-ideas/articles/big-data-analytics-enterprise-grade-security.yml
              - name: Content Delivery Network analytics
                href: solution-ideas/articles/content-delivery-network-azure-data-explorer.yml
              - name: Data management with Azure Purview
                href: solution-ideas/articles/azure-purview-data-lake-estate-architecture.yml
              - name: Demand forecasting for shipping
                href: solution-ideas/articles/demand-forecasting-for-shipping-and-distribution.yml
              - name: Demand forecasting and price optimization
                href: solution-ideas/articles/demand-forecasting-price-optimization-marketing.yml
              - name: Demand forecasting with Stream Analytics
                href: solution-ideas/articles/demand-forecasting.yml
              - name: Discovery Hub for analytics
                href: solution-ideas/articles/cloud-scale-analytics-with-discovery-hub.yml
              - name: Enhanced customer dimension
                href: solution-ideas/articles/customer-insights-synapse.yml
              - name: ETL using HDInsight
                href: solution-ideas/articles/extract-transform-and-load-using-hdinsight.yml
              - name: Highly scalable customer service and ERP
                href: solution-ideas/articles/erp-customer-service.yml
              - name: Hybrid big data with HDInsight
                href: solution-ideas/articles/extend-your-on-premises-big-data-investments-with-hdinsight.yml
              - name: Ingestion, ETL, and stream processing
                href: solution-ideas/articles/ingest-etl-stream-with-adb.yml
              - name: Interactive analytics with Data Explorer
                href: solution-ideas/articles/interactive-azure-data-explorer.yml
              - name: IoT analytics with Azure Data Explorer
                href: solution-ideas/articles/iot-azure-data-explorer.yml
              - name: Manage data across Azure SQL estate with Azure Purview
                href: solution-ideas/articles/azure-purview-sql-estate-architecture.yml
              - name: Mining equipment monitoring
                href: solution-ideas/articles/monitor-mining-equipment.yml
              - name: Modern analytics with Azure Databricks
                href: solution-ideas/articles/azure-databricks-modern-analytics-architecture.yml
              - name: Monitoring solution with Data Explorer
                href: solution-ideas/articles/monitor-azure-data-explorer.yml
              - name: Oil and Gas tank level forecasting
                href: solution-ideas/articles/oil-and-gas-tank-level-forecasting.yml
              - name: Predicting length of stay in hospitals
                href: solution-ideas/articles/predicting-length-of-stay-in-hospitals.yml
              - name: Predictive aircraft engine monitoring
                href: solution-ideas/articles/aircraft-engine-monitoring-for-predictive-maintenance-in-aerospace.yml
              - name: Real-time analytics on big data
                href: solution-ideas/articles/real-time-analytics.yml
              - name: Tiering applications & data for analytics
                href: solution-ideas/articles/tiered-data-for-analytics.yml
      - name: Blockchain + Multiparty Compute
        items:
          - name: Get started
            href: guide/blockchain/multiparty-compute.yml
          - name: Guides
            items:
              - name: Azure Confidential Ledger architecture
                href: /azure/confidential-ledger/architecture
                maintainContext: true
              - name: Authenticate Confidential Ledger nodes
                href: /azure/confidential-ledger/authenticate-ledger-nodes
                maintainContext: true
          - name: Architectures
            items:
              - name: Azure SQL Database ledger
                href: /azure/azure-sql/database/ledger-overview
                maintainContext: true
              - name: Decentralized trust between banks
                href: example-scenario/apps/decentralized-trust.yml
              - name: Multi-cloud blockchain DLT
                href: example-scenario/blockchain/multi-cloud-blockchain.yml
          - name: Solution ideas
            items:
              - name: Blockchain workflow application
                href: solution-ideas/articles/blockchain-workflow-application.yml
              - name: Supply chain track and trace
                href: solution-ideas/articles/supply-chain-track-and-trace.yml
      - name: Compute
        items:
          - name: Get started with HPC
            href: topics/high-performance-computing.md
          - name: Guides
            items:
              - name: Choose a compute service
                href: guide/technology-choices/compute-decision-tree.md
              - name: SAS on Azure architecture
                href: guide/sas/sas-overview.yml
              - name: Industry guidance
                items:
                  - name: High-power compute for manufacturing
                    href: /previous-versions/azure/industry-marketing/manufacturing/compute-in-manufacturing-overview
                    maintainContext: true
                  - name: Risk grid computing in banking
                    href: /previous-versions/azure/industry-marketing/financial/risk-grid-banking-overview
                    maintainContext: true
                  - name: Risk grid computing solution
                    href: /previous-versions/azure/industry-marketing/financial/risk-grid-banking-solution-guide
                    maintainContext: true
              - name: VM security baselines
                items:
                  - name: Security baseline for VM scale sets
                    href: /security/benchmark/azure/baselines/virtual-machine-scale-sets-security-baseline
                    maintainContext: true
                  - name: Security baseline for Linux VMs
                    href: /security/benchmark/azure/baselines/virtual-machines-linux-security-baseline
                    maintainContext: true
                  - name: Security baseline for Windows VMs
                    href: /security/benchmark/azure/baselines/virtual-machines-windows-security-baseline
                    maintainContext: true                 
          - name: Architectures
            items:
              - name: 3D video rendering
                href: example-scenario/infrastructure/video-rendering.yml
              - name: Blueprint architectures
                items:
                  - name: Blueprint - IaaS web app for FedRAMP
                    href: /previous-versions/azure/security/blueprints/fedramp-iaaswa-overview
                    maintainContext: true
                  - name: Blueprint - IaaS web app for PCI DSS
                    href: /previous-versions/azure/security/blueprints/pcidss-iaaswa-overview
                    maintainContext: true
              - name: Computer-aided engineering
                href: example-scenario/apps/hpc-saas.yml
              - name: Digital image modeling
                href: example-scenario/infrastructure/image-modeling.yml
              - name: HPC cluster deployed in the cloud
                href: solution-ideas/articles/hpc-cluster.yml
              - name: Linux virtual desktops with Citrix
                href: example-scenario/infrastructure/linux-vdi-citrix.yml
              - name: Manage virtual machine compliance
                href: example-scenario/security/virtual-machine-compliance.yml
              - name: Move Azure resources across regions
                href: solution-ideas/articles/move-azure-resources-across-regions.yml
              - name:  Quantum computing solutions
                items: 
                  - name: Loosely coupled quantum computing on Azure
                    href: example-scenario/quantum/loosely-coupled-quantum-computing-job.yml
                  - name: Tightly coupled quantum computing on Azure
                    href: example-scenario/quantum/tightly-coupled-quantum-computing-job.yml
              - name: Run a Linux VM on Azure
                href: reference-architectures/n-tier/linux-vm.yml
              - name: Run a Windows VM on Azure
                href: reference-architectures/n-tier/windows-vm.yml
              - name: Run CFD simulations
                href: example-scenario/infrastructure/hpc-cfd.yml
              - name: Run reservoir simulations
                href: example-scenario/infrastructure/reservoir-simulation.yml
          - name: Solution ideas
            items:
              - name: HPC media rendering
                href: solution-ideas/articles/azure-batch-rendering.yml
              - name: HPC risk analysis
                href: solution-ideas/articles/hpc-risk-analysis.yml
              - name: HPC system and big compute
                href: solution-ideas/articles/big-compute-with-azure-batch.yml
              - name: Hybrid HPC with HPC Pack
                href: solution-ideas/articles/hybrid-hpc-in-azure-with-hpc-pack.yml
      - name: Containers
        items:
          - name: Get started
            href: reference-architectures/containers/aks-start-here.md
          - name: Guides
            items:
              - name: AKS cluster best practices
                href: /azure/aks/best-practices
                maintainContext: true
              - name: AKS day-2 operations guide
                items:
                  - name: Introduction
                    href: operator-guides/aks/day-2-operations-guide.md
                  - name: Triage practices
                    items:
                      - name: Overview
                        href: operator-guides/aks/aks-triage-practices.md
                      - name: 1- Cluster health
                        href: operator-guides/aks/aks-triage-cluster-health.md
                      - name: 2- Node and pod health
                        href: operator-guides/aks/aks-triage-node-health.md
                      - name: 3- Workload deployments
                        href: operator-guides/aks/aks-triage-deployment.md
                      - name: 4- Admission controllers
                        href: operator-guides/aks/aks-triage-controllers.md
                      - name: 5- Container registry connectivity
                        href: operator-guides/aks/aks-triage-container-registry.md
                  - name: Patching and upgrade guidance
                    href: operator-guides/aks/aks-upgrade-practices.md
                  - name: Monitoring with Azure Monitor
                    href: /azure/aks/monitor-aks?bc=%2fazure%2farchitecture%2fbread%2ftoc.json&toc=%2fazure%2farchitecture%2ftoc.json
                    maintainContext: true
                  - name: Common issues
                    href: /azure/aks/troubleshooting?bc=%2fazure%2farchitecture%2fbread%2ftoc.json&toc=%2fazure%2farchitecture%2ftoc.json
                    maintainContext: true
              - name: Choose a Kubernetes option
                items:
                  - name: Choose a Kubernetes at the edge option
                    href: operator-guides/aks/choose-kubernetes-edge-compute-option.md
                  - name: Choose a bare-metal Kubernetes option
                    href: operator-guides/aks/choose-bare-metal-kubernetes.yml
              - name: Orchestrate multi-container applications
                href: /dotnet/architecture/containerized-lifecycle/design-develop-containerized-apps/orchestrate-high-scalability-availability
                maintainContext: true
              - name: Governance disciplines for AKS
                href: /azure/cloud-adoption-framework/scenarios/aks/eslz-security-governance-and-compliance
                maintainContext: true
              - name: Cost governance with Kubecost
                href: /azure/cloud-adoption-framework/scenarios/aks/eslz-cost-governance-with-kubecost
                maintainContext: true
              - name: BCDR considerations for AKS
                href: /azure/cloud-adoption-framework/scenarios/aks/eslz-business-continuity-and-disaster-recovery
                maintainContext: true
              - name: Security baseline for AKS
                href: /security/benchmark/azure/baselines/aks-security-baseline
                maintainContext: true
              - name: Docker guidance
                items:
                  - name: Monolithic applications
                    href: /dotnet/architecture/containerized-lifecycle/design-develop-containerized-apps/monolithic-applications
                    maintainContext: true
                  - name: Containerize monolithic applications
                    href: /dotnet/architecture/microservices/architect-microservice-container-applications/containerize-monolithic-applications
                    maintainContext: true
                  - name: Containers for DevOps collaboration
                    href: /dotnet/architecture/containerized-lifecycle/docker-application-lifecycle/containers-foundation-for-devops-collaboration
                    maintainContext: true
          - name: Architectures
            items:
              - name: Advanced microservices architecture on AKS
                href: reference-architectures/containers/aks-microservices/aks-microservices-advanced.yml
              - name: AKS baseline cluster
                href: reference-architectures/containers/aks/secure-baseline-aks.yml
              - name: AKS baseline for multi-region clusters
                href: reference-architectures/containers/aks-multi-region/aks-multi-cluster.yml
              - name: AKS cluster for a PCI-DSS workload
                items:
                  - name: Introduction
                    href: reference-architectures/containers/aks-pci/aks-pci-intro.yml
                  - name: Architecture
                    href: reference-architectures/containers/aks-pci/aks-pci-ra-code-assets.yml
                  - name: Network segmentation
                    href: reference-architectures/containers/aks-pci/aks-pci-network.yml
                  - name: Data protection
                    href: reference-architectures/containers/aks-pci/aks-pci-data.yml
                  - name: Vulnerability management
                    href: reference-architectures/containers/aks-pci/aks-pci-malware.yml
                  - name: Access controls
                    href: reference-architectures/containers/aks-pci/aks-pci-identity.yml
                  - name: Monitoring operations
                    href: reference-architectures/containers/aks-pci/aks-pci-monitor.yml
                  - name: Policy management
                    href: reference-architectures/containers/aks-pci/aks-pci-policy.yml
                  - name: Summary
                    href: reference-architectures/containers/aks-pci/aks-pci-summary.yml
              - name: AKS data protection on Azure NetApp Files
                href: example-scenario/file-storage/data-protection-kubernetes-astra-azure-netapp-files.yml
              - name: Autonomous-driving simulation
                href: industries/automotive/building-blocks-autonomous-driving-simulation-environments.yml
              - name: Build a telehealth system
                href: example-scenario/apps/telehealth-system.yml
              - name: Build CNCF projects by using AKS
                href: example-scenario/apps/build-cncf-incubated-graduated-projects-aks.yml  
              - name: CI/CD pipeline for container workloads
                href: example-scenario/apps/devops-with-aks.yml
              - name: Firewall protection for an AKS cluster
                href: example-scenario/aks-firewall/aks-firewall.yml
              - name: GitOps for AKS
                href: example-scenario/gitops-aks/gitops-blueprint-aks.yml
              - name: Magento e-commerce in AKS
                href: example-scenario/magento/magento-azure.yml
              - name: Microservices architecture on AKS
                href: reference-architectures/containers/aks-microservices/aks-microservices.yml
              - name: Multiplayer server hosting with ACI
                href: /gaming/azure/reference-architectures/multiplayer-synchronous-aci
                maintainContext: true
              - name: Multiplayer server hosting with AKS
                href: /gaming/azure/reference-architectures/multiplayer-synchronous-aks
                maintainContext: true
              - name: Multiplayer hosting with Service Fabric
                href: /gaming/azure/reference-architectures/multiplayer-synchronous-sf
                maintainContext: true
              - name: Multitenancy with AKS and AGIC
                href: example-scenario/aks-agic/aks-agic.yml
          - name: Solution ideas
            items:
              - name: API-first SaaS business model with AKS
                href: solution-ideas/articles/aks-api-first.yml
              - name: AKS in event stream processing
                href: solution-ideas/articles/serverless-event-processing-aks.yml
              - name: Build cloud native applications
                href: solution-ideas/articles/cloud-native-apps.yml
              - name: Bursting from AKS with ACI
                href: solution-ideas/articles/scale-using-aks-with-aci.yml
              - name: Data streaming with AKS
                href: solution-ideas/articles/data-streaming-scenario.yml
              - name: Elastic demand handling with AKS
                href: solution-ideas/articles/aks-demand-spikes.yml
              - name: Instant IoT data streaming with AKS
                href: solution-ideas/articles/aks-iot-data-streaming.yml
              - name: JBoss deployment with Red Hat on Azure
                href: solution-ideas/articles/jboss-deployment-red-hat.yml
              - name: Microservices with AKS and Azure DevOps
                href: solution-ideas/articles/microservices-with-aks.yml
              - name: Secure DevOps for AKS
                href: solution-ideas/articles/secure-devops-for-kubernetes.yml
      - name: Databases
        items:
          - name: Get started
            href: data-guide/databases-architecture-design.yml
          - name: Guides
            items:
              - name: Get started
                href: data-guide/index.md
              - name: Relational data
                items:
                  - name: 'Extract, transform, and load (ETL)'
                    href: data-guide/relational-data/etl.md
                  - name: Online analytical processing (OLAP)
                    href: data-guide/relational-data/online-analytical-processing.md
                  - name: Online transaction processing (OLTP)
                    href: data-guide/relational-data/online-transaction-processing.md
                  - name: Data warehousing
                    href: data-guide/relational-data/data-warehousing.md
              - name: Non-relational data
                items:
                  - name: Non-relational data stores
                    href: data-guide/big-data/non-relational-data.md
                  - name: Free-form text search
                    href: data-guide/scenarios/search.md
                  - name: Time series data
                    href: data-guide/scenarios/time-series.md
                  - name: Working with CSV and JSON files
                    href: data-guide/scenarios/csv-and-json.md
              - name: Build a scalable system for massive data
                href: data-guide/scenarios/build-scalable-database-solutions-azure-services.md
              - name: Big data
                items:
                  - name: Big data architectures
                    href: data-guide/big-data/index.md
                  - name: Batch processing
                    href: data-guide/big-data/batch-processing.md
                  - name: Real-time processing
                    href: data-guide/big-data/real-time-processing.md
              - name: Technology choices
                items:
                  - name: Analytical data stores
                    href: data-guide/technology-choices/analytical-data-stores.md
                  - name: Analytics and reporting
                    href: data-guide/technology-choices/analysis-visualizations-reporting.md
                  - name: Batch processing
                    href: data-guide/technology-choices/batch-processing.md
                  - name: Data lakes
                    href: data-guide/scenarios/data-lake.md
                  - name: Data storage
                    href: data-guide/technology-choices/data-storage.md
                  - name: Choose a data store
                    items:
                      - name: Understand data store models
                        href: guide/technology-choices/data-store-overview.md
                      - name: Select a data store
                        href: guide/technology-choices/data-store-decision-tree.md
                      - name: Criteria for choosing a data store
                        href: guide/technology-choices/data-store-considerations.md
                  - name: Pipeline orchestration
                    href: data-guide/technology-choices/pipeline-orchestration-data-movement.md
                  - name: Real-time message ingestion
                    href: data-guide/technology-choices/real-time-ingestion.md
                  - name: Search data stores
                    href: data-guide/technology-choices/search-options.md
                  - name: Stream processing
                    href: data-guide/technology-choices/stream-processing.md
              - name: Data management patterns
                href: patterns/category/data-management.md
              - name: Use the Transactional Outbox pattern
                href: best-practices/transactional-outbox-cosmos.yml
              - name: Industry guidance
                items:
                  - name: Data management in banking
                    href: /previous-versions/azure/industry-marketing/financial/data-mgmt-in-banking-overview
                    maintainContext: true
                  - name: Data management in retail
                    href: /previous-versions/azure/industry-marketing/retail/retail-data-management-overview
                    maintainContext: true
                  - name: Financial institutions with data mesh
                    href: /azure/cloud-adoption-framework/scenarios/data-management/architectures/reference-architecture-data-mesh
                    maintainContext: true
                  - name: Visual search for retail
                    href: /previous-versions/azure/industry-marketing/retail/visual-search-use-case-overview
                    maintainContext: true
              - name: Transfer data to and from Azure
                href: data-guide/scenarios/data-transfer.md
              - name: Extend on-premises data solutions to Azure
                href: data-guide/scenarios/hybrid-on-premises-and-cloud.md
              - name: Secure data solutions
                href: data-guide/scenarios/securing-data-solutions.md
              - name: Tenancy models for SaaS databases
                href: isv/application-tenancy.md
              - name: High availability for SQL DB and SQL MI
                href: /azure/azure-sql/database/high-availability-sla
                maintainContext: true
              - name: Cosmos DB guidance
                items:
                  - name: Azure Cosmos DB resource model
                    href: /azure/cosmos-db/account-databases-containers-items
                    maintainContext: true
                  - name: Global distribution
                    items:
                      - name: Distribute data globally
                        href: /azure/cosmos-db/distribute-data-globally
                        maintainContext: true
                      - name: Consistency levels in Cosmos DB
                        href: /azure/cosmos-db/consistency-levels
                        maintainContext: true
                      - name: High availability with Cosmos DB
                        href: /azure/cosmos-db/high-availability
                        maintainContext: true
                      - name: Global distribution functional details
                        href: /azure/cosmos-db/global-dist-under-the-hood
                        maintainContext: true
                  - name: Partitioning and horizontal scaling
                    href: /azure/cosmos-db/partitioning-overview
                    maintainContext: true
                  - name: Capacity
                    items:
                     - name: Request units in Cosmos DB
                       href: /azure/cosmos-db/request-units
                       maintainContext: true
                     - name: Provisioned throughput
                       href: /azure/cosmos-db/set-throughput
                       maintainContext: true
                     - name: Autoscale throughput
                       href: /azure/cosmos-db/provision-throughput-autoscale
                       maintainContext: true
                     - name: Serverless in Cosmos DB
                       href: /azure/cosmos-db/serverless
                       maintainContext: true
                     - name: Autoscale and standard throughput
                       href: /azure/cosmos-db/how-to-choose-offer
                       maintainContext: true
                     - name: Provisioned and serverless throughput
                       href: /azure/cosmos-db/throughput-serverless
                       maintainContext: true
                     - name: Scaling provisioned throughput
                       href: /azure/cosmos-db/scaling-provisioned-throughput-best-practices
                       maintainContext: true                    
                  - name: Security
                    items:
                      - name: Security in Cosmos DB
                        href: /azure/cosmos-db/database-security
                        maintainContext: true
                      - name: Data encryption
                        href: /azure/cosmos-db/database-encryption-at-rest
                        maintainContext: true
                      - name: Role-based access control
                        href: /azure/cosmos-db/role-based-access-control
                        maintainContext: true
                      - name: Azure Policy support
                        href: /azure/cosmos-db/policy
                        maintainContext: true
                      - name: Azure Policy Regulatory Compliance
                        href: /azure/cosmos-db/security-controls-policy
                        maintainContext: true
                      - name: Security baseline for Cosmos DB
                        href: /security/benchmark/azure/baselines/cosmos-db-security-baseline
                        maintainContext: true
                  - name: Backup
                    items:
                      - name: Backup and restore in Cosmos DB
                        href: /azure/cosmos-db/continuous-backup-restore-introduction
                        maintainContext: true
                      - name: Continuous backup in Cosmos DB
                        href: /azure/cosmos-db/continuous-backup-restore-introduction
                        maintainContext: true
                  - name: Cost optimization
                    items:
                      - name: Plan and manage costs
                        href: /azure/cosmos-db/plan-manage-costs
                        maintainContext: true
                      - name: Pricing model
                        href: /azure/cosmos-db/how-pricing-works
                        maintainContext: true
                      - name: Total cost of ownership (TCO)
                        href: /azure/cosmos-db/total-cost-ownership
                        maintainContext: true
                      - name: Understand your bill
                        href: /azure/cosmos-db/understand-your-bill
                        maintainContext: true
                      - name: Optimize provisioned throughput cost
                        href: /azure/cosmos-db/optimize-cost-throughput
                        maintainContext: true
                      - name: Optimize request cost
                        href: /azure/cosmos-db/optimize-cost-reads-writes
                        maintainContext: true
                      - name: Optimize storage cost
                        href: /azure/cosmos-db/optimize-cost-storage
                        maintainContext: true
                      - name: Optimize multi-region cost
                        href: /azure/cosmos-db/optimize-cost-regions
                        maintainContext: true
                      - name: Optimize development/testing cost
                        href: /azure/cosmos-db/optimize-dev-test
                        maintainContext: true
                      - name: Optimize cost with reserved capacity
                        href: /azure/cosmos-db/cosmos-db-reserved-capacity
                        maintainContext: true
                      - name: Optimize with rate limiting
                        href: /azure/cosmos-db/rate-limiting-requests
                        maintainContext: true
                  - name: Change feed in Cosmos DB
                    href: /azure/cosmos-db/change-feed
                    maintainContext: true
                  - name: Built-in Jupyter Notebooks support
                    href: /azure/cosmos-db/cosmosdb-jupyter-notebooks
                    maintainContext: true
                  - name: Service quotas
                    href: /azure/cosmos-db/concepts-limits
                    maintainContext: true
              - name: Monitor Azure Databricks jobs
                items:
                  - name: Overview
                    href: databricks-monitoring/index.md
                  - name: Send Databricks application logs
                    href: databricks-monitoring/application-logs.md
                  - name: Use dashboards to visualize Databricks
                    href: databricks-monitoring/dashboards.md
                  - name: Troubleshoot performance bottlenecks
                    href: databricks-monitoring/performance-troubleshooting.md
                  - name: Observability patterns and metrics
                    href: databricks-monitoring/databricks-observability.yml
              - name: Run Apache Cassandra
                href: best-practices/cassandra.md
          - name: Architectures
            items:
              - name: Azure health data consortium
                href: example-scenario/data/azure-health-data-consortium.yml
              - name: Build a delta lake for ad hoc queries
                href: solution-ideas/articles/build-data-lake-support-adhoc-queries-online.yml
              - name: Blueprint architectures
                items:
                  - name: Blueprint - Data warehouse for FedRAMP
                    href: /previous-versions/azure/security/blueprints/fedramp-datawarehouse-overview
                    maintainContext: true
                  - name: Blueprint - Data warehouse for PCI DSS
                    href: /previous-versions/azure/security/blueprints/pcidss-dw-overview
                    maintainContext: true
                  - name: Blueprint - HIPAA/HITRUST health data
                    href: /previous-versions/azure/security/blueprints/azure-health
                    maintainContext: true
              - name: Cost savings through HTAP with Azure SQL
                href: example-scenario/data/azure-sql-htap.yml
              - name: Data governance with Profisee
                href: reference-architectures/data/profisee-master-data-management-purview.yml
              - name: Data landing zones
                items:
                  - name: Single data landing zone
                    href: /azure/cloud-adoption-framework/scenarios/data-management/architectures/reference-architecture-adatum
                    maintainContext: true
                  - name: Multiple data landing zones
                    href: /azure/cloud-adoption-framework/scenarios/data-management/architectures/reference-architecture-relecloud
                    maintainContext: true
                  - name: Highly sensitive data landing zones
                    href: /azure/cloud-adoption-framework/scenarios/data-management/architectures/reference-architecture-lamna
                    maintainContext: true
              - name: DataOps for modern data warehouse
                href: example-scenario/data-warehouse/dataops-mdw.yml
              - name: Globally distributed apps using Cosmos DB
                href: solution-ideas/articles/globally-distributed-mission-critical-applications-using-cosmos-db.yml
              - name: Hybrid ETL with Azure Data Factory
                href: example-scenario/data/hybrid-etl-with-adf.yml
              - name: "IaaS: Web app with relational database"
                href: high-availability/ref-arch-iaas-web-and-db.yml
              - name: Master data management with CluedIn
                href: reference-architectures/data/cluedin.yml
              - name: Master data management with Profisee
                href: reference-architectures/data/profisee-master-data-management-data-factory.yml
              - name: Migrate master data services with CluedIn
                href: reference-architectures/data/migrate-master-data-services-with-cluedin.yml
              - name: Minimal storage – change feed replication
                href: solution-ideas/articles/minimal-storage-change-feed-replicate-data.yml
              - name: Multi-region web app with private database
                href: example-scenario/sql-failover/app-service-private-sql-multi-region.yml
              - name: N-tier app with Cassandra
                href: reference-architectures/n-tier/n-tier-cassandra.yml
              - name: Optimize SQL Server with Azure Arc
                href: hybrid/azure-arc-sql-server.yml
              - name: Optimized storage – time based multi writes
                href: solution-ideas/articles/optimized-storage-time-based-multi-writes.yml
              - name: Optimized storage – time based Data Lake
                href: solution-ideas/articles/optimized-storage-time-based-data-lake.yml
              - name: Optimized storage with data classification
                href: solution-ideas/articles/optimized-storage-logical-data-classification.yml
              - name: Oracle migration to Azure
                href: solution-ideas/articles/reference-architecture-for-oracle-database-migration-to-azure.yml
              - name: SQL 2008 R2 failover cluster in Azure
                href: example-scenario/sql-failover/sql-failover-2008r2.yml
              - name: SQL Database and Synapse connectivity
                href: /azure/azure-sql/database/connectivity-architecture
                maintainContext: true
              - name: SQL Managed Instance with CMK
                href: example-scenario/data/sql-managed-instance-cmk.yml
              - name: Web app private database connectivity
                href: example-scenario/private-web-app/private-web-app.yml
              - name: Windows N-tier applications
                href: reference-architectures/n-tier/n-tier-sql-server.yml
          - name: Solution ideas
            items:
              - name: Big data analytics with Azure Data Explorer
                href: solution-ideas/articles/big-data-azure-data-explorer.yml
              - name: Build cloud native applications
                href: solution-ideas/articles/cloud-native-apps.yml
              - name: Campaign optimization with HDInsight
                href: solution-ideas/articles/campaign-optimization-with-azure-hdinsight-spark-clusters.yml
              - name: Campaign optimization with SQL Server
                href: solution-ideas/articles/campaign-optimization-with-sql-server.yml
              - name: Data streaming
                href: solution-ideas/articles/data-streaming-scenario.yml
              - name: Data cache
                href: solution-ideas/articles/data-cache-with-redis-cache.yml
              - name: Digital campaign management
                href: solution-ideas/articles/digital-marketing-using-azure-database-for-postgresql.yml
              - name: Digital marketing using MySQL
                href: solution-ideas/articles/digital-marketing-using-azure-database-for-mysql.yml
              - name: Enterprise data warehouse
                href: solution-ideas/articles/enterprise-data-warehouse.yml
              - name: Finance management using MySQL
                href: solution-ideas/articles/finance-management-apps-using-azure-database-for-mysql.yml
              - name: Finance management using PostgreSQL
                href: solution-ideas/articles/finance-management-apps-using-azure-database-for-postgresql.yml
              - name: Gaming using MySQL
                href: solution-ideas/articles/gaming-using-azure-database-for-mysql.yml
              - name: Gaming using Cosmos DB
                href: solution-ideas/articles/gaming-using-cosmos-db.yml
              - name: Intelligent apps using MySQL
                href: solution-ideas/articles/intelligent-apps-using-azure-database-for-mysql.yml
              - name: Intelligent apps using PostgreSQL
                href: solution-ideas/articles/intelligent-apps-using-azure-database-for-postgresql.yml
              - name: Interactive querying with HDInsight
                href: solution-ideas/articles/interactive-querying-with-hdinsight.yml
              - name: Loan charge-off prediction with HDInsight
                href: solution-ideas/articles/loan-chargeoff-prediction-with-azure-hdinsight-spark-clusters.yml
              - name: Loan charge-off prediction with SQL Server
                href: solution-ideas/articles/loan-chargeoff-prediction-with-sql-server.yml
              - name: Loan credit risk modeling
                href: solution-ideas/articles/loan-credit-risk-analyzer-and-default-modeling.yml
              - name: Loan credit risk with SQL Server
                href: solution-ideas/articles/loan-credit-risk-with-sql-server.yml
              - name: Messaging
                href: solution-ideas/articles/messaging.yml
              - name: Mining equipment monitoring
                href: solution-ideas/articles/monitor-mining-equipment.yml
              - name: Multi-region web app with Cosmos DB
                href: solution-ideas/articles/multi-region-web-app-cosmos-db-replication.yml
              - name: Ops automation using Event Grid
                href: solution-ideas/articles/ops-automation-using-event-grid.yml
              - name: Personalization using Cosmos DB
                href: solution-ideas/articles/personalization-using-cosmos-db.yml
              - name: Retail and e-commerce using MySQL
                href: solution-ideas/articles/retail-and-ecommerce-using-azure-database-for-mysql.yml
              - name: Retail and e-commerce using PostgreSQL
                href: solution-ideas/articles/retail-and-ecommerce-using-azure-database-for-postgresql.yml
              - name: Retail and e-commerce using Cosmos DB
                href: solution-ideas/articles/retail-and-e-commerce-using-cosmos-db.yml
              - name: Serverless apps using Cosmos DB
                href: solution-ideas/articles/serverless-apps-using-cosmos-db.yml
              - name: Streaming using HDInsight
                href: solution-ideas/articles/streaming-using-hdinsight.yml
      - name: Developer Options
        items:
          - name: Microservices
            items:
              - name: Get started
                href: microservices/index.md
              - name: Guides
                items:
                  - name: Microservices assessment and readiness
                    href: guide/technology-choices/microservices-assessment.md
                  - name: Domain modeling for microservices
                    items:
                      - name: Domain analysis
                        href: microservices/model/domain-analysis.md
                      - name: Tactical DDD
                        href: microservices/model/tactical-ddd.md
                      - name: Identify microservice boundaries
                        href: microservices/model/microservice-boundaries.md
                  - name: Design a microservices architecture
                    items:
                      - name: Introduction
                        href: microservices/design/index.md
                      - name: Choose a compute option
                        href: microservices/design/compute-options.md
                      - name: Interservice communication
                        href: microservices/design/interservice-communication.md
                      - name: API design
                        href: microservices/design/api-design.md
                      - name: API gateways
                        href: microservices/design/gateway.md
                      - name: Data considerations
                        href: microservices/design/data-considerations.md
                      - name: Container orchestration
                        href: microservices/design/orchestration.md
                      - name: Design patterns for microservices
                        href: microservices/design/patterns.md
                  - name: Operate microservices in production
                    items:
                      - name: Monitor microservices in AKS
                        href: microservices/logging-monitoring.md
                      - name: CI/CD for microservices
                        href: microservices/ci-cd.md
                      - name: CI/CD for microservices on Kubernetes
                        href: microservices/ci-cd-kubernetes.md
                  - name: Migrate to a microservices architecture
                    items:
                      - name: Migrate monolith to microservices
                        href: microservices/migrate-monolith.md
                      - name: Modernize apps with Service Fabric
                        href: service-fabric/modernize-app-azure-service-fabric.md
                      - name: Migrate from Cloud Services to ASF
                        href: service-fabric/migrate-from-cloud-services.md
                  - name: .NET microservices
                    items:
                      - name: Design a microservice-oriented app
                        href: /dotnet/architecture/microservices/multi-container-microservice-net-applications/microservice-application-design
                        maintainContext: true
                      - name: Create a  CRUD microservice
                        href: /dotnet/architecture/microservices/multi-container-microservice-net-applications/data-driven-crud-microservice
                        maintainContext: true
                      - name: Event-based communication
                        href: /dotnet/architecture/microservices/multi-container-microservice-net-applications/integration-event-based-microservice-communications
                        maintainContext: true
                      - name: Implement API Gateways with Ocelot
                        href: /dotnet/architecture/microservices/multi-container-microservice-net-applications/implement-api-gateways-with-ocelot
                        maintainContext: true
              - name: Architectures
                items:
                   - name: Decompose apps with Service Fabric
                     href: example-scenario/infrastructure/service-fabric-microservices.yml
                   - name: High-availability blue/green deployment
                     href: example-scenario/blue-green-spring/blue-green-spring.yml
                   - name: Microservices on Azure Service Fabric
                     href: reference-architectures/microservices/service-fabric.yml
                   - name: Microservices with Azure Spring Cloud
                     href: /azure/spring-cloud/reference-architecture
                     maintainContext: true
                   - name: Unified logging for microservices apps
                     href: example-scenario/logging/unified-logging.yml     
          - name: Serverless applications
            items:
              - name: Get started
                href: serverless-quest/serverless-overview.md
              - name: Guides
                items:
                  - name: Serverless Functions examples
                    href: serverless-quest/reference-architectures.md
                  - name: Plan for serverless architecture
                    items:
                      - name: Deploy serverless Functions
                        href: serverless-quest/validate-commit-serverless-adoption.md
                      - name: Serverless application assessment
                        href: serverless-quest/application-assessment.md
                      - name: Technical workshops and training
                        href: serverless-quest/technical-training.md
                      - name: Proof of concept or pilot
                        href: serverless-quest/poc-pilot.md
                  - name: Develop and deploy serverless apps
                    items:
                      - name: Serverless Functions app development
                        href: serverless-quest/application-development.md
                      - name: Serverless Functions code walkthrough
                        href: serverless/code.md
                      - name: CI/CD for a serverless frontend
                        href: serverless/guide/serverless-app-cicd-best-practices.md
                  - name: Monitoring serverless event processing
                    href: serverless/guide/monitoring-serverless-event-processing.md
                  - name: Serverless Functions app operations
                    href: serverless-quest/functions-app-operations.md
                  - name: Serverless Functions app security
                    href: serverless-quest/functions-app-security.md
                  - name: Security baseline for Azure Functions
                    href: /security/benchmark/azure/baselines/functions-security-baseline
                    maintainContext: true
                  - name: Serverless with Azure Logic Apps
                    href: /azure/logic-apps/logic-apps-serverless-overview
                    maintainContext: true
                  - name: Event Hubs with Azure Functions
                    items:
                      - name: Overview
                        href: serverless/event-hubs-functions/event-hubs-functions.yml
                      - name: Performance and scale
                        href: serverless/event-hubs-functions/performance-scale.yml
                      - name: Resilient design
                        href: serverless/event-hubs-functions/resilient-design.md
                      - name: Security
                        href: serverless/event-hubs-functions/security.md
                      - name: Observability
                        href: serverless/event-hubs-functions/observability.yml
              - name: Architectures
                items:
                  - name: Azure Functions in a hybrid environment
                    href: hybrid/azure-functions-hybrid.yml
                  - name: Event-based cloud automation
                    href: reference-architectures/serverless/cloud-automation.yml
                  - name: Multicloud with the Serverless Framework
                    href: example-scenario/serverless/serverless-multicloud.yml
                  - name: Real-time location sharing
                    href: example-scenario/signalr/index.yml
                  - name: Serverless event processing
                    href: reference-architectures/serverless/event-processing.yml
              - name: Solution ideas
                items:
                  - name: AKS in event stream processing
                    href: solution-ideas/articles/serverless-event-processing-aks.yml
                  - name: Big data analytics with Data Explorer
                    href: solution-ideas/articles/big-data-azure-data-explorer.yml
                  - name: De-batch and filter with Event Hubs
                    href: solution-ideas/articles/serverless-event-processing-filtering.yml
                  - name: Serverless applications using Event Grid
                    href: solution-ideas/articles/serverless-application-architectures-using-event-grid.yml
                  - name: Serverless apps using Cosmos DB
                    href: solution-ideas/articles/serverless-apps-using-cosmos-db.yml
                  - name: Serverless computing LOB apps
                    href: solution-ideas/articles/onboarding-customers-with-a-cloud-native-serverless-architecture.yml
                  - name: Serverless event stream processing
                    href: solution-ideas/articles/serverless-event-processing-private-link.yml
                  - name: Transit Hub pub-sub messaging system
                    href: solution-ideas/articles/transit-hub.yml
      - name: DevOps
        items:
          - name: Guides
            items:
              - name: DevOps checklist
                href: checklist/dev-ops.md
              - name: Advanced ARM templates
                items:
                  - name: Overview
                    href: guide/azure-resource-manager/advanced-templates/index.md
                  - name: Update a resource
                    href: guide/azure-resource-manager/advanced-templates/update-resource.md
                  - name: Use an object as a parameter
                    href: guide/azure-resource-manager/advanced-templates/objects-as-parameters.md
                  - name: Property transformer and collector
                    href: guide/azure-resource-manager/advanced-templates/collector.md
              - name: DevTest Labs guidance
                items:
                  - name: Deliver a proof of concept
                    href: /azure/devtest-labs/deliver-proof-concept
                    maintainContext: true
                  - name: Orchestrate the implementation
                    href: /azure/devtest-labs/devtest-lab-guidance-orchestrate-implementation
                    maintainContext: true
                  - name: Scale up DevTest Labs infrastructure
                    href: /azure/devtest-labs/devtest-lab-guidance-scale
                    maintainContext: true
                  - name: Security baseline for DevTest Labs
                    href: /security/benchmark/azure/baselines/devtest-labs-security-baseline
                    maintainContext: true
              - name: Azure Monitor guidance
                items:
                  - name: Best practices
                    items:
                      - name: Plan your monitoring strategy
                        href: /azure/azure-monitor/best-practices-plan
                        maintainContext: true
                      - name: Configure data collection
                        href: /azure/azure-monitor/best-practices-data-collection
                        maintainContext: true
                      - name: Analyze and visualize data
                        href: /azure/azure-monitor/best-practices-analysis
                        maintainContext: true
                      - name: Alerts and automated actions
                        href: /azure/azure-monitor/best-practices-alerts
                        maintainContext: true
                  - name: Continuous monitoring
                    href: /azure/azure-monitor/continuous-monitoring
                    maintainContext: true
                  - name: Data sources
                    href: /azure/azure-monitor/agents/data-sources
                    maintainContext: true
                  - name: Data platform
                    href: /azure/azure-monitor/data-platform
                    maintainContext: true
                  - name: Security
                    items:
                      - name: Log data security
                        href: /azure/azure-monitor/logs/data-security
                        maintainContext: true
                      - name: Customer-managed keys
                        href: /azure/azure-monitor/logs/customer-managed-keys
                        maintainContext: true
                      - name: Private Link connection
                        href: /azure/azure-monitor/logs/private-link-security
                        maintainContext: true
                      - name: Private Link design
                        href: /azure/azure-monitor/logs/private-link-design
                        maintainContext: true
                      - name: Personal log data handling
                        href: /azure/azure-monitor/logs/personal-data-mgmt
                        maintainContext: true
                      - name: Data collection, retention, and storage
                        href: /azure/azure-monitor/app/data-retention-privacy
                        maintainContext: true
                      - name: Security baseline
                        href: /security/benchmark/azure/baselines/monitor-security-baseline
                        maintainContext: true
                  - name: Design a logging deployment
                    href: /azure/azure-monitor/logs/design-logs-deployment
                    maintainContext: true
              - name: CI/CD for Synapse Analytics
                href: /azure/synapse-analytics/cicd/continuous-integration-delivery
                maintainContext: true
              - name: DevOps for quantum computing
                href: guide/quantum/devops-for-quantum-computing.md
              - name: Platform automation for VMware Solution
                href: /azure/cloud-adoption-framework/scenarios/azure-vmware/eslz-platform-automation-and-devops
                maintainContext: true
          - name: Architectures
            items:
              - name: Automate multistage DevOps pipelines
                href: example-scenario/devops/automate-azure-pipelines.yml
              - name: Automated API deployments using APIOps
                href: example-scenario/devops/automated-api-deployments-apiops.yml
              - name: Automated Jupyter Notebooks for diagnostics
                href: example-scenario/data/automating-diagnostic-jupyter-notebook.yml
              - name: Azure DevTest Labs for enterprises
                href: example-scenario/infrastructure/devtest-labs-reference-architecture.yml
              - name: CI/CD pipeline for chatbots with ARM
                href: example-scenario/apps/devops-cicd-chatbot.yml
              - name: CI/CD pipeline using Azure DevOps
                href: example-scenario/apps/devops-dotnet-webapp.yml
              - name: DevSecOps in GitHub
                href: solution-ideas/articles/devsecops-in-github.yml
              - name: Enterprise monitoring with Azure Monitor
                href: example-scenario/monitoring/enterprise-monitoring.yml
              - name: High-availability blue/green deployment
                href: example-scenario/blue-green-spring/blue-green-spring.yml
              - name: Jenkins on Azure
                href: example-scenario/apps/jenkins.yml
              - name: Microsoft 365 tenant configuration
                href: example-scenario/devops/manage-microsoft-365-tenant-configuration-microsoft365dsc-devops.yml
              - name: Run containers in a hybrid environment
                href: hybrid/hybrid-containers.yml
              - name: Teacher-provisioned virtual labs in Azure
                href: example-scenario/devops/teacher-provisioned-virtual-labs-azure.yml
          - name: Solution ideas
            items:
              - name: CI/CD for Azure VMs
                href: solution-ideas/articles/cicd-for-azure-vms.yml
              - name: CI/CD for Azure Web Apps
                href: solution-ideas/articles/azure-devops-continuous-integration-and-continuous-deployment-for-azure-web-apps.yml
              - name: CI/CD for Containers
                href: solution-ideas/articles/cicd-for-containers.yml
              - name: CI/CD for Microsoft Power Platform
                href: solution-ideas/articles/azure-devops-continuous-integration-for-power-platform.yml
              - name: CI/CD for quantum computing jobs
                href: solution-ideas/articles/cicd-for-quantum-computing-jobs.yml
              - name: CI/CD for Windows desktop apps
                href: solution-ideas/articles/azure-devops-ci-cd-for-desktop-apps.yml
              - name: CI/CD using Jenkins and AKS
                href: solution-ideas/articles/container-cicd-using-jenkins-and-kubernetes-on-azure-container-service.yml
              - name: CI/CD using Jenkins and Terraform
                href: solution-ideas/articles/immutable-infrastructure-cicd-using-jenkins-and-terraform-on-azure-virtual-architecture-overview.yml
              - name: DevSecOps in Azure
                href: solution-ideas/articles/devsecops-in-azure.yml
              - name: DevTest and DevOps for IaaS
                href: solution-ideas/articles/dev-test-iaas.yml
              - name: DevTest and DevOps for PaaS
                href: solution-ideas/articles/dev-test-paas.yml
              - name: DevTest and DevOps with microservices
                href: solution-ideas/articles/dev-test-microservice.yml
              - name: DevSecOps with a rolling main branching strategy
                href: solution-ideas/articles/devsecops-rolling-branch.yml
              - name: DevTest Image Factory
                href: solution-ideas/articles/dev-test-image-factory.yml
              - name: Hybrid DevOps
                href: solution-ideas/articles/devops-in-a-hybrid-environment.yml
              - name: Java CI/CD using Jenkins and Web Apps
                href: solution-ideas/articles/java-cicd-using-jenkins-and-azure-web-apps.yml
              - name: SharePoint for development testing
                href: solution-ideas/articles/sharepoint-farm-devtest.yml
      - name: Hybrid + Multicloud
        items:
          - name: Get started
            href: hybrid/hybrid-start-here.md
          - name: Guides
            items:
              - name: Hybrid workload in Azure
                href: /azure/architecture/framework/hybrid/hybrid-overview
              - name: Azure Arc guidance
                items:
                  - name: Administer SQL Server with Azure Arc
                    href: hybrid/azure-arc-sql-server.yml
                  - name: App Service on Azure Arc
                    href: /azure/app-service/overview-arc-integration
                    maintainContext: true
                  - name: Security baseline for Arc-enabled Servers
                    href: /security/benchmark/azure/baselines/arc-enabled-security-baseline
                    maintainContext: true
              - name: Hybrid deployments
                items:
                  - name: Configure hybrid cloud connectivity
                    href: hybrid/deployments/solution-deployment-guide-connectivity.md
                  - name: Configure hybrid cloud identity
                    href: hybrid/deployments/solution-deployment-guide-identity.md
                  - name: Deploy AI-based footfall detection
                    href: hybrid/deployments/solution-deployment-guide-retail-footfall-detection.md
                  - name: Deploy an app that scales cross-cloud
                    href: hybrid/deployments/solution-deployment-guide-cross-cloud-scaling.md
                  - name: Deploy Kubernetes on Azure Stack Hub
                    href: hybrid/deployments/solution-deployment-guide-highly-available-kubernetes.md
                  - name: Deploy highly available MongoDB
                    href: hybrid/deployments/solution-deployment-guide-mongodb-ha.md
                  - name: Deploy hybrid app with on-premises data
                    href: hybrid/deployments/solution-deployment-guide-cross-cloud-scaling-onprem-data.md
                  - name: Deploy a SQL Server 2016 AG
                    href: hybrid/deployments/solution-deployment-guide-sql-ha.md
                  - name: Direct traffic with a geo-distributed app
                    href: hybrid/deployments/solution-deployment-guide-geo-distributed.md
              - name: Azure Stack guidance
                items:
                  - name: Azure Stack stretched clusters for DR
                    href: hybrid/azure-stack-hci-dr.yml
                  - name: Azure Stack HCI switchless interconnect
                    href: hybrid/azure-stack-robo.yml
              - name: Azure VMware Solution guidance
                items:
                  - name: API Management for AVS
                    href: /azure/azure-vmware/concepts-api-management
                    maintainContext: true
                  - name: BCDR for AVS
                    href: /azure/cloud-adoption-framework/scenarios/azure-vmware/eslz-business-continuity-and-disaster-recovery
                    maintainContext: true
                  - name: Govern AVS
                    href: /azure/cloud-adoption-framework/scenarios/azure-vmware/govern
                    maintainContext: true
                  - name: Manage and monitor AVS
                    href: /azure/cloud-adoption-framework/scenarios/azure-vmware/eslz-management-and-monitoring
                    maintainContext: true
                  - name: Migrate with AVS
                    href: /azure/cloud-adoption-framework/scenarios/azure-vmware/migrate
                    maintainContext: true
                  - name: Network interconnectivity for AVS
                    href: /azure/azure-vmware/concepts-networking
                    maintainContext: true
                  - name: Network planning for AVS
                    href: /azure/azure-vmware/tutorial-network-checklist
                    maintainContext: true
                  - name: Platform automation for AVS
                    href: /azure/cloud-adoption-framework/scenarios/azure-vmware/eslz-platform-automation-and-devops
                    maintainContext: true
                  - name: Security and governance for AVS
                    href: /azure/cloud-adoption-framework/scenarios/azure-vmware/eslz-security-governance-and-compliance
                    maintainContext: true                       
              - name: Connect an on-premises network to Azure
                href: reference-architectures/hybrid-networking/index.yml
              - name: FSLogix for the enterprise
                href: example-scenario/wvd/windows-virtual-desktop-fslogix.yml
              - name: Troubleshoot a hybrid VPN connection
                href: reference-architectures/hybrid-networking/troubleshoot-vpn.yml
          - name: Architectures
            items:
              - name: Azure Arc solutions
                items:
                - name: Azure Arc hybrid management with AKS
                  href: hybrid/arc-hybrid-kubernetes.yml
                - name: Manage configurations for Azure Arc
                  href: hybrid/azure-arc-hybrid-config.yml
                - name: Optimize SQL Server with Azure Arc
                  href: hybrid/azure-arc-sql-server.yml
                - name: Run containers in a hybrid environment
                  href: hybrid/hybrid-containers.yml
              - name: Azure Automation solutions
                items:                
                  - name: Azure Automation hybrid environment
                    href: hybrid/azure-automation-hybrid.yml
                  - name: Azure Automation update management
                    href: hybrid/azure-update-mgmt.yml
                  - name: Azure Automation State Configuration
                    href: example-scenario/state-configuration/state-configuration.yml
              - name: Azure enterprise cloud file share
                href: hybrid/azure-files-private.yml
              - name: Azure files secured by AD DS
                href: example-scenario/hybrid/azure-files-on-premises-authentication.yml
              - name: Azure Functions in a hybrid environment
                href: hybrid/azure-functions-hybrid.yml
              - name: Azure VMware Solution in hub-and-spoke
                href: /azure/azure-vmware/concepts-hub-and-spoke
                maintainContext: true
              - name: Back up files on Azure Stack Hub
                href: hybrid/azure-stack-backup.yml
              - name: Connect on-premises with ExpressRoute
                href: reference-architectures/hybrid-networking/expressroute-vpn-failover.yml
              - name: Connect standalone servers
                href: hybrid/azure-network-adapter.yml
              - name: Cross-cloud scaling with Traffic Manager
                href: example-scenario/hybrid/hybrid-cross-cloud-scaling.yml
              - name: Cross-cloud scaling (on-premises data)
                href: example-scenario/hybrid/hybrid-cross-cloud-scale-on-premises-data.yml   
              - name: Deploy AI and ML with Azure Stack Edge
                href: hybrid/deploy-ai-ml-azure-stack-edge.yml
              - name: Design a hybrid Domain Name System
                href: hybrid/hybrid-dns-infra.yml
              - name: Disaster recovery for Stack Hub VMs
                href: hybrid/azure-stack-vm-dr.yml
              - name: "Enhanced-security hybrid messaging: client"
                href: example-scenario/hybrid/secure-hybrid-messaging-client.yml
              - name: "Enhanced-security hybrid messaging: mobile"
                href: example-scenario/hybrid/secure-hybrid-messaging-mobile.yml
              - name: "Enhanced-security hybrid messaging: web"
                href: example-scenario/hybrid/secure-hybrid-messaging-web.yml
              - name: Extend on-premises using ExpressRoute
                href: reference-architectures/hybrid-networking/expressroute.yml
              - name: Extend an on-premises network using VPN
                href: reference-architectures/hybrid-networking/vpn.yml
              - name: Geo-distributed solution
                href: example-scenario/hybrid/hybrid-geo-distributed.yml
              - name: Hybrid availability and monitoring
                href: hybrid/hybrid-perf-monitoring.yml
              - name: Hybrid file services
                href: hybrid/hybrid-file-services.yml
              - name: Hybrid file share with disaster recovery
                href: example-scenario/hybrid/hybrid-file-share-dr-remote-local-branch-workers.yml
              - name: Hybrid security monitoring
                href: hybrid/hybrid-security-monitoring.yml
              - name: Manage hybrid workloads with WAC
                href: hybrid/hybrid-server-os-mgmt.yml
              - name: On-premises data gateway for Logic Apps
                href: hybrid/gateway-logic-apps.yml
              - name: Run containers in a hybrid environment
                href: hybrid/hybrid-containers.yml
              - name: Azure file shares in hybrid environment
                href: hybrid/azure-file-share.yml
          - name: Solution ideas
            items:
              - name: Azure Stack Hub solutions
                items:
                  - name: AI-based footfall detection
                    href: solution-ideas/articles/hybrid-footfall-detection.yml
                  - name: Cross-cloud scaling
                    href: solution-ideas/articles/cross-cloud-scaling.yml
                  - name: DevOps with Azure Stack Hub
                    href: solution-ideas/articles/hybrid-continuous-integration.yml
                  - name: Hybrid connections
                    href: solution-ideas/articles/hybrid-connectivity.yml
                  - name: Hybrid relay connection
                    href: solution-ideas/articles/hybrid-relay-connection.yml
                  - name: Unlock legacy data with Azure Stack
                    href: solution-ideas/articles/unlock-legacy-data.yml
              - name: Azure VMware Solution foundations
                items:
                  - name: Azure VMware Solution capacity planning
                    href: solution-ideas/articles/azure-vmware-solution-foundation-capacity.yml
                  - name: Azure VMware Solution landing zone
                    href: solution-ideas/articles/azure-vmware-solution-foundation-landing-zone.yml
                  - name: Azure VMware Solution networking
                    href: solution-ideas/articles/azure-vmware-solution-foundation-networking.yml
              - name: Cross-platform chat
                href: solution-ideas/articles/cross-platform-chat.yml
      - name: Identity
        items:
          - name: Get started
            href: identity/identity-start-here.yml
          - name: Guides
            items:
              - name: Compare identity services
                href: /azure/active-directory-domain-services/compare-identity-solutions
                maintainContext: true
              - name: Build for resilience
                href: guide/resilience/resilience-overview.md
              - name: Conditional Access
                items:
                  - name: Conditional Access for Zero trust
                    href: guide/security/conditional-access-zero-trust.md 
                  - name: Conditional Access design principles
                    href: guide/security/conditional-access-design.yml
                  - name: Conditional Access architecture  
                    href: guide/security/conditional-access-architecture.yml
                  - name: Conditional Access framework and policies
                    href: guide/security/conditional-access-framework.md
              - name: Identity in multitenant applications
                items:
                  - name: Introduction
                    href: multitenant-identity/index.md
                  - name: The Tailspin scenario
                    href: multitenant-identity/tailspin.md
                  - name: Authentication
                    href: multitenant-identity/authenticate.md
                  - name: Claims-based identity
                    href: multitenant-identity/claims.md
                  - name: Tenant sign-up
                    href: multitenant-identity/signup.md
                  - name: Application roles
                    href: multitenant-identity/app-roles.md
                  - name: Authorization
                    href: multitenant-identity/authorize.md
                  - name: Secure a web API
                    href: multitenant-identity/web-api.md
                  - name: Cache access tokens
                    href: multitenant-identity/token-cache.md
                  - name: Client certificate
                    href: multitenant-identity/client-certificate.md
                  - name: Federate with a customer's AD FS
                    href: multitenant-identity/adfs.md
              - name: Integrate on-premises AD with Azure
                href: reference-architectures/identity/index.yml
              - name: Deployment guidance
                items:
                  - name: Azure AD deployment checklist
                    href: /azure/active-directory/fundamentals/active-directory-deployment-checklist-p2
                    maintainContext: true
                  - name: Azure AD deployment plans
                    href: /azure/active-directory/fundamentals/active-directory-deployment-plans
                    maintainContext: true
                  - name: Azure AD B2C deployment plans
                    href: /azure/active-directory/fundamentals/azure-active-directory-b2c-deployment-plans
                    maintainContext: true
              - name: Migrate applications to Azure AD
                items:
                  - name: Migrate an AD FS app to Azure
                    href: /azure/active-directory/manage-apps/migrate-adfs-apps-to-azure
                    maintainContext: true
                  - name: Migrate app authentication to Azure AD
                    href: /azure/active-directory/manage-apps/migrate-application-authentication-to-azure-active-directory
                    maintainContext: true
                  - name: Use the AD FS application activity report
                    href: /azure/active-directory/manage-apps/migrate-adfs-application-activity
                    maintainContext: true
                  - name: Resources for migrating to Azure AD
                    href: /azure/active-directory/manage-apps/migration-resources
                    maintainContext: true
              - name: Secure identity
                items:
                  - name: Secure development with SPAs
                    href: guide/resilience/azure-ad-secure-single-page-application.md
                  - name: Security baseline for Azure AD
                    href: /security/benchmark/azure/baselines/aad-security-baseline
                    maintainContext: true
              - name: Identity management
                items:
                  - name: Azure billing and AAD tenants
                    href: /azure/cloud-adoption-framework/ready/landing-zone/design-area/azure-billing-ad-tenant?toc=/azure/architecture/toc.json&bc=/azure/architecture/_bread/toc.json
                    maintainContext: true
                  - name: Identity and access management
                    href: /azure/cloud-adoption-framework/ready/landing-zone/design-area/identity-access?toc=/azure/architecture/toc.json&bc=/azure/architecture/_bread/toc.json
                    maintainContext: true
                  - name: Limit cross-tenant private endpoints
                    href: /azure/cloud-adoption-framework/ready/azure-best-practices/limit-cross-tenant-private-endpoint-connections
                    maintainContext: true
                  - name: Resource organization
                    href: /azure/cloud-adoption-framework/ready/landing-zone/design-area/resource-org?toc=/azure/architecture/toc.json&bc=/azure/architecture/_bread/toc.json
                    maintainContext: true
              - name: Hybrid identity
                items:
                  - name: Choose a hybrid identity method
                    href: /azure/active-directory/hybrid/choose-ad-authn
                    maintainContext: true
                  - name: Cloud management for on-premises
                    href: /azure/active-directory/hybrid/cloud-governed-management-for-on-premises
                    maintainContext: true
                  - name: Hybrid identity foundation with Azure AD
                    href: /azure/active-directory/hybrid/four-steps
                    maintainContext: true
                  - name: Azure AD Connect for on-premises
                    href: /azure/active-directory/hybrid/whatis-azure-ad-connect
                    maintainContext: true
              - name: Identity for education
                items:
                  - name: Azure Active Directory for education
                    href: /microsoft-365/education/deploy/intro-azure-active-directory
                    maintainContext: true
                  - name: Multi-tenant for large institutions
                    href: /microsoft-365/education/deploy/design-multi-tenant-architecture
                    maintainContext: true
                  - name: Design a tenant configuration
                    href: /microsoft-365/education/deploy/design-tenant-configurations
                    maintainContext: true
                  - name: Design authentication and credentials
                    href: /microsoft-365/education/deploy/design-credential-authentication-strategies
                    maintainContext: true
                  - name: Design an account strategy
                    href: /microsoft-365/education/deploy/design-account-strategy
                    maintainContext: true
                  - name: Design identity governance 
                    href: /microsoft-365/education/deploy/design-identity-governance
                    maintainContext: true
          - name: Architectures
            items:
              - name: AD DS resource forests in Azure
                href: reference-architectures/identity/adds-forest.yml
              - name: Azure AD identity management for AWS
                href: reference-architectures/aws/aws-azure-ad-security.yml
              - name: Deploy AD DS in an Azure virtual network
                href: reference-architectures/identity/adds-extend-domain.yml
              - name: Extend on-premises AD FS to Azure
                href: reference-architectures/identity/adfs.yml
              - name: Governance of Teams guest users
                href: example-scenario/governance/governance-teams-guest-users.yml
              - name: Hybrid identity
                href: solution-ideas/articles/hybrid-identity.yml
              - name: On-premises AD domains with Azure AD
                href: reference-architectures/identity/azure-ad.yml
      - name: Integration
        items:
          - name: Guides
            items:
              - name: Connectors in Azure Logic Apps
                href: /azure/connectors/apis-list
                maintainContext: true
              - name: Access to virtual networks from Logic Apps
                href: /azure/logic-apps/connect-virtual-network-vnet-isolated-environment-overview
                maintainContext: true
              - name: BCDR for Logic Apps
                href: /azure/logic-apps/business-continuity-disaster-recovery-guidance
                maintainContext: true
              - name: Azure Policy controls for Logic Apps
                href: /azure/logic-apps/security-controls-policy
                maintainContext: true
              - name: Security baseline for Logic Apps
                href: /security/benchmark/azure/baselines/logic-apps-security-baseline
                maintainContext: true
          - name: Architectures
            items:
              - name: Basic enterprise integration on Azure
                href: reference-architectures/enterprise-integration/basic-enterprise-integration.yml
              - name: Data integration with Logic Apps and SQL
                href: example-scenario/integration/logic-apps-data-integration.yml
              - name: Enterprise business intelligence
                href: reference-architectures/data/enterprise-bi-synapse.yml
              - name: Enterprise integration - queues and events
                href: reference-architectures/enterprise-integration/queues-events.yml
              - name: On-premises data gateway for Logic Apps
                href: hybrid/gateway-logic-apps.yml
              - name: Power Automate deployment at scale
                href: example-scenario/power-automate/power-automate.yml
              - name: Publish internal APIs to external users
                href: example-scenario/apps/publish-internal-apis-externally.yml
          - name: Solution ideas
            items:
              - name: Custom business processes
                href: solution-ideas/articles/custom-business-processes.yml
              - name: Elastic Workplace Search on Azure
                href: solution-ideas/articles/elastic-workplace-search.yml
              - name: Line of business extension
                href: solution-ideas/articles/lob.yml
              - name: Web and mobile front-ends
                href: solution-ideas/articles/front-end.yml
      - name: Internet of Things
        items:
          - name: Get started
            href: reference-architectures/iot/iot-architecture-overview.md
          - name: Guides
            items:
              - name: IoT concepts
                items:
                  - name: Introduction to IoT solutions
                    href: example-scenario/iot/introduction-to-solutions.yml
                  - name: 'Devices, platform, and applications'
                    href: example-scenario/iot/devices-platform-application.yml
                  - name: 'Attestation, authentication, provisioning'
                    href: example-scenario/iot/attestation-provisioning.yml
                  - name: Field and cloud edge gateways
                    href: example-scenario/iot/field-cloud-edge-gateways.yml
                  - name: Application-to-device commands
                    href: example-scenario/iot/cloud-to-device.yml
                  - name: 'Builders, developers, and operators'
                    href: example-scenario/iot/builders-developers-operators.yml
              - name: Video Analytics on Edge
                items:
                  - name: Overview
                    href: guide/iot-edge-vision/index.md
                  - name: Camera selection
                    href: guide/iot-edge-vision/camera.md
                  - name: Hardware acceleration
                    href: guide/iot-edge-vision/hardware.md
                  - name: Machine learning
                    href: guide/iot-edge-vision/machine-learning.md
                  - name: Image storage
                    href: guide/iot-edge-vision/image-storage.md
                  - name: Alert persistence
                    href: guide/iot-edge-vision/alerts.md
                  - name: User interface
                    href: guide/iot-edge-vision/user-interface.md
              - name: Industrial IoT Analytics
                items:
                  - name: Architecture
                    href: guide/iiot-guidance/iiot-architecture.md
                  - name: Recommended services
                    href: guide/iiot-guidance/iiot-services.md
                  - name: Data visualization
                    href: guide/iiot-guidance/iiot-data.md
                  - name: Considerations
                    href: guide/iiot-guidance/iiot-considerations.md
              - name: IoT patterns
                items:
                  - name: Analyze and optimize loop
                    href: example-scenario/iot/analyze-optimize-loop.yml
                  - name: Event routing
                    href: example-scenario/iot/event-routing.yml
                  - name: Measure and control loop
                    href: example-scenario/iot/measure-control-loop.yml
                  - name: Monitor and manage loop
                    href: example-scenario/iot/monitor-manage-loop.yml
                  - name: Real-time IoT updates
                    href: example-scenario/iot/real-time-iot-updates-cloud-apps.yml
                  - name: Scale solutions with deployment stamps
                    href: example-scenario/iot/application-stamps.yml
              - name: Azure IoT client SDK support
                href: guide/iot/azure-iot-client-sdk-support.md
              - name: Choose an IoT solution
                href: example-scenario/iot/iot-central-iot-hub-cheat-sheet.md
              - name: Moving from test to production
                href: example-scenario/iot/iot-move-to-production.md
          - name: Architectures
            items:
              - name: Azure IoT reference architecture
                href: reference-architectures/iot.yml
              - name: Automated guided vehicles fleet control
                href: example-scenario/iot/automated-guided-vehicles-fleet-control.yml
              - name: Computer vision on the edge
                href: reference-architectures/ai/end-to-end-smart-factory.yml
              - name: Connected factory hierarchy service
                href: solution-ideas/articles/connected-factory-hierarchy-service.yml
              - name: Connected factory signal pipeline
                href: example-scenario/iot/connected-factory-signal-pipeline.yml
              - name: Efficient Docker image deployment
                href: example-scenario/iot/efficient-docker-image-deployment.yml
              - name: IoT and data analytics
                href: example-scenario/data/big-data-with-iot.yml
              - name: IoT using Cosmos DB
                href: solution-ideas/articles/iot-using-cosmos-db.yml
              - name: Predictive maintenance with IoT
                href: example-scenario/predictive-maintenance/iot-predictive-maintenance.yml
              - name: Smart places with Azure Digital Twins
                href: example-scenario/iot/smart-places.yml
          - name: Solution ideas
            items:
              - name: Azure digital twins builder
                href: solution-ideas/articles/azure-digital-twins-builder.yml
              - name: Buy online, pick up in store
                href: example-scenario/iot/vertical-buy-online-pickup-in-store.yml
              - name: Condition monitoring
                href: solution-ideas/articles/condition-monitoring.yml
              - name: COVID-19 solutions
                items:
                  - name: Cognizant Safe Buildings with IoT
                    href: solution-ideas/articles/safe-buildings.yml
                  - name: Contactless IoT interfaces
                    href: solution-ideas/articles/contactless-interfaces.yml
                  - name: COVID-19 IoT safe environments
                    href: solution-ideas/articles/cctv-iot-edge-for-covid-19-safe-environment-and-mask-detection.yml
                  - name: IoT Connected Platform
                    href: solution-ideas/articles/iot-connected-platform.yml
                  - name: Lighting and disinfection system
                    href: solution-ideas/articles/uven-disinfection.yml
              - name: Environment monitoring
                href: solution-ideas/articles/environment-monitoring-and-supply-chain-optimization.yml
              - name: IoT analytics with Azure Data Explorer
                href: solution-ideas/articles/iot-azure-data-explorer.yml
              - name: IoT Edge data storage and processing
                href: solution-ideas/articles/data-storage-edge.yml
              - name: Light and power for emerging markets
                href: solution-ideas/articles/iot-power-management.yml
              - name: Process real-time vehicle data using IoT
                href: example-scenario/data/realtime-analytics-vehicle-iot.yml
              - name: Project 15 IoT sustainability
                href: solution-ideas/articles/project-15-iot-sustainability.yml
              - name: Real-time asset tracking and management
                href: solution-ideas/articles/real-time-asset-tracking-mgmt-iot-central.yml
              - name: Voice assistants and IoT devices
                href: solution-ideas/articles/iot-controlling-devices-with-voice-assistant.yml
      - name: Mainframe + Midrange
        items:
          - name: Get started
            href: mainframe/mainframe-midrange-architecture.md
          - name: Guides
            items:
              - name: Mainframe migration framework
                items:
                  - name: Mainframe migration overview
                    href: /azure/cloud-adoption-framework/infrastructure/mainframe-migration/index
                    maintainContext: true
                  - name: Mainframe myths and facts
                    href: /azure/cloud-adoption-framework/infrastructure/mainframe-migration/myths-and-facts
                    maintainContext: true
                  - name: Mainframe migration strategies
                    href: /azure/cloud-adoption-framework/infrastructure/mainframe-migration/migration-strategies
                    maintainContext: true
                  - name: Mainframe application migration
                    href: /azure/cloud-adoption-framework/infrastructure/mainframe-migration/application-strategies
                    maintainContext: true
              - name: Mainframe rehosting
                items:
                  - name: Mainframe rehosting on Azure VMs
                    href: /azure/virtual-machines/workloads/mainframe-rehosting/overview
                    maintainContext: true
                  - name: Move mainframe compute to Azure
                    href: /azure/virtual-machines/workloads/mainframe-rehosting/concepts/mainframe-compute-azure
                    maintainContext: true
                  - name: Move mainframe storage to Azure
                    href: /azure/virtual-machines/workloads/mainframe-rehosting/concepts/mainframe-storage-azure
                    maintainContext: true
                  - name: Get started with TmaxSoft OpenFrame
                    href: /azure/virtual-machines/workloads/mainframe-rehosting/tmaxsoft/get-started
                    maintainContext: true
          - name: App modernization
            items:
              - name: Architectures
                items:
                  - name: AIX UNIX to Azure Linux migration
                    href: example-scenario/unix-migration/migrate-aix-azure-linux.yml
                  - name: Batch transaction processing
                    href: example-scenario/mainframe/process-batch-transactions.yml
                  - name: General mainframe refactor to Azure
                    href: example-scenario/mainframe/general-mainframe-refactor.yml
                  - name: IBM System i to Azure using Infinite i
                    href: example-scenario/mainframe/ibm-system-i-azure-infinite-i.yml
                  - name: IBM z/OS migration with Asysco AMT
                    href: example-scenario/mainframe/asysco-zos-migration.yml
                  - name: IBM z/OS online transaction processing
                    href: example-scenario/mainframe/ibm-zos-online-transaction-processing-azure.yml
                  - name: Integrate IBM MQs with Azure
                    href: example-scenario/mainframe/integrate-ibm-message-queues-azure.yml
                  - name: Micro Focus Enterprise Server on Azure
                    href: example-scenario/mainframe/micro-focus-server.yml
                  - name: Migrate AIX workloads to Azure with Skytap
                    href: example-scenario/mainframe/migrate-aix-workloads-to-azure-with-skytap.yml
                  - name: Migrate IBM i series to Azure with Skytap
                    href: example-scenario/mainframe/migrate-ibm-i-series-to-azure-with-skytap.yml
                  - name: Refactor IBM z/OS mainframe CF
                    href: reference-architectures/zos/refactor-zos-coupling-facility.yml
                  - name: Refactor mainframe apps with Advanced
                    href: example-scenario/mainframe/refactor-mainframe-applications-advanced.yml
                  - name: Refactor mainframe with Raincode
                    href: reference-architectures/app-modernization/raincode-reference-architecture.yml
                  - name: Unisys CPF rehost using virtualization
                    href: example-scenario/mainframe/unisys-clearpath-forward-mainframe-rehost.yml
                  - name: Unisys Dorado migration
                    href: example-scenario/mainframe/migrate-unisys-dorado-mainframe-apps-with-astadia-micro-focus.yml
                  - name: Unisys mainframe migration with Asysco
                    href: reference-architectures/migration/unisys-mainframe-migration.yml
                  - name: Using LzLabs SDM in Azure
                    href: example-scenario/mainframe/lzlabs-software-defined-mainframe-in-azure.yml
              - name: Solution ideas
                items:
                  - name: Migrate IBM apps with TmaxSoft
                    href: solution-ideas/articles/migrate-mainframe-apps-with-tmaxsoft-openframe.yml
                  - name: Solaris emulator on Azure VMs
                    href: solution-ideas/articles/solaris-azure.yml
          - name: Data modernization
            items:
              - name: Architectures
                items:
                  - name: Mainframe data replication with Qlik
                    href: example-scenario/mainframe/mainframe-midrange-data-replication-azure-qlik.yml
                  - name: Modernize mainframe and midrange data
                    href: reference-architectures/migration/modernize-mainframe-data-to-azure.yml
                  - name: Re-engineer mainframe batch apps
                    href: example-scenario/mainframe/reengineer-mainframe-batch-apps-azure.yml
                  - name: Replicate and sync mainframe data
                    href: reference-architectures/migration/sync-mainframe-data-with-azure.yml
              - name: Solution ideas
                items:
                  - name: Mainframe access to Azure databases
                    href: solution-ideas/articles/mainframe-access-azure-databases.yml
                  - name: Mainframe file replication on Azure
                    href: solution-ideas/articles/mainframe-azure-file-replication.yml
      - name: Management + Governance
        items:
          - name: Guides
            items:
              - name: Backup
                items:
                  - name: Backup architecture and components
                    href: /azure/backup/backup-architecture
                    maintainContext: true
                  - name: Azure Backup support matrix
                    href: /azure/backup/backup-support-matrix
                    maintainContext: true
                  - name: Backup cloud and on-premises workloads
                    href: /azure/backup/guidance-best-practices
                    maintainContext: true
              - name: Disaster recovery
                items:
                  - name: Azure to Azure disaster recovery
                    href: /azure/site-recovery/azure-to-azure-architecture
                    maintainContext: true
                  - name: Support matrix for Azure VM DR
                    href: /azure/site-recovery/azure-to-azure-support-matrix
                    maintainContext: true
                  - name: ExpressRoute with Azure VM DR
                    href: /azure/site-recovery/azure-vm-disaster-recovery-with-expressroute
                    maintainContext: true
                  - name: Move Azure VMs to another Azure region
                    href: /azure/site-recovery/azure-to-azure-move-overview
                    maintainContext: true
                  - name: BCDR for Azure VMware Solution
                    href: /azure/cloud-adoption-framework/scenarios/azure-vmware/eslz-business-continuity-and-disaster-recovery
                    maintainContext: true
              - name: Management and monitoring
                href: /azure/cloud-adoption-framework/ready/enterprise-scale/management-and-monitoring
                maintainContext: true
              - name: Management for VMware Solution
                href: /azure/cloud-adoption-framework/scenarios/azure-vmware/eslz-management-and-monitoring
                maintainContext: true
          - name: Architectures
            items:
              - name: Back up cloud applications
                href: /azure/backup/guidance-best-practices
                maintainContext: true
              - name: Computer forensics
                href: example-scenario/forensics/index.yml
              - name: End-to-end governance when using CI/CD
                href: example-scenario/governance/end-to-end-governance-in-azure.yml
              - name: Highly available SharePoint Server 2016
                href: reference-architectures/sharepoint/index.yml
              - name: Hybrid management
                items:
                  - name: Azure Arc hybrid management with AKS
                    href: hybrid/arc-hybrid-kubernetes.yml
                  - name: Azure Automation hybrid environment
                    href: hybrid/azure-automation-hybrid.yml
                  - name: Azure Automation Update Management
                    href: hybrid/azure-update-mgmt.yml
                  - name: Back up files on Azure Stack Hub
                    href: hybrid/azure-stack-backup.yml
                  - name: Disaster recovery for Azure Stack Hub
                    href: hybrid/azure-stack-vm-dr.yml
                  - name: Hybrid availability and monitoring
                    href: hybrid/hybrid-perf-monitoring.yml
                  - name: Manage configurations for Azure Arc
                    href: hybrid/azure-arc-hybrid-config.yml
                  - name: Manage hybrid workloads with WAC
                    href: hybrid/hybrid-server-os-mgmt.yml
              - name: Updating Windows VMs in Azure
                href: example-scenario/wsus/index.yml   
          - name: Solution ideas
            items:
              - name: Archive on-premises data to cloud
                href: solution-ideas/articles/backup-archive-on-premises.yml
              - name: Back up on-premises applications
                href: solution-ideas/articles/backup-archive-on-premises-applications.yml
              - name: Centralize app configuration and security
                href: solution-ideas/articles/appconfig-key-vault.yml
              - name: Data Sovereignty & Data Gravity
                href: solution-ideas/articles/data-sovereignty-and-gravity.yml
              - name: Enterprise-scale disaster recovery
                href: solution-ideas/articles/disaster-recovery-enterprise-scale-dr.yml
              - name: High availability for BCDR
                href: solution-ideas/articles/build-high-availability-into-your-bcdr-strategy.yml
              - name: SMB disaster recovery with Site Recovery
                href: solution-ideas/articles/disaster-recovery-smb-azure-site-recovery.yml
              - name: SMB disaster recovery with Double-Take DR
                href: solution-ideas/articles/disaster-recovery-smb-double-take-dr.yml
      - name: Media
        items:
          - name: Guides
            items:
              - name: Media Services terminology and concepts
                href: /azure/media-services/latest/concepts-overview
                maintainContext: true
              - name: Encoding video and audio
                href: /azure/media-services/latest/encode-concept
                maintainContext: true
              - name: Security baseline for Media Services
                href: /security/benchmark/azure/baselines/media-services-security-baseline
                maintainContext: true
          - name: Architectures
            items:
              - name: Gridwich media processing system
                items:
                  - name: Gridwich architecture
                    href: reference-architectures/media-services/gridwich-architecture.yml
                  - name: Gridwich concepts
                    items:
                      - name: Clean monolith design
                        href: reference-architectures/media-services/gridwich-clean-monolith.yml
                      - name: Saga orchestration
                        href: reference-architectures/media-services/gridwich-saga-orchestration.yml
                      - name: Project names and structure
                        href: reference-architectures/media-services/gridwich-project-names.yml
                      - name: Gridwich CI/CD
                        href: reference-architectures/media-services/gridwich-cicd.yml
                      - name: Content protection and DRM
                        href: reference-architectures/media-services/gridwich-content-protection-drm.yml
                      - name: Gridwich Media Services
                        href: reference-architectures/media-services/media-services-setup-scale.yml
                      - name: Gridwich Storage Service
                        href: reference-architectures/media-services/gridwich-storage-service.yml
                      - name: Gridwich logging
                        href: reference-architectures/media-services/gridwich-logging.yml
                      - name: Gridwich message formats
                        href: reference-architectures/media-services/gridwich-message-formats.yml
                      - name: Pipeline variables to Terraform flow
                        href: reference-architectures/media-services/variable-group-terraform-flow.yml
                  - name: Gridwich procedures
                    items:
                      - name: Set up Azure DevOps
                        href: reference-architectures/media-services/set-up-azure-devops.yml
                      - name: Run Azure admin scripts
                        href: reference-architectures/media-services/run-admin-scripts.yml
                      - name: Set up local dev environment
                        href: reference-architectures/media-services/set-up-local-environment.yml
                      - name: Create new cloud environment
                        href: reference-architectures/media-services/create-delete-cloud-environment.yml
                      - name: Maintain and rotate keys
                        href: reference-architectures/media-services/maintain-keys.yml
                      - name: Test Media Services V3 encoding
                        href: reference-architectures/media-services/test-encoding.yml
          - name: Solution ideas
            items:
              - name: Instant broadcasting with serverless
                href: solution-ideas/articles/instant-broadcasting-on-serverless-architecture.yml
              - name: Live streaming digital media
                href: solution-ideas/articles/digital-media-live-stream.yml
              - name: Video-on-demand digital media
                href: solution-ideas/articles/digital-media-video.yml
      - name: Migration
        items:
          - name: Guides
            items:
              - name: Migrate an e-commerce solution to Azure
                href: /previous-versions/azure/industry-marketing/retail/migrating-ecommerce-solution-to-azure
                maintainContext: true
              - name: Migrate with Azure VMware Solution
                href: /azure/cloud-adoption-framework/scenarios/azure-vmware/migrate
                maintainContext: true
          - name: Architectures
            items:
              - name: Banking system
                items:
                  - name: Banking cloud transformation
                    href: example-scenario/banking/banking-system-cloud-transformation.yml
                  - name: Patterns and implementations
                    href: example-scenario/banking/patterns-and-implementations.yml
                  - name: JMeter implementation reference
                    href: example-scenario/banking/jmeter-load-testing-pipeline-implementation-reference.yml
              - name: Lift and shift LOB apps
                href: solution-ideas/articles/modern-customer-support-portal-powered-by-an-agile-business-process.yml
              - name: Oracle database migration
                items:
                  - name: Migration decision process
                    href: example-scenario/oracle-migrate/oracle-migration-overview.yml
                  - name: Cross-cloud connectivity
                    href: example-scenario/oracle-migrate/oracle-migration-cross-cloud.yml
                  - name: Lift and shift to Azure VMs
                    href: example-scenario/oracle-migrate/oracle-migration-lift-shift.yml
                  - name: Refactor
                    href: example-scenario/oracle-migrate/oracle-migration-refactor.yml
                  - name: Rearchitect
                    href: example-scenario/oracle-migrate/oracle-migration-rearchitect.yml
      - name: Mixed Reality
        items:
          - name: Guides
            items:
              - name: Azure mixed reality cloud services
                href: /windows/mixed-reality/develop/mixed-reality-cloud-services
                maintainContext: true
              - name: Choose a mixed reality engine
                href: /windows/mixed-reality/develop/choosing-an-engine
                maintainContext: true
              - name: Design and prototype for mixed reality
                href: /windows/mixed-reality/design/design
                maintainContext: true
              - name: Spatial Anchors in a shared experience
                href: /windows/mixed-reality/develop/unity/tutorials/mr-learning-sharing-05
                maintainContext: true
              - name: MR core concepts
                items:
                  - name: App model
                    href: /windows/mixed-reality/design/app-model
                    maintainContext: true
                  - name: App views
                    href: /windows/mixed-reality/design/app-views
                    maintainContext: true
                  - name: Audio in mixed reality
                    href: /windows/mixed-reality/design/spatial-sound
                    maintainContext: true
                  - name: Comfort
                    href: /windows/mixed-reality/design/comfort
                    maintainContext: true
                  - name: Coordinate systems
                    href: /windows/mixed-reality/design/coordinate-systems
                    maintainContext: true
                  - name: Eye tracking
                    href:  /windows/mixed-reality/design/eye-tracking
                    maintainContext: true
                  - name: Holographic frame
                    href: /windows/mixed-reality/design/holographic-frame
                    maintainContext: true
                  - name: Room scan visualization
                    href: /windows/mixed-reality/design/room-scan-visualization
                    maintainContext: true
                  - name: Scene understanding
                    href: /windows/mixed-reality/design/scene-understanding
                    maintainContext: true
                  - name: Spatial anchors
                    href: /windows/mixed-reality/design/spatial-anchors
                    maintainContext: true
                  - name: Spatial mapping
                    href: /windows/mixed-reality/design/spatial-mapping
                    maintainContext: true
                  - name: Start gesture
                    href: /windows/mixed-reality/design/system-gesture
                    maintainContext: true
              - name: Types of mixed reality apps
                href: /windows/mixed-reality/discover/types-of-mixed-reality-apps
                maintainContext: true
              - name: Design content for holographic display
                href: /windows/mixed-reality/design/designing-content-for-holographic-display
                maintainContext: true
              - name: Shared experiences in mixed reality
                href: /windows/mixed-reality/design/shared-experiences-in-mixed-reality
                maintainContext: true
              - name: Interaction models
                items:
                  - name: Instinctual interactions
                    href: /windows/mixed-reality/design/interaction-fundamentals
                    maintainContext: true
                  - name: Hands and motion controllers
                    items:
                      - name: Direct manipulation with hands
                        href: /windows/mixed-reality/design/direct-manipulation
                        maintainContext: true
                      - name: Motion controllers
                        href: /windows/mixed-reality/design/motion-controllers
                        maintainContext: true
                      - name: Point and commit with hands
                        href: /windows/mixed-reality/design/point-and-commit
                        maintainContext: true
                  - name: Hands-free model
                    items:
                      - name: Hands-free
                        href: /windows/mixed-reality/design/hands-free
                        maintainContext: true
                      - name: Voice input
                        href: /windows/mixed-reality/design/voice-input
                        maintainContext: true
                      - name: Eye-gaze and dwell
                        href: /windows/mixed-reality/design/gaze-and-dwell-eyes
                        maintainContext: true
                      - name: Head-gaze and dwell
                        href: /windows/mixed-reality/design/gaze-and-dwell-head
                        maintainContext: true
                      - name: Eye-gaze-based interaction
                        href: /windows/mixed-reality/design/eye-gaze-interaction
                        maintainContext: true
                  - name: Gaze and commit model
                    items:
                      - name: Gaze and commit
                        href: /windows/mixed-reality/design/gaze-and-commit
                        maintainContext: true
                      - name: Head-gaze and commit
                        href: /windows/mixed-reality/design/gaze-and-commit-head
                        maintainContext: true
              - name: UI controls and behaviors
                items:
                  - name: Cursors
                    href: /windows/mixed-reality/design/cursors
                    maintainContext: true
                  - name: Point and commit with hands
                    href: /windows/mixed-reality/design/point-and-commit
                    maintainContext: true
                  - name: Button
                    href: /windows/mixed-reality/design/button
                    maintainContext: true
                  - name: Interactable object
                    href: /windows/mixed-reality/design/interactable-object
                    maintainContext: true
                  - name: Bounding box and App bar
                    href: /windows/mixed-reality/design/app-bar-and-bounding-box
                    maintainContext: true
                  - name: Direct manipulation with hands
                    href: /windows/mixed-reality/design/direct-manipulation
                    maintainContext: true
                  - name: Hand menu
                    href: /windows/mixed-reality/design/hand-menu
                    maintainContext: true
                  - name: Near menu
                    href: /windows/mixed-reality/design/near-menu
                    maintainContext: true
                  - name: Object collection
                    href: /windows/mixed-reality/design/object-collection
                    maintainContext: true
                  - name: Keyboard
                    href: /windows/mixed-reality/design/keyboard
                    maintainContext: true
                  - name: Tooltip
                    href: /windows/mixed-reality/design/tooltip
                    maintainContext: true
                  - name: Slate
                    href: /windows/mixed-reality/design/slate
                    maintainContext: true
                  - name: Slider
                    href: /windows/mixed-reality/design/slider
                    maintainContext: true
                  - name: Shader
                    href: /windows/mixed-reality/design/shader
                    maintainContext: true
                  - name: Dialog
                    href: /windows/mixed-reality/design/dialog-ui
                    maintainContext: true
                  - name: Hand coach
                    href: /windows/mixed-reality/design/hand-coach
                    maintainContext: true
                  - name: Spatial mesh
                    href: /windows/mixed-reality/design/spatial-mesh-ux
                    maintainContext: true
                  - name: Billboarding and tag-along
                    href: /windows/mixed-reality/design/billboarding-and-tag-along
                    maintainContext: true
                  - name: Progress indicator
                    href: /windows/mixed-reality/design/progress
                    maintainContext: true
                  - name: Surface magnetism
                    href: /windows/mixed-reality/design/surface-magnetism
                    maintainContext: true
          - name: Solution ideas
            items:
              - name: Design review with mixed reality
                href: solution-ideas/articles/collaborative-design-review-powered-by-mixed-reality.yml
              - name: Facilities management with mixed reality
                href: solution-ideas/articles/facilities-management-powered-by-mixed-reality-and-iot.yml
              - name: Training powered by mixed reality
                href: solution-ideas/articles/training-and-procedural-guidance-powered-by-mixed-reality.yml
      - name: Mobile
        items:
          - name: Guides
            items:
              - name: Choose a mobile development framework
                href: /azure/developer/mobile-apps/choose-mobile-framework
                maintainContext: true
              - name: Build a serverless mobile back-end
                href: /azure/developer/mobile-apps/serverless-compute
                maintainContext: true
              - name: Cloud-hosted source control for mobile
                href: /azure/developer/mobile-apps/code-hosting-services
                maintainContext: true
              - name: Continuous build and integration for mobile
                href: /azure/developer/mobile-apps/continuous-integration
                maintainContext: true
              - name: Continuous delivery for mobile apps
                href: /azure/developer/mobile-apps/continuous-delivery
                maintainContext: true
              - name: Add authentication in mobile apps
                href: /azure/developer/mobile-apps/authentication
                maintainContext: true
              - name: Store, sync, and query mobile app data
                href: /azure/developer/mobile-apps/data-storage
                maintainContext: true
              - name: Cloud storage for mobile apps
                href: /azure/developer/mobile-apps/azure-storage
                maintainContext: true
              - name: Analyze mobile app use
                href: /azure/developer/mobile-apps/analytics
                maintainContext: true
          - name: Solution ideas
            items:
              - name: Adding mobile front-ends to legacy apps
                href: solution-ideas/articles/adding-a-modern-web-and-mobile-frontend-to-a-legacy-claims-processing-application.yml
              - name: Custom mobile workforce app
                href: solution-ideas/articles/custom-mobile-workforce-app.yml
              - name: Scalable apps with Azure MySQL
                href: solution-ideas/articles/scalable-web-and-mobile-applications-using-azure-database-for-mysql.yml
              - name: Scalable apps using Azure PostgreSQL
                href: solution-ideas/articles/scalable-web-and-mobile-applications-using-azure-database-for-postgresql.yml
              - name: Social app for with authentication
                href: solution-ideas/articles/social-mobile-and-web-app-with-authentication.yml
              - name: Task-based consumer mobile app
                href: solution-ideas/articles/task-based-consumer-mobile-app.yml
      - name: Networking
        items:
          - name: Guides
            items:
              - name: Application Gateway framework review
                href: networking/guide/waf-application-gateway.md
              - name: Azure Firewall guidance
                items:
                  - name: Azure Firewall architecture overview
                    href: example-scenario/firewalls/index.yml
                  - name: Azure Firewall framework review
                    href: networking/guide/well-architected-framework-azure-firewall.md
                  - name: Security baseline for Azure Firewall
                    href: /security/benchmark/azure/baselines/firewall-security-baseline
                    maintainContext: true
              - name: NAT gateway framework review
                href: networking/guide/well-architected-network-address-translation-gateway.md                
              - name: Private Link in hub-and-spoke network
                href: guide/networking/private-link-hub-spoke-network.yml
              - name: Virtual Network guidance
                items:
                  - name: Add IP spaces to peered virtual networks
                    href: networking/prefixes/add-ip-space-peered-vnet.md
                  - name: Segment virtual networks
                    href: reference-architectures/hybrid-networking/network-level-segmentation.yml
                  - name: VNet peering and VPN gateways
                    href: reference-architectures/hybrid-networking/vnet-peering.yml
                  - name: Limit cross-tenant private endpoints
                    href: /azure/cloud-adoption-framework/ready/azure-best-practices/limit-cross-tenant-private-endpoint-connections
                    maintainContext: true
              - name: Build solutions with availability zones
                href: high-availability/building-solutions-for-high-availability.md
              - name: Use ExpressRoute with Power Platform
                items:
                  - name: Overview
                    href: /power-platform/guidance/expressroute/overview
                    maintainContext: true
                  - name: Benefits of using ExpressRoute
                    href: /power-platform/guidance/expressroute/benefits
                    maintainContext: true
                  - name: How ExpressRoute works
                    href: /power-platform/guidance/expressroute/how-expressroute-works
                    maintainContext: true
                  - name: Before you use ExpressRoute
                    href: /power-platform/guidance/expressroute/things-to-consider
                    maintainContext: true
                  - name: Understand Power Platform architecture
                    href: /power-platform/guidance/expressroute/understanding-architecture
                    maintainContext: true
                  - name: Plan an ExpressRoute deployment
                    href: /power-platform/guidance/expressroute/planning-expressroute
                    maintainContext: true
                  - name: Set up ExpressRoute for Power Platform
                    href: /power-platform/guidance/expressroute/setup
                    maintainContext: true
                  - name: ExpressRoute readiness checklist
                    href: /power-platform/guidance/expressroute/checklist
                    maintainContext: true
              - name: ExpressRoute for Office 365
                href: /microsoft-365/enterprise/azure-expressroute
                maintainContext: true
              - name: Connectivity to other cloud providers
                href: /azure/cloud-adoption-framework/ready/azure-best-practices/connectivity-to-other-providers
                maintainContext: true
              - name: Connectivity to Oracle Cloud Infrastructure
                href: /azure/cloud-adoption-framework/ready/azure-best-practices/connectivity-to-other-providers-oci
                maintainContext: true
          - name: Architectures
            items:
              - name: Deploy highly available NVAs
                href: reference-architectures/dmz/nva-ha.yml
              - name: Enterprise-scale landing zone
                href: /azure/cloud-adoption-framework/ready/enterprise-scale/architecture
                maintainContext: true
              - name: Global transit network and Virtual WAN
                href: /azure/virtual-wan/virtual-wan-global-transit-network-architecture
                maintainContext: true
              - name: High availability for IaaS apps
                href: example-scenario/infrastructure/iaas-high-availability-disaster-recovery.yml
              - name: Hub-spoke network topology in Azure
                href: reference-architectures/hybrid-networking/hub-spoke.yml
              - name: Hub-spoke topology with Virtual WAN
                href: networking/hub-spoke-vwan-architecture.yml
              - name: Hybrid networking
                items:
                  - name: Azure Automation Update Management
                    href: hybrid/azure-update-mgmt.yml
                  - name: Connect servers with Network Adapter
                    href: hybrid/azure-network-adapter.yml
                  - name: Design a hybrid DNS solution
                    href: hybrid/hybrid-dns-infra.yml
                  - name: Hybrid availability and monitoring
                    href: hybrid/hybrid-perf-monitoring.yml
              - name: Implement a secure hybrid network
                href: reference-architectures/dmz/secure-vnet-dmz.yml
              - name: Interconnect with China using Virtual WAN
                href: /azure/virtual-wan/interconnect-china
                maintainContext: true
              - name: Migrate to Azure Virtual WAN
                href: /azure/virtual-wan/migrate-from-hub-spoke-topology
                maintainContext: true
              - name: Multi-region N-tier application
                href: reference-architectures/n-tier/multi-region-sql-server.yml
              - name: Multi-region load balancing
                href: high-availability/reference-architecture-traffic-manager-application-gateway.yml
              - name: Multi-tier web application built for HA/DR
                href: example-scenario/infrastructure/multi-tier-app-disaster-recovery.yml
              - name: Multitenant SaaS
                href: example-scenario/multi-saas/multitenant-saas.yml
              - name: Network-hardened web app
                href: example-scenario/security/hardened-web-app.yml
              - name: Network topology and connectivity with AVS
                href: /azure/cloud-adoption-framework/scenarios/azure-vmware/eslz-network-topology-connectivity
                maintainContext: true
              - name: Private Link and DNS integration at scale
                href: /azure/cloud-adoption-framework/ready/azure-best-practices/private-link-and-dns-integration-at-scale
                maintainContext: true
              - name: SD-WAN connectivity with Virtual WAN
                href: /azure/virtual-wan/sd-wan-connectivity-architecture
                maintainContext: true
              - name: Traditional Azure networking topology
                href: /azure/cloud-adoption-framework/ready/azure-best-practices/traditional-azure-networking-topology
                maintainContext: true
              - name: Update route tables with Route Server
                href: example-scenario/networking/manage-routing-azure-route-server.yml
              - name: Virtual WAN network topology
                href: /azure/cloud-adoption-framework/ready/azure-best-practices/virtual-wan-network-topology
                maintainContext: true
              - name: Virtual WAN optimized for requirements
                href: example-scenario/infrastructure/performance-security-optimized-vwan.yml
          - name: Solution ideas
            items:
              - name: Low-latency network for industry
                href: solution-ideas/articles/low-latency-network.yml
              - name: Video capture and analytics for retail
                href: solution-ideas/articles/video-analytics.yml
              - name: IoT network for healthcare facilities
                href: solution-ideas/articles/healthcare-network.yml
      - name: Oracle
        items:
          - name: Guides
            items:
              - name: Connectivity to Oracle Cloud Infrastructure
                href: /azure/cloud-adoption-framework/ready/azure-best-practices/connectivity-to-other-providers-oci
                maintainContext: true
              - name: Oracle solutions on Azure
                href: /azure/virtual-machines/workloads/oracle/oracle-overview
                maintainContext: true
              - name: Design an Oracle database in Azure
                href: /azure/virtual-machines/workloads/oracle/oracle-design
                maintainContext: true
              - name: Oracle Database backup
                items:
                  - name: Oracle Database backup strategies
                    href: /azure/virtual-machines/workloads/oracle/oracle-database-backup-strategies
                    maintainContext: true
                  - name: Oracle backup using Azure Storage
                    href: /azure/virtual-machines/workloads/oracle/oracle-database-backup-azure-storage
                    maintainContext: true
                  - name: Oracle backup using Azure Backup
                    href: /azure/virtual-machines/workloads/oracle/oracle-database-backup-azure-backup
                    maintainContext: true
              - name: Oracle disaster recovery options
                href: /azure/virtual-machines/workloads/oracle/oracle-disaster-recovery
                maintainContext: true
              - name: Oracle WebLogic Server
                items: 
                  - name: Oracle WebLogic Server on Azure VMs
                    href: /azure/virtual-machines/workloads/oracle/oracle-weblogic
                    maintainContext: true
                  - name: Oracle WebLogic Server on AKS
                    href: /azure/virtual-machines/workloads/oracle/weblogic-aks
                    maintainContext: true
          - name: Architectures
            items:
              - name: Oracle application architectures
                href: /azure/virtual-machines/workloads/oracle/oracle-oci-applications
                maintainContext: true
              - name: Oracle Cloud Infrastructure solutions
                href: /azure/virtual-machines/workloads/oracle/oracle-oci-overview
                maintainContext: true
              - name: Oracle database architectures
                href: /azure/virtual-machines/workloads/oracle/oracle-reference-architecture
                maintainContext: true
              - name: Oracle database migration
                items:
                  - name: Oracle database migration to Azure
                    href: solution-ideas/articles/reference-architecture-for-oracle-database-migration-to-azure.yml
                  - name: Migration decision process
                    href: example-scenario/oracle-migrate/oracle-migration-overview.yml
                  - name: Cross-cloud connectivity
                    href: example-scenario/oracle-migrate/oracle-migration-cross-cloud.yml
                  - name: Lift and shift to Azure VMs
                    href: example-scenario/oracle-migrate/oracle-migration-lift-shift.yml
                  - name: Refactor
                    href: example-scenario/oracle-migrate/oracle-migration-refactor.yml
                  - name: Rearchitect
                    href: example-scenario/oracle-migrate/oracle-migration-rearchitect.yml
              - name: Oracle Database with Azure NetApp Files
                href: example-scenario/file-storage/oracle-azure-netapp-files.yml
              - name: Run Oracle databases on Azure
                href: solution-ideas/articles/reference-architecture-for-oracle-database-on-azure.yml
              - name: SAP deployment using an Oracle database
                href: example-scenario/apps/sap-production.yml
              - name: SAP system on Oracle Database
                href: example-scenario/apps/sap-on-oracle.yml
      - name: SAP
        items:
          - name: Get started
            href: reference-architectures/sap/sap-overview.yml
          - name: Guides
            items:
              - name: Checklist
                href: /azure/virtual-machines/workloads/sap/sap-deployment-checklist
                maintainContext: true
              - name: SAP HANA infrastructure configurations
                href: /azure/virtual-machines/workloads/sap/hana-vm-operations
                maintainContext: true
              - name: SAP workload configurations with AZs
                href: /azure/virtual-machines/workloads/sap/sap-ha-availability-zones
                maintainContext: true
              - name: Supported scenarios for HLI
                href: /azure/virtual-machines/workloads/sap/hana-supported-scenario
                maintainContext: true
          - name: Architectures
            items:
              - name: Dev/test for SAP
                href: example-scenario/apps/sap-dev-test.yml
              - name: SAP BusinessObjects BI platform
                href: /azure/virtual-machines/workloads/sap/businessobjects-deployment-guide
                maintainContext: true
              - name: SAP BusinessObjects BI platform for Linux
                href: /azure/virtual-machines/workloads/sap/businessobjects-deployment-guide-linux
                maintainContext: true
              - name: SAP BW/4HANA in Linux on Azure
                href: reference-architectures/sap/run-sap-bw4hana-with-linux-virtual-machines.yml
              - name: SAP deployment using an Oracle DB
                href: example-scenario/apps/sap-production.yml
              - name: SAP HANA on HLI general architecture
                href: /azure/virtual-machines/workloads/sap/hana-architecture
                maintainContext: true
              - name: SAP HANA on HLI network architecture
                href: /azure/virtual-machines/workloads/sap/hana-network-architecture
                maintainContext: true
              - name: SAP HANA on HLI with HA and DR
                href: reference-architectures/sap/hana-large-instances.yml
              - name: SAP HANA scale-out with standby node
                href: /azure/virtual-machines/workloads/sap/sap-hana-scale-out-standby-netapp-files-rhel
                maintainContext: true
              - name: SAP HANA scale-up on Linux
                href: reference-architectures/sap/run-sap-hana-for-linux-virtual-machines.yml
              - name: SAP NetWeaver on Windows on Azure
                href: reference-architectures/sap/sap-netweaver.yml
              - name: SAP S/4HANA in Linux on Azure
                href: reference-architectures/sap/sap-s4hana.yml
              - name: SAP system on Oracle Database on Azure
                href: example-scenario/apps/sap-on-oracle.yml
          - name: Solution ideas
            items:
              - name: SAP NetWeaver on SQL Server
                href: solution-ideas/articles/sap-netweaver-on-sql-server.yml
              - name: SAP S/4 HANA for Large Instances
                href: solution-ideas/articles/sap-s4-hana-on-hli-with-ha-and-dr.yml
              - name: SAP workload automation using SUSE
                href: solution-ideas/articles/sap-workload-automation-suse.yml
      - name: Security
        items:
          - name: Guides
            items:
              - name: Highly-secure IaaS apps
                href: reference-architectures/n-tier/high-security-iaas.yml
              - name: Security design principles
                href: /azure/architecture/framework/security/security-principles
              - name: Virtual Network security options
                href: example-scenario/gateway/firewall-application-gateway.yml
              - name: Zero-trust network for web applications
                href: example-scenario/gateway/application-gateway-before-azure-firewall.yml
              - name: Enterprise-scale security and governance
                href: /azure/cloud-adoption-framework/ready/enterprise-scale/security-governance-and-compliance
                maintainContext: true
              - name: Integrate Data Explorer with Sentinel
                href: /azure/sentinel/store-logs-in-azure-data-explorer?tabs=adx-event-hub
                maintainContext: true
          - name: Architectures
            items:
              - name: Azure AD in Security Operations
                href: example-scenario/aadsec/azure-ad-security.yml
              - name: Cyber threat intelligence
                href: example-scenario/data/sentinel-threat-intelligence.yml
              - name: Healthcare platform confidential computing
                href: example-scenario/confidential/healthcare-inference.yml
              - name: Homomorphic encryption with SEAL
                href: solution-ideas/articles/homomorphic-encryption-seal.yml
              - name: Hybrid security monitoring
                href: hybrid/hybrid-security-monitoring.yml
              - name: Improved-security access to multitenant
                href: example-scenario/security/access-multitenant-web-app-from-on-premises.yml
              - name: Long-term security logs in Data Explorer
                href: example-scenario/security/security-log-retention-azure-data-explorer.yml
              - name: MCAS and Azure Sentinel security for AWS
                href: reference-architectures/aws/aws-azure-security-solutions.yml
              - name: Multilayered protection for Azure VMs
                href: solution-ideas/articles/multilayered-protection-azure-vm.yml
              - name: Real-time fraud detection
                href: example-scenario/data/fraud-detection.yml
              - name: Restrict interservice communications
                href: example-scenario/service-to-service/restrict-communications.yml
              - name: Secure OBO refresh tokens
                href: example-scenario/secrets/secure-refresh-tokens.yml
              - name: Securely managed web apps
                href: example-scenario/apps/fully-managed-secure-apps.yml
              - name: Secure a Microsoft Teams channel bot
                href: example-scenario/teams/securing-bot-teams-channel.yml
              - name: SQL Managed Instance with CMK
                href: example-scenario/data/sql-managed-instance-cmk.yml
              - name: Virtual network integrated microservices
                href: example-scenario/integrated-multiservices/virtual-network-integration.yml
              - name: Web app private database connectivity
                href: example-scenario/private-web-app/private-web-app.yml
      - name: Storage
        items:
          - name: Get started
            href: guide/storage/storage-start-here.md
          - name: Guides
            items:
              - name: Storage accounts
                href: /azure/storage/common/storage-account-overview
                maintainContext: true                
              - name: Storage encryption for data at rest
                href: /azure/storage/common/storage-service-encryption
                maintainContext: true
              - name: Azure Policy controls for Storage
                href: /azure/storage/common/security-controls-policy
                maintainContext: true
              - name: Use private endpoints
                href: /azure/storage/common/storage-private-endpoints
                maintainContext: true
              - name: Security baseline for Azure Storage
                href: /security/benchmark/azure/baselines/storage-security-baseline
                maintainContext: true
              - name: Data redundancy
                href: /azure/storage/common/storage-redundancy
                maintainContext: true
              - name: DR and storage account failover
                href: /azure/storage/common/storage-disaster-recovery-guidance
                maintainContext: true
              - name: Azure Storage migration guidance
                href: /azure/storage/common/storage-migration-overview
                maintainContext: true
              - name: FSLogix for the enterprise
                href: example-scenario/wvd/windows-virtual-desktop-fslogix.yml              
              - name: Blob storage guidance
                items: 
                  - name: Authorize access to blobs with AAD
                    href: /azure/storage/blobs/authorize-access-azure-active-directory
                    maintainContext: true
                  - name: Authorize access with role conditions
                    href: /azure/storage/common/storage-auth-abac
                    maintainContext: true
                  - name: Data protection
                    href: /azure/storage/blobs/data-protection-overview
                    maintainContext: true
                  - name: Security recommendations
                    href: /azure/storage/blobs/security-recommendations
                    maintainContext: true
                  - name: Performance and scalability checklist
                    href: /azure/storage/blobs/storage-performance-checklist
                    maintainContext: true
              - name: Data Lake Storage guidance
                items: 
                  - name: Best practices
                    href: /azure/storage/blobs/data-lake-storage-best-practices
                    maintainContext: true
                  - name: Security controls by Azure Policy
                    href: /azure/data-lake-store/security-controls-policy
                    maintainContext: true
              - name: File storage guidance
                items: 
                  - name: Planning for deployment
                    href: /azure/storage/files/storage-files-planning
                    maintainContext: true
                  - name: Identity-based authentication
                    href: /azure/storage/files/storage-files-active-directory-overview
                    maintainContext: true
                  - name: Networking considerations
                    href: /azure/storage/files/storage-files-networking-overview
                    maintainContext: true
                  - name: Disaster recovery and failover
                    href: /azure/storage/common/storage-disaster-recovery-guidance
                    maintainContext: true
                  - name: File share backup
                    href: /azure/backup/azure-file-share-backup-overview
                    maintainContext: true
              - name: Queue storage guidance
                items: 
                  - name: Authorize access with AAD
                    href: /azure/storage/queues/authorize-access-azure-active-directory
                    maintainContext: true
                  - name: Performance and scalability checklist
                    href: /azure/storage/queues/storage-performance-checklist
                    maintainContext: true
              - name: Table storage guidance
                items: 
                  - name: Authorize access with AAD
                    href: /azure/storage/tables/authorize-access-azure-active-directory
                    maintainContext: true
                  - name: Performance and scalability checklist
                    href: /azure/storage/tables/storage-performance-checklist
                    maintainContext: true
                  - name: Design scalable and performant tables
                    href: /azure/storage/tables/table-storage-design
                    maintainContext: true
                  - name: Design for querying
                    href: /azure/storage/tables/table-storage-design-for-query
                    maintainContext: true
                  - name: Table design patterns
                    href: /azure/storage/tables/table-storage-design-patterns
                    maintainContext: true
              - name: Disk storage guidance
                items:
                  - name: Choose a managed disk type
                    href: /azure/virtual-machines/disks-types
                    maintainContext: true
                  - name: Server-side encryption
                    href: /azure/virtual-machines/disk-encryption
                    maintainContext: true
                  - name: Disk Encryption for Linux VMs
                    href: /azure/virtual-machines/linux/disk-encryption-overview
                    maintainContext: true
                  - name: Disk Encryption for Windows VMs
                    href: /azure/virtual-machines/windows/disk-encryption-overview
                    maintainContext: true
                  - name: Design for high performance
                    href: /azure/virtual-machines/premium-storage-performance
                    maintainContext: true
                  - name: Scalability and performance targets
                    href: /azure/virtual-machines/disks-scalability-targets
                    maintainContext: true
                  - name: Create an incremental snapshot
                    href: /azure/virtual-machines/disks-incremental-snapshots
                    maintainContext: true
          - name: Architectures
            items:
              - name: Azure file shares in a hybrid environment
                href: hybrid/azure-file-share.yml
              - name: Azure files secured by AD DS
                href: example-scenario/hybrid/azure-files-on-premises-authentication.yml
              - name: Azure NetApp Files solutions
                items:                    
                  - name: AKS data protection on ANF
                    href: example-scenario/file-storage/data-protection-kubernetes-astra-azure-netapp-files.yml
                  - name: Enterprise file shares with DR
                    href: example-scenario/file-storage/enterprise-file-shares-disaster-recovery.yml
                  - name: Moodle deployment with ANF
                    href: example-scenario/file-storage/moodle-azure-netapp-files.yml
                  - name: Oracle Database with Azure NetApp Files
                    href: example-scenario/file-storage/oracle-azure-netapp-files.yml
                  - name: SQL Server on VMs with ANF
                    href: example-scenario/file-storage/sql-server-azure-netapp-files.yml
              - name: Hybrid file services
                href: hybrid/hybrid-file-services.yml
              - name: Minimal storage – change feed replication
                href: solution-ideas/articles/minimal-storage-change-feed-replicate-data.yml
              - name: Multi-region web app with replication
                href: solution-ideas/articles/multi-region-web-app-multi-writes-azure-table.yml              
              - name: Optimized storage data classification
                href: solution-ideas/articles/optimized-storage-logical-data-classification.yml
          - name: Solution ideas
            items:
              - name: HIPAA/HITRUST Health Data and AI
                href: solution-ideas/articles/security-compliance-blueprint-hipaa-hitrust-health-data-ai.yml
              - name: Media rendering
                href: solution-ideas/articles/azure-batch-rendering.yml
              - name: Medical data storage
                href: solution-ideas/articles/medical-data-storage.yml
              - name: Two-region app with Table storage failover
                href: solution-ideas/articles/multi-region-web-app-azure-table-failover.yml
      - name: Virtual Desktop
        items:
          - name: Guides
            items:
              - name: Authentication in Azure Virtual Desktop
                href: /azure/virtual-desktop/authentication
                maintainContext: true
              - name: Azure Virtual Desktop network connectivity
                href: /azure/virtual-desktop/network-connectivity
                maintainContext: true
              - name: Azure AD join for Azure Virtual Desktop
                href: example-scenario/wvd/azure-virtual-desktop-azure-active-directory-join.md
              - name: Connect RDP Shortpath
                href: /azure/virtual-desktop/shortpath
                maintainContext: true
              - name: FSLogix guidance
                items:
                  - name: FSLogix for the enterprise
                    href: example-scenario/wvd/windows-virtual-desktop-fslogix.yml
                  - name: FSLogix profile containers and files
                    href: /azure/virtual-desktop/fslogix-containers-azure-files
                    maintainContext: true
                  - name: Storage FSLogix profile container
                    href: /azure/virtual-desktop/store-fslogix-profile
                    maintainContext: true
          - name: Architectures
            items:
              - name: Azure Virtual Desktop for the enterprise
                href: example-scenario/wvd/windows-virtual-desktop.yml
              - name: Multiple Active Directory forests
                href: example-scenario/wvd/multi-forest.yml
              - name: Multiple forests with Azure AD DS
                href: example-scenario/wvd/multi-forest-azure-managed.yml
      - name: Web
        items:
          - name: Guides
            items:
              - name: Design principles
                href: guide/design-principles/index.md
              - name: Design and implementation patterns
                href: patterns/category/design-implementation.md
              - name: App Service considerations
                items:
                  - name: Deployment best practices
                    href: /azure/app-service/deploy-best-practices
                    maintainContext: true
                  - name: Security recommendations
                    href: /azure/app-service/security-recommendations
                    maintainContext: true
                  - name: Security baseline for App Service
                    href: /security/benchmark/azure/baselines/app-service-security-baseline
                    maintainContext: true
                  - name: Networking features for App Service
                    href: /azure/app-service/networking-features
                    maintainContext: true
              - name: Modernize web apps
                items:
                  - name: Characteristics of modern web apps
                    href: /dotnet/architecture/modern-web-apps-azure/modern-web-applications-characteristics
                    maintainContext: true
                  - name: Choose between web apps and SPAs
                    href: /dotnet/architecture/modern-web-apps-azure/choose-between-traditional-web-and-single-page-apps
                    maintainContext: true
                  - name: ASP.NET architectural principles
                    href: /dotnet/architecture/modern-web-apps-azure/architectural-principles
                    maintainContext: true
                  - name: Common client-side web technologies
                    href: /dotnet/architecture/modern-web-apps-azure/common-client-side-web-technologies
                    maintainContext: true
                  - name: Development process for Azure
                    href: /dotnet/architecture/modern-web-apps-azure/development-process-for-azure
                    maintainContext: true
                  - name: Azure hosting for ASP.NET web apps
                    href: /dotnet/architecture/modern-web-apps-azure/azure-hosting-recommendations-for-asp-net-web-apps
                    maintainContext: true
              - name: Eventual consistency in Power Platform
                href: reference-architectures/power-platform/eventual-consistency.yml
          - name: Architectures
            items:
              - name: Basic web application
                href: reference-architectures/app-service-web-app/basic-web-app.yml
              - name: Blueprint architectures
                items:
                 - name: Blueprint - PaaS web app for FedRAMP
                   href: /previous-versions/azure/security/blueprints/fedramp-paaswa-overview
                   maintainContext: true
                 - name: Blueprint - PaaS web app for PCI DSS
                   href: /previous-versions/azure/security/blueprints/pcidss-paaswa-overview
                   maintainContext: true
              - name: Clinical insights with Cloud for Healthcare
                href: example-scenario/mch-health/medical-data-insights.yml
              - name: Common web app architectures
                href: /dotnet/architecture/modern-web-apps-azure/common-web-application-architectures
                maintainContext: true
              - name: Consumer health portal
                href: example-scenario/digital-health/health-portal.yml
              - name: Deployment in App Service Environments
                items:
                  - name: Standard deployment
                    href: reference-architectures/enterprise-integration/ase-standard-deployment.yml
                  - name: High availability deployment
                    href: reference-architectures/enterprise-integration/ase-high-availability-deployment.yml
              - name: E-commerce front end
                href: example-scenario/apps/ecommerce-scenario.yml
              - name: Highly available multi-region web app
                href: reference-architectures/app-service-web-app/multi-region.yml
              - name: "IaaS: Web app with relational database"
                href: high-availability/ref-arch-iaas-web-and-db.yml
              - name: Improved-security access to multitenant web apps from on-premises 
                href: example-scenario/security/access-multitenant-web-app-from-on-premises.yml
              - name: Intelligent search engine for e-commerce
                href: example-scenario/apps/ecommerce-search.yml
              - name: Migrate a web app using Azure APIM
                href: example-scenario/apps/apim-api-scenario.yml
              - name: Multi-region web app with private database
                href: example-scenario/sql-failover/app-service-private-sql-multi-region.yml
              - name: Multi-tier app service with service endpoint
                href: reference-architectures/app-service-web-app/multi-tier-app-service-service-endpoint.yml
              - name: Multi-tier web app built for HA/DR
                href: example-scenario/infrastructure/multi-tier-app-disaster-recovery.yml
              - name: Protect APIs with Application Gateway
                href: reference-architectures/apis/protect-apis.yml
              - name: Real-time location sharing
                href: example-scenario/signalr/index.yml
              - name: Scalable and secure WordPress on Azure
                href: example-scenario/infrastructure/wordpress.yml
              - name: Scalable cloud applications and SRE
                href: example-scenario/apps/scalable-apps-performance-modeling-site-reliability.yml
              - name: Scalable order processing
                href: example-scenario/data/ecommerce-order-processing.yml
              - name: Scalable web app
                href: reference-architectures/app-service-web-app/scalable-web-app.yml
              - name: Serverless web app
                href: reference-architectures/serverless/web-app.yml
              - name: Virtual visits with Cloud for Healthcare
                href: example-scenario/mch-health/virtual-health-mch.yml
              - name: Web app monitoring on Azure
                href: reference-architectures/app-service-web-app/app-monitoring.yml
              - name: Web app private database connectivity
                href: example-scenario/private-web-app/private-web-app.yml
          - name: Solution ideas
            items:
              - name: Dynamics Business Central as a service
                href: solution-ideas/articles/business-central.yml
              - name: E-commerce website running in ASE
                href: solution-ideas/articles/ecommerce-website-running-in-secured-ase.yml
              - name: Highly available SharePoint farm
                href: solution-ideas/articles/highly-available-sharepoint-farm.yml
              - name: Hybrid SharePoint farm with Microsoft 365
                href: solution-ideas/articles/sharepoint-farm-microsoft-365.yml
              - name: Scalable e-commerce web app
                href: solution-ideas/articles/scalable-ecommerce-web-app.yml
              - name: Scalable Episerver marketing website
                href: solution-ideas/articles/digital-marketing-episerver.yml
              - name: Scalable Sitecore marketing website
                href: solution-ideas/articles/digital-marketing-sitecore.yml
              - name: Scalable Umbraco CMS web app
                href: solution-ideas/articles/medium-umbraco-web-app.yml
              - name: Scalable web apps with Redis
                href: solution-ideas/articles/scalable-web-apps.yml
              - name: Simple branded website
                href: solution-ideas/articles/simple-branded-website.yml
              - name: Simple digital marketing website
                href: solution-ideas/articles/digital-marketing-smb.yml
              - name: Web/mobile apps with MySQL and Redis
                href: solution-ideas/articles/webapps.yml
  - name: Cloud Adoption Framework
    href: /azure/cloud-adoption-framework<|MERGE_RESOLUTION|>--- conflicted
+++ resolved
@@ -840,25 +840,15 @@
               - name: Upscale ML lifecycle with MLOps framework
                 href: example-scenario/mlops/mlops-technical-paper.yml
               - name: On-demand, scalable, high-power compute
-<<<<<<< HEAD
                 href: industries/manufacturing/compute-manufacturing-overview.yml
               - name: Azure AI for predictive maintenance
                 href: data-science-process/predictive-maintenance-playbook.md
-=======
-                href: /previous-versions/azure/industry-marketing/manufacturing/compute-in-manufacturing-overview
-                maintainContext: true
->>>>>>> b610ceac
               - name: Predictive maintenance in manufacturing
                 href: industries/manufacturing/predictive-maintenance-overview.yml
               - name: Predictive maintenance solution
-<<<<<<< HEAD
                 href: industries/manufacturing/predictive-maintenance-solution.yml
               - name: ML Anomaly Detection API
-                hrf: data-science-process/apps-anomaly-detection-api.md
-=======
-                href: /previous-versions/azure/industry-marketing/manufacturing/predictive-maintenance-solution
-                maintainContext: true
->>>>>>> b610ceac
+                href: data-science-process/apps-anomaly-detection-api.md
               - name: Extract actionable insights from IoT data
                 href: industries/manufacturing/extract-insights-iot-data.yml
           - name: Architectures
