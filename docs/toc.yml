items:
- name: Azure Architecture Center
  href: ./index.yml
- name: Browse all Architectures
  href: browse/index.yml
- name: Architecture icons
  href: icons/index.md
- name: What's new
  href: changelog.md
- name: Landing zones
  items:
  - name: Deployment Options
    href: landing-zones/landing-zone-deploy.md
  - name: Platform landing zone design guides
    items:
    - name: Bicep landing zone implementation
      href: landing-zones/bicep/landing-zone-bicep.md
    - name: Terraform landing zone implementation
      href: landing-zones/terraform/landing-zone-terraform.md
  - name: Application landing zone design guides
    items:
    - name: Azure Virtual Desktop
      href: landing-zones/azure-virtual-desktop/design-guide.md
  - name: Subscription vending implementation
    href: landing-zones/subscription-vending.yml
- name: Application architecture fundamentals
  items:
  - name: Introduction
    href: guide/index.md
  - name: Architecture styles
    items:
    - name: Overview
      href: guide/architecture-styles/index.md
    - name: Big compute
      href: guide/architecture-styles/big-compute.yml
    - name: Big data
      href: guide/architecture-styles/big-data.yml
    - name: Event-driven architecture
      href: guide/architecture-styles/event-driven.yml
    - name: Microservices
      href: guide/architecture-styles/microservices.yml
    - name: N-tier application
      href: guide/architecture-styles/n-tier.yml
    - name: Web-queue-worker
      href: guide/architecture-styles/web-queue-worker.yml
  - name: Design principles for Azure applications
    items:
    - name: Overview
      href: guide/design-principles/index.md
    - name: Design for self-healing
      href: guide/design-principles/self-healing.md
    - name: Make all things redundant
      href: guide/design-principles/redundancy.md
    - name: Minimize coordination
      href: guide/design-principles/minimize-coordination.yml
    - name: Design to scale out
      href: guide/design-principles/scale-out.md
    - name: Partition around limits
      href: guide/design-principles/partition.md
    - name: Design for operations
      href: guide/design-principles/design-for-operations.md
    - name: Use managed services
      href: guide/design-principles/managed-services.md
    - name: Use an identity service
      href: guide/design-principles/identity.md
    - name: Design for evolution
      href: guide/design-principles/design-for-evolution.md
    - name: Build for the needs of business
      href: guide/design-principles/build-for-business.md
    - name: Resiliency checklist for services
      href: checklist/resiliency-per-service.md
    - name: Failure mode analysis for services
      href: resiliency/failure-mode-analysis.md
  - name: Technology choices
    items:
    - name: Overview
      href: guide/technology-choices/technology-choices-overview.md
    - name: Choose a compute service
      items:
      - name: Azure compute services
        href: guide/technology-choices/compute-decision-tree.yml
      - name: High availability and disaster recovery
        href: example-scenario/infrastructure/iaas-high-availability-disaster-recovery.yml
      - name: Microservices compute options
        href: /azure/architecture/microservices/design/compute-options
      - name: Web apps and single page apps
        href: /dotnet/architecture/modern-web-apps-azure/choose-between-traditional-web-and-single-page-apps
        maintainContext: true
      - name: Multiparty computing
        href: guide/technology-choices/multiparty-computing-service.yml
    - name: Choose a container option
      items:
      - name: Container options
        href: guide/choose-azure-container-service.md
        maintainContext: true
      - name: Containers for confidential computing
        href: /azure/confidential-computing/choose-confidential-containers-offerings
        maintainContext: true
      - name: Kubernetes at the edge
        href: operator-guides/aks/choose-kubernetes-edge-compute-option.md
      - name: Bare-metal Kubernetes at the edge
        href: operator-guides/aks/choose-bare-metal-kubernetes.yml
    - name: Choose a hybrid service
      items:
      - name: Hybrid options
        href: guide/technology-choices/hybrid-considerations.yml
      - name: Compare Azure Stack Hub and Azure
        href: /azure-stack/user/azure-stack-considerations
        maintainContext: true
      - name: Compare Azure, Stack Hub, and Stack HCI
        href: /azure-stack/operator/compare-azure-azure-stack
        maintainContext: true
      - name: Compare Azure Stack HCI and Stack Hub
        href: /azure-stack/hci/concepts/compare-azure-stack-hub
        maintainContext: true
      - name: Compare Stack HCI and Windows Server
        href: /azure-stack/hci/concepts/compare-windows-server
        maintainContext: true
      - name: Choose drives for Azure Stack HCI
        href: /azure-stack/hci/concepts/choose-drives
        maintainContext: true
      - name: FSLogix in Azure Virtual Desktop
        href: /azure/virtual-desktop/store-fslogix-profile
        maintainContext: true
    - name: Choose a security option
      items:
      - name: Deployment models
        href: /azure/confidential-computing/confidential-computing-deployment-models
        maintainContext: true
      - name: Containers for confidential computing
        href: /azure/confidential-computing/choose-confidential-containers-offerings
        maintainContext: true
    - name: Choose an identity service
      items:
      - name: Active Directory services
        href: /azure/active-directory-domain-services/compare-identity-solutions
        maintainContext: true
      - name: Hybrid identity authentication methods
        href: /azure/active-directory/hybrid/choose-ad-authn
        maintainContext: true
    - name: Choose a storage service
      items:
      - name: Storage options
        href: guide/technology-choices/storage-options.md
      - name: Managed disk types
        href: /azure/virtual-machines/disks-types
        maintainContext: true
      - name: Data transfer
        items:
        - name: Data transfer solutions
          href: /azure/storage/common/storage-choose-data-transfer-solution
          maintainContext: true
        - name: Compare data transfer options
          href: /azure/storsimple/storsimple-8000-choose-storage-solution
          maintainContext: true
        - name: Large datasets, low bandwidth
          href: /azure/storage/common/storage-solution-large-dataset-low-network
          maintainContext: true
        - name: Large datasets, moderate bandwidth
          href: /azure/storage/common/storage-solution-large-dataset-moderate-high-network
          maintainContext: true
        - name: Small datasets, low bandwidth
          href: /azure/storage/common/storage-solution-small-dataset-low-moderate-network
          maintainContext: true
        - name: Periodic data transfer
          href: /azure/storage/common/storage-solution-periodic-data-transfer
          maintainContext: true
    - name: Choose a data store
      items:
      - name: Understanding data store models
        items:
          - name: Types of data store models
            href: guide/technology-choices/data-store-overview.md
          - name: Non-relational data store
            href: data-guide/big-data/non-relational-data.yml
          - name: Review data options
            href: guide/technology-choices/data-options.md
          - name: Criteria for choosing a data store
            href: guide/technology-choices/data-store-considerations.md
      - name: Selecting a data store model
        items:
          - name: Big data storage
            href: data-guide/technology-choices/data-storage.md
          - name: Compare NoSQL and relational
            href: /azure/cosmos-db/relational-nosql
          - name: Choose an API in Cosmos DB
            href: /azure/cosmos-db/choose-api
          - name: PostgreSQL options
            href: /azure/postgresql/single-server/overview-postgres-choose-server-options
          - name: Search data store
            href: data-guide/technology-choices/search-options.md
          - name: Select a data store
            href: guide/technology-choices/data-store-decision-tree.md
      - name: Database scenarios
        items:
        - name: OLAP solutions
          href: data-guide/relational-data/online-analytical-processing.yml
        - name: OLTP solutions
          href: data-guide/relational-data/online-transaction-processing.md
        - name: Data lakes
          href: data-guide/scenarios/data-lake.md
      - name: Data movement
        items:
        - name: Pipeline orchestration
          href: data-guide/technology-choices/pipeline-orchestration-data-movement.md
        - name: Data transfer options
          href: data-guide/scenarios/data-transfer.md
    - name: Choose an analytics solution
      items:
      - name: Analytical data stores
        href: data-guide/technology-choices/analytical-data-stores.md
      - name: Analytics and reporting
        href: data-guide/technology-choices/analysis-visualizations-reporting.md
      - name: Advanced analytics
        href: data-guide/scenarios/advanced-analytics.md
      - name: Batch processing
        href: data-guide/technology-choices/batch-processing.md
      - name: Stream processing
        href: data-guide/technology-choices/stream-processing.md
      - name: Streaming analytics
        href: /azure/stream-analytics/streaming-technologies
        maintainContext: true
    - name: Choose an AI/ML service
      items:
      - name: Cognitive Services
        href: data-guide/technology-choices/cognitive-services.md
      - name: API services
        items:
        - name: Language API services
          href: data-guide/cognitive-services/language-api.md
        - name: Speech API services
          href: data-guide/cognitive-services/speech-api.md
        - name: Vision API services
          href: data-guide/cognitive-services/vision-api.md
        - name: Decision APIs and Applied AI Services
          href: data-guide/cognitive-services/decision-applied-ai.md
      - name: Natural language processing
        href: data-guide/technology-choices/natural-language-processing.yml
      - name: Machine learning
        href: ai-ml/guide/data-science-and-machine-learning.md
      - name: Compare MLflow and Azure ML
        href: /azure/machine-learning/concept-mlflow
        maintainContext: true
    - name: Choose a networking service
      items:
      - name: Load balancing options
        href: guide/technology-choices/load-balancing-overview.yml
      - name: VNet peering and VPN gateways
        href: reference-architectures/hybrid-networking/vnet-peering.yml
    - name: Choose a messaging service
      items:
      - name: Asynchronous messaging
        href: guide/technology-choices/messaging.yml
    - name: Choose an IoT option
      items:
      - name: IoT solutions in Azure
        href: example-scenario/iot/iot-central-iot-hub-cheat-sheet.yml
      - name: Compare IoT Hub and Event Hubs
        href: /azure/iot-hub/iot-hub-compare-event-hubs
        maintainContext: true
    - name: Choose a command-line tool
      href: /cli/azure/choose-the-right-azure-command-line-tool
      maintainContext: true
    - name: Development tools
      items:
      - name: Choose a mobile development framework
        href: /azure/developer/mobile-apps/choose-mobile-framework
        maintainContext: true
      - name: Choose a mixed reality engine
        href: /windows/mixed-reality/develop/choosing-an-engine
        maintainContext: true
  - name: Best practices for cloud applications
    items:
    - name: Overview
      href: best-practices/index-best-practices.md
    - name: API design
      href: best-practices/api-design.md
    - name: API implementation
      href: best-practices/api-implementation.md
    - name: Autoscaling
      href: best-practices/auto-scaling.md
    - name: Background jobs
      href: best-practices/background-jobs.md
    - name: Caching
      href: best-practices/caching.yml
    - name: Content Delivery Network
      href: best-practices/cdn.yml
    - name: Data partitioning
      href: best-practices/data-partitioning.yml
    - name: Data partitioning strategies (by service)
      href: best-practices/data-partitioning-strategies.yml
    - name: Host name preservation
      href: best-practices/host-name-preservation.yml
    - name: Message encoding considerations
      href: best-practices/message-encode.md
    - name: Monitoring and diagnostics
      href: best-practices/monitoring.yml
    - name: Retry guidance for specific services
      href: best-practices/retry-service-specific.md
    - name: Transient fault handling
      href: best-practices/transient-faults.md
  - name: Performance tuning and antipatterns
    items:
    - name: Introduction
      href: performance/index.md
    - name: Scenario 1 - Distributed transactions
      href: performance/distributed-transaction.yml
    - name: Scenario 2 - Multiple backend services
      href: performance/backend-services.yml
    - name: Scenario 3 - Event streaming
      href: performance/event-streaming.yml
    - name: Performance antipatterns
      items:
      - name: Overview
        href: antipatterns/index.md
      - name: Busy Database
        href: antipatterns/busy-database/index.md
      - name: Busy Front End
        href: antipatterns/busy-front-end/index.md
      - name: Chatty I/O
        href: antipatterns/chatty-io/index.md
      - name: Extraneous Fetching
        href: antipatterns/extraneous-fetching/index.md
      - name: Improper Instantiation
        href: antipatterns/improper-instantiation/index.md
      - name: Monolithic Persistence
        href: antipatterns/monolithic-persistence/index.md
      - name: No Caching
        href: antipatterns/no-caching/index.md
      - name: Noisy Neighbor
        href: antipatterns/noisy-neighbor/noisy-neighbor.yml
      - name: Retry Storm
        href: antipatterns/retry-storm/index.md
      - name: Synchronous I/O
        href: antipatterns/synchronous-io/index.md
  - name: Responsible engineering
    items:
    - name: Responsible innovation
      items:
      - name: Overview
        href: guide/responsible-innovation/index.md
      - name: Judgment call
        href: guide/responsible-innovation/judgmentcall.md
      - name: Harms modeling
        items:
        - name: Understand harm
          href: guide/responsible-innovation/harms-modeling/index.md
        - name: Assess types of harm
          href: guide/responsible-innovation/harms-modeling/type-of-harm.md
      - name: Community jury
        href: guide/responsible-innovation/community-jury/index.md
    - name: Responsible AI
      items:
      - name: Overview
        href: /azure/cloud-adoption-framework/strategy/responsible-ai
        maintainContext: true
      - name: Six key principles
        href: /azure/cloud-adoption-framework/innovate/best-practices/trusted-ai
        maintainContext: true
      - name: Guidelines for human-AI interaction
        href: /ai/guidelines-human-ai-interaction/?toc=/azure/architecture/toc.json&bc=/azure/architecture/_bread/toc.json
      - name: Responsible AI with Cognitive Services
        href: /azure/cognitive-services/responsible-use-of-ai-overview
        maintainContext: true
      - name: Machine learning
        items:
        - name: Responsible AI and machine learning
          href: /azure/machine-learning/concept-responsible-ml
          maintainContext: true
        - name: Model interpretability
          href: /azure/machine-learning/how-to-machine-learning-interpretability
          maintainContext: true
        - name: ML fairness
          href: /azure/machine-learning/concept-fairness-ml
          maintainContext: true
        - name: Differential privacy
          href: /azure/machine-learning/concept-differential-privacy
          maintainContext: true
  - name: Architecture for SaaS and multitenancy
    href: guide/saas-multitenant-solution-architecture/index.md 
  - name: Mission-critical applications
    items:
    - name: Mission-critical baseline architecture
      href: reference-architectures/containers/aks-mission-critical/mission-critical-intro.yml
    - name: Mission-critical baseline with network controls
      href: reference-architectures/containers/aks-mission-critical/mission-critical-network-architecture.yml
    - name: Mission-critical baseline architecture in Azure landing zones
      href: reference-architectures/containers/aks-mission-critical/mission-critical-landing-zone.yml
    - name: Mission-critical baseline with App Service
      href: guide/networking/global-web-applications/mission-critical-app-service.yml
    - name: Design areas
      items:
      - name: Application platform
        href: reference-architectures/containers/aks-mission-critical/mission-critical-app-platform.md
      - name: Application design
        href: reference-architectures/containers/aks-mission-critical/mission-critical-app-design.md
      - name: Networking and connectivity platform
        href: reference-architectures/containers/aks-mission-critical/mission-critical-networking.md
      - name: Data platform
        href: reference-architectures/containers/aks-mission-critical/mission-critical-data-platform.md
      - name: Deployment and testing
        href: reference-architectures/containers/aks-mission-critical/mission-critical-deploy-test.md
      - name: Health modeling
        href: reference-architectures/containers/aks-mission-critical/mission-critical-health-modeling.md
      - name: Security
        href: reference-architectures/containers/aks-mission-critical/mission-critical-security.md
      - name: Operational procedures
        href: reference-architectures/containers/aks-mission-critical/mission-critical-operations.md
    - name: Guides
      items:
      - name: Continuous validation
        href: guide/testing/mission-critical-deployment-testing.md
    - name: Mitigation strategies
      items:
        - name: Global routing redundancy for highly available web applications
          items:
          - name: Overview
            href: guide/networking/global-web-applications/overview.md
          - name: Content delivery
            href: guide/networking/global-web-applications/mission-critical-content-delivery.md
          - name: Global HTTP ingress
            href: guide/networking/global-web-applications/mission-critical-global-http-ingress.md
  - name: Solutions across Microsoft platforms
    items:
    - name: Microsoft cloud developer docs
      href: /microsoft-cloud
    - name: Azure and Power Platform scenarios
      items:
      - name: Overview
        href: solutions/power-platform-scenarios.md
      - name: All Power Platform architectures
        href: /azure/architecture/browse/?products=power-platform
      - name: CI/CD for Power Platform
        href: solution-ideas/articles/azure-devops-continuous-integration-for-power-platform.yml
      - name: Citizen AI with Power Platform
        href: example-scenario/ai/citizen-ai-power-platform.yml
      - name: Eventual consistency with Power Apps
        href: guide/power-platform/eventual-consistency.yml
      - name: Extract text using Power Automate
        href: example-scenario/ai/extract-object-text.yml
      - name: Optimize inventory and forecast demand
        href: example-scenario/analytics/optimize-inventory-forecast-demand.yml
      - name: Power Automate deployment at scale
        href: example-scenario/power-automate/power-automate.yml
      - name: Real-time ML with Power Platform
        href: example-scenario/ai/deploy-real-time-machine-learning-model-application-ui.yml
    - name: Azure and Microsoft 365 scenarios
      items:
      - name: Overview
        href: solutions/microsoft-365-scenarios.md
      - name: All Microsoft 365 architectures
        href: /azure/architecture/browse/?products=m365
      - name: Governance of Teams guest users
        href: example-scenario/governance/governance-teams-guest-users.yml
      - name: Hybrid SharePoint farm with Microsoft 365
        href: solution-ideas/articles/sharepoint-farm-microsoft-365.yml
      - name: Manage Microsoft 365 with DevOps
        href: example-scenario/devops/manage-microsoft-365-tenant-configuration-microsoft365dsc-devops.yml
      - name: Real-time collaboration
        href: solution-ideas/articles/collaboration-microsoft-365.yml
      - name: Real-time presence
        href: solution-ideas/articles/presence-microsoft-365-power-platform.yml
      - name: Secure a Teams channel bot with a firewall
        href: example-scenario/teams/securing-bot-teams-channel.yml
    - name: Azure and Dynamics 365 scenarios
      items:
      - name: Overview
        href: solutions/dynamics-365-scenarios.md
      - name: All Dynamics 365 architectures
        href: /azure/architecture/browse/?terms=dynamics%20365
      - name: Customer 360 with Dynamics 365 CI
        href: example-scenario/analytics/synapse-customer-insights.yml
      - name: Enhanced customer dimension
        href: solution-ideas/articles/customer-insights-synapse.yml
    - name: Azure and Microsoft on-premises servers
      href: guide/on-premises-microsoft-technologies.md
  - name: Third-party scenarios
    items:
    - name: Apache technologies
      href: guide/apache-scenarios.md
    - name: Other open-source technologies
      href: guide/open-source-scenarios.md
    - name: Partner technologies
      href: guide/partner-scenarios.md
  - name: Azure for AWS professionals
    items:
    - name: Overview
      href: aws-professional/index.md
    - name: Component information
      items:
      - name: Accounts
        href: aws-professional/accounts.md
      - name: Compute
        href: aws-professional/compute.md
      - name: Databases
        href: aws-professional/databases.md
      - name: Messaging
        href: aws-professional/messaging.md
      - name: Networking
        href: aws-professional/networking.md
      - name: Regions and zones
        href: aws-professional/regions-zones.md
      - name: Resources
        href: aws-professional/resources.md
      - name: Security and identity
        href: aws-professional/security-identity.md
      - name: Storage
        href: aws-professional/storage.md
    - name: Services comparison
      href: aws-professional/services.md
    - name: Guidance
      items:
      - name: Automation for AWS
        items:
        - name: Authenticate runbooks with AWS
          href: /azure/automation/automation-config-aws-account
          maintainContext: true
        - name: Deploy an AWS VM with a runbook
          href: /azure/automation/automation-scenario-aws-deployment
          maintainContext: true
      - name: Cost management for AWS
        items:
        - name: Set up AWS for Cost Management
          href: /azure/cost-management-billing/costs/aws-integration-set-up-configure
          maintainContext: true
        - name: Manage AWS costs in Azure
          href: /azure/cost-management-billing/costs/aws-integration-manage
          maintainContext: true
      - name: Hybrid solutions for AWS
        items:
        - name: AWS Ubuntu with Terraform and Azure
          href: /azure/cloud-adoption-framework/manage/hybrid/server/best-practices/aws-terraform-ubuntu
          maintainContext: true
        - name: AWS Linux with Terraform and Azure Arc
          href: /azure/cloud-adoption-framework/manage/hybrid/server/best-practices/aws-terraform-al2
          maintainContext: true
        - name: AWS EC2 with Ansible and Azure Arc
          href: /azure/cloud-adoption-framework/manage/hybrid/server/best-practices/aws-scale-ansible
          maintainContext: true
      - name: Identity management for AWS
        items:
        - name: Microsoft Entra identity management for AWS
          href: reference-architectures/aws/aws-azure-ad-security.yml
        - name: Onboard an AWS account
          href: /azure/active-directory/cloud-infrastructure-entitlement-management/onboard-aws
          maintainContext: true
        - name: Amazon Managed Grafana
          href: /azure/active-directory/saas-apps/amazon-managed-grafana-tutorial
          maintainContext: true
        - name: AWS single-account access
          href: /azure/active-directory/saas-apps/amazon-web-service-tutorial
          maintainContext: true
        - name: AWS Single Sign-on
          href: /azure/active-directory/saas-apps/aws-single-sign-on-tutorial
          maintainContext: true
        - name: Configure AWS Single Sign-On
          href: /azure/active-directory/saas-apps/aws-single-sign-on-provisioning-tutorial
          maintainContext: true
        - name: AWS multiple accounts
          href: /azure/active-directory/saas-apps/aws-multi-accounts-tutorial
          maintainContext: true
        - name: AWS ClientVPN
          href: /azure/active-directory/saas-apps/aws-clientvpn-tutorial
          maintainContext: true
        - name: Attach and detach policies
          href: /azure/active-directory/cloud-infrastructure-entitlement-management/how-to-attach-detach-permissions
          maintainContext: true
      - name: AKS for AWS
        items:
        - name: AKS for Amazon EKS professionals
          href: aws-professional/eks-to-aks/index.md
        - name: Identity and access management
          href: aws-professional/eks-to-aks/workload-identity.yml
        - name: Cluster monitoring and logging
          href: aws-professional/eks-to-aks/monitoring.yml
        - name: Network topologies and security
          href: aws-professional/eks-to-aks/private-clusters.yml
        - name: Storage options
          href: aws-professional/eks-to-aks/storage.md
        - name: Cost management and optimization
          href: aws-professional/eks-to-aks/cost-management.yml
        - name: Agent node management
          href: aws-professional/eks-to-aks/node-pools.yml
        - name: Cluster governance
          href: aws-professional/eks-to-aks/governance.md
      - name: Migration from AWS
        items:
        - name: Azure Migrate
          items:
          - name: Discover AWS instances
            href: /azure/migrate/tutorial-discover-aws
            maintainContext: true
          - name: Assess AWS instances
            href: /azure/migrate/tutorial-assess-aws
            maintainContext: true
          - name: Migrate AWS VMs
            href: /azure/migrate/tutorial-migrate-aws-virtual-machines
            maintainContext: true
        - name: Compute
          items:
          - name: Migrate AWS to managed disks
            href: /azure/virtual-machines/windows/on-prem-to-azure
            maintainContext: true
          - name: Migrate an AWS Windows VM
            href: /azure/virtual-machines/windows/aws-to-azure
            maintainContext: true
      - name: Security for AWS
        items:
        - name: Azure security for AWS
          href: guide/aws/aws-azure-security-solutions.yml
        - name: Connect AWS to Microsoft Sentinel
          href: /azure/sentinel/connect-aws
          maintainContext: true
        - name: Microsoft Defender for AWS
          items:
          - name: Protect AWS with Microsoft Defender
            href: /defender-cloud-apps/protect-aws
            maintainContext: true
          - name: Defender recommendations for AWS
            href: /azure/defender-for-cloud/recommendations-reference-aws
            maintainContext: true
          - name: Connect AWS to Microsoft Defender
            href: /defender-cloud-apps/connect-aws
            maintainContext: true
          - name: 'Video: AWS connector in Defender'
            href: /azure/defender-for-cloud/episode-one
            maintainContext: true
      - name: Azure Databricks for AWS
        items:
        - name: Repo access with AWS CodeCommit
          href: /azure/databricks/repos/set-up-git-provider-access
          maintainContext: true
      - name: Azure Service Fabric in AWS
        href: /azure/service-fabric/service-fabric-tutorial-standalone-create-infrastructure
        maintainContext: true
      - name: Azure VPN Gateway for AWS
        href: /azure/vpn-gateway/vpn-gateway-howto-aws-bgp
        maintainContext: true
  - name: Azure for Google Cloud professionals
    items:
    - name: Overview
      href: gcp-professional/index.md
    - name: Services comparison
      href: gcp-professional/services.md
    - name: Guidance
      items:
      - name: Hybrid solutions for Google Cloud
        items:
        - name: GC Ubuntu with Terraform
          href: /azure/cloud-adoption-framework/manage/hybrid/server/best-practices/gcp-terraform-ubuntu
          maintainContext: true
        - name: GC Windows with Terraform
          href: /azure/cloud-adoption-framework/manage/hybrid/server/best-practices/gcp-terraform-windows
          maintainContext: true
      - name: Identity management for Google Cloud
        items:
        - name: Onboard a Google Cloud project
          href: /azure/active-directory/cloud-infrastructure-entitlement-management/onboard-gcp
          maintainContext: true
        - name: Add and remove roles and tasks
          href: /azure/active-directory/cloud-infrastructure-entitlement-management/how-to-add-remove-role-task
          maintainContext: true
      - name: Migration from Google Cloud
        items:
        - name: Discover Google Cloud instances
          href: /azure/migrate/tutorial-discover-gcp
          maintainContext: true
        - name: Assess Google Cloud VM instances
          href: /azure/migrate/tutorial-assess-gcp
          maintainContext: true
        - name: Migrate Google Cloud VMs to Azure
          href: /azure/migrate/tutorial-migrate-gcp-virtual-machines
          maintainContext: true
      - name: Security for Google Cloud
        items:
        - name: Protect Google Cloud with Defender
          href: /defender-cloud-apps/protect-gcp
          maintainContext: true
        - name: Connect Google Cloud projects
          href: /azure/defender-for-cloud/quickstart-onboard-gcp
          maintainContext: true
        - name: Connect Google Cloud to Defender
          href: /defender-cloud-apps/connect-google-gcp
          maintainContext: true
        - name: 'Video: Protect containers'
          href: /azure/defender-for-cloud/episode-ten
          maintainContext: true
- name: Design Patterns
  items:
  - name: Overview
    href: patterns/index.md
  - name: Categories
    items:
    - name: Data management
      href: patterns/category/data-management.md
    - name: Design and implementation
      href: patterns/category/design-implementation.md
    - name: Messaging
      href: patterns/category/messaging.md
  - name: Pattern implementations
    items:
    - name: Network secure global ingress
      href: pattern-implementations/network-secure-ingress.md
  - name: Ambassador
    href: patterns/ambassador.yml
  - name: Anti-corruption Layer
    href: patterns/anti-corruption-layer.yml
  - name: Asynchronous Request-Reply
    href: patterns/async-request-reply.yml
  - name: Backends for Frontends
    href: patterns/backends-for-frontends.yml
  - name: Bulkhead
    href: patterns/bulkhead.yml
  - name: Cache-Aside
    href: patterns/cache-aside.yml
  - name: Choreography
    href: patterns/choreography.yml
  - name: Circuit Breaker
    href: patterns/circuit-breaker.yml
  - name: Claim Check
    href: patterns/claim-check.yml
  - name: Compensating Transaction
    href: patterns/compensating-transaction.yml
  - name: Competing Consumers
    href: patterns/competing-consumers.yml
  - name: Compute Resource Consolidation
    href: patterns/compute-resource-consolidation.yml
  - name: CQRS
    href: patterns/cqrs.yml
  - name: Deployment Stamps
    href: patterns/deployment-stamp.yml
  - name: Edge Workload Configuration
    href: patterns/edge-workload-configuration.md
  - name: Event Sourcing
    href: patterns/event-sourcing.yml
  - name: External Configuration Store
    href: patterns/external-configuration-store.yml
  - name: Federated Identity
    href: patterns/federated-identity.yml
  - name: Gatekeeper
    href: patterns/gatekeeper.yml
  - name: Gateway Aggregation
    href: patterns/gateway-aggregation.yml
  - name: Gateway Offloading
    href: patterns/gateway-offloading.yml
  - name: Gateway Routing
    href: patterns/gateway-routing.yml
  - name: Geode
    href: patterns/geodes.yml
  - name: Health Endpoint Monitoring
    href: patterns/health-endpoint-monitoring.yml
  - name: Index Table
    href: patterns/index-table.yml
  - name: Leader Election
    href: patterns/leader-election.yml
  - name: Materialized View
    href: patterns/materialized-view.yml
  - name: Messaging Bridge
    href: patterns/messaging-bridge.yml
  - name: Pipes and Filters
    href: patterns/pipes-and-filters.yml
  - name: Priority Queue
    href: patterns/priority-queue.yml
  - name: Publisher/Subscriber
    href: patterns/publisher-subscriber.yml
  - name: Queue-Based Load Leveling
    href: patterns/queue-based-load-leveling.yml
  - name: Rate Limiting
    href: patterns/rate-limiting-pattern.yml
  - name: Retry
    href: patterns/retry.yml
  - name: Saga
    href: reference-architectures/saga/saga.yml
  - name: Scheduler Agent Supervisor
    href: patterns/scheduler-agent-supervisor.yml
  - name: Sequential Convoy
    href: patterns/sequential-convoy.yml
  - name: Sharding
    href: patterns/sharding.yml
  - name: Sidecar
    href: patterns/sidecar.yml
  - name: Static Content Hosting
    href: patterns/static-content-hosting.yml
  - name: Strangler Fig
    href: patterns/strangler-fig.yml
  - name: Throttling
    href: patterns/throttling.yml
  - name: Valet Key
    href: patterns/valet-key.yml
- name: Microsoft Azure Well-Architected Framework
  href: /azure/architecture/framework
- name: Azure categories
  items:
  - name: AI + Machine Learning
    href: ai-ml/index.md
  - name: Analytics
    items:
    - name: Get started
      href: solution-ideas/articles/analytics-start-here.yml
    - name: Guides
      items:
      - name: Technology choices
        items:
        - name: Analytical data stores
          href: data-guide/technology-choices/analytical-data-stores.md
        - name: Analytics and reporting
          href: data-guide/technology-choices/analysis-visualizations-reporting.md
        - name: Batch processing
          href: data-guide/technology-choices/batch-processing.md
        - name: Extract, transform, and load
          href: data-guide/relational-data/etl.yml
        - name: Online analytical processing
          href: data-guide/relational-data/online-analytical-processing.yml
        - name: Stream processing
          href: /azure/architecture/data-guide/technology-choices/stream-processing
      - name: Disaster recovery for Azure data platform
        items:
        - name: Overview
          href: data-guide/disaster-recovery/dr-for-azure-data-platform-overview.yml
        - name: Architecture
          href: data-guide/disaster-recovery/dr-for-azure-data-platform-architecture.yml
        - name: Scenario details
          href: data-guide/disaster-recovery/dr-for-azure-data-platform-scenario-details.yml
        - name: Recommendations
          href: data-guide/disaster-recovery/dr-for-azure-data-platform-recommendations.yml
        - name: Deploy this scenario
          href: data-guide/disaster-recovery/dr-for-azure-data-platform-deploy-this-scenario.yml
        - name: Summary
          href: data-guide/disaster-recovery/dr-for-azure-data-platform-summary.yml
      - name: Industry guidance
        items:
        - name: Actuarial risk analysis
          href: industries/finance/actuarial-risk-analysis-financial-model.yml
        - name: Financial institutions with data mesh
          href: /azure/cloud-adoption-framework/scenarios/cloud-scale-analytics/architectures/data-mesh-scenario
          maintainContext: true
      - name: Analytics security baselines
        items:
        - name: Security baseline for Azure Data Factory
          href: /security/benchmark/azure/baselines/data-factory-security-baseline
          maintainContext: true
        - name: Security baseline for Azure Databricks
          href: /security/benchmark/azure/baselines/databricks-security-baseline
          maintainContext: true
        - name: Security baseline for Azure Purview
          href: /security/benchmark/azure/baselines/purview-security-baseline
          maintainContext: true
      - name: Monitor Azure Databricks jobs
        items:
        - name: Overview
          href: databricks-monitoring/index.md
        - name: Send Databricks application logs
          href: databricks-monitoring/application-logs.md
        - name: Use dashboards to visualize Databricks
          href: databricks-monitoring/dashboards.md
        - name: Troubleshoot performance bottlenecks
          href: databricks-monitoring/performance-troubleshooting.md
        - name: Observability patterns and metrics
          href: databricks-monitoring/databricks-observability.yml
    - name: Architectures
      items:
      - name: Analytics end to end
        href: example-scenario/dataplate2e/data-platform-end-to-end.yml
      - name: Analyze MongoDB Atlas data
        href: example-scenario/analytics/azure-synapse-analytics-integrate-mongodb-atlas.yml
      - name: Anomaly detector process
        href: solution-ideas/articles/anomaly-detector-process.yml
      - name: Apache NiFi on Azure
        href: example-scenario/data/azure-nifi.yml
      - name: Automated enterprise BI
        href: reference-architectures/data/enterprise-bi-adf.yml
      - name: Automotive test data analytics
        href: industries/automotive/automotive-telemetry-analytics.yml
      - name: Azure Synapse for landing zones
        href: example-scenario/analytics/synapse-analytics-landing-zone.yml
      - name: Big data on confidential computing
        href: example-scenario/confidential/data-analytics-containers-spark-kubernetes-azure-sql.yml
      - name: Customer 360 with Azure Synapse
        href: example-scenario/analytics/synapse-customer-insights.yml
      - name: Data contextualization with graph in SQL Database
        href: example-scenario/data/data-contextualization-based-on-azure-sql-graph.yml
      - name: Data lake queries via Synapse serverless
        href: example-scenario/data/synapse-exploratory-data-analytics.yml
      - name: Data warehouse for small business
        href: example-scenario/data/small-medium-data-warehouse.yml
      - name: Data warehousing and analytics
        href: example-scenario/data/data-warehouse.yml
      - name: Disaster recovery for data analytics pipelines
        href: example-scenario/analytics/pipelines-disaster-recovery.yml
      - name: Employee retention with Databricks and AKS
        href: example-scenario/ai/employee-retention-databricks-kubernetes.yml
      - name: Enterprise business intelligence
        href: example-scenario/analytics/enterprise-bi-synapse.yml
      - name: Geospatial analysis for telecommunications
        href: example-scenario/data/geospatial-analysis-telecommunications-industry.yml
      - name: Geospatial analysis with Azure Synapse
        href: industries/aerospace/geospatial-processing-analytics.yml
      - name: Geospatial data processing and analytics
        href: example-scenario/data/geospatial-data-processing-analytics-azure.yml
      - name: Helm-based deployments for Apache NiFi
        href: guide/data/helm-deployments-apache-nifi.yml
      - name: Ingest FAA content to analyze flight data
        href: example-scenario/analytics/ingest-faa-swim-analyze-flight-data.yml
      - name: Ingestion and analysis of news feeds
        href: example-scenario/ai/news-feed-ingestion-and-near-real-time-analysis.yml
      - name: Interactive price analytics
        href: solution-ideas/articles/interactive-price-analytics.yml
      - name: IoT and data analytics
        href: example-scenario/data/big-data-with-iot.yml
      - name: Long-term security logs in Data Explorer
        href: example-scenario/security/security-log-retention-azure-data-explorer.yml
      - name: Near real-time lakehouse processing
        href: example-scenario/data/real-time-lakehouse-data-processing.yml
      - name: Partitioning in Event Hubs and Kafka
        href: reference-architectures/event-hubs/partitioning-in-event-hubs-and-kafka.yml
      - name: Precision medicine pipeline with genomics
        href: example-scenario/precision-medicine/genomic-analysis-reporting.yml
      - name: Real-time sync of MongoDB Atlas to Azure Synapse Analytics
        href: example-scenario/analytics/sync-mongodb-atlas-azure-synapse-analytics.yml
      - name: Relationship mesh solution on Azure
        href: example-scenario/analytics/relationship-mesh-solution-azure.yml
      - name: Secure a data lakehouse
        href: example-scenario/analytics/secure-data-lakehouse-synapse.yml
      - name: Sentiment analysis and face recognition
        href: example-scenario/ai/nifi-sentiment-analysis-face-recognition.yml
      - name: Sports analytics on Azure
        href: example-scenario/analytics/sports-analytics-architecture-azure.yml
      - name: Stream processing with Azure Databricks
        href: reference-architectures/data/stream-processing-databricks.yml
      - name: Stream processing with Stream Analytics
        href: reference-architectures/data/stream-processing-stream-analytics.yml
      - name: Stream processing with open-source data
        href: example-scenario/data/open-source-data-engine-stream-processing.yml
    - name: Solution ideas
      items:
      - name: Advanced analytics
        href: solution-ideas/articles/advanced-analytics-on-big-data.yml
      - name: Apache NiFi monitoring with MonitoFi
        href: guide/data/monitor-apache-nifi-monitofi.yml
      - name: App integration using Event Grid
        href: solution-ideas/articles/application-integration-using-event-grid.yml
      - name: Azure Data Explorer solutions
        items:
        - name: Big data analytics with Data Explorer
          href: solution-ideas/articles/big-data-azure-data-explorer.yml
        - name: Interactive analytics with Data Explorer
          href: solution-ideas/articles/interactive-azure-data-explorer.yml
        - name: IoT analytics with Data Explorer
          href: solution-ideas/articles/iot-azure-data-explorer.yml
        - name: Augmented security, observability, and analytics
          href: solution-ideas/articles/monitor-azure-data-explorer.yml
      - name: Big data analytics with enterprise security
        href: solution-ideas/articles/big-data-analytics-enterprise-grade-security.yml
      - name: Content Delivery Network analytics
        href: solution-ideas/articles/content-delivery-network-azure-data-explorer.yml
      - name: Data management with Azure Purview
        href: solution-ideas/articles/azure-purview-data-lake-estate-architecture.yml
      - name: Metadata ingestion from external catalogs to Microsoft Purview
        href: solution-ideas/articles/sync-framework-metadata-ingestion.yml
      - name: Demand forecasting for shipping
        href: solution-ideas/articles/demand-forecasting-for-shipping-and-distribution.yml
      - name: Demand forecasting for pricing
        href: solution-ideas/articles/demand-forecasting-price-optimization-marketing.yml
      - name: Demand forecasting with Stream Analytics
        href: solution-ideas/articles/demand-forecasting.yml
      - name: Discovery Hub for analytics
        href: solution-ideas/articles/cloud-scale-analytics-with-discovery-hub.yml
      - name: Enhanced customer dimension
        href: solution-ideas/articles/customer-insights-synapse.yml
      - name: Enterprise data warehouse
        href: solution-ideas/articles/enterprise-data-warehouse.yml
      - name: ETL using HDInsight
        href: solution-ideas/articles/extract-transform-and-load-using-hdinsight.yml
      - name: Highly scalable customer service and ERP
        href: solution-ideas/articles/erp-customer-service.yml
      - name: Hybrid big data with HDInsight
        href: solution-ideas/articles/extend-your-on-premises-big-data-investments-with-hdinsight.yml
      - name: Ingestion, ETL, and stream processing
        href: solution-ideas/articles/ingest-etl-stream-with-adb.yml
      - name: Logical data warehouse with Azure Synapse
        href: solution-ideas/articles/logical-data-warehouse.yml
      - name: Manage data across the Azure SQL estate
        href: solution-ideas/articles/azure-purview-sql-estate-architecture.yml
      - name: Mining equipment monitoring
        href: solution-ideas/articles/monitor-mining-equipment.yml
      - name: Modern analytics with Azure Databricks
        href: solution-ideas/articles/azure-databricks-modern-analytics-architecture.yml
      - name: Oil and Gas tank level forecasting
        href: solution-ideas/articles/oil-and-gas-tank-level-forecasting.yml
      - name: Predictive aircraft engine monitoring
        href: solution-ideas/articles/aircraft-engine-monitoring-for-predictive-maintenance-in-aerospace.yml
      - name: Real-time analytics on big data
        href: solution-ideas/articles/real-time-analytics.yml
      - name: Real-time analytics with Azure Data Explorer
        href: solution-ideas/articles/analytics-service-bus.yml
      - name: Tier applications and data for analytics
        href: solution-ideas/articles/tiered-data-for-analytics.yml
  - name: Blockchain + Multiparty Compute
    items:
    - name: Get started
      href: guide/blockchain/multiparty-compute.yml
    - name: Guides
      items:
      - name: Azure Confidential Ledger guidance
        items:
        - name: Overview
          href: /azure/confidential-ledger/overview
          maintainContext: true
        - name: Architecture
          href: /azure/confidential-ledger/architecture
          maintainContext: true
        - name: Authenticate Confidential Ledger nodes
          href: /azure/confidential-ledger/authenticate-ledger-nodes
          maintainContext: true
      - name: SQL Database ledger guidance
        items:
        - name: Overview
          href: /sql/relational-databases/security/ledger/ledger-database-ledger
          maintainContext: true
        - name: Updatable ledger tables
          href: /sql/relational-databases/security/ledger/ledger-updatable-ledger-tables
          maintainContext: true
        - name: Append-only ledger tables
          href: /sql/relational-databases/security/ledger/ledger-append-only-ledger-tables
          maintainContext: true
        - name: Digest management
          href: /sql/relational-databases/security/ledger/ledger-digest-management
          maintainContext: true
        - name: Database verification
          href: /sql/relational-databases/security/ledger/ledger-database-verification
          maintainContext: true
        - name: Ledger considerations
          href: /sql/relational-databases/security/ledger/ledger-limits
          maintainContext: true
    - name: Architectures
      items:
      - name: Azure SQL Database ledger
        href: /sql/relational-databases/security/ledger/ledger-overview
        maintainContext: true
      - name: Decentralized trust between banks
        href: example-scenario/apps/decentralized-trust.yml
      - name: Multicloud blockchain DLT
        href: example-scenario/blockchain/multi-cloud-blockchain.yml
    - name: Solution ideas
      items:
      - name: Blockchain workflow application
        href: https://azure.microsoft.com/updates/action-required-migrate-your-azure-blockchain-service-data-by-10-september-2021
      - name: Supply chain management with QBS
        href: guide/blockchain/quorum-blockchain-service.yml
      - name: Supply chain track and trace
        href: solution-ideas/articles/supply-chain-track-and-trace.yml
  - name: Compute + HPC
    items:
    - name: Get started
      href: topics/high-performance-computing.md
    - name: Guides
      items:
      - name: Choose a compute service
        href: guide/technology-choices/compute-decision-tree.yml
      - name: SAS on Azure architecture
        href: guide/sas/sas-overview.yml
      - name: SAS Grid on Azure NetApp Files
        href: guide/hpc/netapp-files-sas.yml
      - name: HPC deployments
        items:
        - name: Overview
          href: guide/hpc/hpc-deployments.md
        - name: ADS CFD Code Leo
          href: guide/hpc/hpc-ads-cfd.yml
        - name: Altair deployments
          items:
          - name: Altair AcuSolve
            href: guide/hpc/hpc-altair-acusolve.yml
          - name: Altair EDEM
            href: guide/hpc/altair-edem.yml
          - name: Altair nanoFluidX
            href: guide/hpc/nanofluidx.yml
          - name: Altair Radioss
            href: guide/hpc/altair-radioss.yml
          - name: Altair ultraFluidX
            href: guide/hpc/ultrafluidx.yml
        - name: Ansys deployments
          items:
          - name: Ansys CFX
            href: guide/hpc/ansys-cfx.yml
          - name: Ansys Fluent
            href: guide/hpc/ansys-fluent.yml
          - name: Ansys HFSS
            href: guide/hpc/ansys-hfss.yml
          - name: Ansys LS-DYNA
            href: guide/hpc/ls-dyna.yml
          - name: Ansys Rocky
            href: guide/hpc/ansys-rocky.yml
          - name: Ansys Speos
            href: guide/hpc/ansys-speos.yml
        - name: Autodesk deployments
          items:
          - name: Autodesk Civil 3D
            href: guide/hpc/civil-3d.yml
          - name: Autodesk Inventor
            href: guide/hpc/autodesk-inventor.yml
          - name: Autodesk Maya
            href: guide/hpc/autodesk-maya.yml
          - name: Autodesk Revit
            href: guide/hpc/hpc-autodesk-revit.yml
          - name: Autodesk VRED
            href: guide/hpc/hpc-autodesk-vred.md
        - name: AVL FIRE M
          href: guide/hpc/hpc-avl-fire-m.yml
        - name: Barracuda Virtual Reactor
          href: guide/hpc/barracuda-virtual-reactor.yml
        - name: CP2K
          href: guide/hpc/cp2k.yml
        - name: Devito
          href: guide/hpc/devito-virtual-machine.yml
        - name: Engys deployments
          items:
          - name: Engys ELEMENTS
            href: guide/hpc/engys-elements.yml
          - name: Engys HELYX
            href: guide/hpc/engys-helyx.yml
        - name: EPILYSIS
          href: guide/hpc/epilysis.yml
        - name: GROMACS
          href: guide/hpc/gromacs.yml
        - name: Indica Labs HALO AI
          href: guide/hpc/indica-labs-halo-ai.yml
        - name: LAMMPS
          href: guide/hpc/hpc-lammps.yml
        - name: Luxion KeyShot
          href: guide/hpc/luxion-keyshot.yml
        - name: M-Star
          href: guide/hpc/m-star.yml
        - name: NAMD
          href: guide/hpc/hpc-namd.yml
        - name: OpenFOAM
          href: guide/hpc/openfoam.yml
        - name: OpenRadioss
          href: guide/hpc/openradioss.yml
        - name: Quantum ESPRESSO
          href: guide/hpc/quantum-espresso.yml
        - name: Remcom XFdtd
          href: guide/hpc/remcom-xfdtd.yml
        - name: Samadii deployments
          items:
          - name: Samadii DEM
            href: guide/hpc/samadii-dem.yml
          - name: Samadii EM
            href: guide/hpc/samadii-em.yml
          - name: Samadii Plasma
            href: guide/hpc/plasma.yml
          - name: Samadii SCIV
            href: guide/hpc/samadii-sciv.yml
        - name: Sandi HiFUN
          href: guide/hpc/hpc-sandi-hifun.yml
        - name: Siemens deployments
          items:
          - name: Siemens NX
            href: guide/hpc/siemens-nx.yml
          - name: Siemens Tecnomatix
            href: guide/hpc/siemens-tecnomatix.yml
        - name: tNavigator
          href: guide/hpc/tnavigator.yml
        - name: Turbostream
          href: guide/hpc/turbostream.yml
        - name: Visiopharm
          href: guide/hpc/visiopharm.yml
        - name: WRF
          href: guide/hpc/weather-research-forecasting.yml
      - name: Industry guidance
        items:
        - name: Risk grid computing solution
          href: industries/finance/risk-grid-banking-solution-guide.yml
      - name: VM security baselines
        items:
        - name: Security baseline for scale sets
          href: /security/benchmark/azure/baselines/virtual-machine-scale-sets-security-baseline
          maintainContext: true
        - name: Security baseline for Linux VMs
          href: /security/benchmark/azure/baselines/virtual-machines-linux-security-baseline
          maintainContext: true
        - name: Security baseline for Windows VMs
          href: /security/benchmark/azure/baselines/virtual-machines-windows-security-baseline
          maintainContext: true
      - name: SQL Server on Azure VMs
        items:
        - name: SQL Server on Windows VMs
          href: /azure/azure-sql/virtual-machines/windows/sql-server-on-azure-vm-iaas-what-is-overview
          maintainContext: true
        - name: SQL Server on Linux VMs
          href: /azure/azure-sql/virtual-machines/linux/sql-server-on-linux-vm-what-is-iaas-overview
          maintainContext: true
        - name: BC and HADR
          href: /azure/azure-sql/virtual-machines/windows/business-continuity-high-availability-disaster-recovery-hadr-overview
          maintainContext: true
        - name: Best practices checklist
          href: /azure/azure-sql/virtual-machines/windows/performance-guidelines-best-practices-checklist
          maintainContext: true
        - name: VM size
          href: /azure/azure-sql/virtual-machines/windows/performance-guidelines-best-practices-vm-size
          maintainContext: true
        - name: Storage
          href: /azure/azure-sql/virtual-machines/windows/performance-guidelines-best-practices-storage
          maintainContext: true
        - name: Security
          href: /azure/azure-sql/virtual-machines/windows/security-considerations-best-practices
          maintainContext: true
        - name: HADR configuration
          href: /azure/azure-sql/virtual-machines/windows/hadr-cluster-best-practices
          maintainContext: true
        - name: Application patterns
          href: /azure/azure-sql/virtual-machines/windows/application-patterns-development-strategies
          maintainContext: true
        - name: Performance baseline
          href: /azure/azure-sql/virtual-machines/windows/performance-guidelines-best-practices-collect-baseline
          maintainContext: true
      - name: Red Hat on Azure guidance
        items:
        - name: Red Hat workloads on Azure
          href: /azure/virtual-machines/workloads/redhat/overview
          maintainContext: true
        - name: Red Hat OpenShift in Azure
          href: /azure/virtual-machines/linux/openshift-get-started
          maintainContext: true
        - name: Red Hat JBoss EAP on Azure
          href: /azure/developer/java/ee/jboss-on-azure
          maintainContext: true
      - name: Building on spot VMs
        href: guide/spot/spot-eviction.yml
    - name: Architectures
      items:
      - name: VM baseline
        href: virtual-machines/baseline.yml
      - name: VM baseline in Azure landing zones
        href: virtual-machines/baseline-landing-zone.yml
      - name: Multi-region N-tier application
        href: reference-architectures/n-tier/multi-region-sql-server.yml       
      - name: Multi-region load balancing
        href: high-availability/reference-architecture-traffic-manager-application-gateway.yml    
      - name: Multi-tier web application built for HA/DR
        href: example-scenario/infrastructure/multi-tier-app-disaster-recovery.yml             
      - name: 3D video rendering
        href: example-scenario/infrastructure/video-rendering.yml
      - name: Computer-aided engineering
        href: example-scenario/apps/hpc-saas.yml
      - name: Deploy IBM Maximo Application Suite
        href: example-scenario/apps/deploy-ibm-maximo-application-suite.yml
      - name: Deploy IBM Sterling Order Management
        href: reference-architectures/ibm/deploy-ibm-sterling-oms.yml
      - name: Digital image modeling
        href: example-scenario/infrastructure/image-modeling.yml
      - name: Host FSI workloads using Azure Batch
<<<<<<< HEAD
        href: example-scenario/batch/fsi-workloads-using-batch.yml        
=======
        href: example-scenario/batch/fsi-workloads-using-batch.yml
      - name: HPC cluster deployed in the cloud
        href: solution-ideas/articles/hpc-cluster.yml
>>>>>>> 87e99729
      - name: Linux virtual desktops with Citrix
        href: example-scenario/infrastructure/linux-vdi-citrix.yml
      - name: Manage virtual machine compliance
        href: example-scenario/security/virtual-machine-compliance.yml
      - name: Move Azure resources across regions
        href: solution-ideas/articles/move-azure-resources-across-regions.yml
      - name: Quantum computing solutions
        items:
        - name: Quantum computing integration with classical apps
          href: example-scenario/quantum/quantum-computing-integration-with-classical-apps.yml
      - name: Run a Linux VM on Azure
        href: reference-architectures/n-tier/linux-vm.yml
      - name: Run a Windows VM on Azure
        href: reference-architectures/n-tier/windows-vm.yml
      - name: Run CFD simulations
        href: example-scenario/infrastructure/hpc-cfd.yml
      - name: Run reservoir simulations
        href: example-scenario/infrastructure/reservoir-simulation.yml
    - name: Solution ideas
      items:
      - name: DFS failover cluster
        href: solution-ideas/articles/dfs-failover-cluster-vms.yml
      - name: HPC media rendering
        href: solution-ideas/articles/azure-batch-rendering.yml
      - name: HPC risk analysis
        href: solution-ideas/articles/hpc-risk-analysis.yml
      - name: HPC system and big compute
        href: solution-ideas/articles/big-compute-with-azure-batch.yml
      - name: Hybrid HPC with HPC Packwindows-containers-on-aks
        href: solution-ideas/articles/hybrid-hpc-in-azure-with-hpc-pack.yml
  - name: Containers
    items:
    - name: Choose a container host
      items:
      - name: Overview
        href: guide/choose-azure-container-service.md
      - name: Considerations
        href: guide/container-service-general-considerations.md
    - name: Kubernetes-based hosting
      items:
      - name: Get started
        href: reference-architectures/containers/aks-start-here.md
      - name: Choose a Kubernetes option
        items:
        - name: Choose a Kubernetes at the edge option
          href: operator-guides/aks/choose-kubernetes-edge-compute-option.md
        - name: Choose a bare-metal Kubernetes option
          href: operator-guides/aks/choose-bare-metal-kubernetes.yml
      - name: Architectures
        items:
        - name: Application
          items:
          - name: Microservices architecture on AKS
            href: reference-architectures/containers/aks-microservices/aks-microservices.yml
          - name: Advanced microservices on AKS
            href: reference-architectures/containers/aks-microservices/aks-microservices-advanced.yml
        - name: Infrastructure
          items:
          - name: AKS baseline cluster
            href: reference-architectures/containers/aks/baseline-aks.yml
          - name: AKS baseline for multi-region clusters
            href: reference-architectures/containers/aks-multi-region/aks-multi-cluster.yml
          - name: Deploy web apps on Azure Red Hat OpenShift
            href: reference-architectures/containers/aro/ha-zr-aro.yml
          - name: Running Windows containers on AKS
            href: reference-architectures/containers/aks/windows-containers-on-aks.yml
          - name: AKS cluster for a PCI-DSS workload
            items:
            - name: Introduction
              href: reference-architectures/containers/aks-pci/aks-pci-intro.yml
            - name: Architecture
              href: reference-architectures/containers/aks-pci/aks-pci-ra-code-assets.yml
            - name: Network segmentation
              href: reference-architectures/containers/aks-pci/aks-pci-network.yml
            - name: Data protection
              href: reference-architectures/containers/aks-pci/aks-pci-data.yml
            - name: Vulnerability management
              href: reference-architectures/containers/aks-pci/aks-pci-malware.yml
            - name: Access controls
              href: reference-architectures/containers/aks-pci/aks-pci-identity.yml
            - name: Monitoring operations
              href: reference-architectures/containers/aks-pci/aks-pci-monitor.yml
            - name: Policy management
              href: reference-architectures/containers/aks-pci/aks-pci-policy.yml
            - name: Summary
              href: reference-architectures/containers/aks-pci/aks-pci-summary.yml
      - name: Guides
        items:
        - name: Application
          items:
          - name: High availability for multitier AKS apps
            href: guide/aks/aks-high-availability.yml
          - name: CI/CD for AKS apps (Azure Pipelines)
            href: guide/aks/aks-cicd-azure-pipelines.yml
          - name: CI/CD for AKS apps (GitHub Actions and GitOps)
            href: guide/aks/aks-cicd-github-actions-and-gitops.yml
          - name: GitOps for AKS
            href: example-scenario/gitops-aks/gitops-blueprint-aks.yml
          - name: Migrate an app from Service Fabric to AKS
            href: guide/aks/migrate-app-service-fabric-azure-kubernetes-service.md
        - name: Infrastructure
          items:
          - name: Access an AKS API server
            href: guide/security/access-azure-kubernetes-service-cluster-api-server.yml
          - name: AKS day-2 operations guide
            items:
            - name: Introduction
              href: operator-guides/aks/day-2-operations-guide.md
            - name: Triage practices
              items:
              - name: Overview
                href: operator-guides/aks/aks-triage-practices.md
              - name: 1. Cluster health
                href: operator-guides/aks/aks-triage-cluster-health.md
              - name: 2. Node and pod health
                href: operator-guides/aks/aks-triage-node-health.md
              - name: 3. Workload deployments
                href: operator-guides/aks/aks-triage-deployment.md
              - name: 4. Admission controllers
                href: operator-guides/aks/aks-triage-controllers.md
              - name: 5. Container registry connectivity
                href: operator-guides/aks/aks-triage-container-registry.md
            - name: Backup and recovery for AKS
              href: operator-guides/aks/aks-backup-and-recovery.md
            - name: Patch and upgrade worker nodes
              href: operator-guides/aks/aks-upgrade-practices.md
            - name: Troubleshoot networking
              href: operator-guides/aks/troubleshoot-network-aks.md
            - name: Troubleshoot virtual nodes
              href: operator-guides/aks/troubleshoot-virtual-nodes-aks.md
            - name: Monitor AKS with Azure Monitor
              href: /azure/aks/monitor-aks?toc=/azure/architecture/toc.json&bc=/azure/architecture/_bread/toc.json
              maintainContext: true
            - name: Common issues
              href: /azure/aks/troubleshooting?toc=/azure/architecture/toc.json&bc=/azure/architecture/_bread/toc.json
              maintainContext: true
          - name: Blue-green deployment of AKS clusters
            href: guide/aks/blue-green-deployment-for-aks.yml
          - name: Firewall protection for an AKS cluster
            href: guide/aks/aks-firewall.yml
          - name: Overview of migration from Service Fabric to AKS
            href: guide/aks/service-fabric-azure-kubernetes-service.md
          - name: Multitenancy with AKS and AGIC
            href: example-scenario/aks-agic/aks-agic.yml
          - name: AKS data protection on Azure NetApp Files
            href: example-scenario/file-storage/data-protection-kubernetes-astra-azure-netapp-files.yml
          - name: AKS dual-stack network traffic
            href: guide/aks/aks-dual-stack.yml
      - name: Solution ideas
        items:
        - name: Build CNCF projects by using AKS
          href: example-scenario/apps/build-cncf-incubated-graduated-projects-aks.yml
        - name: Data streaming with AKS
          href: solution-ideas/articles/data-streaming-scenario.yml
        - name: JBoss deployment with Red Hat on Azure
          href: solution-ideas/articles/jboss-deployment-red-hat.yml
        - name: AKS in event stream processing
          href: solution-ideas/articles/serverless-event-processing-aks.yml
    - name: PaaS container hosting
      items:
      - name: Architectures
        items:
        - name: Microservices with Container Apps
          href: example-scenario/serverless/microservices-with-container-apps.yml
        - name: Microservices with Dapr and KEDA
          href: example-scenario/serverless/microservices-with-container-apps-dapr.yml
  - name: Databases
    href: databases/index.yml
  - name: DataOps
    items:
    - name: Get started
      href: data-guide/azure-dataops-architecture-design.md
    - name: Guides
      items:
      - name: DataOps checklist
        href: checklist/data-ops.md
      - name: Analytics and reporting
        href: data-guide/technology-choices/analysis-visualizations-reporting.md
      - name: Build a scalable system for massive data
        href: data-guide/scenarios/build-scalable-database-solutions-azure-services.md
      - name: Microsoft Purview guidance
        items:
        - name: Collection structure for a federated catalog
          href: guide/data/collection-structure-federated-catalog.md
        - name: Accounts architectures and best practices
          href: /azure/purview/concept-best-practices-accounts
          maintainContext: true
        - name: Managing data effectively
          href: /azure/purview/concept-best-practices-asset-lifecycle
          maintainContext: true
        - name: Automation best practices
          href: /azure/purview/concept-best-practices-automation
          maintainContext: true
        - name: Backup and recovery for migration
          href: /azure/purview/concept-best-practices-migration
          maintainContext: true
        - name: Classification best practices
          href: /azure/purview/concept-best-practices-classification
          maintainContext: true
        - name: Collections architectures and practices
          href: /azure/purview/concept-best-practices-collections
          maintainContext: true
        - name: Deployment best practices
          href: /azure/purview/deployment-best-practices
          maintainContext: true
        - name: Glossary best practices
          href: /azure/purview/concept-best-practices-glossary
          maintainContext: true
        - name: Labeling best practices
          href: /azure/purview/concept-best-practices-sensitivity-labels
          maintainContext: true
        - name: Data lineage best practices
          href: /azure/purview/concept-best-practices-lineage-azure-data-factory
          maintainContext: true
        - name: Network architecture and best practices
          href: /azure/purview/concept-best-practices-network
          maintainContext: true
        - name: Pricing guidelines
          href: /azure/purview/concept-guidelines-pricing
          maintainContext: true
        - name: Scanning best practices
          href: /azure/purview/concept-best-practices-scanning
          maintainContext: true
        - name: Security best practices
          href: /azure/purview/concept-best-practices-security
          maintainContext: true
      - name: Azure Data Factory guidance
        items:
        - name: Continuous integration in Data Factory
          href: /azure/data-factory/continuous-integration-delivery
          maintainContext: true
        - name: Automated publishing for CI/CD
          href: /azure/data-factory/continuous-integration-delivery-improvements
          maintainContext: true
      - name: Azure Databricks guidance
        items:
        - name: Repos for Git integration
          href: /azure/databricks/repos/index
          maintainContext: true
        - name: GitHub version control
          href: /azure/databricks/notebooks/github-version-control
          maintainContext: true
        - name: Azure DevOps version control
          href: /azure/databricks/notebooks/azure-devops-services-version-control
          maintainContext: true
        - name: Bitbucket Cloud version control
          href: /azure/databricks/notebooks/bitbucket-cloud-version-control
          maintainContext: true
        - name: GitLab version control
          href: /azure/databricks/repos/gitlab-version-control
          maintainContext: true
        - name: CI/CD with Azure DevOps
          href: /azure/databricks/dev-tools/ci-cd/ci-cd-azure-devops
          maintainContext: true
        - name: CI/CD with Jenkins
          href: /azure/databricks/dev-tools/ci-cd/ci-cd-jenkins
          maintainContext: true
      - name: Power BI guidance
        items:
        - name: Power BI security
          href: /power-bi/guidance/whitepaper-powerbi-security
          maintainContext: true
        - name: Power BI enterprise deployment
          href: /power-bi/guidance/whitepaper-powerbi-enterprise-deployment
          maintainContext: true
        - name: Power BI Premium deployment
          href: /power-bi/guidance/whitepaper-powerbi-premium-deployment
          maintainContext: true
        - name: Deployment pipelines
          items:
          - name: Overview
            href: /power-bi/create-reports/deployment-pipelines-overview
            maintainContext: true
          - name: The deployment process
            href: /power-bi/create-reports/deployment-pipelines-process
            maintainContext: true
          - name: Best practices
            href: /power-bi/create-reports/deployment-pipelines-best-practices
            maintainContext: true
          - name: Automate your deployment pipeline
            href: /power-bi/create-reports/deployment-pipelines-automation
            maintainContext: true
      - name: Continuous integration for Azure Synapse
        href: /azure/synapse-analytics/cicd/continuous-integration-delivery
        maintainContext: true
    - name: Architectures
      items:
      - name: Anomaly detector process
        href: solution-ideas/articles/anomaly-detector-process.yml
      - name: Apache NiFi on Azure
        href: example-scenario/data/azure-nifi.yml
      - name: Automated enterprise BI
        href: reference-architectures/data/enterprise-bi-adf.yml
      - name: Data governance with Profisee
        href: databases/architecture/profisee-master-data-management-purview.yml
      - name: Data warehousing and analytics
        href: example-scenario/data/data-warehouse.yml
      - name: DataOps for modern data warehouse
        href: databases/architecture/dataops-mdw.yml
      - name: Disaster recovery for data analytics pipelines
        href: example-scenario/analytics/pipelines-disaster-recovery.yml
      - name: Geospatial data processing and analytics
        href: example-scenario/data/geospatial-data-processing-analytics-azure.yml
      - name: Helm-based deployments
        href: guide/data/helm-deployments-apache-nifi.yml
      - name: Master data management with Profisee
        href: databases/architecture/profisee-master-data-management-data-factory.yml
      - name: Measure Azure app sustainability
        href: example-scenario/apps/measure-azure-app-sustainability-sci-score.yml
      - name: Modern data warehouse for small business
        href: example-scenario/data/small-medium-data-warehouse.yml
      - name: Modernize mainframe and midrange data
        href: /azure/architecture/example-scenario/mainframe/modernize-mainframe-data-to-azure
      - name: Power BI data write-back
        href: example-scenario/data/power-bi-write-back-power-apps.yml
      - name: Replicate and sync mainframe data
        href: reference-architectures/migration/sync-mainframe-data-with-azure.yml
    - name: Solution ideas
      items:
      - name: Apache NiFi monitoring with MonitoFi
        href: guide/data/monitor-apache-nifi-monitofi.yml
      - name: Azure Data Explorer monitoring
        href: solution-ideas/articles/monitor-azure-data-explorer.yml
      - name: Data management with Azure Purview
        href: solution-ideas/articles/azure-purview-data-lake-estate-architecture.yml
      - name: Discovery Hub for analytics
        href: solution-ideas/articles/cloud-scale-analytics-with-discovery-hub.yml
      - name: Ingestion, ETL, and stream processing
        href: solution-ideas/articles/ingest-etl-stream-with-adb.yml
      - name: Mining equipment monitoring
        href: solution-ideas/articles/monitor-mining-equipment.yml
      - name: Tier applications for analytics
        href: solution-ideas/articles/tiered-data-for-analytics.yml
  - name: Developer Options
    items:
    - name: Microservices
      items:
      - name: Get started
        href: microservices/index.yml
      - name: Guides
        items:
        - name: Microservices assessment and readiness
          href: guide/technology-choices/microservices-assessment.md
        - name: Compare Java application hosting options
          href: guide/technology-choices/service-for-java-comparison.yml
        - name: Domain modeling for microservices
          items:
          - name: Domain analysis
            href: microservices/model/domain-analysis.md
          - name: Tactical DDD
            href: microservices/model/tactical-ddd.yml
          - name: Identify microservice boundaries
            href: microservices/model/microservice-boundaries.yml
        - name: Design a microservices architecture
          items:
          - name: Introduction
            href: microservices/design/index.yml
          - name: Choose a compute option
            href: microservices/design/compute-options.md
          - name: Interservice communication
            href: microservices/design/interservice-communication.yml
          - name: API design
            href: microservices/design/api-design.yml
          - name: API gateways
            href: microservices/design/gateway.yml
          - name: Data considerations
            href: microservices/design/data-considerations.yml
          - name: Container orchestration
            href: microservices/design/orchestration.yml
          - name: Design patterns for microservices
            href: microservices/design/patterns.yml
        - name: Operate microservices in production
          items:
          - name: Monitor microservices in AKS
            href: microservices/logging-monitoring.yml
          - name: CI/CD for microservices
            href: microservices/ci-cd.yml
          - name: CI/CD for microservices on Kubernetes
            href: microservices/ci-cd-kubernetes.yml
        - name: Migrate to a microservices architecture
          items:
          - name: Migrate monolith to microservices
            href: microservices/migrate-monolith.yml
          - name: Modernize apps with Service Fabric
            href: service-fabric/modernize-app-azure-service-fabric.yml
        - name: .NET microservices
          items:
          - name: Design a microservice-oriented app
            href: /dotnet/architecture/microservices/multi-container-microservice-net-applications/microservice-application-design
            maintainContext: true
          - name: Create a  CRUD microservice
            href: /dotnet/architecture/microservices/multi-container-microservice-net-applications/data-driven-crud-microservice
            maintainContext: true
          - name: Event-based communication
            href: /dotnet/architecture/microservices/multi-container-microservice-net-applications/integration-event-based-microservice-communications
            maintainContext: true
          - name: Implement API Gateways with Ocelot
            href: /dotnet/architecture/microservices/multi-container-microservice-net-applications/implement-api-gateways-with-ocelot
            maintainContext: true
      - name: Architectures
        items:
        - name: Enterprise-grade logging on Azure
          href: reference-architectures/logging/enterprise-grade-logging.yml
        - name: Microservices on Azure Service Fabric
          href: reference-architectures/microservices/service-fabric.yml
        - name: Microservices with Container Apps
          href: example-scenario/serverless/microservices-with-container-apps.yml
        - name: Microservices with Dapr and KEDA
          href: example-scenario/serverless/microservices-with-container-apps-dapr.yml
    - name: Serverless applications
      items:
      - name: Get started
        href: serverless-quest/serverless-overview.md
      - name: Guides
        items:
        - name: Serverless Functions examples
          href: serverless-quest/reference-architectures.md
        - name: Plan for serverless architecture
          items:
          - name: Deploy serverless Functions
            href: serverless-quest/validate-commit-serverless-adoption.md
          - name: Serverless application assessment
            href: serverless-quest/application-assessment.md
          - name: Technical workshops and training
            href: serverless-quest/technical-training.md
          - name: Proof of concept or pilot
            href: serverless-quest/poc-pilot.md
        - name: Develop and deploy serverless apps
          items:
          - name: App development and deployment
            href: serverless-quest/application-development.md
          - name: Code walkthrough
            href: web-apps/serverless/architectures/code.yml
          - name: CI/CD for a serverless frontend
            href: serverless/guide/serverless-app-cicd-best-practices.yml
        - name: Monitor a distributed system
          href: guide/devops/monitor-with-opencensus-application-insights.yml
        - name: Monitoring serverless event processing
          href: serverless/guide/monitoring-serverless-event-processing.md
        - name: Serverless Functions app operations
          href: serverless-quest/functions-app-operations.md
        - name: Serverless Functions app security
          href: serverless-quest/functions-app-security.md
        - name: Security baseline for Azure Functions
          href: /security/benchmark/azure/baselines/functions-security-baseline
          maintainContext: true
        - name: Serverless with Azure Logic Apps
          href: /azure/logic-apps/logic-apps-serverless-overview
          maintainContext: true
        - name: Event Hubs with Azure Functions
          items:
          - name: Overview
            href: serverless/event-hubs-functions/event-hubs-functions.yml
          - name: Performance and scale
            href: serverless/event-hubs-functions/performance-scale.yml
          - name: Resilient design
            href: serverless/event-hubs-functions/resilient-design.md
          - name: Security
            href: serverless/event-hubs-functions/security.md
          - name: Observability
            href: serverless/event-hubs-functions/observability.yml
      - name: Architectures
        items:
        - name: Azure Functions in a hybrid environment
          href: hybrid/azure-functions-hybrid.yml
        - name: Event-based cloud automation
          href: reference-architectures/serverless/cloud-automation.yml
        - name: Multicloud with Serverless Framework
          href: example-scenario/serverless/serverless-multicloud.yml
        - name: Real-time location sharing
          href: example-scenario/signalr/index.yml
        - name: Serverless event processing
          href: reference-architectures/serverless/event-processing.yml
      - name: Solution ideas
        items:
        - name: AKS in event stream processing
          href: solution-ideas/articles/serverless-event-processing-aks.yml
        - name: Big data analytics with Data Explorer
          href: solution-ideas/articles/big-data-azure-data-explorer.yml
        - name: De-batch and filter with Event Hubs
          href: solution-ideas/articles/serverless-event-processing-filtering.yml
        - name: HIPAA/HITRUST compliant health data
          href: solution-ideas/articles/security-compliance-blueprint-hipaa-hitrust-health-data-ai.yml
        - name: Instant broadcasting with serverless
          href: /azure/architecture/serverless-quest/serverless-overview
        - name: Serverless applications using Event Grid
          href: solution-ideas/articles/serverless-application-architectures-using-event-grid.yml
        - name: Serverless apps using Azure Cosmos DB
          href: databases/idea/serverless-apps-using-cosmos-db.yml
        - name: Serverless computing LOB apps
          href: solution-ideas/articles/onboarding-customers-with-a-cloud-native-serverless-architecture.yml
        - name: Serverless event stream processing
          href: solution-ideas/articles/serverless-event-processing-private-link.yml
        - name: Transit Hub pub-sub messaging system
          href: solution-ideas/articles/transit-hub.yml
  - name: DevOps
    items:
    - name: Get started
      href: guide/devops/devops-start-here.md
    - name: Guides
      items:
      - name: Azure Sandbox
        href: guide/azure-sandbox/azure-sandbox.yml
      - name: DevOps checklist
        href: checklist/dev-ops.md
      - name: Advanced ARM templates
        items:
        - name: Overview
          href: guide/azure-resource-manager/advanced-templates/index.md
        - name: Update a resource
          href: guide/azure-resource-manager/advanced-templates/update-resource.md
        - name: Use an object as a parameter
          href: guide/azure-resource-manager/advanced-templates/objects-as-parameters.md
        - name: Property transformer and collector
          href: guide/azure-resource-manager/advanced-templates/collector.md
        - name: Infrastructure as code with Bicep
          href: guide/azure-resource-manager/advanced-templates/enterprise-infrastructure-bicep-container-registry.yml
      - name: DevSecOps on AKS
        href: guide/devsecops/devsecops-on-aks.yml
      - name: Use deployment scripts to check resource properties
        href: guide/devops/deployment-scripts-property-check.yml
    - name: Architectures
      items:
      - name: Automate multistage pipeline setup
        href: example-scenario/devops/automate-azure-pipelines.yml
      - name: Automate API deployments with APIOps
        href: example-scenario/devops/automated-api-deployments-apiops.yml
      - name: Automate Sentinel integration
        href: example-scenario/devops/automate-sentinel-integration.yml
      - name: Azure DevTest Labs for enterprises
        href: example-scenario/infrastructure/devtest-labs-reference-architecture.yml
      - name: CI/CD pipeline using Azure DevOps
        href: example-scenario/apps/devops-dotnet-baseline.yml
      - name: DevSecOps in GitHub
        href: solution-ideas/articles/devsecops-in-github.yml
      - name: Enterprise monitoring with Azure Monitor
        href: example-scenario/monitoring/enterprise-monitoring.yml
      - name: High-availability blue/green deployment
        href: web-apps/spring-apps/guides/blue-green-spring.yml
      - name: Jenkins on Azure
        href: example-scenario/apps/jenkins.yml
      - name: Run containers in a hybrid environment
        href: hybrid/hybrid-containers.yml
      - name: Teacher-provisioned virtual labs in Azure
        href: example-scenario/devops/teacher-provisioned-virtual-labs-azure.yml
    - name: Solution ideas
      items:
      - name: CI/CD for Containers
        href: solution-ideas/articles/cicd-for-containers.yml
      - name: CI/CD for Microsoft Power Platform
        href: solution-ideas/articles/azure-devops-continuous-integration-for-power-platform.yml
      - name: CI/CD for quantum computing jobs
        href: /azure/architecture/example-scenario/quantum/quantum-computing-integration-with-classical-apps
      - name: CI/CD for Windows desktop apps
        href: solution-ideas/articles/azure-devops-ci-cd-for-desktop-apps.yml
      - name: CI/CD using Jenkins and AKS
        href: solution-ideas/articles/container-cicd-using-jenkins-and-kubernetes-on-azure-container-service.yml
      - name: CI/CD using Jenkins and Terraform
        href: solution-ideas/articles/immutable-infrastructure-cicd-using-jenkins-and-terraform-on-azure-virtual-architecture-overview.yml
      - name: Configuration-driven data pipeline
        href: solution-ideas/articles/configuration-driven-data-pipeline.yml
      - name: DevSecOps for infrastructure as code
        href: solution-ideas/articles/devsecops-infrastructure-as-code.yml
      - name: DevSecOps with a rolling main branch
        href: solution-ideas/articles/devsecops-rolling-branch.yml
      - name: DevTest and DevOps for PaaS
        href: solution-ideas/articles/dev-test-paas.yml
      - name: DevTest and DevOps with microservices
        href: solution-ideas/articles/dev-test-microservice.yml
      - name: Java CI/CD using Jenkins and Web Apps
        href: solution-ideas/articles/java-cicd-using-jenkins-and-azure-web-apps.yml
  - name: Hybrid + Multicloud
    items:
    - name: Get started
      href: hybrid/hybrid-start-here.md
    - name: Guides
      items:
      - name: Hybrid workload in Azure
        href: /azure/architecture/framework/hybrid/hybrid-overview
        maintainContext: true
      - name: Hybrid app design considerations
        href: /hybrid/app-solutions/overview-app-design-considerations
        maintainContext: true
      - name: Technology choices
        items:
        - name: Azure hybrid options
          href: guide/technology-choices/hybrid-considerations.yml
        - name: Compare Azure Stack Hub and Azure
          href: /azure-stack/user/azure-stack-considerations
          maintainContext: true
        - name: Compare Azure, Stack Hub, Stack HCI
          href: /azure-stack/operator/compare-azure-azure-stack
          maintainContext: true
        - name: Compare Azure Stack HCI and Stack Hub
          href: /azure-stack/hci/concepts/compare-azure-stack-hub
          maintainContext: true
        - name: Compare Stack HCI to Windows Server
          href: /azure-stack/hci/concepts/compare-windows-server
          maintainContext: true
        - name: Choose drives for Azure Stack HCI
          href: /azure-stack/hci/concepts/choose-drives
          maintainContext: true
      - name: Azure Arc guidance
        items:
        - name: App Service on Azure Arc
          href: /azure/app-service/overview-arc-integration
          maintainContext: true
        - name: Security baseline for Arc-enabled servers
          href: /security/benchmark/azure/baselines/azure-arc-enabled-servers-security-baseline
          maintainContext: true
      - name: Hybrid deployments
        items:
        - name: Configure hybrid cloud connectivity
          href: hybrid/deployments/solution-deployment-guide-connectivity.md
        - name: Configure hybrid cloud identity
          href: hybrid/deployments/solution-deployment-guide-identity.md
        - name: Deploy AI-based footfall detection
          href: hybrid/deployments/solution-deployment-guide-retail-footfall-detection.md
        - name: Deploy Kubernetes on Azure Stack Hub
          href: hybrid/deployments/solution-deployment-guide-highly-available-kubernetes.md
        - name: Deploy hybrid with on-premises data
          href: hybrid/deployments/solution-deployment-guide-cross-cloud-scaling-onprem-data.md
        - name: Direct traffic with a geo-distributed app
          href: hybrid/deployments/solution-deployment-guide-geo-distributed.md
      - name: Azure VMware Solution guidance
        items:
        - name: API Management for AVS
          href: /azure/azure-vmware/concepts-api-management
          maintainContext: true
        - name: BCDR for AVS
          href: /azure/cloud-adoption-framework/scenarios/azure-vmware/eslz-business-continuity-and-disaster-recovery
          maintainContext: true
        - name: Govern AVS
          href: /azure/cloud-adoption-framework/scenarios/azure-vmware/govern
          maintainContext: true
        - name: Internet connectivity design
          href: /azure/azure-vmware/concepts-design-public-internet-access
          maintainContext: true
        - name: Manage and monitor AVS
          href: /azure/cloud-adoption-framework/scenarios/azure-vmware/eslz-management-and-monitoring
          maintainContext: true
        - name: Migrate with AVS
          href: /azure/cloud-adoption-framework/scenarios/azure-vmware/migrate
          maintainContext: true
        - name: Migration assessment
          href: /azure/migrate/concepts-azure-vmware-solution-assessment-calculation
          maintainContext: true
        - name: Networking for AVS
          items:
          - name: Network design
            href: /azure/azure-vmware/concepts-network-design-considerations
            maintainContext: true
          - name: Network interconnectivity
            href: /azure/azure-vmware/concepts-networking
            maintainContext: true
          - name: Network planning
            href: /azure/azure-vmware/tutorial-network-checklist
            maintainContext: true
          - name: Network topology and connectivity
            href: /azure/cloud-adoption-framework/scenarios/azure-vmware/eslz-network-topology-connectivity
            maintainContext: true
        - name: Platform automation for AVS
          href: /azure/cloud-adoption-framework/scenarios/azure-vmware/eslz-platform-automation-and-devops
          maintainContext: true
        - name: Security and governance for AVS
          href: /azure/cloud-adoption-framework/scenarios/azure-vmware/eslz-security-governance-and-compliance
          maintainContext: true
        - name: Storage for AVS
          href: /azure/azure-vmware/concepts-storage
          maintainContext: true
      - name: Connect an on-premises network to Azure
        href: reference-architectures/hybrid-networking/index.yml

      - name: Troubleshoot a hybrid VPN connection
        href: reference-architectures/hybrid-networking/troubleshoot-vpn.yml
    - name: Architectures
      items:
      - name: Azure Arc solutions
        items:
        - name: Azure Arc hybrid management with AKS
          href: hybrid/arc-hybrid-kubernetes.yml
        - name: Deploy an Azure Arc-enabled SQL managed instance for DR
          href: hybrid/arc-sql-managed-instance-disaster-recovery.yml
        - name: Manage configurations for Azure Arc
          href: hybrid/azure-arc-hybrid-config.yml
        - name: Optimize SQL Server with Azure Arc
          href: hybrid/azure-arc-sql-server.yml
        - name: Run containers in a hybrid environment
          href: hybrid/hybrid-containers.yml
      - name: AKS on Azure Stack HCI (AKS hybrid)
        items:
        - name: AKS on Azure Stack HCI baseline architecture
          href: example-scenario/hybrid/aks-baseline.yml
        - name: AKS on Azure Stack HCI network architecture
          href: example-scenario/hybrid/aks-network.yml
        - name: Deploy apps with AKS hybrid on Azure Stack ACI
          href: example-scenario/hybrid/aks-hybrid-stack-hci.yml
      - name: Azure Automation solutions
        items:
        - name: Azure Automation hybrid environment
          href: hybrid/azure-automation-hybrid.yml
        - name: Azure Automation update management
          href: hybrid/azure-update-mgmt.yml
        - name: Azure Automation State Configuration
          href: example-scenario/state-configuration/state-configuration.yml
        - name: Implement a secure hybrid network
          href: reference-architectures/dmz/secure-vnet-dmz.yml          
      - name: Azure enterprise cloud file share
        href: hybrid/azure-files-private.yml
      - name: Azure files secured by AD DS
        href: example-scenario/hybrid/azure-files-on-premises-authentication.yml
      - name: Azure Functions in a hybrid environment
        href: hybrid/azure-functions-hybrid.yml
      - name: Azure Stack HCI stretched clusters for DR
        href: hybrid/azure-stack-hci-dr.yml
      - name: Azure Stack HCI switchless interconnect
        href: hybrid/azure-stack-robo.yml
      - name: Azure Stack Hub solutions
        items:
        - name: AI-based footfall detection
          href: solution-ideas/articles/hybrid-footfall-detection.yml
        - name: Back up files on Azure Stack Hub
          href: hybrid/azure-stack-backup.yml
        - name: Cross-cloud scaling (on-premises data)
          href: example-scenario/hybrid/hybrid-cross-cloud-scale-on-premises-data.yml
        - name: Cross-cloud scaling with Traffic Manager
          href: example-scenario/hybrid/hybrid-cross-cloud-scaling.yml
        - name: Disaster recovery for Stack Hub VMs
          href: hybrid/azure-stack-vm-disaster-recovery.yml
        - name: High-availability Kubernetes cluster
          href: example-scenario/hybrid/high-availability-kubernetes.yml
        - name: Hybrid geo-distributed architecture
          href: example-scenario/hybrid/hybrid-geo-distributed.yml
        - name: Hybrid relay connection
          href: solution-ideas/articles/hybrid-relay-connection.yml
      - name: Azure VMware Solution in hub-and-spoke
        href: /azure/azure-vmware/concepts-hub-and-spoke
        maintainContext: true
      - name: Connect on-premises with ExpressRoute
        href: reference-architectures/hybrid-networking/expressroute-vpn-failover.yml
      - name: Connect standalone servers
        href: hybrid/azure-network-adapter.yml
      - name: Deploy AI and ML with Azure Stack Edge
        href: ai-ml/idea/deploy-ai-ml-azure-stack-edge.yml
      - name: Design a hybrid Domain Name System
        href: hybrid/hybrid-dns-infra.yml
      - name: 'Enhanced-security hybrid: client access'
        href: example-scenario/hybrid/secure-hybrid-messaging-client.yml
      - name: 'Enhanced-security hybrid: mobile access'
        href: example-scenario/hybrid/secure-hybrid-messaging-mobile.yml
      - name: 'Enhanced-security hybrid: web access'
        href: example-scenario/hybrid/secure-hybrid-messaging-web.yml
      - name: Extend on-premises using ExpressRoute
        href: reference-architectures/hybrid-networking/expressroute.yml
      - name: Hybrid availability and monitoring
        href: hybrid/hybrid-perf-monitoring.yml
      - name: Hybrid cross cluster scaling
        href: hybrid/hybrid-cross-cluster-scaling.yml
      - name: Hybrid file services
        href: hybrid/hybrid-file-services.yml
      - name: Hybrid file share with disaster recovery
        href: example-scenario/hybrid/hybrid-file-share-dr-remote-local-branch-workers.yml
      - name: Hybrid security monitoring
        href: hybrid/hybrid-security-monitoring.yml
      - name: Manage hybrid workloads with WAC
        href: hybrid/hybrid-server-os-mgmt.yml
      - name: On-premises data gateway for Logic Apps
        href: hybrid/gateway-logic-apps.yml
      - name: Public MEC compute deployment
        href: example-scenario/hybrid/public-multi-access-edge-compute-deployment.yml
      - name: Public MEC high availability
        href: example-scenario/hybrid/multi-access-edge-compute-ha.yml
      - name: Run containers in a hybrid environment
        href: hybrid/hybrid-containers.yml
      - name: Train machine learning at the edge
        href: example-scenario/hybrid/train-machine-learning-models-on-premises-data.yml
      - name: Use file shares in a hybrid environment
        href: hybrid/azure-file-share.yml
    - name: Solution ideas
      items:
      - name: Azure Stack Hub solutions
        items:
        - name: Cross-cloud scaling
          href: solution-ideas/articles/cross-cloud-scaling.yml
        - name: Hybrid connections
          href: solution-ideas/articles/hybrid-connectivity.yml
        - name: Unlock legacy data with Azure Stack
          href: solution-ideas/articles/unlock-legacy-data.yml
      - name: Azure VMware Solution foundations
        items:
        - name: Capacity planning considerations
          href: solution-ideas/articles/azure-vmware-solution-foundation-capacity.yml
        - name: Landing zone considerations
          href: solution-ideas/articles/azure-vmware-solution-foundation-landing-zone.yml
        - name: Networking considerations
          href: solution-ideas/articles/azure-vmware-solution-foundation-networking.yml
      - name: Cross-platform chat
        href: solution-ideas/articles/cross-platform-chat.yml
  - name: Identity
    items:
    - name: Get started
      href: identity/identity-start-here.yml
    - name: Guides
      items:
      - name: Microsoft Entra architecture
        href: /azure/active-directory/fundamentals/active-directory-architecture
        maintainContext: true
      - name: Identity and access management in Azure
        href: /security/compass/identity
        maintainContext: true
      - name: Compare identity services
        href: /azure/active-directory-domain-services/compare-identity-solutions
        maintainContext: true
      - name: Build for resilience
        href: guide/resilience/resilience-overview.yml
      - name: Conditional Access
        items:
        - name: Conditional Access for Zero trust
          href: guide/security/conditional-access-zero-trust.md
        - name: Conditional Access design principles
          href: guide/security/conditional-access-design.yml
        - name: Conditional Access architecture
          href: guide/security/conditional-access-architecture.yml
        - name: Conditional Access framework
          href: guide/security/conditional-access-framework.md
      - name: Integrate on-premises AD with Azure
        href: reference-architectures/identity/index.yml
      - name: Deployment guidance
        items:
        - name: Microsoft Entra deployment checklist
          href: /azure/active-directory/fundamentals/active-directory-deployment-checklist-p2
          maintainContext: true
        - name: Microsoft Entra deployment plans
          href: /azure/active-directory/fundamentals/active-directory-deployment-plans
          maintainContext: true
        - name: Azure AD B2C deployment plans
          href: /azure/active-directory/fundamentals/azure-active-directory-b2c-deployment-plans
          maintainContext: true
      - name: Migrate applications to Microsoft Entra ID
        items:
        - name: Migrate an AD FS app to Azure
          href: /azure/active-directory/manage-apps/migrate-adfs-apps-to-azure
          maintainContext: true
        - name: Migrate app authentication to Microsoft Entra ID
          href: /azure/active-directory/manage-apps/migrate-application-authentication-to-azure-active-directory
          maintainContext: true
        - name: Use the AD FS application activity report
          href: /azure/active-directory/manage-apps/migrate-adfs-application-activity
          maintainContext: true
        - name: Resources for migrating to Microsoft Entra ID
          href: /azure/active-directory/manage-apps/migration-resources
          maintainContext: true
      - name: Identity management
        items:
        - name: Azure billing and Microsoft Entra tenants
          href: /azure/cloud-adoption-framework/ready/landing-zone/design-area/azure-billing-ad-tenant?toc=/azure/architecture/toc.json&bc=/azure/architecture/_bread/toc.json
          maintainContext: true
        - name: Identity and access management
          href: /azure/cloud-adoption-framework/ready/landing-zone/design-area/identity-access?toc=/azure/architecture/toc.json&bc=/azure/architecture/_bread/toc.json
          maintainContext: true
        - name: Limit cross-tenant private endpoints
          href: /azure/cloud-adoption-framework/ready/azure-best-practices/limit-cross-tenant-private-endpoint-connections
          maintainContext: true
        - name: Resource organization
          href: /azure/cloud-adoption-framework/ready/landing-zone/design-area/resource-org?toc=/azure/architecture/toc.json&bc=/azure/architecture/_bread/toc.json
          maintainContext: true
      - name: Hybrid identity
        items:
        - name: Choose a hybrid identity method
          href: /azure/active-directory/hybrid/choose-ad-authn
          maintainContext: true
        - name: Cloud management for on-premises
          href: /azure/active-directory/hybrid/cloud-governed-management-for-on-premises
          maintainContext: true
        - name: Hybrid identity foundation with Microsoft Entra ID
          href: /azure/active-directory/hybrid/four-steps
          maintainContext: true
        - name: Microsoft Entra Connect for on-premises
          href: /azure/active-directory/hybrid/whatis-azure-ad-connect
          maintainContext: true
      - name: Identity for education
        items:
        - name: Microsoft Entra ID for education
          href: /microsoft-365/education/deploy/intro-azure-active-directory
          maintainContext: true
        - name: Multi-tenant for large institutions
          href: /microsoft-365/education/deploy/design-multi-tenant-architecture
          maintainContext: true
        - name: Design a tenant configuration
          href: /microsoft-365/education/deploy/design-tenant-configurations
          maintainContext: true
        - name: Design authentication and credentials
          href: /microsoft-365/education/deploy/design-credential-authentication-strategies
          maintainContext: true
        - name: Design an account strategy
          href: /microsoft-365/education/deploy/design-account-strategy
          maintainContext: true
        - name: Design identity governance
          href: /microsoft-365/education/deploy/design-identity-governance
          maintainContext: true
    - name: Architectures
      items:
      - name: AD DS resource forests in Azure
        href: reference-architectures/identity/adds-forest.yml
      - name: Apply Zero Trust to your API implementation
        href: example-scenario/security/apps-zero-trust-identity.yml
      - name: Microsoft Entra identity management for AWS
        href: reference-architectures/aws/aws-azure-ad-security.yml
      - name: Deploy AD DS in an Azure virtual network
        href: example-scenario/identity/adds-extend-domain.yml
      - name: Extend on-premises AD FS to Azure
        href: reference-architectures/identity/adfs.yml
      - name: Governance of Teams guest users
        href: example-scenario/governance/governance-teams-guest-users.yml
      - name: On-premises AD domains with Microsoft Entra ID
        href: reference-architectures/identity/azure-ad.yml
    - name: Solution ideas
      items:
      - name: Collaboration with Microsoft 365
        href: solution-ideas/articles/collaboration-microsoft-365.yml
      - name: Hybrid identity
        href: solution-ideas/articles/hybrid-identity.yml
  - name: Integration
    items:
    - name: Get started
      href: integration/integration-start-here.yml
    - name: Guides
      items:
      - name: Azure Logic Apps
        items:
        - name: Overview
          href: /azure/logic-apps/logic-apps-overview
          maintainContext: true
        - name: Connectors overview
          href: /azure/connectors/apis-list
          maintainContext: true
        - name: Access to virtual networks
          href: /azure/logic-apps/connect-virtual-network-vnet-isolated-environment-overview
          maintainContext: true
        - name: Business disaster and recovery
          href: /azure/logic-apps/business-continuity-disaster-recovery-guidance
          maintainContext: true
        - name: Azure Policy controls
          href: /azure/logic-apps/security-controls-policy
          maintainContext: true
        - name: Security baseline
          href: /security/benchmark/azure/baselines/logic-apps-security-baseline
          maintainContext: true
      - name: BizTalk Server to Azure Integration Services
        items:
        - name: Migration overview
          href: /azure/logic-apps/biztalk-server-to-azure-integration-services-overview
          maintainContext: true
        - name: Which integration services to choose?
          href: /azure/logic-apps/azure-integration-services-choose-capabilities
          maintainContext: true
        - name: Migration options and best practices
          href: /azure/logic-apps/biztalk-server-azure-integration-services-migration-approaches
          maintainContext: true
    - name: Architectures
      items:
      - name: API Management landing zone accelerator
        href: example-scenario/integration/app-gateway-internal-api-management-function.yml
      - name: Basic enterprise integration on Azure
        href: reference-architectures/enterprise-integration/basic-enterprise-integration.yml
      - name: Data integration with Logic Apps and SQL
        href: example-scenario/integration/logic-apps-data-integration.yml
      - name: Disaster recovery for data analytics pipelines
        href: example-scenario/analytics/pipelines-disaster-recovery.yml
      - name: Enterprise integration - queues and events
        href: example-scenario/integration/queues-events.yml
      - name: On-premises data gateway for Logic Apps
        href: hybrid/gateway-logic-apps.yml
      - name: Power Automate deployment at scale
        href: example-scenario/power-automate/power-automate.yml
      - name: Publish internal APIs to external users
        href: example-scenario/apps/publish-internal-apis-externally.yml
    - name: Solution ideas
      items:
      - name: Custom business processes
        href: solution-ideas/articles/custom-business-processes.yml
      - name: Elastic Enterprise Search on Azure
        href: solution-ideas/articles/elastic-workplace-search.yml
      - name: Line of business extension
        href: solution-ideas/articles/lob.yml
      - name: Protect backend APIs in Azure
        href: solution-ideas/articles/protect-backend-apis-azure-management.yml
  - name: Internet of Things
    items:
    - name: Get started
      href: reference-architectures/iot/iot-architecture-overview.md
    - name: Guides
      items:
      - name: Choose an IoT solution
        href: example-scenario/iot/iot-central-iot-hub-cheat-sheet.yml
      - name: Enable machine learning inference
        href: guide/iot/machine-learning-inference-iot-edge.yml
      - name: Industry-specific example solutions
        href: reference-architectures/iot/industry-iot-hub-page.md
      - name: IoT concepts
        items:
        - name: Devices, platform, and applications
          href: example-scenario/iot/devices-platform-application.yml
        - name: Attestation, authentication, provisioning
          href: example-scenario/iot/attestation-provisioning.yml
        - name: Application-to-device commands
          href: example-scenario/iot/cloud-to-device.yml
      - name: Computer vision with Azure IoT Edge
        items:
        - name: Overview
          href: guide/iot-edge-vision/index.md
        - name: Camera selection
          href: guide/iot-edge-vision/camera.md
        - name: Hardware acceleration
          href: guide/iot-edge-vision/hardware.md
        - name: Image storage
          href: guide/iot-edge-vision/image-storage.md
        - name: User interface and scenarios
          href: guide/iot-edge-vision/user-interface.md
      - name: Industrial IoT analytics
        items:
        - name: Architecture
          href: guide/iiot-guidance/iiot-architecture.yml
        - name: Recommended services
          href: guide/iiot-guidance/iiot-services.md
        - name: Data visualization
          href: guide/iiot-guidance/iiot-data.yml
        - name: Considerations
          href: guide/iiot-guidance/iiot-considerations.md
      - name: Industrial IoT patterns
        items:
        - name: Visibility patterns
          href: guide/iiot-patterns/iiot-visibility-patterns.yml
      - name: IoT patterns
        items:
        - name: Analyze and optimize loop
          href: example-scenario/iot/analyze-optimize-loop.yml
        - name: Event routing
          href: example-scenario/iot/event-routing.yml
        - name: Measure and control loop
          href: example-scenario/iot/measure-control-loop.yml
        - name: Monitor and manage loop
          href: example-scenario/iot/monitor-manage-loop.yml
        - name: Real-time IoT updates
          href: example-scenario/iot/real-time-iot-updates-cloud-apps.yml
        - name: Scale solutions with deployment stamps
          href: example-scenario/iot/application-stamps.yml
      - name: Migration to Azure IoT best practices
        href: guide/iot/azure-iot-migration-best-practices.md
      - name: Migrate your IoT solutions to Azure
        href: guide/iot/migrate-iot-solution-azure.yml
      - name: Scale your Azure IoT solutions
        href: guide/iot/scale-iot-solution-azure.md
      - name: Azure IoT client SDK support
        href: guide/iot/azure-iot-client-sdk-support.yml
      - name: Moving from test to production
        href: example-scenario/iot/iot-move-to-production.yml
    - name: Architectures
      items:
      - name: Azure IoT reference architecture
        href: reference-architectures/iot.yml
      - name: Automated guided vehicles fleet control
        href: example-scenario/iot/automated-guided-vehicles-fleet-control.yml
      - name: Batch integration with Azure Digital Twins
        href: example-scenario/iot/batch-integration-azure-data-factory-digital-twins.yml
      - name: Computer vision at the edge
        href: reference-architectures/ai/end-to-end-smart-factory.yml
      - name: Connected factory hierarchy service
        href: solution-ideas/articles/connected-factory-hierarchy-service.yml
      - name: Connected factory signal pipeline
        href: example-scenario/iot/connected-factory-signal-pipeline.yml
      - name: Efficient Docker image deployment
        href: example-scenario/iot/efficient-docker-image-deployment.yml
      - name: IoT and data analytics
        href: example-scenario/data/big-data-with-iot.yml
      - name: IoT Edge safety and maintenance system
        href: example-scenario/predictive-maintenance/iot-predictive-maintenance.yml
      - name: IoT using Azure Cosmos DB
        href: solution-ideas/articles/iot-using-cosmos-db.yml
      - name: Secure tunneling with Azure Relay
        href: example-scenario/networking/secure-tunneling-azure-relay.yml
      - name: Smart places with Azure Digital Twins
        href: example-scenario/iot/smart-places.yml
    - name: Solution ideas
      items:
      - name: Azure digital twins builder
        href: solution-ideas/articles/azure-digital-twins-builder.yml
      - name: Azure load testing
        href: guide/testing/load-testing/load-testing-with-custom-plugins.md
      - name: Condition monitoring
        href: solution-ideas/articles/condition-monitoring.yml
      - name: COVID-19 solutions
        items:
        - name: Cognizant Safe Buildings with IoT
          href: solution-ideas/articles/safe-buildings.yml
        - name: Contactless IoT interfaces
          href: solution-ideas/articles/contactless-interfaces.yml
        - name: COVID-19 IoT safe environments
          href: solution-ideas/articles/cctv-iot-edge-for-covid-19-safe-environment-and-mask-detection.yml
        - name: Lighting and disinfection system
          href: solution-ideas/articles/uven-disinfection.yml
      - name: Environment monitoring
        href: solution-ideas/articles/environment-monitoring-and-supply-chain-optimization.yml
      - name: IoT analytics with Azure Data Explorer
        href: solution-ideas/articles/iot-azure-data-explorer.yml
      - name: IoT Edge data storage and processing
        href: solution-ideas/articles/data-storage-edge.yml
      - name: Light and power for emerging markets
        href: solution-ideas/articles/iot-power-management.yml
      - name: Predictive maintenance
        href: solution-ideas/articles/iot-predictive-maintenance.yml
      - name: Process real-time vehicle data using IoT
        href: example-scenario/data/realtime-analytics-vehicle-iot.yml
      - name: Project 15 IoT sustainability
        href: solution-ideas/articles/project-15-iot-sustainability.yml
      - name: Real-time asset tracking and management
        href: solution-ideas/articles/real-time-asset-tracking-mgmt-iot-central.yml
      - name: Voice assistants and IoT devices
        href: solution-ideas/articles/iot-controlling-devices-with-voice-assistant.yml
  - name: Mainframe + Midrange
    items:
    - name: Get started
      href: mainframe/mainframe-midrange-architecture.md
    - name: Guides
      items:
      - name: Mainframe migration framework
        items:
        - name: Mainframe migration overview
          href: /azure/cloud-adoption-framework/infrastructure/mainframe-migration/index
          maintainContext: true
        - name: Mainframe myths and facts
          href: /azure/cloud-adoption-framework/infrastructure/mainframe-migration/myths-and-facts
          maintainContext: true
        - name: Mainframe migration strategies
          href: /azure/cloud-adoption-framework/infrastructure/mainframe-migration/migration-strategies
          maintainContext: true
        - name: Mainframe application migration
          href: /azure/cloud-adoption-framework/infrastructure/mainframe-migration/application-strategies
          maintainContext: true
        - name: Mainframe workload migration proof of concept
          href: mainframe/mainframe-proof-of-concept.yml
          maintainContext: true
      - name: Mainframe rehosting
        items:
        - name: Mainframe rehosting on Azure VMs
          href: /azure/virtual-machines/workloads/mainframe-rehosting/overview
          maintainContext: true
        - name: Move mainframe compute to Azure
          href: /azure/virtual-machines/workloads/mainframe-rehosting/concepts/mainframe-compute-azure
          maintainContext: true
        - name: Move mainframe storage to Azure
          href: /azure/virtual-machines/workloads/mainframe-rehosting/concepts/mainframe-storage-azure
          maintainContext: true
        - name: Get started with TmaxSoft OpenFrame
          href: /azure/virtual-machines/workloads/mainframe-rehosting/tmaxsoft/get-started
          maintainContext: true
    - name: App modernization
      items:
      - name: Architectures
        items:
        - name: AIX UNIX to Azure Linux migration
          href: example-scenario/unix-migration/migrate-aix-azure-linux.yml
        - name: Batch transaction processing
          href: example-scenario/mainframe/process-batch-transactions.yml
        - name: Extend mainframe applications with Verastream
          href: example-scenario/mainframe/extend-mainframe-applications.yml
        - name: Extend mainframes to digital channels by using standards-based REST APIs
          href: example-scenario/mainframe/extend-mainframes-to-digital-channels-by-using-standards-based-rest-apis.yml
        - name: General mainframe refactor to Azure
          href: example-scenario/mainframe/general-mainframe-refactor.yml
        - name: IBM System i to Azure using Infinite i
          href: example-scenario/mainframe/ibm-system-i-azure-infinite-i.yml
        - name: IBM z/OS migration with Avanade AMT
          href: example-scenario/mainframe/asysco-zos-migration.yml
        - name: IBM z/OS online transaction processing
          href: example-scenario/mainframe/ibm-zos-online-transaction-processing-azure.yml
        - name: Implement Azure DevOps for IBM Z mainframe applications
          href: example-scenario/mainframe/devops-mainframe-ibm-z.yml
        - name: Integrate IBM MQs with Azure
          href: example-scenario/mainframe/integrate-ibm-message-queues-azure.yml
        - name: Micro Focus Enterprise Server on Azure
          href: example-scenario/mainframe/micro-focus-server.yml
        - name: Migrate AIX workloads with Skytap
          href: example-scenario/mainframe/migrate-aix-workloads-to-azure-with-skytap.yml
        - name: Migrate HP-UX workloads
          href: example-scenario/mainframe/hp-ux-stromasys-charon-par.yml
        - name: Migrate IBM i series to Azure with Skytap
          href: example-scenario/mainframe/migrate-ibm-i-series-to-azure-with-skytap.yml
        - name: Refactor mainframe with CloudFrame Renovate
          href: example-scenario/mainframe/cloudframe-renovate-mainframe-refactor.yml
        - name: Refactor IBM z/OS mainframe CF
          href: reference-architectures/zos/refactor-zos-coupling-facility.yml
        - name: Refactor IBM z/TPF mainframe
          href: example-scenario/mainframe/refactor-ibm-ztpf-mainframe.yml
        - name: Refactor mainframe apps with Astadia
          href: example-scenario/mainframe/refactor-mainframe-applications-astadia.yml
        - name: Refactor mainframe apps with Advanced
          href: example-scenario/mainframe/refactor-mainframe-applications-advanced.yml
        - name: Refactor Adabas & Natural systems
          href: example-scenario/mainframe/refactor-adabas-aks.yml
        - name: Refactor mainframe with Raincode
          href: reference-architectures/app-modernization/raincode-reference-architecture.yml
        - name: Rehost a general mainframe on Azure
          href: example-scenario/mainframe/mainframe-rehost-architecture-azure.yml
        - name: Rehost Adabas & Natural applications
          href: example-scenario/mainframe/rehost-adabas-software-ag.yml
        - name: Rehost IMS workloads by using IMSql
          href: example-scenario/mainframe/imsql-rehost-ims.yml
        - name: Rehost mainframe with NTT DATA UniKix
          href: example-scenario/mainframe/rehost-mainframe-ntt-data-unikix.yml
        - name: Unisys ClearPath Forward OS 2200 enterprise server virtualization on Azure
          href: mainframe/virtualization-of-unisys-clearpath-forward-os-2200-enterprise-server-on-azure.yml
        - name: Unisys ClearPath MCP virtualization on Azure
          href: example-scenario/mainframe/unisys-clearpath-forward-mainframe-rehost.yml
        - name: Unisys Dorado migration
          href: example-scenario/mainframe/migrate-unisys-dorado-mainframe-apps-with-astadia-micro-focus.yml
        - name: Unisys mainframe migration with Avanade AMT
          href: reference-architectures/migration/unisys-mainframe-migration.yml
        - name: Use LzLabs SDM in Azure
          href: example-scenario/mainframe/lzlabs-software-defined-mainframe-in-azure.yml

      - name: Solution ideas
        items:
        - name: Migrate IBM apps with TmaxSoft
          href: solution-ideas/articles/migrate-mainframe-apps-with-tmaxsoft-openframe.yml
        - name: Solaris emulator on Azure VMs
          href: solution-ideas/articles/solaris-azure.yml
    - name: Data modernization
      items:
      - name: Architectures
        items:
        - name: Mainframe data replication with Connect
          href: example-scenario/mainframe/mainframe-replication-precisely-connect.yml
        - name: Mainframe data replication with Qlik
          href: example-scenario/mainframe/mainframe-midrange-data-replication-azure-qlik.yml
        - name: Mainframe data replication with tcVISION
          href: example-scenario/mainframe/mainframe-data-replication-azure-tcvision.yml
        - name: Mainframe file and tape backup to Azure using Luminex
          href: example-scenario/mainframe/luminex-mainframe-file-tape-transfer.yml
        - name: Migrate mainframe data tier to Azure with mLogica LIBER*IRIS
          href: example-scenario/mainframe/mainframe-data-replication-azure-data-platform.yml
        - name: Model9 mainframe modernization
          href: example-scenario/mainframe/mainframe-modernization-model9.yml
        - name: Modernize mainframe midrange data
          href: /azure/architecture/example-scenario/mainframe/modernize-mainframe-data-to-azure
        - name: Move mainframe archive data to Azure
          href: example-scenario/mainframe/move-archive-data-mainframes.yml
        - name: Re-engineer mainframe batch apps
          href: example-scenario/mainframe/reengineer-mainframe-batch-apps-azure.yml
        - name: Rehost IMS DC and IMS DB
          href: example-scenario/mainframe/rehost-ims-raincode-imsql.yml
        - name: Replicate and sync mainframe data
          href: reference-architectures/migration/sync-mainframe-data-with-azure.yml
      - name: Solution ideas
        items:
        - name: Mainframe access to Azure databases
          href: solution-ideas/articles/mainframe-access-azure-databases.yml
        - name: Mainframe file replication on Azure
          href: solution-ideas/articles/mainframe-azure-file-replication.yml
        - name: SMA OpCon in Azure
          href: solution-ideas/articles/sma-opcon-azure.yml
  - name: Management + Governance
    items:
    - name: Get started
      href: guide/management-governance/management-governance-start-here.md
    - name: Guides
      items:
      - name: Governance best practices
        href: /security/compass/governance
        maintainContext: true
      - name: Update Windows VMs in Azure
        href: example-scenario/wsus/index.yml
      - name: Backup
        items:
        - name: Backup architecture and components
          href: /azure/backup/backup-architecture
          maintainContext: true
        - name: Azure Backup support matrix
          href: /azure/backup/backup-support-matrix
          maintainContext: true
        - name: Backup cloud and on-premises
          href: /azure/backup/guidance-best-practices
          maintainContext: true
      - name: Disaster recovery
        items:
        - name: Azure to Azure disaster recovery
          href: /azure/site-recovery/azure-to-azure-architecture
          maintainContext: true
        - name: Support matrix for Azure VM DR
          href: /azure/site-recovery/azure-to-azure-support-matrix
          maintainContext: true
        - name: ExpressRoute with Azure VM DR
          href: /azure/site-recovery/azure-vm-disaster-recovery-with-expressroute
          maintainContext: true
        - name: Recover from a region-wide disruption
          href: resiliency/recovery-loss-azure-region.md
        - name: Move Azure VMs to another region
          href: /azure/site-recovery/azure-to-azure-move-overview
          maintainContext: true
        - name: BCDR for Azure VMware Solution
          href: /azure/cloud-adoption-framework/scenarios/azure-vmware/eslz-business-continuity-and-disaster-recovery
          maintainContext: true
      - name: Management for Azure environments
        href: /azure/cloud-adoption-framework/ready/landing-zone/design-area/management
        maintainContext: true
      - name: Management for VMware Solution
        href: /azure/cloud-adoption-framework/scenarios/azure-vmware/eslz-management-and-monitoring
        maintainContext: true
    - name: Architectures
      items:
      - name: Back up cloud applications
        href: /azure/backup/guidance-best-practices
        maintainContext: true
      - name: Computer forensics
        href: example-scenario/forensics/index.yml
      - name: End-to-end governance when using CI/CD
        href: example-scenario/governance/end-to-end-governance-in-azure.yml
      - name: Highly available SharePoint Server 2016
        href: reference-architectures/sharepoint/index.yml
      - name: Hybrid management
        items:
        - name: Azure Arc hybrid management with AKS
          href: hybrid/arc-hybrid-kubernetes.yml
        - name: Azure Automation hybrid environment
          href: hybrid/azure-automation-hybrid.yml
        - name: Azure Automation update management
          href: hybrid/azure-update-mgmt.yml
        - name: Back up files on Azure Stack Hub
          href: hybrid/azure-stack-backup.yml
        - name: Disaster recovery for Azure Stack Hub
          href: hybrid/azure-stack-vm-disaster-recovery.yml
        - name: Hybrid availability and monitoring
          href: hybrid/hybrid-perf-monitoring.yml
        - name: Manage configurations for Azure Arc
          href: hybrid/azure-arc-hybrid-config.yml
        - name: Manage hybrid workloads with WAC
          href: hybrid/hybrid-server-os-mgmt.yml
      - name: Line-of-business app with ASEv3
        href: example-scenario/apps/line-of-business-internal-app-service-environment-v3.yml
    - name: Solution ideas
      items:
      - name: Archive on-premises data to cloud
        href: solution-ideas/articles/backup-archive-on-premises.yml
      - name: Back up on-premises applications
        href: solution-ideas/articles/backup-archive-on-premises-applications.yml
      - name: Centralize app configuration and security
        href: solution-ideas/articles/appconfig-key-vault.yml
      - name: Deploy AKS and API Management with mTLS
        href: solution-ideas/articles/mutual-tls-deploy-aks-api-management.yml
      - name: Enterprise-scale disaster recovery
        href: solution-ideas/articles/disaster-recovery-enterprise-scale-dr.yml
      - name: High availability for BCDR
        href: solution-ideas/articles/build-high-availability-into-your-bcdr-strategy.yml
      - name: HPC media rendering
        href: solution-ideas/articles/azure-batch-rendering.yml
      - name: Keyword search and speech-to-text
        href: ai-ml/idea/digital-media-speech-text.yml
      - name: SMB disaster recovery with Site Recovery
        href: solution-ideas/articles/disaster-recovery-smb-azure-site-recovery.yml
      - name: SMB disaster recovery with Double-Take DR
        href: solution-ideas/articles/disaster-recovery-smb-double-take-dr.yml
      - name: Training and procedural guidance
        href: solution-ideas/articles/training-and-procedural-guidance-powered-by-mixed-reality.yml
      - name: Video capture and analytics for retail
        href: solution-ideas/articles/video-analytics.yml
  - name: Media
    items:
    - name: Get started
      href: guide/media/start-here.md
    - name: Guides
      items:
      - name: Media Services terminology and concepts
        href: /azure/media-services/latest/concepts-overview
        maintainContext: true
      - name: Encoding video and audio
        href: /azure/media-services/latest/encode-concept
        maintainContext: true
      - name: Live streaming
        href: /azure/media-services/latest/stream-live-streaming-concept
        maintainContext: true
      - name: High availability with video on demand
        href: /azure/media-services/latest/architecture-high-availability-encoding-concept
        maintainContext: true
      - name: Offline audio dubbing
        href: guide/media/offline-audio-dubbing.yml
      - name: Monitor Media Services
        href: /azure/media-services/latest/monitoring/monitor-media-services
        maintainContext: true
      - name: Dynamic encryption
        href: /azure/media-services/latest/drm-content-protection-concept
        maintainContext: true
      - name: Security baseline for Media Services
        href: /security/benchmark/azure/baselines/media-services-security-baseline
        maintainContext: true
    - name: Architectures
      items:
      - name: 3D video rendering
        href: example-scenario/infrastructure/video-rendering.yml
      - name: Batch scoring for media
        href: ai-ml/architecture/batch-scoring-deep-learning.yml
      - name: Gridwich media processing system
        items:
        - name: Gridwich architecture
          href: reference-architectures/media-services/gridwich-architecture.yml
        - name: Gridwich concepts
          items:
          - name: Clean monolith design
            href: reference-architectures/media-services/gridwich-clean-monolith.yml
          - name: Saga orchestration
            href: reference-architectures/media-services/gridwich-saga-orchestration.yml
          - name: Project names and structure
            href: reference-architectures/media-services/gridwich-project-names.yml
          - name: Gridwich CI/CD
            href: reference-architectures/media-services/gridwich-cicd.yml
          - name: Gridwich Storage Service
            href: reference-architectures/media-services/gridwich-storage-service.yml
          - name: Gridwich logging
            href: reference-architectures/media-services/gridwich-logging.yml
          - name: Gridwich message formats
            href: reference-architectures/media-services/gridwich-message-formats.yml
      - name: Real-time monitoring and observable systems for media
        href: example-scenario/monitoring/monitoring-observable-systems-media.yml
    - name: Solution ideas
      items:
      - name: HPC media rendering
        href: solution-ideas/articles/azure-batch-rendering.yml
      - name: Instant broadcasting with serverless
        href: /azure/architecture/serverless-quest/serverless-overview
      - name: Keyword search in videos
        href: ai-ml/idea/digital-media-speech-text.yml
      - name: Live streaming digital media
        href: solution-ideas/articles/digital-media-live-stream.yml
      - name: Video-on-demand digital media
        href: solution-ideas/articles/digital-media-video.yml
  - name: Migration
    items:
    - name: Get started
      href: guide/migration/migration-start-here.md
    - name: Guides
      items:
      - name: Hadoop migration to Azure
        items:
        - name: Overview
          href: guide/hadoop/overview.md
        - name: Apache HDFS migration to Azure
          href: guide/hadoop/apache-hdfs-migration.yml
        - name: Apache HBase migration to Azure
          href: guide/hadoop/apache-hbase-migration.yml
        - name: Apache Kafka migration to Azure
          href: guide/hadoop/apache-kafka-migration.yml
        - name: Apache Sqoop migration to Azure
          href: guide/hadoop/apache-sqoop-migration.yml
      - name: BizTalk Server to Azure Integration Services
        items:
        - name: Migration overview
          href: /azure/logic-apps/biztalk-server-to-azure-integration-services-overview
          maintainContext: true
        - name: Which integration services to choose?
          href: /azure/logic-apps/azure-integration-services-choose-capabilities
          maintainContext: true
        - name: Migration options and best practices
          href: /azure/logic-apps/biztalk-server-azure-integration-services-migration-approaches
          maintainContext: true
      - name: Migration deployments
        items:
        - name: Migrate a monolith app to microservices
          href: microservices/migrate-monolith.yml
        - name: Migrate an e-commerce solution
          href: industries/retail/migrate-ecommerce-solution.md
        - name: Migrate with Azure VMware Solution
          href: /azure/cloud-adoption-framework/scenarios/azure-vmware/migrate
          maintainContext: true
      - name: Migration planning
        items:
        - name: Build a migration plan
          href: /azure/migrate/concepts-migration-planning
          maintainContext: true
        - name: Support for VMware migration
          href: /azure/migrate/migrate-support-matrix-vmware-migration
          maintainContext: true
        - name: Support for Hyper-V migration
          href: /azure/migrate/migrate-support-matrix-hyper-v-migration
          maintainContext: true
        - name: Support for physical server migration
          href: /azure/migrate/migrate-support-matrix-physical-migration
          maintainContext: true
      - name: Security baseline for Azure Migrate
        href: /security/benchmark/azure/baselines/migrate-security-baseline
        maintainContext: true
      - name: Hyper-V migration
        href: /azure/migrate/hyper-v-migration-architecture
        maintainContext: true
      - name: VMware agentless migration
        items:
        - name: Agentless migration of VMware VMs
          href: /azure/migrate/concepts-vmware-agentless-migration
          maintainContext: true
        - name: Prepare for VMware agentless migration
          href: /azure/migrate/prepare-for-agentless-migration
          maintainContext: true
      - name: VMware agent-based migration
        href: /azure/migrate/agent-based-migration-architecture
        maintainContext: true
    - name: Architectures
      items:
      - name: Banking system
        items:
        - name: Banking cloud transformation
          href: example-scenario/banking/banking-system-cloud-transformation.yml
        - name: Patterns and implementations
          href: example-scenario/banking/patterns-and-implementations.yml
      - name: General mainframe refactor to Azure
        href: example-scenario/mainframe/general-mainframe-refactor.yml
      - name: Migrate a web app with APIM
        href: example-scenario/apps/apim-api-scenario.yml
      - name: Migrate master data services with Profisee
        href: databases/architecture/profisee-mds-migration-utility.yml
      - name: Modernize mainframe and midrange data
        href: /azure/architecture/example-scenario/mainframe/modernize-mainframe-data-to-azure
      - name: Oracle database migration
        items:
        - name: Oracle migration to Azure
          href: databases/idea/reference-architecture-for-oracle-database-migration-to-azure.yml
        - name: Migration decision process
          href: example-scenario/oracle-migrate/oracle-migration-overview.yml
        - name: Cross-cloud connectivity
          href: example-scenario/oracle-migrate/oracle-migration-cross-cloud.yml
        - name: Refactor
          href: example-scenario/oracle-migrate/oracle-migration-refactor.yml
        - name: Rearchitect
          href: example-scenario/oracle-migrate/oracle-migration-rearchitect.yml
    - name: Solution ideas
      items:
      - name: JMeter implementation reference
        href: example-scenario/banking/jmeter-load-testing-pipeline-implementation-reference.yml
      - name: Lift and shift to containers with App Service
        href: web-apps/idea/migrate-existing-applications-to-container-apps.yml
      - name: Migrate .NET applications
        href: solution-ideas/articles/net-app-modernization.yml
      - name: Migrate cloud workloads across security tenants
        href: solution-ideas/articles/migrate-cloud-workloads-across-security-tenants.yml
      - name: Migrate IBM mainframe apps
        href: solution-ideas/articles/migrate-mainframe-apps-with-tmaxsoft-openframe.yml
  - name: Mixed Reality
    items:
    - name: Get started
      href: guide/mixed-reality/mixed-reality-overview.md
    - name: Guides
      items:
      - name: Mixed reality core concepts
        href: /windows/mixed-reality/design/core-concepts-landingpage
        maintainContext: true
      - name: Mixed reality design guidance
        href: /windows/mixed-reality/design/about-this-design-guidance
        maintainContext: true
      - name: Design and prototype for mixed reality
        href: /windows/mixed-reality/design/design
        maintainContext: true
      - name: Design for holographic display
        href: /windows/mixed-reality/design/designing-content-for-holographic-display
        maintainContext: true
      - name: Choose a mixed reality engine
        href: /windows/mixed-reality/develop/choosing-an-engine
        maintainContext: true
      - name: Unity development
        href: /windows/mixed-reality/develop/unity/unity-development-overview
        maintainContext: true
      - name: Install the tools
        href: /windows/mixed-reality/develop/install-the-tools
        maintainContext: true
      - name: Mixed reality interactions
        href: /windows/mixed-reality/design/interaction-fundamentals
        maintainContext: true
      - name: Mixed reality UX elements
        href: /windows/mixed-reality/design/app-patterns-landingpage
        maintainContext: true
      - name: Comfort
        href: /windows/mixed-reality/design/comfort
        maintainContext: true
      - name: Spatial sound best practices
        href: /windows/mixed-reality/design/spatial-sound-design
        maintainContext: true
      - name: Types of mixed reality apps
        href: /windows/mixed-reality/discover/types-of-mixed-reality-apps
        maintainContext: true
      - name: App quality criteria overview
        href: /windows/mixed-reality/develop/advanced-concepts/app-quality-criteria-overview
        maintainContext: true
      - name: Azure mixed reality cloud services
        href: /windows/mixed-reality/develop/mixed-reality-cloud-services
        maintainContext: true
      - name: Shared experiences in mixed reality
        href: /windows/mixed-reality/design/shared-experiences-in-mixed-reality
        maintainContext: true
      - name: Free-roaming multiuser VR experiences
        href: /windows/mixed-reality/enthusiast-guide/free-roam-vr-multiuser-experiences
        maintainContext: true
      - name: Prototyping and manufacturing for enterprises
        href: /windows/mixed-reality/enthusiast-guide/prototyping-manufacturing
        maintainContext: true
      - name: Education and entertainment scenarios
        items:
        - name: Immersive education
          href: /windows/mixed-reality/enthusiast-guide/immersive-education
          maintainContext: true
        - name: Theme parks and family entertainment
          href: /windows/mixed-reality/enthusiast-guide/theme-parks-family-entertainment
          maintainContext: true
        - name: Training and simulation
          href: /windows/mixed-reality/enthusiast-guide/training-simulation
          maintainContext: true
        - name: Virtual museums and exhibits
          href: /windows/mixed-reality/enthusiast-guide/virtual-museums
          maintainContext: true
        - name: Virtual reality arcades
          href: /windows/mixed-reality/enthusiast-guide/virtual-reality-arcades
          maintainContext: true
      - name: Mixed reality samples and apps
        href: /windows/mixed-reality/develop/features-and-samples
        maintainContext: true
      - name: Spatial Anchors guidance
        items:
        - name: Authentication and authorization
          href: /azure/spatial-anchors/concepts/authentication
          maintainContext: true
        - name: Anchor relationships
          href: /azure/spatial-anchors/concepts/anchor-relationships-way-finding
          maintainContext: true
        - name: Coarse relocalization
          href: /azure/spatial-anchors/concepts/coarse-reloc
          maintainContext: true
        - name: Experience guidelines
          href: /azure/spatial-anchors/concepts/guidelines-effective-anchor-experiences
          maintainContext: true
    - name: Solution ideas
      items:
      - name: Design review with mixed reality
        href: solution-ideas/articles/collaborative-design-review-powered-by-mixed-reality.yml
      - name: Facilities management with mixed reality
        href: solution-ideas/articles/facilities-management-powered-by-mixed-reality-and-iot.yml
      - name: Training powered by mixed reality
        href: solution-ideas/articles/training-and-procedural-guidance-powered-by-mixed-reality.yml
  - name: Mobile
    items:
    - name: Get started
      href: guide/mobile/mobile-start-here.md
    - name: Guides
      items:
      - name: Azure Communication Services architecture
        href: guide/mobile/azure-communication-services-architecture.yml
      - name: Choose a mobile development framework
        href: /azure/developer/mobile-apps/choose-mobile-framework
        maintainContext: true
      - name: Build a serverless mobile back-end
        href: /azure/developer/mobile-apps/serverless-compute
        maintainContext: true
      - name: Cloud-hosted source control for mobile
        href: /azure/developer/mobile-apps/code-hosting-services
        maintainContext: true
      - name: Continuous build and integration
        href: /azure/developer/mobile-apps/continuous-integration
        maintainContext: true
      - name: Continuous delivery for mobile apps
        href: /azure/developer/mobile-apps/continuous-delivery
        maintainContext: true
      - name: Power Automate mobile task flows
        href: /power-automate/create-mobile-task-flow
        maintainContext: true
      - name: Secure mobile task flows with Intune
        href: /power-automate/intune-support
        maintainContext: true
      - name: Add authentication in mobile apps
        href: /azure/developer/mobile-apps/authentication
        maintainContext: true
      - name: Store, sync, and query mobile app data
        href: /azure/developer/mobile-apps/data-storage
        maintainContext: true
      - name: Cloud storage for mobile apps
        href: /azure/developer/mobile-apps/azure-storage
        maintainContext: true
      - name: Analyze mobile app use
        href: /azure/developer/mobile-apps/analytics
        maintainContext: true
    - name: Solution ideas
      items:
      - name: Adding mobile front-ends to legacy apps
        href: solution-ideas/articles/adding-a-modern-web-and-mobile-frontend-to-a-legacy-claims-processing-application.yml
      - name: Custom mobile workforce app
        href: solution-ideas/articles/custom-mobile-workforce-app.yml
      - name: Scalable apps with Azure MySQL
        href: solution-ideas/articles/scalable-web-and-mobile-applications-using-azure-database-for-mysql.yml
      - name: Scalable apps using Azure PostgreSQL
        href: solution-ideas/articles/scalable-web-and-mobile-applications-using-azure-database-for-postgresql.yml
      - name: Social app for with authentication
        href: solution-ideas/articles/social-mobile-and-web-app-with-authentication.yml
      - name: Task-based consumer mobile app
        href: solution-ideas/articles/task-based-consumer-mobile-app.yml
  - name: Networking
    href: networking/index.md        
  - name: Oracle
    items:
    - name: Get started
      href: solution-ideas/articles/oracle-on-azure-start-here.md
    - name: Guides
      items:
      - name: Connectivity to Oracle Cloud Infrastructure
        href: /azure/cloud-adoption-framework/ready/azure-best-practices/connectivity-to-other-providers-oci
        maintainContext: true
      - name: Oracle solutions on Azure
        href: /azure/virtual-machines/workloads/oracle/oracle-overview
        maintainContext: true
      - name: Design an Oracle database in Azure
        href: /azure/virtual-machines/workloads/oracle/oracle-design
        maintainContext: true
      - name: Oracle Database backup
        items:
        - name: Oracle Database backup strategies
          href: /azure/virtual-machines/workloads/oracle/oracle-database-backup-strategies
          maintainContext: true
        - name: Oracle backup using Azure Storage
          href: /azure/virtual-machines/workloads/oracle/oracle-database-backup-azure-storage
          maintainContext: true
        - name: Oracle backup using Azure Backup
          href: /azure/virtual-machines/workloads/oracle/oracle-database-backup-azure-backup
          maintainContext: true
      - name: Oracle disaster recovery options
        href: /azure/virtual-machines/workloads/oracle/oracle-disaster-recovery
        maintainContext: true
      - name: Oracle WebLogic Server
        items:
        - name: Oracle WebLogic Server on Azure VMs
          href: /azure/virtual-machines/workloads/oracle/oracle-weblogic
          maintainContext: true
        - name: Oracle WebLogic Server on AKS
          href: /azure/virtual-machines/workloads/oracle/weblogic-aks
          maintainContext: true
        - name: Migrate WebLogic to Azure
          items:
          - name: WebLogic to Azure VMs
            href: /azure/developer/java/migration/migrate-weblogic-to-virtual-machines
            maintainContext: true
          - name: WebLogic with Microsoft Entra ID via LDAP
            href: /azure/developer/java/migration/migrate-weblogic-with-aad-ldap
            maintainContext: true
          - name: WebLogic with App Gateway
            href: /azure/developer/java/migration/migrate-weblogic-with-app-gateway
            maintainContext: true
          - name: WebLogic with Elastic on Azure
            href: /azure/developer/java/migration/migrate-weblogic-with-elk
            maintainContext: true
          - name: WebLogic to JBoss EAP
            href: /azure/developer/java/migration/migrate-jboss-eap-to-jboss-eap-on-azure-app-service
            maintainContext: true
    - name: Architectures
      items:
      - name: Oracle application architectures
        href: /azure/virtual-machines/workloads/oracle/oracle-oci-applications
        maintainContext: true
      - name: Oracle Cloud Infrastructure solutions
        href: /azure/virtual-machines/workloads/oracle/oracle-oci-overview
        maintainContext: true
      - name: Oracle database architectures
        href: /azure/virtual-machines/workloads/oracle/oracle-reference-architecture
        maintainContext: true
      - name: Oracle database migration
        items:
        - name: Oracle database migration to Azure
          href: databases/idea/reference-architecture-for-oracle-database-migration-to-azure.yml
        - name: Migration decision process
          href: example-scenario/oracle-migrate/oracle-migration-overview.yml
        - name: Cross-cloud connectivity
          href: example-scenario/oracle-migrate/oracle-migration-cross-cloud.yml
        - name: Refactor
          href: example-scenario/oracle-migrate/oracle-migration-refactor.yml
        - name: Rearchitect
          href: example-scenario/oracle-migrate/oracle-migration-rearchitect.yml
      - name: Oracle Database with Azure NetApp Files
        href: example-scenario/file-storage/oracle-azure-netapp-files.yml
      - name: Run Oracle databases on Azure
        href: solution-ideas/articles/reference-architecture-for-oracle-database-on-azure.yml
      - name: SAP deployment using an Oracle database
        href: example-scenario/apps/sap-production.yml
  - name: SAP
    items:
    - name: Get started
      href: reference-architectures/sap/sap-overview.yml
    - name: Guides
      items:
      - name: SAP checklist
        href: /azure/virtual-machines/workloads/sap/sap-deployment-checklist
        maintainContext: true
      - name: SAP landscape architecture
        href: guide/sap/sap-whole-landscape.yml
      - name: SAP HANA infrastructure configurations
        href: /azure/virtual-machines/workloads/sap/hana-vm-operations
        maintainContext: true
      - name: Inbound and outbound internet connections for SAP on Azure
        href: guide/sap/sap-internet-inbound-outbound.yml
      - name: SAP workload configurations with AZs
        href: /azure/virtual-machines/workloads/sap/sap-ha-availability-zones
        maintainContext: true
      - name: Supported scenarios for HLI
        href: /azure/virtual-machines/workloads/sap/hana-supported-scenario
        maintainContext: true
      - name: ANF volume group for SAP HANA
        href: /azure/azure-netapp-files/application-volume-group-introduction
        maintainContext: true
    - name: Architectures
      items:
      - name: Dev/test for SAP
        href: example-scenario/apps/sap-dev-test.yml
      - name: SAP BusinessObjects BI platform
        href: /azure/virtual-machines/workloads/sap/businessobjects-deployment-guide
        maintainContext: true
      - name: SAP BusinessObjects BI platform for Linux
        href: /azure/virtual-machines/workloads/sap/businessobjects-deployment-guide-linux
        maintainContext: true
      - name: SAP BW/4HANA in Linux on Azure
        href: reference-architectures/sap/run-sap-bw4hana-with-linux-virtual-machines.yml
      - name: SAP deployment using an Oracle DB
        href: example-scenario/apps/sap-production.yml
      - name: SAP HANA on HLI
        href: reference-architectures/sap/hana-large-instances.yml
      - name: SAP HANA scale-out with standby node
        href: /azure/virtual-machines/workloads/sap/sap-hana-scale-out-standby-netapp-files-rhel
        maintainContext: true
      - name: SAP HANA scale-up on Linux
        href: reference-architectures/sap/run-sap-hana-for-linux-virtual-machines.yml
      - name: SAP NetWeaver in Windows on Azure
        href: guide/sap/sap-netweaver.yml
      - name: SAP S/4HANA in Linux on Azure
        href: guide/sap/sap-s4hana.yml
    - name: Solution ideas
      items:
      - name: SAP NetWeaver on SQL Server
        href: solution-ideas/articles/sap-netweaver-on-sql-server.yml
      - name: SAP S/4 HANA for Large Instances
        href: solution-ideas/articles/sap-s4-hana-on-hli-with-ha-and-dr.yml
      - name: SAP workload automation using SUSE
        href: solution-ideas/articles/sap-workload-automation-suse.yml
  - name: Security
    items:
    - name: Get started
      href: guide/security/security-start-here.yml
    - name: Guides
      items:
      - name: General security
        items:
        - name: Introduction to Azure security
          href: /azure/security/fundamentals/overview
          maintainContext: true
        - name: Security design principles
          href: /azure/architecture/framework/security/security-principles
          maintainContext: true
        - name: Security patterns
          href: /azure/architecture/framework/security/security-patterns
          maintainContext: true
        - name: End-to-end security
          href: /azure/security/fundamentals/end-to-end
          maintainContext: true
        - name: Shared responsibility
          href: /azure/security/fundamentals/shared-responsibility
          maintainContext: true
        - name: SecOps best practices
          href: /security/compass/security-operations
          maintainContext: true
        - name: Application security in Azure
          href: /security/compass/applications-services
          maintainContext: true
      - name: Azure security for AWS
        href: guide/aws/aws-azure-security-solutions.yml
      - name: Highly secure IaaS apps
        href: reference-architectures/n-tier/high-security-iaas.yml
      - name: Microsoft Cybersecurity Architectures
        href: /security/cybersecurity-reference-architecture/mcra
        maintainContext: true
      - name: Use Azure monitoring to integrate security
        href: guide/security/azure-monitor-integrate-security-components.yml
      - name: Virtual Network security options
        href: example-scenario/gateway/firewall-application-gateway.yml
      - name: Zero-trust network for web applications
        href: example-scenario/gateway/application-gateway-before-azure-firewall.yml
      - name: Azure governance design area
        href: /azure/cloud-adoption-framework/ready/landing-zone/design-area/governance
        maintainContext: true
      - name: Microsoft Sentinel guidance
        items:
        - name: Connect AWS to Sentinel
          href: /azure/sentinel/connect-aws
          maintainContext: true
        - name: Connect Microsoft Entra ID to Sentinel
          href: /azure/sentinel/connect-azure-active-directory
          maintainContext: true
        - name: Connect Defender for Cloud
          href: /azure/sentinel/connect-defender-for-cloud
          maintainContext: true
        - name: Connect Microsoft Defender XDR
          href: /azure/sentinel/connect-microsoft-365-defender
          maintainContext: true
        - name: Integrate Data Explorer with Sentinel
          href: /azure/sentinel/store-logs-in-azure-data-explorer?tabs=adx-event-hub
          maintainContext: true
      - name: Microsoft Defender for Cloud
        items:
        - name: Overview
          href: /azure/defender-for-cloud/defender-for-cloud-introduction
          maintainContext: true
        - name: Security recommendations
          href: /azure/defender-for-cloud/recommendations-reference
          maintainContext: true
        - name: Security recommendations for AWS
          href: /azure/defender-for-cloud/recommendations-reference-aws
          maintainContext: true
        - name: Security alerts and incidents
          href: /azure/defender-for-cloud/alerts-overview
          maintainContext: true
    - name: Architectures
      items:
      - name: Automate Sentinel integration with DevOps
        href: example-scenario/devops/automate-sentinel-integration.yml
      - name: Microsoft Entra ID in security operations
        href: example-scenario/aadsec/azure-ad-security.yml
      - name: Confidential computing for healthcare
        href: example-scenario/confidential/healthcare-inference.yml
      - name: Cyber threat intelligence
        href: example-scenario/data/sentinel-threat-intelligence.yml
      - name: Homomorphic encryption with SEAL
        href: solution-ideas/articles/homomorphic-encryption-seal.yml
      - name: Hybrid security monitoring
        href: hybrid/hybrid-security-monitoring.yml
      - name: Improved-security access to multitenant
        href: web-apps/guides/networking/access-multitenant-web-app-from-on-premises.yml
      - name: Loan credit risk modeling
        href: example-scenario/ai/loan-credit-risk-analyzer-default-modeling.yml
      - name: Long-term security logs in Data Explorer
        href: example-scenario/security/security-log-retention-azure-data-explorer.yml
      - name: Real-time fraud detection
        href: example-scenario/data/fraud-detection.yml
      - name: Restrict interservice communications
        href: example-scenario/service-to-service/restrict-communications.yml
      - name: Secure OBO refresh tokens
        href: example-scenario/secrets/secure-refresh-tokens.yml
      - name: Securely managed web apps
        href: example-scenario/apps/fully-managed-secure-apps.yml
      - name: Secure a Microsoft Teams channel bot
        href: example-scenario/teams/securing-bot-teams-channel.yml
      - name: Secure research for regulated data
        href: ai-ml/architecture/secure-compute-for-research.yml
      - name: SQL Managed Instance with CMK
        href: databases/architecture/sql-managed-instance-cmk.yml
      - name: Virtual network integrated microservices
        href: example-scenario/integrated-multiservices/virtual-network-integration.yml
    - name: Solution ideas
      items:
      - name: Centralize app configuration and security
        href: solution-ideas/articles/appconfig-key-vault.yml
      - name: Multilayered protection for Azure VMs
        href: solution-ideas/articles/multilayered-protection-azure-vm.yml
      - name: Protect backend APIs
        href: solution-ideas/articles/protect-backend-apis-azure-management.yml
      - name: Threat assessments
        items:
        - name: Map threats to your IT environment
          href: solution-ideas/articles/map-threats-it-environment.yml
        - name: 'First layer of defense: Azure security'
          href: solution-ideas/articles/azure-security-build-first-layer-defense.yml
        - name: 'Second layer of defense: Defender'
          href: solution-ideas/articles/microsoft-365-defender-build-second-layer-defense.yml
        - name: Integrate Azure and Defender
          href: solution-ideas/articles/microsoft-365-defender-security-integrate-azure.yml
        - name: Microsoft Sentinel automated responses
          href: solution-ideas/articles/microsoft-sentinel-automated-response.yml
  - name: Storage
    items:
    - name: Get started
      href: guide/storage/storage-start-here.md
    - name: Guides
      items:
      - name: Storage accounts
        href: /azure/storage/common/storage-account-overview
        maintainContext: true
      - name: Security and compliance
        items:
        - name: Storage encryption for data at rest
          href: /azure/storage/common/storage-service-encryption
          maintainContext: true
        - name: Azure Policy controls for Storage
          href: /azure/storage/common/security-controls-policy
          maintainContext: true
        - name: Use private endpoints
          href: /azure/storage/common/storage-private-endpoints
          maintainContext: true
        - name: Security baseline for Azure Storage
          href: /security/benchmark/azure/baselines/storage-security-baseline
          maintainContext: true
      - name: Data redundancy
        href: /azure/storage/common/storage-redundancy
        maintainContext: true
      - name: DR and storage account failover
        href: /azure/storage/common/storage-disaster-recovery-guidance
        maintainContext: true
      - name: Azure Storage migration guidance
        href: /azure/storage/common/storage-migration-overview
        maintainContext: true
      - name: Blob storage guidance
        items:
        - name: Authorize access to blobs with Microsoft Entra ID
          href: /azure/storage/blobs/authorize-access-azure-active-directory
          maintainContext: true
        - name: Authorize access with role conditions
          href: /azure/storage/blobs/storage-auth-abac
          maintainContext: true
        - name: Data protection
          href: /azure/storage/blobs/data-protection-overview
          maintainContext: true
        - name: Security recommendations
          href: /azure/storage/blobs/security-recommendations
          maintainContext: true
        - name: Performance and scalability checklist
          href: /azure/storage/blobs/storage-performance-checklist
          maintainContext: true
      - name: Data Lake Storage guidance
        items:
        - name: Best practices
          href: /azure/storage/blobs/data-lake-storage-best-practices
          maintainContext: true
        - name: Security controls by Azure Policy
          href: /azure/data-lake-store/security-controls-policy
          maintainContext: true
      - name: File storage guidance
        items:
        - name: Planning for deployment
          href: /azure/storage/files/storage-files-planning
          maintainContext: true
        - name: Identity-based authentication
          href: /azure/storage/files/storage-files-active-directory-overview
          maintainContext: true
        - name: Networking considerations
          href: /azure/storage/files/storage-files-networking-overview
          maintainContext: true
        - name: Disaster recovery and failover
          href: /azure/storage/common/storage-disaster-recovery-guidance
          maintainContext: true
        - name: File share backup
          href: /azure/backup/azure-file-share-backup-overview
          maintainContext: true
      - name: Queue storage guidance
        items:
        - name: Authorize access with Microsoft Entra ID
          href: /azure/storage/queues/authorize-access-azure-active-directory
          maintainContext: true
        - name: Performance and scalability checklist
          href: /azure/storage/queues/storage-performance-checklist
          maintainContext: true
      - name: Table storage guidance
        items:
        - name: Authorize access with Microsoft Entra ID
          href: /azure/storage/tables/authorize-access-azure-active-directory
          maintainContext: true
        - name: Performance and scalability checklist
          href: /azure/storage/tables/storage-performance-checklist
          maintainContext: true
        - name: Design scalable and performant tables
          href: /azure/storage/tables/table-storage-design
          maintainContext: true
        - name: Design for querying
          href: /azure/storage/tables/table-storage-design-for-query
          maintainContext: true
        - name: Table design patterns
          href: /azure/storage/tables/table-storage-design-patterns
          maintainContext: true
      - name: Disk storage guidance
        items:
        - name: Choose a managed disk type
          href: /azure/virtual-machines/disks-types
          maintainContext: true
        - name: Server-side encryption
          href: /azure/virtual-machines/disk-encryption
          maintainContext: true
        - name: Disk Encryption for Linux VMs
          href: /azure/virtual-machines/linux/disk-encryption-overview
          maintainContext: true
        - name: Disk Encryption for Windows VMs
          href: /azure/virtual-machines/windows/disk-encryption-overview
          maintainContext: true
        - name: Design for high performance
          href: /azure/virtual-machines/premium-storage-performance
          maintainContext: true
        - name: Scalability and performance targets
          href: /azure/virtual-machines/disks-scalability-targets
          maintainContext: true
        - name: Create an incremental snapshot
          href: /azure/virtual-machines/disks-incremental-snapshots
          maintainContext: true
      - name: Azure NetApp Files guidance
        items:
        - name: Solution architectures
          href: /azure/azure-netapp-files/azure-netapp-files-solution-architectures
          maintainContext: true
        - name: Use ANF with Oracle Database
          href: /azure/azure-netapp-files/solutions-benefits-azure-netapp-files-oracle-database
          maintainContext: true
        - name: ANF for electronic design automation
          href: /azure/azure-netapp-files/solutions-benefits-azure-netapp-files-electronic-design-automation
          maintainContext: true
        - name: Use ANF with Virtual Desktop
          href: /azure/azure-netapp-files/solutions-windows-virtual-desktop
          maintainContext: true
        - name: Use ANF with SQL Server
          href: /azure/azure-netapp-files/solutions-benefits-azure-netapp-files-sql-server
          maintainContext: true
        - name: ANF volume group for SAP HANA
          href: /azure/azure-netapp-files/application-volume-group-introduction
          maintainContext: true
    - name: Architectures
      items:
      - name: Azure file shares in a hybrid environment
        href: hybrid/azure-file-share.yml
      - name: Azure files secured by AD DS
        href: example-scenario/hybrid/azure-files-on-premises-authentication.yml
      - name: Azure NetApp Files solutions
        items:
        - name: AKS data protection on ANF
          href: example-scenario/file-storage/data-protection-kubernetes-astra-azure-netapp-files.yml
        - name: Enterprise file shares with DR
          href: example-scenario/file-storage/enterprise-file-shares-disaster-recovery.yml
        - name: Moodle deployment with ANF
          href: example-scenario/file-storage/moodle-azure-netapp-files.yml
        - name: Oracle Database with Azure NetApp Files
          href: example-scenario/file-storage/oracle-azure-netapp-files.yml
        - name: SQL Server on VMs with ANF
          href: example-scenario/file-storage/sql-server-azure-netapp-files.yml
      - name: Hybrid file services
        href: hybrid/hybrid-file-services.yml
      - name: Minimal storage – change feed replication
        href: databases/idea/minimal-storage-change-feed-replicate-data.yml
      - name: Multi-region web app with replication
        href: solution-ideas/articles/multi-region-web-app-multi-writes-azure-table.yml
    - name: Solution ideas
      items:
      - name: HIPAA/HITRUST Health Data and AI
        href: solution-ideas/articles/security-compliance-blueprint-hipaa-hitrust-health-data-ai.yml
      - name: Media rendering
        href: solution-ideas/articles/azure-batch-rendering.yml
      - name: Medical data storage
        href: solution-ideas/articles/medical-data-storage.yml
      - name: Two-region app with Table storage failover
        href: solution-ideas/articles/multi-region-web-app-azure-table-failover.yml
  - name: Virtual Desktop
    items:
    - name: Get started
      href: guide/virtual-desktop/start-here.md
    - name: Guides
      items:
      - name: Windows 365 Azure network connection
        href: guide/virtual-desktop/windows-365-azure-network-connection.yml
      - name: Azure Virtual Desktop environment
        href: /azure/virtual-desktop/environment-setup
        maintainContext: true
      - name: Azure Virtual Desktop Agent
        href: /azure/virtual-desktop/agent-overview
        maintainContext: true
      - name: Authentication in Azure Virtual Desktop
        href: /azure/virtual-desktop/authentication
        maintainContext: true
      - name: Network connectivity
        items:
        - name: Overview
          href: /azure/virtual-desktop/network-connectivity
          maintainContext: true
        - name: RDP Shortpath
          href: /azure/virtual-desktop/shortpath
          maintainContext: true
        - name: Implement Quality of Service
          href: /azure/virtual-desktop/rdp-quality-of-service-qos
          maintainContext: true
        - name: RDP bandwidth
          href: /azure/virtual-desktop/rdp-bandwidth
          maintainContext: true
        - name: Proxy server guidelines
          href: /azure/virtual-desktop/proxy-server-support
          maintainContext: true
        - name: Connection quality
          href: /azure/virtual-desktop/connection-latency
          maintainContext: true
      - name: Multiregion BCDR for AVD
        href: example-scenario/wvd/azure-virtual-desktop-multi-region-bcdr.yml
      - name: AVD for Azure Stack HCI
        href: /azure/virtual-desktop/azure-stack-hci-overview
        maintainContext: true
      - name: FSLogix guidance
        items:
        - name: FSLogix configuration examples
          href: /fslogix/concepts-configuration-examples
        - name: FSLogix profile containers and files
          href: /azure/virtual-desktop/fslogix-containers-azure-files
          maintainContext: true
        - name: Storage FSLogix profile container
          href: /azure/virtual-desktop/store-fslogix-profile
          maintainContext: true
    - name: Architectures
      items:
      - name: Azure Virtual Desktop for the enterprise
        href: example-scenario/wvd/windows-virtual-desktop.yml
      - name: Esri ArcGIS on Azure Virtual Desktop
        href: example-scenario/data/esri-arcgis-azure-virtual-desktop.yml
      - name: Multiple Active Directory forests
        href: example-scenario/wvd/multi-forest.yml
      - name: Multiple forests with Microsoft Entra Domain Services
        href: example-scenario/wvd/multi-forest-azure-managed.yml
  - name: Web applications
    href: web-apps/index.md
- name: Industry solutions with Azure
  items:
  - name: Overview
    href: industries/overview.md
  - name: Retail
    items:
    - name: Overview
      href: industries/retail.md
    - name: Guides
      items:
      - name: Microsoft Cloud for Retail
        items:
        - name: Overview
          href: /industry/retail/overview
          maintainContext: true
        - name: Elevate the shopping experience
          href: /industry/retail/elevate-shopping-experience
          maintainContext: true
        - name: Maximize the value of your data
          href: /industry/retail/maximize-data
          maintainContext: true
        - name: Security
          href: /industry/retail/security-overview
          maintainContext: true
        - name: Compliance
          href: /industry/retail/compliance-overview
          maintainContext: true
      - name: Dynamics 365 Commerce
        items:
        - name: Commerce home page
          href: /dynamics365/commerce/
          maintainContext: true
        - name: Commerce architecture overview
          href: /dynamics365/commerce/commerce-architecture
          maintainContext: true
        - name: Authentication flows
          href: /dynamics365/commerce/arch-auth-flow
          maintainContext: true
        - name: Headless commerce architecture
          href: /dynamics365/commerce/dev-itpro/retail-server-architecture
          maintainContext: true
        - name: Commerce channel communications
          href: /dynamics365/commerce/dev-itpro/define-retail-channel-communications-cdx
          maintainContext: true
        - name: Modern POS architecture
          href: /dynamics365/commerce/dev-itpro/retail-modern-pos-architecture
          maintainContext: true
        - name: Set up Azure DevOps
          href: /dynamics365/commerce/dev-itpro/new-environments-visual-studio-teams-branch-retail-projects
          maintainContext: true
        - name: Deployment
          items:
          - name: Configure and install CSU
            href: /dynamics365/commerce/dev-itpro/retail-store-scale-unit-configuration-installation
            maintainContext: true
          - name: Configure, install, and activate MPOS
            href: /dynamics365/commerce/retail-modern-pos-device-activation
            maintainContext: true
          - name: POS device activation
            href: /dynamics365/commerce/dev-itpro/retail-device-activation
            maintainContext: true
          - name: Retail hardware station
            href: /dynamics365/commerce/retail-hardware-station-configuration-installation
            maintainContext: true
          - name: Sealed self-service components
            href: /dynamics365/commerce/dev-itpro/enhanced-mass-deployment
            maintainContext: true
          - name: Updates to cloud environments
            href: /dynamics365/fin-ops-core/dev-itpro/deployment/apply-deployable-package-system
            maintainContext: true
      - name: AI and ML in retail
        items:
        - name: Deploy AI-based footfall detection
          href: hybrid/deployments/solution-deployment-guide-retail-footfall-detection.md
        - name: Forecast bike rental demand
          href: /azure/machine-learning/tutorial-automated-ml-forecast
          maintainContext: true
        - name: Intelligent Recommendations
          items:
          - name: Overview
            href: /industry/retail/intelligent-recommendations/overview
            maintainContext: true
          - name: Architecture
            href: /industry/retail/intelligent-recommendations/architecture
            maintainContext: true
          - name: Personalized lists
            href: /industry/retail/intelligent-recommendations/personalized-recommendations
            maintainContext: true
        - name: Personalizer
          items:
          - name: Overview
            href: /azure/cognitive-services/personalizer/what-is-personalizer
            maintainContext: true
          - name: How Personalizer works
            href: /azure/cognitive-services/personalizer/how-personalizer-works
            maintainContext: true
          - name: Where to use Personalizer
            href: /azure/cognitive-services/personalizer/where-can-you-use-personalizer
            maintainContext: true
          - name: Data and privacy
            href: /azure/cognitive-services/personalizer/responsible-data-and-privacy
            maintainContext: true
      - name: IoT in retail
        items:
        - name: Digital distribution center
          href: /azure/iot-central/retail/tutorial-iot-central-digital-distribution-center
          maintainContext: true
        - name: In-store analytics checkout
          items:
          - name: Create a retail application
            href: /azure/iot-central/retail/tutorial-in-store-analytics-create-app
            maintainContext: true
          - name: Customize the operator dashboard
            href: /azure/iot-central/retail/tutorial-in-store-analytics-customize-dashboard
            maintainContext: true
          - name: Export data and visualize insights
            href: /azure/iot-central/retail/tutorial-in-store-analytics-export-data-visualize-insights
            maintainContext: true
        - name: Smart inventory management
          href: /azure/iot-central/retail/tutorial-iot-central-smart-inventory-management
          maintainContext: true
      - name: Migrate your e-commerce solution to Azure
        href: industries/retail/migrate-ecommerce-solution.md
      - name: Mixed reality in retail
        items:
        - name: Marketing and advertisement
          href: /windows/mixed-reality/enthusiast-guide/marketing-advertisement
          maintainContext: true
        - name: Immersive shopping experiences
          href: /windows/mixed-reality/enthusiast-guide/immersive-shopping
          maintainContext: true
      - name: SKU optimization for consumer brands
        href: industries/retail/sku-optimization-solution-guide.yml
      - name: Visual search in retail with Azure Cosmos DB
        href: industries/retail/visual-search-use-case-overview.yml
    - name: Architectures
      items:
      - name: All retail architectures
        href: /azure/architecture/browse/?terms=retail
      - name: AI-based footfall detection
        href: solution-ideas/articles/hybrid-footfall-detection.yml
      - name: Analyze MongoDB Atlas data
        href: example-scenario/analytics/azure-synapse-analytics-integrate-mongodb-atlas.yml
      - name: Build a real-time recommendation API
        href: reference-architectures/ai/real-time-recommendation.yml
      - name: Content-based recommendation
        href: solution-ideas/articles/build-content-based-recommendation-system-using-recommender.yml
      - name: E-commerce front end
        href: example-scenario/apps/ecommerce-scenario.yml
      - name: Interactive price analytics
        href: solution-ideas/articles/interactive-price-analytics.yml
      - name: Intelligent search engine for e-commerce
        href: example-scenario/apps/ecommerce-search.yml
      - name: Magento e-commerce platform in AKS
        href: example-scenario/magento/magento-azure.yml
      - name: Optimize inventory and forecast demand
        href: example-scenario/analytics/optimize-inventory-forecast-demand.yml
      - name: Out of stock detection (retail)
        href: /hybrid/app-solutions/pattern-out-of-stock-at-edge
        maintainContext: true
      - name: Scalable order processing
        href: example-scenario/data/ecommerce-order-processing.yml
      - name: Video capture and analytics for retail
        href: solution-ideas/articles/video-analytics.yml
    - name: Datasets
      items:
      - name: OJ sales simulated
        href: /azure/open-datasets/dataset-oj-sales-simulated
        maintainContext: true
      - name: US Consumer Price Index
        items:
        - name: US Consumer Price Index
          href: /azure/open-datasets/dataset-us-consumer-price-index
          maintainContext: true
        - name: US Producer Price Index - Commodities
          href: /azure/open-datasets/dataset-us-producer-price-index-commodities
          maintainContext: true
        - name: US Producer Price Index - Industry
          href: /azure/open-datasets/dataset-us-producer-price-index-industry
          maintainContext: true
      - name: US Population
        items:
        - name: US Population by County
          href: /azure/open-datasets/dataset-us-population-county
          maintainContext: true
        - name: US Population by ZIP code
          href: /azure/open-datasets/dataset-us-population-zip
          maintainContext: true
    - name: Compliance solutions
      items:
      - name: Compliance in Cloud for Retail
        href: /industry/retail/compliance-overview
        maintainContext: true
      - name: GDPR (EU)
        items:
        - name: GDPR overview
          href: /compliance/regulatory/gdpr
          maintainContext: true
        - name: Data Subject Requests
          items:
          - name: Azure DSRs
            href: /compliance/regulatory/gdpr-dsr-azure
            maintainContext: true
          - name: Azure DevOps DSRs
            href: /compliance/regulatory/gdpr-dsr-vsts
            maintainContext: true
        - name: Breach notification
          href: /compliance/regulatory/gdpr-breach-azure-dynamics-windows
          maintainContext: true
        - name: Data controllers with Azure
          href: /compliance/regulatory/gdpr-dpia-azure
          maintainContext: true
        - name: Information protection
          href: /microsoft-365/solutions/information-protection-deploy
          maintainContext: true
        - name: Best practices with Delta Lake
          href: /azure/databricks/security/privacy/gdpr-delta
          maintainContext: true
      - name: ISO standards
        items:
        - name: ISO 22301
          href: /azure/compliance/offerings/offering-iso-22301
          maintainContext: true
        - name: ISO 27001
          href: /azure/compliance/offerings/offering-iso-27001
          maintainContext: true
        - name: ISO 27017
          href: /azure/compliance/offerings/offering-iso-27017
          maintainContext: true
        - name: ISO 27018
          href: /azure/compliance/offerings/offering-iso-27018
          maintainContext: true
      - name: SOC2 Type 2
        href: /azure/compliance/offerings/offering-soc-2
        maintainContext: true
      - name: PCI DSS
        href: /azure/compliance/offerings/offering-pci-dss
        maintainContext: true
      - name: GDPR (EU)
        href: /compliance/regulatory/gdpr
        maintainContext: true
  - name: Financial Services
    items:
    - name: Overview
      href: industries/finance.md
    - name: Guides
      items:
      - name: Microsoft Cloud for Financial Services
        items:
        - name: Overview
          href: /industry/financial-services/overview
          maintainContext: true
        - name: Security
          href: /industry/financial-services/security-overview
          maintainContext: true
        - name: Compliance
          href: /industry/financial-services/compliance-overview
          maintainContext: true
      - name: Dynamics 365 Finance and Operations
        items:
        - name: Export to Azure Data Lake overview
          href: /dynamics365/fin-ops-core/dev-itpro/data-entities/azure-data-lake-ga-version-overview
          maintainContext: true
        - name: Export in Finance and Operations apps
          href: /dynamics365/fin-ops-core/dev-itpro/data-entities/finance-data-azure-data-lake
          maintainContext: true
        - name: Change data in Azure Data Lake
          href: /dynamics365/fin-ops-core/dev-itpro/data-entities/azure-data-lake-change-feeds
          maintainContext: true
      - name: Compliance risk analysis
        href: guide/ai/compliance-risk-analysis.yml
      - name: Detect mobile bank fraud
        href: guide/ai/bank-fraud-solution.yml
      - name: Financial institutions with data mesh
        href: /azure/cloud-adoption-framework/scenarios/cloud-scale-analytics/architectures/data-mesh-scenario
        maintainContext: true
      - name: Financial services risk lifecycle
        href: industries/finance/financial-risk-model.md
      - name: Risk grid computing solution
        href: industries/finance/risk-grid-banking-solution-guide.yml
      - name: Big compute for financial risk modeling
        href: guide/architecture-styles/big-compute.yml
      - name: Actuarial risk analysis
        href: industries/finance/actuarial-risk-analysis-financial-model.yml
    - name: Architectures
      items:
      - name: All finance architectures
        href: /azure/architecture/browse/?terms=finance
      - name: Automate document processing
        href: example-scenario/ai/automate-document-processing-azure-form-recognizer.yml
      - name: Banking system cloud transformation
        href: example-scenario/banking/banking-system-cloud-transformation.yml
      - name: Decentralized trust between banks
        href: example-scenario/apps/decentralized-trust.yml
      - name: Finance management using MySQL
        href: solution-ideas/articles/finance-management-apps-using-azure-database-for-mysql.yml
      - name: Finance management using PostgreSQL
        href: solution-ideas/articles/finance-management-apps-using-azure-database-for-postgresql.yml
      - name: Host a Murex MX.3 workload on Azure using Oracle
        href: example-scenario/finance/murex-mx3-azure.yml
      - name: Host FSI workloads using Azure Batch
        href: example-scenario/batch/fsi-workloads-using-batch.yml
      - name: Location-based conditional access control
        href: example-scenario/financial/location-based-access.yml
      - name: Modernize mainframe & midrange data
        href: example-scenario/mainframe/modernize-mainframe-data-to-azure.yml
      - name: Patterns and implementations in banking
        href: example-scenario/banking/patterns-and-implementations.yml
      - name: Real-time fraud detection
        href: example-scenario/data/fraud-detection.yml
      - name: Replicate and sync mainframe data
        href: reference-architectures/migration/sync-mainframe-data-with-azure.yml
      - name: Scale regulated AI and ML in finance
        href: example-scenario/ai/scale-ai-and-machine-learning-in-regulated-industries.yml
      - name: SWIFT on Azure
        items:
        - name: SWIFT Alliance Connect Virtual
          href: example-scenario/finance/swift-on-azure-vsrx.yml
        - name: SWIFT Alliance Lite2
          href: example-scenario/finance/swift-alliance-lite2-on-azure.yml
        - name: SWIFT Alliance Cloud
          href: example-scenario/finance/swift-alliance-cloud-on-azure.yml
        - name: SWIFT Alliance Access
          href: example-scenario/finance/swift-alliance-access-vsrx-on-azure.yml
        - name: SWIFT Alliance Message Hub
          href: example-scenario/finance/swift-alliance-messaging-hub-vsrx.yml
        - name: SWIFT Alliance Remote Gateway with Alliance Connect Virtual
          href: example-scenario/finance/swift-alliance-remote-gateway-with-alliance-connect-virtual-gateway.yml
    - name: Datasets
      items:
      - name: US Consumer Price Index
        items:
        - name: US Consumer Price Index
          href: /azure/open-datasets/dataset-us-consumer-price-index
          maintainContext: true
        - name: US Producer Price Index - Commodities
          href: /azure/open-datasets/dataset-us-producer-price-index-commodities
          maintainContext: true
        - name: US Producer Price Index - Industry
          href: /azure/open-datasets/dataset-us-producer-price-index-industry
          maintainContext: true
      - name: US Employment
        items:
        - name: US Labor Force Statistics
          href: /azure/open-datasets/dataset-us-labor-force
          maintainContext: true
        - name: US Local Area Unemployment
          href: /azure/open-datasets/dataset-us-local-unemployment
          maintainContext: true
        - name: US National Employment Hours
          href: /azure/open-datasets/dataset-us-national-employment-earnings
          maintainContext: true
        - name: US State Employment Hours
          href: /azure/open-datasets/dataset-us-state-employment-earnings
          maintainContext: true
      - name: US Population
        items:
        - name: US Population by County
          href: /azure/open-datasets/dataset-us-population-county
          maintainContext: true
        - name: US Population by ZIP code
          href: /azure/open-datasets/dataset-us-population-zip
          maintainContext: true
    - name: Compliance solutions
      items:
      - name: FFIEC
        href: /compliance/regulatory/offering-ffiec-us
        maintainContext: true
      - name: FINRA 4511
        href: /compliance/regulatory/offering-finra-4511
        maintainContext: true
      - name: IRS 1075
        items:
        - name: IRS 1075 overview
          href: /azure/compliance/offerings/offering-irs-1075
          maintainContext: true
        - name: IRS 1075 regulatory compliance
          href: /azure/governance/policy/samples/irs-1075-sept2016
          maintainContext: true
      - name: Microsoft 365 financial services
        href: /microsoft-365/solutions/financial-services-secure-collaboration
        maintainContext: true
      - name: PCI 3DS
        href: /azure/compliance/offerings/offering-pci-3ds
        maintainContext: true
      - name: PCI DSS
        items:
        - name: PCI DSS overview
          href: /azure/compliance/offerings/offering-pci-dss
          maintainContext: true
        - name: PCI DSS 3.2.1 regulatory compliance
          href: /azure/governance/policy/samples/pci-dss-3-2-1
          maintainContext: true
        - name: AKS regulated cluster for PCI
          href: /azure/architecture/reference-architectures/containers/aks-pci/aks-pci-ra-code-assets
        - name: AKS regulated - Protect cardholder data
          href: /azure/architecture/reference-architectures/containers/aks-pci/aks-pci-data
      - name: SEC
        items:
        - name: SEC 17a-4
          href: /compliance/regulatory/offering-sec-17a-4
          maintainContext: true
        - name: SEC Regulation SCI
          href: /azure/compliance/offerings/offering-sec-reg-sci-us
          maintainContext: true
      - name: SWIFT CSP v2020 blueprint
        items:
        - name: Overview
          href: /azure/governance/blueprints/samples/swift-2020/index
          maintainContext: true
        - name: Control mapping
          href: /azure/governance/blueprints/samples/swift-2020/control-mapping
          maintainContext: true
        - name: Deployment
          href: /azure/governance/blueprints/samples/swift-2020/deploy
          maintainContext: true
  - name: Healthcare
    items:
    - name: Overview
      href: industries/healthcare.md
    - name: Guides
      items:
      - name: Azure Health Data Services architecture
        href: guide/data/azure-health-data-services.yml
    - name: Architectures
      items:
      - name: All healthcare architectures
        href: /azure/architecture/browse/?terms=healthcare
      - name: Analysis using text analytics for health and Azure OpenAI
        href: example-scenario/healthcare/analyze-recordings-text-analytics-azure-openai.yml
      - name: Analyze observational patient data
        href: example-scenario/digital-health/patient-data-ohdsi-omop-cdm.yml
      - name: Build a telehealth system with Azure
        href: example-scenario/apps/telehealth-system.yml
      - name: Clinical insights with Cloud for Healthcare
        href: example-scenario/mch-health/medical-data-insights.yml
      - name: Confidential computing for healthcare
        href: example-scenario/confidential/healthcare-inference.yml
      - name: Consumer health portal on Azure
        href: example-scenario/digital-health/health-portal.yml
      - name: Donor-patient cross matching
        href: example-scenario/machine-learning/donor-patient-cross-match.yml
      - name: Health data consortium
        href: example-scenario/data/azure-health-data-consortium.yml
      - name: Implement risk prediction for surgeries
        href: example-scenario/ai/risk-stratification-surgery.yml
      - name: Ingest and store medical data
        href: example-scenario/data/medical-data-ingestion.yml
      - name: Population health management
        href: solution-ideas/articles/population-health-management-for-healthcare.yml
      - name: Predict hospital readmissions with ML
        href: example-scenario/ai/predict-hospital-readmissions-machine-learning.yml
      - name: Predict patient length of stay and flow
        href: example-scenario/digital-health/predict-patient-length-of-stay.yml
      - name: Precision medicine pipeline
        href: example-scenario/precision-medicine/genomic-analysis-reporting.yml
      - name: Remote patient monitoring
        href: example-scenario/digital-health/remote-patient-monitoring.yml
      - name: Virtual network for patient records
        href: example-scenario/integrated-multiservices/virtual-network-integration.yml
      - name: Virtual visits with Cloud for Healthcare
        href: example-scenario/mch-health/virtual-health-mch.yml
    - name: Datasets
      items:
      - name: COVID-19 data lake
        items:
        - name: Bing COVID-19 data
          href: /azure/open-datasets/dataset-bing-covid-19
          maintainContext: true
        - name: COVID Tracking project
          href: /azure/open-datasets/dataset-covid-tracking
          maintainContext: true
        - name: ECDC COVID-19 cases
          href: /azure/open-datasets/dataset-ecdc-covid-cases
          maintainContext: true
        - name: Oxford COVID-19 Government Response
          href: /azure/open-datasets/dataset-oxford-covid-government-response-tracker
          maintainContext: true
      - name: COVID-19 Open Research
        href: /azure/open-datasets/dataset-covid-19-open-research
        maintainContext: true
      - name: Diabetes dataset
        href: /azure/open-datasets/dataset-diabetes
        maintainContext: true
      - name: Genomics data lake
        items:
        - name: 1000 Genomes
          href: /azure/open-datasets/dataset-1000-genomes
          maintainContext: true
        - name: ClinVar annotations
          href: /azure/open-datasets/dataset-clinvar-annotations
          maintainContext: true
        - name: ENCODE DNA elements
          href: /azure/open-datasets/dataset-encode
          maintainContext: true
        - name: GATK Resource Bundle
          href: /azure/open-datasets/dataset-gatk-resource-bundle
          maintainContext: true
        - name: Genome Aggregation
          href: /azure/open-datasets/dataset-gnomad
          maintainContext: true
        - name: Human Reference Genomes
          href: /azure/open-datasets/dataset-human-reference-genomes
          maintainContext: true
        - name: Illumina Platinum Genomes
          href: /azure/open-datasets/dataset-illumina-platinum-genomes
          maintainContext: true
        - name: 'OpenCravat: Analysis of Variants'
          href: /azure/open-datasets/dataset-open-cravat
          maintainContext: true
        - name: 'SnpEff: Genomic variants'
          href: /azure/open-datasets/dataset-snpeff
          maintainContext: true
    - name: Compliance solutions
      items:
      - name: EPCS (US)
        href: /azure/compliance/offerings/offering-epcs-us
        maintainContext: true
      - name: FDA 21
        href: /azure/compliance/offerings/offering-gxp
        maintainContext: true
      - name: HIPAA and HITRUST
        items:
        - name: HIPAA (US) overview
          href: /azure/compliance/offerings/offering-hipaa-us
          maintainContext: true
        - name: HITRUST overview
          href: /azure/compliance/offerings/offering-hitrust
          maintainContext: true
        - name: HIPAA/HITRUST compliant health data
          href: solution-ideas/articles/security-compliance-blueprint-hipaa-hitrust-health-data-ai.yml
        - name: HIPAA HITRUST 9.2 compliance
          href: /azure/governance/policy/samples/hipaa-hitrust-9-2
          maintainContext: true
      - name: MARS-E (US)
        href: /azure/compliance/offerings/offering-mars-e-us
        maintainContext: true
  - name: Government
    items:
    - name: Overview
      href: industries/government.md
    - name: Guides
      items:
      - name: Compare Azure Government and Azure
        href: /azure/azure-government/compare-azure-government-global-azure
        maintainContext: true
      - name: Dynamics 365 government accelerator
        items:
        - name: Overview
          href: /dynamics365/industry/accelerators/government-overview
          maintainContext: true
        - name: Configure the accelerator
          href: /dynamics365/industry/accelerators/government-configure
          maintainContext: true
      - name: Considerations for naming resources
        href: /azure/azure-government/documentation-government-concept-naming-resources
        maintainContext: true
      - name: IoT scenarios
        items:
        - name: Connected waste management
          href: /azure/iot-central/government/tutorial-connected-waste-management
          maintainContext: true
        - name: Secure worldwide public sector
          href: /azure/azure-government/documentation-government-overview-wwps
          maintainContext: true
        - name: Water consumption monitoring
          href: /azure/iot-central/government/tutorial-water-consumption-monitoring
          maintainContext: true
        - name: Water quality monitoring
          href: /azure/iot-central/government/tutorial-water-quality-monitoring
          maintainContext: true
      - name: Development
        items:
        - name: Azure Government developer guide
          href: /azure/azure-government/documentation-government-developer-guide
          maintainContext: true
        - name: Storage on Azure Government
          href: /azure/azure-government/documentation-government-get-started-connect-to-storage
          maintainContext: true
        - name: AI on Azure Government
          href: /azure/azure-government/documentation-government-cognitiveservices
          maintainContext: true
        - name: SSMS on Azure Government
          href: /azure/azure-government/documentation-government-connect-ssms
          maintainContext: true
      - name: Security
        items:
        - name: Security for Azure Government
          href: /azure/azure-government/documentation-government-plan-security
          maintainContext: true
        - name: Impact Level 5 isolation
          href: /azure/azure-government/documentation-government-impact-level-5
          maintainContext: true
        - name: Secure isolation
          href: /azure/azure-government/azure-secure-isolation-guidance
          maintainContext: true
        - name: Secure Azure computing
          href: /azure/azure-government/compliance/secure-azure-computing-architecture
          maintainContext: true
      - name: Identity
        items:
        - name: Identity for Azure Government
          href: /azure/azure-government/documentation-government-plan-identity
          maintainContext: true
        - name: Integrate Microsoft Entra authentication
          href: /azure/azure-government/documentation-government-aad-auth-qs
          maintainContext: true
      - name: Deployment
        items:
        - name: Deploy with Azure Pipelines
          href: /azure/azure-government/connect-with-azure-pipelines
          maintainContext: true
        - name: ASE with DISA CAP
          href: /azure/azure-government/documentation-government-ase-disa-cap
          maintainContext: true
      - name: Management
        items:
        - name: Azure Monitor logs
          href: /azure/azure-government/documentation-government-manage-oms
          maintainContext: true
        - name: Marketplace
          href: /azure/azure-government/documentation-government-manage-marketplace
          maintainContext: true
    - name: Architectures
      items:
      - name: All government architectures
        href: /azure/architecture/browse/?terms=government
      - name: Azure Automation for hybrid
        href: hybrid/azure-automation-hybrid.yml
      - name: Azure Automation update management
        href: hybrid/azure-update-mgmt.yml
      - name: Azure Virtual Desktop for the enterprise
        href: example-scenario/wvd/windows-virtual-desktop.yml
      - name: Computer forensics chain of custody
        href: example-scenario/forensics/index.yml
      - name: Hybrid security monitoring in Azure
        href: hybrid/hybrid-security-monitoring.yml
    - name: Datasets
      items:
      - name: MNIST handwritten digits
        href: /azure/open-datasets/dataset-mnist
        maintainContext: true
      - name: Public Holidays
        href: /azure/open-datasets/dataset-public-holidays
        maintainContext: true
      - name: Safety data
        items:
        - name: Boston Safety Data
          href: /azure/open-datasets/dataset-boston-safety
          maintainContext: true
        - name: Chicago Safety Data
          href: /azure/open-datasets/dataset-chicago-safety
          maintainContext: true
        - name: New York City Safety Data
          href: /azure/open-datasets/dataset-new-york-city-safety
          maintainContext: true
        - name: San Francisco Safety Data
          href: /azure/open-datasets/dataset-san-francisco-safety
          maintainContext: true
        - name: Seattle Safety Data
          href: /azure/open-datasets/dataset-seattle-safety
          maintainContext: true
      - name: US Labor Force
        href: /azure/open-datasets/dataset-us-labor-force
        maintainContext: true
      - name: US Population
        items:
        - name: US Population by County
          href: /azure/open-datasets/dataset-us-population-county
          maintainContext: true
        - name: US Population by ZIP code
          href: /azure/open-datasets/dataset-us-population-zip
          maintainContext: true
    - name: Compliance solutions
      items:
      - name: General compliance
        items:
        - name: Azure Government compliance
          href: /azure/azure-government/documentation-government-plan-compliance
          maintainContext: true
        - name: Services compliance scope
          href: /azure/azure-government/compliance/azure-services-in-fedramp-auditscope
          maintainContext: true
        - name: Azure Security Benchmark
          href: /azure/governance/policy/samples/gov-azure-security-benchmark
          maintainContext: true
        - name: Compliance export controls
          href: /azure/azure-government/documentation-government-overview-itar
          maintainContext: true
      - name: CIS Azure Foundations
        href: /azure/governance/policy/samples/gov-cis-azure-1-3-0
        maintainContext: true
      - name: CJIS
        href: /azure/compliance/offerings/offering-cjis
        maintainContext: true
      - name: DoD
        items:
        - name: DoD overview
          href: /azure/azure-government/documentation-government-overview-dod
          maintainContext: true
        - name: DoD IL2
          href: /azure/compliance/offerings/offering-dod-il2
          maintainContext: true
        - name: DoD IL4
          href: /azure/compliance/offerings/offering-dod-il4
          maintainContext: true
        - name: DoD IL4 Regulatory Compliance built-in
          href: /azure/governance/policy/samples/gov-dod-impact-level-4
          maintainContext: true
        - name: DoD IL5
          href: /azure/compliance/offerings/offering-dod-il5
          maintainContext: true
        - name: DoD IL5 Regulatory Compliance built-in
          href: /azure/governance/policy/samples/gov-dod-impact-level-5
          maintainContext: true
        - name: DoD IL6
          href: /azure/compliance/offerings/offering-dod-il6
          maintainContext: true
      - name: DoE 10 CFR Part 810
        href: /azure/compliance/offerings/offering-doe-10-cfr-part-810
        maintainContext: true
      - name: EAR
        href: /azure/compliance/offerings/offering-ear
        maintainContext: true
      - name: FedRAMP
        items:
        - name: FedRAMP overview
          href: /azure/compliance/offerings/offering-fedramp
          maintainContext: true
        - name: FedRAMP high compliance
          href: /azure/governance/policy/samples/fedramp-high
          maintainContext: true
        - name: FedRAMP moderate compliance
          href: /azure/governance/policy/samples/fedramp-moderate
          maintainContext: true
        - name: Compliance with FedRAMP ATO
          href: /azure/azure-government/compliance/documentation-accelerate-compliance
          maintainContext: true
      - name: IRS 1075
        items:
        - name: IRS 1075 overview
          href: /azure/compliance/offerings/offering-irs-1075
          maintainContext: true
        - name: IRS 1075 regulatory compliance
          href: /azure/governance/policy/samples/gov-irs-1075-sept2016
          maintainContext: true
      - name: ISO 27001:2013
        href: /azure/governance/policy/samples/gov-iso-27001
        maintainContext: true
      - name: ITAR
        href: /azure/compliance/offerings/offering-itar
        maintainContext: true
      - name: JSIG
        href: /azure/compliance/offerings/offering-jsig
        maintainContext: true
      - name: NDAA
        href: /azure/compliance/offerings/offering-ndaa-section-889
        maintainContext: true
      - name: NIST
        items:
        - name: NIST SP 800-53 Rev. 4
          href: /azure/governance/policy/samples/nist-sp-800-53-r4
          maintainContext: true
        - name: NIST SP 800-53 Rev. 5
          href: /azure/governance/policy/samples/nist-sp-800-53-r5
          maintainContext: true
        - name: NIST 800-63
          href: /azure/compliance/offerings/offering-nist-800-63
          maintainContext: true
        - name: NIST 800-171
          items:
          - name: Overview
            href: /azure/compliance/offerings/offering-nist-800-171
            maintainContext: true
          - name: Regulatory compliance
            href: /azure/governance/policy/samples/nist-sp-800-171-r2
            maintainContext: true
        - name: NIST CSF
          href: /azure/compliance/offerings/offering-nist-csf
          maintainContext: true
      - name: StateRAMP
        href: /azure/compliance/offerings/offering-stateramp
        maintainContext: true
      - name: TIC solutions
        href: /azure/azure-government/compliance/compliance-tic
        maintainContext: true
  - name: Manufacturing
    items:
    - name: Overview
      href: industries/manufacturing.md
    - name: Guides
      items:
      - name: AI and ML scenarios
        items:
        - name: Machine teaching for manufacturing
          href: solution-ideas/articles/machine-teaching.yml
        - name: MLOps to upscale ML lifecycle
          href: ai-ml/guide/mlops-technical-paper.yml
        - name: Predictive maintenance in manufacturing
          href: industries/manufacturing/predictive-maintenance-overview.yml
        - name: Predictive maintenance solution
          href: industries/manufacturing/predictive-maintenance-solution.yml
      - name: IoT scenarios
        items:
        - name: Azure Sphere scenarios
          items:
          - name: Cloud-configuration tasks
            href: /azure-sphere/hardware/cloud-configuration-tasks
            maintainContext: true
          - name: Factory-floor tasks
            href: /azure-sphere/hardware/factory-floor-tasks
            maintainContext: true
          - name: Guardian modules
            href: /azure-sphere/hardware/guardian-modules
            maintainContext: true
          - name: Manufacturing connected devices
            href: /azure-sphere/hardware/manufacturing-guide
            maintainContext: true
          - name: Manufacturing preparation
            href: /azure-sphere/hardware/manufacturing-preparation-tasks
            maintainContext: true
          - name: Radio Frequency tools
            href: /azure-sphere/hardware/rf-tools
            maintainContext: true
        - name: IoT Central scenarios
          items:
          - name: Connected logistics application
            href: /azure/iot-central/retail/tutorial-iot-central-connected-logistics
            maintainContext: true
          - name: Digital distribution center
            href: /azure/iot-central/retail/tutorial-iot-central-digital-distribution-center
            maintainContext: true
          - name: Micro-fulfillment center
            href: /azure/iot-central/retail/tutorial-micro-fulfillment-center
            maintainContext: true
        - name: Enable machine learning inference
          href: guide/iot/machine-learning-inference-iot-edge.yml
        - name: Industrial IoT
          items:
          - name: Overview
            href: /azure/industrial-iot/overview-what-is-industrial-iot
            maintainContext: true
          - name: Industrial IoT analytics
            href: guide/iiot-guidance/iiot-architecture.yml
          - name: Deploy the IIoT platform
            href: /azure/industrial-iot/tutorial-deploy-industrial-iot-platform
            maintainContext: true
      - name: Mixed reality - Prototyping
        href: /windows/mixed-reality/enthusiast-guide/prototyping-manufacturing
        maintainContext: true
      - name: Manufacturing Windows engineering
        href: /windows-hardware/manufacture/desktop/manufacturing-windows-engineering-guide
        maintainContext: true
    - name: Architectures
      items:
      - name: All manufacturing architectures
        href: /azure/architecture/browse/?terms=manufacturing
      - name: Siemens Teamcenter
        items:
        - name: Teamcenter baseline architecture
          href: example-scenario/manufacturing/teamcenter-baseline.yml
        - name: Teamcenter with Azure NetApp Files
          href: example-scenario/manufacturing/teamcenter-plm-netapp-files.yml
      - name: Anomaly detection for conveyor belts
        href: example-scenario/ai/real-time-anomaly-detection-conveyor-belt.yml
      - name: Anomaly detector process
        href: solution-ideas/articles/anomaly-detector-process.yml
      - name: Automated fab scheduling and dispatching
        href: example-scenario/manufacturing/fab-scheduling-azure.yml
      - name: Batch integration in a factory
        href: example-scenario/iot/batch-integration-azure-data-factory-digital-twins.yml
      - name: CAE simulations for manufacturing
        href: example-scenario/hpc/hpc-run-cae-simulations.yml
      - name: Computer vision for manufacturing
        href: reference-architectures/ai/end-to-end-smart-factory.yml
      - name: Condition monitoring
        href: solution-ideas/articles/condition-monitoring.yml
      - name: Connected factory hierarchy service
        href: solution-ideas/articles/connected-factory-hierarchy-service.yml
      - name: Connected factory signal pipeline
        href: example-scenario/iot/connected-factory-signal-pipeline.yml
      - name: IoT and data analytics in manufacturing
        href: example-scenario/data/big-data-with-iot.yml
      - name: IoT Edge safety and maintenance system
        href: example-scenario/predictive-maintenance/iot-predictive-maintenance.yml
      - name: Low-latency network for manufacturing
        href: solution-ideas/articles/low-latency-network.yml
      - name: Quality assurance
        href: solution-ideas/articles/quality-assurance.yml
      - name: Real-time asset tracking and management
        href: solution-ideas/articles/real-time-asset-tracking-mgmt-iot-central.yml
      - name: Supply chain track and trace
        href: solution-ideas/articles/supply-chain-track-and-trace.yml
        maintainContext: true
    - name: Compliance solutions
      items:
      - name: GDPR (EU)
        href: /compliance/regulatory/gdpr
        maintainContext: true
      - name: GxP
        href: /compliance/regulatory/offering-gxp
        maintainContext: true
      - name: ISO 27018
        href: /azure/compliance/offerings/offering-iso-27018
        maintainContext: true
      - name: ITAR
        href: /azure/compliance/offerings/offering-itar
        maintainContext: true
    - name: Solution ideas
      items:
      - name: Customer order forecasting
        href: solution-ideas/articles/next-order-forecasting.yml
      - name: Azure 5G split core shop floor network
        href: solution-ideas/articles/private-network-split-core-manufacture.yml
  - name: Energy and Environment
    items:
    - name: Overview
      href: industries/energy-environment.md
    - name: Guides
      items:
      - name: Microsoft Cloud for Sustainability
        href: /industry/sustainability/overview
        maintainContext: true
      - name: Sustainability outcomes and benefits
        href: /azure/cloud-adoption-framework/strategy/business-outcomes/sustainability
        maintainContext: true
      - name: Big compute for oil exploration
        href: guide/architecture-styles/big-compute.yml
      - name: IoT scenarios
        items:
        - name: Connected waste management
          href: /azure/iot-central/government/tutorial-connected-waste-management
          maintainContext: true
        - name: Smart meter energy monitoring
          href: /azure/iot-central/energy/tutorial-smart-meter-app
          maintainContext: true
        - name: Solar panel monitoring
          href: /azure/iot-central/energy/tutorial-solar-panel-app
          maintainContext: true
        - name: Water consumption monitoring
          href: /azure/iot-central/government/tutorial-water-consumption-monitoring
          maintainContext: true
        - name: Water quality monitoring
          href: /azure/iot-central/government/tutorial-water-quality-monitoring
          maintainContext: true
    - name: Architectures
      items:
      - name: All energy and environment architectures
        href: /azure/architecture/browse/?terms=energy
      - name: Environmental monitoring
        href: solution-ideas/articles/environment-monitoring-and-supply-chain-optimization.yml
      - name: Geospatial data processing and analytics
        href: example-scenario/data/geospatial-data-processing-analytics-azure.yml
      - name: IoT Edge data processing - Monitor oil rigs
        href: solution-ideas/articles/data-storage-edge.yml
      - name: Mining equipment monitoring
        href: solution-ideas/articles/monitor-mining-equipment.yml
      - name: Oil and gas tank level forecasting
        href: solution-ideas/articles/oil-and-gas-tank-level-forecasting.yml
      - name: Project 15 sustainability
        href: solution-ideas/articles/project-15-iot-sustainability.yml
      - name: Run CFD simulations
        href: example-scenario/infrastructure/hpc-cfd.yml
      - name: Run reservoir simulations
        href: example-scenario/infrastructure/reservoir-simulation.yml
    - name: Compliance solutions
      items:
      - name: NERC (US) overview
        href: /azure/compliance/offerings/offering-nerc
        maintainContext: true
    - name: Solution ideas
      items:
      - name: Energy supply optimization
        href: solution-ideas/articles/energy-supply-optimization.yml
      - name: Energy demand forecasting
        href: solution-ideas/articles/forecast-energy-power-demand.yml
  - name: Telecommunications
    items:
    - name: Overview
      href: industries/telecommunications.md
    - name: Guides
      items:
      - name: Deploy private 5G networks
        items:
        - name: Overview
          href: industries/telecommunications/deploy-private-mobile-network.md
        - name: Build a private 5G network
          href: industries/telecommunications/build-private-5g-network.md
      - name: Dynamics 365 telecommunications
        items:
        - name: Overview
          href: /dynamics365/industry/accelerators/telecommunications-overview
          maintainContext: true
        - name: Configure for Azure Maps
          href: /dynamics365/industry/accelerators/telecommunications-configure
          maintainContext: true
      - name: Private multi-access edge compute
        items:
        - name: Overview
          href: /azure/private-multi-access-edge-compute-mec/overview
          maintainContext: true
        - name: Partner services
          href: /azure/private-multi-access-edge-compute-mec/partner-programs
          maintainContext: true
        - name: Fusion Core
          href: /azure/private-multi-access-edge-compute-mec/metaswitch-fusion-core-overview
          maintainContext: true
        - name: Affirmed Private Network Service
          href: /azure/private-multi-access-edge-compute-mec/affirmed-private-network-service-overview
          maintainContext: true
      - name: Azure Network Function Manager
        href: /azure/network-function-manager/overview
        maintainContext: true
    - name: Architectures
      items:
      - name: All telecommunications architectures
        href: /azure/architecture/browse/?terms=telecommunications
      - name: Carrier-grade example solution
        href: industries/telecommunications/carrier-grade.yml
      - name: Geospatial analysis for telecommunications
        href: example-scenario/data/geospatial-analysis-telecommunications-industry.yml
      - name: Low-latency network connections
        href: /azure/architecture/solution-ideas/articles/low-latency-network
      - name: Public MEC deployment
        href: example-scenario/hybrid/public-multi-access-edge-compute-deployment.yml
      - name: Public MEC high availability
        href: example-scenario/hybrid/multi-access-edge-compute-ha.yml
    - name: Compliance solutions
      items:
      - name: GSMA overview
        href: /azure/compliance/offerings/offering-gsma
        maintainContext: true
  - name: Automotive, Mobility, and Transportation
    items:
    - name: Overview
      href: industries/automotive.md
    - name: Guides
      items:
      - name: Autonomous Vehicle Operations design guide
        href: /azure/architecture/guide/machine-learning/avops-design-guide
      - name: Autonomous Vehicle Operations solution idea
        href: /azure/architecture/solution-ideas/articles/avops-architecture
      - name: Dynamics 365 automotive accelerator
        href: /dynamics365/industry/accelerators/automotive
        maintainContext: true
      - name: Azure Maps guidance
        items:
        - name: Azure Maps traffic coverage
          href: /azure/azure-maps/traffic-coverage
          maintainContext: true
        - name: Vehicle consumption model
          href: /azure/azure-maps/consumption-model
          maintainContext: true
        - name: Best practices for Route Service
          href: /azure/azure-maps/how-to-use-best-practices-for-routing
          maintainContext: true
      - name: Move NYC Taxi data with SSIS
        href: data-science-process/move-data-to-azure-blob-using-ssis.md
      - name: Single sign on for car park management
        href: /azure/active-directory/saas-apps/parkalot-car-park-management-tutorial
        maintainContext: true
    - name: Architectures
      items:
      - name: All automotive architectures
        href: /azure/architecture/browse/?terms=automotive
      - name: Automated guided vehicles fleet control
        href: example-scenario/iot/automated-guided-vehicles-fleet-control.yml
      - name: Automotive connected fleets
        href: industries/automotive/automotive-connected-fleets.yml
      - name: Automotive test data analytics
        href: industries/automotive/automotive-telemetry-analytics.yml
      - name: DataOps for autonomous vehicle operations
        href: example-scenario/automotive/autonomous-vehicle-operations-dataops.yml
      - name: IoT Edge railroad maintenance and safety
        href: /azure/architecture/example-scenario/predictive-maintenance/iot-predictive-maintenance
      - name: Machine teaching for autonomous vehicles
        href: solution-ideas/articles/autonomous-systems.yml
      - name: Predictive insights with vehicle telematics
        href: solution-ideas/articles/predictive-insights-with-vehicle-telematics.yml
      - name: Process vehicle data using IoT
        href: example-scenario/data/realtime-analytics-vehicle-iot.yml
      - name: Real-time asset tracking for vehicles
        href: solution-ideas/articles/real-time-asset-tracking-mgmt-iot-central.yml
      - name: Real-time ML to estimate a car's value
        href: example-scenario/ai/deploy-real-time-machine-learning-model-application-ui.yml
      - name: Run CFD simulations
        href: example-scenario/infrastructure/hpc-cfd.yml
      - name: Software-defined vehicle DevOps toolchain
        href: industries/automotive/software-defined-vehicle-reference-architecture.yml
    - name: Datasets
      items:
      - name: NYC Taxi
        items:
        - name: NYC Taxi - yellow records
          href: /azure/open-datasets/dataset-taxi-yellow
          maintainContext: true
        - name: NYC Taxi - green records
          href: /azure/open-datasets/dataset-taxi-green
          maintainContext: true
        - name: NYC Taxi - for-hire vehicles
          href: /azure/open-datasets/dataset-taxi-for-hire-vehicle
          maintainContext: true
      - name: TartanAir AirSim
        href: /azure/open-datasets/dataset-tartanair-simulation
        maintainContext: true
    - name: Compliance solutions
      items:
      - name: TISAX overview
        href: /azure/compliance/offerings/offering-tisax
        maintainContext: true
  - name: Education
    items:
    - name: Overview
      href: industries/education.md
    - name: Guides
      items:
      - name: Azure Education Hub
        items:
        - name: Overview
          href: /azure/education-hub/about-education-hub
          maintainContext: true
        - name: Create a lab with REST APIs
          href: /azure/education-hub/create-lab-education-hub
          maintainContext: true
        - name: Azure Dev Tools for Teaching
          href: /azure/education-hub/azure-dev-tools-teaching/about-program
          maintainContext: true
      - name: Dynamics 365 education accelerator
        items:
        - name: Overview
          href: /dynamics365/industry/accelerators/edu-overview
          maintainContext: true
        - name: Higher education
          href: /dynamics365/industry/accelerators/hied
          maintainContext: true
        - name: K-12 education
          maintainContext: true
        - name: Configure portals
          href: /dynamics365/industry/accelerators/edu-k12
          maintainContext: true
      - name: Identity for education
        items:
        - name: Microsoft Entra ID for education
          href: /microsoft-365/education/deploy/intro-azure-active-directory
          maintainContext: true
        - name: Multi-tenant for academic institutions
          href: /microsoft-365/education/deploy/design-multi-tenant-architecture
          maintainContext: true
        - name: Design a tenant configuration
          href: /microsoft-365/education/deploy/design-tenant-configurations
          maintainContext: true
        - name: Design authentication and credentials
          href: /microsoft-365/education/deploy/design-credential-authentication-strategies
          maintainContext: true
        - name: Design an account strategy
          href: /microsoft-365/education/deploy/design-account-strategy
          maintainContext: true
        - name: Design identity governance
          href: /microsoft-365/education/deploy/design-identity-governance
          maintainContext: true
      - name: Mixed reality scenarios
        items:
        - name: Immersive education
          href: /windows/mixed-reality/enthusiast-guide/immersive-education
          maintainContext: true
        - name: Training and simulation
          href: /windows/mixed-reality/enthusiast-guide/training-simulation
          maintainContext: true
        - name: Virtual museums and exhibits
          href: /windows/mixed-reality/enthusiast-guide/virtual-museums
          maintainContext: true
    - name: Architectures
      items:
      - name: All education architectures
        href: /azure/architecture/browse/?terms=education
      - name: Create smart campuses
        href: example-scenario/iot/smart-places.yml
      - name: Governance of Teams guest users
        href: example-scenario/governance/governance-teams-guest-users.yml
      - name: Knowledge mining for content research
        href: solution-ideas/articles/content-research.yml
      - name: Moodle deployment with NetApp Files
        href: example-scenario/file-storage/moodle-azure-netapp-files.yml
      - name: Predict student attrition
        href: example-scenario/ai/student-attrition-prediction.yml
      - name: Secure research for regulated data
        href: ai-ml/architecture/secure-compute-for-research.yml
      - name: Scalable secure open source Capture the Flag (CTF)
        href: example-scenario/apps/capture-the-flag-platform-on-azure-paas.yml
      - name: Teacher-provisioned virtual labs in Azure
        href: example-scenario/devops/teacher-provisioned-virtual-labs-azure.yml
      - name: Training and guidance with mixed reality
        href: solution-ideas/articles/training-and-procedural-guidance-powered-by-mixed-reality.yml
    - name: Compliance solutions
      items:
      - name: FERPA overview
        href: /compliance/regulatory/offering-ferpa
        maintainContext: true
  - name: Nonprofit
    items:
    - name: Azure subscription for nonprofits
      href: /azure/industry/training-services/microsoft-community-training/infrastructure-management/install-your-platform-instance/setup-platform-instance-on-azure-subscription-for-nonprofits
      maintainContext: true
    - name: Microsoft Cloud for Nonprofit
      items:
      - name: Overview
        href: /industry/nonprofit/overview
        maintainContext: true
      - name: Set up Microsoft Cloud for Nonprofit
        href: /industry/nonprofit/configure-cloud-for-nonprofit
        maintainContext: true
      - name: Donors and supporters
        href: /industry/nonprofit/donors-supporters
        maintainContext: true
      - name: Renew an Azure nonprofit grant
        href: /industry/nonprofit/renew
        maintainContext: true
    - name: Fundraising and Engagement
      items:
      - name: Overview
        href: /dynamics365/industry/nonprofit/fundraising-engagement-get-started-overview
        maintainContext: true
      - name: Configure
        href: /dynamics365/industry/nonprofit/fundraising-engagement-configure
        maintainContext: true
      - name: Deploy
        href: /dynamics365/industry/nonprofit/fundraising-engagement-deploy
        maintainContext: true
    - name: Dynamics 365 nonprofit accelerator for Azure
      href: /dynamics365/industry/accelerators/nfp
      maintainContext: true
  - name: Additional verticals
    items:
    - name: Game Development
      items:
      - name: Overview
        href: industries/game-development.md
      - name: Guides
        items:
        - name: Azure PlayFab
          items:
          - name: Overview
            href: /gaming/playfab/what-is-playfab
            maintainContext: true
          - name: Microsoft Entra authentication
            href: /gaming/playfab/features/authentication/aad-authentication/index
            maintainContext: true
          - name: CloudScript with Azure Functions
            href: /gaming/playfab/features/automation/cloudscript-af/index
            maintainContext: true
          - name: Multiplayer guidance
            items:
            - name: Multiplayer with PlayFab
              href: /gaming/playfab/features/multiplayer/mpintro
              maintainContext: true
            - name: Host multiplayer games
              href: /gaming/playfab/features/multiplayer/servers/using-playfab-servers-to-host-games
              maintainContext: true
            - name: Create virtual machines
              href: /gaming/playfab/features/multiplayer/servers/deploying-playfab-multiplayer-server-builds
              maintainContext: true
            - name: Build definition
              href: /gaming/playfab/features/multiplayer/servers/build-definition
              maintainContext: true
            - name: Linux container images
              href: /gaming/playfab/features/multiplayer/servers/deploying-linux-based-builds
              maintainContext: true
            - name: Measure player latency
              href: /gaming/playfab/features/multiplayer/servers/using-qos-beacons-to-measure-player-latency-to-azure
              maintainContext: true
            - name: Connect clients to servers
              href: /gaming/playfab/features/multiplayer/servers/connecting-clients-to-game-servers
              maintainContext: true
            - name: Increase core limits and regions
              href: /gaming/playfab/features/multiplayer/servers/identifying-and-increasing-core-limits
              maintainContext: true
          - name: PlayFab Insights
            href: /gaming/playfab/features/insights/overview
            maintainContext: true
          - name: PlayFab samples
            href: /gaming/playfab/resources/playfab-samples
            maintainContext: true
        - name: Azure Game Development VMs
          items:
          - name: Overview
            href: /gaming/azure/game-dev-virtual-machine/overview
            maintainContext: true
          - name: Tools included
            href: /gaming/azure/game-dev-virtual-machine/tools-included-azure-game-dev-kit
            maintainContext: true
          - name: GPU SKUs and optimizing costs
            href: /gaming/azure/game-dev-virtual-machine/choosing-gpu-sku
            maintainContext: true
          - name: Striped disks for more IOPS
            href: /gaming/azure/game-dev-virtual-machine/striped-disks-iops
            maintainContext: true
          - name: Integrate with Microsoft Entra ID
            href: /gaming/azure/game-dev-virtual-machine/integrate-vm-with-aad
            maintainContext: true
          - name: Azure Files with Unreal Engine
            href: /gaming/azure/game-dev-virtual-machine/use-azure-files-for-global-ddc
            maintainContext: true
          - name: Azure DevOps build pipelines
            href: /gaming/azure/reference-architectures/azurecloudbuilds-0-intro
            maintainContext: true
        - name: Set up a STUN and TURN Server
          href: /gaming/azure/reference-architectures/stun-turn-server-in-azure
          maintainContext: true
      - name: Architectures
        items:
        - name: All game development architectures
          href: /azure/architecture/browse/?terms=game
        - name: AI in games
          items:
          - name: Image classification
            href: ai-ml/architecture/intelligent-apps-image-processing.yml
          - name: Speech to text for gaming
            href: /gaming/azure/reference-architectures/cognitive-speech-to-text
            maintainContext: true
        - name: Databases for gaming
          items:
          - name: Gaming using Azure Cosmos DB
            href: solution-ideas/articles/gaming-using-cosmos-db.yml
        - name: Game streaming
          items:
          - name: Unreal Pixel Streaming
            href: /gaming/azure/reference-architectures/unreal-pixel-streaming-in-azure
            maintainContext: true
          - name: Deploy Unreal Pixel Streaming
            href: /gaming/azure/reference-architectures/unreal-pixel-streaming-deploying
            maintainContext: true
          - name: Unreal Pixel Streaming at scale
            href: /gaming/azure/reference-architectures/unreal-pixel-streaming-at-scale
            maintainContext: true
        - name: Rendering
          items:
          - name: 3D video rendering
            href: example-scenario/infrastructure/video-rendering.yml
          - name: Digital image-based modeling
            href: example-scenario/infrastructure/image-modeling.yml
      - name: Compliance solutions
        items:
        - name: GDPR (EU)
          items:
          - name: GDPR overview
            href: /compliance/regulatory/gdpr
            maintainContext: true
          - name: Delete and export player data
            href: /gaming/playfab/features/data/playerdata/playfab-gdpr-deleting-and-exporting-player-data
            maintainContext: true
          - name: Accountability with Azure logs
            href: /compliance/regulatory/gdpr-arc
            maintainContext: true
          - name: Azure breach response
            href: /compliance/regulatory/gdpr-breach-azure-dynamics-windows
            maintainContext: true
          - name: Azure DSRs
            href: /compliance/regulatory/gdpr-dsr-azure
            maintainContext: true
          - name: Azure DevOps DSRs
            href: /compliance/regulatory/gdpr-dsr-vsts
            maintainContext: true
          - name: Data controllers with Azure
            href: /compliance/regulatory/gdpr-dpia-azure
            maintainContext: true
          - name: Information protection
            href: /microsoft-365/solutions/information-protection-deploy
            maintainContext: true
        - name: FERPA, COPPA, and CIPA
          href: /compliance/regulatory/offering-FERPA
          maintainContext: true
    - name: Media and Entertainment
      items:
      - name: Overview
        href: industries/media.md
      - name: Guides
        items:
        - name: Media Services guidance
          items:
          - name: Media Services architectures
            href: /azure/media-services/latest/architecture-concept
            maintainContext: true
          - name: Terminology and concepts
            href: /azure/media-services/latest/concepts-overview
            maintainContext: true
          - name: Media players for Media Services
            href: /azure/media-services/latest/player-media-players-concept
            maintainContext: true
        - name: Dynamics 365 media accelerator
          items:
          - name: Overview
            href: /dynamics365/industry/accelerators/media
            maintainContext: true
          - name: Content Production solution
            href: /dynamics365/industry/accelerators/content-production
            maintainContext: true
          - name: Configure the accelerator
            href: /dynamics365/industry/accelerators/configure-media
            maintainContext: true
          - name: Fan and guest engagement
            href: /dynamics365/industry/accelerators/fan-engagement
            maintainContext: true
        - name: Mixed reality scenarios
          items:
          - name: Free-roam VR multiusers
            href: /windows/mixed-reality/enthusiast-guide/free-roam-vr-multiuser-experiences
            maintainContext: true
          - name: Immersive education
            href: /windows/mixed-reality/enthusiast-guide/immersive-education
            maintainContext: true
          - name: Theme parks and family entertainment
            href: /windows/mixed-reality/enthusiast-guide/theme-parks-family-entertainment
            maintainContext: true
          - name: Training and simulation
            href: /windows/mixed-reality/enthusiast-guide/training-simulation
            maintainContext: true
          - name: Virtual museums and exhibits
            href: /windows/mixed-reality/enthusiast-guide/virtual-museums
            maintainContext: true
          - name: Virtual reality arcades
            href: /windows/mixed-reality/enthusiast-guide/virtual-reality-arcades
            maintainContext: true
        - name: Delivering a media experience
          href: /windows-hardware/test/weg/delivering-a-great-media-experience
          maintainContext: true
      - name: Architectures
        items:
        - name: All media and entertainment architectures
          href: /azure/architecture/browse/?terms=media
        - name: 3D video rendering
          href: example-scenario/infrastructure/video-rendering.yml
        - name: Analyze news feeds
          href: example-scenario/ai/news-feed-ingestion-and-near-real-time-analysis.yml
        - name: Digital image-based modeling on Azure
          href: example-scenario/infrastructure/image-modeling.yml
        - name: Gridwich cloud media system
          href: reference-architectures/media-services/gridwich-architecture.yml
        - name: HPC media rendering
          href: solution-ideas/articles/azure-batch-rendering.yml
        - name: Image classification on Azure
          href: ai-ml/architecture/intelligent-apps-image-processing.yml
        - name: Live streaming digital media
          href: solution-ideas/articles/digital-media-live-stream.yml
        - name: Mixed reality solutions
          items:
          - name: Design review
            href: solution-ideas/articles/collaborative-design-review-powered-by-mixed-reality.yml
          - name: Facilities management
            href: solution-ideas/articles/facilities-management-powered-by-mixed-reality-and-iot.yml
          - name: Training and procedural guidance
            href: solution-ideas/articles/training-and-procedural-guidance-powered-by-mixed-reality.yml
        - name: Real-time monitoring and observable systems for media
          href: example-scenario/monitoring/monitoring-observable-systems-media.yml
      - name: Datasets
        items:
        - name: Microsoft News recommendation
          href: /azure/open-datasets/dataset-microsoft-news
          maintainContext: true
        - name: TartanAir AirSim
          href: /azure/open-datasets/dataset-tartanair-simulation
          maintainContext: true
      - name: Compliance solutions
        items:
        - name: CDSA
          href: /azure/compliance/offerings/offering-cdsa
          maintainContext: true
        - name: Media Services compliance
          items:
          - name: Regulatory compliance
            href: /azure/media-services/latest/compliance-concept
            maintainContext: true
          - name: Privacy and security compliance
            href: /azure/media-services/latest/media-services-compliance
            maintainContext: true
        - name: MPA
          href: /azure/compliance/offerings/offering-mpa
          maintainContext: true
    - name: Travel and Hospitality
      items:
      - name: Overview
        href: industries/travel-hospitality.md
      - name: Guides
        items:
        - name: AI scenarios
          items:
          - name: Create a search index for hotels
            href: /azure/search/search-get-started-portal
            maintainContext: true
          - name: Data science for airport travel
            href: data-science-process/spark-overview.md
        - name: IoT spatial analytics - Car rental tracking
          href: /azure/azure-maps/tutorial-iot-hub-maps
          maintainContext: true
        - name: No-code voice assistant for hospitality
          href: /azure/azure-percept/tutorial-no-code-speech
          maintainContext: true
        - name: Observer pattern - baggage claims
          href: /dotnet/standard/events/observer-design-pattern
          maintainContext: true
      - name: Architectures
        items:
        - name: All travel and hospitality architectures
          href: /azure/architecture/browse/?terms=travel
        - name: Build a delta lake in leisure and travel
          href: solution-ideas/articles/build-data-lake-support-adhoc-queries-online.yml
        - name: Custom business processes for airlines
          href: solution-ideas/articles/custom-business-processes.yml
        - name: Migrate a travel web app with APIM
          href: example-scenario/apps/apim-api-scenario.yml
        - name: Predictive aircraft engine monitoring
          href: solution-ideas/articles/aircraft-engine-monitoring-for-predictive-maintenance-in-aerospace.yml
      - name: Datasets
        items:
        - name: Public Holidays
          href: /azure/open-datasets/dataset-public-holidays
          maintainContext: true
        - name: Russian open speech to text
          href: /azure/open-datasets/dataset-open-speech-text
          maintainContext: true
        - name: TartanAir AirSim
          href: /azure/open-datasets/dataset-tartanair-simulation
          maintainContext: true
    - name: Facilities and Real Estate
      items:
      - name: Overview
        href: industries/facilities-real-estate.md
      - name: Guides
        items:
        - name: Smart buildings ontologies
          href: /azure/digital-twins/concepts-ontologies-adopt
          maintainContext: true
        - name: Azure Maps indoor maps
          items:
          - name: Creator for indoor maps
            href: /azure/azure-maps/creator-indoor-maps
            maintainContext: true
          - name: Make indoor maps
            href: /azure/azure-maps/tutorial-creator-indoor-maps
            maintainContext: true
          - name: Use the Indoor Maps module
            href: /azure/azure-maps/how-to-use-indoor-module
            maintainContext: true
        - name: Facility ontology for Azure Maps
          href: /azure/azure-maps/creator-facility-ontology?pivots=facility-ontology-v1
          maintainContext: true
      - name: Architectures
        items:
        - name: All facilities and real estate architectures
          href: /azure/architecture/browse/?terms=facilities
        - name: Azure digital twins (construction)
          href: solution-ideas/articles/azure-digital-twins-builder.yml
        - name: Cognizant Safe Buildings with IoT
          href: solution-ideas/articles/safe-buildings.yml
        - name: COVID-19 IoT safe environments
          href: solution-ideas/articles/cctv-iot-edge-for-covid-19-safe-environment-and-mask-detection.yml
        - name: Customer 360 for property management
          href: example-scenario/analytics/synapse-customer-insights.yml
        - name: Facilities management with MR
          href: solution-ideas/articles/facilities-management-powered-by-mixed-reality-and-iot.yml
        - name: IoT and data analytics for construction
          href: example-scenario/data/big-data-with-iot.yml
        - name: IoT connected light, power, and internet
          href: solution-ideas/articles/iot-power-management.yml
        - name: IoT connectivity for healthcare facilities
          href: networking/idea/healthcare-network.yml
        - name: Lighting and disinfection system
          href: solution-ideas/articles/uven-disinfection.yml
        - name: Smart places with Azure Digital Twins
          href: example-scenario/iot/smart-places.yml
    - name: Aerospace
      items:
      - name: Overview
        href: industries/aerospace.md
      - name: Guides
        items:
        - name: Azure Orbital guidance
          items:
          - name: Overview
            href: /azure/orbital/overview
            maintainContext: true
          - name: Ground station contact
            href: /azure/orbital/concepts-contact
            maintainContext: true
          - name: Contact profile
            href: /azure/orbital/concepts-contact-profile
            maintainContext: true
          - name: Spacecraft object
            href: /azure/orbital/spacecraft-object
            maintainContext: true
        - name: Modular Datacenter
          href: /azure-stack/mdc/mdc-overview
          maintainContext: true
        - name: Drone delivery
          items:
          - name: Domain-driven design for drones
            items:
            - name: Domain analysis
              href: /azure/architecture/microservices/model/domain-analysis
            - name: Tactical DDD
              href: /azure/architecture/microservices/model/tactical-ddd
            - name: Identify microservice boundaries
              href: /azure/architecture/microservices/model/microservice-boundaries
          - name: Design microservices for drones
            items:
            - name: Introduction
              href: microservices/design/index.yml
            - name: Interservice communication
              href: /azure/architecture/microservices/design/interservice-communication
            - name: API design
              href: /azure/architecture/microservices/design/api-design
            - name: Data considerations
              href: /azure/architecture/microservices/design/data-considerations
          - name: Monitor drone delivery in production
            href: microservices/logging-monitoring.yml
          - name: Performance tuning for drones
            items:
            - name: Distributed business transactions
              href: /azure/architecture/performance/distributed-transaction
            - name: Multiple backend services
              href: /azure/architecture/performance/backend-services
            - name: Event streaming
              href: /azure/architecture/performance/event-streaming
      - name: Architectures
        items:
        - name: All aerospace architectures
          href: /azure/architecture/browse/?terms=aerospace
        - name: Advanced (AKS) microservices - drones
          href: reference-architectures/containers/aks-microservices/aks-microservices-advanced.yml
        - name: End-to-end geospatial solution
          href: /azure/orbital/geospatial-reference-architecture
          maintainContext: true
        - name: Ingest FAA content to analyze flights
          href: example-scenario/analytics/ingest-faa-swim-analyze-flight-data.yml
        - name: Organize spaceborne geospatial data
          href: /azure/orbital/organize-stac-data
          maintainContext: true
        - name: SAR reference architecture
          href: /azure/orbital/sar-reference-architecture
          maintainContext: true
        - name: Serverless web app for drone delivery
          href: web-apps/serverless/architectures/web-app.yml
        - name: Spaceborne data analysis
          href: industries/aerospace/geospatial-processing-analytics.yml
        - name: Vision classifier - simulated drone
          href: example-scenario/dronerescue/vision-classifier-model-with-custom-vision.yml
    - name: Agriculture
      items:
      - name: Guides
        items:
        - name: Azure FarmBeats overview
          href: /azure/industry/agriculture/overview-azure-farmbeats
          maintainContext: true
        - name: Generate soil moisture heatmap
          href: /azure/industry/agriculture/generate-soil-moisture-map-in-azure-farmbeats
          maintainContext: true
        - name: Sensor partner integration
          href: /azure/industry/agriculture/sensor-partner-integration-in-azure-farmbeats
          maintainContext: true
        - name: Weather partner integration
          href: /azure/industry/agriculture/weather-partner-integration-in-azure-farmbeats
          maintainContext: true
        - name: Imagery partner integration
          href: /azure/industry/agriculture/imagery-partner-integration-in-azure-farmbeats
          maintainContext: true
      - name: Architectures
        items:
        - name: All agriculture architectures
          href: /azure/architecture/browse/?terms=agriculture
        - name: Environment monitoring with IoT
          href: solution-ideas/articles/environment-monitoring-and-supply-chain-optimization.yml
        - name: Low-latency network for farming
          href: solution-ideas/articles/low-latency-network.yml
    - name: Sports
      items:
      - name: Overview
        href: industries/sports.md
      - name: Guides
        items:
        - name: Fan Engagement solution
          href: /dynamics365/industry/accelerators/fan-engagement
          maintainContext: true
      - name: Architectures
        items:
        - name: All sports architectures
          href: /azure/architecture/browse/?terms=sports
        - name: Create smart stadiums
          href: example-scenario/iot/smart-places.yml
        - name: Sports analytics on Azure
          href: example-scenario/analytics/sports-analytics-architecture-azure.yml
        - name: Stream sporting events
          items:
          - name: Live stream sports
            href: solution-ideas/articles/digital-media-live-stream.yml
          - name: Video-on-demand digital media
            href: solution-ideas/articles/digital-media-video.yml
  - name: IoT-specific industry solutions
    href: reference-architectures/iot/industry-iot-hub-page.md
- name: Cloud Adoption Framework
  href: /azure/cloud-adoption-framework<|MERGE_RESOLUTION|>--- conflicted
+++ resolved
@@ -1250,13 +1250,7 @@
       - name: Digital image modeling
         href: example-scenario/infrastructure/image-modeling.yml
       - name: Host FSI workloads using Azure Batch
-<<<<<<< HEAD
         href: example-scenario/batch/fsi-workloads-using-batch.yml        
-=======
-        href: example-scenario/batch/fsi-workloads-using-batch.yml
-      - name: HPC cluster deployed in the cloud
-        href: solution-ideas/articles/hpc-cluster.yml
->>>>>>> 87e99729
       - name: Linux virtual desktops with Citrix
         href: example-scenario/infrastructure/linux-vdi-citrix.yml
       - name: Manage virtual machine compliance
