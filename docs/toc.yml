items:
- name: Azure Architecture Center
  href: ./index.yml
- name: Browse all Architectures
  href: browse/index.yml
- name: Architecture icons
  href: icons/index.md
- name: What's new
  href: changelog.md
- name: Landing zones
  items:
  - name: Deployment Options
    href: landing-zones/landing-zone-deploy.md
  - name: Platform landing zone design guides
    items:
    - name: Bicep landing zone implementation
      href: landing-zones/bicep/landing-zone-bicep.md
    - name: Terraform landing zone implementation
      href: landing-zones/terraform/landing-zone-terraform.md
  - name: Application landing zone design guides
    items:
    - name: Azure Virtual Desktop
      href: landing-zones/azure-virtual-desktop/design-guide.md
  - name: Subscription vending implementation
    href: landing-zones/subscription-vending.yml
- name: Application architecture fundamentals
  items:
  - name: Introduction
    href: guide/index.md
  - name: Architecture styles
    items:
    - name: Overview
      href: guide/architecture-styles/index.md
    - name: Big compute
      href: guide/architecture-styles/big-compute.yml
    - name: Big data
      href: guide/architecture-styles/big-data.yml
    - name: Event-driven architecture
      href: guide/architecture-styles/event-driven.yml
    - name: Microservices
      href: guide/architecture-styles/microservices.yml
    - name: N-tier application
      href: guide/architecture-styles/n-tier.yml
    - name: Web-queue-worker
      href: guide/architecture-styles/web-queue-worker.yml
  - name: Design principles for Azure applications
    items:
    - name: Overview
      href: guide/design-principles/index.md
    - name: Design for self-healing
      href: guide/design-principles/self-healing.md
    - name: Make all things redundant
      href: guide/design-principles/redundancy.md
    - name: Minimize coordination
      href: guide/design-principles/minimize-coordination.yml
    - name: Design to scale out
      href: guide/design-principles/scale-out.md
    - name: Partition around limits
      href: guide/design-principles/partition.md
    - name: Design for operations
      href: guide/design-principles/design-for-operations.md
    - name: Use managed services
      href: guide/design-principles/managed-services.md
    - name: Use an identity service
      href: guide/design-principles/identity.md
    - name: Design for evolution
      href: guide/design-principles/design-for-evolution.md
    - name: Build for the needs of business
      href: guide/design-principles/build-for-business.md
    - name: Resiliency checklist for services
      href: checklist/resiliency-per-service.md
    - name: Failure mode analysis for services
      href: resiliency/failure-mode-analysis.md
  - name: Technology choices
    items:
    - name: Overview
      href: guide/technology-choices/technology-choices-overview.md
    - name: Choose a compute service
      items:
      - name: Azure compute services
        href: guide/technology-choices/compute-decision-tree.yml
      - name: High availability and disaster recovery
        href: example-scenario/infrastructure/iaas-high-availability-disaster-recovery.yml
      - name: Microservices compute options
        href: /azure/architecture/microservices/design/compute-options
      - name: Web apps and single page apps
        href: /dotnet/architecture/modern-web-apps-azure/choose-between-traditional-web-and-single-page-apps
        maintainContext: true
      - name: Multiparty computing
        href: guide/technology-choices/multiparty-computing-service.yml
    - name: Choose a container option
      items:
      - name: Container options
        href: guide/choose-azure-container-service.md
        maintainContext: true
      - name: Containers for confidential computing
        href: /azure/confidential-computing/choose-confidential-containers-offerings
        maintainContext: true
      - name: Kubernetes at the edge
        href: operator-guides/aks/choose-kubernetes-edge-compute-option.md
      - name: Bare-metal Kubernetes at the edge
        href: operator-guides/aks/choose-bare-metal-kubernetes.yml
    - name: Choose a hybrid service
      items:
      - name: Hybrid options
        href: guide/technology-choices/hybrid-considerations.yml
      - name: Compare Azure Stack Hub and Azure
        href: /azure-stack/user/azure-stack-considerations
        maintainContext: true
      - name: Compare Azure, Stack Hub, and Stack HCI
        href: /azure-stack/operator/compare-azure-azure-stack
        maintainContext: true
      - name: Compare Azure Stack HCI and Stack Hub
        href: /azure-stack/hci/concepts/compare-azure-stack-hub
        maintainContext: true
      - name: Compare Stack HCI and Windows Server
        href: /azure-stack/hci/concepts/compare-windows-server
        maintainContext: true
      - name: Choose drives for Azure Stack HCI
        href: /azure-stack/hci/concepts/choose-drives
        maintainContext: true
      - name: FSLogix in Azure Virtual Desktop
        href: /azure/virtual-desktop/store-fslogix-profile
        maintainContext: true
    - name: Choose a security option
      items:
      - name: Deployment models
        href: /azure/confidential-computing/confidential-computing-deployment-models
        maintainContext: true
      - name: Containers for confidential computing
        href: /azure/confidential-computing/choose-confidential-containers-offerings
        maintainContext: true
    - name: Choose an identity service
      items:
      - name: Active Directory services
        href: /azure/active-directory-domain-services/compare-identity-solutions
        maintainContext: true
      - name: Hybrid identity authentication methods
        href: /azure/active-directory/hybrid/choose-ad-authn
        maintainContext: true
    - name: Choose a storage service
      items:
      - name: Storage options
        href: guide/technology-choices/storage-options.md
      - name: Managed disk types
        href: /azure/virtual-machines/disks-types
        maintainContext: true
      - name: Data transfer
        items:
        - name: Data transfer solutions
          href: /azure/storage/common/storage-choose-data-transfer-solution
          maintainContext: true
        - name: Compare data transfer options
          href: /azure/storsimple/storsimple-8000-choose-storage-solution
          maintainContext: true
        - name: Large datasets, low bandwidth
          href: /azure/storage/common/storage-solution-large-dataset-low-network
          maintainContext: true
        - name: Large datasets, moderate bandwidth
          href: /azure/storage/common/storage-solution-large-dataset-moderate-high-network
          maintainContext: true
        - name: Small datasets, low bandwidth
          href: /azure/storage/common/storage-solution-small-dataset-low-moderate-network
          maintainContext: true
        - name: Periodic data transfer
          href: /azure/storage/common/storage-solution-periodic-data-transfer
          maintainContext: true
    - name: Choose a data store
      items:
      - name: Understanding data store models
        items:
          - name: Types of data store models
            href: guide/technology-choices/data-store-overview.md
          - name: Non-relational data store
            href: data-guide/big-data/non-relational-data.yml
          - name: Review data options
            href: guide/technology-choices/data-options.md
          - name: Criteria for choosing a data store
            href: guide/technology-choices/data-store-considerations.md
      - name: Selecting a data store model
        items:
          - name: Big data storage
            href: data-guide/technology-choices/data-storage.md
          - name: Compare NoSQL and relational
            href: /azure/cosmos-db/relational-nosql
          - name: Choose an API in Cosmos DB
            href: /azure/cosmos-db/choose-api
          - name: PostgreSQL options
            href: /azure/postgresql/single-server/overview-postgres-choose-server-options
          - name: Search data store
            href: data-guide/technology-choices/search-options.md
          - name: Select a data store
            href: guide/technology-choices/data-store-decision-tree.md
      - name: Database scenarios
        items:
        - name: OLAP solutions
          href: data-guide/relational-data/online-analytical-processing.yml
        - name: OLTP solutions
          href: data-guide/relational-data/online-transaction-processing.md
        - name: Data lakes
          href: data-guide/scenarios/data-lake.md
      - name: Data movement
        items:
        - name: Pipeline orchestration
          href: data-guide/technology-choices/pipeline-orchestration-data-movement.md
        - name: Data transfer options
          href: data-guide/scenarios/data-transfer.md
    - name: Choose an analytics solution
      items:
      - name: Analytical data stores
        href: data-guide/technology-choices/analytical-data-stores.md
      - name: Analytics and reporting
        href: data-guide/technology-choices/analysis-visualizations-reporting.md
      - name: Advanced analytics
        href: data-guide/scenarios/advanced-analytics.md
      - name: Batch processing
        href: data-guide/technology-choices/batch-processing.md
      - name: Stream processing
        href: data-guide/technology-choices/stream-processing.md
      - name: Streaming analytics
        href: /azure/stream-analytics/streaming-technologies
        maintainContext: true
    - name: Choose an AI/ML service
      items:
      - name: Cognitive Services
        href: data-guide/technology-choices/cognitive-services.md
      - name: API services
        items:
        - name: Language API services
          href: data-guide/cognitive-services/language-api.md
        - name: Speech API services
          href: data-guide/cognitive-services/speech-api.md
        - name: Vision API services
          href: data-guide/cognitive-services/vision-api.md
        - name: Decision APIs and Applied AI Services
          href: data-guide/cognitive-services/decision-applied-ai.md
      - name: Natural language processing
        href: data-guide/technology-choices/natural-language-processing.yml
      - name: Machine learning
        href: ai-ml/guide/data-science-and-machine-learning.md
      - name: Compare MLflow and Azure ML
        href: /azure/machine-learning/concept-mlflow
        maintainContext: true
    - name: Choose a networking service
      items:
      - name: Load balancing options
        href: guide/technology-choices/load-balancing-overview.yml
      - name: VNet peering and VPN gateways
        href: reference-architectures/hybrid-networking/vnet-peering.yml
    - name: Choose a messaging service
      items:
      - name: Asynchronous messaging
        href: guide/technology-choices/messaging.yml
    - name: Choose an IoT option
      items:
      - name: IoT solutions in Azure
        href: example-scenario/iot/iot-central-iot-hub-cheat-sheet.yml
      - name: Compare IoT Hub and Event Hubs
        href: /azure/iot-hub/iot-hub-compare-event-hubs
        maintainContext: true
    - name: Choose a command-line tool
      href: /cli/azure/choose-the-right-azure-command-line-tool
      maintainContext: true
    - name: Development tools
      items:
      - name: Choose a mobile development framework
        href: /azure/developer/mobile-apps/choose-mobile-framework
        maintainContext: true
      - name: Choose a mixed reality engine
        href: /windows/mixed-reality/develop/choosing-an-engine
        maintainContext: true
  - name: Best practices for cloud applications
    items:
    - name: Overview
      href: best-practices/index-best-practices.md
    - name: API design
      href: best-practices/api-design.md
    - name: API implementation
      href: best-practices/api-implementation.md
    - name: Autoscaling
      href: best-practices/auto-scaling.md
    - name: Background jobs
      href: best-practices/background-jobs.md
    - name: Caching
      href: best-practices/caching.yml
    - name: Content Delivery Network
      href: best-practices/cdn.yml
    - name: Data partitioning
      href: best-practices/data-partitioning.yml
    - name: Data partitioning strategies (by service)
      href: best-practices/data-partitioning-strategies.yml
    - name: Host name preservation
      href: best-practices/host-name-preservation.yml
    - name: Message encoding considerations
      href: best-practices/message-encode.md
    - name: Monitoring and diagnostics
      href: best-practices/monitoring.yml
    - name: Retry guidance for specific services
      href: best-practices/retry-service-specific.md
    - name: Transient fault handling
      href: best-practices/transient-faults.md
  - name: Performance tuning and antipatterns
    items:
    - name: Introduction
      href: performance/index.md
    - name: Scenario 1 - Distributed transactions
      href: performance/distributed-transaction.yml
    - name: Scenario 2 - Multiple backend services
      href: performance/backend-services.yml
    - name: Scenario 3 - Event streaming
      href: performance/event-streaming.yml
    - name: Performance antipatterns
      items:
      - name: Overview
        href: antipatterns/index.md
      - name: Busy Database
        href: antipatterns/busy-database/index.md
      - name: Busy Front End
        href: antipatterns/busy-front-end/index.md
      - name: Chatty I/O
        href: antipatterns/chatty-io/index.md
      - name: Extraneous Fetching
        href: antipatterns/extraneous-fetching/index.md
      - name: Improper Instantiation
        href: antipatterns/improper-instantiation/index.md
      - name: Monolithic Persistence
        href: antipatterns/monolithic-persistence/index.md
      - name: No Caching
        href: antipatterns/no-caching/index.md
      - name: Noisy Neighbor
        href: antipatterns/noisy-neighbor/noisy-neighbor.yml
      - name: Retry Storm
        href: antipatterns/retry-storm/index.md
      - name: Synchronous I/O
        href: antipatterns/synchronous-io/index.md
  - name: Responsible engineering
    items:
    - name: Responsible innovation
      items:
      - name: Overview
        href: guide/responsible-innovation/index.md
      - name: Judgment call
        href: guide/responsible-innovation/judgmentcall.md
      - name: Harms modeling
        items:
        - name: Understand harm
          href: guide/responsible-innovation/harms-modeling/index.md
        - name: Assess types of harm
          href: guide/responsible-innovation/harms-modeling/type-of-harm.md
      - name: Community jury
        href: guide/responsible-innovation/community-jury/index.md
    - name: Responsible AI
      items:
      - name: Overview
        href: /azure/cloud-adoption-framework/strategy/responsible-ai
        maintainContext: true
      - name: Six key principles
        href: /azure/cloud-adoption-framework/innovate/best-practices/trusted-ai
        maintainContext: true
      - name: Guidelines for human-AI interaction
        href: /ai/guidelines-human-ai-interaction/?toc=/azure/architecture/toc.json&bc=/azure/architecture/_bread/toc.json
      - name: Responsible AI with Cognitive Services
        href: /azure/cognitive-services/responsible-use-of-ai-overview
        maintainContext: true
      - name: Machine learning
        items:
        - name: Responsible AI and machine learning
          href: /azure/machine-learning/concept-responsible-ml
          maintainContext: true
        - name: Model interpretability
          href: /azure/machine-learning/how-to-machine-learning-interpretability
          maintainContext: true
        - name: ML fairness
          href: /azure/machine-learning/concept-fairness-ml
          maintainContext: true
        - name: Differential privacy
          href: /azure/machine-learning/concept-differential-privacy
          maintainContext: true
  - name: Architecture for SaaS and multitenancy
    href: guide/saas-multitenant-solution-architecture/index.md 
  - name: Mission-critical applications
    items:
    - name: Mission-critical baseline architecture
      href: reference-architectures/containers/aks-mission-critical/mission-critical-intro.yml
    - name: Mission-critical baseline with network controls
      href: reference-architectures/containers/aks-mission-critical/mission-critical-network-architecture.yml
    - name: Mission-critical baseline architecture in Azure landing zones
      href: reference-architectures/containers/aks-mission-critical/mission-critical-landing-zone.yml
    - name: Mission-critical baseline with App Service
      href: guide/networking/global-web-applications/mission-critical-app-service.yml
    - name: Design areas
      items:
      - name: Application platform
        href: reference-architectures/containers/aks-mission-critical/mission-critical-app-platform.md
      - name: Application design
        href: reference-architectures/containers/aks-mission-critical/mission-critical-app-design.md
      - name: Networking and connectivity platform
        href: reference-architectures/containers/aks-mission-critical/mission-critical-networking.md
      - name: Data platform
        href: reference-architectures/containers/aks-mission-critical/mission-critical-data-platform.md
      - name: Deployment and testing
        href: reference-architectures/containers/aks-mission-critical/mission-critical-deploy-test.md
      - name: Health modeling
        href: reference-architectures/containers/aks-mission-critical/mission-critical-health-modeling.md
      - name: Security
        href: reference-architectures/containers/aks-mission-critical/mission-critical-security.md
      - name: Operational procedures
        href: reference-architectures/containers/aks-mission-critical/mission-critical-operations.md
    - name: Guides
      items:
      - name: Continuous validation
        href: guide/testing/mission-critical-deployment-testing.md
    - name: Mitigation strategies
      items:
        - name: Global routing redundancy for highly available web applications
          items:
          - name: Overview
            href: guide/networking/global-web-applications/overview.md
          - name: Content delivery
            href: guide/networking/global-web-applications/mission-critical-content-delivery.md
          - name: Global HTTP ingress
            href: guide/networking/global-web-applications/mission-critical-global-http-ingress.md
  - name: Solutions across Microsoft platforms
    items:
    - name: Microsoft cloud developer docs
      href: /microsoft-cloud
    - name: Azure and Power Platform scenarios
      items:
      - name: Overview
        href: solutions/power-platform-scenarios.md
      - name: All Power Platform architectures
        href: /azure/architecture/browse/?products=power-platform
      - name: CI/CD for Power Platform
        href: solution-ideas/articles/azure-devops-continuous-integration-for-power-platform.yml
      - name: Citizen AI with Power Platform
        href: example-scenario/ai/citizen-ai-power-platform.yml
      - name: Eventual consistency with Power Apps
        href: guide/power-platform/eventual-consistency.yml
      - name: Extract text using Power Automate
        href: example-scenario/ai/extract-object-text.yml
      - name: Optimize inventory and forecast demand
        href: example-scenario/analytics/optimize-inventory-forecast-demand.yml
      - name: Power Automate deployment at scale
        href: example-scenario/power-automate/power-automate.yml
      - name: Real-time ML with Power Platform
        href: example-scenario/ai/deploy-real-time-machine-learning-model-application-ui.yml
    - name: Azure and Microsoft 365 scenarios
      items:
      - name: Overview
        href: solutions/microsoft-365-scenarios.md
      - name: All Microsoft 365 architectures
        href: /azure/architecture/browse/?products=m365
      - name: Governance of Teams guest users
        href: example-scenario/governance/governance-teams-guest-users.yml
      - name: Hybrid SharePoint farm with Microsoft 365
        href: solution-ideas/articles/sharepoint-farm-microsoft-365.yml
      - name: Manage Microsoft 365 with DevOps
        href: example-scenario/devops/manage-microsoft-365-tenant-configuration-microsoft365dsc-devops.yml
      - name: Real-time collaboration
        href: solution-ideas/articles/collaboration-microsoft-365.yml
      - name: Real-time presence
        href: solution-ideas/articles/presence-microsoft-365-power-platform.yml
      - name: Secure a Teams channel bot with a firewall
        href: example-scenario/teams/securing-bot-teams-channel.yml
    - name: Azure and Dynamics 365 scenarios
      items:
      - name: Overview
        href: solutions/dynamics-365-scenarios.md
      - name: All Dynamics 365 architectures
        href: /azure/architecture/browse/?terms=dynamics%20365
      - name: Customer 360 with Dynamics 365 CI
        href: example-scenario/analytics/synapse-customer-insights.yml
      - name: Enhanced customer dimension
        href: solution-ideas/articles/customer-insights-synapse.yml
    - name: Azure and Microsoft on-premises servers
      href: guide/on-premises-microsoft-technologies.md
  - name: Third-party scenarios
    items:
    - name: Apache technologies
      href: guide/apache-scenarios.md
    - name: Other open-source technologies
      href: guide/open-source-scenarios.md
    - name: Partner technologies
      href: guide/partner-scenarios.md
  - name: Azure for AWS professionals
    items:
    - name: Overview
      href: aws-professional/index.md
    - name: Component information
      items:
      - name: Accounts
        href: aws-professional/accounts.md
      - name: Compute
        href: aws-professional/compute.md
      - name: Databases
        href: aws-professional/databases.md
      - name: Messaging
        href: aws-professional/messaging.md
      - name: Networking
        href: aws-professional/networking.md
      - name: Regions and zones
        href: aws-professional/regions-zones.md
      - name: Resources
        href: aws-professional/resources.md
      - name: Security and identity
        href: aws-professional/security-identity.md
      - name: Storage
        href: aws-professional/storage.md
    - name: Services comparison
      href: aws-professional/services.md
    - name: Guidance
      items:
      - name: Automation for AWS
        items:
        - name: Authenticate runbooks with AWS
          href: /azure/automation/automation-config-aws-account
          maintainContext: true
        - name: Deploy an AWS VM with a runbook
          href: /azure/automation/automation-scenario-aws-deployment
          maintainContext: true
      - name: Cost management for AWS
        items:
        - name: Set up AWS for Cost Management
          href: /azure/cost-management-billing/costs/aws-integration-set-up-configure
          maintainContext: true
        - name: Manage AWS costs in Azure
          href: /azure/cost-management-billing/costs/aws-integration-manage
          maintainContext: true
      - name: Hybrid solutions for AWS
        items:
        - name: AWS Ubuntu with Terraform and Azure
          href: /azure/cloud-adoption-framework/manage/hybrid/server/best-practices/aws-terraform-ubuntu
          maintainContext: true
        - name: AWS Linux with Terraform and Azure Arc
          href: /azure/cloud-adoption-framework/manage/hybrid/server/best-practices/aws-terraform-al2
          maintainContext: true
        - name: AWS EC2 with Ansible and Azure Arc
          href: /azure/cloud-adoption-framework/manage/hybrid/server/best-practices/aws-scale-ansible
          maintainContext: true
      - name: Identity management for AWS
        items:
        - name: Microsoft Entra identity management for AWS
          href: reference-architectures/aws/aws-azure-ad-security.yml
        - name: Onboard an AWS account
          href: /azure/active-directory/cloud-infrastructure-entitlement-management/onboard-aws
          maintainContext: true
        - name: Amazon Managed Grafana
          href: /azure/active-directory/saas-apps/amazon-managed-grafana-tutorial
          maintainContext: true
        - name: AWS single-account access
          href: /azure/active-directory/saas-apps/amazon-web-service-tutorial
          maintainContext: true
        - name: AWS Single Sign-on
          href: /azure/active-directory/saas-apps/aws-single-sign-on-tutorial
          maintainContext: true
        - name: Configure AWS Single Sign-On
          href: /azure/active-directory/saas-apps/aws-single-sign-on-provisioning-tutorial
          maintainContext: true
        - name: AWS multiple accounts
          href: /azure/active-directory/saas-apps/aws-multi-accounts-tutorial
          maintainContext: true
        - name: AWS ClientVPN
          href: /azure/active-directory/saas-apps/aws-clientvpn-tutorial
          maintainContext: true
        - name: Attach and detach policies
          href: /azure/active-directory/cloud-infrastructure-entitlement-management/how-to-attach-detach-permissions
          maintainContext: true
      - name: AKS for AWS
        items:
        - name: AKS for Amazon EKS professionals
          href: aws-professional/eks-to-aks/index.md
        - name: Identity and access management
          href: aws-professional/eks-to-aks/workload-identity.yml
        - name: Cluster monitoring and logging
          href: aws-professional/eks-to-aks/monitoring.yml
        - name: Network topologies and security
          href: aws-professional/eks-to-aks/private-clusters.yml
        - name: Storage options
          href: aws-professional/eks-to-aks/storage.md
        - name: Cost management and optimization
          href: aws-professional/eks-to-aks/cost-management.yml
        - name: Agent node management
          href: aws-professional/eks-to-aks/node-pools.yml
        - name: Cluster governance
          href: aws-professional/eks-to-aks/governance.md
      - name: Migration from AWS
        items:
        - name: Azure Migrate
          items:
          - name: Discover AWS instances
            href: /azure/migrate/tutorial-discover-aws
            maintainContext: true
          - name: Assess AWS instances
            href: /azure/migrate/tutorial-assess-aws
            maintainContext: true
          - name: Migrate AWS VMs
            href: /azure/migrate/tutorial-migrate-aws-virtual-machines
            maintainContext: true
        - name: Compute
          items:
          - name: Migrate AWS to managed disks
            href: /azure/virtual-machines/windows/on-prem-to-azure
            maintainContext: true
          - name: Migrate an AWS Windows VM
            href: /azure/virtual-machines/windows/aws-to-azure
            maintainContext: true
      - name: Security for AWS
        items:
        - name: Azure security for AWS
          href: guide/aws/aws-azure-security-solutions.yml
        - name: Connect AWS to Microsoft Sentinel
          href: /azure/sentinel/connect-aws
          maintainContext: true
        - name: Microsoft Defender for AWS
          items:
          - name: Protect AWS with Microsoft Defender
            href: /defender-cloud-apps/protect-aws
            maintainContext: true
          - name: Defender recommendations for AWS
            href: /azure/defender-for-cloud/recommendations-reference-aws
            maintainContext: true
          - name: Connect AWS to Microsoft Defender
            href: /defender-cloud-apps/connect-aws
            maintainContext: true
          - name: 'Video: AWS connector in Defender'
            href: /azure/defender-for-cloud/episode-one
            maintainContext: true
      - name: Azure Databricks for AWS
        items:
        - name: Repo access with AWS CodeCommit
          href: /azure/databricks/repos/set-up-git-provider-access
          maintainContext: true
      - name: Azure Service Fabric in AWS
        href: /azure/service-fabric/service-fabric-tutorial-standalone-create-infrastructure
        maintainContext: true
      - name: Azure VPN Gateway for AWS
        href: /azure/vpn-gateway/vpn-gateway-howto-aws-bgp
        maintainContext: true
  - name: Azure for Google Cloud professionals
    items:
    - name: Overview
      href: gcp-professional/index.md
    - name: Services comparison
      href: gcp-professional/services.md
    - name: Guidance
      items:
      - name: Hybrid solutions for Google Cloud
        items:
        - name: GC Ubuntu with Terraform
          href: /azure/cloud-adoption-framework/manage/hybrid/server/best-practices/gcp-terraform-ubuntu
          maintainContext: true
        - name: GC Windows with Terraform
          href: /azure/cloud-adoption-framework/manage/hybrid/server/best-practices/gcp-terraform-windows
          maintainContext: true
      - name: Identity management for Google Cloud
        items:
        - name: Onboard a Google Cloud project
          href: /azure/active-directory/cloud-infrastructure-entitlement-management/onboard-gcp
          maintainContext: true
        - name: Add and remove roles and tasks
          href: /azure/active-directory/cloud-infrastructure-entitlement-management/how-to-add-remove-role-task
          maintainContext: true
      - name: Migration from Google Cloud
        items:
        - name: Discover Google Cloud instances
          href: /azure/migrate/tutorial-discover-gcp
          maintainContext: true
        - name: Assess Google Cloud VM instances
          href: /azure/migrate/tutorial-assess-gcp
          maintainContext: true
        - name: Migrate Google Cloud VMs to Azure
          href: /azure/migrate/tutorial-migrate-gcp-virtual-machines
          maintainContext: true
      - name: Security for Google Cloud
        items:
        - name: Protect Google Cloud with Defender
          href: /defender-cloud-apps/protect-gcp
          maintainContext: true
        - name: Connect Google Cloud projects
          href: /azure/defender-for-cloud/quickstart-onboard-gcp
          maintainContext: true
        - name: Connect Google Cloud to Defender
          href: /defender-cloud-apps/connect-google-gcp
          maintainContext: true
        - name: 'Video: Protect containers'
          href: /azure/defender-for-cloud/episode-ten
          maintainContext: true
- name: Design Patterns
  items:
  - name: Overview
    href: patterns/index.md
  - name: Categories
    items:
    - name: Data management
      href: patterns/category/data-management.md
    - name: Design and implementation
      href: patterns/category/design-implementation.md
    - name: Messaging
      href: patterns/category/messaging.md
  - name: Pattern implementations
    items:
    - name: Network secure global ingress
      href: pattern-implementations/network-secure-ingress.md
  - name: Ambassador
    href: patterns/ambassador.yml
  - name: Anti-corruption Layer
    href: patterns/anti-corruption-layer.yml
  - name: Asynchronous Request-Reply
    href: patterns/async-request-reply.yml
  - name: Backends for Frontends
    href: patterns/backends-for-frontends.yml
  - name: Bulkhead
    href: patterns/bulkhead.yml
  - name: Cache-Aside
    href: patterns/cache-aside.yml
  - name: Choreography
    href: patterns/choreography.yml
  - name: Circuit Breaker
    href: patterns/circuit-breaker.yml
  - name: Claim Check
    href: patterns/claim-check.yml
  - name: Compensating Transaction
    href: patterns/compensating-transaction.yml
  - name: Competing Consumers
    href: patterns/competing-consumers.yml
  - name: Compute Resource Consolidation
    href: patterns/compute-resource-consolidation.yml
  - name: CQRS
    href: patterns/cqrs.yml
  - name: Deployment Stamps
    href: patterns/deployment-stamp.yml
  - name: Edge Workload Configuration
    href: patterns/edge-workload-configuration.md
  - name: Event Sourcing
    href: patterns/event-sourcing.yml
  - name: External Configuration Store
    href: patterns/external-configuration-store.yml
  - name: Federated Identity
    href: patterns/federated-identity.yml
  - name: Gatekeeper
    href: patterns/gatekeeper.yml
  - name: Gateway Aggregation
    href: patterns/gateway-aggregation.yml
  - name: Gateway Offloading
    href: patterns/gateway-offloading.yml
  - name: Gateway Routing
    href: patterns/gateway-routing.yml
  - name: Geode
    href: patterns/geodes.yml
  - name: Health Endpoint Monitoring
    href: patterns/health-endpoint-monitoring.yml
  - name: Index Table
    href: patterns/index-table.yml
  - name: Leader Election
    href: patterns/leader-election.yml
  - name: Materialized View
    href: patterns/materialized-view.yml
  - name: Messaging Bridge
    href: patterns/messaging-bridge.yml
  - name: Pipes and Filters
    href: patterns/pipes-and-filters.yml
  - name: Priority Queue
    href: patterns/priority-queue.yml
  - name: Publisher/Subscriber
    href: patterns/publisher-subscriber.yml
  - name: Queue-Based Load Leveling
    href: patterns/queue-based-load-leveling.yml
  - name: Rate Limiting
    href: patterns/rate-limiting-pattern.yml
  - name: Retry
    href: patterns/retry.yml
  - name: Saga
    href: reference-architectures/saga/saga.yml
  - name: Scheduler Agent Supervisor
    href: patterns/scheduler-agent-supervisor.yml
  - name: Sequential Convoy
    href: patterns/sequential-convoy.yml
  - name: Sharding
    href: patterns/sharding.yml
  - name: Sidecar
    href: patterns/sidecar.yml
  - name: Static Content Hosting
    href: patterns/static-content-hosting.yml
  - name: Strangler Fig
    href: patterns/strangler-fig.yml
  - name: Throttling
    href: patterns/throttling.yml
  - name: Valet Key
    href: patterns/valet-key.yml
- name: Microsoft Azure Well-Architected Framework
  href: /azure/architecture/framework
- name: Azure categories
  items:
  - name: AI + Machine Learning
    href: ai-ml/index.md
  - name: Analytics
    items:
    - name: Get started
      href: solution-ideas/articles/analytics-start-here.yml
    - name: Guides
      items:
      - name: Technology choices
        items:
        - name: Analytical data stores
          href: data-guide/technology-choices/analytical-data-stores.md
        - name: Analytics and reporting
          href: data-guide/technology-choices/analysis-visualizations-reporting.md
        - name: Batch processing
          href: data-guide/technology-choices/batch-processing.md
        - name: Extract, transform, and load
          href: data-guide/relational-data/etl.yml
        - name: Online analytical processing
          href: data-guide/relational-data/online-analytical-processing.yml
        - name: Stream processing
          href: /azure/architecture/data-guide/technology-choices/stream-processing
      - name: Disaster recovery for Azure data platform
        items:
        - name: Overview
          href: data-guide/disaster-recovery/dr-for-azure-data-platform-overview.yml
        - name: Architecture
          href: data-guide/disaster-recovery/dr-for-azure-data-platform-architecture.yml
        - name: Scenario details
          href: data-guide/disaster-recovery/dr-for-azure-data-platform-scenario-details.yml
        - name: Recommendations
          href: data-guide/disaster-recovery/dr-for-azure-data-platform-recommendations.yml
        - name: Deploy this scenario
          href: data-guide/disaster-recovery/dr-for-azure-data-platform-deploy-this-scenario.yml
        - name: Summary
          href: data-guide/disaster-recovery/dr-for-azure-data-platform-summary.yml
      - name: Industry guidance
        items:
        - name: Actuarial risk analysis
          href: industries/finance/actuarial-risk-analysis-financial-model.yml
        - name: Financial institutions with data mesh
          href: /azure/cloud-adoption-framework/scenarios/cloud-scale-analytics/architectures/data-mesh-scenario
          maintainContext: true
      - name: Analytics security baselines
        items:
        - name: Security baseline for Azure Data Factory
          href: /security/benchmark/azure/baselines/data-factory-security-baseline
          maintainContext: true
        - name: Security baseline for Azure Databricks
          href: /security/benchmark/azure/baselines/databricks-security-baseline
          maintainContext: true
        - name: Security baseline for Azure Purview
          href: /security/benchmark/azure/baselines/purview-security-baseline
          maintainContext: true
      - name: Monitor Azure Databricks jobs
        items:
        - name: Overview
          href: databricks-monitoring/index.md
        - name: Send Databricks application logs
          href: databricks-monitoring/application-logs.md
        - name: Use dashboards to visualize Databricks
          href: databricks-monitoring/dashboards.md
        - name: Troubleshoot performance bottlenecks
          href: databricks-monitoring/performance-troubleshooting.md
        - name: Observability patterns and metrics
          href: databricks-monitoring/databricks-observability.yml
    - name: Architectures
      items:
      - name: Analytics end to end
        href: example-scenario/dataplate2e/data-platform-end-to-end.yml
      - name: Analyze MongoDB Atlas data
        href: example-scenario/analytics/azure-synapse-analytics-integrate-mongodb-atlas.yml
      - name: Anomaly detector process
        href: solution-ideas/articles/anomaly-detector-process.yml
      - name: Apache NiFi on Azure
        href: example-scenario/data/azure-nifi.yml
      - name: Automated enterprise BI
        href: reference-architectures/data/enterprise-bi-adf.yml
      - name: Automotive test data analytics
        href: industries/automotive/automotive-telemetry-analytics.yml
      - name: Azure Synapse for landing zones
        href: example-scenario/analytics/synapse-analytics-landing-zone.yml
      - name: Big data on confidential computing
        href: example-scenario/confidential/data-analytics-containers-spark-kubernetes-azure-sql.yml
      - name: Customer 360 with Azure Synapse
        href: example-scenario/analytics/synapse-customer-insights.yml
      - name: Data contextualization with graph in SQL Database
        href: example-scenario/data/data-contextualization-based-on-azure-sql-graph.yml
      - name: Data lake queries via Synapse serverless
        href: example-scenario/data/synapse-exploratory-data-analytics.yml
      - name: Data warehouse for small business
        href: example-scenario/data/small-medium-data-warehouse.yml
      - name: Data warehousing and analytics
        href: example-scenario/data/data-warehouse.yml
      - name: Disaster recovery for data analytics pipelines
        href: example-scenario/analytics/pipelines-disaster-recovery.yml
      - name: Employee retention with Databricks and AKS
        href: example-scenario/ai/employee-retention-databricks-kubernetes.yml
      - name: Enterprise business intelligence
        href: example-scenario/analytics/enterprise-bi-synapse.yml
      - name: Geospatial analysis for telecommunications
        href: example-scenario/data/geospatial-analysis-telecommunications-industry.yml
      - name: Geospatial analysis with Azure Synapse
        href: industries/aerospace/geospatial-processing-analytics.yml
      - name: Geospatial data processing and analytics
        href: example-scenario/data/geospatial-data-processing-analytics-azure.yml
      - name: Helm-based deployments for Apache NiFi
        href: guide/data/helm-deployments-apache-nifi.yml
      - name: High throughput stream ingestion
        href: example-scenario/data/stream-ingestion-synapse.yml
      - name: Ingest FAA content to analyze flight data
        href: example-scenario/analytics/ingest-faa-swim-analyze-flight-data.yml
      - name: Ingestion and analysis of news feeds
        href: example-scenario/ai/news-feed-ingestion-and-near-real-time-analysis.yml
      - name: Interactive price analytics
        href: solution-ideas/articles/interactive-price-analytics.yml
      - name: IoT and data analytics
        href: example-scenario/data/big-data-with-iot.yml
      - name: Long-term security logs in Data Explorer
        href: example-scenario/security/security-log-retention-azure-data-explorer.yml
      - name: Near real-time lakehouse processing
        href: example-scenario/data/real-time-lakehouse-data-processing.yml
      - name: Partitioning in Event Hubs and Kafka
        href: reference-architectures/event-hubs/partitioning-in-event-hubs-and-kafka.yml
      - name: Precision medicine pipeline with genomics
        href: example-scenario/precision-medicine/genomic-analysis-reporting.yml
      - name: Real-time sync of MongoDB Atlas to Azure Synapse Analytics
        href: example-scenario/analytics/sync-mongodb-atlas-azure-synapse-analytics.yml
      - name: Relationship mesh solution on Azure
        href: example-scenario/analytics/relationship-mesh-solution-azure.yml
      - name: Secure a data lakehouse
        href: example-scenario/analytics/secure-data-lakehouse-synapse.yml
      - name: Sentiment analysis and face recognition
        href: example-scenario/ai/nifi-sentiment-analysis-face-recognition.yml
      - name: Sports analytics on Azure
        href: example-scenario/analytics/sports-analytics-architecture-azure.yml
      - name: Stream processing with Azure Databricks
        href: reference-architectures/data/stream-processing-databricks.yml
      - name: Stream processing with Stream Analytics
        href: reference-architectures/data/stream-processing-stream-analytics.yml
      - name: Stream processing with open-source data
        href: example-scenario/data/open-source-data-engine-stream-processing.yml
    - name: Solution ideas
      items:
      - name: Advanced analytics
        href: solution-ideas/articles/advanced-analytics-on-big-data.yml
      - name: Apache NiFi monitoring with MonitoFi
        href: guide/data/monitor-apache-nifi-monitofi.yml
      - name: App integration using Event Grid
        href: solution-ideas/articles/application-integration-using-event-grid.yml
      - name: Azure Data Explorer solutions
        items:
        - name: Big data analytics with Data Explorer
          href: solution-ideas/articles/big-data-azure-data-explorer.yml
        - name: Interactive analytics with Data Explorer
          href: solution-ideas/articles/interactive-azure-data-explorer.yml
        - name: IoT analytics with Data Explorer
          href: solution-ideas/articles/iot-azure-data-explorer.yml
        - name: Augmented security, observability, and analytics
          href: solution-ideas/articles/monitor-azure-data-explorer.yml
      - name: Big data analytics with enterprise security
        href: solution-ideas/articles/big-data-analytics-enterprise-grade-security.yml
      - name: Content Delivery Network analytics
        href: solution-ideas/articles/content-delivery-network-azure-data-explorer.yml
      - name: Data management with Azure Purview
        href: solution-ideas/articles/azure-purview-data-lake-estate-architecture.yml
      - name: Metadata ingestion from external catalogs to Microsoft Purview
        href: solution-ideas/articles/sync-framework-metadata-ingestion.yml
      - name: Demand forecasting for shipping
        href: solution-ideas/articles/demand-forecasting-for-shipping-and-distribution.yml
      - name: Demand forecasting for pricing
        href: solution-ideas/articles/demand-forecasting-price-optimization-marketing.yml
      - name: Demand forecasting with Stream Analytics
        href: solution-ideas/articles/demand-forecasting.yml
      - name: Discovery Hub for analytics
        href: solution-ideas/articles/cloud-scale-analytics-with-discovery-hub.yml
      - name: Enhanced customer dimension
        href: solution-ideas/articles/customer-insights-synapse.yml
      - name: Enterprise data warehouse
        href: solution-ideas/articles/enterprise-data-warehouse.yml
      - name: ETL using HDInsight
        href: solution-ideas/articles/extract-transform-and-load-using-hdinsight.yml
      - name: Highly scalable customer service and ERP
        href: solution-ideas/articles/erp-customer-service.yml
      - name: Hybrid big data with HDInsight
        href: solution-ideas/articles/extend-your-on-premises-big-data-investments-with-hdinsight.yml
      - name: Ingestion, ETL, and stream processing
        href: solution-ideas/articles/ingest-etl-stream-with-adb.yml
      - name: Logical data warehouse with Azure Synapse
        href: solution-ideas/articles/logical-data-warehouse.yml
      - name: Manage data across the Azure SQL estate
        href: solution-ideas/articles/azure-purview-sql-estate-architecture.yml
      - name: Mining equipment monitoring
        href: solution-ideas/articles/monitor-mining-equipment.yml
      - name: Modern analytics with Azure Databricks
        href: solution-ideas/articles/azure-databricks-modern-analytics-architecture.yml
      - name: Oil and Gas tank level forecasting
        href: solution-ideas/articles/oil-and-gas-tank-level-forecasting.yml
      - name: Predictive aircraft engine monitoring
        href: solution-ideas/articles/aircraft-engine-monitoring-for-predictive-maintenance-in-aerospace.yml
      - name: Real-time analytics on big data
        href: solution-ideas/articles/real-time-analytics.yml
      - name: Real-time analytics with Azure Data Explorer
        href: solution-ideas/articles/analytics-service-bus.yml
      - name: Tier applications and data for analytics
        href: solution-ideas/articles/tiered-data-for-analytics.yml
  - name: Blockchain + Multiparty Compute
    items:
    - name: Get started
      href: guide/blockchain/multiparty-compute.yml
    - name: Guides
      items:
      - name: Azure Confidential Ledger guidance
        items:
        - name: Overview
          href: /azure/confidential-ledger/overview
          maintainContext: true
        - name: Architecture
          href: /azure/confidential-ledger/architecture
          maintainContext: true
        - name: Authenticate Confidential Ledger nodes
          href: /azure/confidential-ledger/authenticate-ledger-nodes
          maintainContext: true
      - name: SQL Database ledger guidance
        items:
        - name: Overview
          href: /sql/relational-databases/security/ledger/ledger-database-ledger
          maintainContext: true
        - name: Updatable ledger tables
          href: /sql/relational-databases/security/ledger/ledger-updatable-ledger-tables
          maintainContext: true
        - name: Append-only ledger tables
          href: /sql/relational-databases/security/ledger/ledger-append-only-ledger-tables
          maintainContext: true
        - name: Digest management
          href: /sql/relational-databases/security/ledger/ledger-digest-management
          maintainContext: true
        - name: Database verification
          href: /sql/relational-databases/security/ledger/ledger-database-verification
          maintainContext: true
        - name: Ledger considerations
          href: /sql/relational-databases/security/ledger/ledger-limits
          maintainContext: true
    - name: Architectures
      items:
      - name: Azure SQL Database ledger
        href: /sql/relational-databases/security/ledger/ledger-overview
        maintainContext: true
      - name: Decentralized trust between banks
        href: example-scenario/apps/decentralized-trust.yml
      - name: Multicloud blockchain DLT
        href: example-scenario/blockchain/multi-cloud-blockchain.yml
    - name: Solution ideas
      items:
      - name: Blockchain workflow application
        href: https://azure.microsoft.com/updates/action-required-migrate-your-azure-blockchain-service-data-by-10-september-2021
      - name: Supply chain management with QBS
        href: guide/blockchain/quorum-blockchain-service.yml
      - name: Supply chain track and trace
        href: solution-ideas/articles/supply-chain-track-and-trace.yml
  - name: Compute + HPC
    items:
    - name: Get started
      href: topics/high-performance-computing.md
    - name: Guides
      items:
      - name: Choose a compute service
        href: guide/technology-choices/compute-decision-tree.yml
      - name: SAS on Azure architecture
        href: guide/sas/sas-overview.yml
      - name: SAS Grid on Azure NetApp Files
        href: guide/hpc/netapp-files-sas.yml
      - name: HPC deployments
        items:
        - name: Overview
          href: guide/hpc/hpc-deployments.md
        - name: ADS CFD Code Leo
          href: guide/hpc/hpc-ads-cfd.yml
        - name: Altair deployments
          items:
          - name: Altair AcuSolve
            href: guide/hpc/hpc-altair-acusolve.yml
          - name: Altair EDEM
            href: guide/hpc/altair-edem.yml
          - name: Altair nanoFluidX
            href: guide/hpc/nanofluidx.yml
          - name: Altair Radioss
            href: guide/hpc/altair-radioss.yml
          - name: Altair ultraFluidX
            href: guide/hpc/ultrafluidx.yml
        - name: Ansys deployments
          items:
          - name: Ansys CFX
            href: guide/hpc/ansys-cfx.yml
          - name: Ansys Fluent
            href: guide/hpc/ansys-fluent.yml
          - name: Ansys HFSS
            href: guide/hpc/ansys-hfss.yml
          - name: Ansys LS-DYNA
            href: guide/hpc/ls-dyna.yml
          - name: Ansys Rocky
            href: guide/hpc/ansys-rocky.yml
          - name: Ansys Speos
            href: guide/hpc/ansys-speos.yml
        - name: Autodesk deployments
          items:
          - name: Autodesk Civil 3D
            href: guide/hpc/civil-3d.yml
          - name: Autodesk Inventor
            href: guide/hpc/autodesk-inventor.yml
          - name: Autodesk Maya
            href: guide/hpc/autodesk-maya.yml
          - name: Autodesk Revit
            href: guide/hpc/hpc-autodesk-revit.yml
          - name: Autodesk VRED
            href: guide/hpc/hpc-autodesk-vred.md
        - name: AVL FIRE M
          href: guide/hpc/hpc-avl-fire-m.yml
        - name: Barracuda Virtual Reactor
          href: guide/hpc/barracuda-virtual-reactor.yml
        - name: CP2K
          href: guide/hpc/cp2k.yml
        - name: Devito
          href: guide/hpc/devito-virtual-machine.yml
        - name: Engys deployments
          items:
          - name: Engys ELEMENTS
            href: guide/hpc/engys-elements.yml
          - name: Engys HELYX
            href: guide/hpc/engys-helyx.yml
        - name: EPILYSIS
          href: guide/hpc/epilysis.yml
        - name: GROMACS
          href: guide/hpc/gromacs.yml
        - name: Indica Labs HALO AI
          href: guide/hpc/indica-labs-halo-ai.yml
        - name: LAMMPS
          href: guide/hpc/hpc-lammps.yml
        - name: Luxion KeyShot
          href: guide/hpc/luxion-keyshot.yml
        - name: M-Star
          href: guide/hpc/m-star.yml
        - name: NAMD
          href: guide/hpc/hpc-namd.yml
        - name: OpenFOAM
          href: guide/hpc/openfoam.yml
        - name: OpenRadioss
          href: guide/hpc/openradioss.yml
        - name: Quantum ESPRESSO
          href: guide/hpc/quantum-espresso.yml
        - name: Remcom XFdtd
          href: guide/hpc/remcom-xfdtd.yml
        - name: Samadii deployments
          items:
          - name: Samadii DEM
            href: guide/hpc/samadii-dem.yml
          - name: Samadii EM
            href: guide/hpc/samadii-em.yml
          - name: Samadii Plasma
            href: guide/hpc/plasma.yml
          - name: Samadii SCIV
            href: guide/hpc/samadii-sciv.yml
        - name: Sandi HiFUN
          href: guide/hpc/hpc-sandi-hifun.yml
        - name: Siemens deployments
          items:
          - name: Siemens NX
            href: guide/hpc/siemens-nx.yml
          - name: Siemens Tecnomatix
            href: guide/hpc/siemens-tecnomatix.yml
        - name: tNavigator
          href: guide/hpc/tnavigator.yml
        - name: Turbostream
          href: guide/hpc/turbostream.yml
        - name: Visiopharm
          href: guide/hpc/visiopharm.yml
        - name: WRF
          href: guide/hpc/weather-research-forecasting.yml
      - name: Industry guidance
        items:
        - name: HPC for manufacturing
          href: industries/manufacturing/compute-manufacturing-overview.yml
        - name: Risk grid computing in banking
          href: industries/finance/risk-grid-banking-overview.yml
        - name: Risk grid computing solution
          href: industries/finance/risk-grid-banking-solution-guide.yml
      - name: VM security baselines
        items:
        - name: Security baseline for scale sets
          href: /security/benchmark/azure/baselines/virtual-machine-scale-sets-security-baseline
          maintainContext: true
        - name: Security baseline for Linux VMs
          href: /security/benchmark/azure/baselines/virtual-machines-linux-security-baseline
          maintainContext: true
        - name: Security baseline for Windows VMs
          href: /security/benchmark/azure/baselines/virtual-machines-windows-security-baseline
          maintainContext: true
      - name: SQL Server on Azure VMs
        items:
        - name: SQL Server on Windows VMs
          href: /azure/azure-sql/virtual-machines/windows/sql-server-on-azure-vm-iaas-what-is-overview
          maintainContext: true
        - name: SQL Server on Linux VMs
          href: /azure/azure-sql/virtual-machines/linux/sql-server-on-linux-vm-what-is-iaas-overview
          maintainContext: true
        - name: BC and HADR
          href: /azure/azure-sql/virtual-machines/windows/business-continuity-high-availability-disaster-recovery-hadr-overview
          maintainContext: true
        - name: Best practices checklist
          href: /azure/azure-sql/virtual-machines/windows/performance-guidelines-best-practices-checklist
          maintainContext: true
        - name: VM size
          href: /azure/azure-sql/virtual-machines/windows/performance-guidelines-best-practices-vm-size
          maintainContext: true
        - name: Storage
          href: /azure/azure-sql/virtual-machines/windows/performance-guidelines-best-practices-storage
          maintainContext: true
        - name: Security
          href: /azure/azure-sql/virtual-machines/windows/security-considerations-best-practices
          maintainContext: true
        - name: HADR configuration
          href: /azure/azure-sql/virtual-machines/windows/hadr-cluster-best-practices
          maintainContext: true
        - name: Application patterns
          href: /azure/azure-sql/virtual-machines/windows/application-patterns-development-strategies
          maintainContext: true
        - name: Performance baseline
          href: /azure/azure-sql/virtual-machines/windows/performance-guidelines-best-practices-collect-baseline
          maintainContext: true
      - name: Red Hat on Azure guidance
        items:
        - name: Red Hat workloads on Azure
          href: /azure/virtual-machines/workloads/redhat/overview
          maintainContext: true
        - name: Red Hat OpenShift in Azure
          href: /azure/virtual-machines/linux/openshift-get-started
          maintainContext: true
        - name: Red Hat JBoss EAP on Azure
          href: /azure/developer/java/ee/jboss-on-azure
          maintainContext: true
      - name: Building on spot VMs
        href: guide/spot/spot-eviction.yml
    - name: Architectures
      items:
      - name: VM baseline
        href: virtual-machines/baseline.yml
      - name: VM baseline in Azure landing zones
        href: virtual-machines/baseline-landing-zone.yml
      - name: Multi-region N-tier application
        href: reference-architectures/n-tier/multi-region-sql-server.yml       
      - name: Multi-region load balancing
        href: high-availability/reference-architecture-traffic-manager-application-gateway.yml    
      - name: Multi-tier web application built for HA/DR
        href: example-scenario/infrastructure/multi-tier-app-disaster-recovery.yml             
      - name: 3D video rendering
        href: example-scenario/infrastructure/video-rendering.yml
      - name: Computer-aided engineering
        href: example-scenario/apps/hpc-saas.yml
      - name: Deploy IBM Maximo Application Suite
        href: example-scenario/apps/deploy-ibm-maximo-application-suite.yml
      - name: Deploy IBM Sterling Order Management
        href: reference-architectures/ibm/deploy-ibm-sterling-oms.yml
      - name: Digital image modeling
        href: example-scenario/infrastructure/image-modeling.yml
      - name: Host FSI workloads using Azure Batch
        href: example-scenario/batch/fsi-workloads-using-batch.yml
      - name: HPC cluster deployed in the cloud
        href: solution-ideas/articles/hpc-cluster.yml
      - name: Linux virtual desktops with Citrix
        href: example-scenario/infrastructure/linux-vdi-citrix.yml
      - name: Manage virtual machine compliance
        href: example-scenario/security/virtual-machine-compliance.yml
      - name: Move Azure resources across regions
        href: solution-ideas/articles/move-azure-resources-across-regions.yml
      - name: Quantum computing solutions
        items:
        - name: Quantum computing integration with classical apps
          href: example-scenario/quantum/quantum-computing-integration-with-classical-apps.yml
      - name: Run a Linux VM on Azure
        href: reference-architectures/n-tier/linux-vm.yml
      - name: Run a Windows VM on Azure
        href: reference-architectures/n-tier/windows-vm.yml
      - name: Run CFD simulations
        href: example-scenario/infrastructure/hpc-cfd.yml
      - name: Run reservoir simulations
        href: example-scenario/infrastructure/reservoir-simulation.yml
    - name: Solution ideas
      items:
      - name: DFS failover cluster
        href: solution-ideas/articles/dfs-failover-cluster-vms.yml
      - name: HPC media rendering
        href: solution-ideas/articles/azure-batch-rendering.yml
      - name: HPC risk analysis
        href: solution-ideas/articles/hpc-risk-analysis.yml
      - name: HPC system and big compute
        href: solution-ideas/articles/big-compute-with-azure-batch.yml
      - name: Hybrid HPC with HPC Packwindows-containers-on-aks
        href: solution-ideas/articles/hybrid-hpc-in-azure-with-hpc-pack.yml
  - name: Containers
    items:
    - name: Choose a container host
      items:
      - name: Overview
        href: guide/choose-azure-container-service.md
      - name: Considerations
        href: guide/container-service-general-considerations.md
    - name: Kubernetes-based hosting
      items:
      - name: Get started
        href: reference-architectures/containers/aks-start-here.md
      - name: Choose a Kubernetes option
        items:
        - name: Choose a Kubernetes at the edge option
          href: operator-guides/aks/choose-kubernetes-edge-compute-option.md
        - name: Choose a bare-metal Kubernetes option
          href: operator-guides/aks/choose-bare-metal-kubernetes.yml
      - name: Architectures
        items:
        - name: Application
          items:
          - name: Microservices architecture on AKS
            href: reference-architectures/containers/aks-microservices/aks-microservices.yml
          - name: Advanced microservices on AKS
            href: reference-architectures/containers/aks-microservices/aks-microservices-advanced.yml
        - name: Infrastructure
          items:
          - name: AKS baseline cluster
            href: reference-architectures/containers/aks/baseline-aks.yml
          - name: AKS baseline for multi-region clusters
            href: reference-architectures/containers/aks-multi-region/aks-multi-cluster.yml
          - name: Deploy web apps on Azure Red Hat OpenShift
            href: reference-architectures/containers/aro/ha-zr-aro.yml
          - name: Running Windows containers on AKS
            href: reference-architectures/containers/aks/windows-containers-on-aks.yml
          - name: AKS cluster for a PCI-DSS workload
            items:
            - name: Introduction
              href: reference-architectures/containers/aks-pci/aks-pci-intro.yml
            - name: Architecture
              href: reference-architectures/containers/aks-pci/aks-pci-ra-code-assets.yml
            - name: Network segmentation
              href: reference-architectures/containers/aks-pci/aks-pci-network.yml
            - name: Data protection
              href: reference-architectures/containers/aks-pci/aks-pci-data.yml
            - name: Vulnerability management
              href: reference-architectures/containers/aks-pci/aks-pci-malware.yml
            - name: Access controls
              href: reference-architectures/containers/aks-pci/aks-pci-identity.yml
            - name: Monitoring operations
              href: reference-architectures/containers/aks-pci/aks-pci-monitor.yml
            - name: Policy management
              href: reference-architectures/containers/aks-pci/aks-pci-policy.yml
            - name: Summary
              href: reference-architectures/containers/aks-pci/aks-pci-summary.yml
      - name: Guides
        items:
        - name: Application
          items:
          - name: High availability for multitier AKS apps
            href: guide/aks/aks-high-availability.yml
          - name: CI/CD for AKS apps (Azure Pipelines)
            href: guide/aks/aks-cicd-azure-pipelines.yml
          - name: CI/CD for AKS apps (GitHub Actions and GitOps)
            href: guide/aks/aks-cicd-github-actions-and-gitops.yml
          - name: GitOps for AKS
            href: example-scenario/gitops-aks/gitops-blueprint-aks.yml
          - name: Migrate an app from Service Fabric to AKS
            href: guide/aks/migrate-app-service-fabric-azure-kubernetes-service.md
        - name: Infrastructure
          items:
          - name: Access an AKS API server
            href: guide/security/access-azure-kubernetes-service-cluster-api-server.yml
          - name: AKS day-2 operations guide
            items:
            - name: Introduction
              href: operator-guides/aks/day-2-operations-guide.md
            - name: Triage practices
              items:
              - name: Overview
                href: operator-guides/aks/aks-triage-practices.md
              - name: 1. Cluster health
                href: operator-guides/aks/aks-triage-cluster-health.md
              - name: 2. Node and pod health
                href: operator-guides/aks/aks-triage-node-health.md
              - name: 3. Workload deployments
                href: operator-guides/aks/aks-triage-deployment.md
              - name: 4. Admission controllers
                href: operator-guides/aks/aks-triage-controllers.md
              - name: 5. Container registry connectivity
                href: operator-guides/aks/aks-triage-container-registry.md
            - name: Backup and recovery for AKS
              href: operator-guides/aks/aks-backup-and-recovery.md
            - name: Patch and upgrade worker nodes
              href: operator-guides/aks/aks-upgrade-practices.md
            - name: Troubleshoot networking
              href: operator-guides/aks/troubleshoot-network-aks.md
            - name: Troubleshoot virtual nodes
              href: operator-guides/aks/troubleshoot-virtual-nodes-aks.md
            - name: Monitor AKS with Azure Monitor
              href: /azure/aks/monitor-aks?toc=/azure/architecture/toc.json&bc=/azure/architecture/_bread/toc.json
              maintainContext: true
            - name: Common issues
              href: /azure/aks/troubleshooting?toc=/azure/architecture/toc.json&bc=/azure/architecture/_bread/toc.json
              maintainContext: true
          - name: Blue-green deployment of AKS clusters
            href: guide/aks/blue-green-deployment-for-aks.yml
          - name: Firewall protection for an AKS cluster
            href: guide/aks/aks-firewall.yml
          - name: Overview of migration from Service Fabric to AKS
            href: guide/aks/service-fabric-azure-kubernetes-service.md
          - name: Multitenancy with AKS and AGIC
            href: example-scenario/aks-agic/aks-agic.yml
          - name: AKS data protection on Azure NetApp Files
            href: example-scenario/file-storage/data-protection-kubernetes-astra-azure-netapp-files.yml
          - name: AKS dual-stack network traffic
            href: guide/aks/aks-dual-stack.yml
      - name: Solution ideas
        items:
        - name: Build CNCF projects by using AKS
          href: example-scenario/apps/build-cncf-incubated-graduated-projects-aks.yml
        - name: Data streaming with AKS
          href: solution-ideas/articles/data-streaming-scenario.yml
        - name: JBoss deployment with Red Hat on Azure
          href: solution-ideas/articles/jboss-deployment-red-hat.yml
        - name: AKS in event stream processing
          href: solution-ideas/articles/serverless-event-processing-aks.yml
    - name: PaaS container hosting
      items:
      - name: Architectures
        items:
        - name: Microservices with Container Apps
          href: example-scenario/serverless/microservices-with-container-apps.yml
        - name: Microservices with Dapr and KEDA
          href: example-scenario/serverless/microservices-with-container-apps-dapr.yml
  - name: Databases
    href: databases/index.yml
  - name: DataOps
    items:
    - name: Get started
      href: data-guide/azure-dataops-architecture-design.md
    - name: Guides
      items:
      - name: DataOps checklist
        href: checklist/data-ops.md
      - name: Analytics and reporting
        href: data-guide/technology-choices/analysis-visualizations-reporting.md
      - name: Build a scalable system for massive data
        href: data-guide/scenarios/build-scalable-database-solutions-azure-services.md
      - name: Microsoft Purview guidance
        items:
        - name: Collection structure for a federated catalog
          href: guide/data/collection-structure-federated-catalog.md
        - name: Accounts architectures and best practices
          href: /azure/purview/concept-best-practices-accounts
          maintainContext: true
        - name: Managing data effectively
          href: /azure/purview/concept-best-practices-asset-lifecycle
          maintainContext: true
        - name: Automation best practices
          href: /azure/purview/concept-best-practices-automation
          maintainContext: true
        - name: Backup and recovery for migration
          href: /azure/purview/concept-best-practices-migration
          maintainContext: true
        - name: Classification best practices
          href: /azure/purview/concept-best-practices-classification
          maintainContext: true
        - name: Collections architectures and practices
          href: /azure/purview/concept-best-practices-collections
          maintainContext: true
        - name: Deployment best practices
          href: /azure/purview/deployment-best-practices
          maintainContext: true
        - name: Glossary best practices
          href: /azure/purview/concept-best-practices-glossary
          maintainContext: true
        - name: Labeling best practices
          href: /azure/purview/concept-best-practices-sensitivity-labels
          maintainContext: true
        - name: Data lineage best practices
          href: /azure/purview/concept-best-practices-lineage-azure-data-factory
          maintainContext: true
        - name: Network architecture and best practices
          href: /azure/purview/concept-best-practices-network
          maintainContext: true
        - name: Pricing guidelines
          href: /azure/purview/concept-guidelines-pricing
          maintainContext: true
        - name: Scanning best practices
          href: /azure/purview/concept-best-practices-scanning
          maintainContext: true
        - name: Security best practices
          href: /azure/purview/concept-best-practices-security
          maintainContext: true
      - name: Azure Data Factory guidance
        items:
        - name: Continuous integration in Data Factory
          href: /azure/data-factory/continuous-integration-delivery
          maintainContext: true
        - name: Automated publishing for CI/CD
          href: /azure/data-factory/continuous-integration-delivery-improvements
          maintainContext: true
      - name: Azure Databricks guidance
        items:
        - name: Repos for Git integration
          href: /azure/databricks/repos/index
          maintainContext: true
        - name: GitHub version control
          href: /azure/databricks/notebooks/github-version-control
          maintainContext: true
        - name: Azure DevOps version control
          href: /azure/databricks/notebooks/azure-devops-services-version-control
          maintainContext: true
        - name: Bitbucket Cloud version control
          href: /azure/databricks/notebooks/bitbucket-cloud-version-control
          maintainContext: true
        - name: GitLab version control
          href: /azure/databricks/repos/gitlab-version-control
          maintainContext: true
        - name: CI/CD with Azure DevOps
          href: /azure/databricks/dev-tools/ci-cd/ci-cd-azure-devops
          maintainContext: true
        - name: CI/CD with Jenkins
          href: /azure/databricks/dev-tools/ci-cd/ci-cd-jenkins
          maintainContext: true
      - name: Power BI guidance
        items:
        - name: Power BI security
          href: /power-bi/guidance/whitepaper-powerbi-security
          maintainContext: true
        - name: Power BI enterprise deployment
          href: /power-bi/guidance/whitepaper-powerbi-enterprise-deployment
          maintainContext: true
        - name: Power BI Premium deployment
          href: /power-bi/guidance/whitepaper-powerbi-premium-deployment
          maintainContext: true
        - name: Deployment pipelines
          items:
          - name: Overview
            href: /power-bi/create-reports/deployment-pipelines-overview
            maintainContext: true
          - name: The deployment process
            href: /power-bi/create-reports/deployment-pipelines-process
            maintainContext: true
          - name: Best practices
            href: /power-bi/create-reports/deployment-pipelines-best-practices
            maintainContext: true
          - name: Automate your deployment pipeline
            href: /power-bi/create-reports/deployment-pipelines-automation
            maintainContext: true
      - name: Continuous integration for Azure Synapse
        href: /azure/synapse-analytics/cicd/continuous-integration-delivery
        maintainContext: true
    - name: Architectures
      items:
      - name: Anomaly detector process
        href: solution-ideas/articles/anomaly-detector-process.yml
      - name: Apache NiFi on Azure
        href: example-scenario/data/azure-nifi.yml
      - name: Automated enterprise BI
        href: reference-architectures/data/enterprise-bi-adf.yml
      - name: Data governance with Profisee
        href: databases/architecture/profisee-master-data-management-purview.yml
      - name: Data warehousing and analytics
        href: example-scenario/data/data-warehouse.yml
      - name: DataOps for modern data warehouse
        href: databases/architecture/dataops-mdw.yml
      - name: Disaster recovery for data analytics pipelines
        href: example-scenario/analytics/pipelines-disaster-recovery.yml
      - name: Geospatial data processing and analytics
        href: example-scenario/data/geospatial-data-processing-analytics-azure.yml
      - name: Helm-based deployments
        href: guide/data/helm-deployments-apache-nifi.yml
      - name: Master data management with Profisee
        href: databases/architecture/profisee-master-data-management-data-factory.yml
      - name: Measure Azure app sustainability
        href: example-scenario/apps/measure-azure-app-sustainability-sci-score.yml
      - name: Modern data warehouse for small business
        href: example-scenario/data/small-medium-data-warehouse.yml
      - name: Modernize mainframe and midrange data
        href: /azure/architecture/example-scenario/mainframe/modernize-mainframe-data-to-azure
      - name: Power BI data write-back
        href: example-scenario/data/power-bi-write-back-power-apps.yml
      - name: Replicate and sync mainframe data
        href: reference-architectures/migration/sync-mainframe-data-with-azure.yml
    - name: Solution ideas
      items:
      - name: Apache NiFi monitoring with MonitoFi
        href: guide/data/monitor-apache-nifi-monitofi.yml
      - name: Azure Data Explorer monitoring
        href: solution-ideas/articles/monitor-azure-data-explorer.yml
      - name: Data management with Azure Purview
        href: solution-ideas/articles/azure-purview-data-lake-estate-architecture.yml
      - name: Discovery Hub for analytics
        href: solution-ideas/articles/cloud-scale-analytics-with-discovery-hub.yml
      - name: Ingestion, ETL, and stream processing
        href: solution-ideas/articles/ingest-etl-stream-with-adb.yml
      - name: Mining equipment monitoring
        href: solution-ideas/articles/monitor-mining-equipment.yml
      - name: Tier applications for analytics
        href: solution-ideas/articles/tiered-data-for-analytics.yml
  - name: Developer Options
    items:
    - name: Microservices
      items:
      - name: Get started
        href: microservices/index.yml
      - name: Guides
        items:
        - name: Microservices assessment and readiness
          href: guide/technology-choices/microservices-assessment.md
        - name: Compare Java application hosting options
          href: guide/technology-choices/service-for-java-comparison.yml
        - name: Domain modeling for microservices
          items:
          - name: Domain analysis
            href: microservices/model/domain-analysis.md
          - name: Tactical DDD
            href: microservices/model/tactical-ddd.yml
          - name: Identify microservice boundaries
            href: microservices/model/microservice-boundaries.yml
        - name: Design a microservices architecture
          items:
          - name: Introduction
            href: microservices/design/index.yml
          - name: Choose a compute option
            href: microservices/design/compute-options.md
          - name: Interservice communication
            href: microservices/design/interservice-communication.yml
          - name: API design
            href: microservices/design/api-design.yml
          - name: API gateways
            href: microservices/design/gateway.yml
          - name: Data considerations
            href: microservices/design/data-considerations.yml
          - name: Container orchestration
            href: microservices/design/orchestration.yml
          - name: Design patterns for microservices
            href: microservices/design/patterns.yml
        - name: Operate microservices in production
          items:
          - name: Monitor microservices in AKS
            href: microservices/logging-monitoring.yml
          - name: CI/CD for microservices
            href: microservices/ci-cd.yml
          - name: CI/CD for microservices on Kubernetes
            href: microservices/ci-cd-kubernetes.yml
        - name: Migrate to a microservices architecture
          items:
          - name: Migrate monolith to microservices
            href: microservices/migrate-monolith.yml
<<<<<<< HEAD
          - name: Migrate from Cloud Services to ASF
            href: service-fabric/migrate-from-cloud-services.yml
=======
          - name: Modernize apps with Service Fabric
            href: service-fabric/modernize-app-azure-service-fabric.yml
>>>>>>> 75b0663f
        - name: .NET microservices
          items:
          - name: Design a microservice-oriented app
            href: /dotnet/architecture/microservices/multi-container-microservice-net-applications/microservice-application-design
            maintainContext: true
          - name: Create a  CRUD microservice
            href: /dotnet/architecture/microservices/multi-container-microservice-net-applications/data-driven-crud-microservice
            maintainContext: true
          - name: Event-based communication
            href: /dotnet/architecture/microservices/multi-container-microservice-net-applications/integration-event-based-microservice-communications
            maintainContext: true
          - name: Implement API Gateways with Ocelot
            href: /dotnet/architecture/microservices/multi-container-microservice-net-applications/implement-api-gateways-with-ocelot
            maintainContext: true
      - name: Architectures
        items:
        - name: Enterprise-grade logging on Azure
          href: reference-architectures/logging/enterprise-grade-logging.yml
        - name: Microservices on Azure Service Fabric
          href: reference-architectures/microservices/service-fabric.yml
        - name: Microservices with Container Apps
          href: example-scenario/serverless/microservices-with-container-apps.yml
        - name: Microservices with Dapr and KEDA
          href: example-scenario/serverless/microservices-with-container-apps-dapr.yml
    - name: Serverless applications
      items:
      - name: Get started
        href: serverless-quest/serverless-overview.md
      - name: Guides
        items:
        - name: Serverless Functions examples
          href: serverless-quest/reference-architectures.md
        - name: Plan for serverless architecture
          items:
          - name: Deploy serverless Functions
            href: serverless-quest/validate-commit-serverless-adoption.md
          - name: Serverless application assessment
            href: serverless-quest/application-assessment.md
          - name: Technical workshops and training
            href: serverless-quest/technical-training.md
          - name: Proof of concept or pilot
            href: serverless-quest/poc-pilot.md
        - name: Develop and deploy serverless apps
          items:
          - name: App development and deployment
            href: serverless-quest/application-development.md
          - name: Code walkthrough
            href: web-apps/serverless/architectures/code.yml
          - name: CI/CD for a serverless frontend
            href: serverless/guide/serverless-app-cicd-best-practices.yml
        - name: Monitor a distributed system
          href: guide/devops/monitor-with-opencensus-application-insights.yml
        - name: Monitoring serverless event processing
          href: serverless/guide/monitoring-serverless-event-processing.md
        - name: Serverless Functions app operations
          href: serverless-quest/functions-app-operations.md
        - name: Serverless Functions app security
          href: serverless-quest/functions-app-security.md
        - name: Security baseline for Azure Functions
          href: /security/benchmark/azure/baselines/functions-security-baseline
          maintainContext: true
        - name: Serverless with Azure Logic Apps
          href: /azure/logic-apps/logic-apps-serverless-overview
          maintainContext: true
        - name: Event Hubs with Azure Functions
          items:
          - name: Overview
            href: serverless/event-hubs-functions/event-hubs-functions.yml
          - name: Performance and scale
            href: serverless/event-hubs-functions/performance-scale.yml
          - name: Resilient design
            href: serverless/event-hubs-functions/resilient-design.md
          - name: Security
            href: serverless/event-hubs-functions/security.md
          - name: Observability
            href: serverless/event-hubs-functions/observability.yml
      - name: Architectures
        items:
        - name: Azure Functions in a hybrid environment
          href: hybrid/azure-functions-hybrid.yml
        - name: Event-based cloud automation
          href: reference-architectures/serverless/cloud-automation.yml
        - name: Multicloud with Serverless Framework
          href: example-scenario/serverless/serverless-multicloud.yml
        - name: Real-time location sharing
          href: example-scenario/signalr/index.yml
        - name: Serverless event processing
          href: reference-architectures/serverless/event-processing.yml
      - name: Solution ideas
        items:
        - name: AKS in event stream processing
          href: solution-ideas/articles/serverless-event-processing-aks.yml
        - name: Big data analytics with Data Explorer
          href: solution-ideas/articles/big-data-azure-data-explorer.yml
        - name: De-batch and filter with Event Hubs
          href: solution-ideas/articles/serverless-event-processing-filtering.yml
        - name: HIPAA/HITRUST compliant health data
          href: solution-ideas/articles/security-compliance-blueprint-hipaa-hitrust-health-data-ai.yml
        - name: Instant broadcasting with serverless
          href: /azure/architecture/serverless-quest/serverless-overview
        - name: Serverless applications using Event Grid
          href: solution-ideas/articles/serverless-application-architectures-using-event-grid.yml
        - name: Serverless apps using Azure Cosmos DB
          href: databases/idea/serverless-apps-using-cosmos-db.yml
        - name: Serverless computing LOB apps
          href: solution-ideas/articles/onboarding-customers-with-a-cloud-native-serverless-architecture.yml
        - name: Serverless event stream processing
          href: solution-ideas/articles/serverless-event-processing-private-link.yml
        - name: Transit Hub pub-sub messaging system
          href: solution-ideas/articles/transit-hub.yml
  - name: DevOps
    items:
    - name: Get started
      href: guide/devops/devops-start-here.md
    - name: Guides
      items:
      - name: Azure Sandbox
        href: guide/azure-sandbox/azure-sandbox.yml
      - name: DevOps checklist
        href: checklist/dev-ops.md
      - name: Advanced ARM templates
        items:
        - name: Overview
          href: guide/azure-resource-manager/advanced-templates/index.md
        - name: Update a resource
          href: guide/azure-resource-manager/advanced-templates/update-resource.md
        - name: Use an object as a parameter
          href: guide/azure-resource-manager/advanced-templates/objects-as-parameters.md
        - name: Property transformer and collector
          href: guide/azure-resource-manager/advanced-templates/collector.md
        - name: Infrastructure as code with Bicep
          href: guide/azure-resource-manager/advanced-templates/enterprise-infrastructure-bicep-container-registry.yml
      - name: DevSecOps on AKS
        href: guide/devsecops/devsecops-on-aks.yml
      - name: Use deployment scripts to check resource properties
        href: guide/devops/deployment-scripts-property-check.yml
    - name: Architectures
      items:
      - name: Automate multistage pipeline setup
        href: example-scenario/devops/automate-azure-pipelines.yml
      - name: Automate API deployments with APIOps
        href: example-scenario/devops/automated-api-deployments-apiops.yml
      - name: Automate Jupyter Notebooks
        href: example-scenario/data/automating-diagnostic-jupyter-notebook.yml
      - name: Automate Sentinel integration
        href: example-scenario/devops/automate-sentinel-integration.yml
      - name: Azure DevTest Labs for enterprises
        href: example-scenario/infrastructure/devtest-labs-reference-architecture.yml
      - name: CI/CD pipeline using Azure DevOps
        href: example-scenario/apps/devops-dotnet-baseline.yml
      - name: DevSecOps in GitHub
        href: solution-ideas/articles/devsecops-in-github.yml
      - name: Enterprise monitoring with Azure Monitor
        href: example-scenario/monitoring/enterprise-monitoring.yml
      - name: High-availability blue/green deployment
        href: web-apps/spring-apps/guides/blue-green-spring.yml
      - name: Jenkins on Azure
        href: example-scenario/apps/jenkins.yml
      - name: Run containers in a hybrid environment
        href: hybrid/hybrid-containers.yml
      - name: Teacher-provisioned virtual labs in Azure
        href: example-scenario/devops/teacher-provisioned-virtual-labs-azure.yml
    - name: Solution ideas
      items:
      - name: CI/CD for Containers
        href: solution-ideas/articles/cicd-for-containers.yml
      - name: CI/CD for Microsoft Power Platform
        href: solution-ideas/articles/azure-devops-continuous-integration-for-power-platform.yml
      - name: CI/CD for quantum computing jobs
        href: /azure/architecture/example-scenario/quantum/quantum-computing-integration-with-classical-apps
      - name: CI/CD for Windows desktop apps
        href: solution-ideas/articles/azure-devops-ci-cd-for-desktop-apps.yml
      - name: CI/CD using Jenkins and AKS
        href: solution-ideas/articles/container-cicd-using-jenkins-and-kubernetes-on-azure-container-service.yml
      - name: CI/CD using Jenkins and Terraform
        href: solution-ideas/articles/immutable-infrastructure-cicd-using-jenkins-and-terraform-on-azure-virtual-architecture-overview.yml
      - name: Configuration-driven data pipeline
        href: solution-ideas/articles/configuration-driven-data-pipeline.yml
      - name: DevSecOps for infrastructure as code
        href: solution-ideas/articles/devsecops-infrastructure-as-code.yml
      - name: DevSecOps with a rolling main branch
        href: solution-ideas/articles/devsecops-rolling-branch.yml
      - name: DevTest and DevOps for PaaS
        href: solution-ideas/articles/dev-test-paas.yml
      - name: DevTest and DevOps with microservices
        href: solution-ideas/articles/dev-test-microservice.yml
      - name: Java CI/CD using Jenkins and Web Apps
        href: solution-ideas/articles/java-cicd-using-jenkins-and-azure-web-apps.yml
  - name: Hybrid + Multicloud
    items:
    - name: Get started
      href: hybrid/hybrid-start-here.md
    - name: Guides
      items:
      - name: Hybrid workload in Azure
        href: /azure/architecture/framework/hybrid/hybrid-overview
        maintainContext: true
      - name: Hybrid app design considerations
        href: /hybrid/app-solutions/overview-app-design-considerations
        maintainContext: true
      - name: Technology choices
        items:
        - name: Azure hybrid options
          href: guide/technology-choices/hybrid-considerations.yml
        - name: Compare Azure Stack Hub and Azure
          href: /azure-stack/user/azure-stack-considerations
          maintainContext: true
        - name: Compare Azure, Stack Hub, Stack HCI
          href: /azure-stack/operator/compare-azure-azure-stack
          maintainContext: true
        - name: Compare Azure Stack HCI and Stack Hub
          href: /azure-stack/hci/concepts/compare-azure-stack-hub
          maintainContext: true
        - name: Compare Stack HCI to Windows Server
          href: /azure-stack/hci/concepts/compare-windows-server
          maintainContext: true
        - name: Choose drives for Azure Stack HCI
          href: /azure-stack/hci/concepts/choose-drives
          maintainContext: true
      - name: Azure Arc guidance
        items:
        - name: App Service on Azure Arc
          href: /azure/app-service/overview-arc-integration
          maintainContext: true
        - name: Security baseline for Arc-enabled servers
          href: /security/benchmark/azure/baselines/azure-arc-enabled-servers-security-baseline
          maintainContext: true
      - name: Hybrid deployments
        items:
        - name: Configure hybrid cloud connectivity
          href: hybrid/deployments/solution-deployment-guide-connectivity.md
        - name: Configure hybrid cloud identity
          href: hybrid/deployments/solution-deployment-guide-identity.md
        - name: Deploy AI-based footfall detection
          href: hybrid/deployments/solution-deployment-guide-retail-footfall-detection.md
        - name: Deploy an app that scales cross-cloud
          href: hybrid/deployments/solution-deployment-guide-cross-cloud-scaling.md
        - name: Deploy Kubernetes on Azure Stack Hub
          href: hybrid/deployments/solution-deployment-guide-highly-available-kubernetes.md
        - name: Deploy highly available MongoDB
          href: hybrid/deployments/solution-deployment-guide-mongodb-ha.md
        - name: Deploy hybrid with on-premises data
          href: hybrid/deployments/solution-deployment-guide-cross-cloud-scaling-onprem-data.md
        - name: Deploy a SQL Server 2016 AG
          href: hybrid/deployments/solution-deployment-guide-sql-ha.md
        - name: Direct traffic with a geo-distributed app
          href: hybrid/deployments/solution-deployment-guide-geo-distributed.md
      - name: Azure VMware Solution guidance
        items:
        - name: API Management for AVS
          href: /azure/azure-vmware/concepts-api-management
          maintainContext: true
        - name: BCDR for AVS
          href: /azure/cloud-adoption-framework/scenarios/azure-vmware/eslz-business-continuity-and-disaster-recovery
          maintainContext: true
        - name: Govern AVS
          href: /azure/cloud-adoption-framework/scenarios/azure-vmware/govern
          maintainContext: true
        - name: Internet connectivity design
          href: /azure/azure-vmware/concepts-design-public-internet-access
          maintainContext: true
        - name: Manage and monitor AVS
          href: /azure/cloud-adoption-framework/scenarios/azure-vmware/eslz-management-and-monitoring
          maintainContext: true
        - name: Migrate with AVS
          href: /azure/cloud-adoption-framework/scenarios/azure-vmware/migrate
          maintainContext: true
        - name: Migration assessment
          href: /azure/migrate/concepts-azure-vmware-solution-assessment-calculation
          maintainContext: true
        - name: Networking for AVS
          items:
          - name: Network design
            href: /azure/azure-vmware/concepts-network-design-considerations
            maintainContext: true
          - name: Network interconnectivity
            href: /azure/azure-vmware/concepts-networking
            maintainContext: true
          - name: Network planning
            href: /azure/azure-vmware/tutorial-network-checklist
            maintainContext: true
          - name: Network topology and connectivity
            href: /azure/cloud-adoption-framework/scenarios/azure-vmware/eslz-network-topology-connectivity
            maintainContext: true
        - name: Platform automation for AVS
          href: /azure/cloud-adoption-framework/scenarios/azure-vmware/eslz-platform-automation-and-devops
          maintainContext: true
        - name: Security and governance for AVS
          href: /azure/cloud-adoption-framework/scenarios/azure-vmware/eslz-security-governance-and-compliance
          maintainContext: true
        - name: Storage for AVS
          href: /azure/azure-vmware/concepts-storage
          maintainContext: true
      - name: Connect an on-premises network to Azure
        href: reference-architectures/hybrid-networking/index.yml

      - name: Troubleshoot a hybrid VPN connection
        href: reference-architectures/hybrid-networking/troubleshoot-vpn.yml
    - name: Architectures
      items:
      - name: Azure Arc solutions
        items:
        - name: Azure Arc hybrid management with AKS
          href: hybrid/arc-hybrid-kubernetes.yml
        - name: Deploy an Azure Arc-enabled SQL managed instance for DR
          href: hybrid/arc-sql-managed-instance-disaster-recovery.yml
        - name: Manage configurations for Azure Arc
          href: hybrid/azure-arc-hybrid-config.yml
        - name: Optimize SQL Server with Azure Arc
          href: hybrid/azure-arc-sql-server.yml
        - name: Run containers in a hybrid environment
          href: hybrid/hybrid-containers.yml
      - name: AKS on Azure Stack HCI (AKS hybrid)
        items:
        - name: AKS on Azure Stack HCI baseline architecture
          href: example-scenario/hybrid/aks-baseline.yml
        - name: AKS on Azure Stack HCI network architecture
          href: example-scenario/hybrid/aks-network.yml
        - name: Deploy apps with AKS hybrid on Azure Stack ACI
          href: example-scenario/hybrid/aks-hybrid-stack-hci.yml
      - name: Azure Automation solutions
        items:
        - name: Azure Automation hybrid environment
          href: hybrid/azure-automation-hybrid.yml
        - name: Azure Automation update management
          href: hybrid/azure-update-mgmt.yml
        - name: Azure Automation State Configuration
          href: example-scenario/state-configuration/state-configuration.yml
        - name: Implement a secure hybrid network
          href: reference-architectures/dmz/secure-vnet-dmz.yml          
      - name: Azure enterprise cloud file share
        href: hybrid/azure-files-private.yml
      - name: Azure files secured by AD DS
        href: example-scenario/hybrid/azure-files-on-premises-authentication.yml
      - name: Azure Functions in a hybrid environment
        href: hybrid/azure-functions-hybrid.yml
      - name: Azure Stack HCI stretched clusters for DR
        href: hybrid/azure-stack-hci-dr.yml
      - name: Azure Stack HCI switchless interconnect
        href: hybrid/azure-stack-robo.yml
      - name: Azure Stack Hub solutions
        items:
        - name: AI-based footfall detection
          href: solution-ideas/articles/hybrid-footfall-detection.yml
        - name: Back up files on Azure Stack Hub
          href: hybrid/azure-stack-backup.yml
        - name: Cross-cloud scaling (on-premises data)
          href: example-scenario/hybrid/hybrid-cross-cloud-scale-on-premises-data.yml
        - name: Cross-cloud scaling with Traffic Manager
          href: example-scenario/hybrid/hybrid-cross-cloud-scaling.yml
        - name: Disaster recovery for Stack Hub VMs
          href: hybrid/azure-stack-vm-disaster-recovery.yml
        - name: High-availability Kubernetes cluster
          href: example-scenario/hybrid/high-availability-kubernetes.yml
        - name: Hybrid geo-distributed architecture
          href: example-scenario/hybrid/hybrid-geo-distributed.yml
        - name: Hybrid relay connection
          href: solution-ideas/articles/hybrid-relay-connection.yml
        - name: Tiered data for analytics
          href: example-scenario/hybrid/hybrid-tiered-data-analytics.yml
      - name: Azure VMware Solution in hub-and-spoke
        href: /azure/azure-vmware/concepts-hub-and-spoke
        maintainContext: true
      - name: Connect on-premises with ExpressRoute
        href: reference-architectures/hybrid-networking/expressroute-vpn-failover.yml
      - name: Connect standalone servers
        href: hybrid/azure-network-adapter.yml
      - name: Deploy AI and ML with Azure Stack Edge
        href: ai-ml/idea/deploy-ai-ml-azure-stack-edge.yml
      - name: Design a hybrid Domain Name System
        href: hybrid/hybrid-dns-infra.yml
      - name: 'Enhanced-security hybrid: client access'
        href: example-scenario/hybrid/secure-hybrid-messaging-client.yml
      - name: 'Enhanced-security hybrid: mobile access'
        href: example-scenario/hybrid/secure-hybrid-messaging-mobile.yml
      - name: 'Enhanced-security hybrid: web access'
        href: example-scenario/hybrid/secure-hybrid-messaging-web.yml
      - name: Extend on-premises using ExpressRoute
        href: reference-architectures/hybrid-networking/expressroute.yml
      - name: Hybrid availability and monitoring
        href: hybrid/hybrid-perf-monitoring.yml
      - name: Hybrid cross cluster scaling
        href: hybrid/hybrid-cross-cluster-scaling.yml
      - name: Hybrid file services
        href: hybrid/hybrid-file-services.yml
      - name: Hybrid file share with disaster recovery
        href: example-scenario/hybrid/hybrid-file-share-dr-remote-local-branch-workers.yml
      - name: Hybrid security monitoring
        href: hybrid/hybrid-security-monitoring.yml
      - name: Manage hybrid workloads with WAC
        href: hybrid/hybrid-server-os-mgmt.yml
      - name: On-premises data gateway for Logic Apps
        href: hybrid/gateway-logic-apps.yml
      - name: Out-of-stock detection at the edge
        href: example-scenario/hybrid/stock-detection-edge.yml
      - name: Public MEC compute deployment
        href: example-scenario/hybrid/public-multi-access-edge-compute-deployment.yml
      - name: Public MEC high availability
        href: example-scenario/hybrid/multi-access-edge-compute-ha.yml
      - name: Run containers in a hybrid environment
        href: hybrid/hybrid-containers.yml
      - name: Train machine learning at the edge
        href: example-scenario/hybrid/train-machine-learning-models-on-premises-data.yml
      - name: Use file shares in a hybrid environment
        href: hybrid/azure-file-share.yml
    - name: Solution ideas
      items:
      - name: Azure Stack Hub solutions
        items:
        - name: Cross-cloud scaling
          href: solution-ideas/articles/cross-cloud-scaling.yml
        - name: Hybrid connections
          href: solution-ideas/articles/hybrid-connectivity.yml
        - name: Unlock legacy data with Azure Stack
          href: solution-ideas/articles/unlock-legacy-data.yml
      - name: Azure VMware Solution foundations
        items:
        - name: Capacity planning considerations
          href: solution-ideas/articles/azure-vmware-solution-foundation-capacity.yml
        - name: Landing zone considerations
          href: solution-ideas/articles/azure-vmware-solution-foundation-landing-zone.yml
        - name: Networking considerations
          href: solution-ideas/articles/azure-vmware-solution-foundation-networking.yml
      - name: Cross-platform chat
        href: solution-ideas/articles/cross-platform-chat.yml
  - name: Identity
    items:
    - name: Get started
      href: identity/identity-start-here.yml
    - name: Guides
      items:
      - name: Microsoft Entra architecture
        href: /azure/active-directory/fundamentals/active-directory-architecture
        maintainContext: true
      - name: Identity and access management in Azure
        href: /security/compass/identity
        maintainContext: true
      - name: Compare identity services
        href: /azure/active-directory-domain-services/compare-identity-solutions
        maintainContext: true
      - name: Build for resilience
        href: guide/resilience/resilience-overview.yml
      - name: Conditional Access
        items:
        - name: Conditional Access for Zero trust
          href: guide/security/conditional-access-zero-trust.md
        - name: Conditional Access design principles
          href: guide/security/conditional-access-design.yml
        - name: Conditional Access architecture
          href: guide/security/conditional-access-architecture.yml
        - name: Conditional Access framework
          href: guide/security/conditional-access-framework.md
      - name: Integrate on-premises AD with Azure
        href: reference-architectures/identity/index.yml
      - name: Deployment guidance
        items:
        - name: Microsoft Entra deployment checklist
          href: /azure/active-directory/fundamentals/active-directory-deployment-checklist-p2
          maintainContext: true
        - name: Microsoft Entra deployment plans
          href: /azure/active-directory/fundamentals/active-directory-deployment-plans
          maintainContext: true
        - name: Azure AD B2C deployment plans
          href: /azure/active-directory/fundamentals/azure-active-directory-b2c-deployment-plans
          maintainContext: true
      - name: Migrate applications to Microsoft Entra ID
        items:
        - name: Migrate an AD FS app to Azure
          href: /azure/active-directory/manage-apps/migrate-adfs-apps-to-azure
          maintainContext: true
        - name: Migrate app authentication to Microsoft Entra ID
          href: /azure/active-directory/manage-apps/migrate-application-authentication-to-azure-active-directory
          maintainContext: true
        - name: Use the AD FS application activity report
          href: /azure/active-directory/manage-apps/migrate-adfs-application-activity
          maintainContext: true
        - name: Resources for migrating to Microsoft Entra ID
          href: /azure/active-directory/manage-apps/migration-resources
          maintainContext: true
      - name: Identity management
        items:
        - name: Azure billing and Microsoft Entra tenants
          href: /azure/cloud-adoption-framework/ready/landing-zone/design-area/azure-billing-ad-tenant?toc=/azure/architecture/toc.json&bc=/azure/architecture/_bread/toc.json
          maintainContext: true
        - name: Identity and access management
          href: /azure/cloud-adoption-framework/ready/landing-zone/design-area/identity-access?toc=/azure/architecture/toc.json&bc=/azure/architecture/_bread/toc.json
          maintainContext: true
        - name: Limit cross-tenant private endpoints
          href: /azure/cloud-adoption-framework/ready/azure-best-practices/limit-cross-tenant-private-endpoint-connections
          maintainContext: true
        - name: Resource organization
          href: /azure/cloud-adoption-framework/ready/landing-zone/design-area/resource-org?toc=/azure/architecture/toc.json&bc=/azure/architecture/_bread/toc.json
          maintainContext: true
      - name: Hybrid identity
        items:
        - name: Choose a hybrid identity method
          href: /azure/active-directory/hybrid/choose-ad-authn
          maintainContext: true
        - name: Cloud management for on-premises
          href: /azure/active-directory/hybrid/cloud-governed-management-for-on-premises
          maintainContext: true
        - name: Hybrid identity foundation with Microsoft Entra ID
          href: /azure/active-directory/hybrid/four-steps
          maintainContext: true
        - name: Microsoft Entra Connect for on-premises
          href: /azure/active-directory/hybrid/whatis-azure-ad-connect
          maintainContext: true
      - name: Identity for education
        items:
        - name: Microsoft Entra ID for education
          href: /microsoft-365/education/deploy/intro-azure-active-directory
          maintainContext: true
        - name: Multi-tenant for large institutions
          href: /microsoft-365/education/deploy/design-multi-tenant-architecture
          maintainContext: true
        - name: Design a tenant configuration
          href: /microsoft-365/education/deploy/design-tenant-configurations
          maintainContext: true
        - name: Design authentication and credentials
          href: /microsoft-365/education/deploy/design-credential-authentication-strategies
          maintainContext: true
        - name: Design an account strategy
          href: /microsoft-365/education/deploy/design-account-strategy
          maintainContext: true
        - name: Design identity governance
          href: /microsoft-365/education/deploy/design-identity-governance
          maintainContext: true
    - name: Architectures
      items:
      - name: AD DS resource forests in Azure
        href: reference-architectures/identity/adds-forest.yml
      - name: Apply Zero Trust to your API implementation
        href: example-scenario/security/apps-zero-trust-identity.yml
      - name: Microsoft Entra identity management for AWS
        href: reference-architectures/aws/aws-azure-ad-security.yml
      - name: Deploy AD DS in an Azure virtual network
        href: example-scenario/identity/adds-extend-domain.yml
      - name: Extend on-premises AD FS to Azure
        href: reference-architectures/identity/adfs.yml
      - name: Governance of Teams guest users
        href: example-scenario/governance/governance-teams-guest-users.yml
      - name: On-premises AD domains with Microsoft Entra ID
        href: reference-architectures/identity/azure-ad.yml
    - name: Solution ideas
      items:
      - name: Collaboration with Microsoft 365
        href: solution-ideas/articles/collaboration-microsoft-365.yml
      - name: Hybrid identity
        href: solution-ideas/articles/hybrid-identity.yml
  - name: Integration
    items:
    - name: Get started
      href: integration/integration-start-here.yml
    - name: Guides
      items:
      - name: Azure Logic Apps
        items:
        - name: Overview
          href: /azure/logic-apps/logic-apps-overview
          maintainContext: true
        - name: Connectors overview
          href: /azure/connectors/apis-list
          maintainContext: true
        - name: Access to virtual networks
          href: /azure/logic-apps/connect-virtual-network-vnet-isolated-environment-overview
          maintainContext: true
        - name: Business disaster and recovery
          href: /azure/logic-apps/business-continuity-disaster-recovery-guidance
          maintainContext: true
        - name: Azure Policy controls
          href: /azure/logic-apps/security-controls-policy
          maintainContext: true
        - name: Security baseline
          href: /security/benchmark/azure/baselines/logic-apps-security-baseline
          maintainContext: true
      - name: BizTalk Server to Azure Integration Services
        items:
        - name: Migration overview
          href: /azure/logic-apps/biztalk-server-to-azure-integration-services-overview
          maintainContext: true
        - name: Which integration services to choose?
          href: /azure/logic-apps/azure-integration-services-choose-capabilities
          maintainContext: true
        - name: Migration options and best practices
          href: /azure/logic-apps/biztalk-server-azure-integration-services-migration-approaches
          maintainContext: true
    - name: Architectures
      items:
      - name: API Management landing zone accelerator
        href: example-scenario/integration/app-gateway-internal-api-management-function.yml
      - name: Basic enterprise integration on Azure
        href: reference-architectures/enterprise-integration/basic-enterprise-integration.yml
      - name: Data integration with Logic Apps and SQL
        href: example-scenario/integration/logic-apps-data-integration.yml
      - name: Disaster recovery for data analytics pipelines
        href: example-scenario/analytics/pipelines-disaster-recovery.yml
      - name: Enterprise integration - queues and events
        href: example-scenario/integration/queues-events.yml
      - name: On-premises data gateway for Logic Apps
        href: hybrid/gateway-logic-apps.yml
      - name: Power Automate deployment at scale
        href: example-scenario/power-automate/power-automate.yml
      - name: Publish internal APIs to external users
        href: example-scenario/apps/publish-internal-apis-externally.yml
    - name: Solution ideas
      items:
      - name: Custom business processes
        href: solution-ideas/articles/custom-business-processes.yml
      - name: Elastic Enterprise Search on Azure
        href: solution-ideas/articles/elastic-workplace-search.yml
      - name: Line of business extension
        href: solution-ideas/articles/lob.yml
      - name: Protect backend APIs in Azure
        href: solution-ideas/articles/protect-backend-apis-azure-management.yml
  - name: Internet of Things
    items:
    - name: Get started
      href: reference-architectures/iot/iot-architecture-overview.md
    - name: Guides
      items:
      - name: Choose an IoT solution
        href: example-scenario/iot/iot-central-iot-hub-cheat-sheet.yml
      - name: Enable machine learning inference
        href: guide/iot/machine-learning-inference-iot-edge.yml
      - name: Industry-specific example solutions
        href: reference-architectures/iot/industry-iot-hub-page.md
      - name: IoT concepts
        items:
        - name: Devices, platform, and applications
          href: example-scenario/iot/devices-platform-application.yml
        - name: Attestation, authentication, provisioning
          href: example-scenario/iot/attestation-provisioning.yml
        - name: Application-to-device commands
          href: example-scenario/iot/cloud-to-device.yml
      - name: Computer vision with Azure IoT Edge
        items:
        - name: Overview
          href: guide/iot-edge-vision/index.md
        - name: Camera selection
          href: guide/iot-edge-vision/camera.md
        - name: Hardware acceleration
          href: guide/iot-edge-vision/hardware.md
        - name: Machine learning
          href: guide/iot-edge-vision/machine-learning.yml
        - name: Alerting
          href: guide/iot-edge-vision/alerts.md
        - name: Image storage
          href: guide/iot-edge-vision/image-storage.md
        - name: User interface and scenarios
          href: guide/iot-edge-vision/user-interface.md
      - name: Industrial IoT analytics
        items:
        - name: Architecture
          href: guide/iiot-guidance/iiot-architecture.yml
        - name: Recommended services
          href: guide/iiot-guidance/iiot-services.md
        - name: Data visualization
          href: guide/iiot-guidance/iiot-data.yml
        - name: Considerations
          href: guide/iiot-guidance/iiot-considerations.md
      - name: Industrial IoT patterns
        items:
        - name: Overview
          href: guide/iiot-patterns/iiot-patterns-overview.yml
        - name: Connectivity patterns
          href: guide/iiot-patterns/iiot-connectivity-patterns.yml
        - name: Visibility patterns
          href: guide/iiot-patterns/iiot-visibility-patterns.yml
        - name: Transparency patterns
          href: guide/iiot-patterns/iiot-transparency-patterns.yml
        - name: Prediction patterns
          href: guide/iiot-patterns/iiot-prediction-patterns.yml
      - name: IoT patterns
        items:
        - name: Analyze and optimize loop
          href: example-scenario/iot/analyze-optimize-loop.yml
        - name: Event routing
          href: example-scenario/iot/event-routing.yml
        - name: Measure and control loop
          href: example-scenario/iot/measure-control-loop.yml
        - name: Monitor and manage loop
          href: example-scenario/iot/monitor-manage-loop.yml
        - name: Real-time IoT updates
          href: example-scenario/iot/real-time-iot-updates-cloud-apps.yml
        - name: Scale solutions with deployment stamps
          href: example-scenario/iot/application-stamps.yml
      - name: Migration to Azure IoT best practices
        href: guide/iot/azure-iot-migration-best-practices.md
      - name: Migrate your IoT solutions to Azure
        href: guide/iot/migrate-iot-solution-azure.yml
      - name: Scale your Azure IoT solutions
        href: guide/iot/scale-iot-solution-azure.md
      - name: Azure IoT client SDK support
        href: guide/iot/azure-iot-client-sdk-support.yml
      - name: Moving from test to production
        href: example-scenario/iot/iot-move-to-production.yml
    - name: Architectures
      items:
      - name: Azure IoT reference architecture
        href: reference-architectures/iot.yml
      - name: Automated guided vehicles fleet control
        href: example-scenario/iot/automated-guided-vehicles-fleet-control.yml
      - name: Batch integration with Azure Digital Twins
        href: example-scenario/iot/batch-integration-azure-data-factory-digital-twins.yml
      - name: Computer vision at the edge
        href: reference-architectures/ai/end-to-end-smart-factory.yml
      - name: Connected factory hierarchy service
        href: solution-ideas/articles/connected-factory-hierarchy-service.yml
      - name: Connected factory signal pipeline
        href: example-scenario/iot/connected-factory-signal-pipeline.yml
      - name: Efficient Docker image deployment
        href: example-scenario/iot/efficient-docker-image-deployment.yml
      - name: IoT and data analytics
        href: example-scenario/data/big-data-with-iot.yml
      - name: IoT Edge safety and maintenance system
        href: example-scenario/predictive-maintenance/iot-predictive-maintenance.yml
      - name: IoT using Azure Cosmos DB
        href: solution-ideas/articles/iot-using-cosmos-db.yml
      - name: Secure tunneling with Azure Relay
        href: example-scenario/networking/secure-tunneling-azure-relay.yml
      - name: Smart places with Azure Digital Twins
        href: example-scenario/iot/smart-places.yml
    - name: Solution ideas
      items:
      - name: Azure digital twins builder
        href: solution-ideas/articles/azure-digital-twins-builder.yml
      - name: Azure load testing
        href: guide/testing/load-testing/load-testing-with-custom-plugins.md
      - name: Buy online, pick up in store
        href: example-scenario/iot/vertical-buy-online-pickup-in-store.yml
      - name: Condition monitoring
        href: solution-ideas/articles/condition-monitoring.yml
      - name: COVID-19 solutions
        items:
        - name: Cognizant Safe Buildings with IoT
          href: solution-ideas/articles/safe-buildings.yml
        - name: Contactless IoT interfaces
          href: solution-ideas/articles/contactless-interfaces.yml
        - name: COVID-19 IoT safe environments
          href: solution-ideas/articles/cctv-iot-edge-for-covid-19-safe-environment-and-mask-detection.yml
        - name: Lighting and disinfection system
          href: solution-ideas/articles/uven-disinfection.yml
      - name: Environment monitoring
        href: solution-ideas/articles/environment-monitoring-and-supply-chain-optimization.yml
      - name: IoT analytics with Azure Data Explorer
        href: solution-ideas/articles/iot-azure-data-explorer.yml
      - name: IoT Edge data storage and processing
        href: solution-ideas/articles/data-storage-edge.yml
      - name: Light and power for emerging markets
        href: solution-ideas/articles/iot-power-management.yml
      - name: Predictive maintenance
        href: solution-ideas/articles/iot-predictive-maintenance.yml
      - name: Process real-time vehicle data using IoT
        href: example-scenario/data/realtime-analytics-vehicle-iot.yml
      - name: Project 15 IoT sustainability
        href: solution-ideas/articles/project-15-iot-sustainability.yml
      - name: Real-time asset tracking and management
        href: solution-ideas/articles/real-time-asset-tracking-mgmt-iot-central.yml
      - name: Voice assistants and IoT devices
        href: solution-ideas/articles/iot-controlling-devices-with-voice-assistant.yml
  - name: Mainframe + Midrange
    items:
    - name: Get started
      href: mainframe/mainframe-midrange-architecture.md
    - name: Guides
      items:
      - name: Mainframe migration framework
        items:
        - name: Mainframe migration overview
          href: /azure/cloud-adoption-framework/infrastructure/mainframe-migration/index
          maintainContext: true
        - name: Mainframe myths and facts
          href: /azure/cloud-adoption-framework/infrastructure/mainframe-migration/myths-and-facts
          maintainContext: true
        - name: Mainframe migration strategies
          href: /azure/cloud-adoption-framework/infrastructure/mainframe-migration/migration-strategies
          maintainContext: true
        - name: Mainframe application migration
          href: /azure/cloud-adoption-framework/infrastructure/mainframe-migration/application-strategies
          maintainContext: true
        - name: Mainframe workload migration proof of concept
          href: mainframe/mainframe-proof-of-concept.yml
          maintainContext: true
      - name: Mainframe rehosting
        items:
        - name: Mainframe rehosting on Azure VMs
          href: /azure/virtual-machines/workloads/mainframe-rehosting/overview
          maintainContext: true
        - name: Move mainframe compute to Azure
          href: /azure/virtual-machines/workloads/mainframe-rehosting/concepts/mainframe-compute-azure
          maintainContext: true
        - name: Move mainframe storage to Azure
          href: /azure/virtual-machines/workloads/mainframe-rehosting/concepts/mainframe-storage-azure
          maintainContext: true
        - name: Get started with TmaxSoft OpenFrame
          href: /azure/virtual-machines/workloads/mainframe-rehosting/tmaxsoft/get-started
          maintainContext: true
    - name: App modernization
      items:
      - name: Architectures
        items:
        - name: AIX UNIX to Azure Linux migration
          href: example-scenario/unix-migration/migrate-aix-azure-linux.yml
        - name: Batch transaction processing
          href: example-scenario/mainframe/process-batch-transactions.yml
        - name: Extend mainframe applications with Verastream
          href: example-scenario/mainframe/extend-mainframe-applications.yml
        - name: Extend mainframes to digital channels by using standards-based REST APIs
          href: example-scenario/mainframe/extend-mainframes-to-digital-channels-by-using-standards-based-rest-apis.yml
        - name: General mainframe refactor to Azure
          href: example-scenario/mainframe/general-mainframe-refactor.yml
        - name: IBM System i to Azure using Infinite i
          href: example-scenario/mainframe/ibm-system-i-azure-infinite-i.yml
        - name: IBM z/OS migration with Avanade AMT
          href: example-scenario/mainframe/asysco-zos-migration.yml
        - name: IBM z/OS online transaction processing
          href: example-scenario/mainframe/ibm-zos-online-transaction-processing-azure.yml
        - name: Implement Azure DevOps for IBM Z mainframe applications
          href: example-scenario/mainframe/devops-mainframe-ibm-z.yml
        - name: Integrate IBM MQs with Azure
          href: example-scenario/mainframe/integrate-ibm-message-queues-azure.yml
        - name: Micro Focus Enterprise Server on Azure
          href: example-scenario/mainframe/micro-focus-server.yml
        - name: Migrate AIX workloads with Skytap
          href: example-scenario/mainframe/migrate-aix-workloads-to-azure-with-skytap.yml
        - name: Migrate HP-UX workloads
          href: example-scenario/mainframe/hp-ux-stromasys-charon-par.yml
        - name: Migrate IBM i series to Azure with Skytap
          href: example-scenario/mainframe/migrate-ibm-i-series-to-azure-with-skytap.yml
        - name: Refactor mainframe with CloudFrame Renovate
          href: example-scenario/mainframe/cloudframe-renovate-mainframe-refactor.yml
        - name: Refactor IBM z/OS mainframe CF
          href: reference-architectures/zos/refactor-zos-coupling-facility.yml
        - name: Refactor IBM z/TPF mainframe
          href: example-scenario/mainframe/refactor-ibm-ztpf-mainframe.yml
        - name: Refactor mainframe apps with Astadia
          href: example-scenario/mainframe/refactor-mainframe-applications-astadia.yml
        - name: Refactor mainframe apps with Advanced
          href: example-scenario/mainframe/refactor-mainframe-applications-advanced.yml
        - name: Refactor Adabas & Natural systems
          href: example-scenario/mainframe/refactor-adabas-aks.yml
        - name: Refactor mainframe with Raincode
          href: reference-architectures/app-modernization/raincode-reference-architecture.yml
        - name: Rehost a general mainframe on Azure
          href: example-scenario/mainframe/mainframe-rehost-architecture-azure.yml
        - name: Rehost Adabas & Natural applications
          href: example-scenario/mainframe/rehost-adabas-software-ag.yml
        - name: Rehost IMS workloads by using IMSql
          href: example-scenario/mainframe/imsql-rehost-ims.yml
        - name: Rehost mainframe with NTT DATA UniKix
          href: example-scenario/mainframe/rehost-mainframe-ntt-data-unikix.yml
        - name: Unisys ClearPath Forward OS 2200 enterprise server virtualization on Azure
          href: mainframe/virtualization-of-unisys-clearpath-forward-os-2200-enterprise-server-on-azure.yml
        - name: Unisys ClearPath MCP virtualization on Azure
          href: example-scenario/mainframe/unisys-clearpath-forward-mainframe-rehost.yml
        - name: Unisys Dorado migration
          href: example-scenario/mainframe/migrate-unisys-dorado-mainframe-apps-with-astadia-micro-focus.yml
        - name: Unisys mainframe migration with Avanade AMT
          href: reference-architectures/migration/unisys-mainframe-migration.yml
        - name: Use LzLabs SDM in Azure
          href: example-scenario/mainframe/lzlabs-software-defined-mainframe-in-azure.yml

      - name: Solution ideas
        items:
        - name: Migrate IBM apps with TmaxSoft
          href: solution-ideas/articles/migrate-mainframe-apps-with-tmaxsoft-openframe.yml
        - name: Solaris emulator on Azure VMs
          href: solution-ideas/articles/solaris-azure.yml
    - name: Data modernization
      items:
      - name: Architectures
        items:
        - name: Mainframe data replication with Connect
          href: example-scenario/mainframe/mainframe-replication-precisely-connect.yml
        - name: Mainframe data replication with Qlik
          href: example-scenario/mainframe/mainframe-midrange-data-replication-azure-qlik.yml
        - name: Mainframe data replication with tcVISION
          href: example-scenario/mainframe/mainframe-data-replication-azure-tcvision.yml
        - name: Mainframe file and tape backup to Azure using Luminex
          href: example-scenario/mainframe/luminex-mainframe-file-tape-transfer.yml
        - name: Migrate mainframe data tier to Azure with mLogica LIBER*IRIS
          href: example-scenario/mainframe/mainframe-data-replication-azure-data-platform.yml
        - name: Model9 mainframe modernization
          href: example-scenario/mainframe/mainframe-modernization-model9.yml
        - name: Modernize mainframe midrange data
          href: /azure/architecture/example-scenario/mainframe/modernize-mainframe-data-to-azure
        - name: Move mainframe archive data to Azure
          href: example-scenario/mainframe/move-archive-data-mainframes.yml
        - name: Re-engineer mainframe batch apps
          href: example-scenario/mainframe/reengineer-mainframe-batch-apps-azure.yml
        - name: Rehost IMS DC and IMS DB
          href: example-scenario/mainframe/rehost-ims-raincode-imsql.yml
        - name: Replicate and sync mainframe data
          href: reference-architectures/migration/sync-mainframe-data-with-azure.yml
      - name: Solution ideas
        items:
        - name: Mainframe access to Azure databases
          href: solution-ideas/articles/mainframe-access-azure-databases.yml
        - name: Mainframe file replication on Azure
          href: solution-ideas/articles/mainframe-azure-file-replication.yml
        - name: SMA OpCon in Azure
          href: solution-ideas/articles/sma-opcon-azure.yml
  - name: Management + Governance
    items:
    - name: Get started
      href: guide/management-governance/management-governance-start-here.md
    - name: Guides
      items:
      - name: Governance best practices
        href: /security/compass/governance
        maintainContext: true
      - name: Update Windows VMs in Azure
        href: example-scenario/wsus/index.yml
      - name: Backup
        items:
        - name: Backup architecture and components
          href: /azure/backup/backup-architecture
          maintainContext: true
        - name: Azure Backup support matrix
          href: /azure/backup/backup-support-matrix
          maintainContext: true
        - name: Backup cloud and on-premises
          href: /azure/backup/guidance-best-practices
          maintainContext: true
      - name: Disaster recovery
        items:
        - name: Azure to Azure disaster recovery
          href: /azure/site-recovery/azure-to-azure-architecture
          maintainContext: true
        - name: Support matrix for Azure VM DR
          href: /azure/site-recovery/azure-to-azure-support-matrix
          maintainContext: true
        - name: ExpressRoute with Azure VM DR
          href: /azure/site-recovery/azure-vm-disaster-recovery-with-expressroute
          maintainContext: true
        - name: Recover from a region-wide disruption
          href: resiliency/recovery-loss-azure-region.md
        - name: Move Azure VMs to another region
          href: /azure/site-recovery/azure-to-azure-move-overview
          maintainContext: true
        - name: BCDR for Azure VMware Solution
          href: /azure/cloud-adoption-framework/scenarios/azure-vmware/eslz-business-continuity-and-disaster-recovery
          maintainContext: true
      - name: Management for Azure environments
        href: /azure/cloud-adoption-framework/ready/landing-zone/design-area/management
        maintainContext: true
      - name: Management for VMware Solution
        href: /azure/cloud-adoption-framework/scenarios/azure-vmware/eslz-management-and-monitoring
        maintainContext: true
    - name: Architectures
      items:
      - name: Back up cloud applications
        href: /azure/backup/guidance-best-practices
        maintainContext: true
      - name: Computer forensics
        href: example-scenario/forensics/index.yml
      - name: End-to-end governance when using CI/CD
        href: example-scenario/governance/end-to-end-governance-in-azure.yml
      - name: Highly available SharePoint Server 2016
        href: reference-architectures/sharepoint/index.yml
      - name: Hybrid management
        items:
        - name: Azure Arc hybrid management with AKS
          href: hybrid/arc-hybrid-kubernetes.yml
        - name: Azure Automation hybrid environment
          href: hybrid/azure-automation-hybrid.yml
        - name: Azure Automation update management
          href: hybrid/azure-update-mgmt.yml
        - name: Back up files on Azure Stack Hub
          href: hybrid/azure-stack-backup.yml
        - name: Disaster recovery for Azure Stack Hub
          href: hybrid/azure-stack-vm-disaster-recovery.yml
        - name: Hybrid availability and monitoring
          href: hybrid/hybrid-perf-monitoring.yml
        - name: Manage configurations for Azure Arc
          href: hybrid/azure-arc-hybrid-config.yml
        - name: Manage hybrid workloads with WAC
          href: hybrid/hybrid-server-os-mgmt.yml
      - name: Line-of-business app with ASEv3
        href: example-scenario/apps/line-of-business-internal-app-service-environment-v3.yml
    - name: Solution ideas
      items:
      - name: Archive on-premises data to cloud
        href: solution-ideas/articles/backup-archive-on-premises.yml
      - name: Back up on-premises applications
        href: solution-ideas/articles/backup-archive-on-premises-applications.yml
      - name: Centralize app configuration and security
        href: solution-ideas/articles/appconfig-key-vault.yml
      - name: Deploy AKS and API Management with mTLS
        href: solution-ideas/articles/mutual-tls-deploy-aks-api-management.yml
      - name: Enterprise-scale disaster recovery
        href: solution-ideas/articles/disaster-recovery-enterprise-scale-dr.yml
      - name: High availability for BCDR
        href: solution-ideas/articles/build-high-availability-into-your-bcdr-strategy.yml
      - name: HPC media rendering
        href: solution-ideas/articles/azure-batch-rendering.yml
      - name: Keyword search and speech-to-text
        href: ai-ml/idea/digital-media-speech-text.yml
      - name: SMB disaster recovery with Site Recovery
        href: solution-ideas/articles/disaster-recovery-smb-azure-site-recovery.yml
      - name: SMB disaster recovery with Double-Take DR
        href: solution-ideas/articles/disaster-recovery-smb-double-take-dr.yml
      - name: Training and procedural guidance
        href: solution-ideas/articles/training-and-procedural-guidance-powered-by-mixed-reality.yml
      - name: Video capture and analytics for retail
        href: solution-ideas/articles/video-analytics.yml
  - name: Media
    items:
    - name: Get started
      href: guide/media/start-here.md
    - name: Guides
      items:
      - name: Media Services terminology and concepts
        href: /azure/media-services/latest/concepts-overview
        maintainContext: true
      - name: Encoding video and audio
        href: /azure/media-services/latest/encode-concept
        maintainContext: true
      - name: Live streaming
        href: /azure/media-services/latest/stream-live-streaming-concept
        maintainContext: true
      - name: High availability with video on demand
        href: /azure/media-services/latest/architecture-high-availability-encoding-concept
        maintainContext: true
      - name: Offline audio dubbing
        href: guide/media/offline-audio-dubbing.yml
      - name: Monitor Media Services
        href: /azure/media-services/latest/monitoring/monitor-media-services
        maintainContext: true
      - name: Dynamic encryption
        href: /azure/media-services/latest/drm-content-protection-concept
        maintainContext: true
      - name: Security baseline for Media Services
        href: /security/benchmark/azure/baselines/media-services-security-baseline
        maintainContext: true
    - name: Architectures
      items:
      - name: 3D video rendering
        href: example-scenario/infrastructure/video-rendering.yml
      - name: Batch scoring for media
        href: ai-ml/architecture/batch-scoring-deep-learning.yml
      - name: Gridwich media processing system
        items:
        - name: Gridwich architecture
          href: reference-architectures/media-services/gridwich-architecture.yml
        - name: Gridwich concepts
          items:
          - name: Clean monolith design
            href: reference-architectures/media-services/gridwich-clean-monolith.yml
          - name: Saga orchestration
            href: reference-architectures/media-services/gridwich-saga-orchestration.yml
          - name: Project names and structure
            href: reference-architectures/media-services/gridwich-project-names.yml
          - name: Gridwich CI/CD
            href: reference-architectures/media-services/gridwich-cicd.yml
          - name: Gridwich Storage Service
            href: reference-architectures/media-services/gridwich-storage-service.yml
          - name: Gridwich logging
            href: reference-architectures/media-services/gridwich-logging.yml
          - name: Gridwich message formats
            href: reference-architectures/media-services/gridwich-message-formats.yml
      - name: Real-time monitoring and observable systems for media
        href: example-scenario/monitoring/monitoring-observable-systems-media.yml
    - name: Solution ideas
      items:
      - name: HPC media rendering
        href: solution-ideas/articles/azure-batch-rendering.yml
      - name: Instant broadcasting with serverless
        href: /azure/architecture/serverless-quest/serverless-overview
      - name: Keyword search in videos
        href: ai-ml/idea/digital-media-speech-text.yml
      - name: Live streaming digital media
        href: solution-ideas/articles/digital-media-live-stream.yml
      - name: Video-on-demand digital media
        href: solution-ideas/articles/digital-media-video.yml
  - name: Migration
    items:
    - name: Get started
      href: guide/migration/migration-start-here.md
    - name: Guides
      items:
      - name: Hadoop migration to Azure
        items:
        - name: Overview
          href: guide/hadoop/overview.md
        - name: Apache HDFS migration to Azure
          href: guide/hadoop/apache-hdfs-migration.yml
        - name: Apache HBase migration to Azure
          href: guide/hadoop/apache-hbase-migration.yml
        - name: Apache Kafka migration to Azure
          href: guide/hadoop/apache-kafka-migration.yml
        - name: Apache Sqoop migration to Azure
          href: guide/hadoop/apache-sqoop-migration.yml
      - name: BizTalk Server to Azure Integration Services
        items:
        - name: Migration overview
          href: /azure/logic-apps/biztalk-server-to-azure-integration-services-overview
          maintainContext: true
        - name: Which integration services to choose?
          href: /azure/logic-apps/azure-integration-services-choose-capabilities
          maintainContext: true
        - name: Migration options and best practices
          href: /azure/logic-apps/biztalk-server-azure-integration-services-migration-approaches
          maintainContext: true
      - name: Migration deployments
        items:
        - name: Migrate a monolith app to microservices
          href: microservices/migrate-monolith.yml
        - name: Migrate an e-commerce solution
          href: industries/retail/migrate-ecommerce-solution.md
        - name: Migrate with Azure VMware Solution
          href: /azure/cloud-adoption-framework/scenarios/azure-vmware/migrate
          maintainContext: true
      - name: Migration planning
        items:
        - name: Build a migration plan
          href: /azure/migrate/concepts-migration-planning
          maintainContext: true
        - name: Support for VMware migration
          href: /azure/migrate/migrate-support-matrix-vmware-migration
          maintainContext: true
        - name: Support for Hyper-V migration
          href: /azure/migrate/migrate-support-matrix-hyper-v-migration
          maintainContext: true
        - name: Support for physical server migration
          href: /azure/migrate/migrate-support-matrix-physical-migration
          maintainContext: true
      - name: Security baseline for Azure Migrate
        href: /security/benchmark/azure/baselines/migrate-security-baseline
        maintainContext: true
      - name: Hyper-V migration
        href: /azure/migrate/hyper-v-migration-architecture
        maintainContext: true
      - name: VMware agentless migration
        items:
        - name: Agentless migration of VMware VMs
          href: /azure/migrate/concepts-vmware-agentless-migration
          maintainContext: true
        - name: Prepare for VMware agentless migration
          href: /azure/migrate/prepare-for-agentless-migration
          maintainContext: true
      - name: VMware agent-based migration
        href: /azure/migrate/agent-based-migration-architecture
        maintainContext: true
    - name: Architectures
      items:
      - name: Banking system
        items:
        - name: Banking cloud transformation
          href: example-scenario/banking/banking-system-cloud-transformation.yml
        - name: Patterns and implementations
          href: example-scenario/banking/patterns-and-implementations.yml
      - name: General mainframe refactor to Azure
        href: example-scenario/mainframe/general-mainframe-refactor.yml
      - name: Migrate a web app with APIM
        href: example-scenario/apps/apim-api-scenario.yml
      - name: Migrate master data services with Profisee
        href: databases/architecture/profisee-mds-migration-utility.yml
      - name: Modernize mainframe and midrange data
        href: /azure/architecture/example-scenario/mainframe/modernize-mainframe-data-to-azure
      - name: Oracle database migration
        items:
        - name: Oracle migration to Azure
          href: databases/idea/reference-architecture-for-oracle-database-migration-to-azure.yml
        - name: Migration decision process
          href: example-scenario/oracle-migrate/oracle-migration-overview.yml
        - name: Cross-cloud connectivity
          href: example-scenario/oracle-migrate/oracle-migration-cross-cloud.yml
        - name: Refactor
          href: example-scenario/oracle-migrate/oracle-migration-refactor.yml
        - name: Rearchitect
          href: example-scenario/oracle-migrate/oracle-migration-rearchitect.yml
    - name: Solution ideas
      items:
      - name: JMeter implementation reference
        href: example-scenario/banking/jmeter-load-testing-pipeline-implementation-reference.yml
      - name: Lift and shift to containers with App Service
        href: web-apps/idea/migrate-existing-applications-to-container-apps.yml
      - name: Migrate .NET applications
        href: solution-ideas/articles/net-app-modernization.yml
      - name: Migrate cloud workloads across security tenants
        href: solution-ideas/articles/migrate-cloud-workloads-across-security-tenants.yml
      - name: Migrate IBM mainframe apps
        href: solution-ideas/articles/migrate-mainframe-apps-with-tmaxsoft-openframe.yml
  - name: Mixed Reality
    items:
    - name: Get started
      href: guide/mixed-reality/mixed-reality-overview.md
    - name: Guides
      items:
      - name: Mixed reality core concepts
        href: /windows/mixed-reality/design/core-concepts-landingpage
        maintainContext: true
      - name: Mixed reality design guidance
        href: /windows/mixed-reality/design/about-this-design-guidance
        maintainContext: true
      - name: Design and prototype for mixed reality
        href: /windows/mixed-reality/design/design
        maintainContext: true
      - name: Design for holographic display
        href: /windows/mixed-reality/design/designing-content-for-holographic-display
        maintainContext: true
      - name: Choose a mixed reality engine
        href: /windows/mixed-reality/develop/choosing-an-engine
        maintainContext: true
      - name: Unity development
        href: /windows/mixed-reality/develop/unity/unity-development-overview
        maintainContext: true
      - name: Install the tools
        href: /windows/mixed-reality/develop/install-the-tools
        maintainContext: true
      - name: Mixed reality interactions
        href: /windows/mixed-reality/design/interaction-fundamentals
        maintainContext: true
      - name: Mixed reality UX elements
        href: /windows/mixed-reality/design/app-patterns-landingpage
        maintainContext: true
      - name: Comfort
        href: /windows/mixed-reality/design/comfort
        maintainContext: true
      - name: Spatial sound best practices
        href: /windows/mixed-reality/design/spatial-sound-design
        maintainContext: true
      - name: Types of mixed reality apps
        href: /windows/mixed-reality/discover/types-of-mixed-reality-apps
        maintainContext: true
      - name: App quality criteria overview
        href: /windows/mixed-reality/develop/advanced-concepts/app-quality-criteria-overview
        maintainContext: true
      - name: Azure mixed reality cloud services
        href: /windows/mixed-reality/develop/mixed-reality-cloud-services
        maintainContext: true
      - name: Shared experiences in mixed reality
        href: /windows/mixed-reality/design/shared-experiences-in-mixed-reality
        maintainContext: true
      - name: Free-roaming multiuser VR experiences
        href: /windows/mixed-reality/enthusiast-guide/free-roam-vr-multiuser-experiences
        maintainContext: true
      - name: Prototyping and manufacturing for enterprises
        href: /windows/mixed-reality/enthusiast-guide/prototyping-manufacturing
        maintainContext: true
      - name: Education and entertainment scenarios
        items:
        - name: Immersive education
          href: /windows/mixed-reality/enthusiast-guide/immersive-education
          maintainContext: true
        - name: Theme parks and family entertainment
          href: /windows/mixed-reality/enthusiast-guide/theme-parks-family-entertainment
          maintainContext: true
        - name: Training and simulation
          href: /windows/mixed-reality/enthusiast-guide/training-simulation
          maintainContext: true
        - name: Virtual museums and exhibits
          href: /windows/mixed-reality/enthusiast-guide/virtual-museums
          maintainContext: true
        - name: Virtual reality arcades
          href: /windows/mixed-reality/enthusiast-guide/virtual-reality-arcades
          maintainContext: true
      - name: Mixed reality samples and apps
        href: /windows/mixed-reality/develop/features-and-samples
        maintainContext: true
      - name: Spatial Anchors guidance
        items:
        - name: Authentication and authorization
          href: /azure/spatial-anchors/concepts/authentication
          maintainContext: true
        - name: Anchor relationships
          href: /azure/spatial-anchors/concepts/anchor-relationships-way-finding
          maintainContext: true
        - name: Coarse relocalization
          href: /azure/spatial-anchors/concepts/coarse-reloc
          maintainContext: true
        - name: Experience guidelines
          href: /azure/spatial-anchors/concepts/guidelines-effective-anchor-experiences
          maintainContext: true
    - name: Solution ideas
      items:
      - name: Design review with mixed reality
        href: solution-ideas/articles/collaborative-design-review-powered-by-mixed-reality.yml
      - name: Facilities management with mixed reality
        href: solution-ideas/articles/facilities-management-powered-by-mixed-reality-and-iot.yml
      - name: Training powered by mixed reality
        href: solution-ideas/articles/training-and-procedural-guidance-powered-by-mixed-reality.yml
  - name: Mobile
    items:
    - name: Get started
      href: guide/mobile/mobile-start-here.md
    - name: Guides
      items:
      - name: Azure Communication Services architecture
        href: guide/mobile/azure-communication-services-architecture.yml
      - name: Choose a mobile development framework
        href: /azure/developer/mobile-apps/choose-mobile-framework
        maintainContext: true
      - name: Build a serverless mobile back-end
        href: /azure/developer/mobile-apps/serverless-compute
        maintainContext: true
      - name: Cloud-hosted source control for mobile
        href: /azure/developer/mobile-apps/code-hosting-services
        maintainContext: true
      - name: Continuous build and integration
        href: /azure/developer/mobile-apps/continuous-integration
        maintainContext: true
      - name: Continuous delivery for mobile apps
        href: /azure/developer/mobile-apps/continuous-delivery
        maintainContext: true
      - name: Power Automate mobile task flows
        href: /power-automate/create-mobile-task-flow
        maintainContext: true
      - name: Secure mobile task flows with Intune
        href: /power-automate/intune-support
        maintainContext: true
      - name: Add authentication in mobile apps
        href: /azure/developer/mobile-apps/authentication
        maintainContext: true
      - name: Store, sync, and query mobile app data
        href: /azure/developer/mobile-apps/data-storage
        maintainContext: true
      - name: Cloud storage for mobile apps
        href: /azure/developer/mobile-apps/azure-storage
        maintainContext: true
      - name: Analyze mobile app use
        href: /azure/developer/mobile-apps/analytics
        maintainContext: true
    - name: Solution ideas
      items:
      - name: Adding mobile front-ends to legacy apps
        href: solution-ideas/articles/adding-a-modern-web-and-mobile-frontend-to-a-legacy-claims-processing-application.yml
      - name: Custom mobile workforce app
        href: solution-ideas/articles/custom-mobile-workforce-app.yml
      - name: Scalable apps with Azure MySQL
        href: solution-ideas/articles/scalable-web-and-mobile-applications-using-azure-database-for-mysql.yml
      - name: Scalable apps using Azure PostgreSQL
        href: solution-ideas/articles/scalable-web-and-mobile-applications-using-azure-database-for-postgresql.yml
      - name: Social app for with authentication
        href: solution-ideas/articles/social-mobile-and-web-app-with-authentication.yml
      - name: Task-based consumer mobile app
        href: solution-ideas/articles/task-based-consumer-mobile-app.yml
  - name: Networking
    href: networking/index.md        
  - name: Oracle
    items:
    - name: Get started
      href: solution-ideas/articles/oracle-on-azure-start-here.md
    - name: Guides
      items:
      - name: Connectivity to Oracle Cloud Infrastructure
        href: /azure/cloud-adoption-framework/ready/azure-best-practices/connectivity-to-other-providers-oci
        maintainContext: true
      - name: Oracle solutions on Azure
        href: /azure/virtual-machines/workloads/oracle/oracle-overview
        maintainContext: true
      - name: Design an Oracle database in Azure
        href: /azure/virtual-machines/workloads/oracle/oracle-design
        maintainContext: true
      - name: Oracle Database backup
        items:
        - name: Oracle Database backup strategies
          href: /azure/virtual-machines/workloads/oracle/oracle-database-backup-strategies
          maintainContext: true
        - name: Oracle backup using Azure Storage
          href: /azure/virtual-machines/workloads/oracle/oracle-database-backup-azure-storage
          maintainContext: true
        - name: Oracle backup using Azure Backup
          href: /azure/virtual-machines/workloads/oracle/oracle-database-backup-azure-backup
          maintainContext: true
      - name: Oracle disaster recovery options
        href: /azure/virtual-machines/workloads/oracle/oracle-disaster-recovery
        maintainContext: true
      - name: Oracle WebLogic Server
        items:
        - name: Oracle WebLogic Server on Azure VMs
          href: /azure/virtual-machines/workloads/oracle/oracle-weblogic
          maintainContext: true
        - name: Oracle WebLogic Server on AKS
          href: /azure/virtual-machines/workloads/oracle/weblogic-aks
          maintainContext: true
        - name: Migrate WebLogic to Azure
          items:
          - name: WebLogic to Azure VMs
            href: /azure/developer/java/migration/migrate-weblogic-to-virtual-machines
            maintainContext: true
          - name: WebLogic with Microsoft Entra ID via LDAP
            href: /azure/developer/java/migration/migrate-weblogic-with-aad-ldap
            maintainContext: true
          - name: WebLogic with App Gateway
            href: /azure/developer/java/migration/migrate-weblogic-with-app-gateway
            maintainContext: true
          - name: WebLogic with Elastic on Azure
            href: /azure/developer/java/migration/migrate-weblogic-with-elk
            maintainContext: true
          - name: WebLogic to JBoss EAP
            href: /azure/developer/java/migration/migrate-jboss-eap-to-jboss-eap-on-azure-app-service
            maintainContext: true
    - name: Architectures
      items:
      - name: Oracle application architectures
        href: /azure/virtual-machines/workloads/oracle/oracle-oci-applications
        maintainContext: true
      - name: Oracle Cloud Infrastructure solutions
        href: /azure/virtual-machines/workloads/oracle/oracle-oci-overview
        maintainContext: true
      - name: Oracle database architectures
        href: /azure/virtual-machines/workloads/oracle/oracle-reference-architecture
        maintainContext: true
      - name: Oracle database migration
        items:
        - name: Oracle database migration to Azure
          href: databases/idea/reference-architecture-for-oracle-database-migration-to-azure.yml
        - name: Migration decision process
          href: example-scenario/oracle-migrate/oracle-migration-overview.yml
        - name: Cross-cloud connectivity
          href: example-scenario/oracle-migrate/oracle-migration-cross-cloud.yml
        - name: Refactor
          href: example-scenario/oracle-migrate/oracle-migration-refactor.yml
        - name: Rearchitect
          href: example-scenario/oracle-migrate/oracle-migration-rearchitect.yml
      - name: Oracle Database with Azure NetApp Files
        href: example-scenario/file-storage/oracle-azure-netapp-files.yml
      - name: Run Oracle databases on Azure
        href: solution-ideas/articles/reference-architecture-for-oracle-database-on-azure.yml
      - name: SAP deployment using an Oracle database
        href: example-scenario/apps/sap-production.yml
  - name: SAP
    items:
    - name: Get started
      href: reference-architectures/sap/sap-overview.yml
    - name: Guides
      items:
      - name: SAP checklist
        href: /azure/virtual-machines/workloads/sap/sap-deployment-checklist
        maintainContext: true
      - name: SAP landscape architecture
        href: guide/sap/sap-whole-landscape.yml
      - name: SAP HANA infrastructure configurations
        href: /azure/virtual-machines/workloads/sap/hana-vm-operations
        maintainContext: true
      - name: Inbound and outbound internet connections for SAP on Azure
        href: guide/sap/sap-internet-inbound-outbound.yml
      - name: SAP workload configurations with AZs
        href: /azure/virtual-machines/workloads/sap/sap-ha-availability-zones
        maintainContext: true
      - name: Supported scenarios for HLI
        href: /azure/virtual-machines/workloads/sap/hana-supported-scenario
        maintainContext: true
      - name: ANF volume group for SAP HANA
        href: /azure/azure-netapp-files/application-volume-group-introduction
        maintainContext: true
    - name: Architectures
      items:
      - name: Dev/test for SAP
        href: example-scenario/apps/sap-dev-test.yml
      - name: SAP BusinessObjects BI platform
        href: /azure/virtual-machines/workloads/sap/businessobjects-deployment-guide
        maintainContext: true
      - name: SAP BusinessObjects BI platform for Linux
        href: /azure/virtual-machines/workloads/sap/businessobjects-deployment-guide-linux
        maintainContext: true
      - name: SAP BW/4HANA in Linux on Azure
        href: reference-architectures/sap/run-sap-bw4hana-with-linux-virtual-machines.yml
      - name: SAP deployment using an Oracle DB
        href: example-scenario/apps/sap-production.yml
      - name: SAP HANA on HLI
        href: reference-architectures/sap/hana-large-instances.yml
      - name: SAP HANA scale-out with standby node
        href: /azure/virtual-machines/workloads/sap/sap-hana-scale-out-standby-netapp-files-rhel
        maintainContext: true
      - name: SAP HANA scale-up on Linux
        href: reference-architectures/sap/run-sap-hana-for-linux-virtual-machines.yml
      - name: SAP NetWeaver in Windows on Azure
        href: guide/sap/sap-netweaver.yml
      - name: SAP S/4HANA in Linux on Azure
        href: guide/sap/sap-s4hana.yml
    - name: Solution ideas
      items:
      - name: SAP NetWeaver on SQL Server
        href: solution-ideas/articles/sap-netweaver-on-sql-server.yml
      - name: SAP S/4 HANA for Large Instances
        href: solution-ideas/articles/sap-s4-hana-on-hli-with-ha-and-dr.yml
      - name: SAP workload automation using SUSE
        href: solution-ideas/articles/sap-workload-automation-suse.yml
  - name: Security
    items:
    - name: Get started
      href: guide/security/security-start-here.yml
    - name: Guides
      items:
      - name: General security
        items:
        - name: Introduction to Azure security
          href: /azure/security/fundamentals/overview
          maintainContext: true
        - name: Security design principles
          href: /azure/architecture/framework/security/security-principles
          maintainContext: true
        - name: Security patterns
          href: /azure/architecture/framework/security/security-patterns
          maintainContext: true
        - name: End-to-end security
          href: /azure/security/fundamentals/end-to-end
          maintainContext: true
        - name: Shared responsibility
          href: /azure/security/fundamentals/shared-responsibility
          maintainContext: true
        - name: SecOps best practices
          href: /security/compass/security-operations
          maintainContext: true
        - name: Application security in Azure
          href: /security/compass/applications-services
          maintainContext: true
      - name: Azure security for AWS
        href: guide/aws/aws-azure-security-solutions.yml
      - name: Highly secure IaaS apps
        href: reference-architectures/n-tier/high-security-iaas.yml
      - name: Microsoft Cybersecurity Architectures
        href: /security/cybersecurity-reference-architecture/mcra
        maintainContext: true
      - name: Use Azure monitoring to integrate security
        href: guide/security/azure-monitor-integrate-security-components.yml
      - name: Virtual Network security options
        href: example-scenario/gateway/firewall-application-gateway.yml
      - name: Zero-trust network for web applications
        href: example-scenario/gateway/application-gateway-before-azure-firewall.yml
      - name: Azure governance design area
        href: /azure/cloud-adoption-framework/ready/landing-zone/design-area/governance
        maintainContext: true
      - name: Microsoft Sentinel guidance
        items:
        - name: Connect AWS to Sentinel
          href: /azure/sentinel/connect-aws
          maintainContext: true
        - name: Connect Microsoft Entra ID to Sentinel
          href: /azure/sentinel/connect-azure-active-directory
          maintainContext: true
        - name: Connect Defender for Cloud
          href: /azure/sentinel/connect-defender-for-cloud
          maintainContext: true
        - name: Connect Microsoft Defender XDR
          href: /azure/sentinel/connect-microsoft-365-defender
          maintainContext: true
        - name: Integrate Data Explorer with Sentinel
          href: /azure/sentinel/store-logs-in-azure-data-explorer?tabs=adx-event-hub
          maintainContext: true
      - name: Microsoft Defender for Cloud
        items:
        - name: Overview
          href: /azure/defender-for-cloud/defender-for-cloud-introduction
          maintainContext: true
        - name: Security recommendations
          href: /azure/defender-for-cloud/recommendations-reference
          maintainContext: true
        - name: Security recommendations for AWS
          href: /azure/defender-for-cloud/recommendations-reference-aws
          maintainContext: true
        - name: Security alerts and incidents
          href: /azure/defender-for-cloud/alerts-overview
          maintainContext: true
    - name: Architectures
      items:
      - name: Automate Sentinel integration with DevOps
        href: example-scenario/devops/automate-sentinel-integration.yml
      - name: Microsoft Entra ID in security operations
        href: example-scenario/aadsec/azure-ad-security.yml
      - name: Confidential computing for healthcare
        href: example-scenario/confidential/healthcare-inference.yml
      - name: Cyber threat intelligence
        href: example-scenario/data/sentinel-threat-intelligence.yml
      - name: Homomorphic encryption with SEAL
        href: solution-ideas/articles/homomorphic-encryption-seal.yml
      - name: Hybrid security monitoring
        href: hybrid/hybrid-security-monitoring.yml
      - name: Improved-security access to multitenant
        href: web-apps/guides/networking/access-multitenant-web-app-from-on-premises.yml
      - name: Loan credit risk modeling
        href: example-scenario/ai/loan-credit-risk-analyzer-default-modeling.yml
      - name: Long-term security logs in Data Explorer
        href: example-scenario/security/security-log-retention-azure-data-explorer.yml
      - name: Real-time fraud detection
        href: example-scenario/data/fraud-detection.yml
      - name: Restrict interservice communications
        href: example-scenario/service-to-service/restrict-communications.yml
      - name: Secure OBO refresh tokens
        href: example-scenario/secrets/secure-refresh-tokens.yml
      - name: Securely managed web apps
        href: example-scenario/apps/fully-managed-secure-apps.yml
      - name: Secure a Microsoft Teams channel bot
        href: example-scenario/teams/securing-bot-teams-channel.yml
      - name: Secure research for regulated data
        href: ai-ml/architecture/secure-compute-for-research.yml
      - name: SQL Managed Instance with CMK
        href: databases/architecture/sql-managed-instance-cmk.yml
      - name: Virtual network integrated microservices
        href: example-scenario/integrated-multiservices/virtual-network-integration.yml
    - name: Solution ideas
      items:
      - name: Centralize app configuration and security
        href: solution-ideas/articles/appconfig-key-vault.yml
      - name: Multilayered protection for Azure VMs
        href: solution-ideas/articles/multilayered-protection-azure-vm.yml
      - name: Protect backend APIs
        href: solution-ideas/articles/protect-backend-apis-azure-management.yml
      - name: Threat assessments
        items:
        - name: Map threats to your IT environment
          href: solution-ideas/articles/map-threats-it-environment.yml
        - name: 'First layer of defense: Azure security'
          href: solution-ideas/articles/azure-security-build-first-layer-defense.yml
        - name: 'Second layer of defense: Defender'
          href: solution-ideas/articles/microsoft-365-defender-build-second-layer-defense.yml
        - name: Integrate Azure and Defender
          href: solution-ideas/articles/microsoft-365-defender-security-integrate-azure.yml
        - name: Microsoft Sentinel automated responses
          href: solution-ideas/articles/microsoft-sentinel-automated-response.yml
  - name: Storage
    items:
    - name: Get started
      href: guide/storage/storage-start-here.md
    - name: Guides
      items:
      - name: Storage accounts
        href: /azure/storage/common/storage-account-overview
        maintainContext: true
      - name: Security and compliance
        items:
        - name: Storage encryption for data at rest
          href: /azure/storage/common/storage-service-encryption
          maintainContext: true
        - name: Azure Policy controls for Storage
          href: /azure/storage/common/security-controls-policy
          maintainContext: true
        - name: Use private endpoints
          href: /azure/storage/common/storage-private-endpoints
          maintainContext: true
        - name: Security baseline for Azure Storage
          href: /security/benchmark/azure/baselines/storage-security-baseline
          maintainContext: true
      - name: Data redundancy
        href: /azure/storage/common/storage-redundancy
        maintainContext: true
      - name: DR and storage account failover
        href: /azure/storage/common/storage-disaster-recovery-guidance
        maintainContext: true
      - name: Azure Storage migration guidance
        href: /azure/storage/common/storage-migration-overview
        maintainContext: true
      - name: Blob storage guidance
        items:
        - name: Authorize access to blobs with Microsoft Entra ID
          href: /azure/storage/blobs/authorize-access-azure-active-directory
          maintainContext: true
        - name: Authorize access with role conditions
          href: /azure/storage/blobs/storage-auth-abac
          maintainContext: true
        - name: Data protection
          href: /azure/storage/blobs/data-protection-overview
          maintainContext: true
        - name: Security recommendations
          href: /azure/storage/blobs/security-recommendations
          maintainContext: true
        - name: Performance and scalability checklist
          href: /azure/storage/blobs/storage-performance-checklist
          maintainContext: true
      - name: Data Lake Storage guidance
        items:
        - name: Best practices
          href: /azure/storage/blobs/data-lake-storage-best-practices
          maintainContext: true
        - name: Security controls by Azure Policy
          href: /azure/data-lake-store/security-controls-policy
          maintainContext: true
      - name: File storage guidance
        items:
        - name: Planning for deployment
          href: /azure/storage/files/storage-files-planning
          maintainContext: true
        - name: Identity-based authentication
          href: /azure/storage/files/storage-files-active-directory-overview
          maintainContext: true
        - name: Networking considerations
          href: /azure/storage/files/storage-files-networking-overview
          maintainContext: true
        - name: Disaster recovery and failover
          href: /azure/storage/common/storage-disaster-recovery-guidance
          maintainContext: true
        - name: File share backup
          href: /azure/backup/azure-file-share-backup-overview
          maintainContext: true
      - name: Queue storage guidance
        items:
        - name: Authorize access with Microsoft Entra ID
          href: /azure/storage/queues/authorize-access-azure-active-directory
          maintainContext: true
        - name: Performance and scalability checklist
          href: /azure/storage/queues/storage-performance-checklist
          maintainContext: true
      - name: Table storage guidance
        items:
        - name: Authorize access with Microsoft Entra ID
          href: /azure/storage/tables/authorize-access-azure-active-directory
          maintainContext: true
        - name: Performance and scalability checklist
          href: /azure/storage/tables/storage-performance-checklist
          maintainContext: true
        - name: Design scalable and performant tables
          href: /azure/storage/tables/table-storage-design
          maintainContext: true
        - name: Design for querying
          href: /azure/storage/tables/table-storage-design-for-query
          maintainContext: true
        - name: Table design patterns
          href: /azure/storage/tables/table-storage-design-patterns
          maintainContext: true
      - name: Disk storage guidance
        items:
        - name: Choose a managed disk type
          href: /azure/virtual-machines/disks-types
          maintainContext: true
        - name: Server-side encryption
          href: /azure/virtual-machines/disk-encryption
          maintainContext: true
        - name: Disk Encryption for Linux VMs
          href: /azure/virtual-machines/linux/disk-encryption-overview
          maintainContext: true
        - name: Disk Encryption for Windows VMs
          href: /azure/virtual-machines/windows/disk-encryption-overview
          maintainContext: true
        - name: Design for high performance
          href: /azure/virtual-machines/premium-storage-performance
          maintainContext: true
        - name: Scalability and performance targets
          href: /azure/virtual-machines/disks-scalability-targets
          maintainContext: true
        - name: Create an incremental snapshot
          href: /azure/virtual-machines/disks-incremental-snapshots
          maintainContext: true
      - name: Azure NetApp Files guidance
        items:
        - name: Solution architectures
          href: /azure/azure-netapp-files/azure-netapp-files-solution-architectures
          maintainContext: true
        - name: Use ANF with Oracle Database
          href: /azure/azure-netapp-files/solutions-benefits-azure-netapp-files-oracle-database
          maintainContext: true
        - name: ANF for electronic design automation
          href: /azure/azure-netapp-files/solutions-benefits-azure-netapp-files-electronic-design-automation
          maintainContext: true
        - name: Use ANF with Virtual Desktop
          href: /azure/azure-netapp-files/solutions-windows-virtual-desktop
          maintainContext: true
        - name: Use ANF with SQL Server
          href: /azure/azure-netapp-files/solutions-benefits-azure-netapp-files-sql-server
          maintainContext: true
        - name: ANF volume group for SAP HANA
          href: /azure/azure-netapp-files/application-volume-group-introduction
          maintainContext: true
    - name: Architectures
      items:
      - name: Azure file shares in a hybrid environment
        href: hybrid/azure-file-share.yml
      - name: Azure files secured by AD DS
        href: example-scenario/hybrid/azure-files-on-premises-authentication.yml
      - name: Azure NetApp Files solutions
        items:
        - name: AKS data protection on ANF
          href: example-scenario/file-storage/data-protection-kubernetes-astra-azure-netapp-files.yml
        - name: Enterprise file shares with DR
          href: example-scenario/file-storage/enterprise-file-shares-disaster-recovery.yml
        - name: Moodle deployment with ANF
          href: example-scenario/file-storage/moodle-azure-netapp-files.yml
        - name: Oracle Database with Azure NetApp Files
          href: example-scenario/file-storage/oracle-azure-netapp-files.yml
        - name: SQL Server on VMs with ANF
          href: example-scenario/file-storage/sql-server-azure-netapp-files.yml
      - name: Hybrid file services
        href: hybrid/hybrid-file-services.yml
      - name: Minimal storage – change feed replication
        href: databases/idea/minimal-storage-change-feed-replicate-data.yml
      - name: Multi-region web app with replication
        href: solution-ideas/articles/multi-region-web-app-multi-writes-azure-table.yml
    - name: Solution ideas
      items:
      - name: HIPAA/HITRUST Health Data and AI
        href: solution-ideas/articles/security-compliance-blueprint-hipaa-hitrust-health-data-ai.yml
      - name: Media rendering
        href: solution-ideas/articles/azure-batch-rendering.yml
      - name: Medical data storage
        href: solution-ideas/articles/medical-data-storage.yml
      - name: Two-region app with Table storage failover
        href: solution-ideas/articles/multi-region-web-app-azure-table-failover.yml
  - name: Virtual Desktop
    items:
    - name: Get started
      href: guide/virtual-desktop/start-here.md
    - name: Guides
      items:
      - name: Windows 365 Azure network connection
        href: guide/virtual-desktop/windows-365-azure-network-connection.yml
      - name: Azure Virtual Desktop environment
        href: /azure/virtual-desktop/environment-setup
        maintainContext: true
      - name: Azure Virtual Desktop Agent
        href: /azure/virtual-desktop/agent-overview
        maintainContext: true
      - name: Authentication in Azure Virtual Desktop
        href: /azure/virtual-desktop/authentication
        maintainContext: true
      - name: Network connectivity
        items:
        - name: Overview
          href: /azure/virtual-desktop/network-connectivity
          maintainContext: true
        - name: RDP Shortpath
          href: /azure/virtual-desktop/shortpath
          maintainContext: true
        - name: Implement Quality of Service
          href: /azure/virtual-desktop/rdp-quality-of-service-qos
          maintainContext: true
        - name: RDP bandwidth
          href: /azure/virtual-desktop/rdp-bandwidth
          maintainContext: true
        - name: Proxy server guidelines
          href: /azure/virtual-desktop/proxy-server-support
          maintainContext: true
        - name: Connection quality
          href: /azure/virtual-desktop/connection-latency
          maintainContext: true
      - name: Multiregion BCDR for AVD
        href: example-scenario/wvd/azure-virtual-desktop-multi-region-bcdr.yml
      - name: AVD for Azure Stack HCI
        href: /azure/virtual-desktop/azure-stack-hci-overview
        maintainContext: true
      - name: FSLogix guidance
        items:
        - name: FSLogix configuration examples
          href: /fslogix/concepts-configuration-examples
        - name: FSLogix profile containers and files
          href: /azure/virtual-desktop/fslogix-containers-azure-files
          maintainContext: true
        - name: Storage FSLogix profile container
          href: /azure/virtual-desktop/store-fslogix-profile
          maintainContext: true
    - name: Architectures
      items:
      - name: Azure Virtual Desktop for the enterprise
        href: example-scenario/wvd/windows-virtual-desktop.yml
      - name: Esri ArcGIS on Azure Virtual Desktop
        href: example-scenario/data/esri-arcgis-azure-virtual-desktop.yml
      - name: Multiple Active Directory forests
        href: example-scenario/wvd/multi-forest.yml
      - name: Multiple forests with Microsoft Entra Domain Services
        href: example-scenario/wvd/multi-forest-azure-managed.yml
  - name: Web applications
    href: web-apps/index.md
- name: Industry solutions with Azure
  items:
  - name: Overview
    href: industries/overview.md
  - name: Retail
    items:
    - name: Overview
      href: industries/retail.md
    - name: Guides
      items:
      - name: Microsoft Cloud for Retail
        items:
        - name: Overview
          href: /industry/retail/overview
          maintainContext: true
        - name: Elevate the shopping experience
          href: /industry/retail/elevate-shopping-experience
          maintainContext: true
        - name: Maximize the value of your data
          href: /industry/retail/maximize-data
          maintainContext: true
        - name: Security
          href: /industry/retail/security-overview
          maintainContext: true
        - name: Compliance
          href: /industry/retail/compliance-overview
          maintainContext: true
      - name: Dynamics 365 Commerce
        items:
        - name: Commerce home page
          href: /dynamics365/commerce/
          maintainContext: true
        - name: Commerce architecture overview
          href: /dynamics365/commerce/commerce-architecture
          maintainContext: true
        - name: Authentication flows
          href: /dynamics365/commerce/arch-auth-flow
          maintainContext: true
        - name: Headless commerce architecture
          href: /dynamics365/commerce/dev-itpro/retail-server-architecture
          maintainContext: true
        - name: Commerce channel communications
          href: /dynamics365/commerce/dev-itpro/define-retail-channel-communications-cdx
          maintainContext: true
        - name: Modern POS architecture
          href: /dynamics365/commerce/dev-itpro/retail-modern-pos-architecture
          maintainContext: true
        - name: Set up Azure DevOps
          href: /dynamics365/commerce/dev-itpro/new-environments-visual-studio-teams-branch-retail-projects
          maintainContext: true
        - name: Deployment
          items:
          - name: Configure and install CSU
            href: /dynamics365/commerce/dev-itpro/retail-store-scale-unit-configuration-installation
            maintainContext: true
          - name: Configure, install, and activate MPOS
            href: /dynamics365/commerce/retail-modern-pos-device-activation
            maintainContext: true
          - name: POS device activation
            href: /dynamics365/commerce/dev-itpro/retail-device-activation
            maintainContext: true
          - name: Retail hardware station
            href: /dynamics365/commerce/retail-hardware-station-configuration-installation
            maintainContext: true
          - name: Sealed self-service components
            href: /dynamics365/commerce/dev-itpro/enhanced-mass-deployment
            maintainContext: true
          - name: Updates to cloud environments
            href: /dynamics365/fin-ops-core/dev-itpro/deployment/apply-deployable-package-system
            maintainContext: true
      - name: AI and ML in retail
        items:
        - name: Deploy AI-based footfall detection
          href: hybrid/deployments/solution-deployment-guide-retail-footfall-detection.md
        - name: Forecast bike rental demand
          href: /azure/machine-learning/tutorial-automated-ml-forecast
          maintainContext: true
        - name: Intelligent Recommendations
          items:
          - name: Overview
            href: /industry/retail/intelligent-recommendations/overview
            maintainContext: true
          - name: Architecture
            href: /industry/retail/intelligent-recommendations/architecture
            maintainContext: true
          - name: Personalized lists
            href: /industry/retail/intelligent-recommendations/personalized-recommendations
            maintainContext: true
        - name: Personalizer
          items:
          - name: Overview
            href: /azure/cognitive-services/personalizer/what-is-personalizer
            maintainContext: true
          - name: How Personalizer works
            href: /azure/cognitive-services/personalizer/how-personalizer-works
            maintainContext: true
          - name: Where to use Personalizer
            href: /azure/cognitive-services/personalizer/where-can-you-use-personalizer
            maintainContext: true
          - name: Data and privacy
            href: /azure/cognitive-services/personalizer/responsible-data-and-privacy
            maintainContext: true
      - name: IoT in retail
        items:
        - name: Digital distribution center
          href: /azure/iot-central/retail/tutorial-iot-central-digital-distribution-center
          maintainContext: true
        - name: In-store analytics checkout
          items:
          - name: Create a retail application
            href: /azure/iot-central/retail/tutorial-in-store-analytics-create-app
            maintainContext: true
          - name: Customize the operator dashboard
            href: /azure/iot-central/retail/tutorial-in-store-analytics-customize-dashboard
            maintainContext: true
          - name: Export data and visualize insights
            href: /azure/iot-central/retail/tutorial-in-store-analytics-export-data-visualize-insights
            maintainContext: true
        - name: Smart inventory management
          href: /azure/iot-central/retail/tutorial-iot-central-smart-inventory-management
          maintainContext: true
      - name: Migrate your e-commerce solution to Azure
        href: industries/retail/migrate-ecommerce-solution.md
      - name: Mixed reality in retail
        items:
        - name: Marketing and advertisement
          href: /windows/mixed-reality/enthusiast-guide/marketing-advertisement
          maintainContext: true
        - name: Immersive shopping experiences
          href: /windows/mixed-reality/enthusiast-guide/immersive-shopping
          maintainContext: true
      - name: SKU optimization for consumer brands
        href: industries/retail/sku-optimization-solution-guide.yml
      - name: Visual search in retail with Azure Cosmos DB
        href: industries/retail/visual-search-use-case-overview.yml
    - name: Architectures
      items:
      - name: All retail architectures
        href: /azure/architecture/browse/?terms=retail
      - name: AI-based footfall detection
        href: solution-ideas/articles/hybrid-footfall-detection.yml
      - name: Analyze MongoDB Atlas data
        href: example-scenario/analytics/azure-synapse-analytics-integrate-mongodb-atlas.yml
      - name: Build a real-time recommendation API
        href: reference-architectures/ai/real-time-recommendation.yml
      - name: Buy online, pick up in store (retail)
        href: example-scenario/iot/vertical-buy-online-pickup-in-store.yml
      - name: Content-based recommendation
        href: solution-ideas/articles/build-content-based-recommendation-system-using-recommender.yml
      - name: E-commerce front end
        href: example-scenario/apps/ecommerce-scenario.yml
      - name: Interactive price analytics
        href: solution-ideas/articles/interactive-price-analytics.yml
      - name: Intelligent search engine for e-commerce
        href: example-scenario/apps/ecommerce-search.yml
      - name: Magento e-commerce platform in AKS
        href: example-scenario/magento/magento-azure.yml
      - name: Optimize inventory and forecast demand
        href: example-scenario/analytics/optimize-inventory-forecast-demand.yml
      - name: Out of stock detection (retail)
        href: /hybrid/app-solutions/pattern-out-of-stock-at-edge
        maintainContext: true
      - name: Scalable order processing
        href: example-scenario/data/ecommerce-order-processing.yml
      - name: Video capture and analytics for retail
        href: solution-ideas/articles/video-analytics.yml
    - name: Datasets
      items:
      - name: OJ sales simulated
        href: /azure/open-datasets/dataset-oj-sales-simulated
        maintainContext: true
      - name: US Consumer Price Index
        items:
        - name: US Consumer Price Index
          href: /azure/open-datasets/dataset-us-consumer-price-index
          maintainContext: true
        - name: US Producer Price Index - Commodities
          href: /azure/open-datasets/dataset-us-producer-price-index-commodities
          maintainContext: true
        - name: US Producer Price Index - Industry
          href: /azure/open-datasets/dataset-us-producer-price-index-industry
          maintainContext: true
      - name: US Population
        items:
        - name: US Population by County
          href: /azure/open-datasets/dataset-us-population-county
          maintainContext: true
        - name: US Population by ZIP code
          href: /azure/open-datasets/dataset-us-population-zip
          maintainContext: true
    - name: Compliance solutions
      items:
      - name: Compliance in Cloud for Retail
        href: /industry/retail/compliance-overview
        maintainContext: true
      - name: GDPR (EU)
        items:
        - name: GDPR overview
          href: /compliance/regulatory/gdpr
          maintainContext: true
        - name: Data Subject Requests
          items:
          - name: Azure DSRs
            href: /compliance/regulatory/gdpr-dsr-azure
            maintainContext: true
          - name: Azure DevOps DSRs
            href: /compliance/regulatory/gdpr-dsr-vsts
            maintainContext: true
        - name: Breach notification
          href: /compliance/regulatory/gdpr-breach-azure-dynamics-windows
          maintainContext: true
        - name: Data controllers with Azure
          href: /compliance/regulatory/gdpr-dpia-azure
          maintainContext: true
        - name: Information protection
          href: /microsoft-365/solutions/information-protection-deploy
          maintainContext: true
        - name: Best practices with Delta Lake
          href: /azure/databricks/security/privacy/gdpr-delta
          maintainContext: true
      - name: ISO standards
        items:
        - name: ISO 22301
          href: /azure/compliance/offerings/offering-iso-22301
          maintainContext: true
        - name: ISO 27001
          href: /azure/compliance/offerings/offering-iso-27001
          maintainContext: true
        - name: ISO 27017
          href: /azure/compliance/offerings/offering-iso-27017
          maintainContext: true
        - name: ISO 27018
          href: /azure/compliance/offerings/offering-iso-27018
          maintainContext: true
      - name: SOC2 Type 2
        href: /azure/compliance/offerings/offering-soc-2
        maintainContext: true
      - name: PCI DSS
        href: /azure/compliance/offerings/offering-pci-dss
        maintainContext: true
      - name: GDPR (EU)
        href: /compliance/regulatory/gdpr
        maintainContext: true
  - name: Financial Services
    items:
    - name: Overview
      href: industries/finance.md
    - name: Guides
      items:
      - name: Microsoft Cloud for Financial Services
        items:
        - name: Overview
          href: /industry/financial-services/overview
          maintainContext: true
        - name: Security
          href: /industry/financial-services/security-overview
          maintainContext: true
        - name: Compliance
          href: /industry/financial-services/compliance-overview
          maintainContext: true
      - name: Dynamics 365 Finance and Operations
        items:
        - name: Export to Azure Data Lake overview
          href: /dynamics365/fin-ops-core/dev-itpro/data-entities/azure-data-lake-ga-version-overview
          maintainContext: true
        - name: Export in Finance and Operations apps
          href: /dynamics365/fin-ops-core/dev-itpro/data-entities/finance-data-azure-data-lake
          maintainContext: true
        - name: Change data in Azure Data Lake
          href: /dynamics365/fin-ops-core/dev-itpro/data-entities/azure-data-lake-change-feeds
          maintainContext: true
      - name: Compliance risk analysis
        href: guide/ai/compliance-risk-analysis.yml
      - name: Detect mobile bank fraud
        href: guide/ai/bank-fraud-solution.yml
      - name: Financial institutions with data mesh
        href: /azure/cloud-adoption-framework/scenarios/cloud-scale-analytics/architectures/data-mesh-scenario
        maintainContext: true
      - name: Financial services risk lifecycle
        href: industries/finance/financial-risk-model.md
      - name: Risk grid computing in banking
        href: industries/finance/risk-grid-banking-overview.yml
      - name: Risk grid computing solution
        href: industries/finance/risk-grid-banking-solution-guide.yml
      - name: Big compute for financial risk modeling
        href: guide/architecture-styles/big-compute.yml
      - name: Actuarial risk analysis
        href: industries/finance/actuarial-risk-analysis-financial-model.yml
    - name: Architectures
      items:
      - name: All finance architectures
        href: /azure/architecture/browse/?terms=finance
      - name: Automate document processing
        href: example-scenario/ai/automate-document-processing-azure-form-recognizer.yml
      - name: Banking system cloud transformation
        href: example-scenario/banking/banking-system-cloud-transformation.yml
      - name: Decentralized trust between banks
        href: example-scenario/apps/decentralized-trust.yml
      - name: Finance management using MySQL
        href: solution-ideas/articles/finance-management-apps-using-azure-database-for-mysql.yml
      - name: Finance management using PostgreSQL
        href: solution-ideas/articles/finance-management-apps-using-azure-database-for-postgresql.yml
      - name: Host a Murex MX.3 workload on Azure using Oracle
        href: example-scenario/finance/murex-mx3-azure.yml
      - name: Host FSI workloads using Azure Batch
        href: example-scenario/batch/fsi-workloads-using-batch.yml
      - name: Location-based conditional access control
        href: example-scenario/financial/location-based-access.yml
      - name: Modernize mainframe & midrange data
        href: example-scenario/mainframe/modernize-mainframe-data-to-azure.yml
      - name: Patterns and implementations in banking
        href: example-scenario/banking/patterns-and-implementations.yml
      - name: Real-time fraud detection
        href: example-scenario/data/fraud-detection.yml
      - name: Replicate and sync mainframe data
        href: reference-architectures/migration/sync-mainframe-data-with-azure.yml
      - name: Scale regulated AI and ML in finance
        href: example-scenario/ai/scale-ai-and-machine-learning-in-regulated-industries.yml
      - name: SWIFT on Azure
        items:
        - name: SWIFT Alliance Connect Virtual
          href: example-scenario/finance/swift-on-azure-vsrx.yml
        - name: SWIFT Alliance Lite2
          href: example-scenario/finance/swift-alliance-lite2-on-azure.yml
        - name: SWIFT Alliance Cloud
          href: example-scenario/finance/swift-alliance-cloud-on-azure.yml
        - name: SWIFT Alliance Access
          href: example-scenario/finance/swift-alliance-access-vsrx-on-azure.yml
        - name: SWIFT Alliance Message Hub
          href: example-scenario/finance/swift-alliance-messaging-hub-vsrx.yml
        - name: SWIFT Alliance Remote Gateway with Alliance Connect Virtual
          href: example-scenario/finance/swift-alliance-remote-gateway-with-alliance-connect-virtual-gateway.yml
    - name: Datasets
      items:
      - name: US Consumer Price Index
        items:
        - name: US Consumer Price Index
          href: /azure/open-datasets/dataset-us-consumer-price-index
          maintainContext: true
        - name: US Producer Price Index - Commodities
          href: /azure/open-datasets/dataset-us-producer-price-index-commodities
          maintainContext: true
        - name: US Producer Price Index - Industry
          href: /azure/open-datasets/dataset-us-producer-price-index-industry
          maintainContext: true
      - name: US Employment
        items:
        - name: US Labor Force Statistics
          href: /azure/open-datasets/dataset-us-labor-force
          maintainContext: true
        - name: US Local Area Unemployment
          href: /azure/open-datasets/dataset-us-local-unemployment
          maintainContext: true
        - name: US National Employment Hours
          href: /azure/open-datasets/dataset-us-national-employment-earnings
          maintainContext: true
        - name: US State Employment Hours
          href: /azure/open-datasets/dataset-us-state-employment-earnings
          maintainContext: true
      - name: US Population
        items:
        - name: US Population by County
          href: /azure/open-datasets/dataset-us-population-county
          maintainContext: true
        - name: US Population by ZIP code
          href: /azure/open-datasets/dataset-us-population-zip
          maintainContext: true
    - name: Compliance solutions
      items:
      - name: FFIEC
        href: /compliance/regulatory/offering-ffiec-us
        maintainContext: true
      - name: FINRA 4511
        href: /compliance/regulatory/offering-finra-4511
        maintainContext: true
      - name: IRS 1075
        items:
        - name: IRS 1075 overview
          href: /azure/compliance/offerings/offering-irs-1075
          maintainContext: true
        - name: IRS 1075 regulatory compliance
          href: /azure/governance/policy/samples/irs-1075-sept2016
          maintainContext: true
      - name: Microsoft 365 financial services
        href: /microsoft-365/solutions/financial-services-secure-collaboration
        maintainContext: true
      - name: PCI 3DS
        href: /azure/compliance/offerings/offering-pci-3ds
        maintainContext: true
      - name: PCI DSS
        items:
        - name: PCI DSS overview
          href: /azure/compliance/offerings/offering-pci-dss
          maintainContext: true
        - name: PCI DSS 3.2.1 regulatory compliance
          href: /azure/governance/policy/samples/pci-dss-3-2-1
          maintainContext: true
        - name: AKS regulated cluster for PCI
          href: /azure/architecture/reference-architectures/containers/aks-pci/aks-pci-ra-code-assets
        - name: AKS regulated - Protect cardholder data
          href: /azure/architecture/reference-architectures/containers/aks-pci/aks-pci-data
      - name: SEC
        items:
        - name: SEC 17a-4
          href: /compliance/regulatory/offering-sec-17a-4
          maintainContext: true
        - name: SEC Regulation SCI
          href: /azure/compliance/offerings/offering-sec-reg-sci-us
          maintainContext: true
      - name: SWIFT CSP v2020 blueprint
        items:
        - name: Overview
          href: /azure/governance/blueprints/samples/swift-2020/index
          maintainContext: true
        - name: Control mapping
          href: /azure/governance/blueprints/samples/swift-2020/control-mapping
          maintainContext: true
        - name: Deployment
          href: /azure/governance/blueprints/samples/swift-2020/deploy
          maintainContext: true
  - name: Healthcare
    items:
    - name: Overview
      href: industries/healthcare.md
    - name: Guides
      items:
      - name: Azure Health Data Services architecture
        href: guide/data/azure-health-data-services.yml
    - name: Architectures
      items:
      - name: All healthcare architectures
        href: /azure/architecture/browse/?terms=healthcare
      - name: Analysis using text analytics for health and Azure OpenAI
        href: example-scenario/healthcare/analyze-recordings-text-analytics-azure-openai.yml
      - name: Analyze observational patient data
        href: example-scenario/digital-health/patient-data-ohdsi-omop-cdm.yml
      - name: Build a telehealth system with Azure
        href: example-scenario/apps/telehealth-system.yml
      - name: Clinical insights with Cloud for Healthcare
        href: example-scenario/mch-health/medical-data-insights.yml
      - name: Confidential computing for healthcare
        href: example-scenario/confidential/healthcare-inference.yml
      - name: Consumer health portal on Azure
        href: example-scenario/digital-health/health-portal.yml
      - name: Donor-patient cross matching
        href: example-scenario/machine-learning/donor-patient-cross-match.yml
      - name: Health data consortium
        href: example-scenario/data/azure-health-data-consortium.yml
      - name: Implement risk prediction for surgeries
        href: example-scenario/ai/risk-stratification-surgery.yml
      - name: Ingest and store medical data
        href: example-scenario/data/medical-data-ingestion.yml
      - name: Population health management
        href: solution-ideas/articles/population-health-management-for-healthcare.yml
      - name: Predict hospital readmissions with ML
        href: example-scenario/ai/predict-hospital-readmissions-machine-learning.yml
      - name: Predict patient length of stay and flow
        href: example-scenario/digital-health/predict-patient-length-of-stay.yml
      - name: Precision medicine pipeline
        href: example-scenario/precision-medicine/genomic-analysis-reporting.yml
      - name: Remote patient monitoring
        href: example-scenario/digital-health/remote-patient-monitoring.yml
      - name: Virtual network for patient records
        href: example-scenario/integrated-multiservices/virtual-network-integration.yml
      - name: Virtual visits with Cloud for Healthcare
        href: example-scenario/mch-health/virtual-health-mch.yml
    - name: Datasets
      items:
      - name: COVID-19 data lake
        items:
        - name: Bing COVID-19 data
          href: /azure/open-datasets/dataset-bing-covid-19
          maintainContext: true
        - name: COVID Tracking project
          href: /azure/open-datasets/dataset-covid-tracking
          maintainContext: true
        - name: ECDC COVID-19 cases
          href: /azure/open-datasets/dataset-ecdc-covid-cases
          maintainContext: true
        - name: Oxford COVID-19 Government Response
          href: /azure/open-datasets/dataset-oxford-covid-government-response-tracker
          maintainContext: true
      - name: COVID-19 Open Research
        href: /azure/open-datasets/dataset-covid-19-open-research
        maintainContext: true
      - name: Diabetes dataset
        href: /azure/open-datasets/dataset-diabetes
        maintainContext: true
      - name: Genomics data lake
        items:
        - name: 1000 Genomes
          href: /azure/open-datasets/dataset-1000-genomes
          maintainContext: true
        - name: ClinVar annotations
          href: /azure/open-datasets/dataset-clinvar-annotations
          maintainContext: true
        - name: ENCODE DNA elements
          href: /azure/open-datasets/dataset-encode
          maintainContext: true
        - name: GATK Resource Bundle
          href: /azure/open-datasets/dataset-gatk-resource-bundle
          maintainContext: true
        - name: Genome Aggregation
          href: /azure/open-datasets/dataset-gnomad
          maintainContext: true
        - name: Human Reference Genomes
          href: /azure/open-datasets/dataset-human-reference-genomes
          maintainContext: true
        - name: Illumina Platinum Genomes
          href: /azure/open-datasets/dataset-illumina-platinum-genomes
          maintainContext: true
        - name: 'OpenCravat: Analysis of Variants'
          href: /azure/open-datasets/dataset-open-cravat
          maintainContext: true
        - name: 'SnpEff: Genomic variants'
          href: /azure/open-datasets/dataset-snpeff
          maintainContext: true
    - name: Compliance solutions
      items:
      - name: EPCS (US)
        href: /azure/compliance/offerings/offering-epcs-us
        maintainContext: true
      - name: FDA 21
        href: /azure/compliance/offerings/offering-gxp
        maintainContext: true
      - name: HIPAA and HITRUST
        items:
        - name: HIPAA (US) overview
          href: /azure/compliance/offerings/offering-hipaa-us
          maintainContext: true
        - name: HITRUST overview
          href: /azure/compliance/offerings/offering-hitrust
          maintainContext: true
        - name: HIPAA/HITRUST compliant health data
          href: solution-ideas/articles/security-compliance-blueprint-hipaa-hitrust-health-data-ai.yml
        - name: HIPAA HITRUST 9.2 compliance
          href: /azure/governance/policy/samples/hipaa-hitrust-9-2
          maintainContext: true
      - name: MARS-E (US)
        href: /azure/compliance/offerings/offering-mars-e-us
        maintainContext: true
  - name: Government
    items:
    - name: Overview
      href: industries/government.md
    - name: Guides
      items:
      - name: Compare Azure Government and Azure
        href: /azure/azure-government/compare-azure-government-global-azure
        maintainContext: true
      - name: Dynamics 365 government accelerator
        items:
        - name: Overview
          href: /dynamics365/industry/accelerators/government-overview
          maintainContext: true
        - name: Configure the accelerator
          href: /dynamics365/industry/accelerators/government-configure
          maintainContext: true
      - name: Considerations for naming resources
        href: /azure/azure-government/documentation-government-concept-naming-resources
        maintainContext: true
      - name: IoT scenarios
        items:
        - name: Connected waste management
          href: /azure/iot-central/government/tutorial-connected-waste-management
          maintainContext: true
        - name: Secure worldwide public sector
          href: /azure/azure-government/documentation-government-overview-wwps
          maintainContext: true
        - name: Water consumption monitoring
          href: /azure/iot-central/government/tutorial-water-consumption-monitoring
          maintainContext: true
        - name: Water quality monitoring
          href: /azure/iot-central/government/tutorial-water-quality-monitoring
          maintainContext: true
      - name: Development
        items:
        - name: Azure Government developer guide
          href: /azure/azure-government/documentation-government-developer-guide
          maintainContext: true
        - name: Storage on Azure Government
          href: /azure/azure-government/documentation-government-get-started-connect-to-storage
          maintainContext: true
        - name: AI on Azure Government
          href: /azure/azure-government/documentation-government-cognitiveservices
          maintainContext: true
        - name: SSMS on Azure Government
          href: /azure/azure-government/documentation-government-connect-ssms
          maintainContext: true
      - name: Security
        items:
        - name: Security for Azure Government
          href: /azure/azure-government/documentation-government-plan-security
          maintainContext: true
        - name: Impact Level 5 isolation
          href: /azure/azure-government/documentation-government-impact-level-5
          maintainContext: true
        - name: Secure isolation
          href: /azure/azure-government/azure-secure-isolation-guidance
          maintainContext: true
        - name: Secure Azure computing
          href: /azure/azure-government/compliance/secure-azure-computing-architecture
          maintainContext: true
      - name: Identity
        items:
        - name: Identity for Azure Government
          href: /azure/azure-government/documentation-government-plan-identity
          maintainContext: true
        - name: Integrate Microsoft Entra authentication
          href: /azure/azure-government/documentation-government-aad-auth-qs
          maintainContext: true
      - name: Deployment
        items:
        - name: Deploy with Azure Pipelines
          href: /azure/azure-government/connect-with-azure-pipelines
          maintainContext: true
        - name: ASE with DISA CAP
          href: /azure/azure-government/documentation-government-ase-disa-cap
          maintainContext: true
      - name: Management
        items:
        - name: Azure Monitor logs
          href: /azure/azure-government/documentation-government-manage-oms
          maintainContext: true
        - name: Marketplace
          href: /azure/azure-government/documentation-government-manage-marketplace
          maintainContext: true
    - name: Architectures
      items:
      - name: All government architectures
        href: /azure/architecture/browse/?terms=government
      - name: Azure Automation for hybrid
        href: hybrid/azure-automation-hybrid.yml
      - name: Azure Automation update management
        href: hybrid/azure-update-mgmt.yml
      - name: Azure Virtual Desktop for the enterprise
        href: example-scenario/wvd/windows-virtual-desktop.yml
      - name: Computer forensics chain of custody
        href: example-scenario/forensics/index.yml
      - name: Hybrid security monitoring in Azure
        href: hybrid/hybrid-security-monitoring.yml
    - name: Datasets
      items:
      - name: MNIST handwritten digits
        href: /azure/open-datasets/dataset-mnist
        maintainContext: true
      - name: Public Holidays
        href: /azure/open-datasets/dataset-public-holidays
        maintainContext: true
      - name: Safety data
        items:
        - name: Boston Safety Data
          href: /azure/open-datasets/dataset-boston-safety
          maintainContext: true
        - name: Chicago Safety Data
          href: /azure/open-datasets/dataset-chicago-safety
          maintainContext: true
        - name: New York City Safety Data
          href: /azure/open-datasets/dataset-new-york-city-safety
          maintainContext: true
        - name: San Francisco Safety Data
          href: /azure/open-datasets/dataset-san-francisco-safety
          maintainContext: true
        - name: Seattle Safety Data
          href: /azure/open-datasets/dataset-seattle-safety
          maintainContext: true
      - name: US Labor Force
        href: /azure/open-datasets/dataset-us-labor-force
        maintainContext: true
      - name: US Population
        items:
        - name: US Population by County
          href: /azure/open-datasets/dataset-us-population-county
          maintainContext: true
        - name: US Population by ZIP code
          href: /azure/open-datasets/dataset-us-population-zip
          maintainContext: true
    - name: Compliance solutions
      items:
      - name: General compliance
        items:
        - name: Azure Government compliance
          href: /azure/azure-government/documentation-government-plan-compliance
          maintainContext: true
        - name: Services compliance scope
          href: /azure/azure-government/compliance/azure-services-in-fedramp-auditscope
          maintainContext: true
        - name: Azure Security Benchmark
          href: /azure/governance/policy/samples/gov-azure-security-benchmark
          maintainContext: true
        - name: Compliance export controls
          href: /azure/azure-government/documentation-government-overview-itar
          maintainContext: true
      - name: CIS Azure Foundations
        href: /azure/governance/policy/samples/gov-cis-azure-1-3-0
        maintainContext: true
      - name: CJIS
        href: /azure/compliance/offerings/offering-cjis
        maintainContext: true
      - name: DoD
        items:
        - name: DoD overview
          href: /azure/azure-government/documentation-government-overview-dod
          maintainContext: true
        - name: DoD IL2
          href: /azure/compliance/offerings/offering-dod-il2
          maintainContext: true
        - name: DoD IL4
          href: /azure/compliance/offerings/offering-dod-il4
          maintainContext: true
        - name: DoD IL4 Regulatory Compliance built-in
          href: /azure/governance/policy/samples/gov-dod-impact-level-4
          maintainContext: true
        - name: DoD IL5
          href: /azure/compliance/offerings/offering-dod-il5
          maintainContext: true
        - name: DoD IL5 Regulatory Compliance built-in
          href: /azure/governance/policy/samples/gov-dod-impact-level-5
          maintainContext: true
        - name: DoD IL6
          href: /azure/compliance/offerings/offering-dod-il6
          maintainContext: true
      - name: DoE 10 CFR Part 810
        href: /azure/compliance/offerings/offering-doe-10-cfr-part-810
        maintainContext: true
      - name: EAR
        href: /azure/compliance/offerings/offering-ear
        maintainContext: true
      - name: FedRAMP
        items:
        - name: FedRAMP overview
          href: /azure/compliance/offerings/offering-fedramp
          maintainContext: true
        - name: FedRAMP high compliance
          href: /azure/governance/policy/samples/fedramp-high
          maintainContext: true
        - name: FedRAMP moderate compliance
          href: /azure/governance/policy/samples/fedramp-moderate
          maintainContext: true
        - name: Compliance with FedRAMP ATO
          href: /azure/azure-government/compliance/documentation-accelerate-compliance
          maintainContext: true
      - name: IRS 1075
        items:
        - name: IRS 1075 overview
          href: /azure/compliance/offerings/offering-irs-1075
          maintainContext: true
        - name: IRS 1075 regulatory compliance
          href: /azure/governance/policy/samples/gov-irs-1075-sept2016
          maintainContext: true
      - name: ISO 27001:2013
        href: /azure/governance/policy/samples/gov-iso-27001
        maintainContext: true
      - name: ITAR
        href: /azure/compliance/offerings/offering-itar
        maintainContext: true
      - name: JSIG
        href: /azure/compliance/offerings/offering-jsig
        maintainContext: true
      - name: NDAA
        href: /azure/compliance/offerings/offering-ndaa-section-889
        maintainContext: true
      - name: NIST
        items:
        - name: NIST SP 800-53 Rev. 4
          href: /azure/governance/policy/samples/nist-sp-800-53-r4
          maintainContext: true
        - name: NIST SP 800-53 Rev. 5
          href: /azure/governance/policy/samples/nist-sp-800-53-r5
          maintainContext: true
        - name: NIST 800-63
          href: /azure/compliance/offerings/offering-nist-800-63
          maintainContext: true
        - name: NIST 800-171
          items:
          - name: Overview
            href: /azure/compliance/offerings/offering-nist-800-171
            maintainContext: true
          - name: Regulatory compliance
            href: /azure/governance/policy/samples/nist-sp-800-171-r2
            maintainContext: true
        - name: NIST CSF
          href: /azure/compliance/offerings/offering-nist-csf
          maintainContext: true
      - name: StateRAMP
        href: /azure/compliance/offerings/offering-stateramp
        maintainContext: true
      - name: TIC solutions
        href: /azure/azure-government/compliance/compliance-tic
        maintainContext: true
  - name: Manufacturing
    items:
    - name: Overview
      href: industries/manufacturing.md
    - name: Guides
      items:
      - name: HPC for manufacturing
        href: industries/manufacturing/compute-manufacturing-overview.yml
      - name: AI and ML scenarios
        items:
        - name: Machine teaching for manufacturing
          href: solution-ideas/articles/machine-teaching.yml
        - name: MLOps to upscale ML lifecycle
          href: ai-ml/guide/mlops-technical-paper.yml
        - name: Predictive maintenance in manufacturing
          href: industries/manufacturing/predictive-maintenance-overview.yml
        - name: Predictive maintenance solution
          href: industries/manufacturing/predictive-maintenance-solution.yml
      - name: IoT scenarios
        items:
        - name: Azure Sphere scenarios
          items:
          - name: Cloud-configuration tasks
            href: /azure-sphere/hardware/cloud-configuration-tasks
            maintainContext: true
          - name: Factory-floor tasks
            href: /azure-sphere/hardware/factory-floor-tasks
            maintainContext: true
          - name: Guardian modules
            href: /azure-sphere/hardware/guardian-modules
            maintainContext: true
          - name: Manufacturing connected devices
            href: /azure-sphere/hardware/manufacturing-guide
            maintainContext: true
          - name: Manufacturing preparation
            href: /azure-sphere/hardware/manufacturing-preparation-tasks
            maintainContext: true
          - name: Radio Frequency tools
            href: /azure-sphere/hardware/rf-tools
            maintainContext: true
        - name: IoT Central scenarios
          items:
          - name: Connected logistics application
            href: /azure/iot-central/retail/tutorial-iot-central-connected-logistics
            maintainContext: true
          - name: Digital distribution center
            href: /azure/iot-central/retail/tutorial-iot-central-digital-distribution-center
            maintainContext: true
          - name: Micro-fulfillment center
            href: /azure/iot-central/retail/tutorial-micro-fulfillment-center
            maintainContext: true
        - name: Enable machine learning inference
          href: guide/iot/machine-learning-inference-iot-edge.yml
        - name: Industrial IoT
          items:
          - name: Overview
            href: /azure/industrial-iot/overview-what-is-industrial-iot
            maintainContext: true
          - name: Industrial IoT analytics
            href: guide/iiot-guidance/iiot-architecture.yml
          - name: Deploy the IIoT platform
            href: /azure/industrial-iot/tutorial-deploy-industrial-iot-platform
            maintainContext: true
      - name: Mixed reality - Prototyping
        href: /windows/mixed-reality/enthusiast-guide/prototyping-manufacturing
        maintainContext: true
      - name: Manufacturing Windows engineering
        href: /windows-hardware/manufacture/desktop/manufacturing-windows-engineering-guide
        maintainContext: true
    - name: Architectures
      items:
      - name: All manufacturing architectures
        href: /azure/architecture/browse/?terms=manufacturing
      - name: Siemens Teamcenter
        items:
        - name: Teamcenter baseline architecture
          href: example-scenario/manufacturing/teamcenter-baseline.yml
        - name: Teamcenter with Azure NetApp Files
          href: example-scenario/manufacturing/teamcenter-plm-netapp-files.yml
      - name: Anomaly detection for conveyor belts
        href: example-scenario/ai/real-time-anomaly-detection-conveyor-belt.yml
      - name: Anomaly detector process
        href: solution-ideas/articles/anomaly-detector-process.yml
      - name: Automated fab scheduling and dispatching
        href: example-scenario/manufacturing/fab-scheduling-azure.yml
      - name: Batch integration in a factory
        href: example-scenario/iot/batch-integration-azure-data-factory-digital-twins.yml
      - name: CAE simulations for manufacturing
        href: example-scenario/hpc/hpc-run-cae-simulations.yml
      - name: Computer vision for manufacturing
        href: reference-architectures/ai/end-to-end-smart-factory.yml
      - name: Condition monitoring
        href: solution-ideas/articles/condition-monitoring.yml
      - name: Connected factory hierarchy service
        href: solution-ideas/articles/connected-factory-hierarchy-service.yml
      - name: Connected factory signal pipeline
        href: example-scenario/iot/connected-factory-signal-pipeline.yml
      - name: IoT and data analytics in manufacturing
        href: example-scenario/data/big-data-with-iot.yml
      - name: IoT Edge safety and maintenance system
        href: example-scenario/predictive-maintenance/iot-predictive-maintenance.yml
      - name: Low-latency network for manufacturing
        href: solution-ideas/articles/low-latency-network.yml
      - name: Quality assurance
        href: solution-ideas/articles/quality-assurance.yml
      - name: Real-time asset tracking and management
        href: solution-ideas/articles/real-time-asset-tracking-mgmt-iot-central.yml
      - name: Supply chain track and trace
        href: solution-ideas/articles/supply-chain-track-and-trace.yml
      - name: Tiered data for manufacturing
        href: example-scenario/hybrid/hybrid-tiered-data-analytics.yml
        maintainContext: true
    - name: Compliance solutions
      items:
      - name: GDPR (EU)
        href: /compliance/regulatory/gdpr
        maintainContext: true
      - name: GxP
        href: /compliance/regulatory/offering-gxp
        maintainContext: true
      - name: ISO 27018
        href: /azure/compliance/offerings/offering-iso-27018
        maintainContext: true
      - name: ITAR
        href: /azure/compliance/offerings/offering-itar
        maintainContext: true
    - name: Solution ideas
      items:
      - name: Customer order forecasting
        href: solution-ideas/articles/next-order-forecasting.yml
      - name: Azure 5G split core shop floor network
        href: solution-ideas/articles/private-network-split-core-manufacture.yml
  - name: Energy and Environment
    items:
    - name: Overview
      href: industries/energy-environment.md
    - name: Guides
      items:
      - name: Microsoft Cloud for Sustainability
        href: /industry/sustainability/overview
        maintainContext: true
      - name: Sustainability outcomes and benefits
        href: /azure/cloud-adoption-framework/strategy/business-outcomes/sustainability
        maintainContext: true
      - name: Big compute for oil exploration
        href: guide/architecture-styles/big-compute.yml
      - name: IoT scenarios
        items:
        - name: Connected waste management
          href: /azure/iot-central/government/tutorial-connected-waste-management
          maintainContext: true
        - name: Smart meter energy monitoring
          href: /azure/iot-central/energy/tutorial-smart-meter-app
          maintainContext: true
        - name: Solar panel monitoring
          href: /azure/iot-central/energy/tutorial-solar-panel-app
          maintainContext: true
        - name: Water consumption monitoring
          href: /azure/iot-central/government/tutorial-water-consumption-monitoring
          maintainContext: true
        - name: Water quality monitoring
          href: /azure/iot-central/government/tutorial-water-quality-monitoring
          maintainContext: true
    - name: Architectures
      items:
      - name: All energy and environment architectures
        href: /azure/architecture/browse/?terms=energy
      - name: Environmental monitoring
        href: solution-ideas/articles/environment-monitoring-and-supply-chain-optimization.yml
      - name: Geospatial data processing and analytics
        href: example-scenario/data/geospatial-data-processing-analytics-azure.yml
      - name: IoT Edge data processing - Monitor oil rigs
        href: solution-ideas/articles/data-storage-edge.yml
      - name: Mining equipment monitoring
        href: solution-ideas/articles/monitor-mining-equipment.yml
      - name: Oil and gas tank level forecasting
        href: solution-ideas/articles/oil-and-gas-tank-level-forecasting.yml
      - name: Project 15 sustainability
        href: solution-ideas/articles/project-15-iot-sustainability.yml
      - name: Run CFD simulations
        href: example-scenario/infrastructure/hpc-cfd.yml
      - name: Run reservoir simulations
        href: example-scenario/infrastructure/reservoir-simulation.yml
    - name: Compliance solutions
      items:
      - name: NERC (US) overview
        href: /azure/compliance/offerings/offering-nerc
        maintainContext: true
    - name: Solution ideas
      items:
      - name: Energy supply optimization
        href: solution-ideas/articles/energy-supply-optimization.yml
      - name: Energy demand forecasting
        href: solution-ideas/articles/forecast-energy-power-demand.yml
  - name: Telecommunications
    items:
    - name: Overview
      href: industries/telecommunications.md
    - name: Guides
      items:
      - name: Deploy private 5G networks
        items:
        - name: Overview
          href: industries/telecommunications/deploy-private-mobile-network.md
        - name: Build a private 5G network
          href: industries/telecommunications/build-private-5g-network.md
      - name: Dynamics 365 telecommunications
        items:
        - name: Overview
          href: /dynamics365/industry/accelerators/telecommunications-overview
          maintainContext: true
        - name: Configure for Azure Maps
          href: /dynamics365/industry/accelerators/telecommunications-configure
          maintainContext: true
      - name: Private multi-access edge compute
        items:
        - name: Overview
          href: /azure/private-multi-access-edge-compute-mec/overview
          maintainContext: true
        - name: Partner services
          href: /azure/private-multi-access-edge-compute-mec/partner-programs
          maintainContext: true
        - name: Fusion Core
          href: /azure/private-multi-access-edge-compute-mec/metaswitch-fusion-core-overview
          maintainContext: true
        - name: Affirmed Private Network Service
          href: /azure/private-multi-access-edge-compute-mec/affirmed-private-network-service-overview
          maintainContext: true
      - name: Azure Network Function Manager
        href: /azure/network-function-manager/overview
        maintainContext: true
    - name: Architectures
      items:
      - name: All telecommunications architectures
        href: /azure/architecture/browse/?terms=telecommunications
      - name: Carrier-grade example solution
        href: industries/telecommunications/carrier-grade.yml
      - name: Geospatial analysis for telecommunications
        href: example-scenario/data/geospatial-analysis-telecommunications-industry.yml
      - name: Low-latency network connections
        href: /azure/architecture/solution-ideas/articles/low-latency-network
      - name: Public MEC deployment
        href: example-scenario/hybrid/public-multi-access-edge-compute-deployment.yml
      - name: Public MEC high availability
        href: example-scenario/hybrid/multi-access-edge-compute-ha.yml
    - name: Compliance solutions
      items:
      - name: GSMA overview
        href: /azure/compliance/offerings/offering-gsma
        maintainContext: true
  - name: Automotive, Mobility, and Transportation
    items:
    - name: Overview
      href: industries/automotive.md
    - name: Guides
      items:
      - name: Autonomous Vehicle Operations design guide
        href: /azure/architecture/guide/machine-learning/avops-design-guide
      - name: Autonomous Vehicle Operations solution idea
        href: /azure/architecture/solution-ideas/articles/avops-architecture
      - name: Dynamics 365 automotive accelerator
        href: /dynamics365/industry/accelerators/automotive
        maintainContext: true
      - name: Azure Maps guidance
        items:
        - name: Azure Maps traffic coverage
          href: /azure/azure-maps/traffic-coverage
          maintainContext: true
        - name: Vehicle consumption model
          href: /azure/azure-maps/consumption-model
          maintainContext: true
        - name: Best practices for Route Service
          href: /azure/azure-maps/how-to-use-best-practices-for-routing
          maintainContext: true
      - name: Move NYC Taxi data with SSIS
        href: data-science-process/move-data-to-azure-blob-using-ssis.md
      - name: Single sign on for car park management
        href: /azure/active-directory/saas-apps/parkalot-car-park-management-tutorial
        maintainContext: true
    - name: Architectures
      items:
      - name: All automotive architectures
        href: /azure/architecture/browse/?terms=automotive
      - name: Automated guided vehicles fleet control
        href: example-scenario/iot/automated-guided-vehicles-fleet-control.yml
      - name: Automotive connected fleets
        href: industries/automotive/automotive-connected-fleets.yml
      - name: Automotive test data analytics
        href: industries/automotive/automotive-telemetry-analytics.yml
      - name: DataOps for autonomous vehicle operations
        href: example-scenario/automotive/autonomous-vehicle-operations-dataops.yml
      - name: IoT Edge railroad maintenance and safety
        href: /azure/architecture/example-scenario/predictive-maintenance/iot-predictive-maintenance
      - name: Machine teaching for autonomous vehicles
        href: solution-ideas/articles/autonomous-systems.yml
      - name: Predictive insights with vehicle telematics
        href: solution-ideas/articles/predictive-insights-with-vehicle-telematics.yml
      - name: Process vehicle data using IoT
        href: example-scenario/data/realtime-analytics-vehicle-iot.yml
      - name: Real-time asset tracking for vehicles
        href: solution-ideas/articles/real-time-asset-tracking-mgmt-iot-central.yml
      - name: Real-time ML to estimate a car's value
        href: example-scenario/ai/deploy-real-time-machine-learning-model-application-ui.yml
      - name: Run CFD simulations
        href: example-scenario/infrastructure/hpc-cfd.yml
      - name: Software-defined vehicle DevOps toolchain
        href: industries/automotive/software-defined-vehicle-reference-architecture.yml
    - name: Datasets
      items:
      - name: NYC Taxi
        items:
        - name: NYC Taxi - yellow records
          href: /azure/open-datasets/dataset-taxi-yellow
          maintainContext: true
        - name: NYC Taxi - green records
          href: /azure/open-datasets/dataset-taxi-green
          maintainContext: true
        - name: NYC Taxi - for-hire vehicles
          href: /azure/open-datasets/dataset-taxi-for-hire-vehicle
          maintainContext: true
      - name: TartanAir AirSim
        href: /azure/open-datasets/dataset-tartanair-simulation
        maintainContext: true
    - name: Compliance solutions
      items:
      - name: TISAX overview
        href: /azure/compliance/offerings/offering-tisax
        maintainContext: true
  - name: Education
    items:
    - name: Overview
      href: industries/education.md
    - name: Guides
      items:
      - name: Azure Education Hub
        items:
        - name: Overview
          href: /azure/education-hub/about-education-hub
          maintainContext: true
        - name: Create a lab with REST APIs
          href: /azure/education-hub/create-lab-education-hub
          maintainContext: true
        - name: Azure Dev Tools for Teaching
          href: /azure/education-hub/azure-dev-tools-teaching/about-program
          maintainContext: true
      - name: Dynamics 365 education accelerator
        items:
        - name: Overview
          href: /dynamics365/industry/accelerators/edu-overview
          maintainContext: true
        - name: Higher education
          href: /dynamics365/industry/accelerators/hied
          maintainContext: true
        - name: K-12 education
          maintainContext: true
        - name: Configure portals
          href: /dynamics365/industry/accelerators/edu-k12
          maintainContext: true
      - name: Identity for education
        items:
        - name: Microsoft Entra ID for education
          href: /microsoft-365/education/deploy/intro-azure-active-directory
          maintainContext: true
        - name: Multi-tenant for academic institutions
          href: /microsoft-365/education/deploy/design-multi-tenant-architecture
          maintainContext: true
        - name: Design a tenant configuration
          href: /microsoft-365/education/deploy/design-tenant-configurations
          maintainContext: true
        - name: Design authentication and credentials
          href: /microsoft-365/education/deploy/design-credential-authentication-strategies
          maintainContext: true
        - name: Design an account strategy
          href: /microsoft-365/education/deploy/design-account-strategy
          maintainContext: true
        - name: Design identity governance
          href: /microsoft-365/education/deploy/design-identity-governance
          maintainContext: true
      - name: Mixed reality scenarios
        items:
        - name: Immersive education
          href: /windows/mixed-reality/enthusiast-guide/immersive-education
          maintainContext: true
        - name: Training and simulation
          href: /windows/mixed-reality/enthusiast-guide/training-simulation
          maintainContext: true
        - name: Virtual museums and exhibits
          href: /windows/mixed-reality/enthusiast-guide/virtual-museums
          maintainContext: true
    - name: Architectures
      items:
      - name: All education architectures
        href: /azure/architecture/browse/?terms=education
      - name: Create smart campuses
        href: example-scenario/iot/smart-places.yml
      - name: Governance of Teams guest users
        href: example-scenario/governance/governance-teams-guest-users.yml
      - name: Knowledge mining for content research
        href: solution-ideas/articles/content-research.yml
      - name: Moodle deployment with NetApp Files
        href: example-scenario/file-storage/moodle-azure-netapp-files.yml
      - name: Predict student attrition
        href: example-scenario/ai/student-attrition-prediction.yml
      - name: Secure research for regulated data
        href: ai-ml/architecture/secure-compute-for-research.yml
      - name: Scalable secure open source Capture the Flag (CTF)
        href: example-scenario/apps/capture-the-flag-platform-on-azure-paas.yml
      - name: Teacher-provisioned virtual labs in Azure
        href: example-scenario/devops/teacher-provisioned-virtual-labs-azure.yml
      - name: Training and guidance with mixed reality
        href: solution-ideas/articles/training-and-procedural-guidance-powered-by-mixed-reality.yml
    - name: Compliance solutions
      items:
      - name: FERPA overview
        href: /compliance/regulatory/offering-ferpa
        maintainContext: true
  - name: Nonprofit
    items:
    - name: Azure subscription for nonprofits
      href: /azure/industry/training-services/microsoft-community-training/infrastructure-management/install-your-platform-instance/setup-platform-instance-on-azure-subscription-for-nonprofits
      maintainContext: true
    - name: Microsoft Cloud for Nonprofit
      items:
      - name: Overview
        href: /industry/nonprofit/overview
        maintainContext: true
      - name: Set up Microsoft Cloud for Nonprofit
        href: /industry/nonprofit/configure-cloud-for-nonprofit
        maintainContext: true
      - name: Donors and supporters
        href: /industry/nonprofit/donors-supporters
        maintainContext: true
      - name: Renew an Azure nonprofit grant
        href: /industry/nonprofit/renew
        maintainContext: true
    - name: Fundraising and Engagement
      items:
      - name: Overview
        href: /dynamics365/industry/nonprofit/fundraising-engagement-get-started-overview
        maintainContext: true
      - name: Configure
        href: /dynamics365/industry/nonprofit/fundraising-engagement-configure
        maintainContext: true
      - name: Deploy
        href: /dynamics365/industry/nonprofit/fundraising-engagement-deploy
        maintainContext: true
    - name: Dynamics 365 nonprofit accelerator for Azure
      href: /dynamics365/industry/accelerators/nfp
      maintainContext: true
  - name: Additional verticals
    items:
    - name: Game Development
      items:
      - name: Overview
        href: industries/game-development.md
      - name: Guides
        items:
        - name: Azure PlayFab
          items:
          - name: Overview
            href: /gaming/playfab/what-is-playfab
            maintainContext: true
          - name: Microsoft Entra authentication
            href: /gaming/playfab/features/authentication/aad-authentication/index
            maintainContext: true
          - name: CloudScript with Azure Functions
            href: /gaming/playfab/features/automation/cloudscript-af/index
            maintainContext: true
          - name: Multiplayer guidance
            items:
            - name: Multiplayer with PlayFab
              href: /gaming/playfab/features/multiplayer/mpintro
              maintainContext: true
            - name: Host multiplayer games
              href: /gaming/playfab/features/multiplayer/servers/using-playfab-servers-to-host-games
              maintainContext: true
            - name: Create virtual machines
              href: /gaming/playfab/features/multiplayer/servers/deploying-playfab-multiplayer-server-builds
              maintainContext: true
            - name: Build definition
              href: /gaming/playfab/features/multiplayer/servers/build-definition
              maintainContext: true
            - name: Linux container images
              href: /gaming/playfab/features/multiplayer/servers/deploying-linux-based-builds
              maintainContext: true
            - name: Measure player latency
              href: /gaming/playfab/features/multiplayer/servers/using-qos-beacons-to-measure-player-latency-to-azure
              maintainContext: true
            - name: Connect clients to servers
              href: /gaming/playfab/features/multiplayer/servers/connecting-clients-to-game-servers
              maintainContext: true
            - name: Increase core limits and regions
              href: /gaming/playfab/features/multiplayer/servers/identifying-and-increasing-core-limits
              maintainContext: true
          - name: PlayFab Insights
            href: /gaming/playfab/features/insights/overview
            maintainContext: true
          - name: PlayFab samples
            href: /gaming/playfab/resources/playfab-samples
            maintainContext: true
        - name: Azure Game Development VMs
          items:
          - name: Overview
            href: /gaming/azure/game-dev-virtual-machine/overview
            maintainContext: true
          - name: Tools included
            href: /gaming/azure/game-dev-virtual-machine/tools-included-azure-game-dev-kit
            maintainContext: true
          - name: GPU SKUs and optimizing costs
            href: /gaming/azure/game-dev-virtual-machine/choosing-gpu-sku
            maintainContext: true
          - name: Striped disks for more IOPS
            href: /gaming/azure/game-dev-virtual-machine/striped-disks-iops
            maintainContext: true
          - name: Integrate with Microsoft Entra ID
            href: /gaming/azure/game-dev-virtual-machine/integrate-vm-with-aad
            maintainContext: true
          - name: Azure Files with Unreal Engine
            href: /gaming/azure/game-dev-virtual-machine/use-azure-files-for-global-ddc
            maintainContext: true
          - name: Azure DevOps build pipelines
            href: /gaming/azure/reference-architectures/azurecloudbuilds-0-intro
            maintainContext: true
        - name: Set up a STUN and TURN Server
          href: /gaming/azure/reference-architectures/stun-turn-server-in-azure
          maintainContext: true
      - name: Architectures
        items:
        - name: All game development architectures
          href: /azure/architecture/browse/?terms=game
        - name: AI in games
          items:
          - name: Image classification
            href: ai-ml/architecture/intelligent-apps-image-processing.yml
          - name: Speech to text for gaming
            href: /gaming/azure/reference-architectures/cognitive-speech-to-text
            maintainContext: true
        - name: Databases for gaming
          items:
          - name: Gaming using Azure Cosmos DB
            href: solution-ideas/articles/gaming-using-cosmos-db.yml
        - name: Game streaming
          items:
          - name: Unreal Pixel Streaming
            href: /gaming/azure/reference-architectures/unreal-pixel-streaming-in-azure
            maintainContext: true
          - name: Deploy Unreal Pixel Streaming
            href: /gaming/azure/reference-architectures/unreal-pixel-streaming-deploying
            maintainContext: true
          - name: Unreal Pixel Streaming at scale
            href: /gaming/azure/reference-architectures/unreal-pixel-streaming-at-scale
            maintainContext: true
        - name: Rendering
          items:
          - name: 3D video rendering
            href: example-scenario/infrastructure/video-rendering.yml
          - name: Digital image-based modeling
            href: example-scenario/infrastructure/image-modeling.yml
      - name: Compliance solutions
        items:
        - name: GDPR (EU)
          items:
          - name: GDPR overview
            href: /compliance/regulatory/gdpr
            maintainContext: true
          - name: Delete and export player data
            href: /gaming/playfab/features/data/playerdata/playfab-gdpr-deleting-and-exporting-player-data
            maintainContext: true
          - name: Accountability with Azure logs
            href: /compliance/regulatory/gdpr-arc
            maintainContext: true
          - name: Azure breach response
            href: /compliance/regulatory/gdpr-breach-azure-dynamics-windows
            maintainContext: true
          - name: Azure DSRs
            href: /compliance/regulatory/gdpr-dsr-azure
            maintainContext: true
          - name: Azure DevOps DSRs
            href: /compliance/regulatory/gdpr-dsr-vsts
            maintainContext: true
          - name: Data controllers with Azure
            href: /compliance/regulatory/gdpr-dpia-azure
            maintainContext: true
          - name: Information protection
            href: /microsoft-365/solutions/information-protection-deploy
            maintainContext: true
        - name: FERPA, COPPA, and CIPA
          href: /compliance/regulatory/offering-FERPA
          maintainContext: true
    - name: Media and Entertainment
      items:
      - name: Overview
        href: industries/media.md
      - name: Guides
        items:
        - name: Media Services guidance
          items:
          - name: Media Services architectures
            href: /azure/media-services/latest/architecture-concept
            maintainContext: true
          - name: Terminology and concepts
            href: /azure/media-services/latest/concepts-overview
            maintainContext: true
          - name: Media players for Media Services
            href: /azure/media-services/latest/player-media-players-concept
            maintainContext: true
        - name: Dynamics 365 media accelerator
          items:
          - name: Overview
            href: /dynamics365/industry/accelerators/media
            maintainContext: true
          - name: Content Production solution
            href: /dynamics365/industry/accelerators/content-production
            maintainContext: true
          - name: Configure the accelerator
            href: /dynamics365/industry/accelerators/configure-media
            maintainContext: true
          - name: Fan and guest engagement
            href: /dynamics365/industry/accelerators/fan-engagement
            maintainContext: true
        - name: Mixed reality scenarios
          items:
          - name: Free-roam VR multiusers
            href: /windows/mixed-reality/enthusiast-guide/free-roam-vr-multiuser-experiences
            maintainContext: true
          - name: Immersive education
            href: /windows/mixed-reality/enthusiast-guide/immersive-education
            maintainContext: true
          - name: Theme parks and family entertainment
            href: /windows/mixed-reality/enthusiast-guide/theme-parks-family-entertainment
            maintainContext: true
          - name: Training and simulation
            href: /windows/mixed-reality/enthusiast-guide/training-simulation
            maintainContext: true
          - name: Virtual museums and exhibits
            href: /windows/mixed-reality/enthusiast-guide/virtual-museums
            maintainContext: true
          - name: Virtual reality arcades
            href: /windows/mixed-reality/enthusiast-guide/virtual-reality-arcades
            maintainContext: true
        - name: Delivering a media experience
          href: /windows-hardware/test/weg/delivering-a-great-media-experience
          maintainContext: true
      - name: Architectures
        items:
        - name: All media and entertainment architectures
          href: /azure/architecture/browse/?terms=media
        - name: 3D video rendering
          href: example-scenario/infrastructure/video-rendering.yml
        - name: Analyze news feeds
          href: example-scenario/ai/news-feed-ingestion-and-near-real-time-analysis.yml
        - name: Digital image-based modeling on Azure
          href: example-scenario/infrastructure/image-modeling.yml
        - name: Gridwich cloud media system
          href: reference-architectures/media-services/gridwich-architecture.yml
        - name: HPC media rendering
          href: solution-ideas/articles/azure-batch-rendering.yml
        - name: Image classification on Azure
          href: ai-ml/architecture/intelligent-apps-image-processing.yml
        - name: Live streaming digital media
          href: solution-ideas/articles/digital-media-live-stream.yml
        - name: Mixed reality solutions
          items:
          - name: Design review
            href: solution-ideas/articles/collaborative-design-review-powered-by-mixed-reality.yml
          - name: Facilities management
            href: solution-ideas/articles/facilities-management-powered-by-mixed-reality-and-iot.yml
          - name: Training and procedural guidance
            href: solution-ideas/articles/training-and-procedural-guidance-powered-by-mixed-reality.yml
        - name: Real-time monitoring and observable systems for media
          href: example-scenario/monitoring/monitoring-observable-systems-media.yml
      - name: Datasets
        items:
        - name: Microsoft News recommendation
          href: /azure/open-datasets/dataset-microsoft-news
          maintainContext: true
        - name: TartanAir AirSim
          href: /azure/open-datasets/dataset-tartanair-simulation
          maintainContext: true
      - name: Compliance solutions
        items:
        - name: CDSA
          href: /azure/compliance/offerings/offering-cdsa
          maintainContext: true
        - name: Media Services compliance
          items:
          - name: Regulatory compliance
            href: /azure/media-services/latest/compliance-concept
            maintainContext: true
          - name: Privacy and security compliance
            href: /azure/media-services/latest/media-services-compliance
            maintainContext: true
        - name: MPA
          href: /azure/compliance/offerings/offering-mpa
          maintainContext: true
    - name: Travel and Hospitality
      items:
      - name: Overview
        href: industries/travel-hospitality.md
      - name: Guides
        items:
        - name: AI scenarios
          items:
          - name: Create a search index for hotels
            href: /azure/search/search-get-started-portal
            maintainContext: true
          - name: Data science for airport travel
            href: data-science-process/spark-overview.md
        - name: IoT spatial analytics - Car rental tracking
          href: /azure/azure-maps/tutorial-iot-hub-maps
          maintainContext: true
        - name: No-code voice assistant for hospitality
          href: /azure/azure-percept/tutorial-no-code-speech
          maintainContext: true
        - name: Observer pattern - baggage claims
          href: /dotnet/standard/events/observer-design-pattern
          maintainContext: true
      - name: Architectures
        items:
        - name: All travel and hospitality architectures
          href: /azure/architecture/browse/?terms=travel
        - name: Build a delta lake in leisure and travel
          href: solution-ideas/articles/build-data-lake-support-adhoc-queries-online.yml
        - name: Custom business processes for airlines
          href: solution-ideas/articles/custom-business-processes.yml
        - name: Migrate a travel web app with APIM
          href: example-scenario/apps/apim-api-scenario.yml
        - name: Predictive aircraft engine monitoring
          href: solution-ideas/articles/aircraft-engine-monitoring-for-predictive-maintenance-in-aerospace.yml
      - name: Datasets
        items:
        - name: Public Holidays
          href: /azure/open-datasets/dataset-public-holidays
          maintainContext: true
        - name: Russian open speech to text
          href: /azure/open-datasets/dataset-open-speech-text
          maintainContext: true
        - name: TartanAir AirSim
          href: /azure/open-datasets/dataset-tartanair-simulation
          maintainContext: true
    - name: Facilities and Real Estate
      items:
      - name: Overview
        href: industries/facilities-real-estate.md
      - name: Guides
        items:
        - name: Smart buildings ontologies
          href: /azure/digital-twins/concepts-ontologies-adopt
          maintainContext: true
        - name: Azure Maps indoor maps
          items:
          - name: Creator for indoor maps
            href: /azure/azure-maps/creator-indoor-maps
            maintainContext: true
          - name: Make indoor maps
            href: /azure/azure-maps/tutorial-creator-indoor-maps
            maintainContext: true
          - name: Use the Indoor Maps module
            href: /azure/azure-maps/how-to-use-indoor-module
            maintainContext: true
        - name: Facility ontology for Azure Maps
          href: /azure/azure-maps/creator-facility-ontology?pivots=facility-ontology-v1
          maintainContext: true
      - name: Architectures
        items:
        - name: All facilities and real estate architectures
          href: /azure/architecture/browse/?terms=facilities
        - name: Azure digital twins (construction)
          href: solution-ideas/articles/azure-digital-twins-builder.yml
        - name: Cognizant Safe Buildings with IoT
          href: solution-ideas/articles/safe-buildings.yml
        - name: COVID-19 IoT safe environments
          href: solution-ideas/articles/cctv-iot-edge-for-covid-19-safe-environment-and-mask-detection.yml
        - name: Customer 360 for property management
          href: example-scenario/analytics/synapse-customer-insights.yml
        - name: Facilities management with MR
          href: solution-ideas/articles/facilities-management-powered-by-mixed-reality-and-iot.yml
        - name: IoT and data analytics for construction
          href: example-scenario/data/big-data-with-iot.yml
        - name: IoT connected light, power, and internet
          href: solution-ideas/articles/iot-power-management.yml
        - name: IoT connectivity for healthcare facilities
          href: networking/idea/healthcare-network.yml
        - name: Lighting and disinfection system
          href: solution-ideas/articles/uven-disinfection.yml
        - name: Smart places with Azure Digital Twins
          href: example-scenario/iot/smart-places.yml
    - name: Aerospace
      items:
      - name: Overview
        href: industries/aerospace.md
      - name: Guides
        items:
        - name: Azure Orbital guidance
          items:
          - name: Overview
            href: /azure/orbital/overview
            maintainContext: true
          - name: Ground station contact
            href: /azure/orbital/concepts-contact
            maintainContext: true
          - name: Contact profile
            href: /azure/orbital/concepts-contact-profile
            maintainContext: true
          - name: Spacecraft object
            href: /azure/orbital/spacecraft-object
            maintainContext: true
        - name: Modular Datacenter
          href: /azure-stack/mdc/mdc-overview
          maintainContext: true
        - name: Drone delivery
          items:
          - name: Domain-driven design for drones
            items:
            - name: Domain analysis
              href: /azure/architecture/microservices/model/domain-analysis
            - name: Tactical DDD
              href: /azure/architecture/microservices/model/tactical-ddd
            - name: Identify microservice boundaries
              href: /azure/architecture/microservices/model/microservice-boundaries
          - name: Design microservices for drones
            items:
            - name: Introduction
              href: microservices/design/index.yml
            - name: Interservice communication
              href: /azure/architecture/microservices/design/interservice-communication
            - name: API design
              href: /azure/architecture/microservices/design/api-design
            - name: Data considerations
              href: /azure/architecture/microservices/design/data-considerations
          - name: Monitor drone delivery in production
            href: microservices/logging-monitoring.yml
          - name: Performance tuning for drones
            items:
            - name: Distributed business transactions
              href: /azure/architecture/performance/distributed-transaction
            - name: Multiple backend services
              href: /azure/architecture/performance/backend-services
            - name: Event streaming
              href: /azure/architecture/performance/event-streaming
      - name: Architectures
        items:
        - name: All aerospace architectures
          href: /azure/architecture/browse/?terms=aerospace
        - name: Advanced (AKS) microservices - drones
          href: reference-architectures/containers/aks-microservices/aks-microservices-advanced.yml
        - name: End-to-end geospatial solution
          href: /azure/orbital/geospatial-reference-architecture
          maintainContext: true
        - name: Ingest FAA content to analyze flights
          href: example-scenario/analytics/ingest-faa-swim-analyze-flight-data.yml
        - name: Organize spaceborne geospatial data
          href: /azure/orbital/organize-stac-data
          maintainContext: true
        - name: SAR reference architecture
          href: /azure/orbital/sar-reference-architecture
          maintainContext: true
        - name: Serverless web app for drone delivery
          href: web-apps/serverless/architectures/web-app.yml
        - name: Spaceborne data analysis
          href: industries/aerospace/geospatial-processing-analytics.yml
        - name: Vision classifier - simulated drone
          href: example-scenario/dronerescue/vision-classifier-model-with-custom-vision.yml
    - name: Agriculture
      items:
      - name: Guides
        items:
        - name: Azure FarmBeats overview
          href: /azure/industry/agriculture/overview-azure-farmbeats
          maintainContext: true
        - name: Generate soil moisture heatmap
          href: /azure/industry/agriculture/generate-soil-moisture-map-in-azure-farmbeats
          maintainContext: true
        - name: Sensor partner integration
          href: /azure/industry/agriculture/sensor-partner-integration-in-azure-farmbeats
          maintainContext: true
        - name: Weather partner integration
          href: /azure/industry/agriculture/weather-partner-integration-in-azure-farmbeats
          maintainContext: true
        - name: Imagery partner integration
          href: /azure/industry/agriculture/imagery-partner-integration-in-azure-farmbeats
          maintainContext: true
      - name: Architectures
        items:
        - name: All agriculture architectures
          href: /azure/architecture/browse/?terms=agriculture
        - name: Environment monitoring with IoT
          href: solution-ideas/articles/environment-monitoring-and-supply-chain-optimization.yml
        - name: Low-latency network for farming
          href: solution-ideas/articles/low-latency-network.yml
    - name: Sports
      items:
      - name: Overview
        href: industries/sports.md
      - name: Guides
        items:
        - name: Fan Engagement solution
          href: /dynamics365/industry/accelerators/fan-engagement
          maintainContext: true
      - name: Architectures
        items:
        - name: All sports architectures
          href: /azure/architecture/browse/?terms=sports
        - name: Create smart stadiums
          href: example-scenario/iot/smart-places.yml
        - name: Sports analytics on Azure
          href: example-scenario/analytics/sports-analytics-architecture-azure.yml
        - name: Stream sporting events
          items:
          - name: Live stream sports
            href: solution-ideas/articles/digital-media-live-stream.yml
          - name: Video-on-demand digital media
            href: solution-ideas/articles/digital-media-video.yml
  - name: IoT-specific industry solutions
    href: reference-architectures/iot/industry-iot-hub-page.md
- name: Cloud Adoption Framework
  href: /azure/cloud-adoption-framework<|MERGE_RESOLUTION|>--- conflicted
+++ resolved
@@ -1642,13 +1642,8 @@
           items:
           - name: Migrate monolith to microservices
             href: microservices/migrate-monolith.yml
-<<<<<<< HEAD
           - name: Migrate from Cloud Services to ASF
             href: service-fabric/migrate-from-cloud-services.yml
-=======
-          - name: Modernize apps with Service Fabric
-            href: service-fabric/modernize-app-azure-service-fabric.yml
->>>>>>> 75b0663f
         - name: .NET microservices
           items:
           - name: Design a microservice-oriented app
