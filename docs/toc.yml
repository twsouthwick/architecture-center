--- conflicted
+++ resolved
@@ -376,19 +376,8 @@
                 href: framework/security/monitor-test.md                                                         
               - name: Security operations
                 href: framework/security/monitor-security-operations.md
-<<<<<<< HEAD
-          - name: Optimize
-            items:
-              - name: Automate
-                href: framework/security/governance.md
-              - name: Replace insecure protocols
-                href: framework/security/governance.md
-              - name: Elevate security capabilities
-                href: framework/security/governance.md
           - name: Tradeoffs
             href: framework/security/security-tradeoffs.md
-=======
->>>>>>> 77cac625
       - name: Cost Optimization
         items:
           - name: About
