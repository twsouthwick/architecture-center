items:
  - name: Azure Architecture Center
    href: ./index.yml
  - name: Browse all Architectures
    href: browse/index.yml
  - name: Architecture icons
    href: icons/index.md
  - name: What's new
    href: changelog.md
  - name: Landing zones
    items:
      - name: Design guides
        items:
          - name: Bicep landing zone implementation
            href: landing-zones/bicep/landing-zone-bicep.md
          - name: Terraform landing zone implementation
            href: landing-zones/terraform/landing-zone-terraform.md
  - name: Application architecture fundamentals
    items:
      - name: Introduction
        href: guide/index.md
      - name: Architecture styles
        items:
          - name: Overview
            href: guide/architecture-styles/index.md
          - name: Big compute
            href: guide/architecture-styles/big-compute.yml
          - name: Big data
            href: guide/architecture-styles/big-data.yml
          - name: Event-driven architecture
            href: guide/architecture-styles/event-driven.yml
          - name: Microservices
            href: guide/architecture-styles/microservices.yml
          - name: N-tier application
            href: guide/architecture-styles/n-tier.yml
          - name: Web-queue-worker
            href: guide/architecture-styles/web-queue-worker.yml
      - name: Design principles for Azure applications
        items:
          - name: Overview
            href: guide/design-principles/index.md
          - name: Design for self-healing
            href: guide/design-principles/self-healing.md
          - name: Make all things redundant
            href: guide/design-principles/redundancy.md
          - name: Minimize coordination
            href: guide/design-principles/minimize-coordination.yml
          - name: Design to scale out
            href: guide/design-principles/scale-out.md
          - name: Partition around limits
            href: guide/design-principles/partition.md
          - name: Design for operations
            href: guide/design-principles/design-for-operations.md
          - name: Use managed services
            href: guide/design-principles/managed-services.md
          - name: Use an identity service
            href: guide/design-principles/identity.md
          - name: Use the best data store
            href: /azure/architecture/guide/design-principles/use-best-data-store
          - name: Design for evolution
            href: guide/design-principles/design-for-evolution.md
          - name: Build for the needs of business
            href: guide/design-principles/build-for-business.md
      - name: Technology choices
        items:
          - name: Overview
            href: guide/technology-choices/technology-choices-overview.md
          - name: Choose a compute service
            items:
              - name: Azure compute services
                href: guide/technology-choices/compute-decision-tree.yml
              - name: High availability and disaster recovery
                href: example-scenario/infrastructure/iaas-high-availability-disaster-recovery.yml
              - name: Microservices compute options
                href: /azure/architecture/microservices/design/compute-options
              - name: Web apps and single page apps
                href: /dotnet/architecture/modern-web-apps-azure/choose-between-traditional-web-and-single-page-apps
                maintainContext: true
              - name: Multiparty computing
                href: guide/technology-choices/multiparty-computing-service.yml
          - name: Choose a container option
            items:
              - name: Container options
                href: /azure/container-apps/compare-options
                maintainContext: true
              - name: Kubernetes at the edge
                href: operator-guides/aks/choose-kubernetes-edge-compute-option.md
              - name: Bare-metal Kubernetes at the edge
                href: operator-guides/aks/choose-bare-metal-kubernetes.yml              
          - name: Choose a hybrid service
            items:
              - name: Hybrid options
                href: guide/technology-choices/hybrid-considerations.yml
              - name: Compare Azure Stack Hub and Azure
                href: /azure-stack/user/azure-stack-considerations
                maintainContext: true
              - name: Compare Azure, Stack Hub, and Stack HCI
                href: /azure-stack/operator/compare-azure-azure-stack
                maintainContext: true
              - name: Compare Azure Stack HCI and Stack Hub
                href: /azure-stack/hci/concepts/compare-azure-stack-hub
                maintainContext: true
              - name: Compare Stack HCI and Windows Server
                href: /azure-stack/hci/concepts/compare-windows-server
                maintainContext: true
              - name: Choose drives for Azure Stack HCI
                href: /azure-stack/hci/concepts/choose-drives
                maintainContext: true
          - name: Choose an identity service
            items:
              - name: Active Directory services
                href: /azure/active-directory-domain-services/compare-identity-solutions
                maintainContext: true
              - name: Hybrid identity authentication methods
                href: /azure/active-directory/hybrid/choose-ad-authn
                maintainContext: true
          - name: Choose a storage service
            items:
              - name: Storage options
                href: /azure/cloud-adoption-framework/ready/considerations/storage-options
                maintainContext: true
              - name: Managed disk types
                href: /azure/virtual-machines/disks-types
                maintainContext: true
              - name: Data transfer solutions
                href: /azure/storage/common/storage-choose-data-transfer-solution
                maintainContext: true
          - name: Choose a data store
            items:
              - name: Understand data store models
                href: guide/technology-choices/data-store-overview.md
              - name: Select a data store
                href: guide/technology-choices/data-store-decision-tree.md
              - name: Criteria for choosing a data store
                href: guide/technology-choices/data-store-considerations.md
              - name: Big data storage
                href: data-guide/technology-choices/data-storage.md
              - name: Database scenarios
                items:
                  - name: OLAP solutions
                    href: data-guide/relational-data/online-analytical-processing.yml
                  - name: OLTP solutions
                    href: data-guide/relational-data/online-transaction-processing.md
                  - name: Data warehousing
                    href: data-guide/relational-data/data-warehousing.yml
                  - name: Data lakes
                    href: data-guide/scenarios/data-lake.md
                  - name: Non-relational data store
                    href: data-guide/big-data/non-relational-data.yml
                  - name: Pipeline orchestration
                    href: data-guide/technology-choices/pipeline-orchestration-data-movement.md
                  - name: Search data store
                    href: data-guide/technology-choices/search-options.md
                  - name: Data transfer options
                    href: data-guide/scenarios/data-transfer.md
          - name: Choose an analytics solution
            items:
              - name: Analytical data stores
                href: data-guide/technology-choices/analytical-data-stores.md
              - name: Analytics and reporting
                href: data-guide/technology-choices/analysis-visualizations-reporting.md
              - name: Batch processing
                href: data-guide/technology-choices/batch-processing.md
              - name: Stream processing
                href: data-guide/technology-choices/stream-processing.md
          - name: Choose an AI/ML service
            items:
              - name: Cognitive services
                href: data-guide/technology-choices/cognitive-services.md
              - name: Natural language processing
                href: data-guide/technology-choices/natural-language-processing.yml
              - name: Machine learning
                href: data-guide/technology-choices/data-science-and-machine-learning.md
              - name: Machine learning tools
                href: example-scenario/mlops/aml-decision-tree.yml
              - name: Compare MLflow and Azure ML
                href: /azure/machine-learning/concept-mlflow
                maintainContext: true
          - name: Choose a networking service
            items:
              - name: Load balancing options
                href: guide/technology-choices/load-balancing-overview.yml
              - name: VNet peering and VPN gateways
                href: reference-architectures/hybrid-networking/vnet-peering.yml
          - name: Choose a messaging service
            items:
              - name: Compare messaging services
                href: /azure/event-grid/compare-messaging-services
                maintainContext: true
              - name: Asynchronous messaging
                href: guide/technology-choices/messaging.yml
              - name: Real-time message ingestion
                href: data-guide/technology-choices/real-time-ingestion.md
          - name: Choose an IoT option
            items:
              - name: IoT solutions in Azure
                href: example-scenario/iot/iot-central-iot-hub-cheat-sheet.yml
              - name: Compare IoT Hub and Event Hubs
                href: /azure/iot-hub/iot-hub-compare-event-hubs
                maintainContext: true
          - name: Choose a mobile development framework
            href: /azure/developer/mobile-apps/choose-mobile-framework
            maintainContext: true
          - name: Choose a mixed reality engine
            href: /windows/mixed-reality/develop/choosing-an-engine
            maintainContext: true
      - name: Best practices for cloud applications
        items:
          - name: Overview
            href: best-practices/index-best-practices.md
          - name: API design
            href: best-practices/api-design.md
          - name: API implementation
            href: best-practices/api-implementation.md
          - name: Autoscaling
            href: best-practices/auto-scaling.md
          - name: Background jobs
            href: best-practices/background-jobs.md
          - name: Caching
            href: best-practices/caching.yml
          - name: Content Delivery Network
            href: best-practices/cdn.yml
          - name: Data partitioning
            href: best-practices/data-partitioning.yml
          - name: Data partitioning strategies (by service)
            href: best-practices/data-partitioning-strategies.yml
          - name: Host name preservation
            href: best-practices/host-name-preservation.yml
          - name: Message encoding considerations
            href: best-practices/message-encode.md
          - name: Monitoring and diagnostics
            href: best-practices/monitoring.yml
          - name: Retry guidance for specific services
            href: best-practices/retry-service-specific.md
          - name: Transient fault handling
            href: best-practices/transient-faults.md
      - name: Performance tuning and antipatterns
        items:
          - name: Introduction
            href: performance/index.md
          - name: Scenario 1 - Distributed transactions
            href: performance/distributed-transaction.yml
          - name: Scenario 2 - Multiple backend services
            href: performance/backend-services.yml
          - name: Scenario 3 - Event streaming
            href: performance/event-streaming.yml
          - name: Performance antipatterns
            items:
              - name: Overview
                href: antipatterns/index.md
              - name: Busy Database
                href: antipatterns/busy-database/index.md
              - name: Busy Front End
                href: antipatterns/busy-front-end/index.md
              - name: Chatty I/O
                href: antipatterns/chatty-io/index.md
              - name: Extraneous Fetching
                href: antipatterns/extraneous-fetching/index.md
              - name: Improper Instantiation
                href: antipatterns/improper-instantiation/index.md
              - name: Monolithic Persistence
                href: antipatterns/monolithic-persistence/index.md
              - name: No Caching
                href: antipatterns/no-caching/index.md
              - name: Noisy Neighbor
                href: antipatterns/noisy-neighbor/noisy-neighbor.yml
              - name: Retry Storm
                href: antipatterns/retry-storm/index.md
              - name: Synchronous I/O
                href: antipatterns/synchronous-io/index.md
      - name: Responsible engineering
        items:
          - name: Responsible innovation
            expanded: true
            items:
              - name: Overview
                href: guide/responsible-innovation/index.md
              - name: Judgment call
                href: guide/responsible-innovation/judgmentcall.md
              - name: Harms modeling
                items:
                  - name: Understand harm
                    href: guide/responsible-innovation/harms-modeling/index.md
                  - name: Assess types of harm
                    href: guide/responsible-innovation/harms-modeling/type-of-harm.md
              - name: Community jury
                href: guide/responsible-innovation/community-jury/index.md
          - name: Responsible AI
            items:
              - name: Overview
                href: /azure/cloud-adoption-framework/strategy/responsible-ai
                maintainContext: true
              - name: Six key principles
                href: /azure/cloud-adoption-framework/innovate/best-practices/trusted-ai
                maintainContext: true
              - name: Guidelines for human-AI interaction
                href: /ai/guidelines-human-ai-interaction/?toc=/azure/architecture/toc.json&bc=/azure/architecture/_bread/toc.json
              - name: Responsible AI with Cognitive Services
                href: /azure/cognitive-services/responsible-use-of-ai-overview
                maintainContext: true
              - name: Machine learning
                items:
                  - name: Responsible AI and machine learning
                    href: /azure/machine-learning/concept-responsible-ml
                    maintainContext: true
                  - name: Model interpretability
                    href: /azure/machine-learning/how-to-machine-learning-interpretability
                    maintainContext: true
                  - name: ML fairness
                    href: /azure/machine-learning/concept-fairness-ml
                    maintainContext: true
                  - name: Differential privacy
                    href: /azure/machine-learning/concept-differential-privacy
                    maintainContext: true
      - name: Architecture for startups
        items:
          - name: Overview
            href: guide/startups/startup-architecture.md
          - name: Core startup stack architecture
            href: example-scenario/startups/core-startup-stack.yml
          - name: SaaS digital business journey on Azure
            href: guide/saas/saas-digital-business-journey-azure.md
      - name: Mission critical applications
        items:
            - name: Mission-critical baseline architecture
              href: reference-architectures/containers/aks-mission-critical/mission-critical-intro.yml
            - name: Mission-critical baseline architecture with network controls
              href: reference-architectures/containers/aks-mission-critical/mission-critical-network-architecture.yml
            - name: Design areas
              items:
                - name: Application platform
                  href: reference-architectures/containers/aks-mission-critical/mission-critical-app-platform.md
                - name: Application design
                  href: reference-architectures/containers/aks-mission-critical/mission-critical-app-design.md
                - name: Networking and connectivity platform
                  href: reference-architectures/containers/aks-mission-critical/mission-critical-networking.md
                - name: Data platform
                  href: reference-architectures/containers/aks-mission-critical/mission-critical-data-platform.md                                    
                - name: Deployment and testing
                  href: reference-architectures/containers/aks-mission-critical/mission-critical-deploy-test.md
                - name: Health modeling
                  href: reference-architectures/containers/aks-mission-critical/mission-critical-health-modeling.md
                - name: Security
                  href: reference-architectures/containers/aks-mission-critical/mission-critical-security.md
                - name: Operational procedures
                  href: reference-architectures/containers/aks-mission-critical/mission-critical-operations.md
            - name: Guides
              items:
                - name: Continuous Validation with Azure Load Testing and Azure Chaos Studio
                  href: guide/testing/mission-critical-deployment-testing.md
      - name: Multitenant applications
        items:
          - name: Overview
            href: guide/multitenant/overview.md
          - name: Considerations
            items:
              - name: Overview
                href: guide/multitenant/considerations/overview.yml
              - name: Tenancy models
                href: guide/multitenant/considerations/tenancy-models.yml
              - name: Tenant lifecycle
                href: guide/multitenant/considerations/tenant-lifecycle.md
              - name: Pricing models
                href: guide/multitenant/considerations/pricing-models.md
              - name: Measure consumption
                href: guide/multitenant/considerations/measure-consumption.md
              - name: Deploy updates
                href: guide/multitenant/considerations/updates.md
              - name: Map requests to tenants
                href: guide/multitenant/considerations/map-requests.yml
              - name: Identity
                href: guide/multitenant/considerations/identity.md
              - name: Domain names
                href: guide/multitenant/considerations/domain-names.yml
          - name: Approaches
            items:
              - name: Overview
                href: guide/multitenant/approaches/overview.yml
              - name: Resource organization
                href: guide/multitenant/approaches/resource-organization.yml
              - name: Governance and compliance
                href: guide/multitenant/approaches/governance-compliance.md
              - name: Cost management and allocation
                href: guide/multitenant/approaches/cost-management-allocation.yml
              - name: Deployment and configuration
                href: guide/multitenant/approaches/deployment-configuration.yml
              - name: Compute
                href: guide/multitenant/approaches/compute.md
              - name: Networking
                href: guide/multitenant/approaches/networking.md
              - name: Storage and data
                href: guide/multitenant/approaches/storage-data.yml
              - name: Messaging
                href: guide/multitenant/approaches/messaging.md
              - name: Identity
                href: guide/multitenant/approaches/identity.md
              - name: Integration
                href: guide/multitenant/approaches/integration.md
              - name: IoT
                href: guide/multitenant/approaches/iot.md
              - name: AI and ML
                href: guide/multitenant/approaches/ai-ml.md
          - name: Service-specific guidance
            items:
              - name: Overview
                href: guide/multitenant/service/overview.md
              - name: Deployment and configuration
                items:
                  - name: Azure App Configuration
                    href: guide/multitenant/service/app-configuration.md
                  - name: Azure Resource Manager
                    href: guide/multitenant/service/resource-manager.md
              - name: Compute
                items:
                  - name: App Service and Functions
                    href: guide/multitenant/service/app-service.yml
                  - name: Azure Kubernetes Service (AKS)
                    href: guide/multitenant/service/aks.yml
              - name: Networking
                items:
                  - name: Azure NAT Gateway
                    href: guide/multitenant/service/nat-gateway.md
                  - name: Azure Private Link
                    href: guide/multitenant/service/private-link.md
              - name: Storage and data
                items:
                  - name: Azure Cache for Redis
                    href: guide/multitenant/service/cache-redis.md
                  - name: Azure Cosmos DB
                    href: guide/multitenant/service/cosmos-db.md
                  - name: Azure Database for PostgreSQL
                    href: guide/multitenant/service/postgresql.md
                  - name: Azure SQL Database
                    href: guide/multitenant/service/sql-database.md
                  - name: Azure Storage
                    href: guide/multitenant/service/storage.md
              - name: Security
                items:
                  - name: Azure Key Vault
                    href: guide/multitenant/service/key-vault.md
              - name: AI and ML
                items:
                  - name: Azure Cognitive Search
                    href: /azure/search/search-modeling-multitenant-saas-applications
                    maintainContext: true
          - name: Multitenancy checklist
            href: guide/multitenant/checklist.md
          - name: Related resources
            href: guide/multitenant/related-resources.md
      - name: Solutions across Microsoft platforms
        expanded: true
        items:
          - name: Build applications on the Microsoft cloud
            items:
              - name: 1. Overview
                href: guide/microsoft-cloud/overview.md
              - name: 2. Create and deploy apps in less time
                href: guide/microsoft-cloud/create-deploy-more-applications-less-time.md
              - name: 3. Get the most value from technical talent
                href: guide/microsoft-cloud/get-most-value-technical-talent.md
              - name: 4. Integrate apps with existing solutions
                href: guide/microsoft-cloud/integrate-new-applications-existing-solutions.md
              - name: 5. Create and run secure applications
                href: guide/microsoft-cloud/create-run-secure-applications.md
              - name: 6. Summary
                href: guide/microsoft-cloud/summary.md
          - name: Azure and Power Platform scenarios 
            items:
               - name: Overview
                 href: solutions/power-platform-scenarios.md
               - name: All Power Platform architectures
                 href: /azure/architecture/browse/?products=power-platform
               - name: CI/CD for Power Platform
                 href: solution-ideas/articles/azure-devops-continuous-integration-for-power-platform.yml
               - name: Citizen AI with Power Platform
                 href: example-scenario/ai/citizen-ai-power-platform.yml
               - name: Eventual consistency with Power Apps
                 href: reference-architectures/power-platform/eventual-consistency.yml
               - name: Extract text using Power Automate
                 href: example-scenario/ai/extract-object-text.yml
               - name: Optimize inventory and forecast demand
                 href: example-scenario/analytics/optimize-inventory-forecast-demand.yml
               - name: Power Automate deployment at scale
                 href: example-scenario/power-automate/power-automate.yml
               - name: Real-time ML with Power Platform
                 href: example-scenario/ai/deploy-real-time-machine-learning-model-application-ui.yml  
          - name: Azure and Microsoft 365 scenarios
            items:
              - name: Overview
                href: solutions/microsoft-365-scenarios.md
              - name: All Microsoft 365 architectures
                href: /azure/architecture/browse/?products=m365
              - name: Governance of Teams guest users
                href: example-scenario/governance/governance-teams-guest-users.yml
              - name: Hybrid SharePoint farm with Microsoft 365
                href: solution-ideas/articles/sharepoint-farm-microsoft-365.yml
              - name: Manage Microsoft 365 tenants with DevOps
                href: example-scenario/devops/manage-microsoft-365-tenant-configuration-microsoft365dsc-devops.yml
              - name: Real-time collaboration
                href: solution-ideas/articles/collaboration-microsoft-365.yml           
              - name: Real-time presence
                href: solution-ideas/articles/presence-microsoft-365-power-platform.yml
              - name: Secure a Teams channel bot with a firewall
                href: example-scenario/teams/securing-bot-teams-channel.yml
          - name: Azure and Dynamics 365 scenarios
            items:
              - name: Overview
                href: solutions/dynamics-365-scenarios.md
              - name: All Dynamics 365 architectures
                href: /azure/architecture/browse/?terms=dynamics%20365
              - name: Customer 360 with Dynamics 365 CI
                href: example-scenario/analytics/synapse-customer-insights.yml
              - name: Dynamics Business Central as a service
                href: solution-ideas/articles/business-central.yml
              - name: Enhanced customer dimension
                href: solution-ideas/articles/customer-insights-synapse.yml
          - name: Azure and Microsoft on-premises servers  
            href: guide/on-premises-microsoft-technologies.md
      - name: Third-party scenarios
        expanded: true
        items:
          - name: Apache technologies
            href: guide/apache-scenarios.md
          - name: Other open-source technologies
            href: guide/open-source-scenarios.md
          - name: Partner technologies
            href: guide/partner-scenarios.md
      - name: Azure for AWS professionals
        expanded: true
        items:
          - name: Overview
            href: aws-professional/index.md
          - name: Component information
            items:
              - name: Accounts
                href: aws-professional/accounts.md
              - name: Compute
                href: aws-professional/compute.md
              - name: Databases
                href: aws-professional/databases.md
              - name: Messaging
                href: aws-professional/messaging.md
              - name: Networking
                href: aws-professional/networking.md
              - name: Regions and zones
                href: aws-professional/regions-zones.md
              - name: Resources
                href: aws-professional/resources.md
              - name: Security and identity
                href: aws-professional/security-identity.md
              - name: Storage
                href: aws-professional/storage.md
          - name: Services comparison
            href: aws-professional/services.md
          - name: Guidance
            items:
              - name: Automation for AWS
                items:
                  - name: Authenticate runbooks with AWS
                    href: /azure/automation/automation-config-aws-account
                    maintainContext: true
                  - name: Deploy an AWS VM with Automation runbook
                    href: /azure/automation/automation-scenario-aws-deployment
                    maintainContext: true
              - name: Cost management for AWS
                items:
                  - name: Set up AWS for Azure Cost Management
                    href: /azure/cost-management-billing/costs/aws-integration-set-up-configure
                    maintainContext: true
                  - name: Manage AWS costs in Azure
                    href: /azure/cost-management-billing/costs/aws-integration-manage
                    maintainContext: true
              - name: Identity management for AWS
                items:
                  - name: Azure AD identity management for AWS
                    href: reference-architectures/aws/aws-azure-ad-security.yml
                  - name: Onboard an AWS account
                    href: /azure/active-directory/cloud-infrastructure-entitlement-management/onboard-aws
                    maintainContext: true
                  - name: Amazon Managed Grafana
                    href: /azure/active-directory/saas-apps/amazon-managed-grafana-tutorial
                    maintainContext: true
                  - name: AWS single-account access
                    href: /azure/active-directory/saas-apps/amazon-web-service-tutorial
                    maintainContext: true
                  - name: AWS Single Sign-on
                    href: /azure/active-directory/saas-apps/aws-single-sign-on-tutorial
                    maintainContext: true
                  - name: Configure AWS Single Sign-On
                    href: /azure/active-directory/saas-apps/aws-single-sign-on-provisioning-tutorial
                    maintainContext: true
                  - name: AWS multiple accounts
                    href: /azure/active-directory/saas-apps/aws-multi-accounts-tutorial
                    maintainContext: true
                  - name: AWS ClientVPN
                    href: /azure/active-directory/saas-apps/aws-clientvpn-tutorial
                    maintainContext: true
                  - name: Attach and detach policies
                    href: /azure/active-directory/cloud-infrastructure-entitlement-management/how-to-attach-detach-permissions
                    maintainContext: true
              - name: Migration from AWS
                items:
                  - name: Azure Migrate
                    items:
                      - name: Discover AWS instances
                        href: /azure/migrate/tutorial-discover-aws
                        maintainContext: true
                      - name: Assess AWS instances
                        href: /azure/migrate/tutorial-assess-aws
                        maintainContext: true
                      - name: Migrate AWS VMs
                        href: /azure/migrate/tutorial-migrate-aws-virtual-machines
                        maintainContext: true
                  - name: Compute
                    items:
                      - name: Migrate AWS to managed disks
                        href: /azure/virtual-machines/windows/on-prem-to-azure
                        maintainContext: true
                      - name: Migrate an AWS Windows VM
                        href: /azure/virtual-machines/windows/aws-to-azure
                        maintainContext: true
              - name: Security for AWS
                items:
                  - name: Azure security for AWS
                    href: guide/aws/aws-azure-security-solutions.yml
                  - name: Connect AWS to Microsoft Sentinel
                    href: /azure/sentinel/connect-aws
                    maintainContext: true
                  - name: Protect AWS with Microsoft Defender
                    href: /defender-cloud-apps/protect-aws
                    maintainContext: true
                  - name: Connect AWS to Microsoft Defender
                    href: /defender-cloud-apps/connect-aws
                    maintainContext: true
                  - name: "Video: AWS connector in Defender"
                    href: /azure/defender-for-cloud/episode-one
                    maintainContext: true
              - name: Azure Databricks for AWS
                href: /azure/databricks/repos/aws-code-commit-version-control
                maintainContext: true
              - name: Azure Service Fabric for AWS
                href: /azure/service-fabric/service-fabric-tutorial-standalone-create-infrastructure
                maintainContext: true
              - name: Azure VPN Gateway for AWS
                href: /azure/vpn-gateway/vpn-gateway-howto-aws-bgp
                maintainContext: true
      - name: Azure for Google Cloud professionals
        expanded: true
        items:
          - name: Overview
            href: gcp-professional/index.md
          - name: Services comparison
            href: gcp-professional/services.md
          - name: Guidance
            items:
              - name: Identity management for Google Cloud
                items:
                  - name: Onboard a Google Cloud project
                    href: /azure/active-directory/cloud-infrastructure-entitlement-management/onboard-gcp
                    maintainContext: true
                  - name: Add and remove roles and tasks
                    href: /azure/active-directory/cloud-infrastructure-entitlement-management/how-to-add-remove-role-task
                    maintainContext: true
              - name: Migration from Google Cloud
                items:
                  - name: Discover Google Cloud instances
                    href: /azure/migrate/tutorial-discover-gcp
                    maintainContext: true
                  - name: Assess Google Cloud VM instances
                    href: /azure/migrate/tutorial-assess-gcp
                    maintainContext: true
                  - name: Migrate Google Cloud VMs to Azure
                    href: /azure/migrate/tutorial-migrate-gcp-virtual-machines
                    maintainContext: true
              - name: Security for Google Cloud
                items:
                  - name: Protect Google Cloud with Defender
                    href: /defender-cloud-apps/protect-gcp
                    maintainContext: true
                  - name: Connect Google Cloud projects
                    href: /azure/defender-for-cloud/quickstart-onboard-gcp
                    maintainContext: true
                  - name: Connect Google Cloud to Defender
                    href: /defender-cloud-apps/connect-google-gcp
                    maintainContext: true
                  - name: "Video: Protect containers in Google Cloud"
                    href: /azure/defender-for-cloud/episode-ten
                    maintainContext: true
  - name: Design Patterns
    items:
      - name: Overview
        href: patterns/index.md
      - name: Categories
        items:
          - name: Data management
            href: patterns/category/data-management.md
          - name: Design and implementation
            href: patterns/category/design-implementation.md
          - name: Messaging
            href: patterns/category/messaging.md
      - name: Ambassador
        href: patterns/ambassador.yml
      - name: Anti-corruption Layer
        href: patterns/anti-corruption-layer.yml
      - name: Asynchronous Request-Reply
        href: patterns/async-request-reply.yml
      - name: Backends for Frontends
        href: patterns/backends-for-frontends.yml
      - name: Bulkhead
        href: patterns/bulkhead.yml
      - name: Cache-Aside
        href: patterns/cache-aside.yml
      - name: Choreography
        href: patterns/choreography.yml
      - name: Circuit Breaker
        href: patterns/circuit-breaker.yml
      - name: Claim Check
        href: patterns/claim-check.yml
      - name: Compensating Transaction
        href: patterns/compensating-transaction.yml
      - name: Competing Consumers
        href: patterns/competing-consumers.yml
      - name: Compute Resource Consolidation
        href: patterns/compute-resource-consolidation.yml
      - name: CQRS
        href: patterns/cqrs.yml
      - name: Deployment Stamps
        href: patterns/deployment-stamp.yml
      - name: Edge Workload Configuration
        href: patterns/edge-workload-configuration.md
      - name: Event Sourcing
        href: patterns/event-sourcing.yml
      - name: External Configuration Store
        href: patterns/external-configuration-store.yml
      - name: Federated Identity
        href: patterns/federated-identity.yml
      - name: Gatekeeper
        href: patterns/gatekeeper.yml
      - name: Gateway Aggregation
        href: patterns/gateway-aggregation.yml
      - name: Gateway Offloading
        href: patterns/gateway-offloading.yml
      - name: Gateway Routing
        href: patterns/gateway-routing.yml
      - name: Geode
        href: patterns/geodes.yml
      - name: Health Endpoint Monitoring
        href: patterns/health-endpoint-monitoring.yml
      - name: Index Table
        href: patterns/index-table.yml
      - name: Leader Election
        href: patterns/leader-election.yml
      - name: Materialized View
        href: patterns/materialized-view.yml
      - name: Pipes and Filters
        href: patterns/pipes-and-filters.yml
      - name: Priority Queue
        href: patterns/priority-queue.yml
      - name: Publisher/Subscriber
        href: patterns/publisher-subscriber.yml
      - name: Queue-Based Load Leveling
        href: patterns/queue-based-load-leveling.yml
      - name: Rate Limiting
        href: patterns/rate-limiting-pattern.yml
      - name: Retry
        href: patterns/retry.yml
      - name: Saga
        href: reference-architectures/saga/saga.yml
      - name: Scheduler Agent Supervisor
        href: patterns/scheduler-agent-supervisor.yml
      - name: Sequential Convoy
        href: patterns/sequential-convoy.yml
      - name: Sharding
        href: patterns/sharding.yml
      - name: Sidecar
        href: patterns/sidecar.yml
      - name: Static Content Hosting
        href: patterns/static-content-hosting.yml
      - name: Strangler Fig
        href: patterns/strangler-fig.yml
      - name: Throttling
        href: patterns/throttling.yml
      - name: Valet Key
        href: patterns/valet-key.yml
  - name: Microsoft Azure Well-Architected Framework
    href: /azure/architecture/framework
  - name: Industry solutions with Azure
    expanded: true
    items:
      - name: Overview
        href: industries/overview.md
      - name: Retail
        items:
          - name: Overview
            href: industries/retail.md
          - name: Guides
            items:
              - name: Microsoft Cloud for Retail
                items:
                  - name: Overview
                    href: /industry/retail/overview
                    maintainContext: true
                  - name: Elevate the shopping experience
                    href: /industry/retail/elevate-shopping-experience
                    maintainContext: true
                  - name: Maximize the value of your data
                    href: /industry/retail/maximize-data
                    maintainContext: true
                  - name: Security
                    href: /industry/retail/security-overview
                    maintainContext: true
                  - name: Compliance
                    href: /industry/retail/compliance-overview
                    maintainContext: true
              - name: Dynamics 365 Commerce
                items:
                  - name: Commerce home page
                    href: /dynamics365/commerce
                    maintainContext: true
                  - name: Commerce architecture overview
                    href: /dynamics365/commerce/commerce-architecture
                    maintainContext: true
                  - name: Authentication flows
                    href: /dynamics365/commerce/arch-auth-flow
                    maintainContext: true
                  - name: Headless commerce architecture
                    href: /dynamics365/commerce/dev-itpro/retail-server-architecture
                    maintainContext: true
                  - name: Commerce channel communications
                    href: /dynamics365/commerce/dev-itpro/define-retail-channel-communications-cdx
                    maintainContext: true
                  - name: Modern POS architecture
                    href: /dynamics365/commerce/dev-itpro/retail-modern-pos-architecture
                    maintainContext: true
                  - name: Set up Azure DevOps
                    href: /dynamics365/commerce/dev-itpro/new-environments-visual-studio-teams-branch-retail-projects
                    maintainContext: true
              - name: Data management in retail
                href: industries/retail/retail-data-management-overview.md
              - name: AI and ML in retail
                items:
                  - name: Content-based recommendation
                    href: solution-ideas/articles/build-content-based-recommendation-system-using-recommender.yml
                  - name: Deploy AI-based footfall detection
                    href: hybrid/deployments/solution-deployment-guide-retail-footfall-detection.md
                  - name: Forecast bike rental demand
                    href: /azure/machine-learning/tutorial-automated-ml-forecast
                    maintainContext: true
                  - name: Optimize and reuse recommendations
                    href: industries/retail/recommendation-engine-optimization.yml
              - name: IoT in retail
                items:
                  - name: Digital distribution center
                    href: /azure/iot-central/retail/tutorial-iot-central-digital-distribution-center
                    maintainContext: true
                  - name: In-store analytics checkout
                    items:
                      - name: Create a retail application
                        href: /azure/iot-central/retail/tutorial-in-store-analytics-create-app
                        maintainContext: true
                      - name: Customize the operator dashboard
                        href: /azure/iot-central/retail/tutorial-in-store-analytics-customize-dashboard
                        maintainContext: true
                      - name: Export data and visualize insights
                        href: /azure/iot-central/retail/tutorial-in-store-analytics-export-data-visualize-insights
                        maintainContext: true
                  - name: Smart inventory management
                    href: /azure/iot-central/retail/tutorial-iot-central-smart-inventory-management
                    maintainContext: true
              - name: Migrate your e-commerce solution to Azure
                href: industries/retail/migrate-ecommerce-solution.md
              - name: SKU optimization for consumer brands
                href: industries/retail/sku-optimization-solution-guide.yml
              - name: Visual search in retail with Cosmos DB
                href: industries/retail/visual-search-use-case-overview.yml
          - name: Architectures
            items:
              - name: All retail architectures
                href: /azure/architecture/browse/?terms=retail
              - name: AI-based footfall detection
                href: solution-ideas/articles/hybrid-footfall-detection.yml
              - name: Analyze MongoDB Atlas data using Azure Synapse Analytics
                href: example-scenario/analytics/azure-synapse-analytics-integrate-mongodb-atlas.yml
              - name: Build a real-time recommendation API
                href: reference-architectures/ai/real-time-recommendation.yml
              - name: Buy online, pick up in store (retail)
                href: example-scenario/iot/vertical-buy-online-pickup-in-store.yml
              - name: E-commerce front end
                href: example-scenario/apps/ecommerce-scenario.yml
              - name: Interactive price analytics
                href: solution-ideas/articles/interactive-price-analytics.yml
              - name: Intelligent search engine for e-commerce
                href: example-scenario/apps/ecommerce-search.yml
              - name: Magento e-commerce platform in AKS
                href: example-scenario/magento/magento-azure.yml
              - name: Movie recommendations on Azure
                href: example-scenario/ai/movie-recommendations-with-machine-learning.yml
              - name: Optimize inventory and forecast demand
                href: example-scenario/analytics/optimize-inventory-forecast-demand.yml
              - name: Out of stock detection (retail)
                href: /hybrid/app-solutions/pattern-out-of-stock-at-edge
                maintainContext: true
              - name: Scalable order processing
                href: example-scenario/data/ecommerce-order-processing.yml
              - name: Video capture and analytics for retail
                href: solution-ideas/articles/video-analytics.yml
          - name: Datasets
            items:
              - name: OJ sales simulated
                href: /azure/open-datasets/dataset-oj-sales-simulated
                maintainContext: true
              - name: US Consumer Price Index
                items:
                  - name: US Consumer Price Index
                    href: /azure/open-datasets/dataset-us-consumer-price-index
                    maintainContext: true
                  - name: US Producer Price Index - Commodities
                    href: /azure/open-datasets/dataset-us-producer-price-index-commodities
                    maintainContext: true
                  - name: US Producer Price Index - Industry
                    href: /azure/open-datasets/dataset-us-producer-price-index-industry
                    maintainContext: true
              - name: US Population
                items:
                  - name: US Population by County
                    href: /azure/open-datasets/dataset-us-population-county
                    maintainContext: true
                  - name: US Population by ZIP code
                    href: /azure/open-datasets/dataset-us-population-zip
                    maintainContext: true
          - name: Compliance solutions
            items:
              - name: ISO standards
                items:
                  - name: ISO 22301
                    href: /azure/compliance/offerings/offering-iso-22301
                    maintainContext: true
                  - name: ISO 27001
                    href: /azure/compliance/offerings/offering-iso-27001
                    maintainContext: true
                  - name: ISO 27017
                    href: /azure/compliance/offerings/offering-iso-27017
                    maintainContext: true
                  - name: ISO 27018
                    href: /azure/compliance/offerings/offering-iso-27018
                    maintainContext: true
              - name: SOC2 Type 2
                href: /azure/compliance/offerings/offering-soc-2
                maintainContext: true
              - name: PCI DSS
                href: /azure/compliance/offerings/offering-pci-dss
                maintainContext: true
              - name: GDPR (EU)
                href: /compliance/regulatory/gdpr
                maintainContext: true
      - name: Financial Services
        items:
          - name: Overview
            href: industries/finance.md
          - name: Guides
            items:
              - name: Microsoft Cloud for Financial Services
                items:
                  - name: Overview
                    href: /industry/financial-services/overview
                    maintainContext: true
                  - name: Security
                    href: /industry/financial-services/security-overview
                    maintainContext: true
                  - name: Compliance
                    href: /industry/financial-services/compliance-overview
                    maintainContext: true
              - name: Dynamics 365 Finance and Operations
                items:
                  - name: Export to Azure Data Lake overview
                    href: /dynamics365/fin-ops-core/dev-itpro/data-entities/azure-data-lake-ga-version-overview
                    maintainContext: true
                  - name: Export in Finance and Operations apps
                    href: /dynamics365/fin-ops-core/dev-itpro/data-entities/finance-data-azure-data-lake
                    maintainContext: true
                  - name: Change data in Azure Data Lake
                    href: /dynamics365/fin-ops-core/dev-itpro/data-entities/azure-data-lake-change-feeds
                    maintainContext: true
              - name: Risk grid computing in banking
                href: industries/finance/risk-grid-banking-overview.yml
              - name: Risk grid computing solution
                href: industries/finance/risk-grid-banking-solution-guide.yml
              - name: Data management in banking
                href: industries/finance/data-management-banking-overview.yml
              - name: Detect mobile bank fraud
                href: guide/ai/bank-fraud-solution.yml
              - name: Financial institutions with data mesh
                href: /azure/cloud-adoption-framework/scenarios/data-management/architectures/reference-architecture-data-mesh
                maintainContext: true
              - name: Big compute for financial risk modeling
                href: guide/architecture-styles/big-compute.yml
              - name: Actuarial risk analysis
                href: industries/finance/actuarial-risk-analysis-financial-model.yml
              - name: Financial services risk lifecycle
                href: industries/finance/financial-risk-model.md
          - name: Architectures
            items:
              - name: All finance architectures
                href: /azure/architecture/browse/?terms=finance
              - name: Automate document processing
                href: example-scenario/ai/automate-document-processing-azure-form-recognizer.yml
              - name: Banking system cloud transformation
                href: example-scenario/banking/banking-system-cloud-transformation.yml
              - name: Data analysis for finance
                href: example-scenario/data/data-analysis-regulated-industries.yml
              - name: Decentralized trust between banks
                href: example-scenario/apps/decentralized-trust.yml
              - name: Finance management using PostgreSQL
                href: solution-ideas/articles/finance-management-apps-using-azure-database-for-postgresql.yml
              - name: Host a Murex MX.3 workload on Azure
                href: example-scenario/finance/murex-mx3-azure.yml  
              - name: Modernize mainframe & midrange data
                href: reference-architectures/migration/modernize-mainframe-data-to-azure.yml
              - name: Patterns and implementations in banking
                href: example-scenario/banking/patterns-and-implementations.yml
              - name: Real-time fraud detection
                href: example-scenario/data/fraud-detection.yml
              - name: Replicate and sync mainframe data in Azure
                href: reference-architectures/migration/sync-mainframe-data-with-azure.yml
              - name: Scale regulated AI and ML in finance
                href: example-scenario/ai/scale-ai-and-machine-learning-in-regulated-industries.yml                
              - name: SWIFT on Azure
                items:
                  - name: Alliance Connect
                    items:
                      - name: SWIFT Alliance Connect
                        href: example-scenario/finance/swift-on-azure-srx.yml
                      - name: SWIFT Alliance Access
                        href: example-scenario/finance/swift-alliance-access-on-azure.yml
                      - name: SWIFT AMH with Alliance Connect
                        href: example-scenario/finance/swift-alliance-messaging-hub.yml
                  - name: Alliance Connect Virtual
                    items:
                      - name: SWIFT Alliance Connect Virtual
                        href: example-scenario/finance/swift-on-azure-vsrx.yml
                      - name: SWIFT Alliance Access with ACV
                        href: example-scenario/finance/swift-alliance-access-vsrx-on-azure.yml
                      - name: SWIFT AMH with ACV
                        href: example-scenario/finance/swift-alliance-messaging-hub-vsrx.yml
                      - name: SWIFT Alliance Cloud in Azure
                        href: example-scenario/finance/swift-alliance-cloud-on-azure.yml
                      - name: SWIFT Alliance Lite2
                        href: example-scenario/finance/swift-alliance-lite2-on-azure.yml
          - name: Datasets
            items:
              - name: US Consumer Price Index
                items:
                  - name: US Consumer Price Index
                    href: /azure/open-datasets/dataset-us-consumer-price-index
                    maintainContext: true
                  - name: US Producer Price Index - Commodities
                    href: /azure/open-datasets/dataset-us-producer-price-index-commodities
                    maintainContext: true
                  - name: US Producer Price Index - Industry
                    href: /azure/open-datasets/dataset-us-producer-price-index-industry
                    maintainContext: true
              - name: US Employment
                items:
                  - name: US Labor Force Statistics
                    href: /azure/open-datasets/dataset-us-labor-force
                    maintainContext: true
                  - name: US Local Area Unemployment
                    href: /azure/open-datasets/dataset-us-local-unemployment
                    maintainContext: true
                  - name: US National Employment Hours
                    href: /azure/open-datasets/dataset-us-national-employment-earnings     
                    maintainContext: true
                  - name: US State Employment Hours
                    href: /azure/open-datasets/dataset-us-state-employment-earnings
                    maintainContext: true
              - name: US Population
                items:
                  - name: US Population by County
                    href: /azure/open-datasets/dataset-us-population-county
                    maintainContext: true
                  - name: US Population by ZIP code
                    href: /azure/open-datasets/dataset-us-population-zip
                    maintainContext: true
          - name: Compliance solutions
            items:
              - name: FFIEC
                href: /compliance/regulatory/offering-ffiec-us
                maintainContext: true
              - name: FINRA 4511
                href: /compliance/regulatory/offering-finra-4511
                maintainContext: true
              - name: IRS 1075
                items:
                  - name: IRS 1075 overview
                    href: /azure/compliance/offerings/offering-irs-1075
                    maintainContext: true
                  - name: IRS 1075 regulatory compliance
                    href: /azure/governance/policy/samples/irs-1075-sept2016
                    maintainContext: true
              - name: PCI 3DS
                href: /azure/compliance/offerings/offering-pci-3ds
                maintainContext: true
              - name: PCI DSS
                items:
                  - name: PCI DSS overview
                    href: /azure/compliance/offerings/offering-pci-dss
                    maintainContext: true
                  - name: PCI DSS 3.2.1 regulatory compliance
                    href: /azure/governance/policy/samples/pci-dss-3-2-1
                    maintainContext: true
                  - name: AKS regulated cluster for PCI
                    href: /azure/architecture/reference-architectures/containers/aks-pci/aks-pci-ra-code-assets
                  - name: AKS regulated - Protect cardholder data
                    href: /azure/architecture/reference-architectures/containers/aks-pci/aks-pci-data
              - name: SEC
                items:
                  - name: SEC 17a-4
                    href: /compliance/regulatory/offering-sec-17a-4 
                    maintainContext: true
                  - name: SEC Regulation SCI
                    href: /azure/compliance/offerings/offering-sec-reg-sci-us
                    maintainContext: true
              - name: SWIFT CSP v2020 blueprint
                items:
                  - name: Overview
                    href: /azure/governance/blueprints/samples/swift-2020/index
                    maintainContext: true
                  - name: Control mapping
                    href: /azure/governance/blueprints/samples/swift-2020/control-mapping
                    maintainContext: true
                  - name: Deployment
                    href: /azure/governance/blueprints/samples/swift-2020/deploy
                    maintainContext: true
      - name: Healthcare
        items:
          - name: Overview
            href: industries/healthcare.md
          - name: Guides
            items:
              - name: Microsoft Cloud for Healthcare
                items:
                  - name: Overview
                    href: /industry/healthcare/overview
                    maintainContext: true
                  - name: Azure setup
                    href: /industry/healthcare/configure-cloud-for-healthcare
                    maintainContext: true
                  - name: Patient engagement
                    href: /industry/healthcare/patient-engagement
                    maintainContext: true
                  - name: Health team collaboration
                    href: /industry/healthcare/health-team-collaboration
                    maintainContext: true
                  - name: Clinical and operational insights
                    href: /industry/healthcare/improve-clinical-operational-insights
                    maintainContext: true
                  - name: Security in Cloud for Healthcare
                    href: /industry/healthcare/security-overview
                    maintainContext: true
                  - name: Compliance in Cloud for Healthcare
                    href: /industry/healthcare/compliance-overview
                    maintainContext: true
              - name: Azure Health Bot
                items:
                  - name: Overview
                    href: /azure/health-bot/overview
                    maintainContext: true
                  - name: Built-in medical intelligence
                    href: /azure/health-bot/bot_docs/triage_symptom_checking
                    maintainContext: true
                  - name: Debugging
                    href: /azure/health-bot/scenario-authoring/debugging
                    maintainContext: true
                  - name: Advanced functionality
                    href: /azure/health-bot/scenario-authoring/advanced_functionality
                    maintainContext: true
                  - name: Language models
                    href: /azure/health-bot/language_models
                    maintainContext: true
                  - name: Handoff to a live agent
                    href: /azure/health-bot/handoff
                    maintainContext: true
                  - name: Handoff using Microsoft Teams
                    href: /azure/health-bot/handoff-teams
                    maintainContext: true
                  - name: Dynamics 365 Omnichannel integration
                    href: /azure/health-bot/omnichannel
                    maintainContext: true
                  - name: Health Bot custom telemetry
                    href: /azure/health-bot/custom_telemetry
                    maintainContext: true
              - name: Azure Health Data Services
                items:
                  - name: Overview
                    href: /azure/healthcare-apis/healthcare-apis-overview
                    maintainContext: true
                  - name: Azure Health Data Services workspace
                    href: /azure/healthcare-apis/workspace-overview
                    maintainContext: true
              - name: Azure API for FHIR
                items:
                  - name: Overview
                    href: /azure/healthcare-apis/azure-api-for-fhir/overview#azure-iot-connector-for-fhir-preview
                    maintainContext: true
                  - name: FHIR features
                    href: /azure/healthcare-apis/azure-api-for-fhir/fhir-features-supported
                    maintainContext: true
                  - name: Azure AD and Azure API for FHIR
                    href: /azure/healthcare-apis/azure-api-for-fhir/azure-active-directory-identity-configuration
                    maintainContext: true
                  - name: Add data to audits using HTTP headers
                    href: /azure/healthcare-apis/azure-api-for-fhir/use-custom-headers
                    maintainContext: true
                  - name: Azure IoT Connector for FHIR
                    items:
                      - name: Overview
                        href: /azure/healthcare-apis/azure-api-for-fhir/iot-data-flow
                        maintainContext: true
                      - name: Mapping templates
                        href: /azure/healthcare-apis/azure-api-for-fhir/iot-mapping-templates
                        maintainContext: true
                  - name: Azure Policy compliance controls
                    href: /azure/healthcare-apis/azure-api-for-fhir/security-controls-policy
                    maintainContext: true
                  - name: Related GitHub projects
                    href: /azure/healthcare-apis/azure-api-for-fhir/fhir-github-projects
                    maintainContext: true
              - name: Text Analytics for health
                items:
                  - name: Overview
                    href: /azure/cognitive-services/language-service/text-analytics-for-health/overview
                    maintainContext: true
                  - name: Recognized entity categories
                    href: /azure/cognitive-services/language-service/text-analytics-for-health/concepts/health-entity-categories
                    maintainContext: true
                  - name: Relation extraction
                    href: /azure/cognitive-services/language-service/text-analytics-for-health/concepts/relation-extraction
                    maintainContext: true
                  - name: Assertion detection
                    href: /azure/cognitive-services/language-service/text-analytics-for-health/concepts/assertion-detection
                    maintainContext: true
              - name: IoT scenarios
                items:
                  - name: Continuous patient monitoring
                    href: /azure/iot-central/healthcare/tutorial-continuous-patient-monitoring
                    maintainContext: true
                  - name: Health triage dashboard
                    href: /azure/iot-central/healthcare/tutorial-health-data-triage
                    maintainContext: true
              - name: Healthcare for data management
                href: /azure/cloud-adoption-framework/scenarios/cloud-scale-analytics/architectures/reference-architecture-lamna
                maintainContext: true
          - name: Architectures
            items:
              - name: All healthcare architectures
                href: /azure/architecture/browse/?terms=healthcare
              - name: Analyze observational patient data by using OHDSI
                href: example-scenario/digital-health/patient-data-ohdsi-omop-cdm.yml
              - name: Automate COVID-19 test forms
                href: example-scenario/ai/form-recognizer-covid.yml 
              - name: Build a telehealth system with Azure
                href: example-scenario/apps/telehealth-system.yml
              - name: Clinical insights with Cloud for Healthcare
                href: example-scenario/mch-health/medical-data-insights.yml
              - name: Confidential computing for healthcare
                href: example-scenario/confidential/healthcare-inference.yml
              - name: Consumer health portal on Azure
                href: example-scenario/digital-health/health-portal.yml
              - name: Health data consortium
                href: example-scenario/data/azure-health-data-consortium.yml
              - name: Implement risk prediction for surgeries
                href: example-scenario/ai/risk-stratification-surgery.yml
              - name: IoT Connected Platform for COVID detection
                href: solution-ideas/articles/iot-connected-platform.yml
              - name: Population health management
                href: solution-ideas/articles/population-health-management-for-healthcare.yml
              - name: Predict hospital readmissions with ML
                href: example-scenario/ai/predict-hospital-readmissions-machine-learning.yml
              - name: Predict the length of stay in hospitals
                href: solution-ideas/articles/predicting-length-of-stay-in-hospitals.yml
              - name: Precision medicine pipeline
                href: example-scenario/precision-medicine/genomic-analysis-reporting.yml
              - name: Virtual network for patient records
                href: example-scenario/integrated-multiservices/virtual-network-integration.yml
              - name: Virtual visits with Cloud for Healthcare
                href: example-scenario/mch-health/virtual-health-mch.yml
          - name: Datasets
            items:
              - name: COVID-19 data lake
                items:
                  - name: Bing COVID-19 data
                    href: /azure/open-datasets/dataset-bing-covid-19
                    maintainContext: true
                  - name: COVID Tracking project
                    href: /azure/open-datasets/dataset-covid-tracking
                    maintainContext: true
                  - name: ECDC COVID-19 cases
                    href: /azure/open-datasets/dataset-ecdc-covid-cases
                    maintainContext: true
                  - name: Oxford COVID-19 Government Response
                    href: /azure/open-datasets/dataset-oxford-covid-government-response-tracker
                    maintainContext: true
              - name: COVID-19 Open Research
                href: /azure/open-datasets/dataset-covid-19-open-research
                maintainContext: true
              - name: Diabetes dataset
                href: /azure/open-datasets/dataset-diabetes
                maintainContext: true
              - name: Genomics data lake
                items:
                  - name: 1000 Genomes
                    href: /azure/open-datasets/dataset-1000-genomes
                    maintainContext: true
                  - name: ClinVar annotations
                    href: /azure/open-datasets/dataset-clinvar-annotations
                    maintainContext: true
                  - name: ENCODE DNA elements
                    href: /azure/open-datasets/dataset-encode
                    maintainContext: true
                  - name: GATK Resource Bundle
                    href: /azure/open-datasets/dataset-gatk-resource-bundle
                    maintainContext: true
                  - name: Genome Aggregation
                    href: /azure/open-datasets/dataset-gnomad
                    maintainContext: true
                  - name: Human Reference Genomes
                    href: /azure/open-datasets/dataset-human-reference-genomes
                    maintainContext: true
                  - name: Illumina Platinum Genomes
                    href: /azure/open-datasets/dataset-illumina-platinum-genomes
                    maintainContext: true
                  - name: "OpenCravat: Analysis of Variants"
                    href: /azure/open-datasets/dataset-open-cravat
                    maintainContext: true
                  - name: "SnpEff: Genomic variants"
                    href: /azure/open-datasets/dataset-snpeff
                    maintainContext: true
          - name: Compliance solutions
            items:
              - name: EPCS (US)
                href: /azure/compliance/offerings/offering-epcs-us
                maintainContext: true
              - name: FDA 21
                href: /azure/compliance/offerings/offering-gxp
                maintainContext: true
              - name: HIPAA and HITRUST
                items:
                  - name: HIPAA (US) overview
                    href: /azure/compliance/offerings/offering-hipaa-us
                    maintainContext: true
                  - name: HITRUST overview
                    href: /azure/compliance/offerings/offering-hitrust
                    maintainContext: true
                  - name: Implement healthcare blueprint for AI
                    href: industries/healthcare/healthcare-ai-blueprint.yml
                  - name: HIPAA/HITRUST compliant health data
                    href: solution-ideas/articles/security-compliance-blueprint-hipaa-hitrust-health-data-ai.yml
                  - name: HIPAA HITRUST 9.2 compliance
                    href: /azure/governance/policy/samples/hipaa-hitrust-9-2
                    maintainContext: true
              - name: MARS-E (US)
                href: /azure/compliance/offerings/offering-mars-e-us
                maintainContext: true
      - name: Government
        items:
          - name: Overview
            href: industries/government.md
          - name: Guides
            items:
              - name: Compare Azure Government and Azure
                href: /azure/azure-government/compare-azure-government-global-azure
                maintainContext: true
              - name: Considerations for naming resources
                href: /azure/azure-government/documentation-government-concept-naming-resources
                maintainContext: true
              - name: IoT scenarios
                items:
                  - name: Connected waste management
                    href: /azure/iot-central/government/tutorial-connected-waste-management
                    maintainContext: true
                  - name: Secure worldwide public sector
                    href: /azure/azure-government/documentation-government-overview-wwps
                    maintainContext: true
                  - name: Water consumption monitoring
                    href: /azure/iot-central/government/tutorial-water-consumption-monitoring
                    maintainContext: true
                  - name: Water quality monitoring
                    href: /azure/iot-central/government/tutorial-water-quality-monitoring
                    maintainContext: true
              - name: Development
                items:
                  - name: Azure Government developer guide
                    href: /azure/azure-government/documentation-government-developer-guide
                    maintainContext: true
                  - name: Storage on Azure Government
                    href: /azure/azure-government/documentation-government-get-started-connect-to-storage
                    maintainContext: true
                  - name: AI on Azure Government
                    href: /azure/azure-government/documentation-government-cognitiveservices
                    maintainContext: true
                  - name: SSMS on Azure Government
                    href: /azure/azure-government/documentation-government-connect-ssms
                    maintainContext: true
              - name: Security
                items:
                  - name: Security for Azure Government
                    href: /azure/azure-government/documentation-government-plan-security
                    maintainContext: true
                  - name: Impact Level 5 isolation
                    href: /azure/azure-government/documentation-government-impact-level-5
                    maintainContext: true
                  - name: Secure isolation
                    href: /azure/azure-government/azure-secure-isolation-guidance
                    maintainContext: true
                  - name: Secure Azure computing
                    href: /azure/azure-government/compliance/secure-azure-computing-architecture
                    maintainContext: true
              - name: Identity
                items:
                  - name: Identity for Azure Government
                    href: /azure/azure-government/documentation-government-plan-identity
                    maintainContext: true
                  - name: Integrate Azure AD authentication
                    href: /azure/azure-government/documentation-government-aad-auth-qs
                    maintainContext: true
              - name: Deployment
                items:
                  - name: Deploy with Azure Pipelines
                    href: /azure/azure-government/connect-with-azure-pipelines
                    maintainContext: true
                  - name: ASE with DISA CAP
                    href: /azure/azure-government/documentation-government-ase-disa-cap
                    maintainContext: true
              - name: Management
                items:
                  - name: Azure Monitor logs
                    href: /azure/azure-government/documentation-government-manage-oms
                    maintainContext: true
                  - name: Marketplace
                    href: /azure/azure-government/documentation-government-manage-marketplace
                    maintainContext: true
          - name: Architectures
            items:
              - name: All government architectures
                href: /azure/architecture/browse/?terms=government
              - name: Azure Automation in a hybrid environment
                href: hybrid/azure-automation-hybrid.yml
              - name: Azure Automation update management
                href: hybrid/azure-update-mgmt.yml
              - name: Azure Virtual Desktop for the enterprise
                href: example-scenario/wvd/windows-virtual-desktop.yml
              - name: Computer forensics chain of custody
                href: example-scenario/forensics/index.yml
              - name: Hybrid security monitoring in Azure
                href: hybrid/hybrid-security-monitoring.yml
              - name: Web app private database connectivity
                href: example-scenario/private-web-app/private-web-app.yml
          - name: Datasets
            items:
              - name: MNIST handwritten digits
                href: /azure/open-datasets/dataset-mnist
                maintainContext: true
              - name: Public Holidays
                href: /azure/open-datasets/dataset-public-holidays
                maintainContext: true
              - name: Safety data
                items:
                  - name: Boston Safety Data
                    href: /azure/open-datasets/dataset-boston-safety
                    maintainContext: true
                  - name: Chicago Safety Data
                    href: /azure/open-datasets/dataset-chicago-safety
                    maintainContext: true
                  - name: New York City Safety Data
                    href: /azure/open-datasets/dataset-new-york-city-safety
                    maintainContext: true
                  - name: San Francisco Safety Data
                    href: /azure/open-datasets/dataset-san-francisco-safety
                    maintainContext: true
                  - name: Seattle Safety Data
                    href: /azure/open-datasets/dataset-seattle-safety
                    maintainContext: true
              - name: US Labor Force
                href: /azure/open-datasets/dataset-us-labor-force
                maintainContext: true
              - name: US Population
                items:
                  - name: US Population by County
                    href: /azure/open-datasets/dataset-us-population-county
                    maintainContext: true
                  - name: US Population by ZIP code
                    href: /azure/open-datasets/dataset-us-population-zip
                    maintainContext: true
          - name: Compliance solutions
            items:
              - name: General compliance
                items:
                  - name: Azure Government compliance
                    href: /azure/azure-government/documentation-government-plan-compliance
                    maintainContext: true
                  - name: Services compliance scope
                    href: /azure/azure-government/compliance/azure-services-in-fedramp-auditscope
                    maintainContext: true
                  - name: Azure Security Benchmark
                    href: /azure/governance/policy/samples/gov-azure-security-benchmark
                    maintainContext: true
                  - name: Compliance export controls
                    href: /azure/azure-government/documentation-government-overview-itar
                    maintainContext: true
              - name: CIS Azure Foundations
                href: /azure/governance/policy/samples/gov-cis-azure-1-3-0
                maintainContext: true
              - name: CJIS
                href: /azure/compliance/offerings/offering-cjis
                maintainContext: true
              - name: DoD
                items:
                  - name: DoD overview
                    href: /azure/azure-government/documentation-government-overview-dod
                    maintainContext: true
                  - name: DoD IL2
                    href: /azure/compliance/offerings/offering-dod-il2
                    maintainContext: true
                  - name: DoD IL4
                    href: /azure/compliance/offerings/offering-dod-il4
                    maintainContext: true
                  - name: DoD IL4 Regulatory Compliance built-in
                    href: /azure/governance/policy/samples/gov-dod-impact-level-4
                    maintainContext: true
                  - name: DoD IL5
                    href: /azure/compliance/offerings/offering-dod-il5
                    maintainContext: true
                  - name: DoD IL5 Regulatory Compliance built-in
                    href: /azure/governance/policy/samples/gov-dod-impact-level-5
                    maintainContext: true
                  - name: DoD IL6
                    href: /azure/compliance/offerings/offering-dod-il6
                    maintainContext: true
              - name: DoE 10 CFR Part 810
                href: /azure/compliance/offerings/offering-doe-10-cfr-part-810
                maintainContext: true
              - name: EAR
                href: /azure/compliance/offerings/offering-ear
                maintainContext: true
              - name: FedRAMP
                items:
                  - name: FedRAMP overview
                    href: /azure/compliance/offerings/offering-fedramp
                    maintainContext: true
                  - name: FedRAMP high compliance
                    href: /azure/governance/policy/samples/fedramp-high
                    maintainContext: true
                  - name: FedRAMP moderate compliance
                    href: /azure/governance/policy/samples/fedramp-moderate
                    maintainContext: true
                  - name: Compliance with FedRAMP ATO
                    href: /azure/azure-government/compliance/documentation-accelerate-compliance
                    maintainContext: true
              - name: IRS 1075
                items:
                  - name: IRS 1075 overview
                    href: /azure/compliance/offerings/offering-irs-1075
                    maintainContext: true
                  - name: IRS 1075 regulatory compliance
                    href: /azure/governance/policy/samples/gov-irs-1075-sept2016
                    maintainContext: true
              - name: "ISO 27001:2013"
                href: /azure/governance/policy/samples/gov-iso-27001
                maintainContext: true
              - name: ITAR
                href: /azure/compliance/offerings/offering-itar
                maintainContext: true
              - name: JSIG
                href: /azure/compliance/offerings/offering-jsig
                maintainContext: true
              - name: NDAA
                href: /azure/compliance/offerings/offering-ndaa-section-889
                maintainContext: true
              - name: NIST
                items:
                  - name: NIST SP 800-53 Rev. 4
                    href: /azure/governance/policy/samples/nist-sp-800-53-r4
                    maintainContext: true
                  - name: NIST SP 800-53 Rev. 5
                    href: /azure/governance/policy/samples/nist-sp-800-53-r5
                    maintainContext: true
                  - name: NIST 800-63
                    href: /azure/compliance/offerings/offering-nist-800-63
                    maintainContext: true
                  - name: NIST 800-171
                    items:
                      - name: Overview
                        href: /azure/compliance/offerings/offering-nist-800-171
                        maintainContext: true
                      - name: Regulatory compliance
                        href: /azure/governance/policy/samples/nist-sp-800-171-r2
                        maintainContext: true
                  - name: NIST CSF
                    href: /azure/compliance/offerings/offering-nist-csf
                    maintainContext: true
              - name: StateRAMP
                href: /azure/compliance/offerings/offering-stateramp
                maintainContext: true
              - name: TIC solutions
                href: /azure/azure-government/compliance/compliance-tic
                maintainContext: true
      - name: Manufacturing
        items:
          - name: Overview
            href: industries/manufacturing.md
          - name: Guides
            items:
              - name: HPC for manufacturing
                href: industries/manufacturing/compute-manufacturing-overview.yml
              - name: Glossary of manufacturing terms
                href: /dynamics-gp/distribution/glossary-manufacturing
                maintainContext: true
              - name: AI and ML scenarios
                items:
                  - name: Continuous manufacturing with Bonsai
                    href: /bonsai/concepts/continuous-manufacturing
                    maintainContext: true
                  - name: Predictive maintenance in manufacturing
                    href: industries/manufacturing/predictive-maintenance-overview.yml
                  - name: Predictive maintenance solution
                    href: industries/manufacturing/predictive-maintenance-solution.yml
                  - name: MLOps framework to upscale ML lifecycle
                    href: example-scenario/mlops/mlops-technical-paper.yml
              - name: IoT scenarios
                items:
                  - name: Azure Sphere scenarios
                    items:
                      - name: Cloud-configuration tasks
                        href: /azure-sphere/hardware/cloud-configuration-tasks
                        maintainContext: true
                      - name: Factory-floor tasks
                        href: /azure-sphere/hardware/factory-floor-tasks
                        maintainContext: true
                      - name: Guardian modules
                        href: /azure-sphere/hardware/guardian-modules
                        maintainContext: true
                      - name: Manufacturing connected devices
                        href: /azure-sphere/hardware/manufacturing-guide
                        maintainContext: true
                      - name: Manufacturing preparation
                        href: /azure-sphere/hardware/manufacturing-preparation-tasks
                        maintainContext: true
                      - name: Radio Frequency tools
                        href: /azure-sphere/hardware/rf-tools
                        maintainContext: true
                  - name: IoT Central scenarios
                    items:
                      - name: Connected logistics application
                        href: /azure/iot-central/retail/tutorial-iot-central-connected-logistics
                        maintainContext: true
                      - name: Digital distribution center
                        href: /azure/iot-central/retail/tutorial-iot-central-digital-distribution-center
                        maintainContext: true
                      - name: Micro-fulfillment center
                        href: /azure/iot-central/retail/tutorial-micro-fulfillment-center
                        maintainContext: true
                  - name: Extract actionable insights from IoT data
                    href: industries/manufacturing/extract-insights-iot-data.yml
                  - name: Industrial IoT
                    items:
                      - name: Overview
                        href: /azure/industrial-iot/overview-what-is-industrial-iot
                        maintainContext: true
                      - name: Industrial IoT analytics
                        href: guide/iiot-guidance/iiot-architecture.yml
                      - name: Deploy the IIoT platform
                        href: /azure/industrial-iot/tutorial-deploy-industrial-iot-platform
                        maintainContext: true
              - name: Mixed reality - Prototyping
                href: /windows/mixed-reality/enthusiast-guide/prototyping-manufacturing
                maintainContext: true
              - name: Manufacturing Windows engineering
                href: /windows-hardware/manufacture/desktop/manufacturing-windows-engineering-guide
                maintainContext: true
          - name: Architectures
            items:
              - name: All manufacturing architectures
                href: /azure/architecture/browse/?terms=manufacturing
              - name: Anomaly detector process
                href: solution-ideas/articles/anomaly-detector-process.yml
              - name: Batch integration in a factory
                href: example-scenario/iot/batch-integration-azure-data-factory-digital-twins.yml
              - name: Computer vision for manufacturing
                href: reference-architectures/ai/end-to-end-smart-factory.yml
              - name: Condition monitoring
                href: solution-ideas/articles/condition-monitoring.yml
              - name: Connected factory hierarchy service
                href: solution-ideas/articles/connected-factory-hierarchy-service.yml
              - name: Connected factory signal pipeline
                href: example-scenario/iot/connected-factory-signal-pipeline.yml
              - name: Data analysis for manufacturing
                href: example-scenario/data/data-analysis-regulated-industries.yml
              - name: IoT and data analytics in manufacturing
                href: example-scenario/data/big-data-with-iot.yml
              - name: IoT Edge safety and maintenance system
                href: example-scenario/predictive-maintenance/iot-predictive-maintenance.yml
              - name: Low-latency network for manufacturing
                href: solution-ideas/articles/low-latency-network.yml
              - name: Quality assurance
                href: solution-ideas/articles/quality-assurance.yml
              - name: Real-time anomaly detection for conveyor belts
                href: example-scenario/ai/real-time-anomaly-detection-conveyor-belt.yml
              - name: Real-time asset tracking and management
                href: solution-ideas/articles/real-time-asset-tracking-mgmt-iot-central.yml
              - name: Supply chain track and trace
                href: solution-ideas/articles/supply-chain-track-and-trace.yml
              - name: Tiered data for manufacturing
                href: /hybrid/app-solutions/pattern-tiered-data-analytics
                maintainContext: true
          - name: Compliance solutions
            items:
              - name: GDPR (EU)
                href: /compliance/regulatory/gdpr
                maintainContext: true
              - name: GxP
                href: /compliance/regulatory/offering-gxp
                maintainContext: true
              - name: ISO 27018
                href: /azure/compliance/offerings/offering-iso-27018
                maintainContext: true
              - name: ITAR
                href: /azure/compliance/offerings/offering-itar
                maintainContext: true
      - name: Energy and Environment
        items:
          - name: Overview
            href: industries/energy-environment.md
          - name: Guides
            items:
              - name: Microsoft Cloud for Sustainability
                href: /industry/sustainability/overview
                maintainContext: true
              - name: Sustainability outcomes and benefits
                href: /azure/cloud-adoption-framework/strategy/business-outcomes/sustainability
                maintainContext: true
              - name: Big compute for oil exploration
                href: guide/architecture-styles/big-compute.yml
              - name: IoT scenarios
                items:
                  - name: Connected waste management
                    href: /azure/iot-central/government/tutorial-connected-waste-management
                    maintainContext: true
                  - name: Smart meter energy monitoring
                    href: /azure/iot-central/energy/tutorial-smart-meter-app
                    maintainContext: true
                  - name: Solar panel monitoring
                    href: /azure/iot-central/energy/tutorial-solar-panel-app
                    maintainContext: true
                  - name: Water consumption monitoring
                    href: /azure/iot-central/government/tutorial-water-consumption-monitoring
                    maintainContext: true
                  - name: Water quality monitoring
                    href: /azure/iot-central/government/tutorial-water-quality-monitoring
                    maintainContext: true
          - name: Architectures
            items:
              - name: All energy and environment architectures
                href: /azure/architecture/browse/?terms=energy
              - name: Environmental monitoring
                href: solution-ideas/articles/environment-monitoring-and-supply-chain-optimization.yml
              - name: Geospatial data processing and analytics
                href: example-scenario/data/geospatial-data-processing-analytics-azure.yml
              - name: IoT Edge data processing - Monitor oil rigs
                href: solution-ideas/articles/data-storage-edge.yml
              - name: Mining equipment monitoring
                href: solution-ideas/articles/monitor-mining-equipment.yml
              - name: Oil and gas tank level forecasting
                href: solution-ideas/articles/oil-and-gas-tank-level-forecasting.yml
              - name: Project 15 sustainability
                href: solution-ideas/articles/project-15-iot-sustainability.yml
              - name: Run CFD simulations
                href: example-scenario/infrastructure/hpc-cfd.yml
              - name: Run reservoir simulations
                href: example-scenario/infrastructure/reservoir-simulation.yml
          - name: Compliance solutions
            items:
              - name: NERC (US) overview
                href: /azure/compliance/offerings/offering-nerc
                maintainContext: true
      - name: Telecommunications
        items:
          - name: Overview
            href: industries/telecommunications.md
          - name: Guides
            items:
              - name: Field and cloud edge gateways
                href: /azure/architecture/example-scenario/iot/field-cloud-edge-gateways
              - name: Edge Workload Configuration pattern
                href: /azure/architecture/patterns/edge-workload-configuration
              - name: Kubernetes at the edge
                items:
                  - name: Choose a Kubernetes at the edge option
                    href: /azure/architecture/operator-guides/aks/choose-kubernetes-edge-compute-option
                  - name: Choose a bare-metal Kubernetes option
                    href: /azure/architecture/operator-guides/aks/choose-bare-metal-kubernetes
              - name: Dynamics 365 telecommunications accelerator
                items:
                  - name: Overview
                    href: /dynamics365/industry/accelerators/telecommunications-overview
                    maintainContext: true
                  - name: Configure the accelerator for Azure Maps
                    href: /dynamics365/industry/accelerators/telecommunications-configure
                    maintainContext: true
              - name: Private multi-access edge compute
                items:
                  - name: Overview
                    href: /azure/private-multi-access-edge-compute-mec/overview
                    maintainContext: true
                  - name: Partner services
                    href: /azure/private-multi-access-edge-compute-mec/partner-programs
                    maintainContext: true
                  - name: Fusion Core
                    href: /azure/private-multi-access-edge-compute-mec/metaswitch-fusion-core-overview
                    maintainContext: true
                  - name: Affirmed Private Network Service
                    href: /azure/private-multi-access-edge-compute-mec/affirmed-private-network-service-overview
                    maintainContext: true
              - name: Azure Network Function Manager
                href: /azure/network-function-manager/overview
                maintainContext: true
          - name: Architectures
            items:
              - name: All telecommunications architectures
                href: /azure/architecture/browse/?terms=telecommunications
              - name: Customer churn prediction
                href: /azure/architecture/solution-ideas/articles/customer-churn-prediction
              - name: Deploy AI and ML at the edge
                href: /azure/architecture/hybrid/deploy-ai-ml-azure-stack-edge
              - name: Determine customer lifetime and churn
                href: /azure/architecture/example-scenario/ai/customer-lifecycle-churn
              - name: Enterprise-grade conversational bot
                href: /azure/architecture/reference-architectures/ai/conversational-bot
              - name: Geospatial analysis for telecommunications
                href: example-scenario/data/geospatial-analysis-telecommunications-industry.yml
              - name: IoT connected light, power, and internet
                href: /azure/architecture/solution-ideas/articles/iot-power-management
              - name: IoT device connectivity for industry
                href: /azure/architecture/solution-ideas/articles/healthcare-network
              - name: IoT Edge safety and maintenance system
                href: /azure/architecture/example-scenario/predictive-maintenance/iot-predictive-maintenance
              - name: Low-latency network connections
                href: /azure/architecture/solution-ideas/articles/low-latency-network
              - name: Public MEC deployment
                href: example-scenario/hybrid/public-multi-access-edge-compute-deployment.yml
              - name: Public MEC high availability
                href: example-scenario/hybrid/multi-access-edge-compute-ha.yml
              - name: Real-time fraud detection 
                href: /azure/architecture/example-scenario/data/fraud-detection
              - name: Video capture and analytics 
                href: /azure/architecture/solution-ideas/articles/video-analytics
          - name: Compliance solutions
            items:
              - name: GSMA overview
                href: /azure/compliance/offerings/offering-gsma
                maintainContext: true
      - name: Automotive, Mobility, and Transportation
        items:
          - name: Overview
            href: industries/automotive.md
          - name: Guides
            items:
              - name: Dynamics 365 automotive accelerator
                href: /dynamics365/industry/accelerators/automotive
                maintainContext: true
              - name: Azure Maps guidance
                items:
                  - name: Azure Maps traffic coverage
                    href: /azure/azure-maps/traffic-coverage
                    maintainContext: true
                  - name: Vehicle consumption model
                    href: /azure/azure-maps/consumption-model
                    maintainContext: true
                  - name: Best practices for Route Service
                    href: /azure/azure-maps/how-to-use-best-practices-for-routing
                    maintainContext: true
              - name: Move NYC Taxi data with SSIS
                href: data-science-process/move-data-to-azure-blob-using-ssis.md
              - name: Single sign on for car park management
                href: /azure/active-directory/saas-apps/parkalot-car-park-management-tutorial
                maintainContext: true
          - name: Architectures
            items:
              - name: All automotive architectures
                href: /azure/architecture/browse/?terms=automotive
              - name: Automated guided vehicles fleet control
                href: example-scenario/iot/automated-guided-vehicles-fleet-control.yml
              - name: Automotive test data analytics
                href: industries/automotive/automotive-telemetry-analytics.yml
              - name: Building blocks for autonomous driving
                href: industries/automotive/building-blocks-autonomous-driving-simulation-environments.yml
              - name: IoT Edge railroad maintenance and safety
                href: /azure/architecture/example-scenario/predictive-maintenance/iot-predictive-maintenance
              - name: Machine teaching for autonomous vehicles
                href: solution-ideas/articles/autonomous-systems.yml
              - name: Predictive insights with vehicle telematics
                href: solution-ideas/articles/predictive-insights-with-vehicle-telematics.yml
              - name: Process vehicle data using IoT
                href: example-scenario/data/realtime-analytics-vehicle-iot.yml
              - name: Real-time asset tracking for vehicles
                href: solution-ideas/articles/real-time-asset-tracking-mgmt-iot-central.yml
              - name: Real-time ML to estimate a car's value
                href: example-scenario/ai/deploy-real-time-machine-learning-model-application-ui.yml  
              - name: Run CFD simulations
                href: example-scenario/infrastructure/hpc-cfd.yml
          - name: Datasets
            items:
              - name: NYC Taxi
                items:
                  - name: NYC Taxi - yellow records
                    href: /azure/open-datasets/dataset-taxi-yellow
                    maintainContext: true
                  - name: NYC Taxi - green records
                    href: /azure/open-datasets/dataset-taxi-green
                    maintainContext: true
                  - name: NYC Taxi - for-hire vehicles
                    href: /azure/open-datasets/dataset-taxi-for-hire-vehicle
                    maintainContext: true
              - name: TartanAir AirSim
                href: /azure/open-datasets/dataset-tartanair-simulation
                maintainContext: true
          - name: Compliance solutions
            items:
              - name: TISAX overview
                href: /azure/compliance/offerings/offering-tisax
                maintainContext: true
      - name: Education
        items:
          - name: Overview
            href: industries/education.md
          - name: Guides
            items:
              - name: Azure Education Hub
                items:
                  - name: Overview
                    href: /azure/education-hub/about-education-hub
                    maintainContext: true
                  - name: Create a lab with REST APIs
                    href: /azure/education-hub/create-lab-education-hub
                    maintainContext: true
                  - name: Azure Dev Tools for Teaching
                    href: /azure/education-hub/azure-dev-tools-teaching/about-program
                    maintainContext: true
              - name: Dynamics 365 education accelerator
                href: /dynamics365/industry/accelerators/edu-overview 
                maintainContext: true
              - name: Identity for education
                items:
                  - name: Azure Active Directory for education
                    href: /microsoft-365/education/deploy/intro-azure-active-directory
                    maintainContext: true
                  - name: Multi-tenant for academic institutions
                    href: /microsoft-365/education/deploy/design-multi-tenant-architecture
                    maintainContext: true
                  - name: Design a tenant configuration
                    href: /microsoft-365/education/deploy/design-tenant-configurations
                    maintainContext: true
                  - name: Design authentication and credentials
                    href: /microsoft-365/education/deploy/design-credential-authentication-strategies
                    maintainContext: true
                  - name: Design an account strategy
                    href: /microsoft-365/education/deploy/design-account-strategy
                    maintainContext: true
                  - name: Design identity governance 
                    href: /microsoft-365/education/deploy/design-identity-governance
                    maintainContext: true
              - name: Mixed reality scenarios
                items:
                  - name: Immersive education
                    href: /windows/mixed-reality/enthusiast-guide/immersive-education
                    maintainContext: true
                  - name: Training and simulation
                    href: /windows/mixed-reality/enthusiast-guide/training-simulation
                    maintainContext: true
                  - name: Virtual museums and exhibits
                    href: /windows/mixed-reality/enthusiast-guide/virtual-museums
                    maintainContext: true
          - name: Architectures
            items:
              - name: All education architectures
                href: /azure/architecture/browse/?terms=education
              - name: Governance of Teams guest users
                href: example-scenario/governance/governance-teams-guest-users.yml
              - name: Moodle deployment with NetApp Files
                href: example-scenario/file-storage/moodle-azure-netapp-files.yml
              - name: Predict student attrition
                href: example-scenario/ai/student-attrition-prediction.yml
              - name: Secure research for regulated data
                href: example-scenario/ai/secure-compute-for-research.yml
              - name: Teacher-provisioned virtual labs in Azure
                href: example-scenario/devops/teacher-provisioned-virtual-labs-azure.yml
          - name: Compliance solutions
            items:
              - name: FERPA overview
                href: /compliance/regulatory/offering-ferpa
                maintainContext: true
      - name: Nonprofit
        items:
          - name: Azure subscription for nonprofits
            href: /azure/industry/training-services/microsoft-community-training/infrastructure-management/install-your-platform-instance/setup-platform-instance-on-azure-subscription-for-nonprofits
            maintainContext: true
          - name: Microsoft Cloud for Nonprofit
            items:
              - name: Overview
                href: /industry/nonprofit/overview
                maintainContext: true
              - name: Set up Microsoft Cloud for Nonprofit
                href: /industry/nonprofit/configure-cloud-for-nonprofit
                maintainContext: true
              - name: Donors and supporters
                href: /industry/nonprofit/donors-supporters
                maintainContext: true
              - name: Renew an Azure nonprofit grant
                href: /industry/nonprofit/renew
                maintainContext: true
          - name: Fundraising and Engagement
            items:
              - name: Overview
                href: /dynamics365/industry/nonprofit/fundraising-engagement-get-started-overview
                maintainContext: true
              - name: Configure
                href: /dynamics365/industry/nonprofit/fundraising-engagement-configure
                maintainContext: true
              - name: Deploy
                href: /dynamics365/industry/nonprofit/fundraising-engagement-deploy
                maintainContext: true
          - name: Dynamics 365 nonprofit accelerator for Azure
            href: /dynamics365/industry/accelerators/nfp
            maintainContext: true
      - name: Additional verticals
        items:
          - name: Game Development
            items:
              - name: Overview
                href: industries/game-development.md
              - name: Guides
                items:
                  - name: Azure PlayFab overview
                    href: /gaming/playfab/what-is-playfab
                    maintainContext: true
                  - name: Azure AD authentication for PlayFab
                    href: /gaming/playfab/features/authentication/aad-authentication/index
                    maintainContext: true
                  - name: PlayFab CloudScript with Azure Functions
                    href: /gaming/playfab/features/automation/cloudscript-af/index
                    maintainContext: true
                  - name: Multiplayer guidance
                    items:
                      - name: Multiplayer with PlayFab
                        href: /gaming/playfab/features/multiplayer/mpintro
                        maintainContext: true
                      - name: Host multiplayer games
                        href: /gaming/playfab/features/multiplayer/servers/using-playfab-servers-to-host-games
                        maintainContext: true
                      - name: Create virtual machines
                        href: /gaming/playfab/features/multiplayer/servers/deploying-playfab-multiplayer-server-builds
                        maintainContext: true
                      - name: Build definition
                        href: /gaming/playfab/features/multiplayer/servers/build-definition
                        maintainContext: true
                      - name: Linux container images
                        href: /gaming/playfab/features/multiplayer/servers/deploying-linux-based-builds
                        maintainContext: true
                      - name: Measure player latency to Azure
                        href: /gaming/playfab/features/multiplayer/servers/using-qos-beacons-to-measure-player-latency-to-azure
                        maintainContext: true
                      - name: Connect clients to game servers
                        href: /gaming/playfab/features/multiplayer/servers/connecting-clients-to-game-servers
                        maintainContext: true
                      - name: Increase core limits and Azure regions
                        href: /gaming/playfab/features/multiplayer/servers/identifying-and-increasing-core-limits
                        maintainContext: true
                  - name: PlayFab Insights
                    href: /gaming/playfab/features/insights/overview
                    maintainContext: true
                  - name: PlayFab samples
                    href: /gaming/playfab/resources/playfab-samples
                    maintainContext: true
              - name: Architectures
                items:
                  - name: All game development architectures
                    href: /azure/architecture/browse/?terms=game
                  - name: AI in games
                    items:
                      - name: Content moderation
                        href: /gaming/azure/reference-architectures/cognitive-content-moderation
                        maintainContext: true
                      - name: Customer service bot for gaming
                        href: /gaming/azure/reference-architectures/cognitive-css-bot
                        maintainContext: true
                      - name: Image classification
                        href: example-scenario/ai/intelligent-apps-image-processing.yml
                      - name: Speech to text for gaming
                        href: /gaming/azure/reference-architectures/cognitive-speech-to-text
                        maintainContext: true
                      - name: Text to speech for gaming
                        href: /gaming/azure/reference-architectures/cognitive-text-to-speech
                        maintainContext: true
                      - name: Text translation for gaming
                        href: /gaming/azure/reference-architectures/cognitive-text-translation
                        maintainContext: true
                  - name: Analytics in games
                    items:
                      - name: In-editor debugging telemetry
                        href: /gaming/azure/reference-architectures/analytics-in-editor-debugging
                        maintainContext: true
                      - name: Non-real-time dashboard
                        href: /gaming/azure/reference-architectures/analytics-non-real-time-dashboard
                        maintainContext: true
                  - name: Databases for gaming
                    items:
                      - name: Gaming using Azure MySQL
                        href: solution-ideas/articles/gaming-using-azure-database-for-mysql.yml
                      - name: Gaming using Cosmos DB
                        href: solution-ideas/articles/gaming-using-cosmos-db.yml
                  - name: Game streaming
                    items:
                      - name: Unreal Pixel Streaming
                        href: /gaming/azure/reference-architectures/unreal-pixel-streaming-in-azure
                        maintainContext: true
                      - name: Deploy Unreal Pixel Streaming
                        href: /gaming/azure/reference-architectures/unreal-pixel-streaming-deploying
                        maintainContext: true
                      - name: Unreal Pixel Streaming at scale
                        href: /gaming/azure/reference-architectures/unreal-pixel-streaming-at-scale
                        maintainContext: true
                  - name: Leaderboards
                    items:
                      - name: Leaderboard basics
                        href: /gaming/azure/reference-architectures/leaderboard
                        maintainContext: true
                      - name: Non-relational leaderboard
                        href: /gaming/azure/reference-architectures/leaderboard-non-relational
                        maintainContext: true
                      - name: Relational leaderboard
                        href: /gaming/azure/reference-architectures/leaderboard-relational
                        maintainContext: true
                  - name: Matchmaking
                    items:
                      - name: Multiplayer matchmaker
                        href: /gaming/azure/reference-architectures/multiplayer-matchmaker
                        maintainContext: true
                      - name: Serverless matchmaker
                        href: /gaming/azure/reference-architectures/multiplayer-matchmaker-serverless
                        maintainContext: true
                  - name: Rendering
                    items:
                      - name: 3D video rendering
                        href: example-scenario/infrastructure/video-rendering.yml
                      - name: Digital image-based modeling on Azure
                        href: example-scenario/infrastructure/image-modeling.yml
                  - name: Scalable gaming servers
                    items:
                      - name: Multiplayer backend architectures
                        href: /gaming/azure/reference-architectures/multiplayer
                        maintainContext: true
                      - name: Real-time multiplayer
                        items:
                          - name: Custom game server scaling
                            href: /gaming/azure/reference-architectures/multiplayer-custom-server-scaling
                            maintainContext: true
                          - name: Multiplayer hosting with Service Fabric
                            href: /gaming/azure/reference-architectures/multiplayer-synchronous
                            maintainContext: true
                          - name: Multiplayer server hosting with ACI
                            href: /gaming/azure/reference-architectures/multiplayer-synchronous-aci
                            maintainContext: true
                          - name: Multiplayer server hosting with AKS
                            href: /gaming/azure/reference-architectures/multiplayer-synchronous-aks
                            maintainContext: true
                          - name: Multiplayer server hosting with Batch
                            href: /gaming/azure/reference-architectures/multiplayer-synchronous-batch
                            maintainContext: true
                      - name: Turn-based multiplayer
                        items:
                          - name: Asynchronous multiplayer basics
                            href: /gaming/azure/reference-architectures/multiplayer-asynchronous
                            maintainContext: true
                          - name: Serverless asynchronous multiplayer
                            href: /gaming/azure/reference-architectures/multiplayer-asynchronous-serverless
                            maintainContext: true
                  - name: Server hosting
                    items:
                      - name: Basic game server hosting
                        href: /gaming/azure/reference-architectures/multiplayer-basic-game-server-hosting
                        maintainContext: true
                      - name: LAMP architectures for gaming
                        href: /gaming/azure/reference-architectures/general-purpose-lamp
                        maintainContext: true
              - name: Compliance solutions
                items:
                  - name: GDPR (EU)
                    items:
                      - name: GDPR overview
                        href: /compliance/regulatory/gdpr
                        maintainContext: true
                      - name: Delete and export player data
                        href: /gaming/playfab/features/data/playerdata/playfab-gdpr-deleting-and-exporting-player-data
                        maintainContext: true
                      - name: Accountability with Azure logs
                        href: /compliance/regulatory/gdpr-arc
                        maintainContext: true
                      - name: Azure breach response
                        href: /compliance/regulatory/gdpr-breach-azure-dynamics-windows
                        maintainContext: true
                      - name: Azure DSRs
                        href: /compliance/regulatory/gdpr-dsr-azure
                        maintainContext: true
                      - name: Azure DevOps DSRs
                        href: /compliance/regulatory/gdpr-dsr-vsts
                        maintainContext: true
                      - name: Data controllers with Azure
                        href: /compliance/regulatory/gdpr-dpia-azure
                        maintainContext: true
                      - name: Identity protection
                        href: /compliance/regulatory/gdpr-information-protection
                        maintainContext: true
                  - name: FERPA, COPPA, and CIPA
                    href: /compliance/regulatory/offering-FERPA
                    maintainContext: true
          - name: Media and Entertainment
            items:
              - name: Overview
                href: industries/media.md
              - name: Guides
                items:
                  - name: Media Services guidance
                    items:
                      - name: Terminology and concepts
                        href: /azure/media-services/latest/concepts-overview
                        maintainContext: true
                      - name: Media players for Media Services
                        href: /azure/media-services/latest/player-media-players-concept
                        maintainContext: true
                      - name: Test Media Services v3 encoding
                        href: reference-architectures/media-services/test-encoding.yml
                  - name: Dynamics 365 media accelerator
                    items:
                      - name: Overview
                        href: /dynamics365/industry/accelerators/media
                        maintainContext: true
                      - name: Content Production solution
                        href: /dynamics365/industry/accelerators/content-production
                        maintainContext: true
                      - name: Configure the accelerator with Azure AD
                        href: /dynamics365/industry/accelerators/configure-media
                        maintainContext: true
                  - name: Mixed reality scenarios
                    items:
                      - name: Free-roam VR multiusers
                        href: /windows/mixed-reality/enthusiast-guide/free-roam-vr-multiuser-experiences
                        maintainContext: true
                      - name: Immersive education
                        href: /windows/mixed-reality/enthusiast-guide/immersive-education
                        maintainContext: true
                      - name: Theme parks and family entertainment
                        href: /windows/mixed-reality/enthusiast-guide/theme-parks-family-entertainment
                        maintainContext: true
                      - name: Training and simulation
                        href: /windows/mixed-reality/enthusiast-guide/training-simulation
                        maintainContext: true
                      - name: Virtual museums and exhibits
                        href: /windows/mixed-reality/enthusiast-guide/virtual-museums
                        maintainContext: true
                      - name: Virtual reality arcades
                        href: /windows/mixed-reality/enthusiast-guide/virtual-reality-arcades
                        maintainContext: true
                  - name: Delivering a media experience
                    href: /windows-hardware/test/weg/delivering-a-great-media-experience
                    maintainContext: true
              - name: Architectures
                items:
                  - name: All media and entertainment architectures
                    href: /azure/architecture/browse/?terms=media
                  - name: 3D video rendering
                    href: example-scenario/infrastructure/video-rendering.yml
                  - name: Digital image-based modeling on Azure
                    href: example-scenario/infrastructure/image-modeling.yml
                  - name: Gridwich cloud media system
                    href: reference-architectures/media-services/gridwich-architecture.yml
                  - name: HPC media rendering
                    href: solution-ideas/articles/azure-batch-rendering.yml
                  - name: Image classification on Azure
                    href: example-scenario/ai/intelligent-apps-image-processing.yml
                  - name: Live streaming digital media
                    href: solution-ideas/articles/digital-media-live-stream.yml
                  - name: Movie recommendations on Azure
                    href: example-scenario/ai/movie-recommendations-with-machine-learning.yml
              - name: Datasets
                items:
                  - name: Microsoft News recommendation
                    href: /azure/open-datasets/dataset-microsoft-news
                    maintainContext: true
                  - name: TartanAir AirSim
                    href: /azure/open-datasets/dataset-tartanair-simulation
                    maintainContext: true
              - name: Compliance solutions
                items:
                  - name: CDSA
                    href: /azure/compliance/offerings/offering-cdsa
                    maintainContext: true
                  - name: Media Services compliance
                    items:
                      - name: Regulatory compliance
                        href: /azure/media-services/latest/compliance-concept
                        maintainContext: true
                      - name: Privacy and security compliance
                        href: /azure/media-services/latest/media-services-compliance
                        maintainContext: true
                  - name: MPA
                    href: /azure/compliance/offerings/offering-mpa
                    maintainContext: true
          - name: Travel and Hospitality
            items:
              - name: Overview
                href: industries/travel-hospitality.md
              - name: Guides
                items:
                  - name: AI scenarios
                    items:
                      - name: Create a Cognitive Search index for hotels
                        href: /azure/search/search-get-started-portal
                        maintainContext: true
                      - name: Data science using Spark for airport travel
                        href: data-science-process/spark-overview.md
                  - name: IoT spatial analytics - Car rental tracking
                    href: /azure/azure-maps/tutorial-iot-hub-maps
                    maintainContext: true
                  - name: No-code voice assistant for hospitality
                    href: /azure/azure-percept/tutorial-no-code-speech
                    maintainContext: true
                  - name: Observer pattern - Airport baggage claims
                    href: /dotnet/standard/events/observer-design-pattern
                    maintainContext: true
              - name: Architectures
                items:
                  - name: All travel and hospitality architectures
                    href: /azure/architecture/browse/?terms=travel
                  - name: Build a chatbot for hotel booking
                    href: example-scenario/ai/commerce-chatbot.yml
                  - name: Build a delta lake in leisure and travel
                    href: solution-ideas/articles/build-data-lake-support-adhoc-queries-online.yml
                  - name: Commerce chatbot as a hotel concierge
                    href: solution-ideas/articles/commerce-chatbot.yml
                  - name: Custom business processes for airlines
                    href: solution-ideas/articles/custom-business-processes.yml
                  - name: Migrate a travel web app with APIM
                    href: example-scenario/apps/apim-api-scenario.yml
                  - name: Predictive aircraft engine monitoring
                    href: solution-ideas/articles/aircraft-engine-monitoring-for-predictive-maintenance-in-aerospace.yml
              - name: Datasets
                items:
                  - name: Public Holidays
                    href: /azure/open-datasets/dataset-public-holidays
                    maintainContext: true
                  - name: Russian open speech to text
                    href: /azure/open-datasets/dataset-open-speech-text
                    maintainContext: true
                  - name: TartanAir AirSim
                    href: /azure/open-datasets/dataset-tartanair-simulation
                    maintainContext: true
          - name: Facilities and Real Estate
            items:
              - name: Overview
                href: industries/facilities-real-estate.md
              - name: Guides
                items:
                  - name: Smart buildings and smart cities ontologies
                    href: /azure/digital-twins/concepts-ontologies-adopt
                    maintainContext: true
                  - name: Azure Maps indoor maps
                    items:
                      - name: Creator for indoor maps
                        href: /azure/azure-maps/creator-indoor-maps
                        maintainContext: true
                      - name: Make indoor maps
                        href: /azure/azure-maps/tutorial-creator-indoor-maps
                        maintainContext: true
                      - name: Use the Indoor Maps module
                        href: /azure/azure-maps/how-to-use-indoor-module
                        maintainContext: true
                  - name: Facility ontology for Azure Maps
                    href: /azure/azure-maps/creator-facility-ontology?pivots=facility-ontology-v1
                    maintainContext: true
              - name: Architectures
                items:
                  - name: All facilities and real estate architectures
                    href: /azure/architecture/browse/?terms=facilities
                  - name: Azure digital twins builder (construction)
                    href: solution-ideas/articles/azure-digital-twins-builder.yml
                  - name: Cognizant Safe Buildings with IoT
                    href: solution-ideas/articles/safe-buildings.yml
                  - name: COVID-19 IoT safe environments
                    href: solution-ideas/articles/cctv-iot-edge-for-covid-19-safe-environment-and-mask-detection.yml
                  - name: Facilities management with mixed reality
                    href: solution-ideas/articles/facilities-management-powered-by-mixed-reality-and-iot.yml
                  - name: IoT and data analytics for construction
                    href: example-scenario/data/big-data-with-iot.yml
                  - name: IoT connected light, power, and internet
                    href: solution-ideas/articles/iot-power-management.yml
                  - name: IoT connectivity for healthcare facilities
                    href: solution-ideas/articles/healthcare-network.yml
                  - name: Lighting and disinfection system
                    href: solution-ideas/articles/uven-disinfection.yml
                  - name: Smart places with Azure Digital Twins
                    href: example-scenario/iot/smart-places.yml
          - name: Aerospace
            items:
              - name: Overview
                href: industries/aerospace.md
              - name: Guides
                items:
                  - name: Azure Orbital for space communication
                    href: /azure/orbital/overview
                    maintainContext: true
                  - name: Modular Datacenter
                    href: /azure-stack/mdc/mdc-overview
                    maintainContext: true
                  - name: Drone delivery reference implementation
                    items:
                      - name: Domain-driven design for drone delivery
                        items:
                          - name: Domain analysis
                            href: /azure/architecture/microservices/model/domain-analysis
                          - name: Tactical DDD
                            href: /azure/architecture/microservices/model/tactical-ddd
                          - name: Identify microservice boundaries
                            href: /azure/architecture/microservices/model/microservice-boundaries
                      - name: Design a microservices drone solution
                        items:
                          - name: Introduction
                            href: microservices/design/index.yml
                          - name: Interservice communication
                            href: /azure/architecture/microservices/design/interservice-communication
                          - name: API design
                            href: /azure/architecture/microservices/design/api-design
                          - name: Data considerations
                            href: /azure/architecture/microservices/design/data-considerations
                      - name: Monitor drone delivery in production
                        href: microservices/logging-monitoring.yml
                      - name: Performance tuning for drone delivery
                        items:
                          - name: Distributed business transactions
                            href: /azure/architecture/performance/distributed-transaction
                          - name: Multiple backend services
                            href: /azure/architecture/performance/backend-services
                          - name: Event streaming
                            href: /azure/architecture/performance/event-streaming
              - name: Architectures
                items:
                  - name: All aerospace architectures
                    href: /azure/architecture/browse/?terms=aircraft
                  - name: Advanced (AKS) microservices - drones
                    href: /azure/architecture/reference-architectures/containers/aks-microservices/aks-microservices-advanced
                  - name: Geospatial analysis of spaceborne data
                    href: industries/aerospace/geospatial-processing-analytics.yml
                  - name: Ingest FAA content to analyze flight data
                    href: example-scenario/analytics/ingest-faa-swim-analyze-flight-data.yml 
                  - name: Predictive maintenance for aircraft
                    href: /azure/architecture/solution-ideas/articles/predictive-maintenance
                  - name: Serverless web app for drone delivery
                    href: reference-architectures/serverless/web-app.yml
                  - name: Vision classifier model - simulated drone
                    href: /azure/architecture/example-scenario/dronerescue/vision-classifier-model-with-custom-vision
          - name: Agriculture
            items:
              - name: Guides
                items:
                  - name: Azure FarmBeats overview
                    href: /azure/industry/agriculture/overview-azure-farmbeats
                    maintainContext: true
                  - name: Generate soil moisture heatmap
                    href: /azure/industry/agriculture/generate-soil-moisture-map-in-azure-farmbeats
                    maintainContext: true
                  - name: Sensor partner integration
                    href: /azure/industry/agriculture/sensor-partner-integration-in-azure-farmbeats
                    maintainContext: true
                  - name: Weather partner integration
                    href: /azure/industry/agriculture/weather-partner-integration-in-azure-farmbeats
                    maintainContext: true
                  - name: Imagery partner integration
                    href: /azure/industry/agriculture/imagery-partner-integration-in-azure-farmbeats
                    maintainContext: true
              - name: Architectures
                items:
                  - name: All agriculture architectures
                    href: /azure/architecture/browse/?terms=agriculture
                  - name: Environment monitoring with IoT
                    href: solution-ideas/articles/environment-monitoring-and-supply-chain-optimization.yml
                  - name: Low-latency network for farming
                    href: solution-ideas/articles/low-latency-network.yml
          - name: Sports
            items:
              - name: Guides
                items:
                  - name: Analyze Olympic sports with vision AI
                    href: /archive/msdn-magazine/2018/november/machine-learning-analyzing-olympic-sports-combining-sensors-and-vision-ai
                    maintainContext: true
              - name: Architectures
                items: 
                    - name: All sports architectures
                      href: /azure/architecture/browse/?terms=sports
                    - name: Baseball decision analysis with ML.NET
                      href: data-guide/big-data/baseball-ml-workload.yml
                    - name: Smart stadiums
                      items:
                        - name: Create smart stadiums with Digital Twins
                          href: example-scenario/iot/smart-places.yml
                        - name: IoT platform for COVID-19 detection
                          href: solution-ideas/articles/iot-connected-platform.yml
                    - name: Sports analytics on Azure
                      href: example-scenario/analytics/sports-analytics-architecture-azure.yml
                    - name: Stream sporting events
                      items:
                        - name: Live stream sports
                          href: solution-ideas/articles/digital-media-live-stream.yml
                        - name: Video-on-demand digital media
                          href: solution-ideas/articles/digital-media-video.yml
      - name: IoT-specific industry solutions
        href: reference-architectures/iot/industry-iot-hub-page.md
  - name: Azure categories
    expanded: true
    items:
      - name: AI + Machine Learning
        items:
          - name: Get started
            href: data-guide/big-data/ai-overview.md
          - name: Guides
            items:
              - name: Cognitive services
                href: data-guide/technology-choices/cognitive-services.md
              - name: Natural language processing
                href: data-guide/technology-choices/natural-language-processing.yml
              - name: R developer's guide to Azure
                href: data-guide/technology-choices/r-developers-guide.md
              - name: Machine learning
                items:
                  - name: Machine learning options
                    href: data-guide/technology-choices/data-science-and-machine-learning.md
                  - name: ML resources and assets
                    href: /azure/machine-learning/concept-azure-machine-learning-v2
                    maintainContext: true
                  - name: Machine learning at scale
                    href: data-guide/big-data/machine-learning-at-scale.md
                  - name: ML pipelines
                    href: /azure/machine-learning/concept-ml-pipelines
                    maintainContext: true
                  - name: Compare MLflow and Azure ML
                    href: /azure/machine-learning/concept-mlflow
                    maintainContext: true
                  - name: Machine teaching
                    href: solution-ideas/articles/machine-teaching.yml
                  - name: Detect mobile bank fraud
                    href: guide/ai/bank-fraud-solution.yml  
                  - name: Machine learning on Azure IoT Edge
                    href: /azure/iot-edge/tutorial-machine-learning-edge-01-intro
                    maintainContext: true
                  - name: Enterprise security and governance
                    href: /azure/machine-learning/concept-enterprise-security
                    maintainContext: true
                  - name: Security baseline for AML
                    href: /security/benchmark/azure/baselines/machine-learning-security-baseline
                    maintainContext: true
              - name: MLOps framework
                items:
                  - name: Upscale ML lifecycle with MLOps
                    href: example-scenario/mlops/mlops-technical-paper.yml
                  - name: Machine learning operations (MLOps) v2
                    href: data-guide/technology-choices/machine-learning-operations-v2.md
                  - name: MLOps maturity model
                    href: example-scenario/mlops/mlops-maturity-model.yml
                  - name: Azure ML service selection guide
                    href: example-scenario/mlops/aml-decision-tree.yml
              - name: Industry guidance
                items:
                  - name: Enable the financial services risk lifecycle
                    href: industries/finance/financial-risk-model.md
                  - name: Healthcare blueprint for AI
                    href: industries/healthcare/healthcare-ai-blueprint.yml
                  - name: Optimize and reuse recommendations
                    href: industries/retail/recommendation-engine-optimization.yml
                  - name: Predictive maintenance in manufacturing
                    href: industries/manufacturing/predictive-maintenance-overview.yml
                  - name: Predictive maintenance solution
                    href: industries/manufacturing/predictive-maintenance-solution.yml
                  - name: SKU optimization for consumer brands
                    href: industries/retail/sku-optimization-solution-guide.yml
                  - name: Visual search for retail
                    href: industries/retail/visual-search-use-case-overview.yml
              - name: Team Data Science Process
                items:
                  - name: Overview
                    href: data-science-process/overview.yml
                  - name: Lifecycle
                    items:
                      - name: Overview
                        href: data-science-process/lifecycle.md
                      - name: 1. Business understanding
                        href: data-science-process/lifecycle-business-understanding.md
                      - name: 2. Data acquisition and understanding
                        href: data-science-process/lifecycle-data.md
                      - name: 3. Modeling
                        href: data-science-process/lifecycle-modeling.md
                      - name: 4. Deployment
                        href: data-science-process/lifecycle-deployment.md
                      - name: 5. Customer acceptance
                        href: data-science-process/lifecycle-acceptance.md
                  - name: Roles and tasks
                    items:
                      - name: Overview
                        href: data-science-process/roles-tasks.md
                      - name: Group manager
                        href: data-science-process/group-manager-tasks.md
                      - name: Team lead
                        href: data-science-process/team-lead-tasks.md
                      - name: Project lead
                        href: data-science-process/project-lead-tasks.md
                      - name: Individual contributor
                        href: data-science-process/project-ic-tasks.md
                  - name: Project planning
                    href: data-science-process/team-data-science-process-project-templates.md
                  - name: Development
                    items:
                      - name: Agile development
                        href: data-science-process/agile-development.md
                      - name: Collaborative coding with Git
                        href: data-science-process/collaborative-coding-with-git.md
                      - name: Execute data science tasks
                        href: data-science-process/execute-data-science-tasks.md
                      - name: Code testing
                        href: data-science-process/code-test.md
                      - name: Track progress
                        href: data-science-process/track-progress.md
                  - name: Operationalization
                    items:
                      - name: DevOps - CI/CD
                        href: data-science-process/ci-cd-flask.yml
                  - name: Training
                    items:
                      - name: For data scientists
                        href: data-science-process/team-data-science-process-for-data-scientists.md
                      - name: For DevOps
                        href: data-science-process/team-data-science-process-for-devops.md
                  - name: How To
                    items:
                      - name: Set up data science environments
                        items:
                          - name: Environment setup
                            href: data-science-process/environment-setup.md
                          - name: Platforms and tools
                            href: data-science-process/platforms-and-tools.md
                      - name: Analyze business needs
                        items:
                          - name: Identify your scenario
                            href: data-science-process/plan-your-environment.md
                      - name: Acquire and understand data
                        items:
                          - name: Ingest data
                            items:
                              - name: Overview
                                href: data-science-process/ingest-data.md
                              - name: Move to/from Blob storage
                                items:
                                  - name: Overview
                                    href: data-science-process/move-azure-blob.md
                                  - name: Use Storage Explorer
                                    href: data-science-process/move-data-to-azure-blob-using-azure-storage-explorer.md
                                  - name: Use SSIS
                                    href: data-science-process/move-data-to-azure-blob-using-ssis.md
                              - name: Move to SQL on a VM
                                href: data-science-process/move-sql-server-virtual-machine.md
                              - name: Move to Azure SQL Database
                                href: data-science-process/move-sql-azure.md
                              - name: Move to Hive tables
                                href: data-science-process/move-hive-tables.md
                              - name: Move to SQL partitioned tables
                                href: data-science-process/parallel-load-sql-partitioned-tables.md
                              - name: Move from on-premises SQL
                                href: data-science-process/move-sql-azure-adf.md
                          - name: Explore and visualize data
                            items:
                              - name: Prepare data
                                href: data-science-process/prepare-data.md
                              - name: Explore data
                                items:
                                  - name: Overview
                                    href: data-science-process/explore-data.md
                                  - name: Explore Azure Blob Storage
                                    href: data-science-process/explore-data-blob.md
                                  - name: Explore SQL on a VM
                                    href: data-science-process/explore-data-sql-server.md
                                  - name: Explore Hive tables
                                    href: data-science-process/explore-data-hive-tables.md
                              - name: Sample data
                                items:
                                  - name: Overview
                                    href: data-science-process/sample-data.md
                                  - name: Use Blob Storage
                                    href: data-science-process/sample-data-blob.md
                                  - name: Use SQL Server
                                    href: data-science-process/sample-data-sql-server.md
                                  - name: Use Hive tables
                                    href: data-science-process/sample-data-hive.md
                              - name: Process data
                                items:
                                  - name: Access with Python
                                    href: data-science-process/python-data-access.md
                                  - name: Process blob data
                                    href: data-science-process/data-blob.md
                                  - name: Use Azure Data Lake
                                    href: data-science-process/data-lake-walkthrough.md
                                  - name: Use SQL VM
                                    href: data-science-process/sql-server-virtual-machine.md
                                  - name: Use data pipeline
                                    href: data-science-process/automated-data-pipeline-cheat-sheet.md
                                  - name: Use Spark
                                    href: data-science-process/spark-overview.md
                                  - name: Use Scala and Spark
                                    href: data-science-process/scala-walkthrough.md
                      - name: Develop models
                        items:
                          - name: Engineer features
                            items:
                              - name: Overview
                                href: data-science-process/create-features.md
                              - name: Use SQL and Python
                                href: data-science-process/create-features-sql-server.md
                              - name: Use Hive queries
                                href: data-science-process/create-features-hive.md
                          - name: Select features
                            href: data-science-process/select-features.md
                      - name: Deploy models in production
                        href: data-science-process/deploy-models-in-production.md
          - name: Architectures
            items:
              - name: AI enrichment with Cognitive Search
                href: solution-ideas/articles/cognitive-search-with-skillsets.yml
              - name: Analyze browser information
                href: example-scenario/ai/analyze-browser-info-for-security-insights.yml
              - name: Analyze observational patient data by using OHDSI
                href: example-scenario/digital-health/patient-data-ohdsi-omop-cdm.yml
              - name: Automate document processing
                href: example-scenario/ai/automate-document-processing-azure-form-recognizer.yml
              - name: Automate COVID-19 test forms
                href: example-scenario/ai/form-recognizer-covid.yml 
              - name: Baseball decision analysis with ML.NET
                href: data-guide/big-data/baseball-ml-workload.yml
              - name: Batch scoring for deep learning
                href: reference-architectures/ai/batch-scoring-deep-learning.yml
              - name: Batch scoring with Python
                href: reference-architectures/ai/batch-scoring-python.yml
              - name: Batch scoring with R
                href: reference-architectures/ai/batch-scoring-R-models.yml
              - name: Batch scoring with Spark on Databricks
                href: reference-architectures/ai/batch-scoring-databricks.yml
              - name: Content-based recommendations
                href: solution-ideas/articles/build-content-based-recommendation-system-using-recommender.yml
              - name: Build custom document processing models
                href: example-scenario/document-processing/build-deploy-custom-models.yml
              - name: Chatbot for hotel booking
                href: example-scenario/ai/commerce-chatbot.yml
              - name: Citizen AI with the Power Platform
                href: example-scenario/ai/citizen-ai-power-platform.yml
              - name: Deploy AI and ML at the edge
                href: hybrid/deploy-ai-ml-azure-stack-edge.yml
              - name: Deploy models to multiple data sources
                href: example-scenario/ai/multiline-model-deployment.yml
              - name: Determine customer lifetime and churn
                href: example-scenario/ai/customer-lifecycle-churn.yml
              - name: Distributed deep learning training
                href: reference-architectures/ai/training-deep-learning.yml
              - name: End-to-end computer vision at the edge
                href: reference-architectures/ai/end-to-end-smart-factory.yml
              - name: Enterprise-grade conversational bot
                href: reference-architectures/ai/conversational-bot.yml
              - name: Extract text with Power Automate
                href: example-scenario/ai/extract-object-text.yml
              - name: Image classification
                href: example-scenario/ai/intelligent-apps-image-processing.yml
              - name: Implement risk prediction for surgeries
                href: example-scenario/ai/risk-stratification-surgery.yml
              - name: Implement the healthcare blueprint for AI
                href: industries/healthcare/healthcare-ai-blueprint.yml
              - name: Many models ML with Spark
                href: example-scenario/ai/many-models-machine-learning-azure-spark.yml
              - name: Many models with Azure Machine Learning
                href: example-scenario/ai/many-models-machine-learning-azure-machine-learning.yml
              - name: MLOps for Python models
                href: reference-architectures/ai/mlops-python.yml
              - name: Movie recommendations
                href: example-scenario/ai/movie-recommendations-with-machine-learning.yml
              - name: Network security for MLOps
                href: example-scenario/ai/network-security-mlops.yml
              - name: Predict hospital readmissions with ML
                href: example-scenario/ai/predict-hospital-readmissions-machine-learning.yml
              - name: Predict student attrition
                href: example-scenario/ai/student-attrition-prediction.yml
              - name: Quality assurance
                href: solution-ideas/articles/quality-assurance.yml
              - name: Real-time anomaly detection for conveyor belts
                href: example-scenario/ai/real-time-anomaly-detection-conveyor-belt.yml
              - name: Real-time machine learning on Azure
                href: example-scenario/ai/deploy-real-time-machine-learning-model-application-ui.yml
              - name: Real-time recommendation API
                href: reference-architectures/ai/real-time-recommendation.yml
              - name: Real-time scoring Python models
                href: reference-architectures/ai/real-time-scoring-machine-learning-models.yml
              - name: Real-time scoring R models
                href: reference-architectures/ai/realtime-scoring-r.yml
              - name: Scale AI and ML in regulated industries
                href: example-scenario/ai/scale-ai-and-machine-learning-in-regulated-industries.yml
              - name: Secure research for regulated data
                href: example-scenario/ai/secure-compute-for-research.yml
              - name: Speech transcription pipeline
                href: example-scenario/ai/speech-to-text-transcription-analytics.yml
              - name: Training Python models
                href: reference-architectures/ai/training-python-models.yml
          - name: Solution ideas
            items:
              - name: AI at the edge
                href: solution-ideas/articles/ai-at-the-edge.yml
              - name: Auditing and risk management
                href: solution-ideas/articles/auditing-and-risk-compliance.yml
              - name: Autonomous systems
                href: solution-ideas/articles/autonomous-systems.yml
              - name: Azure Machine Learning architecture
                href: solution-ideas/articles/azure-machine-learning-solution-architecture.yml
              - name: Business process management
                href: solution-ideas/articles/business-process-management.yml
              - name: Content research
                href: solution-ideas/articles/content-research.yml
              - name: Content tagging with NLP
                href: solution-ideas/articles/website-content-tag-suggestion-with-deep-learning-and-nlp.yml
              - name: Contract management
                href: solution-ideas/articles/contract-management.yml
              - name: Customer churn prediction
                href: solution-ideas/articles/customer-churn-prediction.yml
              - name: Customer feedback
                href: solution-ideas/articles/customer-feedback-and-analytics.yml
              - name: Data science and machine learning
                href: solution-ideas/articles/azure-databricks-data-science-machine-learning.yml
              - name: Defect prevention
                href: solution-ideas/articles/defect-prevention-with-predictive-maintenance.yml
              - name: Digital asset management
                href: solution-ideas/articles/digital-asset-management.yml
              - name: Disconnected AI at the edge
                href: solution-ideas/articles/ai-at-the-edge-disconnected.yml
              - name: E-commerce chatbot
                href: solution-ideas/articles/commerce-chatbot.yml
              - name: Energy demand forecasting
                href: solution-ideas/articles/forecast-energy-power-demand.yml
              - name: Energy supply optimization
                href: solution-ideas/articles/energy-supply-optimization.yml
              - name: Enterprise chatbot disaster recovery
                href: solution-ideas/articles/enterprise-chatbot-disaster-recovery.yml
              - name: Enterprise productivity chatbot
                href: solution-ideas/articles/enterprise-productivity-chatbot.yml
              - name: Environment monitoring
                href: solution-ideas/articles/environment-monitoring-and-supply-chain-optimization.yml
              - name: FAQ chatbot
                href: solution-ideas/articles/faq-chatbot-with-data-champion-model.yml
              - name: Hospital patient predictions
                href: solution-ideas/articles/predict-length-of-stay-and-patient-flow-with-healthcare-analytics.yml
              - name: Image classification with CNNs
                href: solution-ideas/articles/image-classification-with-convolutional-neural-networks.yml
              - name: Interactive voice response bot
                href: solution-ideas/articles/interactive-voice-response-bot.yml
              - name: Keyword digital text processing
                href: solution-ideas/articles/digital-media-speech-text.yml
              - name: Large-scale custom NLP
                href: solution-ideas/articles/large-scale-custom-natural-language-processing.yml
              - name: Marketing optimization
                href: solution-ideas/articles/optimize-marketing-with-machine-learning.yml
              - name: Model deployment to AKS
                href: solution-ideas/articles/machine-learning-model-deployment-aks.yml
              - name: Orchestrate MLOps with Azure Databricks
                href: reference-architectures/ai/orchestrate-mlops-azure-databricks.yml
              - name: Personalized marketing solutions
                href: solution-ideas/articles/personalized-marketing.yml
              - name: Personalized offers
                href: solution-ideas/articles/personalized-offers.yml
              - name: Population health management
                href: solution-ideas/articles/population-health-management-for-healthcare.yml
              - name: Predictive maintenance
                href: solution-ideas/articles/predictive-maintenance.yml
              - name: Predictive marketing
                href: solution-ideas/articles/predictive-marketing-campaigns-with-machine-learning-and-spark.yml
              - name: Remote patient monitoring
                href: solution-ideas/articles/remote-patient-monitoring.yml
              - name: Retail assistant with visual capabilities
                href: solution-ideas/articles/retail-assistant-or-vacation-planner-with-visual-capabilities.yml
              - name: Retail product recommendations
                href: solution-ideas/articles/product-recommendations.yml
              - name: Speech services
                href: solution-ideas/articles/speech-services.yml
              - name: Vehicle telematics
                href: solution-ideas/articles/predictive-insights-with-vehicle-telematics.yml
              - name: Vision classifier model
                href: example-scenario/dronerescue/vision-classifier-model-with-custom-vision.yml
              - name: Visual assistant
                href: solution-ideas/articles/visual-assistant.yml
      - name: Analytics
        items:
          - name: Get started
            href: solution-ideas/articles/analytics-start-here.yml
          - name: Guides
            items:
              - name: Technology choices
                items:
                  - name: Analytical data stores
                    href: data-guide/technology-choices/analytical-data-stores.md
                  - name: Analytics and reporting
                    href: data-guide/technology-choices/analysis-visualizations-reporting.md
                  - name: Batch processing
                    href: data-guide/technology-choices/batch-processing.md
                  - name: Extract, transform, and load
                    href: data-guide/relational-data/etl.yml
                  - name: Online analytical processing
                    href: data-guide/relational-data/online-analytical-processing.yml
                  - name: Stream processing
                    href: /azure/architecture/data-guide/technology-choices/stream-processing
              - name: Industry guidance
                items:
                  - name: Actuarial risk analysis
                    href: industries/finance/actuarial-risk-analysis-financial-model.yml
                  - name: Financial institutions with data mesh
                    href: /azure/cloud-adoption-framework/scenarios/data-management/architectures/reference-architecture-data-mesh
                    maintainContext: true
              - name: Analytics security baselines
                items:
                  - name: Security baseline for Azure Data Factory
                    href: /security/benchmark/azure/baselines/data-factory-security-baseline
                    maintainContext: true
                  - name: Security baseline for Azure Databricks
                    href: /security/benchmark/azure/baselines/databricks-security-baseline
                    maintainContext: true
                  - name: Security baseline for Azure Purview
                    href: /security/benchmark/azure/baselines/purview-security-baseline
                    maintainContext: true
              - name: Monitor Azure Databricks jobs
                items:
                  - name: Overview
                    href: databricks-monitoring/index.md
                  - name: Send Databricks application logs
                    href: databricks-monitoring/application-logs.md
                  - name: Use dashboards to visualize Databricks
                    href: databricks-monitoring/dashboards.md
                  - name: Troubleshoot performance bottlenecks
                    href: databricks-monitoring/performance-troubleshooting.md
              - name: Apache NiFi guidance
                items:
                  - name: Apache NiFi monitoring with MonitoFi
                    href: guide/data/monitor-apache-nifi-monitofi.yml
                  - name: Helm-based deployments for Apache NiFi
                    href: guide/data/helm-deployments-apache-nifi.yml
          - name: Architectures
            items:
              - name: Analytics end to end
                href: example-scenario/dataplate2e/data-platform-end-to-end.yml
              - name: Analyze MongoDB Atlas data using Azure Synapse Analytics
                href: example-scenario/analytics/azure-synapse-analytics-integrate-mongodb-atlas.yml
              - name: Anomaly detector process
                href: solution-ideas/articles/anomaly-detector-process.yml
              - name: Apache NiFi on Azure
                href: example-scenario/data/azure-nifi.yml
              - name: Automated enterprise BI
                href: reference-architectures/data/enterprise-bi-adf.yml
              - name: Enterprise business intelligence
                href: example-scenario/analytics/enterprise-bi-synapse.yml
              - name: Automotive test data analytics
                href: industries/automotive/automotive-telemetry-analytics.yml
              - name: Big data analytics on confidential computing
                href: example-scenario/confidential/data-analytics-containers-spark-kubernetes-azure-sql.yml
              - name: Customer 360 with Azure Synapse and Dynamics 365
                href: example-scenario/analytics/synapse-customer-insights.yml      
              - name: Data analysis for regulated industries
                href: example-scenario/data/data-analysis-regulated-industries.yml
              - name: Data lake queries via Synapse serverless
                href: example-scenario/data/synapse-exploratory-data-analytics.yml
              - name: Data warehouse for small business
                href: example-scenario/data/small-medium-data-warehouse.yml
              - name: Data warehousing and analytics
                href: example-scenario/data/data-warehouse.yml
              - name: Employee retention with Databricks and AKS
                href: example-scenario/ai/employee-retention-databricks-kubernetes.yml
              - name: Geospatial analysis for telecommunications
                href: example-scenario/data/geospatial-analysis-telecommunications-industry.yml
              - name: Geospatial analysis with Azure Synapse
                href: industries/aerospace/geospatial-processing-analytics.yml
              - name: Geospatial data processing and analytics
                href: example-scenario/data/geospatial-data-processing-analytics-azure.yml
              - name: High throughput stream ingestion
                href: example-scenario/data/stream-ingestion-synapse.yml
              - name: Ingest FAA content to analyze flight data
                href: example-scenario/analytics/ingest-faa-swim-analyze-flight-data.yml 
              - name: Ingestion and analysis of news feeds
                href: example-scenario/ai/news-feed-ingestion-and-near-real-time-analysis.yml
              - name: Interactive price analytics
                href: solution-ideas/articles/interactive-price-analytics.yml
              - name: IoT and data analytics
                href: example-scenario/data/big-data-with-iot.yml
              - name: Long-term security logs in Data Explorer
                href: example-scenario/security/security-log-retention-azure-data-explorer.yml
              - name: Near real-time processing for lakehouse data
                href: example-scenario/data/real-time-lakehouse-data-processing.yml
              - name: Partitioning in Event Hubs and Kafka
                href: reference-architectures/event-hubs/partitioning-in-event-hubs-and-kafka.yml
              - name: Precision medicine pipeline with genomics
                href: example-scenario/precision-medicine/genomic-analysis-reporting.yml
              - name: Relationship mesh solution on Azure
                href: example-scenario/analytics/relationship-mesh-solution-azure.yml
              - name: Secure a data lakehouse with Azure Synapse
                href: example-scenario/analytics/secure-data-lakehouse-synapse.yml
              - name: Sentiment analysis and face recognition
                href: example-scenario/ai/nifi-sentiment-analysis-face-recognition.yml
              - name: Sports analytics on Azure
                href: example-scenario/analytics/sports-analytics-architecture-azure.yml
              - name: Stream processing with Azure Databricks
                href: reference-architectures/data/stream-processing-databricks.yml
              - name: Stream processing with Stream Analytics
                href: reference-architectures/data/stream-processing-stream-analytics.yml
              - name: Stream processing with open-source data
                href: example-scenario/data/open-source-data-engine-stream-processing.yml
          - name: Solution ideas
            items:
              - name: Advanced analytics
                href: solution-ideas/articles/advanced-analytics-on-big-data.yml
              - name: App integration using Event Grid
                href: solution-ideas/articles/application-integration-using-event-grid.yml
              - name: Big data analytics with Azure Data Explorer
                href: solution-ideas/articles/big-data-azure-data-explorer.yml
              - name: Big data analytics with enterprise security
                href: solution-ideas/articles/big-data-analytics-enterprise-grade-security.yml
              - name: Content Delivery Network analytics
                href: solution-ideas/articles/content-delivery-network-azure-data-explorer.yml
              - name: Data management with Azure Purview
                href: solution-ideas/articles/azure-purview-data-lake-estate-architecture.yml
              - name: Demand forecasting for shipping
                href: solution-ideas/articles/demand-forecasting-for-shipping-and-distribution.yml
              - name: Demand forecasting and price optimization
                href: solution-ideas/articles/demand-forecasting-price-optimization-marketing.yml
              - name: Demand forecasting with Stream Analytics
                href: solution-ideas/articles/demand-forecasting.yml
              - name: Discovery Hub for analytics
                href: solution-ideas/articles/cloud-scale-analytics-with-discovery-hub.yml
              - name: Enhanced customer dimension
                href: solution-ideas/articles/customer-insights-synapse.yml
              - name: ETL using HDInsight
                href: solution-ideas/articles/extract-transform-and-load-using-hdinsight.yml
              - name: Highly scalable customer service and ERP
                href: solution-ideas/articles/erp-customer-service.yml
              - name: Hybrid big data with HDInsight
                href: solution-ideas/articles/extend-your-on-premises-big-data-investments-with-hdinsight.yml
              - name: Ingestion, ETL, and stream processing
                href: solution-ideas/articles/ingest-etl-stream-with-adb.yml
              - name: Interactive analytics with Data Explorer
                href: solution-ideas/articles/interactive-azure-data-explorer.yml
              - name: IoT analytics with Azure Data Explorer
                href: solution-ideas/articles/iot-azure-data-explorer.yml
              - name: Manage data across the Azure SQL estate
                href: solution-ideas/articles/azure-purview-sql-estate-architecture.yml
              - name: Mining equipment monitoring
                href: solution-ideas/articles/monitor-mining-equipment.yml
              - name: Modern analytics with Azure Databricks
                href: solution-ideas/articles/azure-databricks-modern-analytics-architecture.yml
              - name: Monitoring solution with Data Explorer
                href: solution-ideas/articles/monitor-azure-data-explorer.yml
              - name: Oil and Gas tank level forecasting
                href: solution-ideas/articles/oil-and-gas-tank-level-forecasting.yml
              - name: Predict the length of stay in hospitals
                href: solution-ideas/articles/predicting-length-of-stay-in-hospitals.yml
              - name: Predictive aircraft engine monitoring
                href: solution-ideas/articles/aircraft-engine-monitoring-for-predictive-maintenance-in-aerospace.yml
              - name: Real-time analytics on big data
                href: solution-ideas/articles/real-time-analytics.yml
              - name: Tier applications and data for analytics
                href: solution-ideas/articles/tiered-data-for-analytics.yml
      - name: Blockchain + Multiparty Compute
        items:
          - name: Get started
            href: guide/blockchain/multiparty-compute.yml
          - name: Guides
            items:
              - name: Azure Confidential Ledger architecture
                href: /azure/confidential-ledger/architecture
                maintainContext: true
              - name: Authenticate Confidential Ledger nodes
                href: /azure/confidential-ledger/authenticate-ledger-nodes
                maintainContext: true
          - name: Architectures
            items:
              - name: Azure SQL Database ledger
                href: /azure/azure-sql/database/ledger-overview
                maintainContext: true
              - name: Decentralized trust between banks
                href: example-scenario/apps/decentralized-trust.yml
              - name: Multi-cloud blockchain DLT
                href: example-scenario/blockchain/multi-cloud-blockchain.yml
          - name: Solution ideas
            items:
              - name: Supply chain with Quorum Blockchain Service
                href: guide/blockchain/quorum-blockchain-service.yml
              - name: Blockchain workflow application
                href: solution-ideas/articles/blockchain-workflow-application.yml
              - name: Supply chain track and trace
                href: solution-ideas/articles/supply-chain-track-and-trace.yml
      - name: Compute + HPC
        items: 
          - name: Get started
            href: topics/high-performance-computing.md
          - name: Guides
            items:
              - name: Choose a compute service
                href: guide/technology-choices/compute-decision-tree.yml
              - name: SAS on Azure architecture
                href: guide/sas/sas-overview.yml
              - name: HPC deployments 
                items:
                  - name: ADS CFD Code Leo
                    href: guide/hpc/hpc-ads-cfd.yml 
                  - name: Altair AcuSolve
                    href: guide/hpc/hpc-altair-acusolve.yml
                  - name: Altair EDEM
                    href: guide/hpc/altair-edem.yml
                  - name: Altair nanoFluidX
                    href: guide/hpc/nanofluidx.yml
                  - name: Altair Radioss
                    href: guide/hpc/altair-radioss.yml
                  - name: Altair ultraFluidX
                    href: guide/hpc/ultrafluidx.yml
                  - name: Ansys CFX
                    href: guide/hpc/ansys-cfx.yml
                  - name: Autodesk Civil 3D
                    href: guide/hpc/civil-3d.yml
                  - name: Autodesk Inventor
                    href: guide/hpc/autodesk-inventor.yml
                  - name: Autodesk VRED
                    href: guide/hpc/hpc-autodesk-vred.md 
<<<<<<< HEAD
                  - name: Siemens NX
                    href: guide/hpc/siemens-nx.yml
=======
                  - name: Siemens Tecnomatix
                    href: guide/hpc/siemens-tecnomatix.yml
>>>>>>> ac7ddf49
              - name: Industry guidance
                items:
                  - name: HPC for manufacturing
                    href: industries/manufacturing/compute-manufacturing-overview.yml
                  - name: Risk grid computing in banking
                    href: industries/finance/risk-grid-banking-overview.yml
                  - name: Risk grid computing solution
                    href: industries/finance/risk-grid-banking-solution-guide.yml
              - name: VM security baselines
                items:
                  - name: Security baseline for VM scale sets
                    href: /security/benchmark/azure/baselines/virtual-machine-scale-sets-security-baseline
                    maintainContext: true
                  - name: Security baseline for Linux VMs
                    href: /security/benchmark/azure/baselines/virtual-machines-linux-security-baseline
                    maintainContext: true
                  - name: Security baseline for Windows VMs
                    href: /security/benchmark/azure/baselines/virtual-machines-windows-security-baseline
                    maintainContext: true
              - name: SQL Server on Azure VMs
                items:
                  - name: SQL Server on Windows VMs
                    href: /azure/azure-sql/virtual-machines/windows/sql-server-on-azure-vm-iaas-what-is-overview
                    maintainContext: true
                  - name: SQL Server on Linux VMs
                    href: /azure/azure-sql/virtual-machines/linux/sql-server-on-linux-vm-what-is-iaas-overview
                    maintainContext: true
                  - name: BC and HADR
                    href: /azure/azure-sql/virtual-machines/windows/business-continuity-high-availability-disaster-recovery-hadr-overview
                    maintainContext: true
                  - name: Best practices checklist
                    href: /azure/azure-sql/virtual-machines/windows/performance-guidelines-best-practices-checklist
                    maintainContext: true
                  - name: VM size
                    href: /azure/azure-sql/virtual-machines/windows/performance-guidelines-best-practices-vm-size
                    maintainContext: true
                  - name: Storage
                    href: /azure/azure-sql/virtual-machines/windows/performance-guidelines-best-practices-storage
                    maintainContext: true
                  - name: Security
                    href: /azure/azure-sql/virtual-machines/windows/security-considerations-best-practices
                    maintainContext: true
                  - name: HADR configuration
                    href: /azure/azure-sql/virtual-machines/windows/hadr-cluster-best-practices
                    maintainContext: true
                  - name: Application patterns
                    href: /azure/azure-sql/virtual-machines/windows/application-patterns-development-strategies
                    maintainContext: true
                  - name: Performance baseline
                    href: /azure/azure-sql/virtual-machines/windows/performance-guidelines-best-practices-collect-baseline
                    maintainContext: true
              - name: Red Hat on Azure guidance
                items:
                  - name: Red Hat workloads on Azure
                    href: /azure/virtual-machines/workloads/redhat/overview
                    maintainContext: true
                  - name: Red Hat OpenShift in Azure
                    href: /azure/virtual-machines/linux/openshift-get-started
                    maintainContext: true
                  - name: Red Hat JBoss EAP on Azure
                    href: /azure/developer/java/ee/jboss-on-azure
                    maintainContext: true
              - name: Interruptible workloads using Azure Spot VM
                href: guide/spot/spot-eviction.yml
          - name: Architectures
            items:
              - name: 3D video rendering
                href: example-scenario/infrastructure/video-rendering.yml
              - name: Computer-aided engineering
                href: example-scenario/apps/hpc-saas.yml
              - name: Deploy IBM Maximo Application Suite 
                href: example-scenario/apps/deploy-ibm-maximo-application-suite.yml
              - name: Digital image modeling
                href: example-scenario/infrastructure/image-modeling.yml
              - name: HPC cluster deployed in the cloud
                href: solution-ideas/articles/hpc-cluster.yml
              - name: Linux virtual desktops with Citrix
                href: example-scenario/infrastructure/linux-vdi-citrix.yml
              - name: Manage virtual machine compliance
                href: example-scenario/security/virtual-machine-compliance.yml
              - name: Move Azure resources across regions
                href: solution-ideas/articles/move-azure-resources-across-regions.yml
              - name: Quantum computing solutions
                items:
                  - name: Quantum computing integration with classical apps
                    href: example-scenario/quantum/quantum-computing-integration-with-classical-apps.yml
              - name: Run a Linux VM on Azure
                href: reference-architectures/n-tier/linux-vm.yml
              - name: Run a Windows VM on Azure
                href: reference-architectures/n-tier/windows-vm.yml
              - name: Run CFD simulations
                href: example-scenario/infrastructure/hpc-cfd.yml
              - name: Run reservoir simulations
                href: example-scenario/infrastructure/reservoir-simulation.yml
          - name: Solution ideas
            items:
              - name: HPC media rendering
                href: solution-ideas/articles/azure-batch-rendering.yml
              - name: HPC risk analysis
                href: solution-ideas/articles/hpc-risk-analysis.yml
              - name: HPC system and big compute
                href: solution-ideas/articles/big-compute-with-azure-batch.yml
              - name: Hybrid HPC with HPC Pack
                href: solution-ideas/articles/hybrid-hpc-in-azure-with-hpc-pack.yml
      - name: Containers
        items:
          - name: Get started
            href: reference-architectures/containers/aks-start-here.md
          - name: Guides
            items:
              - name: AKS cluster best practices
                href: /azure/aks/best-practices
                maintainContext: true
              - name: AKS day-2 operations guide
                items:
                  - name: Introduction
                    href: operator-guides/aks/day-2-operations-guide.md
                  - name: Triage practices
                    items:
                      - name: Overview
                        href: operator-guides/aks/aks-triage-practices.md
                      - name: 1. Cluster health
                        href: operator-guides/aks/aks-triage-cluster-health.md
                      - name: 2. Node and pod health
                        href: operator-guides/aks/aks-triage-node-health.md
                      - name: 3. Workload deployments
                        href: operator-guides/aks/aks-triage-deployment.md
                      - name: 4. Admission controllers
                        href: operator-guides/aks/aks-triage-controllers.md
                      - name: 5. Container registry connectivity
                        href: operator-guides/aks/aks-triage-container-registry.md
                  - name: Patch and upgrade worker nodes
                    href: operator-guides/aks/aks-upgrade-practices.md
                  - name: Troubleshoot networking 
                    href: operator-guides/aks/troubleshoot-network-aks.md
                  - name: Troubleshoot virtual nodes
                    href: operator-guides/aks/troubleshoot-virtual-nodes-aks.md
                  - name: Monitor AKS with Azure Monitor
                    href: /azure/aks/monitor-aks?toc=/azure/architecture/toc.json&bc=/azure/architecture/_bread/toc.json
                    maintainContext: true
                  - name: Common issues
                    href: /azure/aks/troubleshooting?toc=/azure/architecture/toc.json&bc=/azure/architecture/_bread/toc.json
                    maintainContext: true
              - name: Choose a Kubernetes option
                items:
                  - name: Choose a Kubernetes at the edge option
                    href: operator-guides/aks/choose-kubernetes-edge-compute-option.md
                  - name: Choose a bare-metal Kubernetes option
                    href: operator-guides/aks/choose-bare-metal-kubernetes.yml
              - name: Access an AKS API server
                href: guide/security/access-azure-kubernetes-service-cluster-api-server.yml
              - name: Orchestrate multi-container applications
                href: /dotnet/architecture/containerized-lifecycle/design-develop-containerized-apps/orchestrate-high-scalability-availability
                maintainContext: true
              - name: Cost governance with Kubecost
                href: /azure/cloud-adoption-framework/scenarios/app-platform/aks/cost-governance-with-kubecost
                maintainContext: true
              - name: Operations management for AKS
                href: /azure/cloud-adoption-framework/scenarios/app-platform/aks/management
                maintainContext: true
              - name: Security considerations
                items:
                  - name: Security for AKS
                    href: /azure/cloud-adoption-framework/scenarios/app-platform/aks/security
                    maintainContext: true
                  - name: Confidential containers on Azure
                    href: /azure/confidential-computing/confidential-containers
                    maintainContext: true
                  - name: Security baseline for AKS
                    href: /security/benchmark/azure/baselines/aks-security-baseline
                    maintainContext: true
              - name: Docker guidance
                items:
                  - name: Monolithic applications
                    href: /dotnet/architecture/containerized-lifecycle/design-develop-containerized-apps/monolithic-applications
                    maintainContext: true
                  - name: Containerize monolithic applications
                    href: /dotnet/architecture/microservices/architect-microservice-container-applications/containerize-monolithic-applications
                    maintainContext: true
                  - name: Containers for DevOps collaboration
                    href: /dotnet/architecture/containerized-lifecycle/docker-application-lifecycle/containers-foundation-for-devops-collaboration
                    maintainContext: true
          - name: Architectures
            items:
              - name: Advanced microservices on AKS
                href: reference-architectures/containers/aks-microservices/aks-microservices-advanced.yml
              - name: AKS baseline cluster
                href: /azure/architecture/reference-architectures/containers/aks/baseline-aks
              - name: AKS baseline for multi-region clusters
                href: reference-architectures/containers/aks-multi-region/aks-multi-cluster.yml
              - name: AKS cluster for a PCI-DSS workload
                items:
                  - name: Introduction
                    href: reference-architectures/containers/aks-pci/aks-pci-intro.yml
                  - name: Architecture
                    href: reference-architectures/containers/aks-pci/aks-pci-ra-code-assets.yml
                  - name: Network segmentation
                    href: reference-architectures/containers/aks-pci/aks-pci-network.yml
                  - name: Data protection
                    href: reference-architectures/containers/aks-pci/aks-pci-data.yml
                  - name: Vulnerability management
                    href: reference-architectures/containers/aks-pci/aks-pci-malware.yml
                  - name: Access controls
                    href: reference-architectures/containers/aks-pci/aks-pci-identity.yml
                  - name: Monitoring operations
                    href: reference-architectures/containers/aks-pci/aks-pci-monitor.yml
                  - name: Policy management
                    href: reference-architectures/containers/aks-pci/aks-pci-policy.yml
                  - name: Summary
                    href: reference-architectures/containers/aks-pci/aks-pci-summary.yml
              - name: AKS data protection on Azure NetApp Files
                href: example-scenario/file-storage/data-protection-kubernetes-astra-azure-netapp-files.yml
              - name: Autonomous-driving simulation
                href: industries/automotive/building-blocks-autonomous-driving-simulation-environments.yml
              - name: Build a telehealth system
                href: example-scenario/apps/telehealth-system.yml
              - name: Build CNCF projects by using AKS
                href: example-scenario/apps/build-cncf-incubated-graduated-projects-aks.yml  
              - name: CI/CD pipeline for container workloads
                href: example-scenario/apps/devops-with-aks.yml
              - name: Firewall protection for an AKS cluster
                href: example-scenario/aks-firewall/aks-firewall.yml
              - name: GitOps for AKS
                href: example-scenario/gitops-aks/gitops-blueprint-aks.yml
              - name: Magento e-commerce in AKS
                href: example-scenario/magento/magento-azure.yml
              - name: Microservices architecture on AKS
                href: reference-architectures/containers/aks-microservices/aks-microservices.yml              
              - name: Microservices with Container Apps
                href: example-scenario/serverless/microservices-with-container-apps.yml
              - name: Microservices with Container Apps and Dapr
                href: example-scenario/serverless/microservices-with-container-apps-dapr.yml
              - name: Multiplayer server hosting with ACI
                href: /gaming/azure/reference-architectures/multiplayer-synchronous-aci
                maintainContext: true
              - name: Multiplayer server hosting with AKS
                href: /gaming/azure/reference-architectures/multiplayer-synchronous-aks
                maintainContext: true
              - name: Multiplayer hosting with Service Fabric
                href: /gaming/azure/reference-architectures/multiplayer-synchronous
                maintainContext: true
              - name: Multitenancy with AKS and AGIC
                href: example-scenario/aks-agic/aks-agic.yml
          - name: Solution ideas
            items:
              - name: API-first SaaS business model with AKS
                href: solution-ideas/articles/aks-api-first.yml
              - name: AKS in event stream processing
                href: solution-ideas/articles/serverless-event-processing-aks.yml
              - name: Build cloud native applications
                href: solution-ideas/articles/cloud-native-apps.yml
              - name: Bursting from AKS with ACI
                href: solution-ideas/articles/scale-using-aks-with-aci.yml
              - name: Data streaming with AKS
                href: solution-ideas/articles/data-streaming-scenario.yml
              - name: Elastic demand handling with AKS
                href: solution-ideas/articles/aks-demand-spikes.yml
              - name: Instant IoT data streaming with AKS
                href: solution-ideas/articles/aks-iot-data-streaming.yml
              - name: JBoss deployment with Red Hat on Azure
                href: solution-ideas/articles/jboss-deployment-red-hat.yml
              - name: Lift and shift to containers with AKS
                href: solution-ideas/articles/migrate-existing-applications-with-aks.yml
              - name: Lift and shift to containers with App Service
                href: solution-ideas/articles/migrate-existing-applications-to-container-apps.yml
              - name: Microservices with AKS and Azure DevOps
                href: solution-ideas/articles/microservices-with-aks.yml
              - name: Secure DevOps for AKS
                href: solution-ideas/articles/secure-devops-for-kubernetes.yml
      - name: Databases
        items:
          - name: Get started
            href: data-guide/databases-architecture-design.yml
          - name: Guides
            items:
              - name: Overview
                href: data-guide/index.md
              - name: Relational data
                items:
                  - name: 'Extract, transform, and load (ETL)'
                    href: data-guide/relational-data/etl.yml
                  - name: Online analytical processing (OLAP)
                    href: data-guide/relational-data/online-analytical-processing.yml
                  - name: Online transaction processing (OLTP)
                    href: data-guide/relational-data/online-transaction-processing.md
                  - name: Data warehousing
                    href: data-guide/relational-data/data-warehousing.yml
              - name: Non-relational data
                items:
                  - name: Non-relational data stores
                    href: data-guide/big-data/non-relational-data.yml
                  - name: Free-form text search
                    href: data-guide/scenarios/search.yml
                  - name: Time series data
                    href: data-guide/scenarios/time-series.yml
                  - name: Working with CSV and JSON files
                    href: data-guide/scenarios/csv-and-json.md
              - name: Build a scalable system for massive data
                href: data-guide/scenarios/build-scalable-database-solutions-azure-services.md
              - name: Big data
                items:
                  - name: Big data architectures
                    href: data-guide/big-data/index.yml
                  - name: Batch processing
                    href: data-guide/big-data/batch-processing.yml
                  - name: Real-time processing
                    href: data-guide/big-data/real-time-processing.yml
              - name: Technology choices
                items:
                  - name: Analytical data stores
                    href: data-guide/technology-choices/analytical-data-stores.md
                  - name: Analytics and reporting
                    href: data-guide/technology-choices/analysis-visualizations-reporting.md
                  - name: Batch processing
                    href: data-guide/technology-choices/batch-processing.md
                  - name: Data lakes
                    href: data-guide/scenarios/data-lake.md
                  - name: Data storage
                    href: data-guide/technology-choices/data-storage.md
                  - name: Choose a data store
                    items:
                      - name: Understand data store models
                        href: guide/technology-choices/data-store-overview.md
                      - name: Select a data store
                        href: guide/technology-choices/data-store-decision-tree.md
                      - name: Criteria for choosing a data store
                        href: guide/technology-choices/data-store-considerations.md
                  - name: Pipeline orchestration
                    href: data-guide/technology-choices/pipeline-orchestration-data-movement.md
                  - name: Real-time message ingestion
                    href: data-guide/technology-choices/real-time-ingestion.md
                  - name: Search data stores
                    href: data-guide/technology-choices/search-options.md
                  - name: Stream processing
                    href: data-guide/technology-choices/stream-processing.md
              - name: Data management patterns
                href: patterns/category/data-management.md
              - name: Use the Transactional Outbox pattern
                href: best-practices/transactional-outbox-cosmos.yml
              - name: Industry guidance
                items:
                  - name: Data management in banking
                    href: industries/finance/data-management-banking-overview.yml
                  - name: Data management in retail
                    href: industries/retail/retail-data-management-overview.md
                  - name: Financial institutions with data mesh
                    href: /azure/cloud-adoption-framework/scenarios/data-management/architectures/reference-architecture-data-mesh
                    maintainContext: true
                  - name: Healthcare with highly sensitive data
                    href: /azure/cloud-adoption-framework/scenarios/cloud-scale-analytics/architectures/reference-architecture-lamna
                    maintainContext: true
                  - name: Visual search for retail
                    href: industries/retail/visual-search-use-case-overview.yml
              - name: Data use cases
                items:
                  - name: "Adatum: single landing zone"
                    href: /azure/cloud-adoption-framework/scenarios/cloud-scale-analytics/architectures/reference-architecture-adatum
                    maintainContext: true
                  - name: "Relecloud: multiple landing zones"
                    href: /azure/cloud-adoption-framework/scenarios/cloud-scale-analytics/architectures/reference-architecture-relecloud
                    maintainContext: true
              - name: Transfer data to and from Azure
                href: data-guide/scenarios/data-transfer.md
              - name: Extend on-premises data solutions to Azure
                href: data-guide/scenarios/hybrid-on-premises-and-cloud.md
              - name: Secure data solutions
                href: data-guide/scenarios/securing-data-solutions.md
              - name: Tenancy models for SaaS apps
                items:
                  - name: Overview
                    href: isv/application-tenancy.yml
                  - name: Multitenant SaaS database patterns
                    href: /azure/azure-sql/database/saas-tenancy-app-design-patterns
                    maintainContext: true
              - name: High availability for SQL DB and SQL MI
                href: /azure/azure-sql/database/high-availability-sla
                maintainContext: true
              - name: Cosmos DB guidance
                items:
                  - name: Azure Cosmos DB resource model
                    href: /azure/cosmos-db/account-databases-containers-items
                    maintainContext: true
                  - name: Global distribution
                    items:
                      - name: Distribute data globally
                        href: /azure/cosmos-db/distribute-data-globally
                        maintainContext: true
                      - name: Consistency levels in Cosmos DB
                        href: /azure/cosmos-db/consistency-levels
                        maintainContext: true
                      - name: High availability with Cosmos DB
                        href: /azure/cosmos-db/high-availability
                        maintainContext: true
                      - name: Global distribution functional details
                        href: /azure/cosmos-db/global-dist-under-the-hood
                        maintainContext: true
                  - name: Partitioning and horizontal scaling
                    href: /azure/cosmos-db/partitioning-overview
                    maintainContext: true
                  - name: Capacity
                    items:
                     - name: Request units in Cosmos DB
                       href: /azure/cosmos-db/request-units
                       maintainContext: true
                     - name: Provisioned throughput
                       href: /azure/cosmos-db/set-throughput
                       maintainContext: true
                     - name: Autoscale throughput
                       href: /azure/cosmos-db/provision-throughput-autoscale
                       maintainContext: true
                     - name: Serverless in Cosmos DB
                       href: /azure/cosmos-db/serverless
                       maintainContext: true
                     - name: Autoscale and standard throughput
                       href: /azure/cosmos-db/how-to-choose-offer
                       maintainContext: true
                     - name: Provisioned and serverless throughput
                       href: /azure/cosmos-db/throughput-serverless
                       maintainContext: true
                     - name: Scaling provisioned throughput
                       href: /azure/cosmos-db/scaling-provisioned-throughput-best-practices
                       maintainContext: true                    
                  - name: Security
                    items:
                      - name: Security in Cosmos DB
                        href: /azure/cosmos-db/database-security
                        maintainContext: true
                      - name: Data encryption
                        href: /azure/cosmos-db/database-encryption-at-rest
                        maintainContext: true
                      - name: Role-based access control
                        href: /azure/cosmos-db/role-based-access-control
                        maintainContext: true
                      - name: Azure Policy support
                        href: /azure/cosmos-db/policy
                        maintainContext: true
                      - name: Azure Policy Regulatory Compliance
                        href: /azure/cosmos-db/security-controls-policy
                        maintainContext: true
                      - name: Security baseline for Cosmos DB
                        href: /security/benchmark/azure/baselines/cosmos-db-security-baseline
                        maintainContext: true
                  - name: Backup
                    items:
                      - name: Backup and restore in Cosmos DB
                        href: /azure/cosmos-db/continuous-backup-restore-introduction
                        maintainContext: true
                      - name: Continuous backup in Cosmos DB
                        href: /azure/cosmos-db/continuous-backup-restore-introduction
                        maintainContext: true
                  - name: Cost optimization
                    items:
                      - name: Plan and manage costs
                        href: /azure/cosmos-db/plan-manage-costs
                        maintainContext: true
                      - name: Pricing model
                        href: /azure/cosmos-db/how-pricing-works
                        maintainContext: true
                      - name: Total cost of ownership (TCO)
                        href: /azure/cosmos-db/total-cost-ownership
                        maintainContext: true
                      - name: Understand your bill
                        href: /azure/cosmos-db/understand-your-bill
                        maintainContext: true
                      - name: Optimize provisioned throughput cost
                        href: /azure/cosmos-db/optimize-cost-throughput
                        maintainContext: true
                      - name: Optimize request cost
                        href: /azure/cosmos-db/optimize-cost-reads-writes
                        maintainContext: true
                      - name: Optimize storage cost
                        href: /azure/cosmos-db/optimize-cost-storage
                        maintainContext: true
                      - name: Optimize multi-region cost
                        href: /azure/cosmos-db/optimize-cost-regions
                        maintainContext: true
                      - name: Optimize development/testing cost
                        href: /azure/cosmos-db/optimize-dev-test
                        maintainContext: true
                      - name: Optimize cost with reserved capacity
                        href: /azure/cosmos-db/cosmos-db-reserved-capacity
                        maintainContext: true
                      - name: Optimize with rate limiting
                        href: /azure/cosmos-db/rate-limiting-requests
                        maintainContext: true
                  - name: Change feed in Cosmos DB
                    href: /azure/cosmos-db/change-feed
                    maintainContext: true
                  - name: Built-in Jupyter Notebooks support
                    href: /azure/cosmos-db/cosmosdb-jupyter-notebooks
                    maintainContext: true
                  - name: Service quotas
                    href: /azure/cosmos-db/concepts-limits
                    maintainContext: true
              - name: Run Apache Cassandra
                href: best-practices/cassandra.md
          - name: Architectures
            items:
              - name: Azure health data consortium
                href: example-scenario/data/azure-health-data-consortium.yml
              - name: Build a delta lake for ad hoc queries
                href: solution-ideas/articles/build-data-lake-support-adhoc-queries-online.yml
              - name: Cost savings through HTAP with Azure SQL
                href: example-scenario/data/azure-sql-htap.yml
              - name: Data governance with Profisee
                href: reference-architectures/data/profisee-master-data-management-purview.yml
              - name: Data obfuscation with Delphix in Azure Data Factory and Synapse Analytics
                href: example-scenario/ai/data-obfuscation-with-delphix-in-azure-data-factory.yml
              - name: DataOps for modern data warehouse
                href: example-scenario/data-warehouse/dataops-mdw.yml
              - name: Globally distributed apps using Cosmos DB
                href: solution-ideas/articles/globally-distributed-mission-critical-applications-using-cosmos-db.yml
              - name: Hybrid ETL with Azure Data Factory
                href: example-scenario/data/hybrid-etl-with-adf.yml
              - name: "IaaS: Web app with relational database"
                href: high-availability/ref-arch-iaas-web-and-db.yml
              - name: Master data management with CluedIn
                href: reference-architectures/data/cluedin.yml
              - name: Master data management with Profisee
                href: reference-architectures/data/profisee-master-data-management-data-factory.yml
              - name: Migrate master data services with CluedIn
                href: reference-architectures/data/migrate-master-data-services-with-cluedin.yml
              - name: Minimal storage – change feed replication
                href: solution-ideas/articles/minimal-storage-change-feed-replicate-data.yml
              - name: Multi-region web app with private database
                href: example-scenario/sql-failover/app-service-private-sql-multi-region.yml
              - name: N-tier app with Cassandra
                href: reference-architectures/n-tier/n-tier-cassandra.yml
              - name: Observability patterns and metrics
                href: databricks-monitoring/databricks-observability.yml
              - name: Optimize SQL Server with Azure Arc
                href: hybrid/azure-arc-sql-server.yml
              - name: Optimized storage – time based multi writes
                href: solution-ideas/articles/optimized-storage-time-based-multi-writes.yml
              - name: Optimized storage – time based Data Lake
                href: solution-ideas/articles/optimized-storage-time-based-data-lake.yml
              - name: Optimized storage with data classification
                href: solution-ideas/articles/optimized-storage-logical-data-classification.yml
              - name: Oracle migration to Azure
                href: solution-ideas/articles/reference-architecture-for-oracle-database-migration-to-azure.yml
              - name: SQL 2008 R2 failover cluster in Azure
                href: example-scenario/sql-failover/sql-failover-2008r2.yml
              - name: SQL Database and Synapse connectivity
                href: /azure/azure-sql/database/connectivity-architecture
                maintainContext: true
              - name: SQL Managed Instance with CMK
                href: example-scenario/data/sql-managed-instance-cmk.yml
              - name: Web app private database connectivity
                href: example-scenario/private-web-app/private-web-app.yml
              - name: Windows N-tier applications
                href: reference-architectures/n-tier/n-tier-sql-server.yml
          - name: Solution ideas
            items:
              - name: Big data analytics with Azure Data Explorer
                href: solution-ideas/articles/big-data-azure-data-explorer.yml
              - name: Build cloud native applications
                href: solution-ideas/articles/cloud-native-apps.yml
              - name: Campaign optimization with SQL Server
                href: solution-ideas/articles/campaign-optimization-with-sql-server.yml
              - name: Data streaming
                href: solution-ideas/articles/data-streaming-scenario.yml
              - name: Data cache
                href: solution-ideas/articles/data-cache-with-redis-cache.yml
              - name: Enterprise data warehouse
                href: solution-ideas/articles/enterprise-data-warehouse.yml
              - name: Finance management using MySQL
                href: solution-ideas/articles/finance-management-apps-using-azure-database-for-mysql.yml
              - name: Finance management using PostgreSQL
                href: solution-ideas/articles/finance-management-apps-using-azure-database-for-postgresql.yml
              - name: Gaming using MySQL
                href: solution-ideas/articles/gaming-using-azure-database-for-mysql.yml
              - name: Gaming using Cosmos DB
                href: solution-ideas/articles/gaming-using-cosmos-db.yml
              - name: Intelligent apps using MySQL
                href: solution-ideas/articles/intelligent-apps-using-azure-database-for-mysql.yml
              - name: Intelligent apps using PostgreSQL
                href: solution-ideas/articles/intelligent-apps-using-azure-database-for-postgresql.yml
              - name: Interactive querying with HDInsight
                href: solution-ideas/articles/interactive-querying-with-hdinsight.yml
              - name: Loan charge-off prediction with HDInsight
                href: solution-ideas/articles/loan-chargeoff-prediction-with-azure-hdinsight-spark-clusters.yml
              - name: Loan charge-off prediction with SQL Server
                href: solution-ideas/articles/loan-chargeoff-prediction-with-sql-server.yml
              - name: Loan credit risk modeling
                href: solution-ideas/articles/loan-credit-risk-analyzer-and-default-modeling.yml
              - name: Loan credit risk with SQL Server
                href: solution-ideas/articles/loan-credit-risk-with-sql-server.yml
              - name: Messaging
                href: solution-ideas/articles/messaging.yml
              - name: Mining equipment monitoring
                href: solution-ideas/articles/monitor-mining-equipment.yml
              - name: Multi-region web app with Cosmos DB
                href: solution-ideas/articles/multi-region-web-app-cosmos-db-replication.yml
              - name: Ops automation using Event Grid
                href: solution-ideas/articles/ops-automation-using-event-grid.yml
              - name: Personalization using Cosmos DB
                href: solution-ideas/articles/personalization-using-cosmos-db.yml
              - name: Retail and e-commerce using MySQL
                href: solution-ideas/articles/retail-and-ecommerce-using-azure-database-for-mysql.yml
              - name: Retail and e-commerce using PostgreSQL
                href: solution-ideas/articles/retail-and-ecommerce-using-azure-database-for-postgresql.yml
              - name: Retail and e-commerce using Cosmos DB
                href: solution-ideas/articles/retail-and-e-commerce-using-cosmos-db.yml
              - name: Serverless apps using Cosmos DB
                href: solution-ideas/articles/serverless-apps-using-cosmos-db.yml
              - name: Streaming using HDInsight
                href: solution-ideas/articles/streaming-using-hdinsight.yml
      - name: DataOps
        items:
          - name: Get started
            href: data-guide/azure-dataops-architecture-design.md
          - name: Guides
            items:
              - name: DataOps checklist
                href: checklist/data-ops.md
              - name: Analytics and reporting
                href: data-guide/technology-choices/analysis-visualizations-reporting.md
              - name: Build a scalable system for massive data
                href: data-guide/scenarios/build-scalable-database-solutions-azure-services.md
              - name: Apache NiFi guidance
                items:
                  - name: Apache NiFi monitoring with MonitoFi
                    href: guide/data/monitor-apache-nifi-monitofi.yml
                  - name: Helm-based deployments for Apache NiFi
                    href: guide/data/helm-deployments-apache-nifi.yml
              - name: Microsoft Purview guidance
                items:
                  - name: Accounts architectures and best practices
                    href: /azure/purview/concept-best-practices-accounts
                    maintainContext: true
                  - name: Managing data effectively
                    href: /azure/purview/concept-best-practices-asset-lifecycle
                    maintainContext: true
                  - name: Automation best practices
                    href: /azure/purview/concept-best-practices-automation
                    maintainContext: true
                  - name: Backup and recovery for migration
                    href: /azure/purview/concept-best-practices-migration
                    maintainContext: true
                  - name: Classification best practices
                    href: /azure/purview/concept-best-practices-classification
                    maintainContext: true
                  - name: Collections architectures and practices
                    href: /azure/purview/concept-best-practices-collections
                    maintainContext: true
                  - name: Deployment best practices
                    href: /azure/purview/deployment-best-practices
                    maintainContext: true
                  - name: Glossary best practices
                    href: /azure/purview/concept-best-practices-glossary
                    maintainContext: true
                  - name: Labeling best practices
                    href: /azure/purview/concept-best-practices-sensitivity-labels
                    maintainContext: true
                  - name: Data lineage best practices
                    href: /azure/purview/concept-best-practices-lineage-azure-data-factory
                    maintainContext: true
                  - name: Network architecture and best practices
                    href: /azure/purview/concept-best-practices-network
                    maintainContext: true
                  - name: Pricing guidelines
                    href: /azure/purview/concept-guidelines-pricing
                    maintainContext: true
                  - name: Scanning best practices
                    href: /azure/purview/concept-best-practices-scanning
                    maintainContext: true
                  - name: Security best practices
                    href: /azure/purview/concept-best-practices-security
                    maintainContext: true
              - name: Azure Data Factory guidance
                items:
                  - name: Continuous integration in Data Factory
                    href: /azure/data-factory/continuous-integration-delivery
                    maintainContext: true
                  - name: Automated publishing for CI/CD
                    href: /azure/data-factory/continuous-integration-delivery-improvements
                    maintainContext: true
              - name: Azure Databricks guidance
                items:
                  - name: Repos for Git integration
                    href: /azure/databricks/repos/index
                    maintainContext: true
                  - name: GitHub version control
                    href: /azure/databricks/notebooks/github-version-control
                    maintainContext: true
                  - name: Azure DevOps version control
                    href: /azure/databricks/notebooks/azure-devops-services-version-control
                    maintainContext: true
                  - name: Bitbucket Cloud version control
                    href: /azure/databricks/notebooks/bitbucket-cloud-version-control
                    maintainContext: true
                  - name: GitLab version control
                    href: /azure/databricks/repos/gitlab-version-control
                    maintainContext: true
                  - name: CI/CD with Azure DevOps
                    href: /azure/databricks/dev-tools/ci-cd/ci-cd-azure-devops
                    maintainContext: true
                  - name: CI/CD with Jenkins
                    href: /azure/databricks/dev-tools/ci-cd/ci-cd-jenkins
                    maintainContext: true
              - name: Power BI guidance
                items:
                  - name: Power BI security
                    href: /power-bi/guidance/whitepaper-powerbi-security
                    maintainContext: true
                  - name: Power BI enterprise deployment
                    href: /power-bi/guidance/whitepaper-powerbi-enterprise-deployment
                    maintainContext: true
                  - name: Power BI Premium deployment
                    href: /power-bi/guidance/whitepaper-powerbi-premium-deployment
                    maintainContext: true
                  - name: Deployment pipelines
                    items:
                      - name: Overview
                        href: /power-bi/create-reports/deployment-pipelines-overview
                        maintainContext: true
                      - name: The deployment process
                        href: /power-bi/create-reports/deployment-pipelines-process
                        maintainContext: true
                      - name: Best practices
                        href: /power-bi/create-reports/deployment-pipelines-best-practices
                        maintainContext: true
                      - name: Automate your deployment pipeline
                        href: /power-bi/create-reports/deployment-pipelines-automation
                        maintainContext: true
              - name: Continuous integration for Azure Synapse
                href: /azure/synapse-analytics/cicd/continuous-integration-delivery
                maintainContext: true
          - name: Architectures
            items:
              - name: Anomaly detector process
                href: solution-ideas/articles/anomaly-detector-process.yml
              - name: Apache NiFi on Azure
                href: example-scenario/data/azure-nifi.yml
              - name: Automated enterprise BI
                href: reference-architectures/data/enterprise-bi-adf.yml
              - name: Data analysis for regulated industries
                href: example-scenario/data/data-analysis-regulated-industries.yml
              - name: Data governance with Profisee
                href: reference-architectures/data/profisee-master-data-management-purview.yml
              - name: Data warehousing and analytics
                href: example-scenario/data/data-warehouse.yml
              - name: DataOps for modern data warehouse
                href: example-scenario/data-warehouse/dataops-mdw.yml
              - name: Geospatial data processing and analytics
                href: example-scenario/data/geospatial-data-processing-analytics-azure.yml
              - name: Hybrid ETL with Azure Data Factory
                href: example-scenario/data/hybrid-etl-with-adf.yml
              - name: Master data management with CluedIn
                href: reference-architectures/data/cluedin.yml
              - name: Master data management with Profisee
                href: reference-architectures/data/profisee-master-data-management-data-factory.yml
              - name: Modern data warehouse for small business
                href: example-scenario/data/small-medium-data-warehouse.yml
              - name: Modernize mainframe and midrange data
                href: reference-architectures/migration/modernize-mainframe-data-to-azure.yml
              - name: Optimized storage with data classification
                href: solution-ideas/articles/optimized-storage-logical-data-classification.yml
              - name: Power BI data write-back
                href: example-scenario/data/power-bi-write-back-power-apps.yml
              - name: Replicate and sync mainframe data in Azure
                href: reference-architectures/migration/sync-mainframe-data-with-azure.yml
          - name: Solution ideas
            items:
              - name: Azure Data Explorer monitoring
                href: solution-ideas/articles/monitor-azure-data-explorer.yml
              - name: Data management with Azure Purview
                href: solution-ideas/articles/azure-purview-data-lake-estate-architecture.yml
              - name: Discovery Hub for analytics
                href: solution-ideas/articles/cloud-scale-analytics-with-discovery-hub.yml
              - name: Ingestion, ETL, and stream processing
                href: solution-ideas/articles/ingest-etl-stream-with-adb.yml
              - name: Mining equipment monitoring
                href: solution-ideas/articles/monitor-mining-equipment.yml
              - name: Ops automation using Event Grid
                href: solution-ideas/articles/ops-automation-using-event-grid.yml
              - name: Tier applications for analytics
                href: solution-ideas/articles/tiered-data-for-analytics.yml
      - name: Developer Options
        items:
          - name: Microservices
            items:
              - name: Get started
                href: microservices/index.yml
              - name: Guides
                items:
                  - name: Microservices assessment and readiness
                    href: guide/technology-choices/microservices-assessment.md
                  - name: Domain modeling for microservices
                    items:
                      - name: Domain analysis
                        href: microservices/model/domain-analysis.md
                      - name: Tactical DDD
                        href: microservices/model/tactical-ddd.yml
                      - name: Identify microservice boundaries
                        href: microservices/model/microservice-boundaries.yml
                  - name: Design a microservices architecture
                    items:
                      - name: Introduction
                        href: microservices/design/index.yml
                      - name: Choose a compute option
                        href: microservices/design/compute-options.md
                      - name: Spring Apps via reverse proxy
                        href: reference-architectures/microservices/spring-cloud-reverse-proxy.yml
                      - name: Interservice communication
                        href: microservices/design/interservice-communication.yml
                      - name: API design
                        href: microservices/design/api-design.yml
                      - name: API gateways
                        href: microservices/design/gateway.yml
                      - name: Data considerations
                        href: microservices/design/data-considerations.yml
                      - name: Container orchestration
                        href: microservices/design/orchestration.yml
                      - name: Design patterns for microservices
                        href: microservices/design/patterns.yml
                  - name: Operate microservices in production
                    items:
                      - name: Monitor microservices in AKS
                        href: microservices/logging-monitoring.yml
                      - name: CI/CD for microservices
                        href: microservices/ci-cd.yml
                      - name: CI/CD for microservices on Kubernetes
                        href: microservices/ci-cd-kubernetes.yml
                  - name: Migrate to a microservices architecture
                    items:
                      - name: Migrate monolith to microservices
                        href: microservices/migrate-monolith.yml
                      - name: Modernize apps with Service Fabric
                        href: service-fabric/modernize-app-azure-service-fabric.yml
                      - name: Migrate from Cloud Services to ASF
                        href: service-fabric/migrate-from-cloud-services.yml
                  - name: .NET microservices
                    items:
                      - name: Design a microservice-oriented app
                        href: /dotnet/architecture/microservices/multi-container-microservice-net-applications/microservice-application-design
                        maintainContext: true
                      - name: Create a  CRUD microservice
                        href: /dotnet/architecture/microservices/multi-container-microservice-net-applications/data-driven-crud-microservice
                        maintainContext: true
                      - name: Event-based communication
                        href: /dotnet/architecture/microservices/multi-container-microservice-net-applications/integration-event-based-microservice-communications
                        maintainContext: true
                      - name: Implement API Gateways with Ocelot
                        href: /dotnet/architecture/microservices/multi-container-microservice-net-applications/implement-api-gateways-with-ocelot
                        maintainContext: true
              - name: Architectures
                items:
                   - name: Decompose apps with Service Fabric
                     href: example-scenario/infrastructure/service-fabric-microservices.yml
                   - name: High-availability blue/green deployment
                     href: example-scenario/blue-green-spring/blue-green-spring.yml
                   - name: Microservices on Azure Service Fabric
                     href: reference-architectures/microservices/service-fabric.yml
                   - name: Microservices with Azure Spring Apps
                     href: /azure/spring-cloud/reference-architecture
                     maintainContext: true
                   - name: Microservices with Container Apps
                     href: example-scenario/serverless/microservices-with-container-apps.yml
                   - name: Microservices with Container Apps and Dapr
                     href: example-scenario/serverless/microservices-with-container-apps-dapr.yml
                   - name: Unified logging for microservices apps
                     href: example-scenario/logging/unified-logging.yml     
          - name: Serverless applications
            items:
              - name: Get started
                href: serverless-quest/serverless-overview.md
              - name: Guides
                items:
                  - name: Serverless Functions examples
                    href: serverless-quest/reference-architectures.md
                  - name: Plan for serverless architecture
                    items:
                      - name: Deploy serverless Functions
                        href: serverless-quest/validate-commit-serverless-adoption.md
                      - name: Serverless application assessment
                        href: serverless-quest/application-assessment.md
                      - name: Technical workshops and training
                        href: serverless-quest/technical-training.md
                      - name: Proof of concept or pilot
                        href: serverless-quest/poc-pilot.md
                  - name: Develop and deploy serverless apps
                    items:
                      - name: Serverless Functions app development
                        href: serverless-quest/application-development.md
                      - name: Serverless Functions code walkthrough
                        href: serverless/code.yml
                      - name: CI/CD for a serverless frontend
                        href: serverless/guide/serverless-app-cicd-best-practices.yml
                  - name: Monitoring serverless event processing
                    href: serverless/guide/monitoring-serverless-event-processing.md
                  - name: Serverless Functions app operations
                    href: serverless-quest/functions-app-operations.md
                  - name: Serverless Functions app security
                    href: serverless-quest/functions-app-security.md
                  - name: Security baseline for Azure Functions
                    href: /security/benchmark/azure/baselines/functions-security-baseline
                    maintainContext: true
                  - name: Serverless with Azure Logic Apps
                    href: /azure/logic-apps/logic-apps-serverless-overview
                    maintainContext: true
                  - name: Event Hubs with Azure Functions
                    items:
                      - name: Overview
                        href: serverless/event-hubs-functions/event-hubs-functions.yml
                      - name: Performance and scale
                        href: serverless/event-hubs-functions/performance-scale.yml
                      - name: Resilient design
                        href: serverless/event-hubs-functions/resilient-design.md
                      - name: Security
                        href: serverless/event-hubs-functions/security.md
                      - name: Observability
                        href: serverless/event-hubs-functions/observability.yml
              - name: Architectures
                items:
                  - name: Azure Functions in a hybrid environment
                    href: hybrid/azure-functions-hybrid.yml
                  - name: Event-based cloud automation
                    href: reference-architectures/serverless/cloud-automation.yml
                  - name: Multicloud with the Serverless Framework
                    href: example-scenario/serverless/serverless-multicloud.yml
                  - name: Real-time location sharing
                    href: example-scenario/signalr/index.yml
                  - name: Serverless event processing
                    href: reference-architectures/serverless/event-processing.yml
              - name: Solution ideas
                items:
                  - name: AKS in event stream processing
                    href: solution-ideas/articles/serverless-event-processing-aks.yml
                  - name: Big data analytics with Data Explorer
                    href: solution-ideas/articles/big-data-azure-data-explorer.yml
                  - name: De-batch and filter with Event Hubs
                    href: solution-ideas/articles/serverless-event-processing-filtering.yml
                  - name: HIPAA/HITRUST compliant health data
                    href: solution-ideas/articles/security-compliance-blueprint-hipaa-hitrust-health-data-ai.yml
                  - name: Instant broadcasting with serverless
                    href: solution-ideas/articles/instant-broadcasting-on-serverless-architecture.yml
                  - name: Serverless applications using Event Grid
                    href: solution-ideas/articles/serverless-application-architectures-using-event-grid.yml
                  - name: Serverless apps using Cosmos DB
                    href: solution-ideas/articles/serverless-apps-using-cosmos-db.yml
                  - name: Serverless computing LOB apps
                    href: solution-ideas/articles/onboarding-customers-with-a-cloud-native-serverless-architecture.yml
                  - name: Serverless event stream processing
                    href: solution-ideas/articles/serverless-event-processing-private-link.yml
                  - name: Transit Hub pub-sub messaging system
                    href: solution-ideas/articles/transit-hub.yml
      - name: DevOps
        items:
          - name: Get started
            href: guide/devops/devops-start-here.md
          - name: Guides
            items:
              - name: DevOps checklist
                href: checklist/dev-ops.md
              - name: Operational Excellence patterns
                href: /azure/architecture/framework/devops/devops-patterns
                maintainContext: true
              - name: Advanced ARM templates
                items:
                  - name: Overview
                    href: guide/azure-resource-manager/advanced-templates/index.md
                  - name: Update a resource
                    href: guide/azure-resource-manager/advanced-templates/update-resource.md
                  - name: Use an object as a parameter
                    href: guide/azure-resource-manager/advanced-templates/objects-as-parameters.md
                  - name: Property transformer and collector
                    href: guide/azure-resource-manager/advanced-templates/collector.md
                  - name: Infrastructure as code with Bicep and ACR
                    href: guide/azure-resource-manager/advanced-templates/enterprise-infrastructure-bicep-container-registry.yml
              - name: DevTest Labs guidance
                items:
                  - name: Deliver a proof of concept
                    href: /azure/devtest-labs/deliver-proof-concept
                    maintainContext: true
                  - name: Orchestrate the implementation
                    href: /azure/devtest-labs/devtest-lab-guidance-orchestrate-implementation
                    maintainContext: true
                  - name: Scale up DevTest Labs infrastructure
                    href: /azure/devtest-labs/devtest-lab-guidance-scale
                    maintainContext: true
                  - name: Security baseline for DevTest Labs
                    href: /security/benchmark/azure/baselines/devtest-labs-security-baseline
                    maintainContext: true
              - name: Azure Monitor guidance
                items:
                  - name: Best practices
                    items:
                      - name: Plan your monitoring strategy
                        href: /azure/azure-monitor/best-practices-plan
                        maintainContext: true
                      - name: Configure data collection
                        href: /azure/azure-monitor/best-practices-data-collection
                        maintainContext: true
                      - name: Analyze and visualize data
                        href: /azure/azure-monitor/best-practices-analysis
                        maintainContext: true
                      - name: Alerts and automated actions
                        href: /azure/azure-monitor/best-practices-alerts
                        maintainContext: true
                  - name: Continuous monitoring
                    href: /azure/azure-monitor/continuous-monitoring
                    maintainContext: true
                  - name: Data sources
                    href: /azure/azure-monitor/data-sources
                    maintainContext: true
                  - name: Data platform
                    href: /azure/azure-monitor/data-platform
                    maintainContext: true
                  - name: Security
                    items:
                      - name: Log data security
                        href: /azure/azure-monitor/logs/data-security
                        maintainContext: true
                      - name: Customer-managed keys
                        href: /azure/azure-monitor/logs/customer-managed-keys
                        maintainContext: true
                      - name: Private Link connection
                        href: /azure/azure-monitor/logs/private-link-security
                        maintainContext: true
                      - name: Private Link design
                        href: /azure/azure-monitor/logs/private-link-design
                        maintainContext: true
                      - name: Personal log data handling
                        href: /azure/azure-monitor/logs/personal-data-mgmt
                        maintainContext: true
                      - name: Data collection, retention, and storage
                        href: /azure/azure-monitor/app/data-retention-privacy
                        maintainContext: true
                      - name: Security baseline
                        href: /security/benchmark/azure/baselines/monitor-security-baseline
                        maintainContext: true
                  - name: Design a logging deployment
                    href: /azure/azure-monitor/logs/design-logs-deployment
                    maintainContext: true
              - name: CI/CD for Synapse Analytics
                href: /azure/synapse-analytics/cicd/continuous-integration-delivery
                maintainContext: true
              - name: DevOps for quantum computing
                href: guide/quantum/devops-for-quantum-computing.yml
              - name: Platform automation for VMware Solution
                href: /azure/cloud-adoption-framework/scenarios/azure-vmware/eslz-platform-automation-and-devops
                maintainContext: true
          - name: Architectures
            items:
              - name: Automate multistage Azure Pipelines
                href: example-scenario/devops/automate-azure-pipelines.yml
              - name: Automate API deployments with APIOps
                href: example-scenario/devops/automated-api-deployments-apiops.yml
              - name: Automate Jupyter Notebooks
                href: example-scenario/data/automating-diagnostic-jupyter-notebook.yml
              - name: Automate Sentinel integration with DevOps
                href: example-scenario/devops/automate-sentinel-integration.yml
              - name: Azure DevTest Labs for enterprises
                href: example-scenario/infrastructure/devtest-labs-reference-architecture.yml
              - name: CI/CD pipeline for chatbots with ARM
                href: example-scenario/apps/devops-cicd-chatbot.yml
              - name: CI/CD pipeline using Azure DevOps
                href: example-scenario/apps/devops-dotnet-webapp.yml
              - name: DevSecOps in GitHub
                href: solution-ideas/articles/devsecops-in-github.yml
              - name: Enterprise monitoring with Azure Monitor
                href: example-scenario/monitoring/enterprise-monitoring.yml
              - name: High-availability blue/green deployment
                href: example-scenario/blue-green-spring/blue-green-spring.yml
              - name: Jenkins on Azure
                href: example-scenario/apps/jenkins.yml
              - name: Microsoft 365 tenant configuration
                href: example-scenario/devops/manage-microsoft-365-tenant-configuration-microsoft365dsc-devops.yml
              - name: Run containers in a hybrid environment
                href: hybrid/hybrid-containers.yml
              - name: Teacher-provisioned virtual labs in Azure
                href: example-scenario/devops/teacher-provisioned-virtual-labs-azure.yml
          - name: Solution ideas
            items:
              - name: CI/CD for Azure VMs
                href: solution-ideas/articles/cicd-for-azure-vms.yml
              - name: CI/CD for Azure Web Apps
                href: solution-ideas/articles/azure-devops-continuous-integration-and-continuous-deployment-for-azure-web-apps.yml
              - name: CI/CD for Containers
                href: solution-ideas/articles/cicd-for-containers.yml
              - name: CI/CD for Microsoft Power Platform
                href: solution-ideas/articles/azure-devops-continuous-integration-for-power-platform.yml
              - name: CI/CD for quantum computing jobs
                href: solution-ideas/articles/cicd-for-quantum-computing-jobs.yml
              - name: CI/CD for Windows desktop apps
                href: solution-ideas/articles/azure-devops-ci-cd-for-desktop-apps.yml
              - name: CI/CD using Jenkins and AKS
                href: solution-ideas/articles/container-cicd-using-jenkins-and-kubernetes-on-azure-container-service.yml
              - name: CI/CD using Jenkins and Terraform
                href: solution-ideas/articles/immutable-infrastructure-cicd-using-jenkins-and-terraform-on-azure-virtual-architecture-overview.yml
              - name: DevSecOps in Azure
                href: solution-ideas/articles/devsecops-in-azure.yml
              - name: DevSecOps for infrastructure as code
                href: solution-ideas/articles/devsecops-infrastructure-as-code.yml 
              - name: DevSecOps with a rolling main branch
                href: solution-ideas/articles/devsecops-rolling-branch.yml
              - name: DevTest and DevOps for IaaS
                href: solution-ideas/articles/dev-test-iaas.yml
              - name: DevTest and DevOps for PaaS
                href: solution-ideas/articles/dev-test-paas.yml
              - name: DevTest and DevOps with microservices
                href: solution-ideas/articles/dev-test-microservice.yml
              - name: DevTest Image Factory
                href: solution-ideas/articles/dev-test-image-factory.yml
              - name: Hybrid DevOps
                href: solution-ideas/articles/devops-in-a-hybrid-environment.yml
              - name: Java CI/CD using Jenkins and Web Apps
                href: solution-ideas/articles/java-cicd-using-jenkins-and-azure-web-apps.yml
              - name: SharePoint for development testing
                href: solution-ideas/articles/sharepoint-farm-devtest.yml
      - name: Hybrid + Multicloud
        items:
          - name: Get started
            href: hybrid/hybrid-start-here.md
          - name: Guides
            items:
              - name: Hybrid workload in Azure
                href: /azure/architecture/framework/hybrid/hybrid-overview
                maintainContext: true
              - name: Hybrid app design considerations
                href: /hybrid/app-solutions/overview-app-design-considerations
                maintainContext: true
              - name: Azure Arc guidance
                items:
                  - name: App Service on Azure Arc
                    href: /azure/app-service/overview-arc-integration
                    maintainContext: true
                  - name: Security baseline for Arc-enabled Servers
                    href: /security/benchmark/azure/baselines/arc-enabled-security-baseline
                    maintainContext: true
              - name: Technology choices
                items:
                  - name: Compare Azure Stack Hub and Azure
                    href: /azure-stack/user/azure-stack-considerations
                    maintainContext: true
                  - name: Compare Azure, Stack Hub, and Stack HCI
                    href: /azure-stack/operator/compare-azure-azure-stack
                    maintainContext: true
                  - name: Compare Azure Stack HCI and Stack Hub
                    href: /azure-stack/hci/concepts/compare-azure-stack-hub
                    maintainContext: true
                  - name: Compare Stack HCI to Windows Server
                    href: /azure-stack/hci/concepts/compare-windows-server
                    maintainContext: true
                  - name: Choose drives for Azure Stack HCI
                    href: /azure-stack/hci/concepts/choose-drives
                    maintainContext: true
              - name: Hybrid deployments
                items:
                  - name: Configure hybrid cloud connectivity
                    href: hybrid/deployments/solution-deployment-guide-connectivity.md
                  - name: Configure hybrid cloud identity
                    href: hybrid/deployments/solution-deployment-guide-identity.md
                  - name: Deploy AI-based footfall detection
                    href: hybrid/deployments/solution-deployment-guide-retail-footfall-detection.md
                  - name: Deploy an app that scales cross-cloud
                    href: hybrid/deployments/solution-deployment-guide-cross-cloud-scaling.md
                  - name: Deploy Kubernetes on Azure Stack Hub
                    href: hybrid/deployments/solution-deployment-guide-highly-available-kubernetes.md
                  - name: Deploy highly available MongoDB
                    href: hybrid/deployments/solution-deployment-guide-mongodb-ha.md
                  - name: Deploy hybrid app with on-premises data
                    href: hybrid/deployments/solution-deployment-guide-cross-cloud-scaling-onprem-data.md
                  - name: Deploy a SQL Server 2016 AG
                    href: hybrid/deployments/solution-deployment-guide-sql-ha.md
                  - name: Direct traffic with a geo-distributed app
                    href: hybrid/deployments/solution-deployment-guide-geo-distributed.md
              - name: Azure VMware Solution guidance
                items:
                  - name: API Management for AVS
                    href: /azure/azure-vmware/concepts-api-management
                    maintainContext: true
                  - name: BCDR for AVS
                    href: /azure/cloud-adoption-framework/scenarios/azure-vmware/eslz-business-continuity-and-disaster-recovery
                    maintainContext: true
                  - name: Govern AVS
                    href: /azure/cloud-adoption-framework/scenarios/azure-vmware/govern
                    maintainContext: true
                  - name: Manage and monitor AVS
                    href: /azure/cloud-adoption-framework/scenarios/azure-vmware/eslz-management-and-monitoring
                    maintainContext: true
                  - name: Migrate with AVS
                    href: /azure/cloud-adoption-framework/scenarios/azure-vmware/migrate
                    maintainContext: true
                  - name: Network interconnectivity for AVS
                    href: /azure/azure-vmware/concepts-networking
                    maintainContext: true
                  - name: Network planning for AVS
                    href: /azure/azure-vmware/tutorial-network-checklist
                    maintainContext: true
                  - name: Platform automation for AVS
                    href: /azure/cloud-adoption-framework/scenarios/azure-vmware/eslz-platform-automation-and-devops
                    maintainContext: true
                  - name: Security and governance for AVS
                    href: /azure/cloud-adoption-framework/scenarios/azure-vmware/eslz-security-governance-and-compliance
                    maintainContext: true
              - name: Connect an on-premises network to Azure
                href: reference-architectures/hybrid-networking/index.yml
              - name: FSLogix for the enterprise
                href: example-scenario/wvd/windows-virtual-desktop-fslogix.yml
              - name: Troubleshoot a hybrid VPN connection
                href: reference-architectures/hybrid-networking/troubleshoot-vpn.yml
          - name: Architectures
            items:
              - name: Azure Arc solutions
                items:
                - name: Azure Arc hybrid management with AKS
                  href: hybrid/arc-hybrid-kubernetes.yml
                - name: Manage configurations for Azure Arc
                  href: hybrid/azure-arc-hybrid-config.yml
                - name: Optimize SQL Server with Azure Arc
                  href: hybrid/azure-arc-sql-server.yml
                - name: Run containers in a hybrid environment
                  href: hybrid/hybrid-containers.yml
              - name: Azure Automation solutions
                items:
                  - name: Azure Automation hybrid environment
                    href: hybrid/azure-automation-hybrid.yml
                  - name: Azure Automation update management
                    href: hybrid/azure-update-mgmt.yml
                  - name: Azure Automation State Configuration
                    href: example-scenario/state-configuration/state-configuration.yml
              - name: Azure enterprise cloud file share
                href: hybrid/azure-files-private.yml
              - name: Azure files secured by AD DS
                href: example-scenario/hybrid/azure-files-on-premises-authentication.yml
              - name: Azure Functions in a hybrid environment
                href: hybrid/azure-functions-hybrid.yml
              - name: Azure Stack HCI stretched clusters for DR
                href: hybrid/azure-stack-hci-dr.yml
              - name: Azure Stack HCI switchless interconnect
                href: hybrid/azure-stack-robo.yml
              - name: Azure Stack Hub solutions
                items:
                  - name: AI-based footfall detection
                    href: solution-ideas/articles/hybrid-footfall-detection.yml
                  - name: Back up files on Azure Stack Hub
                    href: hybrid/azure-stack-backup.yml
                  - name: Cross-cloud scaling (on-premises data)
                    href: example-scenario/hybrid/hybrid-cross-cloud-scale-on-premises-data.yml 
                  - name: Cross-cloud scaling with Traffic Manager
                    href: /azure/architecture/example-scenario/hybrid/hybrid-cross-cloud-scaling
                  - name: DevOps with Azure Stack Hub
                    href: solution-ideas/articles/hybrid-continuous-integration.yml
                  - name: Disaster recovery for Stack Hub VMs
                    href: hybrid/azure-stack-vm-disaster-recovery.yml
                  - name: Hybrid geo-distributed architecture
                    href: example-scenario/hybrid/hybrid-geo-distributed.yml
                  - name: Hybrid relay connection
                    href: solution-ideas/articles/hybrid-relay-connection.yml
              - name: Azure VMware Solution in hub-and-spoke
                href: /azure/azure-vmware/concepts-hub-and-spoke
                maintainContext: true
              - name: Connect on-premises with ExpressRoute
                href: reference-architectures/hybrid-networking/expressroute-vpn-failover.yml
              - name: Connect standalone servers
                href: hybrid/azure-network-adapter.yml
              - name: Deploy AI and ML with Azure Stack Edge
                href: hybrid/deploy-ai-ml-azure-stack-edge.yml
              - name: Design a hybrid Domain Name System
                href: hybrid/hybrid-dns-infra.yml
              - name: "Enhanced-security hybrid messaging: client"
                href: example-scenario/hybrid/secure-hybrid-messaging-client.yml
              - name: "Enhanced-security hybrid: mobile access"
                href: example-scenario/hybrid/secure-hybrid-messaging-mobile.yml
              - name: "Enhanced-security hybrid messaging: web"
                href: example-scenario/hybrid/secure-hybrid-messaging-web.yml
              - name: Extend on-premises using ExpressRoute
                href: reference-architectures/hybrid-networking/expressroute.yml
              - name: Hybrid availability and monitoring
                href: hybrid/hybrid-perf-monitoring.yml
              - name: Hybrid file services
                href: hybrid/hybrid-file-services.yml
              - name: Hybrid file share with disaster recovery
                href: example-scenario/hybrid/hybrid-file-share-dr-remote-local-branch-workers.yml
              - name: Hybrid security monitoring
                href: hybrid/hybrid-security-monitoring.yml
              - name: Manage hybrid workloads with WAC
                href: hybrid/hybrid-server-os-mgmt.yml
              - name: On-premises data gateway for Logic Apps
                href: hybrid/gateway-logic-apps.yml
              - name: Public MEC compute deployment
                href: example-scenario/hybrid/public-multi-access-edge-compute-deployment.yml
              - name: Public MEC high availability 
                href: example-scenario/hybrid/multi-access-edge-compute-ha.yml
              - name: Run containers in a hybrid environment
                href: hybrid/hybrid-containers.yml
              - name: Use file shares in a hybrid environment
                href: hybrid/azure-file-share.yml
          - name: Solution ideas
            items:
              - name: Azure Stack Hub solutions
                items:
                  - name: Cross-cloud scaling
                    href: solution-ideas/articles/cross-cloud-scaling.yml
                  - name: Hybrid connections
                    href: solution-ideas/articles/hybrid-connectivity.yml
                  - name: Hybrid relay connection
                    href: solution-ideas/articles/hybrid-relay-connection.yml
                  - name: Tiered data for analytics
                    href: example-scenario/hybrid/hybrid-tiered-data-analytics.yml
                  - name: Unlock legacy data with Azure Stack
                    href: solution-ideas/articles/unlock-legacy-data.yml
              - name: Azure VMware Solution foundations
                items:
                  - name: Azure VMware Solution capacity planning
                    href: solution-ideas/articles/azure-vmware-solution-foundation-capacity.yml
                  - name: Azure VMware Solution landing zone
                    href: solution-ideas/articles/azure-vmware-solution-foundation-landing-zone.yml
                  - name: Azure VMware Solution networking
                    href: solution-ideas/articles/azure-vmware-solution-foundation-networking.yml
              - name: Cross-platform chat
                href: solution-ideas/articles/cross-platform-chat.yml
      - name: Identity
        items:    
          - name: Get started
            href: identity/identity-start-here.yml
          - name: Guides
            items:
              - name: Azure Active Directory architecture
                href: /azure/active-directory/fundamentals/active-directory-architecture
                maintainContext: true
              - name: Identity and access management in Azure
                href: /security/compass/identity
                maintainContext: true
              - name: Compare identity services
                href: /azure/active-directory-domain-services/compare-identity-solutions
                maintainContext: true
              - name: Build for resilience
                href: guide/resilience/resilience-overview.yml
              - name: Conditional Access
                items:
                  - name: Conditional Access for Zero trust
                    href: guide/security/conditional-access-zero-trust.md 
                  - name: Conditional Access design principles
                    href: guide/security/conditional-access-design.yml
                  - name: Conditional Access architecture  
                    href: guide/security/conditional-access-architecture.yml
                  - name: Conditional Access framework
                    href: guide/security/conditional-access-framework.md
              - name: Identity in multitenant applications
                items:
                  - name: Introduction
                    href: multitenant-identity/index.yml
                  - name: The Tailspin scenario
                    href: multitenant-identity/tailspin.yml
                  - name: Authentication
                    href: multitenant-identity/authenticate.yml
                  - name: Claims-based identity
                    href: multitenant-identity/claims.md
                  - name: Tenant sign-up
                    href: multitenant-identity/signup.md
                  - name: Application roles
                    href: multitenant-identity/app-roles.md
                  - name: Authorization
                    href: multitenant-identity/authorize.md
                  - name: Secure a web API
                    href: multitenant-identity/web-api.yml
                  - name: Cache access tokens
                    href: multitenant-identity/token-cache.md
                  - name: Client certificate
                    href: multitenant-identity/client-certificate.yml
                  - name: Federate with a customer's AD FS
                    href: multitenant-identity/adfs.yml
              - name: Integrate on-premises AD with Azure
                href: reference-architectures/identity/index.yml
              - name: Deployment guidance
                items:
                  - name: Azure AD deployment checklist
                    href: /azure/active-directory/fundamentals/active-directory-deployment-checklist-p2
                    maintainContext: true
                  - name: Azure AD deployment plans
                    href: /azure/active-directory/fundamentals/active-directory-deployment-plans
                    maintainContext: true
                  - name: Azure AD B2C deployment plans
                    href: /azure/active-directory/fundamentals/azure-active-directory-b2c-deployment-plans
                    maintainContext: true
              - name: Migrate applications to Azure AD
                items:
                  - name: Migrate an AD FS app to Azure
                    href: /azure/active-directory/manage-apps/migrate-adfs-apps-to-azure
                    maintainContext: true
                  - name: Migrate app authentication to Azure AD
                    href: /azure/active-directory/manage-apps/migrate-application-authentication-to-azure-active-directory
                    maintainContext: true
                  - name: Use the AD FS application activity report
                    href: /azure/active-directory/manage-apps/migrate-adfs-application-activity
                    maintainContext: true
                  - name: Resources for migrating to Azure AD
                    href: /azure/active-directory/manage-apps/migration-resources
                    maintainContext: true
              - name: Secure identity
                items:
                  - name: Secure development with SPAs
                    href: guide/resilience/azure-ad-secure-single-page-application.yml
                  - name: Security baseline for Azure AD
                    href: /security/benchmark/azure/baselines/aad-security-baseline
                    maintainContext: true
              - name: Identity management
                items:
                  - name: Azure billing and Azure AD tenants
                    href: /azure/cloud-adoption-framework/ready/landing-zone/design-area/azure-billing-ad-tenant?toc=/azure/architecture/toc.json&bc=/azure/architecture/_bread/toc.json
                    maintainContext: true
                  - name: Identity and access management
                    href: /azure/cloud-adoption-framework/ready/landing-zone/design-area/identity-access?toc=/azure/architecture/toc.json&bc=/azure/architecture/_bread/toc.json
                    maintainContext: true
                  - name: Limit cross-tenant private endpoints
                    href: /azure/cloud-adoption-framework/ready/azure-best-practices/limit-cross-tenant-private-endpoint-connections
                    maintainContext: true
                  - name: Resource organization
                    href: /azure/cloud-adoption-framework/ready/landing-zone/design-area/resource-org?toc=/azure/architecture/toc.json&bc=/azure/architecture/_bread/toc.json
                    maintainContext: true
              - name: Hybrid identity
                items:
                  - name: Choose a hybrid identity method
                    href: /azure/active-directory/hybrid/choose-ad-authn
                    maintainContext: true
                  - name: Cloud management for on-premises
                    href: /azure/active-directory/hybrid/cloud-governed-management-for-on-premises
                    maintainContext: true
                  - name: Hybrid identity foundation with Azure AD
                    href: /azure/active-directory/hybrid/four-steps
                    maintainContext: true
                  - name: Azure AD Connect for on-premises
                    href: /azure/active-directory/hybrid/whatis-azure-ad-connect
                    maintainContext: true
              - name: Identity for education
                items:
                  - name: Azure Active Directory for education
                    href: /microsoft-365/education/deploy/intro-azure-active-directory
                    maintainContext: true
                  - name: Multi-tenant for large institutions
                    href: /microsoft-365/education/deploy/design-multi-tenant-architecture
                    maintainContext: true
                  - name: Design a tenant configuration
                    href: /microsoft-365/education/deploy/design-tenant-configurations
                    maintainContext: true
                  - name: Design authentication and credentials
                    href: /microsoft-365/education/deploy/design-credential-authentication-strategies
                    maintainContext: true
                  - name: Design an account strategy
                    href: /microsoft-365/education/deploy/design-account-strategy
                    maintainContext: true
                  - name: Design identity governance 
                    href: /microsoft-365/education/deploy/design-identity-governance
                    maintainContext: true
          - name: Architectures
            items:
              - name: AD DS resource forests in Azure
                href: reference-architectures/identity/adds-forest.yml
              - name: Apply Zero Trust to your API implementation
                href: example-scenario/security/apps-zero-trust-identity.yml  
              - name: Azure AD identity management for AWS
                href: reference-architectures/aws/aws-azure-ad-security.yml
              - name: Deploy AD DS in an Azure virtual network
                href: reference-architectures/identity/adds-extend-domain.yml
              - name: Extend on-premises AD FS to Azure
                href: reference-architectures/identity/adfs.yml
              - name: Governance of Teams guest users
                href: example-scenario/governance/governance-teams-guest-users.yml
              - name: On-premises AD domains with Azure AD
                href: reference-architectures/identity/azure-ad.yml
          - name: Solution ideas
            items:
              - name: Collaboration with Microsoft 365
                href: solution-ideas/articles/collaboration-microsoft-365.yml
              - name: Hybrid identity
                href: solution-ideas/articles/hybrid-identity.yml
      - name: Integration
        items:
          - name: Get started
            href: integration/integration-start-here.yml
          - name: Guides
            items:
              - name: Connectors in Azure Logic Apps
                href: /azure/connectors/apis-list
                maintainContext: true
              - name: Access to virtual networks from Logic Apps
                href: /azure/logic-apps/connect-virtual-network-vnet-isolated-environment-overview
                maintainContext: true
              - name: BCDR for Logic Apps
                href: /azure/logic-apps/business-continuity-disaster-recovery-guidance
                maintainContext: true
              - name: Azure Policy controls for Logic Apps
                href: /azure/logic-apps/security-controls-policy
                maintainContext: true
              - name: Security baseline for Logic Apps
                href: /security/benchmark/azure/baselines/logic-apps-security-baseline
                maintainContext: true
          - name: Architectures
            items:
              - name: API Management landing zone accelerator
                href: example-scenario/integration/app-gateway-internal-api-management-function.yml
              - name: Basic enterprise integration on Azure
                href: reference-architectures/enterprise-integration/basic-enterprise-integration.yml
              - name: Data integration with Logic Apps and SQL
                href: example-scenario/integration/logic-apps-data-integration.yml
              - name: Enterprise integration - queues and events
                href: reference-architectures/enterprise-integration/queues-events.yml
              - name: On-premises data gateway for Logic Apps
                href: hybrid/gateway-logic-apps.yml
              - name: Power Automate deployment at scale
                href: example-scenario/power-automate/power-automate.yml
              - name: Publish internal APIs to external users
                href: example-scenario/apps/publish-internal-apis-externally.yml
          - name: Solution ideas
            items:
              - name: Custom business processes
                href: solution-ideas/articles/custom-business-processes.yml
              - name: Elastic Workplace Search on Azure
                href: solution-ideas/articles/elastic-workplace-search.yml
              - name: Line of business extension
                href: solution-ideas/articles/lob.yml
              - name: Protect backend APIs in Azure
                href: solution-ideas/articles/protect-backend-apis-azure-management.yml
              - name: Web and mobile front-ends
                href: solution-ideas/articles/front-end.yml
      - name: Internet of Things
        items:
          - name: Get started
            href: reference-architectures/iot/iot-architecture-overview.md
          - name: Guides
            items:
              - name: Choose an IoT solution
                href: example-scenario/iot/iot-central-iot-hub-cheat-sheet.yml
              - name: Industry-specific example solutions
                href: reference-architectures/iot/industry-iot-hub-page.md
              - name: IoT concepts
                items:
                  - name: Introduction to IoT concepts
                    href: example-scenario/iot/introduction-to-solutions.yml
                  - name: 'Devices, platform, and applications'
                    href: example-scenario/iot/devices-platform-application.yml
                  - name: 'Attestation, authentication, provisioning'
                    href: example-scenario/iot/attestation-provisioning.yml
                  - name: Field and cloud edge gateways
                    href: example-scenario/iot/field-cloud-edge-gateways.yml
                  - name: Application-to-device commands
                    href: example-scenario/iot/cloud-to-device.yml
              - name: Computer vision with Azure IoT Edge
                items:
                  - name: Overview
                    href: guide/iot-edge-vision/index.md
                  - name: Camera selection
                    href: guide/iot-edge-vision/camera.md
                  - name: Hardware acceleration
                    href: guide/iot-edge-vision/hardware.md
                  - name: Machine learning
                    href: guide/iot-edge-vision/machine-learning.yml
                  - name: Alerting
                    href: guide/iot-edge-vision/alerts.md
                  - name: Image storage
                    href: guide/iot-edge-vision/image-storage.md
                  - name: User interface and scenarios
                    href: guide/iot-edge-vision/user-interface.md
              - name: Industrial IoT analytics
                items:
                  - name: Architecture
                    href: guide/iiot-guidance/iiot-architecture.yml
                  - name: Recommended services
                    href: guide/iiot-guidance/iiot-services.md
                  - name: Data visualization
                    href: guide/iiot-guidance/iiot-data.yml
                  - name: Considerations
                    href: guide/iiot-guidance/iiot-considerations.md
              - name: Industrial IoT patterns
                items:
                  - name: Overview
                    href: guide/iiot-patterns/iiot-patterns-overview.yml
                  - name: Connectivity patterns
                    href: guide/iiot-patterns/iiot-connectivity-patterns.yml
                  - name: Visibility patterns
                    href: guide/iiot-patterns/iiot-visibility-patterns.yml
                  - name: Transparency patterns
                    href: guide/iiot-patterns/iiot-transparency-patterns.yml    
                  - name: Prediction patterns
                    href: guide/iiot-patterns/iiot-prediction-patterns.yml
              - name: IoT patterns
                items:
                  - name: Analyze and optimize loop
                    href: example-scenario/iot/analyze-optimize-loop.yml
                  - name: Event routing
                    href: example-scenario/iot/event-routing.yml
                  - name: Measure and control loop
                    href: example-scenario/iot/measure-control-loop.yml
                  - name: Monitor and manage loop
                    href: example-scenario/iot/monitor-manage-loop.yml
                  - name: Real-time IoT updates
                    href: example-scenario/iot/real-time-iot-updates-cloud-apps.yml
                  - name: Scale solutions with deployment stamps
                    href: example-scenario/iot/application-stamps.yml
              - name: Azure IoT client SDK support
                href: guide/iot/azure-iot-client-sdk-support.yml
              - name: Moving from test to production
                href: example-scenario/iot/iot-move-to-production.yml
          - name: Architectures
            items:
              - name: Azure IoT reference architecture
                href: reference-architectures/iot.yml
              - name: Automated guided vehicles fleet control
                href: example-scenario/iot/automated-guided-vehicles-fleet-control.yml
              - name: Batch integration with Azure Digital Twins
                href: example-scenario/iot/batch-integration-azure-data-factory-digital-twins.yml
              - name: Computer vision at the edge
                href: reference-architectures/ai/end-to-end-smart-factory.yml
              - name: Connected factory hierarchy service
                href: solution-ideas/articles/connected-factory-hierarchy-service.yml
              - name: Connected factory signal pipeline
                href: example-scenario/iot/connected-factory-signal-pipeline.yml
              - name: Efficient Docker image deployment
                href: example-scenario/iot/efficient-docker-image-deployment.yml
              - name: IoT and data analytics
                href: example-scenario/data/big-data-with-iot.yml
              - name: IoT Edge safety and maintenance system
                href: example-scenario/predictive-maintenance/iot-predictive-maintenance.yml
              - name: IoT using Cosmos DB
                href: solution-ideas/articles/iot-using-cosmos-db.yml
              - name: Smart places with Azure Digital Twins
                href: example-scenario/iot/smart-places.yml
          - name: Solution ideas
            items:
              - name: Azure digital twins builder
                href: solution-ideas/articles/azure-digital-twins-builder.yml
              - name: Buy online, pick up in store
                href: example-scenario/iot/vertical-buy-online-pickup-in-store.yml
              - name: Condition monitoring
                href: solution-ideas/articles/condition-monitoring.yml
              - name: COVID-19 solutions
                items:
                  - name: Cognizant Safe Buildings with IoT
                    href: solution-ideas/articles/safe-buildings.yml
                  - name: Contactless IoT interfaces
                    href: solution-ideas/articles/contactless-interfaces.yml
                  - name: COVID-19 IoT safe environments
                    href: solution-ideas/articles/cctv-iot-edge-for-covid-19-safe-environment-and-mask-detection.yml
                  - name: IoT Connected Platform
                    href: solution-ideas/articles/iot-connected-platform.yml
                  - name: Lighting and disinfection system
                    href: solution-ideas/articles/uven-disinfection.yml
              - name: Environment monitoring
                href: solution-ideas/articles/environment-monitoring-and-supply-chain-optimization.yml
              - name: IoT analytics with Azure Data Explorer
                href: solution-ideas/articles/iot-azure-data-explorer.yml
              - name: IoT Edge data storage and processing
                href: solution-ideas/articles/data-storage-edge.yml
              - name: Light and power for emerging markets
                href: solution-ideas/articles/iot-power-management.yml
              - name: Predictive maintenance
                href: solution-ideas/articles/iot-predictive-maintenance.yml
              - name: Process real-time vehicle data using IoT
                href: example-scenario/data/realtime-analytics-vehicle-iot.yml
              - name: Project 15 IoT sustainability
                href: solution-ideas/articles/project-15-iot-sustainability.yml
              - name: Real-time asset tracking and management
                href: solution-ideas/articles/real-time-asset-tracking-mgmt-iot-central.yml
              - name: Voice assistants and IoT devices
                href: solution-ideas/articles/iot-controlling-devices-with-voice-assistant.yml
      - name: Mainframe + Midrange
        items:
          - name: Get started
            href: mainframe/mainframe-midrange-architecture.md
          - name: Guides
            items:
              - name: Mainframe migration framework
                items:
                  - name: Mainframe migration overview
                    href: /azure/cloud-adoption-framework/infrastructure/mainframe-migration/index
                    maintainContext: true
                  - name: Mainframe myths and facts
                    href: /azure/cloud-adoption-framework/infrastructure/mainframe-migration/myths-and-facts
                    maintainContext: true
                  - name: Mainframe migration strategies
                    href: /azure/cloud-adoption-framework/infrastructure/mainframe-migration/migration-strategies
                    maintainContext: true
                  - name: Mainframe application migration
                    href: /azure/cloud-adoption-framework/infrastructure/mainframe-migration/application-strategies
                    maintainContext: true
              - name: Mainframe rehosting
                items:
                  - name: Mainframe rehosting on Azure VMs
                    href: /azure/virtual-machines/workloads/mainframe-rehosting/overview
                    maintainContext: true
                  - name: Move mainframe compute to Azure
                    href: /azure/virtual-machines/workloads/mainframe-rehosting/concepts/mainframe-compute-azure
                    maintainContext: true
                  - name: Move mainframe storage to Azure
                    href: /azure/virtual-machines/workloads/mainframe-rehosting/concepts/mainframe-storage-azure
                    maintainContext: true
                  - name: Get started with TmaxSoft OpenFrame
                    href: /azure/virtual-machines/workloads/mainframe-rehosting/tmaxsoft/get-started
                    maintainContext: true
          - name: App modernization
            items:
              - name: Architectures
                items:
                  - name: AIX UNIX to Azure Linux migration
                    href: example-scenario/unix-migration/migrate-aix-azure-linux.yml
                  - name: Batch transaction processing
                    href: example-scenario/mainframe/process-batch-transactions.yml
                  - name: General mainframe refactor to Azure
                    href: example-scenario/mainframe/general-mainframe-refactor.yml
                  - name: IBM System i to Azure using Infinite i
                    href: example-scenario/mainframe/ibm-system-i-azure-infinite-i.yml
                  - name: IBM z/OS migration with Asysco AMT
                    href: example-scenario/mainframe/asysco-zos-migration.yml
                  - name: IBM z/OS online transaction processing
                    href: example-scenario/mainframe/ibm-zos-online-transaction-processing-azure.yml
                  - name: Integrate IBM MQs with Azure
                    href: example-scenario/mainframe/integrate-ibm-message-queues-azure.yml
                  - name: Micro Focus Enterprise Server on Azure
                    href: example-scenario/mainframe/micro-focus-server.yml
                  - name: Migrate AIX workloads with Skytap
                    href: example-scenario/mainframe/migrate-aix-workloads-to-azure-with-skytap.yml
                  - name: Migrate HP-UX workloads
                    href:  example-scenario/mainframe/hp-ux-stromasys-charon-par.yml
                  - name: Migrate IBM i series to Azure with Skytap
                    href: example-scenario/mainframe/migrate-ibm-i-series-to-azure-with-skytap.yml
                  - name: Refactor IBM z/OS mainframe CF
                    href: reference-architectures/zos/refactor-zos-coupling-facility.yml
                  - name: Refactor IBM z/TPF mainframe
                    href: example-scenario/mainframe/refactor-ibm-ztpf-mainframe.yml
                  - name: Refactor mainframe apps with Astadia
                    href: example-scenario/mainframe/refactor-mainframe-applications-astadia.yml
                  - name: Refactor mainframe apps with Advanced
                    href: example-scenario/mainframe/refactor-mainframe-applications-advanced.yml
                  - name: Refactor Adabas & Natural systems
                    href: example-scenario/mainframe/refactor-adabas-aks.yml
                  - name: Refactor mainframe with Raincode
                    href: reference-architectures/app-modernization/raincode-reference-architecture.yml
                  - name: Rehost a general mainframe on Azure
                    href: example-scenario/mainframe/mainframe-rehost-architecture-azure.yml 
                  - name: Rehost Adabas & Natural applications
                    href: example-scenario/mainframe/rehost-adabas-software-ag.yml
                  - name: Rehost IMS workloads by using IMSql 
                    href: example-scenario/mainframe/imsql-rehost-ims.yml
                  - name: Rehost mainframe with NTT DATA UniKix
                    href: example-scenario/mainframe/rehost-mainframe-ntt-data-unikix.yml
                  - name: Unisys CPF rehost using virtualization
                    href: example-scenario/mainframe/unisys-clearpath-forward-mainframe-rehost.yml
                  - name: Unisys Dorado migration
                    href: example-scenario/mainframe/migrate-unisys-dorado-mainframe-apps-with-astadia-micro-focus.yml
                  - name: Unisys mainframe migration with Asysco
                    href: reference-architectures/migration/unisys-mainframe-migration.yml
                  - name: Use LzLabs SDM in Azure
                    href: example-scenario/mainframe/lzlabs-software-defined-mainframe-in-azure.yml
              - name: Solution ideas
                items:
                  - name: Migrate IBM apps with TmaxSoft
                    href: solution-ideas/articles/migrate-mainframe-apps-with-tmaxsoft-openframe.yml
                  - name: Solaris emulator on Azure VMs
                    href: solution-ideas/articles/solaris-azure.yml
          - name: Data modernization
            items:
              - name: Architectures
                items:
                  - name: Mainframe data replication with Qlik
                    href: example-scenario/mainframe/mainframe-midrange-data-replication-azure-qlik.yml
                  - name: Mainframe data replication with tcVISION
                    href: example-scenario/mainframe/mainframe-data-replication-azure-tcvision.yml
                  - name: Model9 mainframe modernization
                    href: example-scenario/mainframe/mainframe-modernization-model9.yml
                  - name: Modernize mainframe and midrange data
                    href: reference-architectures/migration/modernize-mainframe-data-to-azure.yml
                  - name: Move mainframe archive data to Azure
                    href: example-scenario/mainframe/move-archive-data-mainframes.yml
                  - name: Re-engineer mainframe batch apps
                    href: example-scenario/mainframe/reengineer-mainframe-batch-apps-azure.yml
                  - name: Rehost IMS DC and IMS DB
                    href: example-scenario/mainframe/rehost-ims-raincode-imsql.yml
                  - name: Replicate and sync mainframe data
                    href: reference-architectures/migration/sync-mainframe-data-with-azure.yml
              - name: Solution ideas
                items:
                  - name: Mainframe access to Azure databases
                    href: solution-ideas/articles/mainframe-access-azure-databases.yml
                  - name: Mainframe file replication on Azure
                    href: solution-ideas/articles/mainframe-azure-file-replication.yml
      - name: Management + Governance
        items:
          - name: Get started
            href: guide/management-governance/management-governance-start-here.md
          - name: Guides
            items:
              - name: Governance best practices
                href: /security/compass/governance
                maintainContext: true
              - name: Update Windows VMs in Azure
                href: example-scenario/wsus/index.yml   
              - name: Backup
                items:
                  - name: Backup architecture and components
                    href: /azure/backup/backup-architecture
                    maintainContext: true
                  - name: Azure Backup support matrix
                    href: /azure/backup/backup-support-matrix
                    maintainContext: true
                  - name: Backup cloud and on-premises workloads
                    href: /azure/backup/guidance-best-practices
                    maintainContext: true
              - name: Disaster recovery
                items:
                  - name: Azure to Azure disaster recovery
                    href: /azure/site-recovery/azure-to-azure-architecture
                    maintainContext: true
                  - name: Support matrix for Azure VM DR
                    href: /azure/site-recovery/azure-to-azure-support-matrix
                    maintainContext: true
                  - name: ExpressRoute with Azure VM DR
                    href: /azure/site-recovery/azure-vm-disaster-recovery-with-expressroute
                    maintainContext: true
                  - name: Recover from a region-wide disruption
                    href: resiliency/recovery-loss-azure-region.md
                  - name: Move Azure VMs to another Azure region
                    href: /azure/site-recovery/azure-to-azure-move-overview
                    maintainContext: true
                  - name: BCDR for Azure VMware Solution
                    href: /azure/cloud-adoption-framework/scenarios/azure-vmware/eslz-business-continuity-and-disaster-recovery
                    maintainContext: true
              - name: Management for Azure environments
                href: /azure/cloud-adoption-framework/ready/landing-zone/design-area/management
                maintainContext: true
              - name: Management for VMware Solution
                href: /azure/cloud-adoption-framework/scenarios/azure-vmware/eslz-management-and-monitoring
                maintainContext: true
          - name: Architectures
            items:
              - name: Back up cloud applications
                href: /azure/backup/guidance-best-practices
                maintainContext: true
              - name: Computer forensics
                href: example-scenario/forensics/index.yml
              - name: End-to-end governance when using CI/CD
                href: example-scenario/governance/end-to-end-governance-in-azure.yml
              - name: Highly available SharePoint Server 2016
                href: reference-architectures/sharepoint/index.yml
              - name: Hybrid management
                items:
                  - name: Azure Arc hybrid management with AKS
                    href: hybrid/arc-hybrid-kubernetes.yml
                  - name: Azure Automation hybrid environment
                    href: hybrid/azure-automation-hybrid.yml
                  - name: Azure Automation Update Management
                    href: hybrid/azure-update-mgmt.yml
                  - name: Back up files on Azure Stack Hub
                    href: hybrid/azure-stack-backup.yml
                  - name: Disaster recovery for Azure Stack Hub
                    href: hybrid/azure-stack-vm-disaster-recovery.yml
                  - name: Hybrid availability and monitoring
                    href: hybrid/hybrid-perf-monitoring.yml
                  - name: Manage configurations for Azure Arc
                    href: hybrid/azure-arc-hybrid-config.yml
                  - name: Manage hybrid workloads with WAC
                    href: hybrid/hybrid-server-os-mgmt.yml
              - name: Line-of-business app with ASEv3
                href: example-scenario/apps/line-of-business-internal-app-service-environment-v3.yml
          - name: Solution ideas
            items:
              - name: Archive on-premises data to cloud
                href: solution-ideas/articles/backup-archive-on-premises.yml
              - name: Back up on-premises applications
                href: solution-ideas/articles/backup-archive-on-premises-applications.yml
              - name: Centralize app configuration and security
                href: solution-ideas/articles/appconfig-key-vault.yml
              - name: Data Sovereignty & Data Gravity
                href: solution-ideas/articles/data-sovereignty-and-gravity.yml
              - name: Enterprise-scale disaster recovery
                href: solution-ideas/articles/disaster-recovery-enterprise-scale-dr.yml
              - name: High availability for BCDR
                href: solution-ideas/articles/build-high-availability-into-your-bcdr-strategy.yml
              - name: SMB disaster recovery with Site Recovery
                href: solution-ideas/articles/disaster-recovery-smb-azure-site-recovery.yml
              - name: SMB disaster recovery with Double-Take DR
                href: solution-ideas/articles/disaster-recovery-smb-double-take-dr.yml
      - name: Media
        items:
          - name: Get started
            href: guide/media/start-here.md
            maintainContext: true
          - name: Guides
            items:
              - name: Media Services terminology and concepts
                href: /azure/media-services/latest/concepts-overview
                maintainContext: true
              - name: Encoding video and audio
                href: /azure/media-services/latest/encode-concept
                maintainContext: true
              - name: Live streaming
                href: /azure/media-services/latest/stream-live-streaming-concept
                maintainContext: true
              - name: High availability with video on demand
                href: /azure/media-services/latest/architecture-high-availability-encoding-concept
                maintainContext: true
              - name: Monitor Media Services
                href: /azure/media-services/latest/monitoring/monitor-media-services
                maintainContext: true
              - name: Dynamic encryption
                href: /azure/media-services/latest/drm-content-protection-concept
                maintainContext: true
              - name: Security baseline for Media Services
                href: /security/benchmark/azure/baselines/media-services-security-baseline
                maintainContext: true
          - name: Architectures
            items:
              - name: Gridwich media processing system
                items:
                  - name: Gridwich architecture
                    href: reference-architectures/media-services/gridwich-architecture.yml
                  - name: Gridwich concepts
                    items:
                      - name: Clean monolith design
                        href: reference-architectures/media-services/gridwich-clean-monolith.yml
                      - name: Saga orchestration
                        href: reference-architectures/media-services/gridwich-saga-orchestration.yml
                      - name: Project names and structure
                        href: reference-architectures/media-services/gridwich-project-names.yml
                      - name: Gridwich CI/CD
                        href: reference-architectures/media-services/gridwich-cicd.yml
                      - name: Content protection and DRM
                        href: reference-architectures/media-services/gridwich-content-protection-drm.yml
                      - name: Gridwich Media Services
                        href: reference-architectures/media-services/media-services-setup-scale.yml
                      - name: Gridwich Storage Service
                        href: reference-architectures/media-services/gridwich-storage-service.yml
                      - name: Gridwich logging
                        href: reference-architectures/media-services/gridwich-logging.yml
                      - name: Gridwich message formats
                        href: reference-architectures/media-services/gridwich-message-formats.yml
                      - name: Pipeline variables to Terraform flow
                        href: reference-architectures/media-services/variable-group-terraform-flow.yml
                  - name: Gridwich procedures
                    items:
                      - name: Set up Azure DevOps
                        href: reference-architectures/media-services/set-up-azure-devops.yml
                      - name: Run Azure admin scripts
                        href: reference-architectures/media-services/run-admin-scripts.yml
                      - name: Set up local dev environment
                        href: reference-architectures/media-services/set-up-local-environment.yml
                      - name: Create new cloud environment
                        href: reference-architectures/media-services/create-delete-cloud-environment.yml
                      - name: Maintain and rotate keys
                        href: reference-architectures/media-services/maintain-keys.yml
                      - name: Test Media Services V3 encoding
                        href: reference-architectures/media-services/test-encoding.yml
          - name: Solution ideas
            items:
              - name: Instant broadcasting with serverless
                href: solution-ideas/articles/instant-broadcasting-on-serverless-architecture.yml
              - name: Live streaming digital media
                href: solution-ideas/articles/digital-media-live-stream.yml
              - name: Video-on-demand digital media
                href: solution-ideas/articles/digital-media-video.yml
      - name: Migration
        items:
          - name: Get started
            href: guide/migration/migration-start-here.md
          - name: Guides
            items:
              - name: Migration deployments
                items:
                  - name: Migrate Cloud Services to Service Fabric
                    href: service-fabric/migrate-from-cloud-services.yml
                  - name: Migrate a monolith app to microservices
                    href: microservices/migrate-monolith.yml
                  - name: Migrate an e-commerce solution to Azure
                    href: industries/retail/migrate-ecommerce-solution.md
                  - name: Migrate with Azure VMware Solution
                    href: /azure/cloud-adoption-framework/scenarios/azure-vmware/migrate
                    maintainContext: true
              - name: Migration planning
                items:
                  - name: Build a migration plan
                    href: /azure/migrate/concepts-migration-planning
                    maintainContext: true
                  - name: Support for VMware migration
                    href: /azure/migrate/migrate-support-matrix-vmware-migration
                    maintainContext: true
                  - name: Support for Hyper-V migration
                    href: /azure/migrate/migrate-support-matrix-hyper-v-migration
                    maintainContext: true
                  - name: Support for physical server migration
                    href: /azure/migrate/migrate-support-matrix-physical-migration
                    maintainContext: true
              - name: Security baseline for Azure Migrate
                href: /security/benchmark/azure/baselines/migrate-security-baseline
                maintainContext: true
              - name: Hyper-V migration
                href: /azure/migrate/hyper-v-migration-architecture
                maintainContext: true
              - name: VMware agentless migration
                items:
                  - name: Agentless migration of VMware VMs
                    href: /azure/migrate/concepts-vmware-agentless-migration
                    maintainContext: true
                  - name: Prepare for VMware agentless migration
                    href: /azure/migrate/prepare-for-agentless-migration
                    maintainContext: true
              - name: VMware agent-based migration
                href: /azure/migrate/agent-based-migration-architecture
                maintainContext: true
          - name: Architectures
            items:
              - name: Banking system
                items:
                  - name: Banking cloud transformation
                    href: example-scenario/banking/banking-system-cloud-transformation.yml
                  - name: Patterns and implementations
                    href: example-scenario/banking/patterns-and-implementations.yml
              - name: Migrate a web app with APIM
                href: example-scenario/apps/apim-api-scenario.yml
              - name: Modernize mainframe and midrange data
                href: reference-architectures/migration/modernize-mainframe-data-to-azure.yml
              - name: Oracle database migration
                items:
                  - name: Oracle migration to Azure
                    href: solution-ideas/articles/reference-architecture-for-oracle-database-migration-to-azure.yml
                  - name: Migration decision process
                    href: example-scenario/oracle-migrate/oracle-migration-overview.yml
                  - name: Cross-cloud connectivity
                    href: example-scenario/oracle-migrate/oracle-migration-cross-cloud.yml
                  - name: Lift and shift to Azure VMs
                    href: example-scenario/oracle-migrate/oracle-migration-lift-shift.yml
                  - name: Refactor
                    href: example-scenario/oracle-migrate/oracle-migration-refactor.yml
                  - name: Rearchitect
                    href: example-scenario/oracle-migrate/oracle-migration-rearchitect.yml
          - name: Solution ideas
            items:
              - name: JMeter implementation reference
                href: example-scenario/banking/jmeter-load-testing-pipeline-implementation-reference.yml
              - name: Lift and shift to containers with AKS
                href: solution-ideas/articles/migrate-existing-applications-with-aks.yml
              - name: Lift and shift to containers with App Service
                href: solution-ideas/articles/migrate-existing-applications-to-container-apps.yml
              - name: Migrate .NET applications
                href: solution-ideas/articles/net-app-modernization.yml
              - name: Migrate IBM mainframe apps
                href: solution-ideas/articles/migrate-mainframe-apps-with-tmaxsoft-openframe.yml
      - name: Mixed Reality
        items:
          - name: Get started
            href: guide/mixed-reality/mixed-reality-overview.md
          - name: Guides
            items:
              - name: Mixed reality core concepts
                href: /windows/mixed-reality/design/core-concepts-landingpage
                maintainContext: true
              - name: Mixed reality design guidance
                href: /windows/mixed-reality/design/about-this-design-guidance
                maintainContext: true
              - name: Design and prototype for mixed reality
                href: /windows/mixed-reality/design/design
                maintainContext: true
              - name: Design for holographic display
                href: /windows/mixed-reality/design/designing-content-for-holographic-display
                maintainContext: true
              - name: Choose a mixed reality engine
                href: /windows/mixed-reality/develop/choosing-an-engine
                maintainContext: true
              - name: Install the tools
                href: /windows/mixed-reality/develop/install-the-tools
                maintainContext: true
              - name: Mixed reality interactions
                href: /windows/mixed-reality/design/interaction-fundamentals
                maintainContext: true
              - name: Mixed reality UX elements
                href: /windows/mixed-reality/design/app-patterns-landingpage
                maintainContext: true
              - name: Comfort
                href: /windows/mixed-reality/design/comfort
                maintainContext: true
              - name: Spatial sound best practices
                href: /windows/mixed-reality/design/spatial-sound-design
                maintainContext: true
              - name: Types of mixed reality apps
                href: /windows/mixed-reality/discover/types-of-mixed-reality-apps
                maintainContext: true
              - name: App quality criteria overview
                href: /windows/mixed-reality/develop/advanced-concepts/app-quality-criteria-overview
                maintainContext: true
              - name: Azure mixed reality cloud services
                href: /windows/mixed-reality/develop/mixed-reality-cloud-services
                maintainContext: true
              - name: Shared experiences in mixed reality
                href: /windows/mixed-reality/design/shared-experiences-in-mixed-reality
                maintainContext: true
              - name: Free-roaming multiuser VR experiences
                href: /windows/mixed-reality/enthusiast-guide/free-roam-vr-multiuser-experiences
                maintainContext: true
              - name: Prototyping and manufacturing for enterprises
                href: /windows/mixed-reality/enthusiast-guide/prototyping-manufacturing
                maintainContext: true
              - name: Education and entertainment scenarios
                items:
                  - name: Immersive education
                    href: /windows/mixed-reality/enthusiast-guide/immersive-education
                    maintainContext: true
                  - name: Theme parks and family entertainment
                    href: /windows/mixed-reality/enthusiast-guide/theme-parks-family-entertainment
                    maintainContext: true
                  - name: Training and simulation
                    href: /windows/mixed-reality/enthusiast-guide/training-simulation
                    maintainContext: true
                  - name: Virtual museums and exhibits
                    href: /windows/mixed-reality/enthusiast-guide/virtual-museums
                    maintainContext: true
                  - name: Virtual reality arcades
                    href: /windows/mixed-reality/enthusiast-guide/virtual-reality-arcades
                    maintainContext: true
              - name: Mixed reality samples and apps
                href: /windows/mixed-reality/develop/features-and-samples
                maintainContext: true
          - name: Solution ideas
            items:
              - name: Design review with mixed reality
                href: solution-ideas/articles/collaborative-design-review-powered-by-mixed-reality.yml
              - name: Facilities management with mixed reality
                href: solution-ideas/articles/facilities-management-powered-by-mixed-reality-and-iot.yml
              - name: Training powered by mixed reality
                href: solution-ideas/articles/training-and-procedural-guidance-powered-by-mixed-reality.yml
      - name: Mobile
        items:
          - name: Get started
            href: guide/mobile/mobile-start-here.md
          - name: Guides
            items:
              - name: Azure Communication Services architecture
                href: guide/mobile/azure-communication-services-architecture.yml
              - name: Choose a mobile development framework
                href: /azure/developer/mobile-apps/choose-mobile-framework
                maintainContext: true
              - name: Build a serverless mobile back-end
                href: /azure/developer/mobile-apps/serverless-compute
                maintainContext: true
              - name: Cloud-hosted source control for mobile
                href: /azure/developer/mobile-apps/code-hosting-services
                maintainContext: true
              - name: Continuous build and integration for mobile
                href: /azure/developer/mobile-apps/continuous-integration
                maintainContext: true
              - name: Continuous delivery for mobile apps
                href: /azure/developer/mobile-apps/continuous-delivery
                maintainContext: true
              - name: Add authentication in mobile apps
                href: /azure/developer/mobile-apps/authentication
                maintainContext: true
              - name: Store, sync, and query mobile app data
                href: /azure/developer/mobile-apps/data-storage
                maintainContext: true
              - name: Cloud storage for mobile apps
                href: /azure/developer/mobile-apps/azure-storage
                maintainContext: true
              - name: Analyze mobile app use
                href: /azure/developer/mobile-apps/analytics
                maintainContext: true
          - name: Solution ideas
            items:
              - name: Adding mobile front-ends to legacy apps
                href: solution-ideas/articles/adding-a-modern-web-and-mobile-frontend-to-a-legacy-claims-processing-application.yml
              - name: Custom mobile workforce app
                href: solution-ideas/articles/custom-mobile-workforce-app.yml
              - name: Modern customer support portal
                href: solution-ideas/articles/modern-customer-support-portal-powered-by-an-agile-business-process.yml
              - name: Scalable apps with Azure MySQL
                href: solution-ideas/articles/scalable-web-and-mobile-applications-using-azure-database-for-mysql.yml
              - name: Scalable apps using Azure PostgreSQL
                href: solution-ideas/articles/scalable-web-and-mobile-applications-using-azure-database-for-postgresql.yml
              - name: Social app for with authentication
                href: solution-ideas/articles/social-mobile-and-web-app-with-authentication.yml
              - name: Task-based consumer mobile app
                href: solution-ideas/articles/task-based-consumer-mobile-app.yml
      - name: Networking
        items:
          - name: Get started
            href: guide/networking/networking-start-here.md
          - name: Guides
            items:
              - name: Spoke-to-spoke networking
                href: networking/spoke-to-spoke-networking.yml
              - name: Network security
                items:
                  - name: Azure network security overview
                    href: /azure/security/fundamentals/network-overview
                    maintainContext: true
                  - name: Best practices for network security
                    href: /azure/security/fundamentals/network-best-practices
                    maintainContext: true
                  - name: Network security and containment
                    href: /security/compass/network-security-containment
                    maintainContext: true
                  - name: DDoS Protection Standard features
                    href: /azure/ddos-protection/ddos-protection-standard-features
                    maintainContext: true
                  - name: DDoS Protection reference architectures
                    href: /azure/ddos-protection/ddos-protection-reference-architectures
                    maintainContext: true
                  - name: Security baseline for DDoS Protection
                    href: /security/benchmark/azure/baselines/ddos-protection-security-baseline
                    maintainContext: true
              - name: Application Gateway v2 framework review
                href: /azure/architecture/framework/services/networking/azure-application-gateway
                maintainContext: true
              - name: Azure Firewall guidance
                items:
                  - name: Azure Firewall architecture overview
                    href: example-scenario/firewalls/index.yml
                  - name: Security baseline for Azure Firewall
                    href: /security/benchmark/azure/baselines/firewall-security-baseline
                    maintainContext: true
              - name: NAT gateway framework review
                href: networking/guide/well-architected-network-address-translation-gateway.yml          
              - name: Private Link in hub-and-spoke network
                href: guide/networking/private-link-hub-spoke-network.yml
              - name: Virtual Network guidance
                items:
                  - name: Add IP spaces to peered virtual networks
                    href: networking/prefixes/add-ip-space-peered-vnet.yml
                  - name: Segment virtual networks
                    href: reference-architectures/hybrid-networking/network-level-segmentation.yml
                  - name: VNet peering and VPN gateways
                    href: reference-architectures/hybrid-networking/vnet-peering.yml
                  - name: Integrate virtual networks for isolation
                    href: /azure/virtual-network/vnet-integration-for-azure-services
                    maintainContext: true
                  - name: Deploy services into virtual networks
                    href: /azure/virtual-network/virtual-network-for-azure-services
                    maintainContext: true
                  - name: Virtual Network service endpoints
                    href: /azure/virtual-network/virtual-network-service-endpoints-overview
                    maintainContext: true
                  - name: Limit cross-tenant private endpoints
                    href: /azure/cloud-adoption-framework/ready/azure-best-practices/limit-cross-tenant-private-endpoint-connections
                    maintainContext: true
                  - name: Virtual network service tags
                    href: /azure/virtual-network/service-tags-overview
                    maintainContext: true
              - name: Global transit network and Virtual WAN
                href: /azure/virtual-wan/virtual-wan-global-transit-network-architecture
                maintainContext: true
              - name: Build solutions with availability zones
                href: high-availability/building-solutions-for-high-availability.yml
              - name: Deploy highly available NVAs
                href: reference-architectures/dmz/nva-ha.yml
              - name: Use ExpressRoute with Power Platform
                items:
                  - name: Overview
                    href: /power-platform/guidance/expressroute/overview
                    maintainContext: true
                  - name: Benefits of using ExpressRoute
                    href: /power-platform/guidance/expressroute/benefits
                    maintainContext: true
                  - name: How ExpressRoute works
                    href: /power-platform/guidance/expressroute/how-expressroute-works
                    maintainContext: true
                  - name: Before you use ExpressRoute
                    href: /power-platform/guidance/expressroute/things-to-consider
                    maintainContext: true
                  - name: Understand Power Platform architecture
                    href: /power-platform/guidance/expressroute/understanding-architecture
                    maintainContext: true
                  - name: Plan an ExpressRoute deployment
                    href: /power-platform/guidance/expressroute/planning-expressroute
                    maintainContext: true
                  - name: Set up ExpressRoute for Power Platform
                    href: /power-platform/guidance/expressroute/setup
                    maintainContext: true
                  - name: ExpressRoute readiness checklist
                    href: /power-platform/guidance/expressroute/checklist
                    maintainContext: true
              - name: ExpressRoute for Office 365
                href: /microsoft-365/enterprise/azure-expressroute
                maintainContext: true
              - name: Connectivity to other cloud providers
                href: /azure/cloud-adoption-framework/ready/azure-best-practices/connectivity-to-other-providers
                maintainContext: true
              - name: Connectivity to Oracle Cloud Infrastructure
                href: /azure/cloud-adoption-framework/ready/azure-best-practices/connectivity-to-other-providers-oci
                maintainContext: true
          - name: Architectures
            items:
              - name: Azure DNS Private Resolver
                href: example-scenario/networking/azure-dns-private-resolver.yml
              - name: High availability for IaaS apps
                href: example-scenario/infrastructure/iaas-high-availability-disaster-recovery.yml
              - name: Hub-spoke network topology in Azure
                href: reference-architectures/hybrid-networking/hub-spoke.yml
              - name: Hub-spoke topology with Virtual WAN
                href: networking/hub-spoke-vwan-architecture.yml
              - name: Hybrid networking
                items:
                  - name: Azure Automation Update Management
                    href: hybrid/azure-update-mgmt.yml
                  - name: Connect servers with Network Adapter
                    href: hybrid/azure-network-adapter.yml
                  - name: Design a hybrid DNS solution
                    href: hybrid/hybrid-dns-infra.yml
                  - name: Hybrid availability and monitoring
                    href: hybrid/hybrid-perf-monitoring.yml
              - name: Implement a secure hybrid network
                href: reference-architectures/dmz/secure-vnet-dmz.yml
              - name: Implement an open-source jump server
                href: example-scenario/infrastructure/apache-guacamole.yml
              - name: Interconnect with China using Virtual WAN
                href: /azure/virtual-wan/interconnect-china
                maintainContext: true
              - name: Migrate to Azure Virtual WAN
                href: /azure/virtual-wan/migrate-from-hub-spoke-topology
                maintainContext: true
              - name: Multi-region N-tier application
                href: reference-architectures/n-tier/multi-region-sql-server.yml
              - name: Multi-region load balancing
                href: high-availability/reference-architecture-traffic-manager-application-gateway.yml
              - name: Multi-tier web application built for HA/DR
                href: example-scenario/infrastructure/multi-tier-app-disaster-recovery.yml
              - name: Multitenant SaaS
                href: example-scenario/multi-saas/multitenant-saas.yml
              - name: Network-hardened web app
                href: example-scenario/security/hardened-web-app.yml
              - name: Network topology and connectivity with AVS
                href: /azure/cloud-adoption-framework/scenarios/azure-vmware/eslz-network-topology-connectivity
                maintainContext: true
              - name: Private Link and DNS integration at scale
                href: /azure/cloud-adoption-framework/ready/azure-best-practices/private-link-and-dns-integration-at-scale
                maintainContext: true
              - name: SD-WAN connectivity with Virtual WAN
                href: /azure/virtual-wan/sd-wan-connectivity-architecture
                maintainContext: true
              - name: Traditional Azure networking topology
                href: /azure/cloud-adoption-framework/ready/azure-best-practices/traditional-azure-networking-topology
                maintainContext: true
              - name: TIC 3.0 compliance
                href: example-scenario/security/trusted-internet-connections.yml
              - name: Update route tables with Route Server
                href: example-scenario/networking/manage-routing-azure-route-server.yml
              - name: Virtual WAN network topology
                href: /azure/cloud-adoption-framework/ready/azure-best-practices/virtual-wan-network-topology
                maintainContext: true
              - name: Virtual WAN optimized for requirements
                href: example-scenario/infrastructure/performance-security-optimized-vwan.yml
          - name: Solution ideas
            items:
              - name: Low-latency network for industry
                href: solution-ideas/articles/low-latency-network.yml
              - name: Video capture and analytics for retail
                href: solution-ideas/articles/video-analytics.yml
              - name: IoT network for healthcare facilities
                href: solution-ideas/articles/healthcare-network.yml
      - name: Oracle
        items:
          - name: Get started
            href: solution-ideas/articles/oracle-on-azure-start-here.md
          - name: Guides
            items:
              - name: Connectivity to Oracle Cloud Infrastructure
                href: /azure/cloud-adoption-framework/ready/azure-best-practices/connectivity-to-other-providers-oci
                maintainContext: true
              - name: Oracle solutions on Azure
                href: /azure/virtual-machines/workloads/oracle/oracle-overview
                maintainContext: true
              - name: Design an Oracle database in Azure
                href: /azure/virtual-machines/workloads/oracle/oracle-design
                maintainContext: true
              - name: Oracle Database backup
                items:
                  - name: Oracle Database backup strategies
                    href: /azure/virtual-machines/workloads/oracle/oracle-database-backup-strategies
                    maintainContext: true
                  - name: Oracle backup using Azure Storage
                    href: /azure/virtual-machines/workloads/oracle/oracle-database-backup-azure-storage
                    maintainContext: true
                  - name: Oracle backup using Azure Backup
                    href: /azure/virtual-machines/workloads/oracle/oracle-database-backup-azure-backup
                    maintainContext: true
              - name: Oracle disaster recovery options
                href: /azure/virtual-machines/workloads/oracle/oracle-disaster-recovery
                maintainContext: true
              - name: Oracle WebLogic Server
                items:
                  - name: Oracle WebLogic Server on Azure VMs
                    href: /azure/virtual-machines/workloads/oracle/oracle-weblogic
                    maintainContext: true
                  - name: Oracle WebLogic Server on AKS
                    href: /azure/virtual-machines/workloads/oracle/weblogic-aks
                    maintainContext: true
                  - name: Migrate WebLogic to Azure
                    items:
                      - name: WebLogic to Azure VMs
                        href: /azure/developer/java/migration/migrate-weblogic-to-virtual-machines
                        maintainContext: true
                      - name: WebLogic with Azure AD via LDAP
                        href: /azure/developer/java/migration/migrate-weblogic-with-aad-ldap
                        maintainContext: true
                      - name: WebLogic with App Gateway
                        href: /azure/developer/java/migration/migrate-weblogic-with-app-gateway
                        maintainContext: true
                      - name: WebLogic with Elastic on Azure
                        href: /azure/developer/java/migration/migrate-weblogic-with-elk
                        maintainContext: true
                      - name: WebLogic to JBoss EAP
                        href: /azure/developer/java/migration/migrate-jboss-eap-to-jboss-eap-on-azure-app-service
                        maintainContext: true
          - name: Architectures
            items:
              - name: Oracle application architectures
                href: /azure/virtual-machines/workloads/oracle/oracle-oci-applications
                maintainContext: true
              - name: Oracle Cloud Infrastructure solutions
                href: /azure/virtual-machines/workloads/oracle/oracle-oci-overview
                maintainContext: true
              - name: Oracle database architectures
                href: /azure/virtual-machines/workloads/oracle/oracle-reference-architecture
                maintainContext: true
              - name: Oracle database migration
                items:
                  - name: Oracle database migration to Azure
                    href: solution-ideas/articles/reference-architecture-for-oracle-database-migration-to-azure.yml
                  - name: Migration decision process
                    href: example-scenario/oracle-migrate/oracle-migration-overview.yml
                  - name: Cross-cloud connectivity
                    href: example-scenario/oracle-migrate/oracle-migration-cross-cloud.yml
                  - name: Lift and shift to Azure VMs
                    href: example-scenario/oracle-migrate/oracle-migration-lift-shift.yml
                  - name: Refactor
                    href: example-scenario/oracle-migrate/oracle-migration-refactor.yml
                  - name: Rearchitect
                    href: example-scenario/oracle-migrate/oracle-migration-rearchitect.yml
              - name: Oracle Database with Azure NetApp Files
                href: example-scenario/file-storage/oracle-azure-netapp-files.yml
              - name: Run Oracle databases on Azure
                href: solution-ideas/articles/reference-architecture-for-oracle-database-on-azure.yml
              - name: SAP deployment using an Oracle database
                href: example-scenario/apps/sap-production.yml
      - name: SAP
        items:
          - name: Get started
            href: reference-architectures/sap/sap-overview.yml
          - name: Guides
            items:
              - name: SAP checklist
                href: /azure/virtual-machines/workloads/sap/sap-deployment-checklist
                maintainContext: true
              - name: SAP HANA infrastructure configurations
                href: /azure/virtual-machines/workloads/sap/hana-vm-operations
                maintainContext: true
              - name: SAP NetWeaver on Windows on Azure
                href: guide/sap/sap-netweaver.yml
              - name: SAP S/4HANA in Linux on Azure
                href: guide/sap/sap-s4hana.yml
              - name: Inbound and outbound internet connections for SAP on Azure
                href: guide/sap/sap-internet-inbound-outbound.yml
              - name: SAP workload configurations with AZs
                href: /azure/virtual-machines/workloads/sap/sap-ha-availability-zones
                maintainContext: true
              - name: Supported scenarios for HLI
                href: /azure/virtual-machines/workloads/sap/hana-supported-scenario
                maintainContext: true
              - name: ANF volume group for SAP HANA
                href: /azure/azure-netapp-files/application-volume-group-introduction
                maintainContext: true
          - name: Architectures
            items:
              - name: Dev/test for SAP
                href: example-scenario/apps/sap-dev-test.yml
              - name: SAP BusinessObjects BI platform
                href: /azure/virtual-machines/workloads/sap/businessobjects-deployment-guide
                maintainContext: true
              - name: SAP BusinessObjects BI platform for Linux
                href: /azure/virtual-machines/workloads/sap/businessobjects-deployment-guide-linux
                maintainContext: true
              - name: SAP BW/4HANA in Linux on Azure
                href: reference-architectures/sap/run-sap-bw4hana-with-linux-virtual-machines.yml
              - name: SAP deployment using an Oracle DB
                href: example-scenario/apps/sap-production.yml
              - name: SAP HANA on HLI
                href: reference-architectures/sap/hana-large-instances.yml
              - name: SAP HANA scale-out with standby node
                href: /azure/virtual-machines/workloads/sap/sap-hana-scale-out-standby-netapp-files-rhel
                maintainContext: true
              - name: SAP HANA scale-up on Linux
                href: reference-architectures/sap/run-sap-hana-for-linux-virtual-machines.yml
          - name: Solution ideas
            items:
              - name: SAP NetWeaver on SQL Server
                href: solution-ideas/articles/sap-netweaver-on-sql-server.yml
              - name: SAP S/4 HANA for Large Instances
                href: solution-ideas/articles/sap-s4-hana-on-hli-with-ha-and-dr.yml
              - name: SAP workload automation using SUSE
                href: solution-ideas/articles/sap-workload-automation-suse.yml
      - name: Security
        items:
          - name: Get started
            href: guide/security/security-start-here.yml
          - name: Guides
            items:
              - name: General security
                items:
                  - name: Introduction to Azure security
                    href: /azure/security/fundamentals/overview
                    maintainContext: true
                  - name: Security design principles
                    href: /azure/architecture/framework/security/security-principles
                    maintainContext: true
                  - name: Security patterns
                    href: /azure/architecture/framework/security/security-patterns
                    maintainContext: true
                  - name: End-to-end security
                    href: /azure/security/fundamentals/end-to-end
                    maintainContext: true
                  - name: Shared responsibility
                    href: /azure/security/fundamentals/shared-responsibility
                    maintainContext: true
                  - name: SecOps best practices
                    href: /security/compass/security-operations
                    maintainContext: true
                  - name: Application security in Azure
                    href: /security/compass/applications-services
                    maintainContext: true
              - name: Azure security for AWS
                href: guide/aws/aws-azure-security-solutions.yml
              - name: Highly secure IaaS apps
                href: reference-architectures/n-tier/high-security-iaas.yml
              - name: Microsoft Cybersecurity Architectures
                href: /security/cybersecurity-reference-architecture/mcra
                maintainContext: true
              - name: Use Azure monitoring to integrate security
                href: guide/security/azure-monitor-integrate-security-components.yml
              - name: Virtual Network security options
                href: example-scenario/gateway/firewall-application-gateway.yml
              - name: Zero-trust network for web applications
                href: example-scenario/gateway/application-gateway-before-azure-firewall.yml
              - name: Azure governance design area
                href: /azure/cloud-adoption-framework/ready/landing-zone/design-area/governance
                maintainContext: true
              - name: Microsoft Sentinel guidance
                items:
                  - name: Connect AWS to Sentinel
                    href: /azure/sentinel/connect-aws
                    maintainContext: true
                  - name: Connect Azure AD to Sentinel
                    href: /azure/sentinel/connect-azure-active-directory
                    maintainContext: true
                  - name: Connect Defender for Cloud
                    href: /azure/sentinel/connect-defender-for-cloud
                    maintainContext: true
                  - name: Connect Microsoft 365 Defender
                    href: /azure/sentinel/connect-microsoft-365-defender
                    maintainContext: true
                  - name: Integrate Data Explorer with Sentinel
                    href: /azure/sentinel/store-logs-in-azure-data-explorer?tabs=adx-event-hub
                    maintainContext: true
              - name: Microsoft Defender for Cloud
                items:
                  - name: Overview
                    href: /azure/defender-for-cloud/defender-for-cloud-introduction
                    maintainContext: true
                  - name: Security recommendations
                    href: /azure/defender-for-cloud/recommendations-reference
                    maintainContext: true
                  - name: Security recommendations for AWS
                    href: /azure/defender-for-cloud/recommendations-reference-aws
                    maintainContext: true
                  - name: Security alerts and incidents
                    href: /azure/defender-for-cloud/alerts-overview
                    maintainContext: true
          - name: Architectures
            items:
              - name: Automate Sentinel integration with DevOps
                href: example-scenario/devops/automate-sentinel-integration.yml
              - name: Azure AD in Security Operations
                href: example-scenario/aadsec/azure-ad-security.yml
              - name: Cyber threat intelligence
                href: example-scenario/data/sentinel-threat-intelligence.yml
              - name: Healthcare platform confidential computing
                href: example-scenario/confidential/healthcare-inference.yml
              - name: Homomorphic encryption with SEAL
                href: solution-ideas/articles/homomorphic-encryption-seal.yml
              - name: Hybrid security monitoring
                href: hybrid/hybrid-security-monitoring.yml
              - name: Improved-security access to multitenant
                href: example-scenario/security/access-multitenant-web-app-from-on-premises.yml
              - name: Long-term security logs in Data Explorer
                href: example-scenario/security/security-log-retention-azure-data-explorer.yml
              - name: Multilayered protection for Azure VMs
                href: solution-ideas/articles/multilayered-protection-azure-vm.yml
              - name: Real-time fraud detection
                href: example-scenario/data/fraud-detection.yml
              - name: Restrict interservice communications
                href: example-scenario/service-to-service/restrict-communications.yml
              - name: Secure OBO refresh tokens
                href: example-scenario/secrets/secure-refresh-tokens.yml
              - name: Securely managed web apps
                href: example-scenario/apps/fully-managed-secure-apps.yml
              - name: Secure a Microsoft Teams channel bot
                href: example-scenario/teams/securing-bot-teams-channel.yml
              - name: Secure research for regulated data
                href: example-scenario/ai/secure-compute-for-research.yml
              - name: SQL Managed Instance with CMK
                href: example-scenario/data/sql-managed-instance-cmk.yml
              - name: Virtual network integrated microservices
                href: example-scenario/integrated-multiservices/virtual-network-integration.yml
              - name: Web app private database connectivity
                href: example-scenario/private-web-app/private-web-app.yml
          - name: Solution ideas
            items:
              - name: Threat assessments
                items: 
                  - name: Map threats to your IT environment
                    href: solution-ideas/articles/map-threats-it-environment.yml
                  - name: "First layer of defense: Azure security"
                    href: solution-ideas/articles/azure-security-build-first-layer-defense.yml
                  - name: "Second layer of defense: M365 Defender"
                    href: solution-ideas/articles/microsoft-365-defender-build-second-layer-defense.yml
                  - name: Integrate Azure and M365 Defender
                    href: solution-ideas/articles/microsoft-365-defender-security-integrate-azure.yml
                  - name: Microsoft Sentinel automated responses
                    href: solution-ideas/articles/microsoft-sentinel-automated-response.yml
      - name: Storage
        items:
          - name: Get started
            href: guide/storage/storage-start-here.md
          - name: Guides
            items:
              - name: Storage accounts
                href: /azure/storage/common/storage-account-overview
                maintainContext: true                
              - name: Security and compliance
                items:
                  - name: Storage encryption for data at rest
                    href: /azure/storage/common/storage-service-encryption
                    maintainContext: true
                  - name: Azure Policy controls for Storage
                    href: /azure/storage/common/security-controls-policy
                    maintainContext: true
                  - name: Use private endpoints
                    href: /azure/storage/common/storage-private-endpoints
                    maintainContext: true
                  - name: Security baseline for Azure Storage
                    href: /security/benchmark/azure/baselines/storage-security-baseline
                    maintainContext: true
              - name: Data redundancy
                href: /azure/storage/common/storage-redundancy
                maintainContext: true
              - name: DR and storage account failover
                href: /azure/storage/common/storage-disaster-recovery-guidance
                maintainContext: true
              - name: Azure Storage migration guidance
                href: /azure/storage/common/storage-migration-overview
                maintainContext: true
              - name: FSLogix for the enterprise
                href: example-scenario/wvd/windows-virtual-desktop-fslogix.yml              
              - name: Blob storage guidance
                items:
                  - name: Authorize access to blobs with Azure AD
                    href: /azure/storage/blobs/authorize-access-azure-active-directory
                    maintainContext: true
                  - name: Authorize access with role conditions
                    href: /azure/storage/blobs/storage-auth-abac
                    maintainContext: true
                  - name: Data protection
                    href: /azure/storage/blobs/data-protection-overview
                    maintainContext: true
                  - name: Security recommendations
                    href: /azure/storage/blobs/security-recommendations
                    maintainContext: true
                  - name: Performance and scalability checklist
                    href: /azure/storage/blobs/storage-performance-checklist
                    maintainContext: true
              - name: Data Lake Storage guidance
                items:
                  - name: Best practices
                    href: /azure/storage/blobs/data-lake-storage-best-practices
                    maintainContext: true
                  - name: Security controls by Azure Policy
                    href: /azure/data-lake-store/security-controls-policy
                    maintainContext: true
              - name: File storage guidance
                items:
                  - name: Planning for deployment
                    href: /azure/storage/files/storage-files-planning
                    maintainContext: true
                  - name: Identity-based authentication
                    href: /azure/storage/files/storage-files-active-directory-overview
                    maintainContext: true
                  - name: Networking considerations
                    href: /azure/storage/files/storage-files-networking-overview
                    maintainContext: true
                  - name: Disaster recovery and failover
                    href: /azure/storage/common/storage-disaster-recovery-guidance
                    maintainContext: true
                  - name: File share backup
                    href: /azure/backup/azure-file-share-backup-overview
                    maintainContext: true
              - name: Queue storage guidance
                items:
                  - name: Authorize access with Azure AD
                    href: /azure/storage/queues/authorize-access-azure-active-directory
                    maintainContext: true
                  - name: Performance and scalability checklist
                    href: /azure/storage/queues/storage-performance-checklist
                    maintainContext: true
              - name: Table storage guidance
                items:
                  - name: Authorize access with Azure AD
                    href: /azure/storage/tables/authorize-access-azure-active-directory
                    maintainContext: true
                  - name: Performance and scalability checklist
                    href: /azure/storage/tables/storage-performance-checklist
                    maintainContext: true
                  - name: Design scalable and performant tables
                    href: /azure/storage/tables/table-storage-design
                    maintainContext: true
                  - name: Design for querying
                    href: /azure/storage/tables/table-storage-design-for-query
                    maintainContext: true
                  - name: Table design patterns
                    href: /azure/storage/tables/table-storage-design-patterns
                    maintainContext: true
              - name: Disk storage guidance
                items:
                  - name: Choose a managed disk type
                    href: /azure/virtual-machines/disks-types
                    maintainContext: true
                  - name: Server-side encryption
                    href: /azure/virtual-machines/disk-encryption
                    maintainContext: true
                  - name: Disk Encryption for Linux VMs
                    href: /azure/virtual-machines/linux/disk-encryption-overview
                    maintainContext: true
                  - name: Disk Encryption for Windows VMs
                    href: /azure/virtual-machines/windows/disk-encryption-overview
                    maintainContext: true
                  - name: Design for high performance
                    href: /azure/virtual-machines/premium-storage-performance
                    maintainContext: true
                  - name: Scalability and performance targets
                    href: /azure/virtual-machines/disks-scalability-targets
                    maintainContext: true
                  - name: Create an incremental snapshot
                    href: /azure/virtual-machines/disks-incremental-snapshots
                    maintainContext: true
              - name: Azure NetApp Files guidance
                items:
                  - name: Solution architectures
                    href: /azure/azure-netapp-files/azure-netapp-files-solution-architectures
                    maintainContext: true
                  - name: Use ANF with Oracle Database
                    href: /azure/azure-netapp-files/solutions-benefits-azure-netapp-files-oracle-database
                    maintainContext: true
                  - name: ANF for electronic design automation
                    href: /azure/azure-netapp-files/solutions-benefits-azure-netapp-files-electronic-design-automation
                    maintainContext: true
                  - name: Use ANF with Virtual Desktop
                    href: /azure/azure-netapp-files/solutions-windows-virtual-desktop
                    maintainContext: true
                  - name: Use ANF with SQL Server
                    href: /azure/azure-netapp-files/solutions-benefits-azure-netapp-files-sql-server
                    maintainContext: true
                  - name: ANF volume group for SAP HANA
                    href: /azure/azure-netapp-files/application-volume-group-introduction
                    maintainContext: true
          - name: Architectures
            items:
              - name: Azure file shares in a hybrid environment
                href: hybrid/azure-file-share.yml
              - name: Azure files secured by AD DS
                href: example-scenario/hybrid/azure-files-on-premises-authentication.yml
              - name: Azure NetApp Files solutions
                items:
                  - name: AKS data protection on ANF
                    href: example-scenario/file-storage/data-protection-kubernetes-astra-azure-netapp-files.yml
                  - name: Enterprise file shares with DR
                    href: example-scenario/file-storage/enterprise-file-shares-disaster-recovery.yml
                  - name: Moodle deployment with ANF
                    href: example-scenario/file-storage/moodle-azure-netapp-files.yml
                  - name: Oracle Database with Azure NetApp Files
                    href: example-scenario/file-storage/oracle-azure-netapp-files.yml
                  - name: SQL Server on VMs with ANF
                    href: example-scenario/file-storage/sql-server-azure-netapp-files.yml
              - name: Hybrid file services
                href: hybrid/hybrid-file-services.yml
              - name: Minimal storage – change feed replication
                href: solution-ideas/articles/minimal-storage-change-feed-replicate-data.yml
              - name: Multi-region web app with replication
                href: solution-ideas/articles/multi-region-web-app-multi-writes-azure-table.yml              
              - name: Optimized storage data classification
                href: solution-ideas/articles/optimized-storage-logical-data-classification.yml
          - name: Solution ideas
            items:
              - name: HIPAA/HITRUST Health Data and AI
                href: solution-ideas/articles/security-compliance-blueprint-hipaa-hitrust-health-data-ai.yml
              - name: Media rendering
                href: solution-ideas/articles/azure-batch-rendering.yml
              - name: Medical data storage
                href: solution-ideas/articles/medical-data-storage.yml
              - name: Two-region app with Table storage failover
                href: solution-ideas/articles/multi-region-web-app-azure-table-failover.yml
      - name: Virtual Desktop
        items:
          - name: Get started
            href: guide/virtual-desktop/start-here.md
          - name: Guides
            items:
              - name: Authentication in Azure Virtual Desktop
                href: /azure/virtual-desktop/authentication
                maintainContext: true
              - name: Azure Virtual Desktop network connectivity
                href: /azure/virtual-desktop/network-connectivity
                maintainContext: true
              - name: Azure AD join for Azure Virtual Desktop
                href: example-scenario/wvd/azure-virtual-desktop-azure-active-directory-join.md
              - name: Connect RDP Shortpath
                href: /azure/virtual-desktop/shortpath
                maintainContext: true
              - name: Multiregion BCDR for Azure Virtual Desktop
                href: example-scenario/wvd/azure-virtual-desktop-multi-region-bcdr.yml
              - name: FSLogix guidance
                items:
                  - name: FSLogix for the enterprise
                    href: example-scenario/wvd/windows-virtual-desktop-fslogix.yml
                  - name: FSLogix profile containers and files
                    href: /azure/virtual-desktop/fslogix-containers-azure-files
                    maintainContext: true
                  - name: Storage FSLogix profile container
                    href: /azure/virtual-desktop/store-fslogix-profile
                    maintainContext: true
          - name: Architectures
            items:
              - name: Azure Virtual Desktop for the enterprise
                href: example-scenario/wvd/windows-virtual-desktop.yml
              - name: Esri ArcGIS on Azure Virtual Desktop
                href: example-scenario/data/esri-arcgis-azure-virtual-desktop.yml
              - name: Multiple Active Directory forests
                href: example-scenario/wvd/multi-forest.yml
              - name: Multiple forests with Azure AD DS
                href: example-scenario/wvd/multi-forest-azure-managed.yml
      - name: Web
        items:
          - name: Get started
            href: guide/web/web-start-here.md
          - name: Guides
            items:
              - name: Design principles
                href: guide/design-principles/index.md
              - name: Design and implementation patterns
                href: patterns/category/design-implementation.md
              - name: App Service considerations
                items:
                  - name: Deployment best practices
                    href: /azure/app-service/deploy-best-practices
                    maintainContext: true
                  - name: Security recommendations
                    href: /azure/app-service/security-recommendations
                    maintainContext: true
                  - name: Security baseline for App Service
                    href: /security/benchmark/azure/baselines/app-service-security-baseline
                    maintainContext: true
                  - name: Networking features for App Service
                    href: /azure/app-service/networking-features
                    maintainContext: true
              - name: Modernize web apps
                items:
                  - name: Characteristics of modern web apps
                    href: /dotnet/architecture/modern-web-apps-azure/modern-web-applications-characteristics
                    maintainContext: true
                  - name: Choose between web apps and SPAs
                    href: /dotnet/architecture/modern-web-apps-azure/choose-between-traditional-web-and-single-page-apps
                    maintainContext: true
                  - name: ASP.NET architectural principles
                    href: /dotnet/architecture/modern-web-apps-azure/architectural-principles
                    maintainContext: true
                  - name: Common client-side web technologies
                    href: /dotnet/architecture/modern-web-apps-azure/common-client-side-web-technologies
                    maintainContext: true
                  - name: Development process for Azure
                    href: /dotnet/architecture/modern-web-apps-azure/development-process-for-azure
                    maintainContext: true
                  - name: Azure hosting for ASP.NET web apps
                    href: /dotnet/architecture/modern-web-apps-azure/azure-hosting-recommendations-for-asp-net-web-apps
                    maintainContext: true
              - name: Red Hat JBoss EAP on Azure
                href: /azure/developer/java/ee/jboss-on-azure
                maintainContext: true
              - name: Eventual consistency in Power Platform
                href: reference-architectures/power-platform/eventual-consistency.yml
          - name: Architectures
            items:
              - name: Basic web application
                href: reference-architectures/app-service-web-app/basic-web-app.yml
              - name: Clinical insights with Cloud for Healthcare
                href: example-scenario/mch-health/medical-data-insights.yml
              - name: Common web app architectures
                href: /dotnet/architecture/modern-web-apps-azure/common-web-application-architectures
                maintainContext: true
              - name: Consumer health portal
                href: example-scenario/digital-health/health-portal.yml
              - name: Deployment in App Service Environments
                items:
                  - name: Standard deployment
                    href: reference-architectures/enterprise-integration/ase-standard-deployment.yml
                  - name: High availability deployment
                    href: reference-architectures/enterprise-integration/ase-high-availability-deployment.yml
              - name: Design great API developer experiences
                href: example-scenario/web/design-api-developer-experiences-management-github.yml
              - name: E-commerce front end
                href: example-scenario/apps/ecommerce-scenario.yml
              - name: Highly available multi-region web app
                href: reference-architectures/app-service-web-app/multi-region.yml
              - name: "IaaS: Web app with relational database"
                href: high-availability/ref-arch-iaas-web-and-db.yml
              - name: Improved access to multitenant web apps
                href: example-scenario/security/access-multitenant-web-app-from-on-premises.yml
              - name: Intelligent search engine for e-commerce
                href: example-scenario/apps/ecommerce-search.yml
              - name: Migrate a web app using Azure APIM
                href: example-scenario/apps/apim-api-scenario.yml
              - name: Multi-region web app with private database
                href: example-scenario/sql-failover/app-service-private-sql-multi-region.yml
              - name: Multi-tier app service with private endpoint
                href: example-scenario/web/multi-tier-app-service-private-endpoint.yml
              - name: Multi-tier app service with service endpoint
                href: reference-architectures/app-service-web-app/multi-tier-app-service-service-endpoint.yml
              - name: Multi-tier web app built for HA/DR
                href: example-scenario/infrastructure/multi-tier-app-disaster-recovery.yml
              - name: Protect APIs with Application Gateway
                href: reference-architectures/apis/protect-apis.yml
              - name: Real-time location sharing
                href: example-scenario/signalr/index.yml
              - name: SaaS Starter web app
                href: example-scenario/apps/saas-starter-web-app.yml
              - name: Scalable and secure WordPress on Azure
                href: example-scenario/infrastructure/wordpress.yml
              - name: Scalable cloud applications and SRE
                href: example-scenario/apps/scalable-apps-performance-modeling-site-reliability.yml
              - name: Scalable order processing
                href: example-scenario/data/ecommerce-order-processing.yml
              - name: Scalable web app
                href: reference-architectures/app-service-web-app/scalable-web-app.yml
              - name: Serverless web app
                href: reference-architectures/serverless/web-app.yml
              - name: Virtual health on Cloud for Healthcare
                href: example-scenario/mch-health/virtual-health-mch.yml
              - name: Web app monitoring on Azure
                href: reference-architectures/app-service-web-app/app-monitoring.yml
              - name: Web app private database connectivity
                href: example-scenario/private-web-app/private-web-app.yml
          - name: Solution ideas
            items:
              - name: Dynamics Business Central as a service
                href: solution-ideas/articles/business-central.yml
              - name: E-commerce website running in ASE
                href: solution-ideas/articles/ecommerce-website-running-in-secured-ase.yml
              - name: Highly available SharePoint farm
                href: solution-ideas/articles/highly-available-sharepoint-farm.yml
              - name: Hybrid SharePoint farm with Microsoft 365
                href: solution-ideas/articles/sharepoint-farm-microsoft-365.yml
              - name: Modern customer support portal
                href: solution-ideas/articles/modern-customer-support-portal-powered-by-an-agile-business-process.yml
              - name: Real-time presence with Microsoft 365
                href: solution-ideas/articles/presence-microsoft-365-power-platform.yml
              - name: Scalable e-commerce web app
                href: solution-ideas/articles/scalable-ecommerce-web-app.yml
              - name: Scalable Episerver marketing website
                href: solution-ideas/articles/digital-marketing-episerver.yml
              - name: Scalable Sitecore marketing website
                href: solution-ideas/articles/digital-marketing-sitecore.yml
              - name: Scalable Umbraco CMS web app
                href: solution-ideas/articles/medium-umbraco-web-app.yml
              - name: Simple branded website
                href: solution-ideas/articles/simple-branded-website.yml
              - name: Simple digital marketing website
                href: solution-ideas/articles/digital-marketing-smb.yml
              - name: Web/mobile apps with MySQL and Redis
                href: solution-ideas/articles/webapps.yml
  - name: Cloud Adoption Framework
    href: /azure/cloud-adoption-framework<|MERGE_RESOLUTION|>--- conflicted
+++ resolved
@@ -3140,13 +3140,10 @@
                     href: guide/hpc/autodesk-inventor.yml
                   - name: Autodesk VRED
                     href: guide/hpc/hpc-autodesk-vred.md 
-<<<<<<< HEAD
                   - name: Siemens NX
                     href: guide/hpc/siemens-nx.yml
-=======
                   - name: Siemens Tecnomatix
                     href: guide/hpc/siemens-tecnomatix.yml
->>>>>>> ac7ddf49
               - name: Industry guidance
                 items:
                   - name: HPC for manufacturing
