items:
  - name: Azure Architecture Center
    href: ./index.yml
  - name: Browse all Architectures
    href: browse/index.yml
  - name: Architecture icons
    href: icons/index.md
  - name: What's new
    href: changelog.md
  - name: Application architecture fundamentals
    items:
      - name: Introduction
        href: guide/index.md
      - name: Architecture styles 
        items:
          - name: Overview
            href: guide/architecture-styles/index.md
          - name: Big compute
            href: guide/architecture-styles/big-compute.md
          - name: Big data
            href: guide/architecture-styles/big-data.md
          - name: Event-driven architecture
            href: guide/architecture-styles/event-driven.md
          - name: Microservices
            href: guide/architecture-styles/microservices.md
          - name: N-tier application
            href: guide/architecture-styles/n-tier.md
          - name: Web-queue-worker
            href: guide/architecture-styles/web-queue-worker.md
      - name: Design principles for Azure applications
        items:
          - name: Overview
            href: guide/design-principles/index.md
          - name: Design for self-healing
            href: guide/design-principles/self-healing.md
          - name: Make all things redundant
            href: guide/design-principles/redundancy.md
          - name: Minimize coordination
            href: guide/design-principles/minimize-coordination.yml
          - name: Design to scale out
            href: guide/design-principles/scale-out.md
          - name: Partition around limits
            href: guide/design-principles/partition.md
          - name: Design for operations
            href: guide/design-principles/design-for-operations.md
          - name: Use managed services
            href: guide/design-principles/managed-services.md
          - name: Use the best data store for the job
            href: guide/design-principles/use-the-best-data-store.md
          - name: Design for evolution
            href: guide/design-principles/design-for-evolution.md
          - name: Build for the needs of business
            href: guide/design-principles/build-for-business.md
      - name: Technology choices
        items:
          - name: Choose a compute service
            items:
              - name: Azure compute services
                href: guide/technology-choices/compute-decision-tree.yml
              - name: Microservices compute options
                href: /azure/architecture/microservices/design/compute-options
              - name: Web apps and single page apps
                href: /dotnet/architecture/modern-web-apps-azure/choose-between-traditional-web-and-single-page-apps
                maintainContext: true
              - name: Multiparty computing
<<<<<<< HEAD
                href: guide/technology-choices/multiparty-computing-service.yml
          - name: Choose a Kubernetes edge option
=======
                href: guide/technology-choices/multiparty-computing-service.md 
          - name: Choose a container option
>>>>>>> 89657450
            items:
              - name: Container options
                href: /azure/container-apps/compare-options
                maintainContext: true
              - name: Kubernetes at the edge
                href: operator-guides/aks/choose-kubernetes-edge-compute-option.md
              - name: Bare-metal Kubernetes at the edge
                href: operator-guides/aks/choose-bare-metal-kubernetes.yml              
          - name: Choose an identity service
            items:
              - name: Active Directory services
                href: /azure/active-directory-domain-services/compare-identity-solutions
                maintainContext: true
              - name: Hybrid identity authentication methods
                href: /azure/active-directory/hybrid/choose-ad-authn
                maintainContext: true
          - name: Choose a storage service
            items:
              - name: Storage options
                href: /azure/cloud-adoption-framework/ready/considerations/storage-options
                maintainContext: true
              - name: Managed disk types
                href: /azure/virtual-machines/disks-types
                maintainContext: true
          - name: Choose a data store
            items:
              - name: Understand data store models
                href: guide/technology-choices/data-store-overview.md
              - name: Select a data store
                href: guide/technology-choices/data-store-decision-tree.md
              - name: Criteria for choosing a data store
                href: guide/technology-choices/data-store-considerations.md
              - name: Big data storage
                href: data-guide/technology-choices/data-storage.md
              - name: Database scenarios
                items:
                  - name: OLAP solutions
                    href: data-guide/relational-data/online-analytical-processing.yml
                  - name: OLTP solutions
                    href: data-guide/relational-data/online-transaction-processing.md
                  - name: Data warehousing
                    href: data-guide/relational-data/data-warehousing.yml
                  - name: Non-relational data store
                    href: data-guide/big-data/non-relational-data.yml
                  - name: Pipeline orchestration
                    href: data-guide/technology-choices/pipeline-orchestration-data-movement.md
                  - name: Search data store
                    href: data-guide/technology-choices/search-options.md
                  - name: Data transfer options
                    href: data-guide/scenarios/data-transfer.md
          - name: Choose an analytics solution
            items:
              - name: Analytical data stores
                href: data-guide/technology-choices/analytical-data-stores.md
              - name: Analytics and reporting
                href: data-guide/technology-choices/analysis-visualizations-reporting.md
              - name: Batch processing
                href: data-guide/technology-choices/batch-processing.md
              - name: Stream processing
                href: data-guide/technology-choices/stream-processing.md
          - name: Choose an AI/ML service
            items:
              - name: Cognitive services
                href: data-guide/technology-choices/cognitive-services.md
              - name: Natural language processing
                href: data-guide/technology-choices/natural-language-processing.yml
              - name: Machine learning
                href: data-guide/technology-choices/data-science-and-machine-learning.md
              - name: Machine learning tools
                href: example-scenario/mlops/aml-decision-tree.yml
              - name: Compare MLflow and Azure ML
                href: /azure/machine-learning/concept-mlflow
                maintainContext: true
          - name: Choose a networking service
            items:
              - name: Networking options
                href: /azure/cloud-adoption-framework/ready/considerations/networking-options
                maintainContext: true
              - name: Load balancing options
<<<<<<< HEAD
                href: guide/technology-choices/load-balancing-overview.yml
=======
                href: guide/technology-choices/load-balancing-overview.md
              - name: VNet peering and VPN gateways
                href: reference-architectures/hybrid-networking/vnet-peering.yml
>>>>>>> 89657450
          - name: Choose a messaging service
            items:
              - name: Compare messaging services
                href: /azure/event-grid/compare-messaging-services
                maintainContext: true
              - name: Asynchronous messaging
                href: guide/technology-choices/messaging.yml
              - name: Real-time message ingestion
                href: data-guide/technology-choices/real-time-ingestion.md
          - name: Choose an IoT solution
            href: example-scenario/iot/iot-central-iot-hub-cheat-sheet.yml
          - name: Choose a mixed reality engine
            href: /windows/mixed-reality/develop/choosing-an-engine
            maintainContext: true
      - name: Best practices for cloud applications
        items:
          - name: Overview
            href: best-practices/index-best-practices.md
          - name: API design
            href: best-practices/api-design.md
          - name: API implementation
            href: best-practices/api-implementation.md
          - name: Autoscaling
            href: best-practices/auto-scaling.md
          - name: Background jobs
            href: best-practices/background-jobs.md
          - name: Caching
            href: best-practices/caching.yml
          - name: Content Delivery Network
            href: best-practices/cdn.yml
          - name: Data partitioning
            href: best-practices/data-partitioning.md
          - name: Data partitioning strategies (by service)
            href: best-practices/data-partitioning-strategies.md
          - name: Message encoding considerations
            href: best-practices/message-encode.md
          - name: Monitoring and diagnostics
            href: best-practices/monitoring.md
          - name: Retry guidance for specific services
            href: best-practices/retry-service-specific.md
          - name: Transient fault handling
            href: best-practices/transient-faults.md
      - name: Performance tuning and antipatterns
        items:
          - name: Introduction
            href: performance/index.md
          - name: Scenario 1 - Distributed transactions
            href: performance/distributed-transaction.md
          - name: Scenario 2 - Multiple backend services
            href: performance/backend-services.md
          - name: Scenario 3 - Event streaming
            href: performance/event-streaming.md
          - name: Performance antipatterns
            items:
              - name: Overview
                href: antipatterns/index.md
              - name: Busy Database
                href: antipatterns/busy-database/index.md
              - name: Busy Front End
                href: antipatterns/busy-front-end/index.md
              - name: Chatty I/O
                href: antipatterns/chatty-io/index.md
              - name: Extraneous Fetching
                href: antipatterns/extraneous-fetching/index.md
              - name: Improper Instantiation
                href: antipatterns/improper-instantiation/index.md
              - name: Monolithic Persistence
                href: antipatterns/monolithic-persistence/index.md
              - name: No Caching
                href: antipatterns/no-caching/index.md
              - name: Noisy Neighbor
                href: antipatterns/noisy-neighbor/index.md
              - name: Retry Storm
                href: antipatterns/retry-storm/index.md
              - name: Synchronous I/O
                href: antipatterns/synchronous-io/index.md
      - name: Responsible engineering
        items:
          - name: Responsible innovation
            expanded: true
            items:
              - name: Overview
                href: guide/responsible-innovation/index.md
              - name: Judgment call
                href: guide/responsible-innovation/judgmentcall.md
              - name: Harms modeling
                items:
                  - name: Understand harm
                    href: guide/responsible-innovation/harms-modeling/index.md
                  - name: Assess types of harm
                    href: guide/responsible-innovation/harms-modeling/type-of-harm.md
              - name: Community jury
                href: guide/responsible-innovation/community-jury/index.md
          - name: Responsible AI
            items:
              - name: Overview
                href: /azure/cloud-adoption-framework/strategy/responsible-ai
                maintainContext: true
              - name: Six key principles
                href: /azure/cloud-adoption-framework/innovate/best-practices/trusted-ai
                maintainContext: true
              - name: Guidelines for human-AI interaction
                href: https://docs.microsoft.com/ai/guidelines-human-ai-interaction/?toc=https%3A%2F%2Fdocs.microsoft.com%2Fen-us%2Fazure%2Farchitecture%2Ftoc.json&bc=https%3A%2F%2Fdocs.microsoft.com%2Fen-us%2Fazure%2Farchitecture%2Fbread%2Ftoc.json
              - name: Responsible AI with Cognitive Services
                href: /azure/cognitive-services/responsible-use-of-ai-overview
                maintainContext: true
          - name: Responsible ML
            items:
              - name: Overview
                href: /azure/machine-learning/concept-responsible-ml
                maintainContext: true
              - name: Model interpretability
                href: /azure/machine-learning/how-to-machine-learning-interpretability
                maintainContext: true
              - name: ML fairness
                href: /azure/machine-learning/concept-fairness-ml
                maintainContext: true
              - name: Differential privacy
                href: /azure/machine-learning/concept-differential-privacy
                maintainContext: true
      - name: Architecture for startups
        items:
          - name: Overview
            href: guide/startups/startup-architecture.md
          - name: Core startup stack architecture
            href: example-scenario/startups/core-startup-stack.yml
          - name: SaaS digital business journey on Azure
            href: guide/saas/saas-digital-business-journey-azure.md
      - name: Multitenant applications
        items:
          - name: Overview
            href: guide/multitenant/overview.md
          - name: Considerations
            items:
              - name: Overview
                href: guide/multitenant/considerations/overview.md
              - name: Tenancy models
                href: guide/multitenant/considerations/tenancy-models.md
              - name: Tenant lifecycle
                href: guide/multitenant/considerations/tenant-lifecycle.md
              - name: Pricing models
                href: guide/multitenant/considerations/pricing-models.md
              - name: Measure consumption
                href: guide/multitenant/considerations/measure-consumption.md
              - name: Deploy updates
                href: guide/multitenant/considerations/updates.md
              - name: Map requests to tenants
                href: guide/multitenant/considerations/map-requests.md
              - name: Domain names
                href: guide/multitenant/considerations/domain-names.md
          - name: Approaches
            items:
              - name: Overview
                href: guide/multitenant/approaches/overview.md
              - name: Resource organization
                href: guide/multitenant/approaches/resource-organization.md
              - name: Governance and compliance
                href: guide/multitenant/approaches/governance-compliance.md
              - name: Cost management and allocation
                href: guide/multitenant/approaches/cost-management-allocation.md
              - name: Deployment and configuration
                href: guide/multitenant/approaches/deployment-configuration.yml
              - name: Compute
                href: guide/multitenant/approaches/compute.md
              - name: Networking
                href: guide/multitenant/approaches/networking.md
              - name: Storage and data
                href: guide/multitenant/approaches/storage-data.md
              - name: Messaging
                href: guide/multitenant/approaches/messaging.md
          - name: Service-specific guidance
            items:
              - name: Overview
                href: guide/multitenant/service/overview.md
              - name: Deployment and configuration
                items:
                  - name: Azure Resource Manager
                    href: guide/multitenant/service/resource-manager.md
              - name: Compute
                items:
                  - name: App Service and Functions
                    href: guide/multitenant/service/app-service.md
              - name: Networking
                items:
                  - name: NAT Gateway
                    href: guide/multitenant/service/nat-gateway.md
              - name: Storage and data
                items:
                  - name: Azure Storage
                    href: guide/multitenant/service/storage.md
                  - name: Azure SQL Database
                    href: guide/multitenant/service/sql-database.md
                  - name: Azure Cosmos DB
                    href: guide/multitenant/service/cosmos-db.md
                  - name: Azure Database for PostgreSQL
                    href: guide/multitenant/service/postgresql.md
          - name: Related resources
            href: guide/multitenant/related-resources.md
      - name: Cloud comparisons
        items:
          - name: Azure for AWS professionals
            expanded: true
            items:            
              - name: Overview
                href: aws-professional/index.md
              - name: Component information
                items:
                  - name: Accounts
                    href: aws-professional/accounts.md
                  - name: Compute
                    href: aws-professional/compute.md
                  - name: Databases
                    href: aws-professional/databases.md
                  - name: Messaging
                    href: aws-professional/messaging.md
                  - name: Networking
                    href: aws-professional/networking.md
                  - name: Regions and zones
                    href: aws-professional/regions-zones.md
                  - name: Resources
                    href: aws-professional/resources.md
                  - name: Security and identity
                    href: aws-professional/security-identity.md
                  - name: Storage
                    href: aws-professional/storage.md
              - name: Service comparison
                href: aws-professional/services.md
          - name: Azure for Google Cloud professionals
            expanded: true
            items:            
              - name: Overview
                href: gcp-professional/index.md
              - name: Services comparison
                href: gcp-professional/services.md
  - name: Design Patterns
    items:
      - name: Overview
        href: patterns/index.md
      - name: Categories
        items:
          - name: Data management
            href: patterns/category/data-management.md
          - name: Design and implementation
            href: patterns/category/design-implementation.md
          - name: Messaging
            href: patterns/category/messaging.md
      - name: Ambassador
        href: patterns/ambassador.md
      - name: Anti-corruption Layer
        href: patterns/anti-corruption-layer.md
      - name: Asynchronous Request-Reply
        href: patterns/async-request-reply.md
      - name: Backends for Frontends
        href: patterns/backends-for-frontends.md
      - name: Bulkhead
        href: patterns/bulkhead.md
      - name: Cache-Aside
        href: patterns/cache-aside.md
      - name: Choreography
        href: patterns/choreography.md
      - name: Circuit Breaker
        href: patterns/circuit-breaker.md
      - name: Claim Check
        href: patterns/claim-check.md
      - name: Compensating Transaction
        href: patterns/compensating-transaction.md
      - name: Competing Consumers
        href: patterns/competing-consumers.md
      - name: Compute Resource Consolidation
        href: patterns/compute-resource-consolidation.md
      - name: CQRS
        href: patterns/cqrs.md
      - name: Deployment Stamps
        href: patterns/deployment-stamp.md
      - name: Edge Workload Configuration
        href: patterns/edge-workload-configuration.md
      - name: Event Sourcing
        href: patterns/event-sourcing.md
      - name: External Configuration Store
        href: patterns/external-configuration-store.md
      - name: Federated Identity
        href: patterns/federated-identity.md
      - name: Gatekeeper
        href: patterns/gatekeeper.md
      - name: Gateway Aggregation
        href: patterns/gateway-aggregation.md
      - name: Gateway Offloading
        href: patterns/gateway-offloading.md
      - name: Gateway Routing
        href: patterns/gateway-routing.md
      - name: Geode
        href: patterns/geodes.md
      - name: Health Endpoint Monitoring
        href: patterns/health-endpoint-monitoring.md
      - name: Index Table
        href: patterns/index-table.md
      - name: Leader Election
        href: patterns/leader-election.md
      - name: Materialized View
        href: patterns/materialized-view.md
      - name: Pipes and Filters
        href: patterns/pipes-and-filters.md
      - name: Priority Queue
        href: patterns/priority-queue.md
      - name: Publisher/Subscriber
        href: patterns/publisher-subscriber.md
      - name: Queue-Based Load Leveling
        href: patterns/queue-based-load-leveling.md
      - name: Rate Limiting
        href: patterns/rate-limiting-pattern.md
      - name: Retry
        href: patterns/retry.md
      - name: Saga
        href: reference-architectures/saga/saga.yml
      - name: Scheduler Agent Supervisor
        href: patterns/scheduler-agent-supervisor.md
      - name: Sequential Convoy
        href: patterns/sequential-convoy.md
      - name: Sharding
        href: patterns/sharding.md
      - name: Sidecar
        href: patterns/sidecar.md
      - name: Static Content Hosting
        href: patterns/static-content-hosting.md
      - name: Strangler Fig
        href: patterns/strangler-fig.md
      - name: Throttling
        href: patterns/throttling.md
      - name: Valet Key
        href: patterns/valet-key.md
  - name: Microsoft Azure Well-Architected Framework
    href: /azure/architecture/framework
  - name: Industry solutions with Azure
    expanded: true
    items:
      - name: Retail
        items:
          - name: Overview
            href: industries/retail.md
          - name: Guides
            items: 
              - name: Data management in retail
                href: industries/retail/retail-data-management-overview.md
              - name: Migrate your e-commerce solution to Azure
                href: industries/retail/migrate-ecommerce-solution.md
              - name: Optimize and reuse a recommendation system
                href: industries/retail/recommendation-engine-optimization.yml
              - name: SKU optimization for consumer brands
                href: industries/retail/sku-optimization-solution-guide.yml
              - name: Visual search in retail with Cosmos DB
                href: industries/retail/visual-search-use-case-overview.yml
          - name: Architectures
            items:
              - name: All retail architectures
                href: /azure/architecture/browse/?terms=retail
              - name: Build a real-time recommendation API
                href: reference-architectures/ai/real-time-recommendation.yml
              - name: Content-based recommendation
                href: example-scenario/ai/scalable-personalization-with-content-based-recommendation-system.yml
              - name: E-commerce front end
                href: example-scenario/apps/ecommerce-scenario.yml
              - name: Hybrid AI footfall detection for retail
                href: /hybrid/app-solutions/pattern-retail-footfall-detection
                maintainContext: true
              - name: Intelligent search engine for e-commerce
                href: example-scenario/apps/ecommerce-search.yml
              - name: Magento e-commerce platform in AKS
                href: example-scenario/magento/magento-azure.yml
              - name: Movie recommendations on Azure
                href: example-scenario/ai/movie-recommendations-with-machine-learning.yml
              - name: Retail - Buy online, pickup in store
                href: example-scenario/iot/vertical-buy-online-pickup-in-store.yml
              - name: Scalable order processing
                href: example-scenario/data/ecommerce-order-processing.yml
      - name: Finance
        items:
          - name: Overview
            href: industries/finance.md
          - name: Guides
            items:
              - name: Microsoft Cloud for Financial Services
                items:
                  - name: Overview
                    href: /industry/financial-services/overview
                    maintainContext: true
                  - name: Security
                    href: /industry/financial-services/security-overview
                    maintainContext: true
                  - name: Compliance
                    href: /industry/financial-services/compliance-overview
                    maintainContext: true
              - name: Risk grid computing in banking
                href: industries/finance/risk-grid-banking-overview.yml
              - name: Risk grid computing solution
                href: industries/finance/risk-grid-banking-solution-guide.yml
              - name: Data management in banking
                href: industries/finance/data-management-banking-overview.yml
              - name: Financial institutions with data mesh
                href: /azure/cloud-adoption-framework/scenarios/data-management/architectures/reference-architecture-data-mesh
                maintainContext: true
              - name: Actuarial risk analysis
                href: industries/finance/actuarial-risk-analysis-financial-model.yml
              - name: Financial services risk lifecycle
                href: industries/finance/financial-risk-model.md
          - name: Architectures
            items:
              - name: All finance architectures
                href: /azure/architecture/browse/?terms=finance
              - name: Banking system cloud transformation
                href: example-scenario/banking/banking-system-cloud-transformation.yml
              - name: Decentralized trust between banks
                href: example-scenario/apps/decentralized-trust.yml
              - name: Modernize mainframe & midrange data
                href: reference-architectures/migration/modernize-mainframe-data-to-azure.yml
              - name: Patterns and implementations in banking
                href: example-scenario/banking/patterns-and-implementations.yml
              - name: Real-time fraud detection
                href: example-scenario/data/fraud-detection.yml
              - name: Replicate and sync mainframe data in Azure
                href: reference-architectures/migration/sync-mainframe-data-with-azure.yml
              - name: Scale regulated AI and ML in finance
                href: example-scenario/ai/scale-ai-and-machine-learning-in-regulated-industries.yml                
              - name: SWIFT on Azure
                items: 
                  - name: SWIFT on Azure Overview
                    href: example-scenario/finance/swift-on-azure.yml
                  - name: SWIFT Alliance Messaging Hub
                    href: example-scenario/finance/swift-alliance-messaging-hub.yml
                  - name: SWIFT Alliance Access
                    href: example-scenario/finance/swift-alliance-access-on-azure.yml
          - name: Compliance solutions
            items:
              - name: PCI DSS overview
                href: /azure/compliance/offerings/offering-pci-dss
                maintainContext: true
              - name: AKS regulated cluster for PCI
                href: /azure/architecture/reference-architectures/containers/aks-pci/aks-pci-ra-code-assets
              - name: AKS regulated - Protect cardholder data
                href: /azure/architecture/reference-architectures/containers/aks-pci/aks-pci-data
              - name: Blueprint - Analytics for PCI DSS
                href: /previous-versions/azure/security/blueprints/pcidss-analytics-overview
                maintainContext: true
              - name: Blueprint - Data warehouse for PCI DSS
                href: /previous-versions/azure/security/blueprints/pcidss-dw-overview
                maintainContext: true
              - name: Blueprint - IaaS web app for PCI DSS
                href: /previous-versions/azure/security/blueprints/pcidss-iaaswa-overview
                maintainContext: true
              - name: Blueprint - PaaS web app for PCI DSS
                href: /previous-versions/azure/security/blueprints/pcidss-paaswa-overview
                maintainContext: true
      - name: Healthcare
        items:
          - name: Overview
            href: industries/healthcare.md
          - name: Guides
            items:
              - name: Microsoft Cloud for Healthcare
                items:
                  - name: Overview
                    href: /industry/healthcare/overview
                    maintainContext: true
                  - name: Azure setup
                    href: /industry/healthcare/configure-cloud-for-healthcare
                    maintainContext: true
                  - name: Patient engagement
                    href: /industry/healthcare/patient-engagement
                    maintainContext: true
                  - name: Health team collaboration
                    href: /industry/healthcare/health-team-collaboration
                    maintainContext: true
                  - name: Clinical and operational insights
                    href: /industry/healthcare/improve-clinical-operational-insights
                    maintainContext: true
                  - name: Security in Cloud for Healthcare
                    href: /industry/healthcare/security-overview
                    maintainContext: true
                  - name: Compliance in Cloud for Healthcare
                    href: /industry/healthcare/compliance-overview
                    maintainContext: true
              - name: Healthcare APIs
                items:
                  - name: Overview
                    href: /azure/healthcare-apis/healthcare-apis-overview
                    maintainContext: true
                  - name: Healthcare APIs workspace
                    href: /azure/healthcare-apis/workspace-overview
                    maintainContext: true
              - name: Text Analytics for health
                items:
                  - name: Overview
                    href: /azure/cognitive-services/language-service/text-analytics-for-health/overview
                    maintainContext: true
                  - name: Recognized entity categories
                    href: /azure/cognitive-services/language-service/text-analytics-for-health/concepts/health-entity-categories
                    maintainContext: true
                  - name: Relation extraction
                    href: /azure/cognitive-services/language-service/text-analytics-for-health/concepts/relation-extraction
                    maintainContext: true
                  - name: Assertion detection
                    href: /azure/cognitive-services/language-service/text-analytics-for-health/concepts/assertion-detection
                    maintainContext: true
          - name: Architectures
            items:
              - name: All healthcare architectures
                href: /azure/architecture/browse/?terms=healthcare
              - name: Build a telehealth system with Azure
                href: example-scenario/apps/telehealth-system.yml
              - name: Clinical insights with Cloud for Healthcare
                href: example-scenario/mch-health/medical-data-insights.yml
              - name: Confidential computing for healthcare
                href: example-scenario/confidential/healthcare-inference.yml
              - name: Consumer health portal on Azure
                href: example-scenario/digital-health/health-portal.yml
              - name: Health data consortium
                href: example-scenario/data/azure-health-data-consortium.yml
              - name: Population health management
                href: solution-ideas/articles/population-health-management-for-healthcare.yml
              - name: Predict hospital readmissions with ML
                href: example-scenario/ai/predict-hospital-readmissions-machine-learning.yml
              - name: Precision medicine pipeline
                href: example-scenario/precision-medicine/genomic-analysis-reporting.yml
              - name: Virtual visits with Cloud for Healthcare
                href: example-scenario/mch-health/virtual-health-mch.yml
          - name: Compliance solutions
            items:
              - name: EPCS (US) overview
                href: /azure/compliance/offerings/offering-epcs-us
                maintainContext: true
              - name: HIPAA and HITRUST
                items:
                  - name: HIPAA (US) overview
                    href: /azure/compliance/offerings/offering-hipaa-us
                    maintainContext: true
                  - name: HITRUST overview
                    href: /azure/compliance/offerings/offering-hitrust
                    maintainContext: true
                  - name: Blueprint - HIPAA/HITRUST data and AI
                    href: /previous-versions/azure/security/blueprints/azure-health
                    maintainContext: true
                  - name: Implement the healthcare blueprint for AI
                    href: industries/healthcare/healthcare-ai-blueprint.yml
                  - name: HIPAA/HITRUST compliant health data
                    href: solution-ideas/articles/security-compliance-blueprint-hipaa-hitrust-health-data-ai.yml
      - name: Government
        items:
          - name: Overview
            href: industries/government.md
          - name: Guides
            items:
              - name: Compare Azure Government and Azure
                href: /azure/azure-government/compare-azure-government-global-azure
                maintainContext: true
              - name: Considerations for naming resources
                href: /azure/azure-government/documentation-government-concept-naming-resources
                maintainContext: true
              - name: Development
                items:
                  - name: Azure Government developer guide
                    href: /azure/azure-government/documentation-government-developer-guide
                    maintainContext: true
                  - name: Storage on Azure Government
                    href: /azure/azure-government/documentation-government-get-started-connect-to-storage
                    maintainContext: true
                  - name: AI on Azure Government
                    href: /azure/azure-government/documentation-government-cognitiveservices
                    maintainContext: true
                  - name: SSMS on Azure Government
                    href: /azure/azure-government/documentation-government-connect-ssms
                    maintainContext: true
              - name: Security
                items:
                  - name: Security for Azure Government
                    href: /azure/azure-government/documentation-government-plan-security
                    maintainContext: true
                  - name: Impact Level 5 isolation
                    href: /azure/azure-government/documentation-government-impact-level-5
                    maintainContext: true
                  - name: Secure isolation
                    href: /azure/azure-government/azure-secure-isolation-guidance
                    maintainContext: true
                  - name: Secure Azure computing
                    href: /azure/azure-government/compliance/secure-azure-computing-architecture
                    maintainContext: true
              - name: Compliance
                items:
                  - name: Azure Government compliance
                    href: /azure/azure-government/documentation-government-plan-compliance
                    maintainContext: true
                  - name: Services compliance scope
                    href: /azure/azure-government/compliance/azure-services-in-fedramp-auditscope
                    maintainContext: true
              - name: Identity
                items:
                  - name: Identity for Azure Government
                    href: /azure/azure-government/documentation-government-plan-identity
                    maintainContext: true
                  - name: Integrate Azure AD authentication
                    href: /azure/azure-government/documentation-government-aad-auth-qs
                    maintainContext: true
              - name: Deployment
                items:
                  - name: Deploy with Azure Pipelines
                    href: /azure/azure-government/connect-with-azure-pipelines
                    maintainContext: true
                  - name: ASE with DISA CAP
                    href: /azure/azure-government/documentation-government-ase-disa-cap
                    maintainContext: true
              - name: Management
                items:
                  - name: Azure Monitor logs
                    href: /azure/azure-government/documentation-government-manage-oms
                    maintainContext: true
                  - name: Marketplace
                    href: /azure/azure-government/documentation-government-manage-marketplace
                    maintainContext: true
          - name: Architectures
            items:
              - name: All government architectures
                href: /azure/architecture/browse/?terms=government
              - name: Azure Automation in a hybrid environment
                href: hybrid/azure-automation-hybrid.yml
              - name: Azure Automation update management
                href: hybrid/azure-update-mgmt.yml
              - name: Azure Virtual Desktop for the enterprise
                href: example-scenario/wvd/windows-virtual-desktop.yml
              - name: Computer forensics chain of custody
                href: example-scenario/forensics/index.yml
              - name: Hybrid security monitoring in Azure
                href: hybrid/hybrid-security-monitoring.yml
              - name: Web app private database connectivity
                href: example-scenario/private-web-app/private-web-app.yml
          - name: Compliance solutions
            items:
              - name: DoD overview
                href: /azure/azure-government/documentation-government-overview-dod
                maintainContext: true
              - name: EAR overview
                href: /azure/compliance/offerings/offering-ear
                maintainContext: true
              - name: FedRAMP
                items:                
                  - name: FedRAMP overview
                    href: /azure/compliance/offerings/offering-fedramp
                    maintainContext: true
                  - name: Blueprint - Analytics for FedRAMP
                    href: /previous-versions/azure/security/blueprints/fedramp-analytics-overview
                    maintainContext: true
                  - name: Blueprint - Data warehouse for FedRAMP
                    href: /previous-versions/azure/security/blueprints/fedramp-datawarehouse-overview
                    maintainContext: true
                  - name: Blueprint - IaaS web app for FedRAMP
                    href: /previous-versions/azure/security/blueprints/fedramp-iaaswa-overview
                    maintainContext: true
                  - name: Blueprint - PaaS web app for FedRAMP
                    href: /previous-versions/azure/security/blueprints/fedramp-paaswa-overview
                    maintainContext: true
                  - name: FedRAMP high compliance
                    href: /azure/governance/policy/samples/fedramp-high
                    maintainContext: true
                  - name: FedRAMP moderate compliance
                    href: /azure/governance/policy/samples/fedramp-moderate
                    maintainContext: true
              - name: IRS 1075 overview
                href: /azure/compliance/offerings/offering-irs-1075
                maintainContext: true
              - name: ITAR overview
                href: /azure/compliance/offerings/offering-itar
                maintainContext: true
              - name: NDAA overview
                href: /azure/compliance/offerings/offering-ndaa-section-889
                maintainContext: true
              - name: NIST
                items:
                  - name: NIST 800-63 overview
                    href: /azure/compliance/offerings/offering-nist-800-63
                    maintainContext: true
                  - name: NIST CSF overview
                    href: /azure/compliance/offerings/offering-nist-csf
                    maintainContext: true
              - name: TIC solutions
                href: /azure/azure-government/compliance/compliance-tic
                maintainContext: true
      - name: Manufacturing
        items:
          - name: Overview
            href: industries/manufacturing.md
          - name: Guides
            items:
              - name: Industrial IoT analytics
                href: guide/iiot-guidance/iiot-architecture.md
              - name: Upscale ML lifecycle with MLOps framework
                href: example-scenario/mlops/mlops-technical-paper.yml
              - name: High-performance computing for manufacturing
                href: industries/manufacturing/compute-manufacturing-overview.yml
              - name: Predictive maintenance in manufacturing
                href: industries/manufacturing/predictive-maintenance-overview.yml
              - name: Predictive maintenance solution
                href: industries/manufacturing/predictive-maintenance-solution.yml
              - name: Extract actionable insights from IoT data
                href: industries/manufacturing/extract-insights-iot-data.yml
          - name: Architectures
            items:
              - name: All manufacturing architectures
                href: /azure/architecture/browse/?terms=manufacturing
              - name: Anomaly detector process
                href: solution-ideas/articles/anomaly-detector-process.yml
              - name: Build a speech-to-text transcription pipeline
                href: reference-architectures/ai/speech-to-text-transcription-pipeline.yml
              - name: Computer vision on the edge
                href: reference-architectures/ai/end-to-end-smart-factory.yml
              - name: Connected factory hierarchy service
                href: solution-ideas/articles/connected-factory-hierarchy-service.yml
              - name: Connected factory signal pipeline
                href: example-scenario/iot/connected-factory-signal-pipeline.yml
              - name: Predictive maintenance with IoT
                href: example-scenario/predictive-maintenance/iot-predictive-maintenance.yml
              - name: Quality assurance
                href: solution-ideas/articles/quality-assurance.yml
              - name: Supply chain track and trace
                href: solution-ideas/articles/supply-chain-track-and-trace.yml
      - name: Media and Entertainment
        items:
          - name: Overview
            href: industries/media.md
          - name: Guides
            items:
              - name: Dynamics 365 media accelerator
                href: /dynamics365/industry/accelerators/media
                maintainContext: true
              - name: Content Production solution
                href: /dynamics365/industry/accelerators/content-production
                maintainContext: true
              - name: Configure the accelerator with Azure AD
                href: /dynamics365/industry/accelerators/configure-media
                maintainContext: true
          - name: Architectures
            items:
              - name: All media and entertainment architectures
                href: /azure/architecture/browse/?terms=entertainment
              - name: 3D video rendering
                href: example-scenario/infrastructure/video-rendering.yml
              - name: Content-based recommendation
                href: example-scenario/ai/scalable-personalization-with-content-based-recommendation-system.yml
              - name: Digital image-based modeling on Azure
                href: example-scenario/infrastructure/image-modeling.yml
              - name: Gridwich cloud media system
                href: reference-architectures/media-services/gridwich-architecture.yml
              - name: Image classification on Azure
                href: example-scenario/ai/intelligent-apps-image-processing.yml
              - name: Live streaming digital media
                href: solution-ideas/articles/digital-media-live-stream.yml
              - name: Movie recommendations on Azure
                href: example-scenario/ai/movie-recommendations-with-machine-learning.yml
          - name: Compliance solutions
            items:
              - name: CDSA overview
                href: /azure/compliance/offerings/offering-cdsa
                maintainContext: true
              - name: MPA overview
                href: /azure/compliance/offerings/offering-mpa
                maintainContext: true
      - name: Energy and Environment
        items:
          - name: Overview
            href: industries/energy-environment.md
          - name: Guides
            items:
              - name: Microsoft Cloud for Sustainability
                href: /industry/sustainability/overview
                maintainContext: true
              - name: Sustainability outcomes and benefits
                href: /azure/cloud-adoption-framework/strategy/business-outcomes/sustainability
                maintainContext: true
          - name: Architectures
            items:
              - name: All energy and environment architectures
                href: /azure/architecture/browse/?terms=energy
              - name: Environmental monitoring
                href: solution-ideas/articles/environment-monitoring-and-supply-chain-optimization.yml
              - name: Geospatial data processing and analytics
                href: example-scenario/data/geospatial-data-processing-analytics-azure.yml
              - name: Mining equipment monitoring
                href: solution-ideas/articles/monitor-mining-equipment.yml
              - name: Oil and gas tank level forecasting
                href: solution-ideas/articles/oil-and-gas-tank-level-forecasting.yml
              - name: Project 15 sustainability
                href: solution-ideas/articles/project-15-iot-sustainability.yml
              - name: Run CFD simulations
                href: example-scenario/infrastructure/hpc-cfd.yml
              - name: Run reservoir simulations
                href: example-scenario/infrastructure/reservoir-simulation.yml
          - name: Compliance solutions
            items:
              - name: NERC (US) overview
                href: /azure/compliance/offerings/offering-nerc
                maintainContext: true
      - name: Game Development
        items:
          - name: Overview
            href: industries/game-development.md
          - name: All game development architectures
            href: /azure/architecture/browse/?terms=game
          - name: Rendering
            items:
              - name: 3D video rendering
                href: example-scenario/infrastructure/video-rendering.yml
              - name: Digital image-based modeling on Azure
                href: example-scenario/infrastructure/image-modeling.yml
          - name: Databases for gaming
            items:
              - name: Gaming using Azure MySQL
                href: solution-ideas/articles/gaming-using-azure-database-for-mysql.yml
              - name: Gaming using Cosmos DB
                href: solution-ideas/articles/gaming-using-cosmos-db.yml
          - name: Game server hosting
            items:
              - name: Basic game server hosting
                href: /gaming/azure/reference-architectures/multiplayer-basic-game-server-hosting
                maintainContext: true
              - name: LAMP architectures for gaming
                href: /gaming/azure/reference-architectures/general-purpose-lamp
                maintainContext: true
          - name: Scalable gaming servers
            items:
              - name: Multiplayer backend architectures
                href: /gaming/azure/reference-architectures/multiplayer
                maintainContext: true
              - name: Real-time multiplayer
                items:
                  - name: Custom game server scaling
                    href: /gaming/azure/reference-architectures/multiplayer-custom-server-scaling
                    maintainContext: true
                  - name: Multiplayer hosting with Service Fabric
                    href: /gaming/azure/reference-architectures/multiplayer-synchronous-sf
                    maintainContext: true
                  - name: Multiplayer server hosting with ACI
                    href: /gaming/azure/reference-architectures/multiplayer-synchronous-aci
                    maintainContext: true
                  - name: Multiplayer server hosting with AKS
                    href: /gaming/azure/reference-architectures/multiplayer-synchronous-aks
                    maintainContext: true
                  - name: Multiplayer server hosting with Batch
                    href: /gaming/azure/reference-architectures/multiplayer-synchronous-batch
                    maintainContext: true
              - name: Turn-based multiplayer
                items:
                  - name: Asynchronous multiplayer basics
                    href: /gaming/azure/reference-architectures/multiplayer-asynchronous
                    maintainContext: true
                  - name: Serverless asynchronous multiplayer
                    href: /gaming/azure/reference-architectures/multiplayer-asynchronous-serverless
                    maintainContext: true
          - name: Game analytics
            items:
              - name: In-editor debugging telemetry
                href: /gaming/azure/reference-architectures/analytics-in-editor-debugging
                maintainContext: true
              - name: Non-real-time dashboard
                href: /gaming/azure/reference-architectures/analytics-non-real-time-dashboard
                maintainContext: true
          - name: Matchmaking
            items:
              - name: Multiplayer matchmaker
                href: /gaming/azure/reference-architectures/multiplayer-matchmaker
                maintainContext: true
              - name: Serverless matchmaker
                href: /gaming/azure/reference-architectures/multiplayer-matchmaker-serverless
                maintainContext: true
          - name: Leaderboards
            items:
              - name: Leaderboard basics
                href: /gaming/azure/reference-architectures/leaderboard
                maintainContext: true
              - name: Non-relational leaderboard
                href: /gaming/azure/reference-architectures/leaderboard-non-relational
                maintainContext: true
              - name: Relational leaderboard
                href: /gaming/azure/reference-architectures/leaderboard-relational
                maintainContext: true
          - name: AI in games
            items:
              - name: Content moderation
                href: /gaming/azure/reference-architectures/cognitive-content-moderation
                maintainContext: true
              - name: Customer service bot for gaming
                href: /gaming/azure/reference-architectures/cognitive-css-bot
                maintainContext: true
              - name: Image classification
                href: example-scenario/ai/intelligent-apps-image-processing.yml
              - name: Speech to text for gaming
                href: /gaming/azure/reference-architectures/cognitive-speech-to-text
                maintainContext: true
              - name: Text to speech for gaming
                href: /gaming/azure/reference-architectures/cognitive-text-to-speech
                maintainContext: true
              - name: Text translation for gaming
                href: /gaming/azure/reference-architectures/cognitive-text-translation
                maintainContext: true
          - name: Game streaming
            items:
              - name: Unreal Pixel Streaming
                href: /gaming/azure/reference-architectures/unreal-pixel-streaming-in-azure
                maintainContext: true
              - name: Deploy Unreal Pixel Streaming
                href: /gaming/azure/reference-architectures/unreal-pixel-streaming-deploying
                maintainContext: true
              - name: Unreal Pixel Streaming at scale
                href: /gaming/azure/reference-architectures/unreal-pixel-streaming-at-scale
                maintainContext: true
      - name: Travel and Hospitality
        items:
          - name: Overview
            href: industries/travel-hospitality.md
          - name: All travel and hospitality architectures
            href: /azure/architecture/browse/?terms=travel
          - name: Build a chatbot for hotel booking
            href: example-scenario/ai/commerce-chatbot.yml
          - name: Build a delta lake in leisure and travel booking
            href: solution-ideas/articles/build-data-lake-support-adhoc-queries-online.yml
          - name: Commerce chatbot as a hotel concierge
            href: solution-ideas/articles/commerce-chatbot.yml
          - name: Custom business processes for airlines
            href: solution-ideas/articles/custom-business-processes.yml
          - name: Migrate a travel web app with APIM
            href: example-scenario/apps/apim-api-scenario.yml
          - name: Predictive aircraft engine monitoring
            href: solution-ideas/articles/aircraft-engine-monitoring-for-predictive-maintenance-in-aerospace.yml
      - name: Automotive, Mobility, and Transportation
        items:
          - name: Overview
            href: industries/automotive.md
          - name: Guides
            items:
              - name: Dynamics 365 automotive accelerator
                href: /dynamics365/industry/accelerators/automotive
                maintainContext: true
          - name: Architectures
            items:
              - name: All automotive architectures
                href: /azure/architecture/browse/?terms=automotive
              - name: Automated guided vehicles fleet control
                href: example-scenario/iot/automated-guided-vehicles-fleet-control.yml
              - name: Building blocks for autonomous driving
                href: industries/automotive/building-blocks-autonomous-driving-simulation-environments.yml
              - name: Predictive insights with vehicle telematics
                href: solution-ideas/articles/predictive-insights-with-vehicle-telematics.yml
              - name: Process vehicle data using IoT
                href: example-scenario/data/realtime-analytics-vehicle-iot.yml
              - name: Run CFD simulations
                href: example-scenario/infrastructure/hpc-cfd.yml
          - name: Compliance solutions
            items:
              - name: TISAX overview
                href: /azure/compliance/offerings/offering-tisax
                maintainContext: true
      - name: Telecommunications
        items:
          - name: Guides
            items:
              - name: Field and cloud edge gateways
                href: /azure/architecture/example-scenario/iot/field-cloud-edge-gateways
              - name: Edge Workload Configuration pattern
                href: /azure/architecture/patterns/edge-workload-configuration
              - name: Kubernetes at the edge
                items:  
                  - name: Choose a Kubernetes at the edge option
                    href: /azure/architecture/operator-guides/aks/choose-kubernetes-edge-compute-option
                  - name: Choose a bare-metal Kubernetes option
                    href: /azure/architecture/operator-guides/aks/choose-bare-metal-kubernetes
              - name: Dynamics 365 telecommunications accelerator
                items:
                  - name: Overview
                    href: /dynamics365/industry/accelerators/telecommunications-overview
                    maintainContext: true
                  - name: Configure the accelerator for Azure Maps
                    href: /dynamics365/industry/accelerators/telecommunications-configure
                    maintainContext: true
              - name: Private multi-access edge compute
                items:
                  - name: Overview
                    href: /azure/private-multi-access-edge-compute-mec/overview
                    maintainContext: true
                  - name: Partner services
                    href: /azure/private-multi-access-edge-compute-mec/partner-programs
                    maintainContext: true
                  - name: Fusion Core
                    href: /azure/private-multi-access-edge-compute-mec/metaswitch-fusion-core-overview
                    maintainContext: true
                  - name: Affirmed Private Network Service
                    href: /azure/private-multi-access-edge-compute-mec/affirmed-private-network-service-overview
                    maintainContext: true
              - name: Azure Network Function Manager
                href: /azure/network-function-manager/overview
                maintainContext: true
          - name: Architectures
            items:
              - name: All telecommunications architectures
                href: /azure/architecture/browse/?terms=telecommunications
              - name: Customer churn prediction
                href: /azure/architecture/solution-ideas/articles/customer-churn-prediction
              - name: Deploy AI and ML at the edge
                href: /azure/architecture/hybrid/deploy-ai-ml-azure-stack-edge
              - name: Determine customer lifetime and churn
                href: /azure/architecture/example-scenario/ai/customer-lifecycle-churn
              - name: Enterprise-grade conversational bot
                href: /azure/architecture/reference-architectures/ai/conversational-bot
              - name: IoT connected light, power, and internet
                href: /azure/architecture/solution-ideas/articles/iot-power-management
              - name: IoT device connectivity for industry
                href: /azure/architecture/solution-ideas/articles/healthcare-network
              - name: Low-latency network connections for industry 
                href: /azure/architecture/solution-ideas/articles/low-latency-network
              - name: Predictive maintenance with AI IoT Edge
                href: /azure/architecture/example-scenario/predictive-maintenance/iot-predictive-maintenance
              - name: Real-time fraud detection 
                href: /azure/architecture/example-scenario/data/fraud-detection
              - name: Video capture and analytics 
                href: /azure/architecture/solution-ideas/articles/video-analytics
      - name: Facilities and Real Estate
        items: 
          - name: Overview
            href: industries/facilities-real-estate.md
          - name: All facilities and real estate architectures
            href: /azure/architecture/browse/?terms=facilities
          - name: Cognizant Safe Buildings with IoT
            href: solution-ideas/articles/safe-buildings.yml
          - name: COVID-19 IoT safe environments
            href: solution-ideas/articles/cctv-iot-edge-for-covid-19-safe-environment-and-mask-detection.yml
          - name: Facilities management with mixed reality
            href: solution-ideas/articles/facilities-management-powered-by-mixed-reality-and-iot.yml
          - name: IoT connected light, power, and internet
            href: solution-ideas/articles/iot-power-management.yml
          - name: IoT connectivity for healthcare facilities
            href: solution-ideas/articles/healthcare-network.yml
          - name: Lighting and disinfection system
            href: solution-ideas/articles/uven-disinfection.yml
          - name: Smart places with Azure Digital Twins
            href: example-scenario/iot/smart-places.yml
      - name: Education
        items:
          - name: Overview
            href: industries/education.md
          - name: Guides
            items:
              - name: Dynamics 365 education accelerator
                href: /dynamics365/industry/accelerators/edu-overview 
                maintainContext: true
              - name: Identity for education
                items:
                  - name: Azure Active Directory for education
                    href: /microsoft-365/education/deploy/intro-azure-active-directory
                    maintainContext: true
                  - name: Multi-tenant for academic institutions
                    href: /microsoft-365/education/deploy/design-multi-tenant-architecture
                    maintainContext: true
                  - name: Design a tenant configuration
                    href: /microsoft-365/education/deploy/design-tenant-configurations
                    maintainContext: true
                  - name: Design authentication and credentials
                    href: /microsoft-365/education/deploy/design-credential-authentication-strategies
                    maintainContext: true
                  - name: Design an account strategy
                    href: /microsoft-365/education/deploy/design-account-strategy
                    maintainContext: true
                  - name: Design identity governance 
                    href: /microsoft-365/education/deploy/design-identity-governance
                    maintainContext: true
          - name: Architectures
            items:
              - name: All education architectures
                href: /azure/architecture/browse/?terms=education
              - name: Secure research for regulated data
                href: example-scenario/ai/secure-compute-for-research.yml
              - name: Teacher-provisioned virtual labs in Azure
                href: example-scenario/devops/teacher-provisioned-virtual-labs-azure.yml
          - name: Compliance solutions
            items:
              - name: FERPA overview
                href: /compliance/regulatory/offering-ferpa
                maintainContext: true
      - name: Agriculture
        items:
          - name: Guides
            items:
              - name: Azure FarmBeats overview
                href: /azure/industry/agriculture/overview-azure-farmbeats
                maintainContext: true
              - name: Generate soil moisture heatmap
                href: /azure/industry/agriculture/generate-soil-moisture-map-in-azure-farmbeats
                maintainContext: true
              - name: Sensor partner integration
                href: /azure/industry/agriculture/sensor-partner-integration-in-azure-farmbeats
                maintainContext: true
              - name: Weather partner integration
                href: /azure/industry/agriculture/weather-partner-integration-in-azure-farmbeats
                maintainContext: true
              - name: Imagery partner integration
                href: /azure/industry/agriculture/imagery-partner-integration-in-azure-farmbeats
                maintainContext: true
          - name: Architectures
            items:
              - name: All agriculture architectures
                href: /azure/architecture/browse/?terms=agriculture
              - name: Environment monitoring with IoT
                href: solution-ideas/articles/environment-monitoring-and-supply-chain-optimization.yml
              - name: Low-latency network for farming
                href: solution-ideas/articles/low-latency-network.yml
      - name: Aerospace
        items:
          - name: Guides
            items:
              - name: Azure Orbital for space communication
                href: /azure/orbital/overview
                maintainContext: true
              - name: Modular Datacenter
                href: /azure-stack/mdc/mdc-overview
                maintainContext: true
          - name: Architectures
            items:
              - name: All aerospace architectures
                href: /azure/architecture/browse/?terms=aircraft
              - name: Advanced (AKS) microservices - drones
                href: /azure/architecture/reference-architectures/containers/aks-microservices/aks-microservices-advanced
              - name: Predictive maintenance for aircraft monitoring
                href: /azure/architecture/solution-ideas/articles/predictive-maintenance
              - name: Vision classifier model - simulated drone
                href: /azure/architecture/example-scenario/dronerescue/vision-classifier-model-with-custom-vision
      - name: Nonprofit
        items:
          - name: Microsoft Cloud for Nonprofit
            items:
              - name: Overview
                href: /industry/nonprofit/overview
                maintainContext: true
              - name: Set up Microsoft Cloud for Nonprofit
                href: /industry/nonprofit/configure-cloud-for-nonprofit
                maintainContext: true
              - name: Donors and supporters
                href: /industry/nonprofit/donors-supporters
                maintainContext: true
          - name: Fundraising and Engagement
            items:
              - name: Fundraising and Engagement overview
                href: /dynamics365/industry/nonprofit/fundraising-engagement-get-started-overview
                maintainContext: true
              - name: Configure Fundraising and Engagement
                href: /dynamics365/industry/nonprofit/fundraising-engagement-configure
                maintainContext: true
              - name: Deploy Fundraising and Engagement
                href: /dynamics365/industry/nonprofit/fundraising-engagement-deploy
                maintainContext: true
          - name: Dynamics 365 nonprofit accelerator for Azure
            href: /dynamics365/industry/accelerators/nfp
            maintainContext: true
      - name: Sports
        items:
          - name: Analyze Olympic sports with sensors and vision
            href: /archive/msdn-magazine/2018/november/machine-learning-analyzing-olympic-sports-combining-sensors-and-vision-ai
            maintainContext: true
          - name: Baseball decision analysis with ML.NET
            href: data-guide/big-data/baseball-ml-workload.md
  - name: Azure categories
    expanded: true
    items:
      - name: AI + Machine Learning
        items:
          - name: Get started
            href: data-guide/big-data/ai-overview.md
          - name: Guides
            items:
              - name: Cognitive services
                href: data-guide/technology-choices/cognitive-services.md
              - name: Natural language processing
                href: data-guide/technology-choices/natural-language-processing.yml
              - name: R developer's guide to Azure
                href: data-guide/technology-choices/r-developers-guide.md
              - name: Machine learning
                items:
                  - name: Machine learning options
                    href: data-guide/technology-choices/data-science-and-machine-learning.md
                  - name: ML architecture and key concepts
                    href: /azure/machine-learning/concept-azure-machine-learning-architecture
                    maintainContext: true
                  - name: Machine learning at scale
                    href: data-guide/big-data/machine-learning-at-scale.md
                  - name: ML pipelines
                    href: /azure/machine-learning/concept-ml-pipelines
                    maintainContext: true
                  - name: Compare MLflow and Azure ML
                    href: /azure/machine-learning/concept-mlflow
                    maintainContext: true
                  - name: Enterprise security and governance
                    href: /azure/machine-learning/concept-enterprise-security
                    maintainContext: true
                  - name: Security baseline for AML
                    href: /security/benchmark/azure/baselines/machine-learning-security-baseline
                    maintainContext: true
                  - name: Machine teaching
                    href: solution-ideas/articles/machine-teaching.yml
              - name: MLOps framework
                items:
                  - name: Upscale ML lifecycle with MLOps
                    href: example-scenario/mlops/mlops-technical-paper.yml
                  - name: MLOps maturity model
                    href: example-scenario/mlops/mlops-maturity-model.yml
                  - name: Azure ML service selection guide
                    href: example-scenario/mlops/aml-decision-tree.yml
              - name: Industry guidance
                items:
                  - name: Enable the financial services risk lifecycle
                    href: /previous-versions/azure/industry-marketing/financial/fsi-risk-modeling
                    maintainContext: true
                  - name: Healthcare blueprint for AI
                    href: /previous-versions/azure/industry-marketing/health/sg-healthcare-ai-blueprint
                    maintainContext: true
                  - name: Optimize and reuse recommendations
                    href: /previous-versions/azure/industry-marketing/retail/recommendation-engine-optimization
                    maintainContext: true
                  - name: Predictive maintenance in manufacturing
                    href: /previous-versions/azure/industry-marketing/manufacturing/predictive-maintenance-overview
                    maintainContext: true
                  - name: Predictive maintenance solution
                    href: /previous-versions/azure/industry-marketing/manufacturing/predictive-maintenance-solution
                    maintainContext: true
                  - name: SKU optimization for consumer brands
                    href: /previous-versions/azure/industry-marketing/retail/sku-optimization-solution-guide
                    maintainContext: true
                  - name: Visual search for retail
                    href: /previous-versions/azure/industry-marketing/retail/visual-search-use-case-overview
                    maintainContext: true
              - name: Team Data Science Process
                items:
                  - name: Overview
                    href: data-science-process/overview.md
                  - name: Lifecycle
                    items:
                      - name: Overview
                        href: data-science-process/lifecycle.md
                      - name: 1. Business understanding
                        href: data-science-process/lifecycle-business-understanding.md
                      - name: 2. Data acquisition and understanding
                        href: data-science-process/lifecycle-data.md
                      - name: 3. Modeling
                        href: data-science-process/lifecycle-modeling.md
                      - name: 4. Deployment
                        href: data-science-process/lifecycle-deployment.md
                      - name: 5. Customer acceptance
                        href: data-science-process/lifecycle-acceptance.md
                  - name: Roles and tasks
                    items:
                      - name: Overview
                        href: data-science-process/roles-tasks.md
                      - name: Group manager
                        href: data-science-process/group-manager-tasks.md
                      - name: Team lead
                        href: data-science-process/team-lead-tasks.md
                      - name: Project lead
                        href: data-science-process/project-lead-tasks.md
                      - name: Individual contributor
                        href: data-science-process/project-ic-tasks.md
                  - name: Project planning
                    href: data-science-process/team-data-science-process-project-templates.md
                  - name: Development
                    items:
                      - name: Agile development
                        href: data-science-process/agile-development.md
                      - name: Collaborative coding with Git
                        href: data-science-process/collaborative-coding-with-git.md
                      - name: Execute data science tasks
                        href: data-science-process/execute-data-science-tasks.md
                      - name: Code testing
                        href: data-science-process/code-test.md
                      - name: Track progress
                        href: data-science-process/track-progress.md
                  - name: Operationalization
                    items:
                      - name: DevOps - CI/CD
                        href: data-science-process/ci-cd-flask.md
                  - name: Training
                    items:
                      - name: For data scientists
                        href: data-science-process/team-data-science-process-for-data-scientists.md
                      - name: For DevOps
                        href: data-science-process/team-data-science-process-for-devops.md
                  - name: How To
                    items:
                      - name: Set up data science environments
                        items:
                          - name: Environment setup
                            href: data-science-process/environment-setup.md
                          - name: Platforms and tools
                            href: data-science-process/platforms-and-tools.md
                      - name: Analyze business needs
                        items:
                          - name: Identify your scenario
                            href: data-science-process/plan-your-environment.md
                      - name: Acquire and understand data
                        items:
                          - name: Ingest data
                            items:
                              - name: Overview
                                href: data-science-process/ingest-data.md
                              - name: Move to/from Blob storage
                                items:
                                  - name: Overview
                                    href: data-science-process/move-azure-blob.md
                                  - name: Use Storage Explorer
                                    href: data-science-process/move-data-to-azure-blob-using-azure-storage-explorer.md
                                  - name: Use SSIS
                                    href: data-science-process/move-data-to-azure-blob-using-ssis.md
                              - name: Move to SQL on a VM
                                href: data-science-process/move-sql-server-virtual-machine.md
                              - name: Move to Azure SQL Database
                                href: data-science-process/move-sql-azure.md
                              - name: Move to Hive tables
                                href: data-science-process/move-hive-tables.md
                              - name: Move to SQL partitioned tables
                                href: data-science-process/parallel-load-sql-partitioned-tables.md
                              - name: Move from on-premises SQL
                                href: data-science-process/move-sql-azure-adf.md
                          - name: Explore and visualize data
                            items:
                              - name: Prepare data
                                href: data-science-process/prepare-data.md
                              - name: Explore data
                                items:
                                  - name: Overview
                                    href: data-science-process/explore-data.md
                                  - name: Explore Azure Blob Storage
                                    href: data-science-process/explore-data-blob.md
                                  - name: Explore SQL on a VM
                                    href: data-science-process/explore-data-sql-server.md
                                  - name: Explore Hive tables
                                    href: data-science-process/explore-data-hive-tables.md
                              - name: Sample data
                                items:
                                  - name: Overview
                                    href: data-science-process/sample-data.md
                                  - name: Use Blob Storage
                                    href: data-science-process/sample-data-blob.md
                                  - name: Use SQL Server
                                    href: data-science-process/sample-data-sql-server.md
                                  - name: Use Hive tables
                                    href: data-science-process/sample-data-hive.md
                              - name: Process data
                                items:
                                  - name: Access with Python
                                    href: data-science-process/python-data-access.md
                                  - name: Process blob data
                                    href: data-science-process/data-blob.md
                                  - name: Use Azure Data Lake
                                    href: data-science-process/data-lake-walkthrough.md
                                  - name: Use SQL VM
                                    href: data-science-process/sql-server-virtual-machine.md
                                  - name: Use data pipeline
                                    href: data-science-process/automated-data-pipeline-cheat-sheet.md
                                  - name: Use Spark
                                    href: data-science-process/spark-overview.md
                                  - name: Use Scala and Spark
                                    href: data-science-process/scala-walkthrough.md
                      - name: Develop models
                        items:
                          - name: Engineer features
                            items:
                              - name: Overview
                                href: data-science-process/create-features.md
                              - name: Use SQL and Python
                                href: data-science-process/create-features-sql-server.md
                              - name: Use Hive queries
                                href: data-science-process/create-features-hive.md
                          - name: Select features
                            href: data-science-process/select-features.md
                      - name: Deploy models in production
                        href: data-science-process/deploy-models-in-production.md
          - name: Architectures
            items:
              - name: AI enrichment with Cognitive Search
                href: solution-ideas/articles/cognitive-search-with-skillsets.yml
              - name: Automate document processing
                href: example-scenario/ai/automate-document-processing-azure-form-recognizer.yml
              - name: Baseball decision analysis with ML.NET
                href: data-guide/big-data/baseball-ml-workload.md
              - name: Batch scoring for deep learning
                href: reference-architectures/ai/batch-scoring-deep-learning.yml
              - name: Batch scoring with Python
                href: reference-architectures/ai/batch-scoring-python.yml
              - name: Batch scoring with R
                href: reference-architectures/ai/batch-scoring-R-models.yml
              - name: Batch scoring with Spark on Databricks
                href: reference-architectures/ai/batch-scoring-databricks.yml
              - name: Blueprint architectures
                items:
                  - name: Blueprint - HIPAA/HITRUST health for AI
                    href: /previous-versions/azure/security/blueprints/azure-health
                    maintainContext: true
                  - name: Implement the healthcare blueprint for AI
                    href: /previous-versions/azure/industry-marketing/health/sg-healthcare-ai-blueprint
                    maintainContext: true
              - name: Build content-based recommendations
                href: example-scenario/ai/scalable-personalization-with-content-based-recommendation-system.yml
              - name: Chatbot for hotel booking
                href: example-scenario/ai/commerce-chatbot.yml
              - name: Citizen AI with the Power Platform
                href: example-scenario/ai/citizen-ai-power-platform.yml
              - name: Computer vision on the edge
                href: reference-architectures/ai/end-to-end-smart-factory.yml
              - name: Deploy AI and ML at the edge
                href: hybrid/deploy-ai-ml-azure-stack-edge.yml
              - name: Deploy models to multiple data sources
                href: example-scenario/ai/multiline-model-deployment.yml
              - name: Determine customer lifetime and churn
                href: example-scenario/ai/customer-lifecycle-churn.yml
              - name: Distributed deep learning training
                href: reference-architectures/ai/training-deep-learning.yml
              - name: Enterprise-grade conversational bot
                href: reference-architectures/ai/conversational-bot.yml
              - name: Extract text from objects using Power Automate and AI Builder
                href: example-scenario/ai/extract-object-text.yml
              - name: Image classification
                href: example-scenario/ai/intelligent-apps-image-processing.yml
              - name: Many models ML with Spark
                href: example-scenario/ai/many-models-machine-learning-azure-spark.yml
              - name: Many models with Azure Machine Learning
                href: example-scenario/ai/many-models-machine-learning-azure-machine-learning.yml
              - name: MLOps for Python models
                href: reference-architectures/ai/mlops-python.yml
              - name: Movie recommendations
                href: example-scenario/ai/movie-recommendations-with-machine-learning.yml
              - name: Orchestrate MLOps on Azure Databricks
                href: reference-architectures/ai/orchestrate-mlops-azure-databricks.yml
              - name: Predict hospital readmissions with ML
                href: example-scenario/ai/predict-hospital-readmissions-machine-learning.yml
              - name: Quality assurance
                href: solution-ideas/articles/quality-assurance.yml
              - name: Real-time recommendation API
                href: reference-architectures/ai/real-time-recommendation.yml
              - name: Real-time scoring Python models
                href: reference-architectures/ai/real-time-scoring-machine-learning-models.yml
              - name: Real-time scoring R models
                href: reference-architectures/ai/realtime-scoring-r.yml
              - name: Scale AI and ML in regulated industries
                href: example-scenario/ai/scale-ai-and-machine-learning-in-regulated-industries.yml
              - name: Speech to text conversion
                href: reference-architectures/ai/speech-to-text-transcription-pipeline.yml
              - name: Training Python models
                href: reference-architectures/ai/training-python-models.yml
          - name: Solution ideas
            items:
              - name: AI at the edge
                href: solution-ideas/articles/ai-at-the-edge.yml
              - name: Auditing and risk management
                href: solution-ideas/articles/auditing-and-risk-compliance.yml
              - name: Autonomous systems
                href: solution-ideas/articles/autonomous-systems.yml
              - name: Azure Machine Learning architecture
                href: solution-ideas/articles/azure-machine-learning-solution-architecture.yml
              - name: Business process management
                href: solution-ideas/articles/business-process-management.yml
              - name: Content research
                href: solution-ideas/articles/content-research.yml
              - name: Content tagging with NLP
                href: solution-ideas/articles/website-content-tag-suggestion-with-deep-learning-and-nlp.yml
              - name: Contract management
                href: solution-ideas/articles/contract-management.yml
              - name: Customer churn prediction
                href: solution-ideas/articles/customer-churn-prediction.yml
              - name: Customer feedback
                href: solution-ideas/articles/customer-feedback-and-analytics.yml
              - name: Data science and machine learning
                href: solution-ideas/articles/azure-databricks-data-science-machine-learning.yml
              - name: Defect prevention
                href: solution-ideas/articles/defect-prevention-with-predictive-maintenance.yml
              - name: Digital asset management
                href: solution-ideas/articles/digital-asset-management.yml
              - name: Disconnected AI at the edge
                href: solution-ideas/articles/ai-at-the-edge-disconnected.yml
              - name: E-commerce chatbot
                href: solution-ideas/articles/commerce-chatbot.yml
              - name: Energy demand forecasting
                href: solution-ideas/articles/forecast-energy-power-demand.yml
              - name: Energy supply optimization
                href: solution-ideas/articles/energy-supply-optimization.yml
              - name: Enterprise chatbot disaster recovery
                href: solution-ideas/articles/enterprise-chatbot-disaster-recovery.yml
              - name: Enterprise productivity chatbot
                href: solution-ideas/articles/enterprise-productivity-chatbot.yml
              - name: Environment monitoring
                href: solution-ideas/articles/environment-monitoring-and-supply-chain-optimization.yml
              - name: FAQ chatbot
                href: solution-ideas/articles/faq-chatbot-with-data-champion-model.yml
              - name: Hospital patient predictions
                href: solution-ideas/articles/predict-length-of-stay-and-patient-flow-with-healthcare-analytics.yml
              - name: Image classification with CNNs
                href: solution-ideas/articles/image-classification-with-convolutional-neural-networks.yml
              - name: Interactive voice response bot
                href: solution-ideas/articles/interactive-voice-response-bot.yml
              - name: Keyword digital text processing
                href: solution-ideas/articles/digital-media-speech-text.yml
              - name: Marketing optimization
                href: solution-ideas/articles/optimize-marketing-with-machine-learning.yml
              - name: Model deployment to AKS
                href: solution-ideas/articles/machine-learning-model-deployment-aks.yml
              - name: Personalized marketing solutions
                href: solution-ideas/articles/personalized-marketing.yml
              - name: Personalized offers
                href: solution-ideas/articles/personalized-offers.yml
              - name: Population health management
                href: solution-ideas/articles/population-health-management-for-healthcare.yml
              - name: Predictive maintenance
                href: solution-ideas/articles/predictive-maintenance.yml
              - name: Predictive marketing
                href: solution-ideas/articles/predictive-marketing-campaigns-with-machine-learning-and-spark.yml
              - name: Remote patient monitoring
                href: solution-ideas/articles/remote-patient-monitoring.yml
              - name: Retail assistant with visual capabilities
                href: solution-ideas/articles/retail-assistant-or-vacation-planner-with-visual-capabilities.yml
              - name: Retail product recommendations
                href: solution-ideas/articles/product-recommendations.yml
              - name: Secure research for regulated data
                href: example-scenario/ai/secure-compute-for-research.yml
              - name: Speech services
                href: solution-ideas/articles/speech-services.yml
              - name: Vehicle telematics
                href: solution-ideas/articles/predictive-insights-with-vehicle-telematics.yml
              - name: Vision classifier model
                href: example-scenario/dronerescue/vision-classifier-model-with-custom-vision.yml
              - name: Visual assistant
                href: solution-ideas/articles/visual-assistant.yml
      - name: Analytics
        items:
          - name: Get started
            href: solution-ideas/articles/analytics-start-here.yml
          - name: Guides
            items:
              - name: DataOps checklist
                href: checklist/data-ops.md
              - name: Technology choices
                items:
                  - name: Analytical data stores
                    href: data-guide/technology-choices/analytical-data-stores.md
                  - name: Analytics and reporting
                    href: data-guide/technology-choices/analysis-visualizations-reporting.md
                  - name: Batch processing
                    href: data-guide/technology-choices/batch-processing.md
                  - name: Stream processing
                    href: /azure/architecture/data-guide/technology-choices/stream-processing
              - name: Actuarial risk analysis
                href: /previous-versions/azure/industry-marketing/financial/actuarial-risk-analysis-and-financial-modeling-solution-guide
                maintainContext: true
              - name: Analytics security baselines
                items:
                  - name: Security baseline for Azure Data Factory
                    href: /security/benchmark/azure/baselines/data-factory-security-baseline
                    maintainContext: true
                  - name: Security baseline for Azure Databricks
                    href: /security/benchmark/azure/baselines/databricks-security-baseline
                    maintainContext: true
                  - name: Security baseline for Azure Purview
                    href: /security/benchmark/azure/baselines/purview-security-baseline
                    maintainContext: true
              - name: Apache NiFi guidance
                items:
                  - name: Apache NiFi monitoring with MonitoFi
                    href: guide/data/monitor-apache-nifi-monitofi.yml
                  - name: Helm-based deployments for Apache NiFi
                    href: guide/data/helm-deployments-apache-nifi.yml
          - name: Architectures
            items:
              - name: Analytics end to end
                href: example-scenario/dataplate2e/data-platform-end-to-end.yml
              - name: Anomaly detector process
                href: solution-ideas/articles/anomaly-detector-process.yml
              - name: Apache NiFi on Azure
                href: example-scenario/data/azure-nifi.yml
              - name: Automated enterprise BI
                href: reference-architectures/data/enterprise-bi-adf.yml
              - name: Blueprint architectures
                items:
                  - name: Blueprint - Analytics for FedRAMP
                    href: /previous-versions/azure/security/blueprints/fedramp-analytics-overview
                    maintainContext: true
                  - name: Blueprint - Analytics for PCI DSS
                    href: /previous-versions/azure/security/blueprints/pcidss-analytics-overview
                    maintainContext: true
              - name: Customer 360 with Azure Synapse and Dynamics 365
                href: example-scenario/analytics/synapse-customer-insights.yml      
              - name: Data analysis for regulated industries
                href: example-scenario/data/data-analysis-regulated-industries.yml
              - name: Data lake queries via Synapse serverless
                href: example-scenario/data/synapse-exploratory-data-analytics.yml
              - name: Data warehouse for small business
                href: example-scenario/data/small-medium-data-warehouse.yml
              - name: Data warehousing and analytics
                href: example-scenario/data/data-warehouse.yml
              - name: Geospatial data processing and analytics
                href: example-scenario/data/geospatial-data-processing-analytics-azure.yml
              - name: High throughput stream ingestion
                href: example-scenario/data/stream-ingestion-synapse.yml
              - name: Ingestion and analysis of news feeds
                href: example-scenario/ai/news-feed-ingestion-and-near-real-time-analysis.yml
              - name: Interactive price analytics
                href: solution-ideas/articles/interactive-price-analytics.yml
              - name: IoT and data analytics
                href: example-scenario/data/big-data-with-iot.yml
              - name: Long-term security logs in Data Explorer
                href: example-scenario/security/security-log-retention-azure-data-explorer.yml
              - name: Partitioning in Event Hubs and Kafka
                href: reference-architectures/event-hubs/partitioning-in-event-hubs-and-kafka.yml
              - name: Precision medicine pipeline with genomics
                href: example-scenario/precision-medicine/genomic-analysis-reporting.yml
              - name: Stream processing with Azure Databricks
                href: reference-architectures/data/stream-processing-databricks.yml
              - name: Stream processing with Stream Analytics
                href: reference-architectures/data/stream-processing-stream-analytics.yml
              - name: Stream processing with open-source data
                href: example-scenario/data/open-source-data-engine-stream-processing.yml
          - name: Solution ideas
            items:
              - name: Advanced analytics
                href: solution-ideas/articles/advanced-analytics-on-big-data.yml
              - name: App integration using Event Grid
                href: solution-ideas/articles/application-integration-using-event-grid.yml
              - name: Big data analytics with Azure Data Explorer
                href: solution-ideas/articles/big-data-azure-data-explorer.yml
              - name: Big data analytics with enterprise security
                href: solution-ideas/articles/big-data-analytics-enterprise-grade-security.yml
              - name: Content Delivery Network analytics
                href: solution-ideas/articles/content-delivery-network-azure-data-explorer.yml
              - name: Data management with Azure Purview
                href: solution-ideas/articles/azure-purview-data-lake-estate-architecture.yml
              - name: Demand forecasting for shipping
                href: solution-ideas/articles/demand-forecasting-for-shipping-and-distribution.yml
              - name: Demand forecasting and price optimization
                href: solution-ideas/articles/demand-forecasting-price-optimization-marketing.yml
              - name: Demand forecasting with Stream Analytics
                href: solution-ideas/articles/demand-forecasting.yml
              - name: Discovery Hub for analytics
                href: solution-ideas/articles/cloud-scale-analytics-with-discovery-hub.yml
              - name: Enhanced customer dimension
                href: solution-ideas/articles/customer-insights-synapse.yml
              - name: ETL using HDInsight
                href: solution-ideas/articles/extract-transform-and-load-using-hdinsight.yml
              - name: Highly scalable customer service and ERP
                href: solution-ideas/articles/erp-customer-service.yml
              - name: Hybrid big data with HDInsight
                href: solution-ideas/articles/extend-your-on-premises-big-data-investments-with-hdinsight.yml
              - name: Ingestion, ETL, and stream processing
                href: solution-ideas/articles/ingest-etl-stream-with-adb.yml
              - name: Interactive analytics with Data Explorer
                href: solution-ideas/articles/interactive-azure-data-explorer.yml
              - name: IoT analytics with Azure Data Explorer
                href: solution-ideas/articles/iot-azure-data-explorer.yml
              - name: Manage data across Azure SQL estate with Azure Purview
                href: solution-ideas/articles/azure-purview-sql-estate-architecture.yml
              - name: Mining equipment monitoring
                href: solution-ideas/articles/monitor-mining-equipment.yml
              - name: Modern analytics with Azure Databricks
                href: solution-ideas/articles/azure-databricks-modern-analytics-architecture.yml
              - name: Monitoring solution with Data Explorer
                href: solution-ideas/articles/monitor-azure-data-explorer.yml
              - name: Oil and Gas tank level forecasting
                href: solution-ideas/articles/oil-and-gas-tank-level-forecasting.yml
              - name: Predicting length of stay in hospitals
                href: solution-ideas/articles/predicting-length-of-stay-in-hospitals.yml
              - name: Predictive aircraft engine monitoring
                href: solution-ideas/articles/aircraft-engine-monitoring-for-predictive-maintenance-in-aerospace.yml
              - name: Real-time analytics on big data
                href: solution-ideas/articles/real-time-analytics.yml
              - name: Tiering applications & data for analytics
                href: solution-ideas/articles/tiered-data-for-analytics.yml
      - name: Blockchain + Multiparty Compute
        items:
          - name: Get started
            href: guide/blockchain/multiparty-compute.yml
          - name: Guides
            items:
              - name: Azure Confidential Ledger architecture
                href: /azure/confidential-ledger/architecture
                maintainContext: true
              - name: Authenticate Confidential Ledger nodes
                href: /azure/confidential-ledger/authenticate-ledger-nodes
                maintainContext: true
          - name: Architectures
            items:
              - name: Azure SQL Database ledger
                href: /azure/azure-sql/database/ledger-overview
                maintainContext: true
              - name: Decentralized trust between banks
                href: example-scenario/apps/decentralized-trust.yml
              - name: Multi-cloud blockchain DLT
                href: example-scenario/blockchain/multi-cloud-blockchain.yml
          - name: Solution ideas
            items:
              - name: Blockchain workflow application
                href: solution-ideas/articles/blockchain-workflow-application.yml
              - name: Supply chain track and trace
                href: solution-ideas/articles/supply-chain-track-and-trace.yml
      - name: Compute
        items:
          - name: Get started with HPC
            href: topics/high-performance-computing.md
          - name: Guides
            items:
              - name: Choose a compute service
                href: guide/technology-choices/compute-decision-tree.yml
              - name: SAS on Azure architecture
                href: guide/sas/sas-overview.yml
              - name: Industry guidance
                items:
                  - name: High-power compute for manufacturing
                    href: /previous-versions/azure/industry-marketing/manufacturing/compute-in-manufacturing-overview
                    maintainContext: true
                  - name: Risk grid computing in banking
                    href: /previous-versions/azure/industry-marketing/financial/risk-grid-banking-overview
                    maintainContext: true
                  - name: Risk grid computing solution
                    href: /previous-versions/azure/industry-marketing/financial/risk-grid-banking-solution-guide
                    maintainContext: true
              - name: VM security baselines
                items:
                  - name: Security baseline for VM scale sets
                    href: /security/benchmark/azure/baselines/virtual-machine-scale-sets-security-baseline
                    maintainContext: true
                  - name: Security baseline for Linux VMs
                    href: /security/benchmark/azure/baselines/virtual-machines-linux-security-baseline
                    maintainContext: true
                  - name: Security baseline for Windows VMs
                    href: /security/benchmark/azure/baselines/virtual-machines-windows-security-baseline
                    maintainContext: true                 
          - name: Architectures
            items:
              - name: 3D video rendering
                href: example-scenario/infrastructure/video-rendering.yml
              - name: Blueprint architectures
                items:
                  - name: Blueprint - IaaS web app for FedRAMP
                    href: /previous-versions/azure/security/blueprints/fedramp-iaaswa-overview
                    maintainContext: true
                  - name: Blueprint - IaaS web app for PCI DSS
                    href: /previous-versions/azure/security/blueprints/pcidss-iaaswa-overview
                    maintainContext: true
              - name: Computer-aided engineering
                href: example-scenario/apps/hpc-saas.yml
              - name: Digital image modeling
                href: example-scenario/infrastructure/image-modeling.yml
              - name: HPC cluster deployed in the cloud
                href: solution-ideas/articles/hpc-cluster.yml
              - name: Linux virtual desktops with Citrix
                href: example-scenario/infrastructure/linux-vdi-citrix.yml
              - name: Manage virtual machine compliance
                href: example-scenario/security/virtual-machine-compliance.yml
              - name: Move Azure resources across regions
                href: solution-ideas/articles/move-azure-resources-across-regions.yml
              - name:  Quantum computing solutions
                items: 
                  - name: Loosely coupled quantum computing on Azure
                    href: example-scenario/quantum/loosely-coupled-quantum-computing-job.yml
                  - name: Tightly coupled quantum computing on Azure
                    href: example-scenario/quantum/tightly-coupled-quantum-computing-job.yml
              - name: Run a Linux VM on Azure
                href: reference-architectures/n-tier/linux-vm.yml
              - name: Run a Windows VM on Azure
                href: reference-architectures/n-tier/windows-vm.yml
              - name: Run CFD simulations
                href: example-scenario/infrastructure/hpc-cfd.yml
              - name: Run reservoir simulations
                href: example-scenario/infrastructure/reservoir-simulation.yml
          - name: Solution ideas
            items:
              - name: HPC media rendering
                href: solution-ideas/articles/azure-batch-rendering.yml
              - name: HPC risk analysis
                href: solution-ideas/articles/hpc-risk-analysis.yml
              - name: HPC system and big compute
                href: solution-ideas/articles/big-compute-with-azure-batch.yml
              - name: Hybrid HPC with HPC Pack
                href: solution-ideas/articles/hybrid-hpc-in-azure-with-hpc-pack.yml
      - name: Containers
        items:
          - name: Get started
            href: reference-architectures/containers/aks-start-here.md
          - name: Guides
            items:
              - name: AKS cluster best practices
                href: /azure/aks/best-practices
                maintainContext: true
              - name: AKS day-2 operations guide
                items:
                  - name: Introduction
                    href: operator-guides/aks/day-2-operations-guide.md
                  - name: Triage practices
                    items:
                      - name: Overview
                        href: operator-guides/aks/aks-triage-practices.md
                      - name: 1- Cluster health
                        href: operator-guides/aks/aks-triage-cluster-health.md
                      - name: 2- Node and pod health
                        href: operator-guides/aks/aks-triage-node-health.md
                      - name: 3- Workload deployments
                        href: operator-guides/aks/aks-triage-deployment.md
                      - name: 4- Admission controllers
                        href: operator-guides/aks/aks-triage-controllers.md
                      - name: 5- Container registry connectivity
                        href: operator-guides/aks/aks-triage-container-registry.md
                  - name: Patching and upgrade guidance
                    href: operator-guides/aks/aks-upgrade-practices.md
                  - name: Monitoring with Azure Monitor
                    href: /azure/aks/monitor-aks?bc=%2fazure%2farchitecture%2fbread%2ftoc.json&toc=%2fazure%2farchitecture%2ftoc.json
                    maintainContext: true
                  - name: Common issues
                    href: /azure/aks/troubleshooting?bc=%2fazure%2farchitecture%2fbread%2ftoc.json&toc=%2fazure%2farchitecture%2ftoc.json
                    maintainContext: true
              - name: Choose a Kubernetes option
                items:
                  - name: Choose a Kubernetes at the edge option
                    href: operator-guides/aks/choose-kubernetes-edge-compute-option.md
                  - name: Choose a bare-metal Kubernetes option
                    href: operator-guides/aks/choose-bare-metal-kubernetes.yml
              - name: Orchestrate multi-container applications
                href: /dotnet/architecture/containerized-lifecycle/design-develop-containerized-apps/orchestrate-high-scalability-availability
                maintainContext: true
              - name: Governance disciplines for AKS
                href: /azure/cloud-adoption-framework/scenarios/aks/eslz-security-governance-and-compliance
                maintainContext: true
              - name: Cost governance with Kubecost
                href: /azure/cloud-adoption-framework/scenarios/aks/eslz-cost-governance-with-kubecost
                maintainContext: true
              - name: BCDR considerations for AKS
                href: /azure/cloud-adoption-framework/scenarios/aks/eslz-business-continuity-and-disaster-recovery
                maintainContext: true
              - name: Security baseline for AKS
                href: /security/benchmark/azure/baselines/aks-security-baseline
                maintainContext: true
              - name: Docker guidance
                items:
                  - name: Monolithic applications
                    href: /dotnet/architecture/containerized-lifecycle/design-develop-containerized-apps/monolithic-applications
                    maintainContext: true
                  - name: Containerize monolithic applications
                    href: /dotnet/architecture/microservices/architect-microservice-container-applications/containerize-monolithic-applications
                    maintainContext: true
                  - name: Containers for DevOps collaboration
                    href: /dotnet/architecture/containerized-lifecycle/docker-application-lifecycle/containers-foundation-for-devops-collaboration
                    maintainContext: true
          - name: Architectures
            items:
              - name: Advanced microservices architecture on AKS
                href: reference-architectures/containers/aks-microservices/aks-microservices-advanced.yml
              - name: AKS baseline cluster
                href: reference-architectures/containers/aks/secure-baseline-aks.yml
              - name: AKS baseline for multi-region clusters
                href: reference-architectures/containers/aks-multi-region/aks-multi-cluster.yml
              - name: AKS cluster for a PCI-DSS workload
                items:
                  - name: Introduction
                    href: reference-architectures/containers/aks-pci/aks-pci-intro.yml
                  - name: Architecture
                    href: reference-architectures/containers/aks-pci/aks-pci-ra-code-assets.yml
                  - name: Network segmentation
                    href: reference-architectures/containers/aks-pci/aks-pci-network.yml
                  - name: Data protection
                    href: reference-architectures/containers/aks-pci/aks-pci-data.yml
                  - name: Vulnerability management
                    href: reference-architectures/containers/aks-pci/aks-pci-malware.yml
                  - name: Access controls
                    href: reference-architectures/containers/aks-pci/aks-pci-identity.yml
                  - name: Monitoring operations
                    href: reference-architectures/containers/aks-pci/aks-pci-monitor.yml
                  - name: Policy management
                    href: reference-architectures/containers/aks-pci/aks-pci-policy.yml
                  - name: Summary
                    href: reference-architectures/containers/aks-pci/aks-pci-summary.yml
              - name: AKS data protection on Azure NetApp Files
                href: example-scenario/file-storage/data-protection-kubernetes-astra-azure-netapp-files.yml
              - name: Autonomous-driving simulation
                href: industries/automotive/building-blocks-autonomous-driving-simulation-environments.yml
              - name: Build a telehealth system
                href: example-scenario/apps/telehealth-system.yml
              - name: Build CNCF projects by using AKS
                href: example-scenario/apps/build-cncf-incubated-graduated-projects-aks.yml  
              - name: CI/CD pipeline for container workloads
                href: example-scenario/apps/devops-with-aks.yml
              - name: Firewall protection for an AKS cluster
                href: example-scenario/aks-firewall/aks-firewall.yml
              - name: GitOps for AKS
                href: example-scenario/gitops-aks/gitops-blueprint-aks.yml
              - name: Magento e-commerce in AKS
                href: example-scenario/magento/magento-azure.yml
              - name: Microservices architecture on AKS
                href: reference-architectures/containers/aks-microservices/aks-microservices.yml
              - name: Multiplayer server hosting with ACI
                href: /gaming/azure/reference-architectures/multiplayer-synchronous-aci
                maintainContext: true
              - name: Multiplayer server hosting with AKS
                href: /gaming/azure/reference-architectures/multiplayer-synchronous-aks
                maintainContext: true
              - name: Multiplayer hosting with Service Fabric
                href: /gaming/azure/reference-architectures/multiplayer-synchronous-sf
                maintainContext: true
              - name: Multitenancy with AKS and AGIC
                href: example-scenario/aks-agic/aks-agic.yml
          - name: Solution ideas
            items:
              - name: API-first SaaS business model with AKS
                href: solution-ideas/articles/aks-api-first.yml
              - name: AKS in event stream processing
                href: solution-ideas/articles/serverless-event-processing-aks.yml
              - name: Build cloud native applications
                href: solution-ideas/articles/cloud-native-apps.yml
              - name: Bursting from AKS with ACI
                href: solution-ideas/articles/scale-using-aks-with-aci.yml
              - name: Data streaming with AKS
                href: solution-ideas/articles/data-streaming-scenario.yml
              - name: Elastic demand handling with AKS
                href: solution-ideas/articles/aks-demand-spikes.yml
              - name: Instant IoT data streaming with AKS
                href: solution-ideas/articles/aks-iot-data-streaming.yml
              - name: JBoss deployment with Red Hat on Azure
                href: solution-ideas/articles/jboss-deployment-red-hat.yml
              - name: Microservices with AKS and Azure DevOps
                href: solution-ideas/articles/microservices-with-aks.yml
              - name: Secure DevOps for AKS
                href: solution-ideas/articles/secure-devops-for-kubernetes.yml
      - name: Databases
        items:
          - name: Get started
            href: data-guide/databases-architecture-design.yml
          - name: Guides
            items:
              - name: Get started
                href: data-guide/index.md
              - name: Relational data
                items:
                  - name: 'Extract, transform, and load (ETL)'
                    href: data-guide/relational-data/etl.md
                  - name: Online analytical processing (OLAP)
                    href: data-guide/relational-data/online-analytical-processing.yml
                  - name: Online transaction processing (OLTP)
                    href: data-guide/relational-data/online-transaction-processing.md
                  - name: Data warehousing
                    href: data-guide/relational-data/data-warehousing.yml
              - name: Non-relational data
                items:
                  - name: Non-relational data stores
                    href: data-guide/big-data/non-relational-data.yml
                  - name: Free-form text search
                    href: data-guide/scenarios/search.md
                  - name: Time series data
                    href: data-guide/scenarios/time-series.md
                  - name: Working with CSV and JSON files
                    href: data-guide/scenarios/csv-and-json.md
              - name: Build a scalable system for massive data
                href: data-guide/scenarios/build-scalable-database-solutions-azure-services.md
              - name: Big data
                items:
                  - name: Big data architectures
                    href: data-guide/big-data/index.md
                  - name: Batch processing
                    href: data-guide/big-data/batch-processing.md
                  - name: Real-time processing
                    href: data-guide/big-data/real-time-processing.md
              - name: Technology choices
                items:
                  - name: Analytical data stores
                    href: data-guide/technology-choices/analytical-data-stores.md
                  - name: Analytics and reporting
                    href: data-guide/technology-choices/analysis-visualizations-reporting.md
                  - name: Batch processing
                    href: data-guide/technology-choices/batch-processing.md
                  - name: Data lakes
                    href: data-guide/scenarios/data-lake.md
                  - name: Data storage
                    href: data-guide/technology-choices/data-storage.md
                  - name: Choose a data store
                    items:
                      - name: Understand data store models
                        href: guide/technology-choices/data-store-overview.md
                      - name: Select a data store
                        href: guide/technology-choices/data-store-decision-tree.md
                      - name: Criteria for choosing a data store
                        href: guide/technology-choices/data-store-considerations.md
                  - name: Pipeline orchestration
                    href: data-guide/technology-choices/pipeline-orchestration-data-movement.md
                  - name: Real-time message ingestion
                    href: data-guide/technology-choices/real-time-ingestion.md
                  - name: Search data stores
                    href: data-guide/technology-choices/search-options.md
                  - name: Stream processing
                    href: data-guide/technology-choices/stream-processing.md
              - name: Data management patterns
                href: patterns/category/data-management.md
              - name: Use the Transactional Outbox pattern
                href: best-practices/transactional-outbox-cosmos.yml
              - name: Industry guidance
                items:
                  - name: Data management in banking
                    href: /previous-versions/azure/industry-marketing/financial/data-mgmt-in-banking-overview
                    maintainContext: true
                  - name: Data management in retail
                    href: /previous-versions/azure/industry-marketing/retail/retail-data-management-overview
                    maintainContext: true
                  - name: Financial institutions with data mesh
                    href: /azure/cloud-adoption-framework/scenarios/data-management/architectures/reference-architecture-data-mesh
                    maintainContext: true
                  - name: Visual search for retail
                    href: /previous-versions/azure/industry-marketing/retail/visual-search-use-case-overview
                    maintainContext: true
              - name: Transfer data to and from Azure
                href: data-guide/scenarios/data-transfer.md
              - name: Extend on-premises data solutions to Azure
                href: data-guide/scenarios/hybrid-on-premises-and-cloud.md
              - name: Secure data solutions
                href: data-guide/scenarios/securing-data-solutions.md
              - name: Tenancy models for SaaS databases
                href: isv/application-tenancy.md
              - name: High availability for SQL DB and SQL MI
                href: /azure/azure-sql/database/high-availability-sla
                maintainContext: true
              - name: Cosmos DB guidance
                items:
                  - name: Azure Cosmos DB resource model
                    href: /azure/cosmos-db/account-databases-containers-items
                    maintainContext: true
                  - name: Global distribution
                    items:
                      - name: Distribute data globally
                        href: /azure/cosmos-db/distribute-data-globally
                        maintainContext: true
                      - name: Consistency levels in Cosmos DB
                        href: /azure/cosmos-db/consistency-levels
                        maintainContext: true
                      - name: High availability with Cosmos DB
                        href: /azure/cosmos-db/high-availability
                        maintainContext: true
                      - name: Global distribution functional details
                        href: /azure/cosmos-db/global-dist-under-the-hood
                        maintainContext: true
                  - name: Partitioning and horizontal scaling
                    href: /azure/cosmos-db/partitioning-overview
                    maintainContext: true
                  - name: Capacity
                    items:
                     - name: Request units in Cosmos DB
                       href: /azure/cosmos-db/request-units
                       maintainContext: true
                     - name: Provisioned throughput
                       href: /azure/cosmos-db/set-throughput
                       maintainContext: true
                     - name: Autoscale throughput
                       href: /azure/cosmos-db/provision-throughput-autoscale
                       maintainContext: true
                     - name: Serverless in Cosmos DB
                       href: /azure/cosmos-db/serverless
                       maintainContext: true
                     - name: Autoscale and standard throughput
                       href: /azure/cosmos-db/how-to-choose-offer
                       maintainContext: true
                     - name: Provisioned and serverless throughput
                       href: /azure/cosmos-db/throughput-serverless
                       maintainContext: true
                     - name: Scaling provisioned throughput
                       href: /azure/cosmos-db/scaling-provisioned-throughput-best-practices
                       maintainContext: true                    
                  - name: Security
                    items:
                      - name: Security in Cosmos DB
                        href: /azure/cosmos-db/database-security
                        maintainContext: true
                      - name: Data encryption
                        href: /azure/cosmos-db/database-encryption-at-rest
                        maintainContext: true
                      - name: Role-based access control
                        href: /azure/cosmos-db/role-based-access-control
                        maintainContext: true
                      - name: Azure Policy support
                        href: /azure/cosmos-db/policy
                        maintainContext: true
                      - name: Azure Policy Regulatory Compliance
                        href: /azure/cosmos-db/security-controls-policy
                        maintainContext: true
                      - name: Security baseline for Cosmos DB
                        href: /security/benchmark/azure/baselines/cosmos-db-security-baseline
                        maintainContext: true
                  - name: Backup
                    items:
                      - name: Backup and restore in Cosmos DB
                        href: /azure/cosmos-db/continuous-backup-restore-introduction
                        maintainContext: true
                      - name: Continuous backup in Cosmos DB
                        href: /azure/cosmos-db/continuous-backup-restore-introduction
                        maintainContext: true
                  - name: Cost optimization
                    items:
                      - name: Plan and manage costs
                        href: /azure/cosmos-db/plan-manage-costs
                        maintainContext: true
                      - name: Pricing model
                        href: /azure/cosmos-db/how-pricing-works
                        maintainContext: true
                      - name: Total cost of ownership (TCO)
                        href: /azure/cosmos-db/total-cost-ownership
                        maintainContext: true
                      - name: Understand your bill
                        href: /azure/cosmos-db/understand-your-bill
                        maintainContext: true
                      - name: Optimize provisioned throughput cost
                        href: /azure/cosmos-db/optimize-cost-throughput
                        maintainContext: true
                      - name: Optimize request cost
                        href: /azure/cosmos-db/optimize-cost-reads-writes
                        maintainContext: true
                      - name: Optimize storage cost
                        href: /azure/cosmos-db/optimize-cost-storage
                        maintainContext: true
                      - name: Optimize multi-region cost
                        href: /azure/cosmos-db/optimize-cost-regions
                        maintainContext: true
                      - name: Optimize development/testing cost
                        href: /azure/cosmos-db/optimize-dev-test
                        maintainContext: true
                      - name: Optimize cost with reserved capacity
                        href: /azure/cosmos-db/cosmos-db-reserved-capacity
                        maintainContext: true
                      - name: Optimize with rate limiting
                        href: /azure/cosmos-db/rate-limiting-requests
                        maintainContext: true
                  - name: Change feed in Cosmos DB
                    href: /azure/cosmos-db/change-feed
                    maintainContext: true
                  - name: Built-in Jupyter Notebooks support
                    href: /azure/cosmos-db/cosmosdb-jupyter-notebooks
                    maintainContext: true
                  - name: Service quotas
                    href: /azure/cosmos-db/concepts-limits
                    maintainContext: true
              - name: Monitor Azure Databricks jobs
                items:
                  - name: Overview
                    href: databricks-monitoring/index.md
                  - name: Send Databricks application logs
                    href: databricks-monitoring/application-logs.md
                  - name: Use dashboards to visualize Databricks
                    href: databricks-monitoring/dashboards.md
                  - name: Troubleshoot performance bottlenecks
                    href: databricks-monitoring/performance-troubleshooting.md
                  - name: Observability patterns and metrics
                    href: databricks-monitoring/databricks-observability.yml
              - name: Run Apache Cassandra
                href: best-practices/cassandra.md
          - name: Architectures
            items:
              - name: Azure health data consortium
                href: example-scenario/data/azure-health-data-consortium.yml
              - name: Build a delta lake for ad hoc queries
                href: solution-ideas/articles/build-data-lake-support-adhoc-queries-online.yml
              - name: Blueprint architectures
                items:
                  - name: Blueprint - Data warehouse for FedRAMP
                    href: /previous-versions/azure/security/blueprints/fedramp-datawarehouse-overview
                    maintainContext: true
                  - name: Blueprint - Data warehouse for PCI DSS
                    href: /previous-versions/azure/security/blueprints/pcidss-dw-overview
                    maintainContext: true
                  - name: Blueprint - HIPAA/HITRUST health data
                    href: /previous-versions/azure/security/blueprints/azure-health
                    maintainContext: true
              - name: Cost savings through HTAP with Azure SQL
                href: example-scenario/data/azure-sql-htap.yml
              - name: Data governance with Profisee
                href: reference-architectures/data/profisee-master-data-management-purview.yml
              - name: Data landing zones
                items:
                  - name: Single data landing zone
                    href: /azure/cloud-adoption-framework/scenarios/data-management/architectures/reference-architecture-adatum
                    maintainContext: true
                  - name: Multiple data landing zones
                    href: /azure/cloud-adoption-framework/scenarios/data-management/architectures/reference-architecture-relecloud
                    maintainContext: true
                  - name: Highly sensitive data landing zones
                    href: /azure/cloud-adoption-framework/scenarios/data-management/architectures/reference-architecture-lamna
                    maintainContext: true
              - name: DataOps for modern data warehouse
                href: example-scenario/data-warehouse/dataops-mdw.yml
              - name: Globally distributed apps using Cosmos DB
                href: solution-ideas/articles/globally-distributed-mission-critical-applications-using-cosmos-db.yml
              - name: Hybrid ETL with Azure Data Factory
                href: example-scenario/data/hybrid-etl-with-adf.yml
              - name: "IaaS: Web app with relational database"
                href: high-availability/ref-arch-iaas-web-and-db.yml
              - name: Master data management with CluedIn
                href: reference-architectures/data/cluedin.yml
              - name: Master data management with Profisee
                href: reference-architectures/data/profisee-master-data-management-data-factory.yml
              - name: Migrate master data services with CluedIn
                href: reference-architectures/data/migrate-master-data-services-with-cluedin.yml
              - name: Minimal storage – change feed replication
                href: solution-ideas/articles/minimal-storage-change-feed-replicate-data.yml
              - name: Multi-region web app with private database
                href: example-scenario/sql-failover/app-service-private-sql-multi-region.yml
              - name: N-tier app with Cassandra
                href: reference-architectures/n-tier/n-tier-cassandra.yml
              - name: Optimize SQL Server with Azure Arc
                href: hybrid/azure-arc-sql-server.yml
              - name: Optimized storage – time based multi writes
                href: solution-ideas/articles/optimized-storage-time-based-multi-writes.yml
              - name: Optimized storage – time based Data Lake
                href: solution-ideas/articles/optimized-storage-time-based-data-lake.yml
              - name: Optimized storage with data classification
                href: solution-ideas/articles/optimized-storage-logical-data-classification.yml
              - name: Oracle migration to Azure
                href: solution-ideas/articles/reference-architecture-for-oracle-database-migration-to-azure.yml
              - name: SQL 2008 R2 failover cluster in Azure
                href: example-scenario/sql-failover/sql-failover-2008r2.yml
              - name: SQL Database and Synapse connectivity
                href: /azure/azure-sql/database/connectivity-architecture
                maintainContext: true
              - name: SQL Managed Instance with CMK
                href: example-scenario/data/sql-managed-instance-cmk.yml
              - name: Web app private database connectivity
                href: example-scenario/private-web-app/private-web-app.yml
              - name: Windows N-tier applications
                href: reference-architectures/n-tier/n-tier-sql-server.yml
          - name: Solution ideas
            items:
              - name: Big data analytics with Azure Data Explorer
                href: solution-ideas/articles/big-data-azure-data-explorer.yml
              - name: Build cloud native applications
                href: solution-ideas/articles/cloud-native-apps.yml
              - name: Campaign optimization with HDInsight
                href: solution-ideas/articles/campaign-optimization-with-azure-hdinsight-spark-clusters.yml
              - name: Campaign optimization with SQL Server
                href: solution-ideas/articles/campaign-optimization-with-sql-server.yml
              - name: Data streaming
                href: solution-ideas/articles/data-streaming-scenario.yml
              - name: Data cache
                href: solution-ideas/articles/data-cache-with-redis-cache.yml
              - name: Digital campaign management
                href: solution-ideas/articles/digital-marketing-using-azure-database-for-postgresql.yml
              - name: Digital marketing using MySQL
                href: solution-ideas/articles/digital-marketing-using-azure-database-for-mysql.yml
              - name: Enterprise data warehouse
                href: solution-ideas/articles/enterprise-data-warehouse.yml
              - name: Finance management using MySQL
                href: solution-ideas/articles/finance-management-apps-using-azure-database-for-mysql.yml
              - name: Finance management using PostgreSQL
                href: solution-ideas/articles/finance-management-apps-using-azure-database-for-postgresql.yml
              - name: Gaming using MySQL
                href: solution-ideas/articles/gaming-using-azure-database-for-mysql.yml
              - name: Gaming using Cosmos DB
                href: solution-ideas/articles/gaming-using-cosmos-db.yml
              - name: Intelligent apps using MySQL
                href: solution-ideas/articles/intelligent-apps-using-azure-database-for-mysql.yml
              - name: Intelligent apps using PostgreSQL
                href: solution-ideas/articles/intelligent-apps-using-azure-database-for-postgresql.yml
              - name: Interactive querying with HDInsight
                href: solution-ideas/articles/interactive-querying-with-hdinsight.yml
              - name: Loan charge-off prediction with HDInsight
                href: solution-ideas/articles/loan-chargeoff-prediction-with-azure-hdinsight-spark-clusters.yml
              - name: Loan charge-off prediction with SQL Server
                href: solution-ideas/articles/loan-chargeoff-prediction-with-sql-server.yml
              - name: Loan credit risk modeling
                href: solution-ideas/articles/loan-credit-risk-analyzer-and-default-modeling.yml
              - name: Loan credit risk with SQL Server
                href: solution-ideas/articles/loan-credit-risk-with-sql-server.yml
              - name: Messaging
                href: solution-ideas/articles/messaging.yml
              - name: Mining equipment monitoring
                href: solution-ideas/articles/monitor-mining-equipment.yml
              - name: Multi-region web app with Cosmos DB
                href: solution-ideas/articles/multi-region-web-app-cosmos-db-replication.yml
              - name: Ops automation using Event Grid
                href: solution-ideas/articles/ops-automation-using-event-grid.yml
              - name: Personalization using Cosmos DB
                href: solution-ideas/articles/personalization-using-cosmos-db.yml
              - name: Retail and e-commerce using MySQL
                href: solution-ideas/articles/retail-and-ecommerce-using-azure-database-for-mysql.yml
              - name: Retail and e-commerce using PostgreSQL
                href: solution-ideas/articles/retail-and-ecommerce-using-azure-database-for-postgresql.yml
              - name: Retail and e-commerce using Cosmos DB
                href: solution-ideas/articles/retail-and-e-commerce-using-cosmos-db.yml
              - name: Serverless apps using Cosmos DB
                href: solution-ideas/articles/serverless-apps-using-cosmos-db.yml
              - name: Streaming using HDInsight
                href: solution-ideas/articles/streaming-using-hdinsight.yml
      - name: Developer Options
        items:
          - name: Microservices
            items:
              - name: Get started
                href: microservices/index.md
              - name: Guides
                items:
                  - name: Microservices assessment and readiness
                    href: guide/technology-choices/microservices-assessment.md
                  - name: Domain modeling for microservices
                    items:
                      - name: Domain analysis
                        href: microservices/model/domain-analysis.md
                      - name: Tactical DDD
                        href: microservices/model/tactical-ddd.md
                      - name: Identify microservice boundaries
                        href: microservices/model/microservice-boundaries.md
                  - name: Design a microservices architecture
                    items:
                      - name: Introduction
                        href: microservices/design/index.md
                      - name: Choose a compute option
                        href: microservices/design/compute-options.md
                      - name: Interservice communication
                        href: microservices/design/interservice-communication.md
                      - name: API design
                        href: microservices/design/api-design.md
                      - name: API gateways
                        href: microservices/design/gateway.md
                      - name: Data considerations
                        href: microservices/design/data-considerations.md
                      - name: Container orchestration
                        href: microservices/design/orchestration.md
                      - name: Design patterns for microservices
                        href: microservices/design/patterns.md
                  - name: Operate microservices in production
                    items:
                      - name: Monitor microservices in AKS
                        href: microservices/logging-monitoring.md
                      - name: CI/CD for microservices
                        href: microservices/ci-cd.md
                      - name: CI/CD for microservices on Kubernetes
                        href: microservices/ci-cd-kubernetes.md
                  - name: Migrate to a microservices architecture
                    items:
                      - name: Migrate monolith to microservices
                        href: microservices/migrate-monolith.md
                      - name: Modernize apps with Service Fabric
                        href: service-fabric/modernize-app-azure-service-fabric.md
                      - name: Migrate from Cloud Services to ASF
                        href: service-fabric/migrate-from-cloud-services.md
                  - name: .NET microservices
                    items:
                      - name: Design a microservice-oriented app
                        href: /dotnet/architecture/microservices/multi-container-microservice-net-applications/microservice-application-design
                        maintainContext: true
                      - name: Create a  CRUD microservice
                        href: /dotnet/architecture/microservices/multi-container-microservice-net-applications/data-driven-crud-microservice
                        maintainContext: true
                      - name: Event-based communication
                        href: /dotnet/architecture/microservices/multi-container-microservice-net-applications/integration-event-based-microservice-communications
                        maintainContext: true
                      - name: Implement API Gateways with Ocelot
                        href: /dotnet/architecture/microservices/multi-container-microservice-net-applications/implement-api-gateways-with-ocelot
                        maintainContext: true
              - name: Architectures
                items:
                   - name: Decompose apps with Service Fabric
                     href: example-scenario/infrastructure/service-fabric-microservices.yml
                   - name: High-availability blue/green deployment
                     href: example-scenario/blue-green-spring/blue-green-spring.yml
                   - name: Microservices on Azure Service Fabric
                     href: reference-architectures/microservices/service-fabric.yml
                   - name: Microservices with Azure Spring Cloud
                     href: /azure/spring-cloud/reference-architecture
                     maintainContext: true
                   - name: Unified logging for microservices apps
                     href: example-scenario/logging/unified-logging.yml     
          - name: Serverless applications
            items:
              - name: Get started
                href: serverless-quest/serverless-overview.md
              - name: Guides
                items:
                  - name: Serverless Functions examples
                    href: serverless-quest/reference-architectures.md
                  - name: Plan for serverless architecture
                    items:
                      - name: Deploy serverless Functions
                        href: serverless-quest/validate-commit-serverless-adoption.md
                      - name: Serverless application assessment
                        href: serverless-quest/application-assessment.md
                      - name: Technical workshops and training
                        href: serverless-quest/technical-training.md
                      - name: Proof of concept or pilot
                        href: serverless-quest/poc-pilot.md
                  - name: Develop and deploy serverless apps
                    items:
                      - name: Serverless Functions app development
                        href: serverless-quest/application-development.md
                      - name: Serverless Functions code walkthrough
                        href: serverless/code.md
                      - name: CI/CD for a serverless frontend
                        href: serverless/guide/serverless-app-cicd-best-practices.md
                  - name: Monitoring serverless event processing
                    href: serverless/guide/monitoring-serverless-event-processing.md
                  - name: Serverless Functions app operations
                    href: serverless-quest/functions-app-operations.md
                  - name: Serverless Functions app security
                    href: serverless-quest/functions-app-security.md
                  - name: Security baseline for Azure Functions
                    href: /security/benchmark/azure/baselines/functions-security-baseline
                    maintainContext: true
                  - name: Serverless with Azure Logic Apps
                    href: /azure/logic-apps/logic-apps-serverless-overview
                    maintainContext: true
                  - name: Event Hubs with Azure Functions
                    items:
                      - name: Overview
                        href: serverless/event-hubs-functions/event-hubs-functions.yml
                      - name: Performance and scale
                        href: serverless/event-hubs-functions/performance-scale.yml
                      - name: Resilient design
                        href: serverless/event-hubs-functions/resilient-design.md
                      - name: Security
                        href: serverless/event-hubs-functions/security.md
                      - name: Observability
                        href: serverless/event-hubs-functions/observability.yml
              - name: Architectures
                items:
                  - name: Azure Functions in a hybrid environment
                    href: hybrid/azure-functions-hybrid.yml
                  - name: Event-based cloud automation
                    href: reference-architectures/serverless/cloud-automation.yml
                  - name: Multicloud with the Serverless Framework
                    href: example-scenario/serverless/serverless-multicloud.yml
                  - name: Real-time location sharing
                    href: example-scenario/signalr/index.yml
                  - name: Serverless event processing
                    href: reference-architectures/serverless/event-processing.yml
              - name: Solution ideas
                items:
                  - name: AKS in event stream processing
                    href: solution-ideas/articles/serverless-event-processing-aks.yml
                  - name: Big data analytics with Data Explorer
                    href: solution-ideas/articles/big-data-azure-data-explorer.yml
                  - name: De-batch and filter with Event Hubs
                    href: solution-ideas/articles/serverless-event-processing-filtering.yml
                  - name: Serverless applications using Event Grid
                    href: solution-ideas/articles/serverless-application-architectures-using-event-grid.yml
                  - name: Serverless apps using Cosmos DB
                    href: solution-ideas/articles/serverless-apps-using-cosmos-db.yml
                  - name: Serverless computing LOB apps
                    href: solution-ideas/articles/onboarding-customers-with-a-cloud-native-serverless-architecture.yml
                  - name: Serverless event stream processing
                    href: solution-ideas/articles/serverless-event-processing-private-link.yml
                  - name: Transit Hub pub-sub messaging system
                    href: solution-ideas/articles/transit-hub.yml
      - name: DevOps
        items:
          - name: Guides
            items:
              - name: DevOps checklist
                href: checklist/dev-ops.md
              - name: Advanced ARM templates
                items:
                  - name: Overview
                    href: guide/azure-resource-manager/advanced-templates/index.md
                  - name: Update a resource
                    href: guide/azure-resource-manager/advanced-templates/update-resource.md
                  - name: Use an object as a parameter
                    href: guide/azure-resource-manager/advanced-templates/objects-as-parameters.md
                  - name: Property transformer and collector
                    href: guide/azure-resource-manager/advanced-templates/collector.md
              - name: DevTest Labs guidance
                items:
                  - name: Deliver a proof of concept
                    href: /azure/devtest-labs/deliver-proof-concept
                    maintainContext: true
                  - name: Orchestrate the implementation
                    href: /azure/devtest-labs/devtest-lab-guidance-orchestrate-implementation
                    maintainContext: true
                  - name: Scale up DevTest Labs infrastructure
                    href: /azure/devtest-labs/devtest-lab-guidance-scale
                    maintainContext: true
                  - name: Security baseline for DevTest Labs
                    href: /security/benchmark/azure/baselines/devtest-labs-security-baseline
                    maintainContext: true
              - name: Azure Monitor guidance
                items:
                  - name: Best practices
                    items:
                      - name: Plan your monitoring strategy
                        href: /azure/azure-monitor/best-practices-plan
                        maintainContext: true
                      - name: Configure data collection
                        href: /azure/azure-monitor/best-practices-data-collection
                        maintainContext: true
                      - name: Analyze and visualize data
                        href: /azure/azure-monitor/best-practices-analysis
                        maintainContext: true
                      - name: Alerts and automated actions
                        href: /azure/azure-monitor/best-practices-alerts
                        maintainContext: true
                  - name: Continuous monitoring
                    href: /azure/azure-monitor/continuous-monitoring
                    maintainContext: true
                  - name: Data sources
                    href: /azure/azure-monitor/agents/data-sources
                    maintainContext: true
                  - name: Data platform
                    href: /azure/azure-monitor/data-platform
                    maintainContext: true
                  - name: Security
                    items:
                      - name: Log data security
                        href: /azure/azure-monitor/logs/data-security
                        maintainContext: true
                      - name: Customer-managed keys
                        href: /azure/azure-monitor/logs/customer-managed-keys
                        maintainContext: true
                      - name: Private Link connection
                        href: /azure/azure-monitor/logs/private-link-security
                        maintainContext: true
                      - name: Private Link design
                        href: /azure/azure-monitor/logs/private-link-design
                        maintainContext: true
                      - name: Personal log data handling
                        href: /azure/azure-monitor/logs/personal-data-mgmt
                        maintainContext: true
                      - name: Data collection, retention, and storage
                        href: /azure/azure-monitor/app/data-retention-privacy
                        maintainContext: true
                      - name: Security baseline
                        href: /security/benchmark/azure/baselines/monitor-security-baseline
                        maintainContext: true
                  - name: Design a logging deployment
                    href: /azure/azure-monitor/logs/design-logs-deployment
                    maintainContext: true
              - name: CI/CD for Synapse Analytics
                href: /azure/synapse-analytics/cicd/continuous-integration-delivery
                maintainContext: true
              - name: DevOps for quantum computing
                href: guide/quantum/devops-for-quantum-computing.md
              - name: Platform automation for VMware Solution
                href: /azure/cloud-adoption-framework/scenarios/azure-vmware/eslz-platform-automation-and-devops
                maintainContext: true
          - name: Architectures
            items:
              - name: Automate multistage DevOps pipelines
                href: example-scenario/devops/automate-azure-pipelines.yml
              - name: Automated API deployments using APIOps
                href: example-scenario/devops/automated-api-deployments-apiops.yml
              - name: Automated Jupyter Notebooks for diagnostics
                href: example-scenario/data/automating-diagnostic-jupyter-notebook.yml
              - name: Azure DevTest Labs for enterprises
                href: example-scenario/infrastructure/devtest-labs-reference-architecture.yml
              - name: CI/CD pipeline for chatbots with ARM
                href: example-scenario/apps/devops-cicd-chatbot.yml
              - name: CI/CD pipeline using Azure DevOps
                href: example-scenario/apps/devops-dotnet-webapp.yml
              - name: DevSecOps in GitHub
                href: solution-ideas/articles/devsecops-in-github.yml
              - name: Enterprise monitoring with Azure Monitor
                href: example-scenario/monitoring/enterprise-monitoring.yml
              - name: High-availability blue/green deployment
                href: example-scenario/blue-green-spring/blue-green-spring.yml
              - name: Jenkins on Azure
                href: example-scenario/apps/jenkins.yml
              - name: Microsoft 365 tenant configuration
                href: example-scenario/devops/manage-microsoft-365-tenant-configuration-microsoft365dsc-devops.yml
              - name: Run containers in a hybrid environment
                href: hybrid/hybrid-containers.yml
              - name: Teacher-provisioned virtual labs in Azure
                href: example-scenario/devops/teacher-provisioned-virtual-labs-azure.yml
          - name: Solution ideas
            items:
              - name: CI/CD for Azure VMs
                href: solution-ideas/articles/cicd-for-azure-vms.yml
              - name: CI/CD for Azure Web Apps
                href: solution-ideas/articles/azure-devops-continuous-integration-and-continuous-deployment-for-azure-web-apps.yml
              - name: CI/CD for Containers
                href: solution-ideas/articles/cicd-for-containers.yml
              - name: CI/CD for Microsoft Power Platform
                href: solution-ideas/articles/azure-devops-continuous-integration-for-power-platform.yml
              - name: CI/CD for quantum computing jobs
                href: solution-ideas/articles/cicd-for-quantum-computing-jobs.yml
              - name: CI/CD for Windows desktop apps
                href: solution-ideas/articles/azure-devops-ci-cd-for-desktop-apps.yml
              - name: CI/CD using Jenkins and AKS
                href: solution-ideas/articles/container-cicd-using-jenkins-and-kubernetes-on-azure-container-service.yml
              - name: CI/CD using Jenkins and Terraform
                href: solution-ideas/articles/immutable-infrastructure-cicd-using-jenkins-and-terraform-on-azure-virtual-architecture-overview.yml
              - name: DevSecOps in Azure
                href: solution-ideas/articles/devsecops-in-azure.yml
              - name: DevTest and DevOps for IaaS
                href: solution-ideas/articles/dev-test-iaas.yml
              - name: DevTest and DevOps for PaaS
                href: solution-ideas/articles/dev-test-paas.yml
              - name: DevTest and DevOps with microservices
                href: solution-ideas/articles/dev-test-microservice.yml
              - name: DevSecOps with a rolling main branching strategy
                href: solution-ideas/articles/devsecops-rolling-branch.yml
              - name: DevTest Image Factory
                href: solution-ideas/articles/dev-test-image-factory.yml
              - name: Hybrid DevOps
                href: solution-ideas/articles/devops-in-a-hybrid-environment.yml
              - name: Java CI/CD using Jenkins and Web Apps
                href: solution-ideas/articles/java-cicd-using-jenkins-and-azure-web-apps.yml
              - name: SharePoint for development testing
                href: solution-ideas/articles/sharepoint-farm-devtest.yml
      - name: Hybrid + Multicloud
        items:
          - name: Get started
            href: hybrid/hybrid-start-here.md
          - name: Guides
            items:
              - name: Hybrid workload in Azure
                href: /azure/architecture/framework/hybrid/hybrid-overview
                maintainContext: true
              - name: Hybrid app design considerations
                href: /hybrid/app-solutions/overview-app-design-considerations
              - name: Azure Arc guidance
                items:
                  - name: Administer SQL Server with Azure Arc
                    href: hybrid/azure-arc-sql-server.yml
                  - name: App Service on Azure Arc
                    href: /azure/app-service/overview-arc-integration
                    maintainContext: true
                  - name: Security baseline for Arc-enabled Servers
                    href: /security/benchmark/azure/baselines/arc-enabled-security-baseline
                    maintainContext: true
              - name: Hybrid deployments
                items:
                  - name: Configure hybrid cloud connectivity
                    href: hybrid/deployments/solution-deployment-guide-connectivity.md
                  - name: Configure hybrid cloud identity
                    href: hybrid/deployments/solution-deployment-guide-identity.md
                  - name: Deploy AI-based footfall detection
                    href: hybrid/deployments/solution-deployment-guide-retail-footfall-detection.md
                  - name: Deploy an app that scales cross-cloud
                    href: hybrid/deployments/solution-deployment-guide-cross-cloud-scaling.md
                  - name: Deploy Kubernetes on Azure Stack Hub
                    href: hybrid/deployments/solution-deployment-guide-highly-available-kubernetes.md
                  - name: Deploy highly available MongoDB
                    href: hybrid/deployments/solution-deployment-guide-mongodb-ha.md
                  - name: Deploy hybrid app with on-premises data
                    href: hybrid/deployments/solution-deployment-guide-cross-cloud-scaling-onprem-data.md
                  - name: Deploy a SQL Server 2016 AG
                    href: hybrid/deployments/solution-deployment-guide-sql-ha.md
                  - name: Direct traffic with a geo-distributed app
                    href: hybrid/deployments/solution-deployment-guide-geo-distributed.md
              - name: Azure VMware Solution guidance
                items:
                  - name: API Management for AVS
                    href: /azure/azure-vmware/concepts-api-management
                    maintainContext: true
                  - name: BCDR for AVS
                    href: /azure/cloud-adoption-framework/scenarios/azure-vmware/eslz-business-continuity-and-disaster-recovery
                    maintainContext: true
                  - name: Govern AVS
                    href: /azure/cloud-adoption-framework/scenarios/azure-vmware/govern
                    maintainContext: true
                  - name: Manage and monitor AVS
                    href: /azure/cloud-adoption-framework/scenarios/azure-vmware/eslz-management-and-monitoring
                    maintainContext: true
                  - name: Migrate with AVS
                    href: /azure/cloud-adoption-framework/scenarios/azure-vmware/migrate
                    maintainContext: true
                  - name: Network interconnectivity for AVS
                    href: /azure/azure-vmware/concepts-networking
                    maintainContext: true
                  - name: Network planning for AVS
                    href: /azure/azure-vmware/tutorial-network-checklist
                    maintainContext: true
                  - name: Platform automation for AVS
                    href: /azure/cloud-adoption-framework/scenarios/azure-vmware/eslz-platform-automation-and-devops
                    maintainContext: true
                  - name: Security and governance for AVS
                    href: /azure/cloud-adoption-framework/scenarios/azure-vmware/eslz-security-governance-and-compliance
                    maintainContext: true                       
              - name: Connect an on-premises network to Azure
                href: reference-architectures/hybrid-networking/index.yml
              - name: FSLogix for the enterprise
                href: example-scenario/wvd/windows-virtual-desktop-fslogix.yml
              - name: Troubleshoot a hybrid VPN connection
                href: reference-architectures/hybrid-networking/troubleshoot-vpn.yml
          - name: Architectures
            items:
              - name: Azure Arc solutions
                items:
                - name: Azure Arc hybrid management with AKS
                  href: hybrid/arc-hybrid-kubernetes.yml
                - name: Manage configurations for Azure Arc
                  href: hybrid/azure-arc-hybrid-config.yml
                - name: Optimize SQL Server with Azure Arc
                  href: hybrid/azure-arc-sql-server.yml
                - name: Run containers in a hybrid environment
                  href: hybrid/hybrid-containers.yml
              - name: Azure Automation solutions
                items:                
                  - name: Azure Automation hybrid environment
                    href: hybrid/azure-automation-hybrid.yml
                  - name: Azure Automation update management
                    href: hybrid/azure-update-mgmt.yml
                  - name: Azure Automation State Configuration
                    href: example-scenario/state-configuration/state-configuration.yml
              - name: Azure enterprise cloud file share
                href: hybrid/azure-files-private.yml
              - name: Azure files secured by AD DS
                href: example-scenario/hybrid/azure-files-on-premises-authentication.yml
              - name: Azure Functions in a hybrid environment
                href: hybrid/azure-functions-hybrid.yml
              - name: Azure Stack HCI stretched clusters for DR
                href: hybrid/azure-stack-hci-dr.yml
              - name: Azure Stack HCI switchless interconnect
                href: hybrid/azure-stack-robo.yml
              - name: Azure Stack Hub solutions
                items:
                  - name: AI-based footfall detection
                    href: solution-ideas/articles/hybrid-footfall-detection.yml
                  - name: Back up files on Azure Stack Hub
                    href: hybrid/azure-stack-backup.yml
                  - name: Cross-cloud scaling (on-premises data)
                    href: example-scenario/hybrid/hybrid-cross-cloud-scale-on-premises-data.yml 
                  - name: Cross-cloud scaling with Traffic Manager
                    href: /azure/architecture/example-scenario/hybrid/hybrid-cross-cloud-scaling
                  - name: DevOps with Azure Stack Hub
                    href: solution-ideas/articles/hybrid-continuous-integration.yml
                  - name: Disaster recovery for Stack Hub VMs
                    href: hybrid/azure-stack-vm-dr.yml
                  - name: Hybrid geo-distributed architecture
                    href: example-scenario/hybrid/hybrid-geo-distributed.yml
                  - name: Hybrid relay connection
                    href: solution-ideas/articles/hybrid-relay-connection.yml
              - name: Azure VMware Solution in hub-and-spoke
                href: /azure/azure-vmware/concepts-hub-and-spoke
                maintainContext: true
              - name: Connect on-premises with ExpressRoute
                href: reference-architectures/hybrid-networking/expressroute-vpn-failover.yml
              - name: Connect standalone servers
                href: hybrid/azure-network-adapter.yml
              - name: Deploy AI and ML with Azure Stack Edge
                href: hybrid/deploy-ai-ml-azure-stack-edge.yml
              - name: Design a hybrid Domain Name System
                href: hybrid/hybrid-dns-infra.yml
              - name: "Enhanced-security hybrid messaging: client"
                href: example-scenario/hybrid/secure-hybrid-messaging-client.yml
              - name: "Enhanced-security hybrid messaging: mobile"
                href: example-scenario/hybrid/secure-hybrid-messaging-mobile.yml
              - name: "Enhanced-security hybrid messaging: web"
                href: example-scenario/hybrid/secure-hybrid-messaging-web.yml
              - name: Extend on-premises using ExpressRoute
                href: reference-architectures/hybrid-networking/expressroute.yml
              - name: Extend an on-premises network using VPN
                href: reference-architectures/hybrid-networking/vpn.yml    
              - name: Hybrid availability and monitoring
                href: hybrid/hybrid-perf-monitoring.yml
              - name: Hybrid file services
                href: hybrid/hybrid-file-services.yml
              - name: Hybrid file share with disaster recovery
                href: example-scenario/hybrid/hybrid-file-share-dr-remote-local-branch-workers.yml
              - name: Hybrid security monitoring
                href: hybrid/hybrid-security-monitoring.yml
              - name: Manage hybrid workloads with WAC
                href: hybrid/hybrid-server-os-mgmt.yml
              - name: On-premises data gateway for Logic Apps
                href: hybrid/gateway-logic-apps.yml
              - name: Run containers in a hybrid environment
                href: hybrid/hybrid-containers.yml
              - name: Azure file shares in hybrid environment
                href: hybrid/azure-file-share.yml
          - name: Solution ideas
            items:
              - name: Azure Stack Hub solutions
                items:
                  - name: Cross-cloud scaling
                    href: solution-ideas/articles/cross-cloud-scaling.yml
                  - name: Hybrid connections
                    href: solution-ideas/articles/hybrid-connectivity.yml
                  - name: Unlock legacy data with Azure Stack
                    href: solution-ideas/articles/unlock-legacy-data.yml
              - name: Azure VMware Solution foundations
                items:
                  - name: Azure VMware Solution capacity planning
                    href: solution-ideas/articles/azure-vmware-solution-foundation-capacity.yml
                  - name: Azure VMware Solution landing zone
                    href: solution-ideas/articles/azure-vmware-solution-foundation-landing-zone.yml
                  - name: Azure VMware Solution networking
                    href: solution-ideas/articles/azure-vmware-solution-foundation-networking.yml
              - name: Cross-platform chat
                href: solution-ideas/articles/cross-platform-chat.yml
      - name: Identity
        items:
          - name: Get started
            href: identity/identity-start-here.yml
          - name: Guides
            items:
              - name: Compare identity services
                href: /azure/active-directory-domain-services/compare-identity-solutions
                maintainContext: true
              - name: Build for resilience
                href: guide/resilience/resilience-overview.md
              - name: Conditional Access
                items:
                  - name: Conditional Access for Zero trust
                    href: guide/security/conditional-access-zero-trust.md 
                  - name: Conditional Access design principles
                    href: guide/security/conditional-access-design.yml
                  - name: Conditional Access architecture  
                    href: guide/security/conditional-access-architecture.yml
                  - name: Conditional Access framework and policies
                    href: guide/security/conditional-access-framework.md
              - name: Identity in multitenant applications
                items:
                  - name: Introduction
                    href: multitenant-identity/index.md
                  - name: The Tailspin scenario
                    href: multitenant-identity/tailspin.md
                  - name: Authentication
                    href: multitenant-identity/authenticate.md
                  - name: Claims-based identity
                    href: multitenant-identity/claims.md
                  - name: Tenant sign-up
                    href: multitenant-identity/signup.md
                  - name: Application roles
                    href: multitenant-identity/app-roles.md
                  - name: Authorization
                    href: multitenant-identity/authorize.md
                  - name: Secure a web API
                    href: multitenant-identity/web-api.md
                  - name: Cache access tokens
                    href: multitenant-identity/token-cache.md
                  - name: Client certificate
                    href: multitenant-identity/client-certificate.md
                  - name: Federate with a customer's AD FS
                    href: multitenant-identity/adfs.md
              - name: Integrate on-premises AD with Azure
                href: reference-architectures/identity/index.yml
              - name: Deployment guidance
                items:
                  - name: Azure AD deployment checklist
                    href: /azure/active-directory/fundamentals/active-directory-deployment-checklist-p2
                    maintainContext: true
                  - name: Azure AD deployment plans
                    href: /azure/active-directory/fundamentals/active-directory-deployment-plans
                    maintainContext: true
                  - name: Azure AD B2C deployment plans
                    href: /azure/active-directory/fundamentals/azure-active-directory-b2c-deployment-plans
                    maintainContext: true
              - name: Migrate applications to Azure AD
                items:
                  - name: Migrate an AD FS app to Azure
                    href: /azure/active-directory/manage-apps/migrate-adfs-apps-to-azure
                    maintainContext: true
                  - name: Migrate app authentication to Azure AD
                    href: /azure/active-directory/manage-apps/migrate-application-authentication-to-azure-active-directory
                    maintainContext: true
                  - name: Use the AD FS application activity report
                    href: /azure/active-directory/manage-apps/migrate-adfs-application-activity
                    maintainContext: true
                  - name: Resources for migrating to Azure AD
                    href: /azure/active-directory/manage-apps/migration-resources
                    maintainContext: true
              - name: Secure identity
                items:
                  - name: Secure development with SPAs
                    href: guide/resilience/azure-ad-secure-single-page-application.md
                  - name: Security baseline for Azure AD
                    href: /security/benchmark/azure/baselines/aad-security-baseline
                    maintainContext: true
              - name: Identity management
                items:
                  - name: Azure billing and AAD tenants
                    href: /azure/cloud-adoption-framework/ready/landing-zone/design-area/azure-billing-ad-tenant?toc=/azure/architecture/toc.json&bc=/azure/architecture/_bread/toc.json
                    maintainContext: true
                  - name: Identity and access management
                    href: /azure/cloud-adoption-framework/ready/landing-zone/design-area/identity-access?toc=/azure/architecture/toc.json&bc=/azure/architecture/_bread/toc.json
                    maintainContext: true
                  - name: Limit cross-tenant private endpoints
                    href: /azure/cloud-adoption-framework/ready/azure-best-practices/limit-cross-tenant-private-endpoint-connections
                    maintainContext: true
                  - name: Resource organization
                    href: /azure/cloud-adoption-framework/ready/landing-zone/design-area/resource-org?toc=/azure/architecture/toc.json&bc=/azure/architecture/_bread/toc.json
                    maintainContext: true
              - name: Hybrid identity
                items:
                  - name: Choose a hybrid identity method
                    href: /azure/active-directory/hybrid/choose-ad-authn
                    maintainContext: true
                  - name: Cloud management for on-premises
                    href: /azure/active-directory/hybrid/cloud-governed-management-for-on-premises
                    maintainContext: true
                  - name: Hybrid identity foundation with Azure AD
                    href: /azure/active-directory/hybrid/four-steps
                    maintainContext: true
                  - name: Azure AD Connect for on-premises
                    href: /azure/active-directory/hybrid/whatis-azure-ad-connect
                    maintainContext: true
              - name: Identity for education
                items:
                  - name: Azure Active Directory for education
                    href: /microsoft-365/education/deploy/intro-azure-active-directory
                    maintainContext: true
                  - name: Multi-tenant for large institutions
                    href: /microsoft-365/education/deploy/design-multi-tenant-architecture
                    maintainContext: true
                  - name: Design a tenant configuration
                    href: /microsoft-365/education/deploy/design-tenant-configurations
                    maintainContext: true
                  - name: Design authentication and credentials
                    href: /microsoft-365/education/deploy/design-credential-authentication-strategies
                    maintainContext: true
                  - name: Design an account strategy
                    href: /microsoft-365/education/deploy/design-account-strategy
                    maintainContext: true
                  - name: Design identity governance 
                    href: /microsoft-365/education/deploy/design-identity-governance
                    maintainContext: true
          - name: Architectures
            items:
              - name: AD DS resource forests in Azure
                href: reference-architectures/identity/adds-forest.yml
              - name: Azure AD identity management for AWS
                href: reference-architectures/aws/aws-azure-ad-security.yml
              - name: Deploy AD DS in an Azure virtual network
                href: reference-architectures/identity/adds-extend-domain.yml
              - name: Extend on-premises AD FS to Azure
                href: reference-architectures/identity/adfs.yml
              - name: Governance of Teams guest users
                href: example-scenario/governance/governance-teams-guest-users.yml
              - name: Hybrid identity
                href: solution-ideas/articles/hybrid-identity.yml
              - name: On-premises AD domains with Azure AD
                href: reference-architectures/identity/azure-ad.yml
      - name: Integration
        items:
          - name: Guides
            items:
              - name: Connectors in Azure Logic Apps
                href: /azure/connectors/apis-list
                maintainContext: true
              - name: Access to virtual networks from Logic Apps
                href: /azure/logic-apps/connect-virtual-network-vnet-isolated-environment-overview
                maintainContext: true
              - name: BCDR for Logic Apps
                href: /azure/logic-apps/business-continuity-disaster-recovery-guidance
                maintainContext: true
              - name: Azure Policy controls for Logic Apps
                href: /azure/logic-apps/security-controls-policy
                maintainContext: true
              - name: Security baseline for Logic Apps
                href: /security/benchmark/azure/baselines/logic-apps-security-baseline
                maintainContext: true
          - name: Architectures
            items:
              - name: Basic enterprise integration on Azure
                href: reference-architectures/enterprise-integration/basic-enterprise-integration.yml
              - name: Data integration with Logic Apps and SQL
                href: example-scenario/integration/logic-apps-data-integration.yml
              - name: Enterprise business intelligence
                href: reference-architectures/data/enterprise-bi-synapse.yml
              - name: Enterprise integration - queues and events
                href: reference-architectures/enterprise-integration/queues-events.yml
              - name: On-premises data gateway for Logic Apps
                href: hybrid/gateway-logic-apps.yml
              - name: Power Automate deployment at scale
                href: example-scenario/power-automate/power-automate.yml
              - name: Publish internal APIs to external users
                href: example-scenario/apps/publish-internal-apis-externally.yml
          - name: Solution ideas
            items:
              - name: Custom business processes
                href: solution-ideas/articles/custom-business-processes.yml
              - name: Elastic Workplace Search on Azure
                href: solution-ideas/articles/elastic-workplace-search.yml
              - name: Line of business extension
                href: solution-ideas/articles/lob.yml
              - name: Web and mobile front-ends
                href: solution-ideas/articles/front-end.yml
      - name: Internet of Things
        items:
          - name: Get started
            href: reference-architectures/iot/iot-architecture-overview.md
          - name: Guides
            items:
              - name: IoT concepts
                items:
                  - name: Introduction to IoT solutions
                    href: example-scenario/iot/introduction-to-solutions.yml
                  - name: 'Devices, platform, and applications'
                    href: example-scenario/iot/devices-platform-application.yml
                  - name: 'Attestation, authentication, provisioning'
                    href: example-scenario/iot/attestation-provisioning.yml
                  - name: Field and cloud edge gateways
                    href: example-scenario/iot/field-cloud-edge-gateways.yml
                  - name: Application-to-device commands
                    href: example-scenario/iot/cloud-to-device.yml
                  - name: 'Builders, developers, and operators'
                    href: example-scenario/iot/builders-developers-operators.yml
              - name: Video analytics on the edge
                items:
                  - name: Overview
                    href: guide/iot-edge-vision/index.md
                  - name: Camera selection
                    href: guide/iot-edge-vision/camera.md
                  - name: Hardware acceleration
                    href: guide/iot-edge-vision/hardware.md
                  - name: Machine learning
                    href: guide/iot-edge-vision/machine-learning.md
                  - name: Image storage
                    href: guide/iot-edge-vision/image-storage.md
                  - name: Alert persistence
                    href: guide/iot-edge-vision/alerts.md
                  - name: User interface
                    href: guide/iot-edge-vision/user-interface.md
              - name: Industrial IoT Analytics
                items:
                  - name: Architecture
                    href: guide/iiot-guidance/iiot-architecture.md
                  - name: Recommended services
                    href: guide/iiot-guidance/iiot-services.md
                  - name: Data visualization
                    href: guide/iiot-guidance/iiot-data.md
                  - name: Considerations
                    href: guide/iiot-guidance/iiot-considerations.md
              - name: IoT patterns
                items:
                  - name: Analyze and optimize loop
                    href: example-scenario/iot/analyze-optimize-loop.yml
                  - name: Event routing
                    href: example-scenario/iot/event-routing.yml
                  - name: Measure and control loop
                    href: example-scenario/iot/measure-control-loop.yml
                  - name: Monitor and manage loop
                    href: example-scenario/iot/monitor-manage-loop.yml
                  - name: Real-time IoT updates
                    href: example-scenario/iot/real-time-iot-updates-cloud-apps.yml
                  - name: Scale solutions with deployment stamps
                    href: example-scenario/iot/application-stamps.yml
              - name: Azure IoT client SDK support
                href: guide/iot/azure-iot-client-sdk-support.md
              - name: Choose an IoT solution
                href: example-scenario/iot/iot-central-iot-hub-cheat-sheet.yml
              - name: Moving from test to production
                href: example-scenario/iot/iot-move-to-production.md
          - name: Architectures
            items:
              - name: Azure IoT reference architecture
                href: reference-architectures/iot.yml
              - name: Automated guided vehicles fleet control
                href: example-scenario/iot/automated-guided-vehicles-fleet-control.yml
              - name: Computer vision on the edge
                href: reference-architectures/ai/end-to-end-smart-factory.yml
              - name: Connected factory hierarchy service
                href: solution-ideas/articles/connected-factory-hierarchy-service.yml
              - name: Connected factory signal pipeline
                href: example-scenario/iot/connected-factory-signal-pipeline.yml
              - name: Efficient Docker image deployment
                href: example-scenario/iot/efficient-docker-image-deployment.yml
              - name: IoT and data analytics
                href: example-scenario/data/big-data-with-iot.yml
              - name: IoT using Cosmos DB
                href: solution-ideas/articles/iot-using-cosmos-db.yml
              - name: Predictive maintenance with IoT
                href: example-scenario/predictive-maintenance/iot-predictive-maintenance.yml
              - name: Smart places with Azure Digital Twins
                href: example-scenario/iot/smart-places.yml
          - name: Solution ideas
            items:
              - name: Azure digital twins builder
                href: solution-ideas/articles/azure-digital-twins-builder.yml
              - name: Buy online, pick up in store
                href: example-scenario/iot/vertical-buy-online-pickup-in-store.yml
              - name: Condition monitoring
                href: solution-ideas/articles/condition-monitoring.yml
              - name: COVID-19 solutions
                items:
                  - name: Cognizant Safe Buildings with IoT
                    href: solution-ideas/articles/safe-buildings.yml
                  - name: Contactless IoT interfaces
                    href: solution-ideas/articles/contactless-interfaces.yml
                  - name: COVID-19 IoT safe environments
                    href: solution-ideas/articles/cctv-iot-edge-for-covid-19-safe-environment-and-mask-detection.yml
                  - name: IoT Connected Platform
                    href: solution-ideas/articles/iot-connected-platform.yml
                  - name: Lighting and disinfection system
                    href: solution-ideas/articles/uven-disinfection.yml
              - name: Environment monitoring
                href: solution-ideas/articles/environment-monitoring-and-supply-chain-optimization.yml
              - name: IoT analytics with Azure Data Explorer
                href: solution-ideas/articles/iot-azure-data-explorer.yml
              - name: IoT Edge data storage and processing
                href: solution-ideas/articles/data-storage-edge.yml
              - name: Light and power for emerging markets
                href: solution-ideas/articles/iot-power-management.yml
              - name: Process real-time vehicle data using IoT
                href: example-scenario/data/realtime-analytics-vehicle-iot.yml
              - name: Project 15 IoT sustainability
                href: solution-ideas/articles/project-15-iot-sustainability.yml
              - name: Real-time asset tracking and management
                href: solution-ideas/articles/real-time-asset-tracking-mgmt-iot-central.yml
              - name: Voice assistants and IoT devices
                href: solution-ideas/articles/iot-controlling-devices-with-voice-assistant.yml
      - name: Mainframe + Midrange
        items:
          - name: Get started
            href: mainframe/mainframe-midrange-architecture.md
          - name: Guides
            items:
              - name: Mainframe migration framework
                items:
                  - name: Mainframe migration overview
                    href: /azure/cloud-adoption-framework/infrastructure/mainframe-migration/index
                    maintainContext: true
                  - name: Mainframe myths and facts
                    href: /azure/cloud-adoption-framework/infrastructure/mainframe-migration/myths-and-facts
                    maintainContext: true
                  - name: Mainframe migration strategies
                    href: /azure/cloud-adoption-framework/infrastructure/mainframe-migration/migration-strategies
                    maintainContext: true
                  - name: Mainframe application migration
                    href: /azure/cloud-adoption-framework/infrastructure/mainframe-migration/application-strategies
                    maintainContext: true
              - name: Mainframe rehosting
                items:
                  - name: Mainframe rehosting on Azure VMs
                    href: /azure/virtual-machines/workloads/mainframe-rehosting/overview
                    maintainContext: true
                  - name: Move mainframe compute to Azure
                    href: /azure/virtual-machines/workloads/mainframe-rehosting/concepts/mainframe-compute-azure
                    maintainContext: true
                  - name: Move mainframe storage to Azure
                    href: /azure/virtual-machines/workloads/mainframe-rehosting/concepts/mainframe-storage-azure
                    maintainContext: true
                  - name: Get started with TmaxSoft OpenFrame
                    href: /azure/virtual-machines/workloads/mainframe-rehosting/tmaxsoft/get-started
                    maintainContext: true
          - name: App modernization
            items:
              - name: Architectures
                items:
                  - name: AIX UNIX to Azure Linux migration
                    href: example-scenario/unix-migration/migrate-aix-azure-linux.yml
                  - name: Batch transaction processing
                    href: example-scenario/mainframe/process-batch-transactions.yml
                  - name: General mainframe refactor to Azure
                    href: example-scenario/mainframe/general-mainframe-refactor.yml
                  - name: IBM System i to Azure using Infinite i
                    href: example-scenario/mainframe/ibm-system-i-azure-infinite-i.yml
                  - name: IBM z/OS migration with Asysco AMT
                    href: example-scenario/mainframe/asysco-zos-migration.yml
                  - name: IBM z/OS online transaction processing
                    href: example-scenario/mainframe/ibm-zos-online-transaction-processing-azure.yml
                  - name: Integrate IBM MQs with Azure
                    href: example-scenario/mainframe/integrate-ibm-message-queues-azure.yml
                  - name: Micro Focus Enterprise Server on Azure
                    href: example-scenario/mainframe/micro-focus-server.yml
                  - name: Migrate AIX workloads with Skytap
                    href: example-scenario/mainframe/migrate-aix-workloads-to-azure-with-skytap.yml
                  - name: Migrate IBM i series to Azure with Skytap
                    href: example-scenario/mainframe/migrate-ibm-i-series-to-azure-with-skytap.yml
                  - name: Refactor IBM z/OS mainframe CF
                    href: reference-architectures/zos/refactor-zos-coupling-facility.yml
                  - name: Refactor mainframe apps with Advanced
                    href: example-scenario/mainframe/refactor-mainframe-applications-advanced.yml
                  - name: Refactor mainframe with Raincode
                    href: reference-architectures/app-modernization/raincode-reference-architecture.yml
                  - name: Unisys CPF rehost using virtualization
                    href: example-scenario/mainframe/unisys-clearpath-forward-mainframe-rehost.yml
                  - name: Unisys Dorado migration
                    href: example-scenario/mainframe/migrate-unisys-dorado-mainframe-apps-with-astadia-micro-focus.yml
                  - name: Unisys mainframe migration with Asysco
                    href: reference-architectures/migration/unisys-mainframe-migration.yml
                  - name: Using LzLabs SDM in Azure
                    href: example-scenario/mainframe/lzlabs-software-defined-mainframe-in-azure.yml
              - name: Solution ideas
                items:
                  - name: Migrate IBM apps with TmaxSoft
                    href: solution-ideas/articles/migrate-mainframe-apps-with-tmaxsoft-openframe.yml
                  - name: Solaris emulator on Azure VMs
                    href: solution-ideas/articles/solaris-azure.yml
          - name: Data modernization
            items:
              - name: Architectures
                items:
                  - name: Mainframe data replication with Qlik
                    href: example-scenario/mainframe/mainframe-midrange-data-replication-azure-qlik.yml
                  - name: Modernize mainframe and midrange data
                    href: reference-architectures/migration/modernize-mainframe-data-to-azure.yml
                  - name: Re-engineer mainframe batch apps
                    href: example-scenario/mainframe/reengineer-mainframe-batch-apps-azure.yml
                  - name: Replicate and sync mainframe data
                    href: reference-architectures/migration/sync-mainframe-data-with-azure.yml
              - name: Solution ideas
                items:
                  - name: Mainframe access to Azure databases
                    href: solution-ideas/articles/mainframe-access-azure-databases.yml
                  - name: Mainframe file replication on Azure
                    href: solution-ideas/articles/mainframe-azure-file-replication.yml
      - name: Management + Governance
        items:
          - name: Guides
            items:
              - name: Governance best practices
                href: /security/compass/governance
                maintainContext: true
              - name: Backup
                items:
                  - name: Backup architecture and components
                    href: /azure/backup/backup-architecture
                    maintainContext: true
                  - name: Azure Backup support matrix
                    href: /azure/backup/backup-support-matrix
                    maintainContext: true
                  - name: Backup cloud and on-premises workloads
                    href: /azure/backup/guidance-best-practices
                    maintainContext: true
              - name: Disaster recovery
                items:
                  - name: Azure to Azure disaster recovery
                    href: /azure/site-recovery/azure-to-azure-architecture
                    maintainContext: true
                  - name: Support matrix for Azure VM DR
                    href: /azure/site-recovery/azure-to-azure-support-matrix
                    maintainContext: true
                  - name: ExpressRoute with Azure VM DR
                    href: /azure/site-recovery/azure-vm-disaster-recovery-with-expressroute
                    maintainContext: true
                  - name: Move Azure VMs to another Azure region
                    href: /azure/site-recovery/azure-to-azure-move-overview
                    maintainContext: true
                  - name: BCDR for Azure VMware Solution
                    href: /azure/cloud-adoption-framework/scenarios/azure-vmware/eslz-business-continuity-and-disaster-recovery
                    maintainContext: true
              - name: Management for Azure environments
                href: /azure/cloud-adoption-framework/ready/landing-zone/design-area/management
                maintainContext: true
              - name: Management for VMware Solution
                href: /azure/cloud-adoption-framework/scenarios/azure-vmware/eslz-management-and-monitoring
                maintainContext: true
          - name: Architectures
            items:
              - name: Back up cloud applications
                href: /azure/backup/guidance-best-practices
                maintainContext: true
              - name: Computer forensics
                href: example-scenario/forensics/index.yml
              - name: End-to-end governance when using CI/CD
                href: example-scenario/governance/end-to-end-governance-in-azure.yml
              - name: Highly available SharePoint Server 2016
                href: reference-architectures/sharepoint/index.yml
              - name: Hybrid management
                items:
                  - name: Azure Arc hybrid management with AKS
                    href: hybrid/arc-hybrid-kubernetes.yml
                  - name: Azure Automation hybrid environment
                    href: hybrid/azure-automation-hybrid.yml
                  - name: Azure Automation Update Management
                    href: hybrid/azure-update-mgmt.yml
                  - name: Back up files on Azure Stack Hub
                    href: hybrid/azure-stack-backup.yml
                  - name: Disaster recovery for Azure Stack Hub
                    href: hybrid/azure-stack-vm-dr.yml
                  - name: Hybrid availability and monitoring
                    href: hybrid/hybrid-perf-monitoring.yml
                  - name: Manage configurations for Azure Arc
                    href: hybrid/azure-arc-hybrid-config.yml
                  - name: Manage hybrid workloads with WAC
                    href: hybrid/hybrid-server-os-mgmt.yml
              - name: Updating Windows VMs in Azure
                href: example-scenario/wsus/index.yml   
          - name: Solution ideas
            items:
              - name: Archive on-premises data to cloud
                href: solution-ideas/articles/backup-archive-on-premises.yml
              - name: Back up on-premises applications
                href: solution-ideas/articles/backup-archive-on-premises-applications.yml
              - name: Centralize app configuration and security
                href: solution-ideas/articles/appconfig-key-vault.yml
              - name: Data Sovereignty & Data Gravity
                href: solution-ideas/articles/data-sovereignty-and-gravity.yml
              - name: Enterprise-scale disaster recovery
                href: solution-ideas/articles/disaster-recovery-enterprise-scale-dr.yml
              - name: High availability for BCDR
                href: solution-ideas/articles/build-high-availability-into-your-bcdr-strategy.yml
              - name: SMB disaster recovery with Site Recovery
                href: solution-ideas/articles/disaster-recovery-smb-azure-site-recovery.yml
              - name: SMB disaster recovery with Double-Take DR
                href: solution-ideas/articles/disaster-recovery-smb-double-take-dr.yml
      - name: Media
        items:
          - name: Get started
            href: /azure/media-services/latest/architecture-concept
            maintainContext: true
          - name: Guides
            items:
              - name: Media Services terminology and concepts
                href: /azure/media-services/latest/concepts-overview
                maintainContext: true
              - name: Encoding video and audio
                href: /azure/media-services/latest/encode-concept
                maintainContext: true
              - name: Live streaming
                href: /azure/media-services/latest/stream-live-streaming-concept
                maintainContext: true
              - name: High availability with video on demand
                href: /azure/media-services/latest/architecture-high-availability-encoding-concept
                maintainContext: true
              - name: Monitor Media Services
                href: /azure/media-services/latest/monitoring/monitor-media-services
                maintainContext: true
              - name: Dynamic encryption
                href: /azure/media-services/latest/drm-content-protection-concept
                maintainContext: true
              - name: Security baseline for Media Services
                href: /security/benchmark/azure/baselines/media-services-security-baseline
                maintainContext: true
          - name: Architectures
            items:
              - name: Gridwich media processing system
                items:
                  - name: Gridwich architecture
                    href: reference-architectures/media-services/gridwich-architecture.yml
                  - name: Gridwich concepts
                    items:
                      - name: Clean monolith design
                        href: reference-architectures/media-services/gridwich-clean-monolith.yml
                      - name: Saga orchestration
                        href: reference-architectures/media-services/gridwich-saga-orchestration.yml
                      - name: Project names and structure
                        href: reference-architectures/media-services/gridwich-project-names.yml
                      - name: Gridwich CI/CD
                        href: reference-architectures/media-services/gridwich-cicd.yml
                      - name: Content protection and DRM
                        href: reference-architectures/media-services/gridwich-content-protection-drm.yml
                      - name: Gridwich Media Services
                        href: reference-architectures/media-services/media-services-setup-scale.yml
                      - name: Gridwich Storage Service
                        href: reference-architectures/media-services/gridwich-storage-service.yml
                      - name: Gridwich logging
                        href: reference-architectures/media-services/gridwich-logging.yml
                      - name: Gridwich message formats
                        href: reference-architectures/media-services/gridwich-message-formats.yml
                      - name: Pipeline variables to Terraform flow
                        href: reference-architectures/media-services/variable-group-terraform-flow.yml
                  - name: Gridwich procedures
                    items:
                      - name: Set up Azure DevOps
                        href: reference-architectures/media-services/set-up-azure-devops.yml
                      - name: Run Azure admin scripts
                        href: reference-architectures/media-services/run-admin-scripts.yml
                      - name: Set up local dev environment
                        href: reference-architectures/media-services/set-up-local-environment.yml
                      - name: Create new cloud environment
                        href: reference-architectures/media-services/create-delete-cloud-environment.yml
                      - name: Maintain and rotate keys
                        href: reference-architectures/media-services/maintain-keys.yml
                      - name: Test Media Services V3 encoding
                        href: reference-architectures/media-services/test-encoding.yml
          - name: Solution ideas
            items:
              - name: Instant broadcasting with serverless
                href: solution-ideas/articles/instant-broadcasting-on-serverless-architecture.yml
              - name: Live streaming digital media
                href: solution-ideas/articles/digital-media-live-stream.yml
              - name: Video-on-demand digital media
                href: solution-ideas/articles/digital-media-video.yml
      - name: Migration
        items:
          - name: Guides
            items:
              - name: Migrate an e-commerce solution to Azure
                href: /previous-versions/azure/industry-marketing/retail/migrating-ecommerce-solution-to-azure
                maintainContext: true
              - name: Migrate with Azure VMware Solution
                href: /azure/cloud-adoption-framework/scenarios/azure-vmware/migrate
                maintainContext: true
          - name: Architectures
            items:
              - name: Banking system
                items:
                  - name: Banking cloud transformation
                    href: example-scenario/banking/banking-system-cloud-transformation.yml
                  - name: Patterns and implementations
                    href: example-scenario/banking/patterns-and-implementations.yml
                  - name: JMeter implementation reference
                    href: example-scenario/banking/jmeter-load-testing-pipeline-implementation-reference.yml
              - name: Lift and shift LOB apps
                href: solution-ideas/articles/modern-customer-support-portal-powered-by-an-agile-business-process.yml
              - name: Oracle database migration
                items:
                  - name: Migration decision process
                    href: example-scenario/oracle-migrate/oracle-migration-overview.yml
                  - name: Cross-cloud connectivity
                    href: example-scenario/oracle-migrate/oracle-migration-cross-cloud.yml
                  - name: Lift and shift to Azure VMs
                    href: example-scenario/oracle-migrate/oracle-migration-lift-shift.yml
                  - name: Refactor
                    href: example-scenario/oracle-migrate/oracle-migration-refactor.yml
                  - name: Rearchitect
                    href: example-scenario/oracle-migrate/oracle-migration-rearchitect.yml
      - name: Mixed Reality
        items:
          - name: Guides
            items:
              - name: Azure mixed reality cloud services
                href: /windows/mixed-reality/develop/mixed-reality-cloud-services
                maintainContext: true
              - name: Choose a mixed reality engine
                href: /windows/mixed-reality/develop/choosing-an-engine
                maintainContext: true
              - name: Design and prototype for mixed reality
                href: /windows/mixed-reality/design/design
                maintainContext: true
              - name: Spatial Anchors in a shared experience
                href: /windows/mixed-reality/develop/unity/tutorials/mr-learning-sharing-05
                maintainContext: true
              - name: MR core concepts
                items:
                  - name: App model
                    href: /windows/mixed-reality/design/app-model
                    maintainContext: true
                  - name: App views
                    href: /windows/mixed-reality/design/app-views
                    maintainContext: true
                  - name: Audio in mixed reality
                    href: /windows/mixed-reality/design/spatial-sound
                    maintainContext: true
                  - name: Comfort
                    href: /windows/mixed-reality/design/comfort
                    maintainContext: true
                  - name: Coordinate systems
                    href: /windows/mixed-reality/design/coordinate-systems
                    maintainContext: true
                  - name: Eye tracking
                    href:  /windows/mixed-reality/design/eye-tracking
                    maintainContext: true
                  - name: Holographic frame
                    href: /windows/mixed-reality/design/holographic-frame
                    maintainContext: true
                  - name: Room scan visualization
                    href: /windows/mixed-reality/design/room-scan-visualization
                    maintainContext: true
                  - name: Scene understanding
                    href: /windows/mixed-reality/design/scene-understanding
                    maintainContext: true
                  - name: Spatial anchors
                    href: /windows/mixed-reality/design/spatial-anchors
                    maintainContext: true
                  - name: Spatial mapping
                    href: /windows/mixed-reality/design/spatial-mapping
                    maintainContext: true
                  - name: Start gesture
                    href: /windows/mixed-reality/design/system-gesture
                    maintainContext: true
              - name: Types of mixed reality apps
                href: /windows/mixed-reality/discover/types-of-mixed-reality-apps
                maintainContext: true
              - name: Design content for holographic display
                href: /windows/mixed-reality/design/designing-content-for-holographic-display
                maintainContext: true
              - name: Shared experiences in mixed reality
                href: /windows/mixed-reality/design/shared-experiences-in-mixed-reality
                maintainContext: true
              - name: Interaction models
                items:
                  - name: Instinctual interactions
                    href: /windows/mixed-reality/design/interaction-fundamentals
                    maintainContext: true
                  - name: Hands and motion controllers
                    items:
                      - name: Direct manipulation with hands
                        href: /windows/mixed-reality/design/direct-manipulation
                        maintainContext: true
                      - name: Motion controllers
                        href: /windows/mixed-reality/design/motion-controllers
                        maintainContext: true
                      - name: Point and commit with hands
                        href: /windows/mixed-reality/design/point-and-commit
                        maintainContext: true
                  - name: Hands-free model
                    items:
                      - name: Hands-free
                        href: /windows/mixed-reality/design/hands-free
                        maintainContext: true
                      - name: Voice input
                        href: /windows/mixed-reality/design/voice-input
                        maintainContext: true
                      - name: Eye-gaze and dwell
                        href: /windows/mixed-reality/design/gaze-and-dwell-eyes
                        maintainContext: true
                      - name: Head-gaze and dwell
                        href: /windows/mixed-reality/design/gaze-and-dwell-head
                        maintainContext: true
                      - name: Eye-gaze-based interaction
                        href: /windows/mixed-reality/design/eye-gaze-interaction
                        maintainContext: true
                  - name: Gaze and commit model
                    items:
                      - name: Gaze and commit
                        href: /windows/mixed-reality/design/gaze-and-commit
                        maintainContext: true
                      - name: Head-gaze and commit
                        href: /windows/mixed-reality/design/gaze-and-commit-head
                        maintainContext: true
              - name: UI controls and behaviors
                items:
                  - name: Cursors
                    href: /windows/mixed-reality/design/cursors
                    maintainContext: true
                  - name: Point and commit with hands
                    href: /windows/mixed-reality/design/point-and-commit
                    maintainContext: true
                  - name: Button
                    href: /windows/mixed-reality/design/button
                    maintainContext: true
                  - name: Interactable object
                    href: /windows/mixed-reality/design/interactable-object
                    maintainContext: true
                  - name: Bounding box and App bar
                    href: /windows/mixed-reality/design/app-bar-and-bounding-box
                    maintainContext: true
                  - name: Direct manipulation with hands
                    href: /windows/mixed-reality/design/direct-manipulation
                    maintainContext: true
                  - name: Hand menu
                    href: /windows/mixed-reality/design/hand-menu
                    maintainContext: true
                  - name: Near menu
                    href: /windows/mixed-reality/design/near-menu
                    maintainContext: true
                  - name: Object collection
                    href: /windows/mixed-reality/design/object-collection
                    maintainContext: true
                  - name: Keyboard
                    href: /windows/mixed-reality/design/keyboard
                    maintainContext: true
                  - name: Tooltip
                    href: /windows/mixed-reality/design/tooltip
                    maintainContext: true
                  - name: Slate
                    href: /windows/mixed-reality/design/slate
                    maintainContext: true
                  - name: Slider
                    href: /windows/mixed-reality/design/slider
                    maintainContext: true
                  - name: Shader
                    href: /windows/mixed-reality/design/shader
                    maintainContext: true
                  - name: Dialog
                    href: /windows/mixed-reality/design/dialog-ui
                    maintainContext: true
                  - name: Hand coach
                    href: /windows/mixed-reality/design/hand-coach
                    maintainContext: true
                  - name: Spatial mesh
                    href: /windows/mixed-reality/design/spatial-mesh-ux
                    maintainContext: true
                  - name: Billboarding and tag-along
                    href: /windows/mixed-reality/design/billboarding-and-tag-along
                    maintainContext: true
                  - name: Progress indicator
                    href: /windows/mixed-reality/design/progress
                    maintainContext: true
                  - name: Surface magnetism
                    href: /windows/mixed-reality/design/surface-magnetism
                    maintainContext: true
          - name: Solution ideas
            items:
              - name: Design review with mixed reality
                href: solution-ideas/articles/collaborative-design-review-powered-by-mixed-reality.yml
              - name: Facilities management with mixed reality
                href: solution-ideas/articles/facilities-management-powered-by-mixed-reality-and-iot.yml
              - name: Training powered by mixed reality
                href: solution-ideas/articles/training-and-procedural-guidance-powered-by-mixed-reality.yml
      - name: Mobile
        items:
          - name: Guides
            items:
              - name: Choose a mobile development framework
                href: /azure/developer/mobile-apps/choose-mobile-framework
                maintainContext: true
              - name: Build a serverless mobile back-end
                href: /azure/developer/mobile-apps/serverless-compute
                maintainContext: true
              - name: Cloud-hosted source control for mobile
                href: /azure/developer/mobile-apps/code-hosting-services
                maintainContext: true
              - name: Continuous build and integration for mobile
                href: /azure/developer/mobile-apps/continuous-integration
                maintainContext: true
              - name: Continuous delivery for mobile apps
                href: /azure/developer/mobile-apps/continuous-delivery
                maintainContext: true
              - name: Add authentication in mobile apps
                href: /azure/developer/mobile-apps/authentication
                maintainContext: true
              - name: Store, sync, and query mobile app data
                href: /azure/developer/mobile-apps/data-storage
                maintainContext: true
              - name: Cloud storage for mobile apps
                href: /azure/developer/mobile-apps/azure-storage
                maintainContext: true
              - name: Analyze mobile app use
                href: /azure/developer/mobile-apps/analytics
                maintainContext: true
          - name: Solution ideas
            items:
              - name: Adding mobile front-ends to legacy apps
                href: solution-ideas/articles/adding-a-modern-web-and-mobile-frontend-to-a-legacy-claims-processing-application.yml
              - name: Custom mobile workforce app
                href: solution-ideas/articles/custom-mobile-workforce-app.yml
              - name: Scalable apps with Azure MySQL
                href: solution-ideas/articles/scalable-web-and-mobile-applications-using-azure-database-for-mysql.yml
              - name: Scalable apps using Azure PostgreSQL
                href: solution-ideas/articles/scalable-web-and-mobile-applications-using-azure-database-for-postgresql.yml
              - name: Social app for with authentication
                href: solution-ideas/articles/social-mobile-and-web-app-with-authentication.yml
              - name: Task-based consumer mobile app
                href: solution-ideas/articles/task-based-consumer-mobile-app.yml
      - name: Networking
        items:
          - name: Guides
            items:
              - name: Application Gateway framework review
                href: networking/guide/waf-application-gateway.md
              - name: Azure Firewall guidance
                items:
                  - name: Azure Firewall architecture overview
                    href: example-scenario/firewalls/index.yml
                  - name: Azure Firewall framework review
                    href: networking/guide/well-architected-framework-azure-firewall.md
                  - name: Security baseline for Azure Firewall
                    href: /security/benchmark/azure/baselines/firewall-security-baseline
                    maintainContext: true
              - name: NAT gateway framework review
                href: networking/guide/well-architected-network-address-translation-gateway.md                
              - name: Private Link in hub-and-spoke network
                href: guide/networking/private-link-hub-spoke-network.yml
              - name: Virtual Network guidance
                items:
                  - name: Add IP spaces to peered virtual networks
                    href: networking/prefixes/add-ip-space-peered-vnet.md
                  - name: Segment virtual networks
                    href: reference-architectures/hybrid-networking/network-level-segmentation.yml
                  - name: VNet peering and VPN gateways
                    href: reference-architectures/hybrid-networking/vnet-peering.yml
                  - name: Limit cross-tenant private endpoints
                    href: /azure/cloud-adoption-framework/ready/azure-best-practices/limit-cross-tenant-private-endpoint-connections
                    maintainContext: true
              - name: Build solutions with availability zones
                href: high-availability/building-solutions-for-high-availability.md
              - name: Use ExpressRoute with Power Platform
                items:
                  - name: Overview
                    href: /power-platform/guidance/expressroute/overview
                    maintainContext: true
                  - name: Benefits of using ExpressRoute
                    href: /power-platform/guidance/expressroute/benefits
                    maintainContext: true
                  - name: How ExpressRoute works
                    href: /power-platform/guidance/expressroute/how-expressroute-works
                    maintainContext: true
                  - name: Before you use ExpressRoute
                    href: /power-platform/guidance/expressroute/things-to-consider
                    maintainContext: true
                  - name: Understand Power Platform architecture
                    href: /power-platform/guidance/expressroute/understanding-architecture
                    maintainContext: true
                  - name: Plan an ExpressRoute deployment
                    href: /power-platform/guidance/expressroute/planning-expressroute
                    maintainContext: true
                  - name: Set up ExpressRoute for Power Platform
                    href: /power-platform/guidance/expressroute/setup
                    maintainContext: true
                  - name: ExpressRoute readiness checklist
                    href: /power-platform/guidance/expressroute/checklist
                    maintainContext: true
              - name: ExpressRoute for Office 365
                href: /microsoft-365/enterprise/azure-expressroute
                maintainContext: true
              - name: Connectivity to other cloud providers
                href: /azure/cloud-adoption-framework/ready/azure-best-practices/connectivity-to-other-providers
                maintainContext: true
              - name: Connectivity to Oracle Cloud Infrastructure
                href: /azure/cloud-adoption-framework/ready/azure-best-practices/connectivity-to-other-providers-oci
                maintainContext: true
          - name: Architectures
            items:
              - name: Deploy highly available NVAs
                href: reference-architectures/dmz/nva-ha.yml
              - name: Enterprise-scale landing zone
                href: /azure/cloud-adoption-framework/ready/enterprise-scale/architecture
                maintainContext: true
              - name: Global transit network and Virtual WAN
                href: /azure/virtual-wan/virtual-wan-global-transit-network-architecture
                maintainContext: true
              - name: High availability for IaaS apps
                href: example-scenario/infrastructure/iaas-high-availability-disaster-recovery.yml
              - name: Hub-spoke network topology in Azure
                href: reference-architectures/hybrid-networking/hub-spoke.yml
              - name: Hub-spoke topology with Virtual WAN
                href: networking/hub-spoke-vwan-architecture.yml
              - name: Hybrid networking
                items:
                  - name: Azure Automation Update Management
                    href: hybrid/azure-update-mgmt.yml
                  - name: Connect servers with Network Adapter
                    href: hybrid/azure-network-adapter.yml
                  - name: Design a hybrid DNS solution
                    href: hybrid/hybrid-dns-infra.yml
                  - name: Hybrid availability and monitoring
                    href: hybrid/hybrid-perf-monitoring.yml
              - name: Implement a secure hybrid network
                href: reference-architectures/dmz/secure-vnet-dmz.yml
              - name: Interconnect with China using Virtual WAN
                href: /azure/virtual-wan/interconnect-china
                maintainContext: true
              - name: Migrate to Azure Virtual WAN
                href: /azure/virtual-wan/migrate-from-hub-spoke-topology
                maintainContext: true
              - name: Multi-region N-tier application
                href: reference-architectures/n-tier/multi-region-sql-server.yml
              - name: Multi-region load balancing
                href: high-availability/reference-architecture-traffic-manager-application-gateway.yml
              - name: Multi-tier web application built for HA/DR
                href: example-scenario/infrastructure/multi-tier-app-disaster-recovery.yml
              - name: Multitenant SaaS
                href: example-scenario/multi-saas/multitenant-saas.yml
              - name: Network-hardened web app
                href: example-scenario/security/hardened-web-app.yml
              - name: Network topology and connectivity with AVS
                href: /azure/cloud-adoption-framework/scenarios/azure-vmware/eslz-network-topology-connectivity
                maintainContext: true
              - name: Private Link and DNS integration at scale
                href: /azure/cloud-adoption-framework/ready/azure-best-practices/private-link-and-dns-integration-at-scale
                maintainContext: true
              - name: SD-WAN connectivity with Virtual WAN
                href: /azure/virtual-wan/sd-wan-connectivity-architecture
                maintainContext: true
              - name: Traditional Azure networking topology
                href: /azure/cloud-adoption-framework/ready/azure-best-practices/traditional-azure-networking-topology
                maintainContext: true
              - name: Trusted Internet Connections (TIC) 3.0 compliance
                href: example-scenario/security/trusted-internet-connections.yml
              - name: Update route tables with Route Server
                href: example-scenario/networking/manage-routing-azure-route-server.yml
              - name: Virtual WAN network topology
                href: /azure/cloud-adoption-framework/ready/azure-best-practices/virtual-wan-network-topology
                maintainContext: true
              - name: Virtual WAN optimized for requirements
                href: example-scenario/infrastructure/performance-security-optimized-vwan.yml
          - name: Solution ideas
            items:
              - name: Low-latency network for industry
                href: solution-ideas/articles/low-latency-network.yml
              - name: Video capture and analytics for retail
                href: solution-ideas/articles/video-analytics.yml
              - name: IoT network for healthcare facilities
                href: solution-ideas/articles/healthcare-network.yml
      - name: Oracle
        items:
          - name: Guides
            items:
              - name: Connectivity to Oracle Cloud Infrastructure
                href: /azure/cloud-adoption-framework/ready/azure-best-practices/connectivity-to-other-providers-oci
                maintainContext: true
              - name: Oracle solutions on Azure
                href: /azure/virtual-machines/workloads/oracle/oracle-overview
                maintainContext: true
              - name: Design an Oracle database in Azure
                href: /azure/virtual-machines/workloads/oracle/oracle-design
                maintainContext: true
              - name: Oracle Database backup
                items:
                  - name: Oracle Database backup strategies
                    href: /azure/virtual-machines/workloads/oracle/oracle-database-backup-strategies
                    maintainContext: true
                  - name: Oracle backup using Azure Storage
                    href: /azure/virtual-machines/workloads/oracle/oracle-database-backup-azure-storage
                    maintainContext: true
                  - name: Oracle backup using Azure Backup
                    href: /azure/virtual-machines/workloads/oracle/oracle-database-backup-azure-backup
                    maintainContext: true
              - name: Oracle disaster recovery options
                href: /azure/virtual-machines/workloads/oracle/oracle-disaster-recovery
                maintainContext: true
              - name: Oracle WebLogic Server
                items: 
                  - name: Oracle WebLogic Server on Azure VMs
                    href: /azure/virtual-machines/workloads/oracle/oracle-weblogic
                    maintainContext: true
                  - name: Oracle WebLogic Server on AKS
                    href: /azure/virtual-machines/workloads/oracle/weblogic-aks
                    maintainContext: true
          - name: Architectures
            items:
              - name: Oracle application architectures
                href: /azure/virtual-machines/workloads/oracle/oracle-oci-applications
                maintainContext: true
              - name: Oracle Cloud Infrastructure solutions
                href: /azure/virtual-machines/workloads/oracle/oracle-oci-overview
                maintainContext: true
              - name: Oracle database architectures
                href: /azure/virtual-machines/workloads/oracle/oracle-reference-architecture
                maintainContext: true
              - name: Oracle database migration
                items:
                  - name: Oracle database migration to Azure
                    href: solution-ideas/articles/reference-architecture-for-oracle-database-migration-to-azure.yml
                  - name: Migration decision process
                    href: example-scenario/oracle-migrate/oracle-migration-overview.yml
                  - name: Cross-cloud connectivity
                    href: example-scenario/oracle-migrate/oracle-migration-cross-cloud.yml
                  - name: Lift and shift to Azure VMs
                    href: example-scenario/oracle-migrate/oracle-migration-lift-shift.yml
                  - name: Refactor
                    href: example-scenario/oracle-migrate/oracle-migration-refactor.yml
                  - name: Rearchitect
                    href: example-scenario/oracle-migrate/oracle-migration-rearchitect.yml
              - name: Oracle Database with Azure NetApp Files
                href: example-scenario/file-storage/oracle-azure-netapp-files.yml
              - name: Run Oracle databases on Azure
                href: solution-ideas/articles/reference-architecture-for-oracle-database-on-azure.yml
              - name: SAP deployment using an Oracle database
                href: example-scenario/apps/sap-production.yml
              - name: SAP system on Oracle Database
                href: example-scenario/apps/sap-on-oracle.yml
      - name: SAP
        items:
          - name: Get started
            href: reference-architectures/sap/sap-overview.yml
          - name: Guides
            items:
              - name: Checklist
                href: /azure/virtual-machines/workloads/sap/sap-deployment-checklist
                maintainContext: true
              - name: SAP HANA infrastructure configurations
                href: /azure/virtual-machines/workloads/sap/hana-vm-operations
                maintainContext: true
              - name: SAP workload configurations with AZs
                href: /azure/virtual-machines/workloads/sap/sap-ha-availability-zones
                maintainContext: true
              - name: Supported scenarios for HLI
                href: /azure/virtual-machines/workloads/sap/hana-supported-scenario
                maintainContext: true
          - name: Architectures
            items:
              - name: Dev/test for SAP
                href: example-scenario/apps/sap-dev-test.yml
              - name: SAP BusinessObjects BI platform
                href: /azure/virtual-machines/workloads/sap/businessobjects-deployment-guide
                maintainContext: true
              - name: SAP BusinessObjects BI platform for Linux
                href: /azure/virtual-machines/workloads/sap/businessobjects-deployment-guide-linux
                maintainContext: true
              - name: SAP BW/4HANA in Linux on Azure
                href: reference-architectures/sap/run-sap-bw4hana-with-linux-virtual-machines.yml
              - name: SAP deployment using an Oracle DB
                href: example-scenario/apps/sap-production.yml
              - name: SAP HANA on HLI general architecture
                href: /azure/virtual-machines/workloads/sap/hana-architecture
                maintainContext: true
              - name: SAP HANA on HLI network architecture
                href: /azure/virtual-machines/workloads/sap/hana-network-architecture
                maintainContext: true
              - name: SAP HANA on HLI with HA and DR
                href: reference-architectures/sap/hana-large-instances.yml
              - name: SAP HANA scale-out with standby node
                href: /azure/virtual-machines/workloads/sap/sap-hana-scale-out-standby-netapp-files-rhel
                maintainContext: true
              - name: SAP HANA scale-up on Linux
                href: reference-architectures/sap/run-sap-hana-for-linux-virtual-machines.yml
              - name: SAP NetWeaver on Windows on Azure
                href: reference-architectures/sap/sap-netweaver.yml
              - name: SAP S/4HANA in Linux on Azure
                href: reference-architectures/sap/sap-s4hana.yml
              - name: SAP system on Oracle Database on Azure
                href: example-scenario/apps/sap-on-oracle.yml
          - name: Solution ideas
            items:
              - name: SAP NetWeaver on SQL Server
                href: solution-ideas/articles/sap-netweaver-on-sql-server.yml
              - name: SAP S/4 HANA for Large Instances
                href: solution-ideas/articles/sap-s4-hana-on-hli-with-ha-and-dr.yml
              - name: SAP workload automation using SUSE
                href: solution-ideas/articles/sap-workload-automation-suse.yml
      - name: Security
        items:
          - name: Get started
            href: guide/security/security-start-here.yml
          - name: Guides
            items:
              - name: Highly-secure IaaS apps
                href: reference-architectures/n-tier/high-security-iaas.yml
              - name: Security design principles
                href: /azure/architecture/framework/security/security-principles
                maintainContext: true
              - name: Virtual Network security options
                href: example-scenario/gateway/firewall-application-gateway.yml
              - name: Zero-trust network for web applications
                href: example-scenario/gateway/application-gateway-before-azure-firewall.yml
              - name: Azure governance design area
                href: /azure/cloud-adoption-framework/ready/landing-zone/design-area/governance
                maintainContext: true
              - name: Integrate Data Explorer with Sentinel
                href: /azure/sentinel/store-logs-in-azure-data-explorer?tabs=adx-event-hub
                maintainContext: true
          - name: Architectures
            items:
              - name: Azure AD in Security Operations
                href: example-scenario/aadsec/azure-ad-security.yml
              - name: Cyber threat intelligence
                href: example-scenario/data/sentinel-threat-intelligence.yml
              - name: Healthcare platform confidential computing
                href: example-scenario/confidential/healthcare-inference.yml
              - name: Homomorphic encryption with SEAL
                href: solution-ideas/articles/homomorphic-encryption-seal.yml
              - name: Hybrid security monitoring
                href: hybrid/hybrid-security-monitoring.yml
              - name: Improved-security access to multitenant
                href: example-scenario/security/access-multitenant-web-app-from-on-premises.yml
              - name: Long-term security logs in Data Explorer
                href: example-scenario/security/security-log-retention-azure-data-explorer.yml
              - name: MCAS and Azure Sentinel security for AWS
                href: reference-architectures/aws/aws-azure-security-solutions.yml
              - name: Multilayered protection for Azure VMs
                href: solution-ideas/articles/multilayered-protection-azure-vm.yml
              - name: Real-time fraud detection
                href: example-scenario/data/fraud-detection.yml
              - name: Restrict interservice communications
                href: example-scenario/service-to-service/restrict-communications.yml
              - name: Secure OBO refresh tokens
                href: example-scenario/secrets/secure-refresh-tokens.yml
              - name: Securely managed web apps
                href: example-scenario/apps/fully-managed-secure-apps.yml
              - name: Secure a Microsoft Teams channel bot
                href: example-scenario/teams/securing-bot-teams-channel.yml
              - name: SQL Managed Instance with CMK
                href: example-scenario/data/sql-managed-instance-cmk.yml
              - name: Virtual network integrated microservices
                href: example-scenario/integrated-multiservices/virtual-network-integration.yml
              - name: Web app private database connectivity
                href: example-scenario/private-web-app/private-web-app.yml
      - name: Storage
        items:
          - name: Get started
            href: guide/storage/storage-start-here.md
          - name: Guides
            items:
              - name: Storage accounts
                href: /azure/storage/common/storage-account-overview
                maintainContext: true                
              - name: Storage encryption for data at rest
                href: /azure/storage/common/storage-service-encryption
                maintainContext: true
              - name: Azure Policy controls for Storage
                href: /azure/storage/common/security-controls-policy
                maintainContext: true
              - name: Use private endpoints
                href: /azure/storage/common/storage-private-endpoints
                maintainContext: true
              - name: Security baseline for Azure Storage
                href: /security/benchmark/azure/baselines/storage-security-baseline
                maintainContext: true
              - name: Data redundancy
                href: /azure/storage/common/storage-redundancy
                maintainContext: true
              - name: DR and storage account failover
                href: /azure/storage/common/storage-disaster-recovery-guidance
                maintainContext: true
              - name: Azure Storage migration guidance
                href: /azure/storage/common/storage-migration-overview
                maintainContext: true
              - name: FSLogix for the enterprise
                href: example-scenario/wvd/windows-virtual-desktop-fslogix.yml              
              - name: Blob storage guidance
                items: 
                  - name: Authorize access to blobs with AAD
                    href: /azure/storage/blobs/authorize-access-azure-active-directory
                    maintainContext: true
                  - name: Authorize access with role conditions
                    href: /azure/storage/common/storage-auth-abac
                    maintainContext: true
                  - name: Data protection
                    href: /azure/storage/blobs/data-protection-overview
                    maintainContext: true
                  - name: Security recommendations
                    href: /azure/storage/blobs/security-recommendations
                    maintainContext: true
                  - name: Performance and scalability checklist
                    href: /azure/storage/blobs/storage-performance-checklist
                    maintainContext: true
              - name: Data Lake Storage guidance
                items: 
                  - name: Best practices
                    href: /azure/storage/blobs/data-lake-storage-best-practices
                    maintainContext: true
                  - name: Security controls by Azure Policy
                    href: /azure/data-lake-store/security-controls-policy
                    maintainContext: true
              - name: File storage guidance
                items: 
                  - name: Planning for deployment
                    href: /azure/storage/files/storage-files-planning
                    maintainContext: true
                  - name: Identity-based authentication
                    href: /azure/storage/files/storage-files-active-directory-overview
                    maintainContext: true
                  - name: Networking considerations
                    href: /azure/storage/files/storage-files-networking-overview
                    maintainContext: true
                  - name: Disaster recovery and failover
                    href: /azure/storage/common/storage-disaster-recovery-guidance
                    maintainContext: true
                  - name: File share backup
                    href: /azure/backup/azure-file-share-backup-overview
                    maintainContext: true
              - name: Queue storage guidance
                items: 
                  - name: Authorize access with AAD
                    href: /azure/storage/queues/authorize-access-azure-active-directory
                    maintainContext: true
                  - name: Performance and scalability checklist
                    href: /azure/storage/queues/storage-performance-checklist
                    maintainContext: true
              - name: Table storage guidance
                items: 
                  - name: Authorize access with AAD
                    href: /azure/storage/tables/authorize-access-azure-active-directory
                    maintainContext: true
                  - name: Performance and scalability checklist
                    href: /azure/storage/tables/storage-performance-checklist
                    maintainContext: true
                  - name: Design scalable and performant tables
                    href: /azure/storage/tables/table-storage-design
                    maintainContext: true
                  - name: Design for querying
                    href: /azure/storage/tables/table-storage-design-for-query
                    maintainContext: true
                  - name: Table design patterns
                    href: /azure/storage/tables/table-storage-design-patterns
                    maintainContext: true
              - name: Disk storage guidance
                items:
                  - name: Choose a managed disk type
                    href: /azure/virtual-machines/disks-types
                    maintainContext: true
                  - name: Server-side encryption
                    href: /azure/virtual-machines/disk-encryption
                    maintainContext: true
                  - name: Disk Encryption for Linux VMs
                    href: /azure/virtual-machines/linux/disk-encryption-overview
                    maintainContext: true
                  - name: Disk Encryption for Windows VMs
                    href: /azure/virtual-machines/windows/disk-encryption-overview
                    maintainContext: true
                  - name: Design for high performance
                    href: /azure/virtual-machines/premium-storage-performance
                    maintainContext: true
                  - name: Scalability and performance targets
                    href: /azure/virtual-machines/disks-scalability-targets
                    maintainContext: true
                  - name: Create an incremental snapshot
                    href: /azure/virtual-machines/disks-incremental-snapshots
                    maintainContext: true
          - name: Architectures
            items:
              - name: Azure file shares in a hybrid environment
                href: hybrid/azure-file-share.yml
              - name: Azure files secured by AD DS
                href: example-scenario/hybrid/azure-files-on-premises-authentication.yml
              - name: Azure NetApp Files solutions
                items:                    
                  - name: AKS data protection on ANF
                    href: example-scenario/file-storage/data-protection-kubernetes-astra-azure-netapp-files.yml
                  - name: Enterprise file shares with DR
                    href: example-scenario/file-storage/enterprise-file-shares-disaster-recovery.yml
                  - name: Moodle deployment with ANF
                    href: example-scenario/file-storage/moodle-azure-netapp-files.yml
                  - name: Oracle Database with Azure NetApp Files
                    href: example-scenario/file-storage/oracle-azure-netapp-files.yml
                  - name: SQL Server on VMs with ANF
                    href: example-scenario/file-storage/sql-server-azure-netapp-files.yml
              - name: Hybrid file services
                href: hybrid/hybrid-file-services.yml
              - name: Minimal storage – change feed replication
                href: solution-ideas/articles/minimal-storage-change-feed-replicate-data.yml
              - name: Multi-region web app with replication
                href: solution-ideas/articles/multi-region-web-app-multi-writes-azure-table.yml              
              - name: Optimized storage data classification
                href: solution-ideas/articles/optimized-storage-logical-data-classification.yml
          - name: Solution ideas
            items:
              - name: HIPAA/HITRUST Health Data and AI
                href: solution-ideas/articles/security-compliance-blueprint-hipaa-hitrust-health-data-ai.yml
              - name: Media rendering
                href: solution-ideas/articles/azure-batch-rendering.yml
              - name: Medical data storage
                href: solution-ideas/articles/medical-data-storage.yml
              - name: Two-region app with Table storage failover
                href: solution-ideas/articles/multi-region-web-app-azure-table-failover.yml
      - name: Virtual Desktop
        items:
          - name: Guides
            items:
              - name: Authentication in Azure Virtual Desktop
                href: /azure/virtual-desktop/authentication
                maintainContext: true
              - name: Azure Virtual Desktop network connectivity
                href: /azure/virtual-desktop/network-connectivity
                maintainContext: true
              - name: Azure AD join for Azure Virtual Desktop
                href: example-scenario/wvd/azure-virtual-desktop-azure-active-directory-join.md
              - name: Connect RDP Shortpath
                href: /azure/virtual-desktop/shortpath
                maintainContext: true
              - name: FSLogix guidance
                items:
                  - name: FSLogix for the enterprise
                    href: example-scenario/wvd/windows-virtual-desktop-fslogix.yml
                  - name: FSLogix profile containers and files
                    href: /azure/virtual-desktop/fslogix-containers-azure-files
                    maintainContext: true
                  - name: Storage FSLogix profile container
                    href: /azure/virtual-desktop/store-fslogix-profile
                    maintainContext: true
          - name: Architectures
            items:
              - name: Azure Virtual Desktop for the enterprise
                href: example-scenario/wvd/windows-virtual-desktop.yml
              - name: Multiple Active Directory forests
                href: example-scenario/wvd/multi-forest.yml
              - name: Multiple forests with Azure AD DS
                href: example-scenario/wvd/multi-forest-azure-managed.yml
      - name: Web
        items:
          - name: Guides
            items:
              - name: Design principles
                href: guide/design-principles/index.md
              - name: Design and implementation patterns
                href: patterns/category/design-implementation.md
              - name: App Service considerations
                items:
                  - name: Deployment best practices
                    href: /azure/app-service/deploy-best-practices
                    maintainContext: true
                  - name: Security recommendations
                    href: /azure/app-service/security-recommendations
                    maintainContext: true
                  - name: Security baseline for App Service
                    href: /security/benchmark/azure/baselines/app-service-security-baseline
                    maintainContext: true
                  - name: Networking features for App Service
                    href: /azure/app-service/networking-features
                    maintainContext: true
              - name: Modernize web apps
                items:
                  - name: Characteristics of modern web apps
                    href: /dotnet/architecture/modern-web-apps-azure/modern-web-applications-characteristics
                    maintainContext: true
                  - name: Choose between web apps and SPAs
                    href: /dotnet/architecture/modern-web-apps-azure/choose-between-traditional-web-and-single-page-apps
                    maintainContext: true
                  - name: ASP.NET architectural principles
                    href: /dotnet/architecture/modern-web-apps-azure/architectural-principles
                    maintainContext: true
                  - name: Common client-side web technologies
                    href: /dotnet/architecture/modern-web-apps-azure/common-client-side-web-technologies
                    maintainContext: true
                  - name: Development process for Azure
                    href: /dotnet/architecture/modern-web-apps-azure/development-process-for-azure
                    maintainContext: true
                  - name: Azure hosting for ASP.NET web apps
                    href: /dotnet/architecture/modern-web-apps-azure/azure-hosting-recommendations-for-asp-net-web-apps
                    maintainContext: true
              - name: Eventual consistency in Power Platform
                href: reference-architectures/power-platform/eventual-consistency.yml
          - name: Architectures
            items:
              - name: Basic web application
                href: reference-architectures/app-service-web-app/basic-web-app.yml
              - name: Blueprint architectures
                items:
                 - name: Blueprint - PaaS web app for FedRAMP
                   href: /previous-versions/azure/security/blueprints/fedramp-paaswa-overview
                   maintainContext: true
                 - name: Blueprint - PaaS web app for PCI DSS
                   href: /previous-versions/azure/security/blueprints/pcidss-paaswa-overview
                   maintainContext: true
              - name: Clinical insights with Cloud for Healthcare
                href: example-scenario/mch-health/medical-data-insights.yml
              - name: Common web app architectures
                href: /dotnet/architecture/modern-web-apps-azure/common-web-application-architectures
                maintainContext: true
              - name: Consumer health portal
                href: example-scenario/digital-health/health-portal.yml
              - name: Deployment in App Service Environments
                items:
                  - name: Standard deployment
                    href: reference-architectures/enterprise-integration/ase-standard-deployment.yml
                  - name: High availability deployment
                    href: reference-architectures/enterprise-integration/ase-high-availability-deployment.yml
              - name: E-commerce front end
                href: example-scenario/apps/ecommerce-scenario.yml
              - name: Highly available multi-region web app
                href: reference-architectures/app-service-web-app/multi-region.yml
              - name: "IaaS: Web app with relational database"
                href: high-availability/ref-arch-iaas-web-and-db.yml
              - name: Improved-security access to multitenant web apps from on-premises 
                href: example-scenario/security/access-multitenant-web-app-from-on-premises.yml
              - name: Intelligent search engine for e-commerce
                href: example-scenario/apps/ecommerce-search.yml
              - name: Migrate a web app using Azure APIM
                href: example-scenario/apps/apim-api-scenario.yml
              - name: Multi-region web app with private database
                href: example-scenario/sql-failover/app-service-private-sql-multi-region.yml
              - name: Multi-tier app service with service endpoint
                href: reference-architectures/app-service-web-app/multi-tier-app-service-service-endpoint.yml
              - name: Multi-tier web app built for HA/DR
                href: example-scenario/infrastructure/multi-tier-app-disaster-recovery.yml
              - name: Protect APIs with Application Gateway
                href: reference-architectures/apis/protect-apis.yml
              - name: Real-time location sharing
                href: example-scenario/signalr/index.yml
              - name: Scalable and secure WordPress on Azure
                href: example-scenario/infrastructure/wordpress.yml
              - name: Scalable cloud applications and SRE
                href: example-scenario/apps/scalable-apps-performance-modeling-site-reliability.yml
              - name: Scalable order processing
                href: example-scenario/data/ecommerce-order-processing.yml
              - name: Scalable web app
                href: reference-architectures/app-service-web-app/scalable-web-app.yml
              - name: Serverless web app
                href: reference-architectures/serverless/web-app.yml
              - name: Virtual visits with Cloud for Healthcare
                href: example-scenario/mch-health/virtual-health-mch.yml
              - name: Web app monitoring on Azure
                href: reference-architectures/app-service-web-app/app-monitoring.yml
              - name: Web app private database connectivity
                href: example-scenario/private-web-app/private-web-app.yml
          - name: Solution ideas
            items:
              - name: Dynamics Business Central as a service
                href: solution-ideas/articles/business-central.yml
              - name: E-commerce website running in ASE
                href: solution-ideas/articles/ecommerce-website-running-in-secured-ase.yml
              - name: Highly available SharePoint farm
                href: solution-ideas/articles/highly-available-sharepoint-farm.yml
              - name: Hybrid SharePoint farm with Microsoft 365
                href: solution-ideas/articles/sharepoint-farm-microsoft-365.yml
              - name: Scalable e-commerce web app
                href: solution-ideas/articles/scalable-ecommerce-web-app.yml
              - name: Scalable Episerver marketing website
                href: solution-ideas/articles/digital-marketing-episerver.yml
              - name: Scalable Sitecore marketing website
                href: solution-ideas/articles/digital-marketing-sitecore.yml
              - name: Scalable Umbraco CMS web app
                href: solution-ideas/articles/medium-umbraco-web-app.yml
              - name: Scalable web apps with Redis
                href: solution-ideas/articles/scalable-web-apps.yml
              - name: Simple branded website
                href: solution-ideas/articles/simple-branded-website.yml
              - name: Simple digital marketing website
                href: solution-ideas/articles/digital-marketing-smb.yml
              - name: Web/mobile apps with MySQL and Redis
                href: solution-ideas/articles/webapps.yml
  - name: Cloud Adoption Framework
    href: /azure/cloud-adoption-framework<|MERGE_RESOLUTION|>--- conflicted
+++ resolved
@@ -63,13 +63,9 @@
                 href: /dotnet/architecture/modern-web-apps-azure/choose-between-traditional-web-and-single-page-apps
                 maintainContext: true
               - name: Multiparty computing
-<<<<<<< HEAD
                 href: guide/technology-choices/multiparty-computing-service.yml
           - name: Choose a Kubernetes edge option
-=======
-                href: guide/technology-choices/multiparty-computing-service.md 
           - name: Choose a container option
->>>>>>> 89657450
             items:
               - name: Container options
                 href: /azure/container-apps/compare-options
@@ -149,13 +145,9 @@
                 href: /azure/cloud-adoption-framework/ready/considerations/networking-options
                 maintainContext: true
               - name: Load balancing options
-<<<<<<< HEAD
                 href: guide/technology-choices/load-balancing-overview.yml
-=======
-                href: guide/technology-choices/load-balancing-overview.md
               - name: VNet peering and VPN gateways
                 href: reference-architectures/hybrid-networking/vnet-peering.yml
->>>>>>> 89657450
           - name: Choose a messaging service
             items:
               - name: Compare messaging services
