items:
- name: Azure Architecture Center
  href: ./index.yml
- name: Architecture icons
  href: icons/index.md
- name: Browse all Architectures
  href: browse/index.md
- name: What's new
  href: changelog.md
- name: Application Architecture Guide
  items:
  - name: Introduction
    href: guide/index.md
  - name: Architecture styles
    items:
    - name: Overview
      href: guide/architecture-styles/index.md
    - name: Big compute
      href: guide/architecture-styles/big-compute.md
    - name: Big data
      href: guide/architecture-styles/big-data.md
    - name: Event-driven architecture
      href: guide/architecture-styles/event-driven.md
    - name: Microservices
      href: guide/architecture-styles/microservices.md
    - name: N-tier application
      href: guide/architecture-styles/n-tier.md
    - name: Web-queue-worker
      href: guide/architecture-styles/web-queue-worker.md
  - name: Design principles for Azure applications
    items:
    - name: Overview
      href: guide/design-principles/index.md
    - name: Design for self-healing
      href: guide/design-principles/self-healing.md
    - name: Make all things redundant
      href: guide/design-principles/redundancy.md
    - name: Minimize coordination
      href: guide/design-principles/minimize-coordination.md
    - name: Design to scale out
      href: guide/design-principles/scale-out.md
    - name: Partition around limits
      href: guide/design-principles/partition.md
    - name: Design for operations
      href: guide/design-principles/design-for-operations.md
    - name: Use managed services
      href: guide/design-principles/managed-services.md
    - name: Use the best data store for the job
      href: guide/design-principles/use-the-best-data-store.md
    - name: Design for evolution
      href: guide/design-principles/design-for-evolution.md
    - name: Build for the needs of business
      href: guide/design-principles/build-for-business.md
  - name: Technology choices
    items:
    - name: Choose a compute service
      href: guide/technology-choices/compute-decision-tree.md
    - name: Choose a data store
      items:
      - name: Understand data store models
        href: guide/technology-choices/data-store-overview.md
      - name: Select a data store
        href: guide/technology-choices/data-store-decision-tree.md
      - name: Criteria for choosing a data store
        href: guide/technology-choices/data-store-considerations.md
    - name: Choose a load balancing service
      href: guide/technology-choices/load-balancing-overview.md
    - name: Choose a messaging service
      href: guide/technology-choices/messaging.md
  - name: Best practices for cloud applications
    items:
    - name: API design
      href: best-practices/api-design.md
    - name: API implementation
      href: best-practices/api-implementation.md
    - name: Autoscaling
      href: best-practices/auto-scaling.md
    - name: Background jobs
      href: best-practices/background-jobs.md
    - name: Caching
      href: best-practices/caching.md
    - name: Content Delivery Network
      href: best-practices/cdn.md
    - name: Data partitioning
      href: best-practices/data-partitioning.md
    - name: Data partitioning strategies (by service)
      href: best-practices/data-partitioning-strategies.md
    - name: Message encoding considerations
      href: best-practices/message-encode.md
    - name: Monitoring and diagnostics
      href: best-practices/monitoring.md
    - name: Retry guidance for specific services
      href: best-practices/retry-service-specific.md
    - name: Transient fault handling
      href: best-practices/transient-faults.md
  - name: Performance tuning
    items:
    - name: Introduction
      href: performance/index.md
    - name: Scenario 1 - Distributed transactions
      href: performance/distributed-transaction.md
    - name: Scenario 2 - Multiple backend services
      href: performance/backend-services.md
    - name: Scenario 3 - Event streaming
      href: performance/event-streaming.md
    - name: Performance antipatterns
      items:
      - name: Overview
        href: antipatterns/index.md
      - name: Busy Database
        href: antipatterns/busy-database/index.md
      - name: Busy Front End
        href: antipatterns/busy-front-end/index.md
      - name: Chatty I/O
        href: antipatterns/chatty-io/index.md
      - name: Extraneous Fetching
        href: antipatterns/extraneous-fetching/index.md
      - name: Improper Instantiation
        href: antipatterns/improper-instantiation/index.md
      - name: Monolithic Persistence
        href: antipatterns/monolithic-persistence/index.md
      - name: No Caching
        href: antipatterns/no-caching/index.md
      - name: Synchronous I/O
        href: antipatterns/synchronous-io/index.md
  - name: Responsible Innovation
    items:
    - name: Overview
      href: guide/responsible-innovation/index.md
    - name: Judgment Call
      href: guide/responsible-innovation/judgmentcall.md
    - name: Harms Modeling
      items:
      - name: Understand Harm
        href: guide/responsible-innovation/harms-modeling/index.md
      - name: Assess Types of Harm
        href: guide/responsible-innovation/harms-modeling/type-of-harm.md
    - name: Community Jury
      href: guide/responsible-innovation/community-jury/index.md
  - name: Azure for AWS Professionals
    items:
    - name: Overview
      href: aws-professional/index.md
    - name: Component information
      expanded: true
      items:
      - name: Accounts
        href: aws-professional/accounts.md
      - name: Compute
        href: aws-professional/compute.md
      - name: Databases
        href: aws-professional/databases.md
      - name: Messaging
        href: aws-professional/messaging.md
      - name: Networking
        href: aws-professional/networking.md
      - name: Regions and Zones
        href: aws-professional/regions-zones.md
      - name: Resources
        href: aws-professional/resources.md
      - name: Security and Identity
        href: aws-professional/security-identity.md
      - name: Storage
        href: aws-professional/storage.md
    - name: Service comparison
      href: aws-professional/services.md
  - name: Azure for GCP Professionals
    items:
    - name: Overview
      href: gcp-professional/index.md
    - name: Services comparison
      href: gcp-professional/services.md
- name: Microsoft Azure Well-Architected Framework
  items:
  - name: Overview
    href: framework/index.md
  - name: Cost Optimization
    items:
    - name: About
      href: framework/cost/index.yml
    - name: Principles
      href: framework/cost/overview.md
    - name: Design
      items:
      - name: Checklist
        href: framework/cost/design-checklist.md
      - name: Cost model
        href: framework/cost/design-model.md
      - name: Capture requirements
        href: framework/cost/design-capture-requirements.md                
      - name: Azure regions
        href: framework/cost/design-regions.md 
      - name: Azure resources
        href: framework/cost/design-resources.md 
      - name: Governance
        href: framework/cost/design-governance.md
      - name: Initial estimate
        href: framework/cost/design-initial-estimate.md
      - name: Managed services
        href: framework/cost/design-paas.md
      - name: Performance and price options
        href: framework/cost/design-price.md        
    - name: Provision
      items:
        - name: Checklist
          href: framework/cost/provision-checklist.md      
        - name: AI + Machine Learning
          href: framework/cost/provision-ai-ml.md
        - name: Big data
          href: framework/cost/provision-analytics.md
        - name: Compute
          href: framework/cost/provision-compute.md
        - name: Data stores
          href: framework/cost/provision-datastores.md
        - name: Networking
          href: framework/cost/provision-networking.md
          items:
            - name: Cost for networking services
              href: framework/cost/provision-networking-services.md                   
    - name: Monitor
      items: 
      - name: Checklist
        href: framework/cost/monitor-checklist.md
      - name: Budgets and alerts
        href: framework/cost/monitor-alert.md
      - name: Reports
        href: framework/cost/monitor-reports.md
      - name: Reviews
        href: framework/cost/monitor-reviews.md
    - name: Optimize
      items:
      - name: Checklist
        href: framework/cost/optimize-checklist.md
      - name: Autoscale
        href: framework/cost/optimize-autoscale.md
      - name: Reserved instances
        href: framework/cost/optimize-reserved.md
      - name: VM instances
        href: framework/cost/optimize-vm.md
      - name: Caching 
        href: framework/cost/optimize-cache.md
    - name: Tradeoffs
      href: framework/cost/tradeoffs.md
  - name: Operational Excellence
    items:
    - name: Overview
      href: framework/devops/overview.md
    - name: Application design
      href: framework/devops/app-design.md
    - name: Development
      href: framework/devops/development.md
    - name: Deployment
      href: framework/devops/deployment.md
    - name: Infrastructure Deployments
      href: framework/devops/iac.md
    - name: Monitoring
      href: framework/devops/monitoring.md
    - name: Performance
      href: framework/devops/performance.md
    - name: Testing
      href: framework/devops/testing.md
    - name: Checklist
      href: checklist/dev-ops.md
  - name: Performance Efficiency
    items:
    - name: Overview
      href: framework/scalability/overview.md
    - name: Application design
      href: framework/scalability/app-design.md
    - name: Capacity planning
      href: framework/scalability/capacity.md
    - name: Load testing
      href: framework/scalability/load-testing.md
    - name: Monitoring
      href: framework/scalability/monitoring.md
    - name: Checklist
      href: framework/scalability/performance-efficiency.md
  - name: Reliability
    items:
    - name: Overview
      href: framework/resiliency/overview.md
    - name: Application design
      items:
      - name: Design overview
        href: framework/resiliency/app-design.md
      - name: Error handling
        href: framework/resiliency/app-design-error-handling.md
      - name: Failure mode analysis
        href: resiliency/failure-mode-analysis.md
    - name: Backup and recovery
      href: framework/resiliency/backup-and-recovery.md
    - name: Business metrics
      href: framework/resiliency/business-metrics.md
    - name: Chaos engineering
      href: framework/resiliency/chaos-engineering.md
    - name: Data management
      href: framework/resiliency/data-management.md
    - name: Monitoring and disaster recovery
      href: framework/resiliency/monitoring.md
    - name: Recover from a region-wide service disruption
      href: resiliency/recovery-loss-azure-region.md
    - name: Resiliency testing
      href: framework/resiliency/testing.md
    - name: Checklist
      href: checklist/resiliency-per-service.md
  - name: Security
    items:
    - name: Overview
      href: framework/security/overview.md
    - name: Role of security
      href: framework/security/role-of-security.md
    - name: Security design principles
      href: framework/security/security-principles.md
    - name: Types of attacks to resist
      href: framework/security/architecture-type.md
    - name: Regulatory compliance
      href: framework/security/law-authority.md
    - name: Reduce organizational risk
      href: framework/security/resilience.md
    - name: Governance, risk, and compliance
      href: framework/security/governance.md
    - name: Identity and access management
      href: framework/security/identity.md
    - name: Network security and containment
      href: framework/security/network-security-containment.md
    - name: Storage, data, and encryption
      href: framework/security/storage-data-encryption.md
    - name: Applications and services
      href: framework/security/applications-services.md
    - name: Administration
      href: framework/security/critical-impact-accounts.md
    - name: Security operations
      href: framework/security/security-operations.md
- name: Design Patterns
  items:
  - name: Overview
    href: patterns/index.md
  - name: Categories
    items:
    - name: Availability
      href: patterns/category/availability.md
    - name: Data management
      href: patterns/category/data-management.md
    - name: Design and implementation
      href: patterns/category/design-implementation.md
    - name: Management and monitoring
      href: patterns/category/management-monitoring.md
    - name: Messaging
      href: patterns/category/messaging.md
    - name: Performance and scalability
      href: patterns/category/performance-scalability.md
    - name: Resiliency
      href: patterns/category/resiliency.md
    - name: Security
      href: patterns/category/security.md
  - name: Ambassador
    href: patterns/ambassador.md
  - name: Anti-corruption Layer
    href: patterns/anti-corruption-layer.md
  - name: Asynchronous Request-Reply
    href: patterns/async-request-reply.md
  - name: Backends for Frontends
    href: patterns/backends-for-frontends.md
  - name: Bulkhead
    href: patterns/bulkhead.md
  - name: Cache-Aside
    href: patterns/cache-aside.md
  - name: Choreography
    href: patterns/choreography.md
  - name: Circuit Breaker
    href: patterns/circuit-breaker.md
  - name: Claim Check
    href: patterns/claim-check.md
  - name: Command and Query Responsibility Segregation (CQRS)
    href: patterns/cqrs.md
  - name: Compensating Transaction
    href: patterns/compensating-transaction.md
  - name: Competing Consumers
    href: patterns/competing-consumers.md
  - name: Compute Resource Consolidation
    href: patterns/compute-resource-consolidation.md
  - name: Deployment Stamps
    href: patterns/deployment-stamp.md
  - name: Event Sourcing
    href: patterns/event-sourcing.md
  - name: External Configuration Store
    href: patterns/external-configuration-store.md
  - name: Federated Identity
    href: patterns/federated-identity.md
  - name: Gatekeeper
    href: patterns/gatekeeper.md
  - name: Gateway Aggregation
    href: patterns/gateway-aggregation.md
  - name: Gateway Offloading
    href: patterns/gateway-offloading.md
  - name: Gateway Routing
    href: patterns/gateway-routing.md
  - name: Geodes
    href: patterns/geodes.md
  - name: Health Endpoint Monitoring
    href: patterns/health-endpoint-monitoring.md
  - name: Index Table
    href: patterns/index-table.md
  - name: Leader Election
    href: patterns/leader-election.md
  - name: Materialized View
    href: patterns/materialized-view.md
  - name: Pipes and Filters
    href: patterns/pipes-and-filters.md
  - name: Priority Queue
    href: patterns/priority-queue.md
  - name: Publisher/Subscriber
    href: patterns/publisher-subscriber.md
  - name: Queue-Based Load Leveling
    href: patterns/queue-based-load-leveling.md
  - name: Retry
    href: patterns/retry.md
  - name: Saga
    href: reference-architectures/saga/saga.md
  - name: Scheduler Agent Supervisor
    href: patterns/scheduler-agent-supervisor.md
  - name: Sequential Convoy
    href: patterns/sequential-convoy.md
  - name: Sharding
    href: patterns/sharding.md
  - name: Sidecar
    href: patterns/sidecar.md
  - name: Static Content Hosting
    href: patterns/static-content-hosting.md
  - name: Strangler
    href: patterns/strangler.md
  - name: Throttling
    href: patterns/throttling.md
  - name: Valet Key
    href: patterns/valet-key.md
- name: Azure categories
  expanded: true
  items:
  - name: AI + Machine Learning
    items:
    - name: Overview
      href: data-guide/big-data/ai-overview.md
    - name: Technology guide
      items:
      - name: Cognitive services
        href: data-guide/technology-choices/cognitive-services.md
      - name: Machine learning
        href: data-guide/technology-choices/data-science-and-machine-learning.md
      - name: Machine learning at scale
        href: data-guide/big-data/machine-learning-at-scale.md
      - name: Natural language processing
        href: data-guide/technology-choices/natural-language-processing.md
      - name: R developer's guide to Azure
        href: data-guide/technology-choices/r-developers-guide.md
    - name: Architectures
      items:      
      - name: AI at the edge
        href: solution-ideas/articles/ai-at-the-edge.md
      - name: AI enrichment in Cognitive Search
        href: solution-ideas/articles/cognitive-search-with-skillsets.md
      - name: AI for Earth
        href: solution-ideas/articles/ai-for-earth.md
      - name: Auditing and risk management
        href: solution-ideas/articles/auditing-and-risk-compliance.md
      - name: Autonomous systems
        href: solution-ideas/articles/autonomous-systems.md
      - name: Disconnected AI at the edge
        href: solution-ideas/articles/ai-at-the-edge-disconnected.md
      - name: Baseball decision analysis with ML.NET and Blazor
        href: data-guide/big-data/baseball-ml-workload.md
      - name: Batch scoring for deep Learning
        href: reference-architectures/ai/batch-scoring-deep-learning.md
      - name: Batch scoring with Python
        href: reference-architectures/ai/batch-scoring-python.md
      - name: Batch scoring with Spark on Databricks
        href: reference-architectures/ai/batch-scoring-databricks.md
      - name: Batch scoring with R
        href: reference-architectures/ai/batch-scoring-R-models.md
      - name: Business Process Management
        href: solution-ideas/articles/business-process-management.md
      - name: Real-time recommendation API
        href: reference-architectures/ai/real-time-recommendation.md
      - name: Chatbot for hotel reservations
        href: example-scenario/ai/commerce-chatbot.md
      - name: E-commerce chatbot
        href: solution-ideas/articles/commerce-chatbot.md
      - name: Enterprise chatbot disaster recovery
        href: solution-ideas/articles/enterprise-chatbot-disaster-recovery.md
      - name: Enterprise-grade conversational bot
        href: reference-architectures/ai/conversational-bot.md
      - name: Enterprise productivity chatbot
        href: solution-ideas/articles/enterprise-productivity-chatbot.md
      - name: FAQ chatbot
        href: solution-ideas/articles/faq-chatbot-with-data-champion-model.md
      - name: Content Research
        href: solution-ideas/articles/content-research.md
      - name: Contract Management
        href: solution-ideas/articles/contract-management.md
      - name: Customer churn prediction
        href: solution-ideas/articles/customer-churn-prediction.md
      - name: Customer Feedback
        href: solution-ideas/articles/customer-feedback-and-analytics.md
      - name: Defect prevention
        href: solution-ideas/articles/defect-prevention-with-predictive-maintenance.md
      - name: Distributed deep learning training
        href: reference-architectures/ai/training-deep-learning.md
      - name: Digital Asset Management
        href: solution-ideas/articles/digital-asset-management.md
      - name: Energy supply optimization
        href: solution-ideas/articles/energy-supply-optimization.md
      - name: Energy demand forecasting
        href: solution-ideas/articles/forecast-energy-power-demand.md
      - name: Image classification
        href: example-scenario/ai/intelligent-apps-image-processing.md
      - name: Image classification with CNN's
        href: solution-ideas/articles/image-classification-with-convolutional-neural-networks.md
      - name: Information discovery with NLP
        href: solution-ideas/articles/information-discovery-with-deep-learning-and-nlp.md
      - name: Interactive voice response bot
        href: solution-ideas/articles/interactive-voice-response-bot.md
      - name: Digital text processing
        href: solution-ideas/articles/digital-media-speech-text.md
      - name: Machine teaching
        href: solution-ideas/articles/machine-teaching.md
      - name: MLOps for Python models
        href: reference-architectures/ai/mlops-python.md
      - name: MLOps technical paper
        items:      
        - name: Upscale ML lifecycle with MLOps
          href: example-scenario/mlops/mlops-technical-paper.md
        - name: MLOps maturity model
          href: example-scenario/mlops/mlops-maturity-model.md
        - name: Azure ML service selection guide
          href: example-scenario/mlops/aml-decision-tree.md
      - name: Model training with AKS
        href: solution-ideas/articles/machine-learning-with-aks.md
      - name: Movie recommendations
        href: example-scenario/ai/movie-recommendations.md
      - name: Marketing optimization
        href: solution-ideas/articles/optimize-marketing-with-machine-learning.md
      - name: Personalized offers
        href: solution-ideas/articles/personalized-offers.md
      - name: Personalized marketing solutions
        href: solution-ideas/articles/personalized-marketing.md
      - name: Population health management
        href: solution-ideas/articles/population-health-management-for-healthcare.md
      - name: Hospital patient predictions
        href: solution-ideas/articles/predict-length-of-stay-and-patient-flow-with-healthcare-analytics.md
      - name: Vehicle telematics
        href: solution-ideas/articles/predictive-insights-with-vehicle-telematics.md
      - name: Predictive maintenance
        href: solution-ideas/articles/predictive-maintenance.md
      - name: Predictive marketing
        href: solution-ideas/articles/predictive-marketing-campaigns-with-machine-learning-and-spark.md
      - name: Quality assurance
        href: solution-ideas/articles/quality-assurance.md
      - name: Real-time scoring Python models
        href: reference-architectures/ai/realtime-scoring-python.md
      - name: Real-time scoring R models
        href: reference-architectures/ai/realtime-scoring-r.md
      - name: Remote patient monitoring
        href: solution-ideas/articles/remote-patient-monitoring.md
      - name: Retail assistant with visual capabilities
        href: solution-ideas/articles/retail-assistant-or-vacation-planner-with-visual-capabilities.md
      - name: Retail product recommendations
        href: solution-ideas/articles/product-recommendations.md
      - name: Scalable personalization
        href: example-scenario/ai/scalable-personalization.md
      - name: Speech services
        href: solution-ideas/articles/speech-services.md
      - name: Speech to text conversion
        href: reference-architectures/ai/speech-ai-ingestion.md
      - name: Training Python models
        href: reference-architectures/ai/training-python-models.md
      - name: Vision classifier model
        href: example-scenario/dronerescue/vision-classifier-model-with-custom-vision.md
      - name: Visual assistant
        href: solution-ideas/articles/visual-assistant.md
  - name: Analytics
    items:
    - name: Architectures
      items:
      - name: Advanced analytics
        href: solution-ideas/articles/advanced-analytics-on-big-data.md
      - name: Anomaly detector process
        href: solution-ideas/articles/anomaly-detector-process.md
      - name: App integration using Event Grid
        href: solution-ideas/articles/application-integration-using-event-grid.md
      - name: Automated enterprise BI
        href: reference-architectures/data/enterprise-bi-adf.md
      - name: Big data analytics with Azure Data Explorer
        href: solution-ideas/articles/big-data-azure-data-explorer.md
      - name: Content Delivery Network analytics
        href: solution-ideas/articles/content-delivery-network-azure-data-explorer.md
      - name: Data warehousing and analytics
        href: example-scenario/data/data-warehouse.md
      - name: Demand forecasting
        href: solution-ideas/articles/demand-forecasting.md
      - name: Demand forecasting for marketing
        href: solution-ideas/articles/demand-forecasting-price-optimization-marketing.md
      - name: Demand forecasting for price optimization
        href: solution-ideas/articles/demand-forecasting-and-price-optimization.md
      - name: Demand forecasting for shipping
        href: solution-ideas/articles/demand-forecasting-for-shipping-and-distribution.md
      - name: Discovery Hub for analytics
        href: solution-ideas/articles/cloud-scale-analytics-with-discovery-hub.md
      - name: Hybrid big data with HDInsight
        href: solution-ideas/articles/extend-your-on-premises-big-data-investments-with-hdinsight.md
      - name: Monitoring solution with Azure Data Explorer
        href: solution-ideas/articles/monitor-azure-data-explorer.md
      - name: ETL using HDInsight
        href: solution-ideas/articles/extract-transform-and-load-using-hdinsight.md
      - name: Interactive analytics with Azure Data Explorer
        href: solution-ideas/articles/interactive-azure-data-explorer.md
      - name: IoT telemetry analytics with Azure Data Explorer
        href: solution-ideas/articles/iot-azure-data-explorer.md
      - name: Interactive price analytics
        href: solution-ideas/articles/interactive-price-analytics.md
      - name: Mass ingestion of news feeds on Azure
        href: example-scenario/ai/newsfeed-ingestion.md
      - name: Oil and Gas tank level forecasting
        href: solution-ideas/articles/oil-and-gas-tank-level-forecasting.md
      - name: Predicting length of stay in hospitals
        href: solution-ideas/articles/predicting-length-of-stay-in-hospitals.md
      - name: Predictive aircraft engine monitoring
        href: solution-ideas/articles/aircraft-engine-monitoring-for-predictive-maintenance-in-aerospace.md
      - name: Real Time analytics on on big data
        href: solution-ideas/articles/real-time-analytics.md
      - name: Stream processing with Azure Databricks
        href: reference-architectures/data/stream-processing-databricks.md
      - name: Stream processing with Azure Stream Analytics
        href: reference-architectures/data/stream-processing-stream-analytics.md
      - name: Tiering applications & data for analytics
        href: solution-ideas/articles/tiered-data-for-analytics.md
  - name: Blockchain
    items:
    - name: Architectures
      items:
      - name: Blockchain workflow application
        href: solution-ideas/articles/blockchain-workflow-application.md
      - name: Decentralized trust between banks
        href: example-scenario/apps/decentralized-trust.md
      - name: Supply chain track and trace
        href: solution-ideas/articles/supply-chain-track-and-trace.md
  - name: Compute
    items:
    - name: HPC Overview
      href: topics/high-performance-computing.md
    - name: Architectures
      items:
      - name: 3D video rendering
        href: example-scenario/infrastructure/video-rendering.md
      - name: Computer-aided engineering
        href: example-scenario/apps/hpc-saas.md
      - name: Digital image modeling
        href: example-scenario/infrastructure/image-modeling.md
      - name: HPC risk analysis
        href: solution-ideas/articles/hpc-risk-analysis.md
      - name: HPC and big compute
        href: solution-ideas/articles/big-compute-with-azure-batch.md
      - name: Cloud-based HPC cluster
        href: solution-ideas/articles/hpc-cluster.md
      - name: Hybrid HPC with HPC Pack
        href: solution-ideas/articles/hybrid-hpc-in-azure-with-hpc-pack.md
      - name: Linux virtual desktops with Citrix
        href: example-scenario/infrastructure/linux-vdi-citrix.md
      - name: Run a Linux VM on Azure
        href: reference-architectures/n-tier/linux-vm.md
      - name: Run a Windows VM on Azure
        href: reference-architectures/n-tier/windows-vm.md
      - name: Reservoir simulations
        href: example-scenario/infrastructure/reservoir-simulation.md
      - name: CFD simulations
        href: example-scenario/infrastructure/hpc-cfd.md
  - name: Containers
    items:
    - name: AKS Production Baseline
      items:
      - name: Overview
        href: reference-architectures/containers/aks/secure-baseline-aks.md
      - name: Operational Excellence
        href: reference-architectures/containers/aks/secure-baseline-aks.md#operational-excellence
      - name: Security
        href: reference-architectures/containers/aks/secure-baseline-aks.md#security
      - name: Reliability
        href: reference-architectures/containers/aks/secure-baseline-aks.md#reliability
      - name: Performance Efficiency
        href: reference-architectures/containers/aks/secure-baseline-aks.md#performance-efficiency
      - name: Cost Optimization
        href: reference-architectures/containers/aks/secure-baseline-aks.md#cost-optimization
    - name: Microservices on AKS
      items:
      - name: Microservices architecture on AKS
        href: reference-architectures/containers/aks-microservices/aks-microservices.md
    - name: Architectures 
      items:
        - name: Microservices with AKS and Azure DevOps
          href: solution-ideas/articles/microservices-with-aks.md
        - name: Secure DevOps for AKS
          href: solution-ideas/articles/secure-devops-for-kubernetes.md
        - name: Building a telehealth system
          href: example-scenario/apps/telehealth-system.md
        - name: CI/CD pipeline for container-based workloads
          href: example-scenario/apps/devops-with-aks.md
  - name: Databases
    items:
    - name: Guides
      items:
      - name: Overview
        href: data-guide/index.md
      - name: Relational data
        items:
        - name: Extract, transform, and load (ETL)
          href: data-guide/relational-data/etl.md
        - name: Online analytical processing (OLAP)
          href: data-guide/relational-data/online-analytical-processing.md
        - name: Online transaction processing (OLTP)
          href: data-guide/relational-data/online-transaction-processing.md
        - name: Data Warehousing
          href: data-guide/relational-data/data-warehousing.md
      - name: Non-relational data
        items:
        - name: Non-relational data stores
          href: data-guide/big-data/non-relational-data.md
        - name: Free-form text search
          href: data-guide/scenarios/search.md
        - name: Time series data
          href: data-guide/scenarios/time-series.md
        - name: Working with CSV and JSON files
          href: data-guide/scenarios/csv-and-json.md
      - name: Big Data
        items:
        - name: Big Data architectures
          href: data-guide/big-data/index.md
        - name: Batch processing
          href: data-guide/big-data/batch-processing.md
        - name: Real time processing
          href: data-guide/big-data/real-time-processing.md
      - name: Technology choices
        items:
        - name: Analytical data stores
          href: data-guide/technology-choices/analytical-data-stores.md
        - name: Analytics and reporting
          href: data-guide/technology-choices/analysis-visualizations-reporting.md
        - name: Batch processing
          href: data-guide/technology-choices/batch-processing.md
        - name: Data lakes
          href: data-guide/scenarios/data-lake.md
        - name: Data storage
          href: data-guide/technology-choices/data-storage.md
        - name: Pipeline orchestration
          href: data-guide/technology-choices/pipeline-orchestration-data-movement.md
        - name: Real-time message ingestion
          href: data-guide/technology-choices/real-time-ingestion.md
        - name: Search data stores
          href: data-guide/technology-choices/search-options.md
        - name: Stream processing
          href: data-guide/technology-choices/stream-processing.md
      - name: Monitor Azure Databricks jobs
        items:
        - name: Overview
          href: databricks-monitoring/index.md
        - name: Send Databricks application logs to Azure Monitor
          href: databricks-monitoring/application-logs.md
        - name: Use dashboards to visualize Databricks metrics
          href: databricks-monitoring/dashboards.md
        - name: Troubleshoot performance bottlenecks
          href: databricks-monitoring/performance-troubleshooting.md
      - name: Transfer data to and from Azure
        href: data-guide/scenarios/data-transfer.md
      - name: Extend on-premises data solutions to Azure
        href: data-guide/scenarios/hybrid-on-premises-and-cloud.md
      - name: Securing data solutions
        href: data-guide/scenarios/securing-data-solutions.md
    - name: Architectures
      items:
      - name: Apache Cassandra
        href: best-practices/cassandra.md
      - name: Azure data platform
        href: example-scenario/dataplate2e/data-platform-end-to-end.md
      - name: Campaign optimization with HDInsight Spark
        href: solution-ideas/articles/campaign-optimization-with-azure-hdinsight-spark-clusters.md
      - name: Campaign optimization with SQL Server
        href: solution-ideas/articles/campaign-optimization-with-sql-server.md
      - name: DataOps for modern data warehouse
        href: example-scenario/data-warehouse/dataops-mdw.md
      - name: Data streaming
        href: solution-ideas/articles/data-streaming-scenario.md
      - name: Data cache
        href: solution-ideas/articles/data-cache-with-redis-cache.md
      - name: Digital campaign management
        href: solution-ideas/articles/digital-marketing-using-azure-database-for-postgresql.md
      - name: Digital marketing using Azure MySQL
        href: solution-ideas/articles/digital-marketing-using-azure-database-for-mysql.md
      - name: Finance management using Azure MySQL
        href: solution-ideas/articles/finance-management-apps-using-azure-database-for-mysql.md
      - name: Finance management using Azure PostgreSQL
        href: solution-ideas/articles/finance-management-apps-using-azure-database-for-postgresql.md
      - name: Gaming using Azure MySQL
        href: solution-ideas/articles/gaming-using-azure-database-for-mysql.md
      - name: Gaming using Cosmos DB
        href: solution-ideas/articles/gaming-using-cosmos-db.md
      - name: Globally distributed apps using Cosmos DB
        href: solution-ideas/articles/globally-distributed-mission-critical-applications-using-cosmos-db.md
      - name: Hybrid ETL with Azure Data Factory
        href: example-scenario/data/hybrid-etl-with-adf.md
      - name: Intelligent apps using Azure MySQL
        href: solution-ideas/articles/intelligent-apps-using-azure-database-for-mysql.md
      - name: Intelligent apps using Azure PostgreSQL
        href: solution-ideas/articles/intelligent-apps-using-azure-database-for-postgresql.md
      - name: Interactive querying with HDInsight
        href: solution-ideas/articles/interactive-querying-with-hdinsight.md
      - name: Loan charge-off prediction with HDInsight Spark
        href: solution-ideas/articles/loan-chargeoff-prediction-with-azure-hdinsight-spark-clusters.md
      - name: Loan charge-off prediction with SQL Server
        href: solution-ideas/articles/loan-chargeoff-prediction-with-sql-server.md
      - name: Loan credit risk modeling
        href: solution-ideas/articles/loan-credit-risk-analyzer-and-default-modeling.md
      - name: Loan credit risk with SQL Server
        href: solution-ideas/articles/loan-credit-risk-with-sql-server.md
      - name: Messaging
        href: solution-ideas/articles/messaging.md
      - name: Modern data warehouse
        href: solution-ideas/articles/modern-data-warehouse.md
      - name: N-tier app with Cassandra
        href: reference-architectures/n-tier/n-tier-cassandra.md
      - name: Ops automation using Event Grid
        href: solution-ideas/articles/ops-automation-using-event-grid.md
      - name: Oracle migration to Azure
        href: solution-ideas/articles/reference-architecture-for-oracle-database-migration-to-azure.md
      - name: Personalization using Cosmos DB
        href: solution-ideas/articles/personalization-using-cosmos-db.md
      - name: Retail and e-commerce using Azure MySQL
        href: solution-ideas/articles/retail-and-ecommerce-using-azure-database-for-mysql.md
      - name: Retail and e-commerce using Azure PostgreSQL
        href: solution-ideas/articles/retail-and-ecommerce-using-azure-database-for-postgresql.md
      - name: Retail and e-commerce using Cosmos DB
        href: solution-ideas/articles/retail-and-e-commerce-using-cosmos-db.md
      - name: Running Oracle Databases on Azure
        href: solution-ideas/articles/reference-architecture-for-oracle-database-on-azure.md
      - name: Serverless apps using Cosmos DB
        href: solution-ideas/articles/serverless-apps-using-cosmos-db.md
      - name: Streaming using HDInsight
        href: solution-ideas/articles/streaming-using-hdinsight.md
      - name: Windows N-tier applications
        href: reference-architectures/n-tier/n-tier-sql-server.md

  - name: Developer Options
    items:
    - name: Microservices
      items:
      - name: Overview
        href: microservices/index.md
      - name: Guides
        items:
        - name: Domain modeling for microservices
          items:
          - name: Domain analysis
            href: microservices/model/domain-analysis.md
          - name: Tactical DDD
            href: microservices/model/tactical-ddd.md
          - name: Identify microservice boundaries
            href: microservices/model/microservice-boundaries.md
        - name: Design a microservices architecture
          items:
          - name: Introduction
            href: microservices/design/index.md
          - name: Choose a compute option
            href: microservices/design/compute-options.md
          - name: Interservice communication
            href: microservices/design/interservice-communication.md
          - name: API design
            href: microservices/design/api-design.md
          - name: API gateways
            href: microservices/design/gateway.md
          - name: Data considerations
            href: microservices/design/data-considerations.md
          - name: Design patterns for microservices
            href: microservices/design/patterns.md
        - name: Operate microservices in production
          items:
          - name: Monitor microservices in Azure Kubernetes Service (AKS)
            href: microservices/logging-monitoring.md
          - name: CI/CD for microservices
            href: microservices/ci-cd.md
          - name: CI/CD for microservices on Kubernetes
            href: microservices/ci-cd-kubernetes.md
          - name: Automated Kubernetes deployments with Bedrock
            href: example-scenario/bedrock/bedrock-automated-deployments.md
        - name: Migrate to a microservices architecture
          items:
          - name: Migrate a monolith application to microservices
            href: microservices/migrate-monolith.md
          - name: Modernize enterprise applications with Service Fabric
            href: service-fabric/modernize-app-azure-service-fabric.md
          - name: Migrate from Cloud Services to Service Fabric
            href: service-fabric/migrate-from-cloud-services.md
    - name: Serverless applications
      items:
      - name: Serverless Functions overview
        href: serverless-quest/serverless-overview.md
      - name: Serverless Functions examples
        href: serverless-quest/reference-architectures.md
      - name: Plan for serverless architecture
        items:
        - name: Serverless Functions decision and planning
          href: serverless-quest/validate-commit-serverless-adoption.md
        - name: Serverless application assessment
          href: serverless-quest/application-assessment.md
        - name: Technical workshops and training
          href: serverless-quest/technical-training.md
        - name: Proof of concept or pilot
          href: serverless-quest/poc-pilot.md
      - name: Develop and deploy serverless apps
        items:
        - name: Serverless Functions app development
          href: serverless-quest/application-development.md
        - name: Serverless Functions code walkthrough
          href: serverless/code.md
        - name: CI/CD for a serverless frontend
          href: serverless/guide/serverless-app-cicd-best-practices.md
      - name: Serverless Functions app operations
        href: serverless-quest/functions-app-operations.md
      - name: Serverless Functions app security
        href: serverless-quest/functions-app-security.md
    - name: Architectures
      items:
      - name: Big data analytics with Azure Data Explorer
        href: solution-ideas/articles/big-data-azure-data-explorer.md
      - name: CI/CD pipeline using Azure DevOps
        href: example-scenario/apps/devops-dotnet-webapp.md
      - name: Event-based cloud automation
        href: reference-architectures/serverless/cloud-automation.md
      - name: Microservices on Azure Service Fabric
        href: reference-architectures/microservices/service-fabric.md
      - name: Multicloud with the Serverless Framework
        href: example-scenario/serverless/serverless-multicloud.md
      - name: Serverless applications using Event Grid
        href: solution-ideas/articles/serverless-application-architectures-using-event-grid.md
      - name: Serverless event processing
        href: reference-architectures/serverless/event-processing.md
      - name: Unified logging for microservices apps
        href: example-scenario/logging/unified-logging.md
  - name: DevOps
    items:
    - name: Checklist
      href: checklist/dev-ops.md
    - name: Guides
      items:
      - name: Extending Resource Manager templates
        items:
        - name: Overview
          href: building-blocks/extending-templates/index.md
        - name: Update a resource
          href: building-blocks/extending-templates/update-resource.md
        - name: Conditionally deploy a resource
          href: building-blocks/extending-templates/conditional-deploy.md
        - name: Use an object as a parameter
          href: building-blocks/extending-templates/objects-as-parameters.md
        - name: Property transformer and collector
          href: building-blocks/extending-templates/collector.md
    - name: Architectures
      items:
        - name: CI/CD pipeline for chatbots with ARM templates
          href: example-scenario/apps/devops-cicd-chatbot.md
        - name: CI/CD for Azure VMs
          href: solution-ideas/articles/cicd-for-azure-vms.md
        - name: CI/CD for Azure Web Apps
          href: solution-ideas/articles/azure-devops-continuous-integration-and-continuous-deployment-for-azure-web-apps.md
        - name: CI/CD for Containers
          href: solution-ideas/articles/cicd-for-containers.md
        - name: CI/CD using Jenkins and AKS
          href: solution-ideas/articles/container-cicd-using-jenkins-and-kubernetes-on-azure-container-service.md
        - name: DevSecOps in Azure
          href: solution-ideas/articles/devsecops-in-azure.md
        - name: DevSecOps in GitHub
          href: solution-ideas/articles/devsecops-in-github.md
        - name: Dev-Test for IaaS
          href: solution-ideas/articles/dev-test-iaas.md
        - name: Dev-Test for PaaS
          href: solution-ideas/articles/dev-test-paas.md
        - name: Dev-Test for microservices
          href: solution-ideas/articles/dev-test-microservice.md
        - name: Dev-Test Image Factory
          href: solution-ideas/articles/dev-test-image-factory.md
        - name: CI/CD using Jenkins and Terraform
          href: solution-ideas/articles/immutable-infrastructure-cicd-using-jenkins-and-terraform-on-azure-virtual-architecture-overview.md
        - name: Hybrid DevOps
          href: solution-ideas/articles/devops-in-a-hybrid-environment.md
        - name: Java CI/CD using Jenkins and Azure Web Apps
          href: solution-ideas/articles/java-cicd-using-jenkins-and-azure-web-apps.md
        - name: Jenkins on Azure
          href: example-scenario/apps/jenkins.md
        - name: SharePoint for Dev-Test
          href: solution-ideas/articles/sharepoint-farm-devtest.md
        - name: Real time location sharing
          href: example-scenario/signalr/index.md
  - name: High Availability
    items:
    -  name: Overview
       href: high-availability/building-solutions-for-high-availability.md
    - name: Architectures
      items: 
      - name: IaaS - Web application with relational database
        href: high-availability/ref-arch-iaas-web-and-db.md     
  - name: Hybrid
    items:
    - name: Architectures
      items:
      - name: Connect an on-premises network to Azure
        href: reference-architectures/hybrid-networking/index.md
      - name: Connect an on-premises network to Azure using ExpressRoute
        href: reference-architectures/hybrid-networking/expressroute-vpn-failover.md
      - name: Cross cloud scaling
        href: solution-ideas/articles/cross-cloud-scaling.md
      - name: Cross-platform chat
        href: solution-ideas/articles/cross-platform-chat.md
      - name: Extend an on-premises network using ExpressRoute
        href: reference-architectures/hybrid-networking/expressroute.md
      - name: Extend an on-premises network using VPN
        href: reference-architectures/hybrid-networking/vpn.md
      - name: Hybrid connections
        href: solution-ideas/articles/hybrid-connectivity.md
      - name: Implement a hub-spoke network topology
        href: reference-architectures/hybrid-networking/shared-services.md

      - name: Troubleshoot a hybrid VPN connection
        href: reference-architectures/hybrid-networking/troubleshoot-vpn.md
      - name: Connect using Windows Virtual Desktop
        items:
        - name: Windows Virtual Desktop for enterprises
          href: example-scenario/wvd/windows-virtual-desktop.md
        - name: Multiple Active Directory forests
          href: example-scenario/wvd/multi-forest.md
        - name: Multiple forests with Azure AD DS
          href: example-scenario/wvd/multi-forest-azure-managed.md
  - name: Identity
    items:
    - name: Guides
      items:
      - name: Identity in multitenant applications
        items:
        - name: Introduction
          href: multitenant-identity/index.md
        - name: The Tailspin scenario
          href: multitenant-identity/tailspin.md
        - name: Authentication
          href: multitenant-identity/authenticate.md
        - name: Claims-based identity
          href: multitenant-identity/claims.md
        - name: Tenant sign-up
          href: multitenant-identity/signup.md
        - name: Application roles
          href: multitenant-identity/app-roles.md
        - name: Authorization
          href: multitenant-identity/authorize.md
        - name: Secure a web API
          href: multitenant-identity/web-api.md
        - name: Cache access tokens
          href: multitenant-identity/token-cache.md
        - name: Client assertion
          href: multitenant-identity/client-assertion.md
        - name: Federate with a customer's AD FS
          href: multitenant-identity/adfs.md
    - name: Architectures
      items:
      - name: AD DS resource forests in Azure
        href: reference-architectures/identity/adds-forest.md
      - name: Deploy AD DS in an Azure virtual network
        href: reference-architectures/identity/adds-extend-domain.md
      - name: Extend on-premises AD FS to Azure
        href: reference-architectures/identity/adfs.md
      - name: Hybrid Identity
        href: solution-ideas/articles/hybrid-identity.md
      - name: Integrate on-premises AD domains with Azure AD
        href: reference-architectures/identity/azure-ad.md
      - name: Integrate on-premises AD with Azure
        href: reference-architectures/identity/index.md
  - name: Integration
    items:
    - name: Architectures
      items:
      - name: Basic enterprise integration on Azure
        href: reference-architectures/enterprise-integration/basic-enterprise-integration.md
      - name: Enterprise business intelligence
        href: reference-architectures/data/enterprise-bi-synapse.md
      - name: Enterprise integration using queues and events
        href: reference-architectures/enterprise-integration/queues-events.md
      - name: Publishing internal APIs to external users
        href: example-scenario/apps/publish-internal-apis-externally.md
      - name: Web and Mobile front-ends
        href: solution-ideas/articles/front-end.md
      - name: Custom Business Processes
        href: solution-ideas/articles/custom-business-processes.md
      - name: Line of Business Extension
        href: solution-ideas/articles/lob.md
  - name: Internet of Things
    items:
    - name: Architectures
      items:
      - name: IoT reference architecture
        href: reference-architectures/iot.md
      - name: Condition Monitoring
        href: solution-ideas/articles/condition-monitoring.md
      - name: IoT and data analytics
        href: example-scenario/data/big-data-with-iot.md
      - name: IoT using Cosmos DB
        href: solution-ideas/articles/iot-using-cosmos-db.md
      - name: Predictive Maintenance for Industrial IoT
        href: solution-ideas/articles/iot-predictive-maintenance.md
      - name: IoT Connected Platform
        href: solution-ideas/articles/iot-connected-platform.md
      - name: Contactless IoT interfaces
        href: solution-ideas/articles/contactless-interfaces.md
      - name: COVID-19 IoT Safe Solutions
        href: solution-ideas/articles/cctv-mask-detection.md
      - name: Lighting and disinfection system
        href: solution-ideas/articles/uven-disinfection.md
      - name: Light and power for emerging markets
        href: solution-ideas/articles/iot-power-management.md
      - name: Predictive maintenance with IoT
        href: example-scenario/predictive-maintenance/iot-predictive-maintenance.md
      - name: Process real-time vehicle data using IoT
        href: example-scenario/data/realtime-analytics-vehicle-iot.md
      - name: Safe Buildings with IoT and Azure
        href: solution-ideas/articles/safe-buildings.md
      - name: Secure access to IoT apps with Azure AD
        href: example-scenario/iot-aad/iot-aad.md
      - name: Voice assistants and IoT devices
        href: solution-ideas/articles/iot-controlling-devices-with-voice-assistant.md
<<<<<<< HEAD
=======
      - name: IoT using Azure Data Explorer
        href: solution-ideas/articles/iot-azure-data-explorer.md
>>>>>>> b7e0888b
    - name: Industrial IoT Analytics
      items:
      - name: Architecture
        href: guide/iiot-guidance/iiot-architecture.md
      - name: Recommended services
        href: guide/iiot-guidance/iiot-services.md
      - name: Data visualization
        href: guide/iiot-guidance/iiot-data.md
      - name: Considerations
        href: guide/iiot-guidance/iiot-considerations.md
    - name: IoT concepts
      items:
      - name: Introduction to IoT solutions
        href: example-scenario/iot/introduction-to-solutions.md
      - name: Devices, platform, and applications
        href: example-scenario/iot/devices-platform-application.md
      - name: Attestation, authentication, and provisioning
        href: example-scenario/iot/attestation-provisioning.md 
      - name: Field and cloud edge gateways
        href: example-scenario/iot/field-cloud-edge-gateways.md        
      - name: Application-to-device commands
        href: example-scenario/iot/cloud-to-device.md
      - name: Builders, developers, and operators
        href: example-scenario/iot/builders-developers-operators.md
      - name: Solution scaling with application stamps
        href: example-scenario/iot/application-stamps.md
  - name: Management and Governance
    items:
    - name: Architectures
      items:
      - name: Archive on-premises data to cloud
        href: solution-ideas/articles/backup-archive-on-premises.md
      - name: Back up cloud applications
        href: /azure/backup/guidance-best-practices
      - name: Back up on-premises applications
        href: solution-ideas/articles/backup-archive-on-premises-applications.md
      - name: Centralize app configuration and security
        href: solution-ideas/articles/appconfig-key-vault.md
      - name: Computer forensics
        href: example-scenario/forensics/index.md
      - name: High availability for BCDR
        href: solution-ideas/articles/build-high-availability-into-your-bcdr-strategy.md
      - name: Data Sovereignty & Data Gravity
        href: solution-ideas/articles/data-sovereignty-and-gravity.md
      - name: Enterprise-scale disaster recovery
        href: solution-ideas/articles/disaster-recovery-enterprise-scale-dr.md
      - name: Updating Windows VMs in Azure
        href: example-scenario/wsus/index.md
      - name: Highly available SharePoint Server 2016
        href: reference-architectures/sharepoint/index.md
      - name: SMB disaster recovery with Azure Site Recovery
        href: solution-ideas/articles/disaster-recovery-smb-azure-site-recovery.md
      - name: SMB disaster recovery with Double-Take DR
        href: solution-ideas/articles/disaster-recovery-smb-double-take-dr.md
  - name: Media
    items:
    - name: Architectures
      items:
      - name: Instant broadcasting with serverless
        href: solution-ideas/articles/instant-broadcasting-on-serverless-architecture.md
      - name: Live streaming digital media
        href: solution-ideas/articles/digital-media-live-stream.md
      - name: Video-on-demand digital media
        href: solution-ideas/articles/digital-media-video.md
  - name: Migration
    items:
    - name: Architectures
      items:
      - name: Adding modern front-ends to legacy apps
        href: solution-ideas/articles/adding-a-modern-web-and-mobile-frontend-to-a-legacy-claims-processing-application.md
      - name: Banking system
        items:
        - name: Banking cloud transformation
          href: example-scenario/banking/banking-system-cloud-transformation.md
        - name: Patterns and implementations
          href: example-scenario/banking/patterns-and-implementations.md
        - name: JMeter implementation reference
          href: example-scenario/banking/jmeter-load-testing-pipeline-implementation-reference.md
      - name: Lift and shift LOB apps
        href: solution-ideas/articles/modern-customer-support-portal-powered-by-an-agile-business-process.md
      - name: Lift and shift with AKS
        href: solution-ideas/articles/migrate-existing-applications-with-aks.md
      - name: Oracle database migration
        items:
        - name: Migration decision process
          href: example-scenario/oracle-migrate/oracle-migration-overview.md
        - name: Cross-cloud connectivity
          href: example-scenario/oracle-migrate/oracle-migration-cross-cloud.md
        - name: Lift and shift to Azure VMs
          href: example-scenario/oracle-migrate/oracle-migration-lift-shift.md
        - name: Refactor
          href: example-scenario/oracle-migrate/oracle-migration-refactor.md
        - name: Rearchitect
          href: example-scenario/oracle-migrate/oracle-migration-rearchitect.md
      - name: Serverless computing LOB apps
        href: solution-ideas/articles/onboarding-customers-with-a-cloud-native-serverless-architecture.md
      - name: Unlock Legacy Data with Azure Stack
        href: solution-ideas/articles/unlock-legacy-data.md
      - name: Decompose apps with Service Fabric
        href: example-scenario/infrastructure/service-fabric-microservices.md
  - name: Mixed Reality
    items:
    - name: Architectures
      items:
      - name: Mixed reality design reviews
        href: solution-ideas/articles/collaborative-design-review-powered-by-mixed-reality.md
      - name: Facilities management with mixed reality
        href: solution-ideas/articles/facilities-management-powered-by-mixed-reality-and-iot.md
      - name: Training powered by mixed reality
        href: solution-ideas/articles/training-and-procedural-guidance-powered-by-mixed-reality.md
  - name: Mobile
    items:
    - name: Architectures
      items:
      - name: Custom mobile workforce app
        href: solution-ideas/articles/custom-mobile-workforce-app.md
      - name: Scalable apps with Azure MySQL
        href: solution-ideas/articles/scalable-web-and-mobile-applications-using-azure-database-for-mysql.md
      - name: Scalable apps using Azure PostgreSQL
        href: solution-ideas/articles/scalable-web-and-mobile-applications-using-azure-database-for-postgresql.md
      - name: Social app for with authentication
        href: solution-ideas/articles/social-mobile-and-web-app-with-authentication.md
      - name: Task-based consumer mobile app
        href: solution-ideas/articles/task-based-consumer-mobile-app.md
  - name: Networking
    items:
    - name: Guides
      items:
      - name: Add IP spaces to peered virtual networks
        href: networking/prefixes/add-ip-space-peered-vnet.md
      - name: Azure Firewall Architecture Guide
        href: example-scenario/firewalls/index.md
    - name: Architectures
      items:
      - name: Virtual network peering and VPN gateways
        href: reference-architectures/hybrid-networking/vnet-peering.md
      - name: Deploy highly available NVAs
        href: reference-architectures/dmz/nva-ha.md
      - name: High availability for IaaS apps
        href: example-scenario/infrastructure/iaas-high-availability-disaster-recovery.md
      - name: Hub-spoke network topology in Azure
        href: reference-architectures/hybrid-networking/hub-spoke.md
      - name: Implement a secure hybrid network
        href: reference-architectures/dmz/secure-vnet-dmz.md
      - name: Segmenting Virtual Networks
        href: reference-architectures/hybrid-networking/network-level-segmentation.md
  - name: SAP
    items:
    - name: Overview
      href: reference-architectures/sap/sap-overview.md
    - name: Architectures
      items:
      - name: SAP HANA on Azure (Large Instances)
        href: reference-architectures/sap/hana-large-instances.md
      - name: SAP HANA Scale-up on Linux
        href: reference-architectures/sap/run-sap-hana-for-linux-virtual-machines.md
      - name: SAP NetWeaver on Windows on Azure
        href: reference-architectures/sap/sap-netweaver.md
      - name: SAP S/4HANA in Linux on Azure
        href: reference-architectures/sap/sap-s4hana.md
      - name: SAP BW/4HANA in Linux on Azure
        href: reference-architectures/sap/run-sap-bw4hana-with-linux-virtual-machines.md
      - name: SAP NetWeaver on SQL Server
        href: solution-ideas/articles/sap-netweaver-on-sql-server.md  
      - name: SAP deployment using an Oracle DB
        href: example-scenario/apps/sap-production.md
      - name: Dev/test for SAP
        href: example-scenario/apps/sap-dev-test.md           
  - name: Security
    items:
    - name: Architectures
      items:
      - name: Azure AD in Security Operations
        href: example-scenario/aadsec/azure-ad-security.md
      - name: Cyber threat intelligence
        href: example-scenario/data/sentinel-threat-intelligence.md
      - name: Highly-secure IaaS apps
        href: reference-architectures/n-tier/high-security-iaas.md
      - name: Homomorphic encryption with SEAL
        href: solution-ideas/articles/homomorphic-encryption-seal.md
      - name: Real-time fraud detection
        href: example-scenario/data/fraud-detection.md
      - name: Secure OBO refresh tokens
        href: example-scenario/secrets/secure-refresh-tokens.md
      - name: Securely managed web apps
        href: example-scenario/apps/fully-managed-secure-apps.md
      - name: Virtual network integrated microservices
        href: example-scenario/integrated-multiservices/virtual-network-integration.md
      - name: Virtual Network security options
        href: example-scenario/gateway/firewall-application-gateway.md
  - name: Storage
    items:
    - name: Architectures
      items:
      - name: Media rendering
        href: solution-ideas/articles/azure-batch-rendering.md
      - name: Medical data storage
        href: solution-ideas/articles/medical-data-storage.md
      - name: HIPAA/HITRUST Health Data and AI
        href: solution-ideas/articles/security-compliance-blueprint-hipaa-hitrust-health-data-ai.md
  - name: Web
    items:
    - name: Architectures
      items:
      - name: Basic web application
        href: reference-architectures/app-service-web-app/basic-web-app.md
      - name: Deployment in App Service Environments
        items:
          - name: Standard deployment
            href: reference-architectures/enterprise-integration/ase-standard-deployment.md
          - name: High availability deployment
            href: reference-architectures/enterprise-integration/ase-high-availability-deployment.md 
      - name: E-commerce front end
        href: example-scenario/apps/ecommerce-scenario.md
      - name: E-commerce website running in ASE
        href: solution-ideas/articles/ecommerce-website-running-in-secured-ase.md
      - name: Highly available SharePoint farm
        href: solution-ideas/articles/highly-available-sharepoint-farm.md
      - name: Highly available multi-region web application
        href: reference-architectures/app-service-web-app/multi-region.md
      - name: Hybrid SharePoint farm with Office 365
        href: solution-ideas/articles/sharepoint-farm-office-365.md
      - name: Intelligent product search engine for e-commerce
        href: example-scenario/apps/ecommerce-search.md
      - name: Migrate a web app using Azure APIM
        href: example-scenario/apps/apim-api-scenario.md
      - name: Multi-region N-tier application
        href: reference-architectures/n-tier/multi-region-sql-server.md
      - name: Multitenant SaaS
        href: example-scenario/multi-saas/multitenant-saas.md
      - name: Multi-tier web application built for HA/DR
        href: example-scenario/infrastructure/multi-tier-app-disaster-recovery.md
      - name: SAP S/4 HANA for Large Instances
        href: solution-ideas/articles/sap-s4-hana-on-hli-with-ha-and-dr.md
      - name: Scalable e-commerce web app
        href: solution-ideas/articles/scalable-ecommerce-web-app.md
      - name: Scalable Episerver marketing website
        href: solution-ideas/articles/digital-marketing-episerver.md
      - name: Scalable Sitecore marketing website
        href: solution-ideas/articles/digital-marketing-sitecore.md
      - name: Scalable Umbraco CMS web app
        href: solution-ideas/articles/medium-umbraco-web-app.md
      - name: Scalable and secure WordPress on Azure
        href: example-scenario/infrastructure/wordpress.md
      - name: Scalable order processing
        href: example-scenario/data/ecommerce-order-processing.md
      - name: Scalable web app
        href: reference-architectures/app-service-web-app/scalable-web-app.md
      - name: More Scalable web apps
        href: solution-ideas/articles/scalable-web-apps.md
      - name: Serverless web app
        href: reference-architectures/serverless/web-app.md
      - name: Simple branded website
        href: solution-ideas/articles/simple-branded-website.md
      - name: Simple digital marketing website
        href: solution-ideas/articles/digital-marketing-smb.md
      - name: Web app monitoring on Azure
        href: reference-architectures/app-service-web-app/app-monitoring.md
      - name: Web and mobile applications with MySQL, Cosmos DB, and Redis 
        href: solution-ideas/articles/webapps.md
      - name: Dynamics Business Central as a Service on Azure
        href: solution-ideas/articles/business-central.md
- name: Cloud Adoption Framework
  href: /azure/cloud-adoption-framework<|MERGE_RESOLUTION|>--- conflicted
+++ resolved
@@ -1128,11 +1128,8 @@
         href: example-scenario/iot-aad/iot-aad.md
       - name: Voice assistants and IoT devices
         href: solution-ideas/articles/iot-controlling-devices-with-voice-assistant.md
-<<<<<<< HEAD
-=======
       - name: IoT using Azure Data Explorer
         href: solution-ideas/articles/iot-azure-data-explorer.md
->>>>>>> b7e0888b
     - name: Industrial IoT Analytics
       items:
       - name: Architecture
