--- conflicted
+++ resolved
@@ -507,8 +507,6 @@
                 href: framework/scalability/performance-test.md
               - name: Testing tools
                 href: framework/scalability/test-tools.md
-<<<<<<< HEAD
-=======
           - name: Monitoring
             href: framework/scalability/monitor.md
           - name: Performance Efficiency patterns
@@ -631,21 +629,9 @@
                     href: /azure/security/fundamentals/paas-deployments?bc=%2fazure%2farchitecture%2fbread%2ftoc.json&toc=%2fazure%2farchitecture%2ftoc.json
                   - name: Configuration and dependencies
                     href: framework/security/design-app-dependencies.md
->>>>>>> 66f98171
           - name: Monitor
             items: 
               - name: Checklist
-<<<<<<< HEAD
-                href: framework/scalability/monitor.md
-              - name: Application profiling
-                href: framework/scalability/monitor-application.md
-              - name: Infrastructure metrics and logs
-                href: framework/scalability/monitor-infrastructure.md
-              - name: Data analysis and retention 
-                href: framework/scalability/monitor-analyze.md                                                
-              - name: Scalability and reliability
-                href: framework/scalability/monitor-scalability-reliability.md
-=======
                 href: framework/security/monitor.md
               - name: Tools
                 href: framework/security/monitor-tools.md
@@ -661,7 +647,6 @@
                 href: framework/security/monitor-test.md                                                         
               - name: Security operations
                 href: framework/security/monitor-security-operations.md
->>>>>>> 66f98171
           - name: Optimize
             items: 
               - name: Checklist
