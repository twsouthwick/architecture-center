items:
  - name: Azure Architecture Center
    href: ./index.yml
  - name: Browse all Architectures
    href: browse/index.yml
  - name: Architecture icons
    href: icons/index.md
  - name: What's new
    href: changelog.md
  - name: Application architecture fundamentals
    items:
      - name: Introduction
        href: guide/index.md
      - name: Architecture styles 
        items:
          - name: Overview
            href: guide/architecture-styles/index.md
          - name: Big compute
            href: guide/architecture-styles/big-compute.md
          - name: Big data
            href: guide/architecture-styles/big-data.md
          - name: Event-driven architecture
            href: guide/architecture-styles/event-driven.md
          - name: Microservices
            href: guide/architecture-styles/microservices.md
          - name: N-tier application
            href: guide/architecture-styles/n-tier.md
          - name: Web-queue-worker
            href: guide/architecture-styles/web-queue-worker.md
      - name: Design principles for Azure applications
        items:
          - name: Overview
            href: guide/design-principles/index.md
          - name: Design for self-healing
            href: guide/design-principles/self-healing.md
          - name: Make all things redundant
            href: guide/design-principles/redundancy.md
          - name: Minimize coordination
            href: guide/design-principles/minimize-coordination.yml
          - name: Design to scale out
            href: guide/design-principles/scale-out.md
          - name: Partition around limits
            href: guide/design-principles/partition.md
          - name: Design for operations
            href: guide/design-principles/design-for-operations.md
          - name: Use managed services
            href: guide/design-principles/managed-services.md
          - name: Use the best data store for the job
            href: guide/design-principles/use-the-best-data-store.md
          - name: Design for evolution
            href: guide/design-principles/design-for-evolution.md
          - name: Build for the needs of business
            href: guide/design-principles/build-for-business.md
      - name: Technology choices
        items:
          - name: Choose a compute service
            items:
              - name: Azure compute services
                href: guide/technology-choices/compute-decision-tree.yml
              - name: Microservices compute options
                href: /azure/architecture/microservices/design/compute-options
              - name: Web apps and single page apps
                href: /dotnet/architecture/modern-web-apps-azure/choose-between-traditional-web-and-single-page-apps
                maintainContext: true
              - name: Multiparty computing
                href: guide/technology-choices/multiparty-computing-service.yml
          - name: Choose a container option
            items:
              - name: Container options
                href: /azure/container-apps/compare-options
                maintainContext: true
              - name: Kubernetes at the edge
                href: operator-guides/aks/choose-kubernetes-edge-compute-option.md
              - name: Bare-metal Kubernetes at the edge
                href: operator-guides/aks/choose-bare-metal-kubernetes.yml              
          - name: Choose an identity service
            items:
              - name: Active Directory services
                href: /azure/active-directory-domain-services/compare-identity-solutions
                maintainContext: true
              - name: Hybrid identity authentication methods
                href: /azure/active-directory/hybrid/choose-ad-authn
                maintainContext: true
          - name: Choose a storage service
            items:
              - name: Storage options
                href: /azure/cloud-adoption-framework/ready/considerations/storage-options
                maintainContext: true
              - name: Managed disk types
                href: /azure/virtual-machines/disks-types
                maintainContext: true
          - name: Choose a data store
            items:
              - name: Understand data store models
                href: guide/technology-choices/data-store-overview.md
              - name: Select a data store
                href: guide/technology-choices/data-store-decision-tree.md
              - name: Criteria for choosing a data store
                href: guide/technology-choices/data-store-considerations.md
              - name: Big data storage
                href: data-guide/technology-choices/data-storage.md
              - name: Database scenarios
                items:
                  - name: OLAP solutions
                    href: data-guide/relational-data/online-analytical-processing.yml
                  - name: OLTP solutions
                    href: data-guide/relational-data/online-transaction-processing.md
                  - name: Data warehousing
                    href: data-guide/relational-data/data-warehousing.yml
                  - name: Non-relational data store
                    href: data-guide/big-data/non-relational-data.yml
                  - name: Pipeline orchestration
                    href: data-guide/technology-choices/pipeline-orchestration-data-movement.md
                  - name: Search data store
                    href: data-guide/technology-choices/search-options.md
                  - name: Data transfer options
                    href: data-guide/scenarios/data-transfer.md
          - name: Choose an analytics solution
            items:
              - name: Analytical data stores
                href: data-guide/technology-choices/analytical-data-stores.md
              - name: Analytics and reporting
                href: data-guide/technology-choices/analysis-visualizations-reporting.md
              - name: Batch processing
                href: data-guide/technology-choices/batch-processing.md
              - name: Stream processing
                href: data-guide/technology-choices/stream-processing.md
          - name: Choose an AI/ML service
            items:
              - name: Cognitive services
                href: data-guide/technology-choices/cognitive-services.md
              - name: Natural language processing
                href: data-guide/technology-choices/natural-language-processing.yml
              - name: Machine learning
                href: data-guide/technology-choices/data-science-and-machine-learning.md
              - name: Machine learning tools
                href: example-scenario/mlops/aml-decision-tree.yml
              - name: Compare MLflow and Azure ML
                href: /azure/machine-learning/concept-mlflow
                maintainContext: true
          - name: Choose a networking service
            items:
              - name: Networking options
                href: /azure/cloud-adoption-framework/ready/considerations/networking-options
                maintainContext: true
              - name: Load balancing options
                href: guide/technology-choices/load-balancing-overview.yml
              - name: VNet peering and VPN gateways
                href: reference-architectures/hybrid-networking/vnet-peering.yml
          - name: Choose a messaging service
            items:
              - name: Compare messaging services
                href: /azure/event-grid/compare-messaging-services
                maintainContext: true
              - name: Asynchronous messaging
                href: guide/technology-choices/messaging.yml
              - name: Real-time message ingestion
                href: data-guide/technology-choices/real-time-ingestion.md
          - name: Choose an IoT solution
            href: example-scenario/iot/iot-central-iot-hub-cheat-sheet.yml
          - name: Choose a mobile development framework
            href: /azure/developer/mobile-apps/choose-mobile-framework
            maintainContext: true
          - name: Choose a mixed reality engine
            href: /windows/mixed-reality/develop/choosing-an-engine
            maintainContext: true
      - name: Best practices for cloud applications
        items:
          - name: Overview
            href: best-practices/index-best-practices.md
          - name: API design
            href: best-practices/api-design.md
          - name: API implementation
            href: best-practices/api-implementation.md
          - name: Autoscaling
            href: best-practices/auto-scaling.md
          - name: Background jobs
            href: best-practices/background-jobs.md
          - name: Caching
            href: best-practices/caching.yml
          - name: Content Delivery Network
            href: best-practices/cdn.yml
          - name: Data partitioning
            href: best-practices/data-partitioning.yml
          - name: Data partitioning strategies (by service)
            href: best-practices/data-partitioning-strategies.yml
          - name: Host name preservation
            href: best-practices/host-name-preservation.yml
          - name: Message encoding considerations
            href: best-practices/message-encode.md
          - name: Monitoring and diagnostics
            href: best-practices/monitoring.yml
          - name: Retry guidance for specific services
            href: best-practices/retry-service-specific.md
          - name: Transient fault handling
            href: best-practices/transient-faults.md
      - name: Performance tuning and antipatterns
        items:
          - name: Introduction
            href: performance/index.md
          - name: Scenario 1 - Distributed transactions
            href: performance/distributed-transaction.yml
          - name: Scenario 2 - Multiple backend services
            href: performance/backend-services.yml
          - name: Scenario 3 - Event streaming
            href: performance/event-streaming.yml
          - name: Performance antipatterns
            items:
              - name: Overview
                href: antipatterns/index.md
              - name: Busy Database
                href: antipatterns/busy-database/index.md
              - name: Busy Front End
                href: antipatterns/busy-front-end/index.md
              - name: Chatty I/O
                href: antipatterns/chatty-io/index.md
              - name: Extraneous Fetching
                href: antipatterns/extraneous-fetching/index.md
              - name: Improper Instantiation
                href: antipatterns/improper-instantiation/index.md
              - name: Monolithic Persistence
                href: antipatterns/monolithic-persistence/index.md
              - name: No Caching
                href: antipatterns/no-caching/index.md
              - name: Noisy Neighbor
                href: antipatterns/noisy-neighbor/noisy-neighbor.yml
              - name: Retry Storm
                href: antipatterns/retry-storm/index.md
              - name: Synchronous I/O
                href: antipatterns/synchronous-io/index.md
      - name: Responsible engineering
        items:
          - name: Responsible innovation
            expanded: true
            items:
              - name: Overview
                href: guide/responsible-innovation/index.md
              - name: Judgment call
                href: guide/responsible-innovation/judgmentcall.md
              - name: Harms modeling
                items:
                  - name: Understand harm
                    href: guide/responsible-innovation/harms-modeling/index.md
                  - name: Assess types of harm
                    href: guide/responsible-innovation/harms-modeling/type-of-harm.md
              - name: Community jury
                href: guide/responsible-innovation/community-jury/index.md
          - name: Responsible AI
            items:
              - name: Overview
                href: /azure/cloud-adoption-framework/strategy/responsible-ai
                maintainContext: true
              - name: Six key principles
                href: /azure/cloud-adoption-framework/innovate/best-practices/trusted-ai
                maintainContext: true
              - name: Guidelines for human-AI interaction
                href: /ai/guidelines-human-ai-interaction/?bc=https%3a%2f%2fdocs.microsoft.com%2fen-us%2fazure%2farchitecture%2fbread%2ftoc.json&toc=https%3a%2f%2fdocs.microsoft.com%2fen-us%2fazure%2farchitecture%2ftoc.json
              - name: Responsible AI with Cognitive Services
                href: /azure/cognitive-services/responsible-use-of-ai-overview
                maintainContext: true
              - name: Machine learning
                items:
                  - name: Responsible AI and machine learning
                    href: /azure/machine-learning/concept-responsible-ml
                    maintainContext: true
                  - name: Model interpretability
                    href: /azure/machine-learning/how-to-machine-learning-interpretability
                    maintainContext: true
                  - name: ML fairness
                    href: /azure/machine-learning/concept-fairness-ml
                    maintainContext: true
                  - name: Differential privacy
                    href: /azure/machine-learning/concept-differential-privacy
                    maintainContext: true
      - name: Architecture for startups
        items:
          - name: Overview
            href: guide/startups/startup-architecture.md
          - name: Core startup stack architecture
            href: example-scenario/startups/core-startup-stack.yml
          - name: SaaS digital business journey on Azure
            href: guide/saas/saas-digital-business-journey-azure.md
      - name: Multitenant applications
        items:
          - name: Overview
            href: guide/multitenant/overview.md
          - name: Considerations
            items:
              - name: Overview
                href: guide/multitenant/considerations/overview.md
              - name: Tenancy models
                href: guide/multitenant/considerations/tenancy-models.md
              - name: Tenant lifecycle
                href: guide/multitenant/considerations/tenant-lifecycle.md
              - name: Pricing models
                href: guide/multitenant/considerations/pricing-models.md
              - name: Measure consumption
                href: guide/multitenant/considerations/measure-consumption.md
              - name: Deploy updates
                href: guide/multitenant/considerations/updates.md
              - name: Map requests to tenants
                href: guide/multitenant/considerations/map-requests.md
              - name: Domain names
                href: guide/multitenant/considerations/domain-names.md
          - name: Approaches
            items:
              - name: Overview
                href: guide/multitenant/approaches/overview.md
              - name: Resource organization
                href: guide/multitenant/approaches/resource-organization.md
              - name: Governance and compliance
                href: guide/multitenant/approaches/governance-compliance.md
              - name: Cost management and allocation
                href: guide/multitenant/approaches/cost-management-allocation.md
              - name: Deployment and configuration
                href: guide/multitenant/approaches/deployment-configuration.yml
              - name: Compute
                href: guide/multitenant/approaches/compute.md
              - name: Networking
                href: guide/multitenant/approaches/networking.md
              - name: Storage and data
                href: guide/multitenant/approaches/storage-data.md
              - name: Messaging
                href: guide/multitenant/approaches/messaging.md
              - name: AI and ML
                href: guide/multitenant/approaches/ai-ml.md
          - name: Service-specific guidance
            items:
              - name: Overview
                href: guide/multitenant/service/overview.md
              - name: Deployment and configuration
                items:
                  - name: Azure Resource Manager
                    href: guide/multitenant/service/resource-manager.md
              - name: Compute
                items:
                  - name: App Service and Functions
                    href: guide/multitenant/service/app-service.md
              - name: Networking
                items:
                  - name: NAT Gateway
                    href: guide/multitenant/service/nat-gateway.md
              - name: Storage and data
                items:
                  - name: Azure Storage
                    href: guide/multitenant/service/storage.md
                  - name: Azure SQL Database
                    href: guide/multitenant/service/sql-database.md
                  - name: Azure Cosmos DB
                    href: guide/multitenant/service/cosmos-db.md
                  - name: Azure Database for PostgreSQL
                    href: guide/multitenant/service/postgresql.md
          - name: Multitenancy checklist
            href: guide/multitenant/checklist.md
          - name: Related resources
            href: guide/multitenant/related-resources.md
      - name: Solutions across Microsoft cloud platforms
        expanded: true
        items:
          - name: Azure and Power Platform scenarios 
            items:
               - name: Overview
                 href: solutions/power-platform-scenarios.md
               - name: All Power Platform architectures
                 href: /azure/architecture/browse/?products=power-platform
               - name: CI/CD for Power Platform
                 href: solution-ideas/articles/azure-devops-continuous-integration-for-power-platform.yml
               - name: Citizen AI with Power Platform
                 href: example-scenario/ai/citizen-ai-power-platform.yml
               - name: Eventual consistency with Power Apps
                 href: reference-architectures/power-platform/eventual-consistency.yml
               - name: Extract text from objects with Power Automate
                 href: example-scenario/ai/extract-object-text.yml
               - name: Power Automate deployment at scale
                 href: example-scenario/power-automate/power-automate.yml
          - name: Azure and Microsoft 365 scenarios
            items: 
              - name: Overview
                href: solutions/microsoft-365-scenarios.md
              - name: All Microsoft 365 architectures
                href: /azure/architecture/browse/?products=m365
              - name: Governance of Teams guest users
                href: example-scenario/governance/governance-teams-guest-users.yml
              - name: Hybrid SharePoint farm with Microsoft 365
                href: solution-ideas/articles/sharepoint-farm-microsoft-365.yml
              - name: Manage M365 configuration with Azure DevOps
                href: example-scenario/devops/manage-microsoft-365-tenant-configuration-microsoft365dsc-devops.yml
              - name: Real-time collaboration
                href: solution-ideas/articles/collaboration-microsoft-365.yml           
              - name: Real-time presence
                href: solution-ideas/articles/presence-microsoft-365-power-platform.yml
              - name: Secure a Teams channel bot with a firewall
                href: example-scenario/teams/securing-bot-teams-channel.yml
          - name: Azure and Dynamics 365
            items:
              - name: All Dynamics 365 architectures
                href: /azure/architecture/browse/?products=dynamics-365
              - name: Customer 360 with Dynamics 365 CI
                href: example-scenario/analytics/synapse-customer-insights.yml
              - name: Dynamics Business Central as a service
                href: solution-ideas/articles/business-central.yml
              - name: Enhanced customer dimension with Dynamics 365
                href: solution-ideas/articles/customer-insights-synapse.yml
      - name: Cloud comparisons
        items:
          - name: Azure for AWS professionals
            expanded: true
            items:            
              - name: Overview
                href: aws-professional/index.md
              - name: Component information
                items:
                  - name: Accounts
                    href: aws-professional/accounts.md
                  - name: Compute
                    href: aws-professional/compute.md
                  - name: Databases
                    href: aws-professional/databases.md
                  - name: Messaging
                    href: aws-professional/messaging.md
                  - name: Networking
                    href: aws-professional/networking.md
                  - name: Regions and zones
                    href: aws-professional/regions-zones.md
                  - name: Resources
                    href: aws-professional/resources.md
                  - name: Security and identity
                    href: aws-professional/security-identity.md
                  - name: Storage
                    href: aws-professional/storage.md
              - name: Service comparison
                href: aws-professional/services.md
          - name: Azure for Google Cloud professionals
            expanded: true
            items:            
              - name: Overview
                href: gcp-professional/index.md
              - name: Services comparison
                href: gcp-professional/services.md
  - name: Design Patterns
    items:
      - name: Overview
        href: patterns/index.md
      - name: Categories
        items:
          - name: Data management
            href: patterns/category/data-management.md
          - name: Design and implementation
            href: patterns/category/design-implementation.md
          - name: Messaging
            href: patterns/category/messaging.md
      - name: Ambassador
        href: patterns/ambassador.md
      - name: Anti-corruption Layer
        href: patterns/anti-corruption-layer.md
      - name: Asynchronous Request-Reply
        href: patterns/async-request-reply.md
      - name: Backends for Frontends
        href: patterns/backends-for-frontends.md
      - name: Bulkhead
        href: patterns/bulkhead.md
      - name: Cache-Aside
        href: patterns/cache-aside.md
      - name: Choreography
        href: patterns/choreography.md
      - name: Circuit Breaker
        href: patterns/circuit-breaker.md
      - name: Claim Check
        href: patterns/claim-check.md
      - name: Compensating Transaction
        href: patterns/compensating-transaction.md
      - name: Competing Consumers
        href: patterns/competing-consumers.md
      - name: Compute Resource Consolidation
        href: patterns/compute-resource-consolidation.md
      - name: CQRS
        href: patterns/cqrs.md
      - name: Deployment Stamps
        href: patterns/deployment-stamp.md
      - name: Edge Workload Configuration
        href: patterns/edge-workload-configuration.md
      - name: Event Sourcing
        href: patterns/event-sourcing.md
      - name: External Configuration Store
        href: patterns/external-configuration-store.md
      - name: Federated Identity
        href: patterns/federated-identity.md
      - name: Gatekeeper
        href: patterns/gatekeeper.md
      - name: Gateway Aggregation
        href: patterns/gateway-aggregation.md
      - name: Gateway Offloading
        href: patterns/gateway-offloading.md
      - name: Gateway Routing
        href: patterns/gateway-routing.md
      - name: Geode
        href: patterns/geodes.md
      - name: Health Endpoint Monitoring
        href: patterns/health-endpoint-monitoring.md
      - name: Index Table
        href: patterns/index-table.yml
      - name: Leader Election
        href: patterns/leader-election.yml
      - name: Materialized View
        href: patterns/materialized-view.yml
      - name: Pipes and Filters
        href: patterns/pipes-and-filters.yml
      - name: Priority Queue
        href: patterns/priority-queue.yml
      - name: Publisher/Subscriber
        href: patterns/publisher-subscriber.yml
      - name: Queue-Based Load Leveling
        href: patterns/queue-based-load-leveling.yml
      - name: Rate Limiting
        href: patterns/rate-limiting-pattern.yml
      - name: Retry
        href: patterns/retry.yml
      - name: Saga
        href: reference-architectures/saga/saga.yml
      - name: Scheduler Agent Supervisor
        href: patterns/scheduler-agent-supervisor.yml
      - name: Sequential Convoy
        href: patterns/sequential-convoy.yml
      - name: Sharding
        href: patterns/sharding.yml
      - name: Sidecar
        href: patterns/sidecar.yml
      - name: Static Content Hosting
        href: patterns/static-content-hosting.yml
      - name: Strangler Fig
        href: patterns/strangler-fig.yml
      - name: Throttling
        href: patterns/throttling.yml
      - name: Valet Key
        href: patterns/valet-key.yml
  - name: Microsoft Azure Well-Architected Framework
    href: /azure/architecture/framework
  - name: Industry solutions with Azure
    expanded: true
    items:
      - name: Retail
        items:
          - name: Overview
            href: industries/retail.md
          - name: Guides
            items: 
              - name: Microsoft Cloud for Retail
                items:
                  - name: Overview
                    href: /industry/retail/overview
                    maintainContext: true
                  - name: Elevate the shopping experience
                    href: /industry/retail/elevate-shopping-experience
                    maintainContext: true
                  - name: Maximize the value of your data
                    href: /industry/retail/maximize-data
                    maintainContext: true
                  - name: Security
                    href: /industry/retail/security-overview
                    maintainContext: true
                  - name: Compliance
                    href: /industry/retail/compliance-overview
                    maintainContext: true
              - name: Data management in retail
                href: industries/retail/retail-data-management-overview.md
              - name: AI and ML in retail
                items:
                  - name: Forecast bike rental demand
                    href: /azure/machine-learning/tutorial-automated-ml-forecast
                    maintainContext: true
                  - name: Optimize and reuse a recommendation system
                    href: industries/retail/recommendation-engine-optimization.yml
              - name: IoT in retail
                items:
                  - name: Digital distribution center
                    href: /azure/iot-central/retail/tutorial-iot-central-digital-distribution-center
                    maintainContext: true
                  - name: In-store analytics checkout
                    items:
                      - name: Create a retail application
                        href: /azure/iot-central/retail/tutorial-in-store-analytics-create-app
                        maintainContext: true
                      - name: Customize the operator dashboard
                        href: /azure/iot-central/retail/tutorial-in-store-analytics-customize-dashboard
                        maintainContext: true
                      - name: Export data and visualize insights
                        href: /azure/iot-central/retail/tutorial-in-store-analytics-export-data-visualize-insights
                        maintainContext: true
                  - name: Smart inventory management
                    href: /azure/iot-central/retail/tutorial-iot-central-smart-inventory-management
                    maintainContext: true
              - name: Migrate your e-commerce solution to Azure
                href: industries/retail/migrate-ecommerce-solution.md
              - name: SKU optimization for consumer brands
                href: industries/retail/sku-optimization-solution-guide.yml
              - name: Visual search in retail with Cosmos DB
                href: industries/retail/visual-search-use-case-overview.yml
          - name: Architectures
            items:
              - name: All retail architectures
                href: /azure/architecture/browse/?terms=retail
              - name: AI-based footfall detection
                href: solution-ideas/articles/hybrid-footfall-detection.yml
              - name: Build a real-time recommendation API
                href: reference-architectures/ai/real-time-recommendation.yml
              - name: Buy online, pickup in store (retail)
                href: example-scenario/iot/vertical-buy-online-pickup-in-store.yml
              - name: Content-based recommendation
                href: example-scenario/ai/scalable-personalization-with-content-based-recommendation-system.yml
              - name: E-commerce front end
                href: example-scenario/apps/ecommerce-scenario.yml
              - name: Intelligent search engine for e-commerce
                href: example-scenario/apps/ecommerce-search.yml
              - name: Magento e-commerce platform in AKS
                href: example-scenario/magento/magento-azure.yml
              - name: Movie recommendations on Azure
                href: example-scenario/ai/movie-recommendations-with-machine-learning.yml
              - name: Out of stock detection (retail)
                href: /hybrid/app-solutions/pattern-out-of-stock-at-edge
                maintainContext: true
              - name: Scalable order processing
                href: example-scenario/data/ecommerce-order-processing.yml
              - name: Video capture and analytics for retail
                href: solution-ideas/articles/video-analytics.yml
          - name: Compliance solutions
            items:
              - name: ISO standards
                items:
                  - name: ISO 22301
                    href: /azure/compliance/offerings/offering-iso-22301
                    maintainContext: true
                  - name: ISO 27001
                    href: /azure/compliance/offerings/offering-iso-27001
                    maintainContext: true
                  - name: ISO 27017
                    href: /azure/compliance/offerings/offering-iso-27017
                    maintainContext: true
                  - name: ISO 27018
                    href: /azure/compliance/offerings/offering-iso-27018
                    maintainContext: true
              - name: SOC2 Type 2
                href: /azure/compliance/offerings/offering-soc-2
                maintainContext: true
              - name: PCI DSS
                href: /azure/compliance/offerings/offering-pci-dss
                maintainContext: true
              - name: GDPR (EU)
                href: /compliance/regulatory/gdpr
                maintainContext: true
      - name: Finance
        items:
          - name: Overview
            href: industries/finance.md
          - name: Guides
            items:
              - name: Microsoft Cloud for Financial Services
                items:
                  - name: Overview
                    href: /industry/financial-services/overview
                    maintainContext: true
                  - name: Security
                    href: /industry/financial-services/security-overview
                    maintainContext: true
                  - name: Compliance
                    href: /industry/financial-services/compliance-overview
                    maintainContext: true
              - name: Risk grid computing in banking
                href: industries/finance/risk-grid-banking-overview.yml
              - name: Risk grid computing solution
                href: industries/finance/risk-grid-banking-solution-guide.yml
              - name: Data management in banking
                href: industries/finance/data-management-banking-overview.yml
              - name: Financial institutions with data mesh
                href: /azure/cloud-adoption-framework/scenarios/data-management/architectures/reference-architecture-data-mesh
                maintainContext: true
              - name: Actuarial risk analysis
                href: industries/finance/actuarial-risk-analysis-financial-model.yml
              - name: Financial services risk lifecycle
                href: industries/finance/financial-risk-model.md
          - name: Architectures
            items:
              - name: All finance architectures
                href: /azure/architecture/browse/?terms=finance
              - name: Banking system cloud transformation
                href: example-scenario/banking/banking-system-cloud-transformation.yml
              - name: Decentralized trust between banks
                href: example-scenario/apps/decentralized-trust.yml
              - name: Modernize mainframe & midrange data
                href: reference-architectures/migration/modernize-mainframe-data-to-azure.yml
              - name: Patterns and implementations in banking
                href: example-scenario/banking/patterns-and-implementations.yml
              - name: Real-time fraud detection
                href: example-scenario/data/fraud-detection.yml
              - name: Replicate and sync mainframe data in Azure
                href: reference-architectures/migration/sync-mainframe-data-with-azure.yml
              - name: Scale regulated AI and ML in finance
                href: example-scenario/ai/scale-ai-and-machine-learning-in-regulated-industries.yml                
              - name: SWIFT on Azure
                items: 
<<<<<<< HEAD
                  - name: Overview
                    href: example-scenario/finance/swift-on-azure.yml
                  - name: SWIFT Alliance Access with Alliance Connect
                    href: example-scenario/finance/swift-alliance-access-on-azure.yml
                  - name: SWIFT Alliance Access with Alliance Connect Virtual
                    href: example-scenario/finance/swift-alliance-access-vsrx-on-azure.yml
                  - name: SWIFT Alliance Lite2
                    href: example-scenario/finance/swift-alliance-lite2-on-azure.yml
                  - name: SWIFT AMH with Alliance Connect
                    href: example-scenario/finance/swift-alliance-messaging-hub.yml
                  - name: SWIFT AMH with Alliance Connect Virtual
                    href: example-scenario/finance/swift-alliance-messaging-hub-vsrx.yml
=======
                  - name: SWIFT Alliance Connect
                    href: example-scenario/finance/swift-on-azure-srx.yml
                  - name: SWIFT Alliance Connect Virtual
                    href: example-scenario/finance/swift-on-azure-vsrx.yml
>>>>>>> 7636a039
          - name: Compliance solutions
            items:
              - name: PCI DSS overview
                href: /azure/compliance/offerings/offering-pci-dss
                maintainContext: true
              - name: AKS regulated cluster for PCI
                href: /azure/architecture/reference-architectures/containers/aks-pci/aks-pci-ra-code-assets
              - name: AKS regulated - Protect cardholder data
                href: /azure/architecture/reference-architectures/containers/aks-pci/aks-pci-data
      - name: Healthcare
        items:
          - name: Overview
            href: industries/healthcare.md
          - name: Guides
            items:
              - name: Microsoft Cloud for Healthcare
                items:
                  - name: Overview
                    href: /industry/healthcare/overview
                    maintainContext: true
                  - name: Azure setup
                    href: /industry/healthcare/configure-cloud-for-healthcare
                    maintainContext: true
                  - name: Patient engagement
                    href: /industry/healthcare/patient-engagement
                    maintainContext: true
                  - name: Health team collaboration
                    href: /industry/healthcare/health-team-collaboration
                    maintainContext: true
                  - name: Clinical and operational insights
                    href: /industry/healthcare/improve-clinical-operational-insights
                    maintainContext: true
                  - name: Security in Cloud for Healthcare
                    href: /industry/healthcare/security-overview
                    maintainContext: true
                  - name: Compliance in Cloud for Healthcare
                    href: /industry/healthcare/compliance-overview
                    maintainContext: true
              - name: Healthcare APIs
                items:
                  - name: Overview
                    href: /azure/healthcare-apis/healthcare-apis-overview
                    maintainContext: true
                  - name: Healthcare APIs workspace
                    href: /azure/healthcare-apis/workspace-overview
                    maintainContext: true
              - name: Text Analytics for health
                items:
                  - name: Overview
                    href: /azure/cognitive-services/language-service/text-analytics-for-health/overview
                    maintainContext: true
                  - name: Recognized entity categories
                    href: /azure/cognitive-services/language-service/text-analytics-for-health/concepts/health-entity-categories
                    maintainContext: true
                  - name: Relation extraction
                    href: /azure/cognitive-services/language-service/text-analytics-for-health/concepts/relation-extraction
                    maintainContext: true
                  - name: Assertion detection
                    href: /azure/cognitive-services/language-service/text-analytics-for-health/concepts/assertion-detection
                    maintainContext: true
          - name: Architectures
            items:
              - name: All healthcare architectures
                href: /azure/architecture/browse/?terms=healthcare
              - name: Build a telehealth system with Azure
                href: example-scenario/apps/telehealth-system.yml
              - name: Clinical insights with Cloud for Healthcare
                href: example-scenario/mch-health/medical-data-insights.yml
              - name: Confidential computing for healthcare
                href: example-scenario/confidential/healthcare-inference.yml
              - name: Consumer health portal on Azure
                href: example-scenario/digital-health/health-portal.yml
              - name: Health data consortium
                href: example-scenario/data/azure-health-data-consortium.yml
              - name: Population health management
                href: solution-ideas/articles/population-health-management-for-healthcare.yml
              - name: Predict hospital readmissions with ML
                href: example-scenario/ai/predict-hospital-readmissions-machine-learning.yml
              - name: Precision medicine pipeline
                href: example-scenario/precision-medicine/genomic-analysis-reporting.yml
              - name: Virtual visits with Cloud for Healthcare
                href: example-scenario/mch-health/virtual-health-mch.yml
          - name: Compliance solutions
            items:
              - name: EPCS (US) overview
                href: /azure/compliance/offerings/offering-epcs-us
                maintainContext: true
              - name: HIPAA and HITRUST
                items:
                  - name: HIPAA (US) overview
                    href: /azure/compliance/offerings/offering-hipaa-us
                    maintainContext: true
                  - name: HITRUST overview
                    href: /azure/compliance/offerings/offering-hitrust
                    maintainContext: true
                  - name: Implement the healthcare blueprint for AI
                    href: industries/healthcare/healthcare-ai-blueprint.yml
                  - name: HIPAA/HITRUST compliant health data
                    href: solution-ideas/articles/security-compliance-blueprint-hipaa-hitrust-health-data-ai.yml
      - name: Government
        items:
          - name: Overview
            href: industries/government.md
          - name: Guides
            items:
              - name: Compare Azure Government and Azure
                href: /azure/azure-government/compare-azure-government-global-azure
                maintainContext: true
              - name: Considerations for naming resources
                href: /azure/azure-government/documentation-government-concept-naming-resources
                maintainContext: true
              - name: Development
                items:
                  - name: Azure Government developer guide
                    href: /azure/azure-government/documentation-government-developer-guide
                    maintainContext: true
                  - name: Storage on Azure Government
                    href: /azure/azure-government/documentation-government-get-started-connect-to-storage
                    maintainContext: true
                  - name: AI on Azure Government
                    href: /azure/azure-government/documentation-government-cognitiveservices
                    maintainContext: true
                  - name: SSMS on Azure Government
                    href: /azure/azure-government/documentation-government-connect-ssms
                    maintainContext: true
              - name: Security
                items:
                  - name: Security for Azure Government
                    href: /azure/azure-government/documentation-government-plan-security
                    maintainContext: true
                  - name: Impact Level 5 isolation
                    href: /azure/azure-government/documentation-government-impact-level-5
                    maintainContext: true
                  - name: Secure isolation
                    href: /azure/azure-government/azure-secure-isolation-guidance
                    maintainContext: true
                  - name: Secure Azure computing
                    href: /azure/azure-government/compliance/secure-azure-computing-architecture
                    maintainContext: true
              - name: Compliance
                items:
                  - name: Azure Government compliance
                    href: /azure/azure-government/documentation-government-plan-compliance
                    maintainContext: true
                  - name: Services compliance scope
                    href: /azure/azure-government/compliance/azure-services-in-fedramp-auditscope
                    maintainContext: true
              - name: Identity
                items:
                  - name: Identity for Azure Government
                    href: /azure/azure-government/documentation-government-plan-identity
                    maintainContext: true
                  - name: Integrate Azure AD authentication
                    href: /azure/azure-government/documentation-government-aad-auth-qs
                    maintainContext: true
              - name: Deployment
                items:
                  - name: Deploy with Azure Pipelines
                    href: /azure/azure-government/connect-with-azure-pipelines
                    maintainContext: true
                  - name: ASE with DISA CAP
                    href: /azure/azure-government/documentation-government-ase-disa-cap
                    maintainContext: true
              - name: Management
                items:
                  - name: Azure Monitor logs
                    href: /azure/azure-government/documentation-government-manage-oms
                    maintainContext: true
                  - name: Marketplace
                    href: /azure/azure-government/documentation-government-manage-marketplace
                    maintainContext: true
          - name: Architectures
            items:
              - name: All government architectures
                href: /azure/architecture/browse/?terms=government
              - name: Azure Automation in a hybrid environment
                href: hybrid/azure-automation-hybrid.yml
              - name: Azure Automation update management
                href: hybrid/azure-update-mgmt.yml
              - name: Azure Virtual Desktop for the enterprise
                href: example-scenario/wvd/windows-virtual-desktop.yml
              - name: Computer forensics chain of custody
                href: example-scenario/forensics/index.yml
              - name: Hybrid security monitoring in Azure
                href: hybrid/hybrid-security-monitoring.yml
              - name: Web app private database connectivity
                href: example-scenario/private-web-app/private-web-app.yml
          - name: Compliance solutions
            items:
              - name: DoD overview
                href: /azure/azure-government/documentation-government-overview-dod
                maintainContext: true
              - name: EAR overview
                href: /azure/compliance/offerings/offering-ear
                maintainContext: true
              - name: FedRAMP
                items:                
                  - name: FedRAMP overview
                    href: /azure/compliance/offerings/offering-fedramp
                    maintainContext: true
                  - name: FedRAMP high compliance
                    href: /azure/governance/policy/samples/fedramp-high
                    maintainContext: true
                  - name: FedRAMP moderate compliance
                    href: /azure/governance/policy/samples/fedramp-moderate
                    maintainContext: true
              - name: IRS 1075 overview
                href: /azure/compliance/offerings/offering-irs-1075
                maintainContext: true
              - name: ITAR overview
                href: /azure/compliance/offerings/offering-itar
                maintainContext: true
              - name: NDAA overview
                href: /azure/compliance/offerings/offering-ndaa-section-889
                maintainContext: true
              - name: NIST
                items:
                  - name: NIST 800-63 overview
                    href: /azure/compliance/offerings/offering-nist-800-63
                    maintainContext: true
                  - name: NIST CSF overview
                    href: /azure/compliance/offerings/offering-nist-csf
                    maintainContext: true
              - name: TIC solutions
                href: /azure/azure-government/compliance/compliance-tic
                maintainContext: true
      - name: Manufacturing
        items:
          - name: Overview
            href: industries/manufacturing.md
          - name: Guides
            items:              
              - name: HPC for manufacturing
                href: industries/manufacturing/compute-manufacturing-overview.yml
              - name: Industrial IoT analytics
                href: guide/iiot-guidance/iiot-architecture.yml
              - name: Upscale ML lifecycle with MLOps framework
                href: example-scenario/mlops/mlops-technical-paper.yml
              - name: Predictive maintenance in manufacturing
                href: industries/manufacturing/predictive-maintenance-overview.yml
              - name: Predictive maintenance solution
                href: industries/manufacturing/predictive-maintenance-solution.yml
              - name: Extract actionable insights from IoT data
                href: industries/manufacturing/extract-insights-iot-data.yml
          - name: Architectures
            items:
              - name: All manufacturing architectures
                href: /azure/architecture/browse/?terms=manufacturing
              - name: Anomaly detector process
                href: solution-ideas/articles/anomaly-detector-process.yml
              - name: Build a speech-to-text transcription pipeline
                href: reference-architectures/ai/speech-to-text-transcription-pipeline.yml
              - name: Connected factory hierarchy service
                href: solution-ideas/articles/connected-factory-hierarchy-service.yml
              - name: Connected factory signal pipeline
                href: example-scenario/iot/connected-factory-signal-pipeline.yml
              - name: End-to-end computer vision at the edge for manufacturing
                href: reference-architectures/ai/end-to-end-smart-factory.yml
              - name: Predictive maintenance with IoT
                href: example-scenario/predictive-maintenance/iot-predictive-maintenance.yml
              - name: Quality assurance
                href: solution-ideas/articles/quality-assurance.yml
              - name: Supply chain track and trace
                href: solution-ideas/articles/supply-chain-track-and-trace.yml
      - name: Media and Entertainment
        items:
          - name: Overview
            href: industries/media.md
          - name: Guides
            items:
              - name: Dynamics 365 media accelerator
                href: /dynamics365/industry/accelerators/media
                maintainContext: true
              - name: Content Production solution
                href: /dynamics365/industry/accelerators/content-production
                maintainContext: true
              - name: Configure the accelerator with Azure AD
                href: /dynamics365/industry/accelerators/configure-media
                maintainContext: true
          - name: Architectures
            items:
              - name: All media and entertainment architectures
                href: /azure/architecture/browse/?terms=media
              - name: 3D video rendering
                href: example-scenario/infrastructure/video-rendering.yml
              - name: Content-based recommendation
                href: example-scenario/ai/scalable-personalization-with-content-based-recommendation-system.yml
              - name: Digital image-based modeling on Azure
                href: example-scenario/infrastructure/image-modeling.yml
              - name: Gridwich cloud media system
                href: reference-architectures/media-services/gridwich-architecture.yml
              - name: Image classification on Azure
                href: example-scenario/ai/intelligent-apps-image-processing.yml
              - name: Live streaming digital media
                href: solution-ideas/articles/digital-media-live-stream.yml
              - name: Movie recommendations on Azure
                href: example-scenario/ai/movie-recommendations-with-machine-learning.yml
          - name: Compliance solutions
            items:
              - name: CDSA overview
                href: /azure/compliance/offerings/offering-cdsa
                maintainContext: true
              - name: MPA overview
                href: /azure/compliance/offerings/offering-mpa
                maintainContext: true
      - name: Energy and Environment
        items:
          - name: Overview
            href: industries/energy-environment.md
          - name: Guides
            items:
              - name: Microsoft Cloud for Sustainability
                href: /industry/sustainability/overview
                maintainContext: true
              - name: Sustainability outcomes and benefits
                href: /azure/cloud-adoption-framework/strategy/business-outcomes/sustainability
                maintainContext: true
              - name: Big compute for oil exploration
                href: guide/architecture-styles/big-compute.md
              - name: Smart meter energy monitoring
                href: /azure/iot-central/energy/tutorial-smart-meter-app
                maintainContext: true
              - name: Solar panel monitoring
                href: /azure/iot-central/energy/tutorial-solar-panel-app
                maintainContext: true
          - name: Architectures
            items:
              - name: All energy and environment architectures
                href: /azure/architecture/browse/?terms=energy
              - name: Environmental monitoring
                href: solution-ideas/articles/environment-monitoring-and-supply-chain-optimization.yml
              - name: Geospatial data processing and analytics
                href: example-scenario/data/geospatial-data-processing-analytics-azure.yml
              - name: Mining equipment monitoring
                href: solution-ideas/articles/monitor-mining-equipment.yml
              - name: Oil and gas tank level forecasting
                href: solution-ideas/articles/oil-and-gas-tank-level-forecasting.yml
              - name: Project 15 sustainability
                href: solution-ideas/articles/project-15-iot-sustainability.yml
              - name: Run CFD simulations
                href: example-scenario/infrastructure/hpc-cfd.yml
              - name: Run reservoir simulations
                href: example-scenario/infrastructure/reservoir-simulation.yml
          - name: Compliance solutions
            items:
              - name: NERC (US) overview
                href: /azure/compliance/offerings/offering-nerc
                maintainContext: true
      - name: Game Development
        items:
          - name: Overview
            href: industries/game-development.md
          - name: Guides
            items:
              - name: Azure PlayFab overview
                href: /gaming/playfab/what-is-playfab
                maintainContext: true
              - name: Azure AD authentication for PlayFab
                href: /gaming/playfab/features/authentication/aad-authentication
                maintainContext: true
              - name: PlayFab CloudScript with Azure Functions
                href: /gaming/playfab/features/automation/cloudscript-af
                maintainContext: true
              - name: Multiplayer guidance
                items:
                  - name: Multiplayer with PlayFab
                    href: /gaming/playfab/features/multiplayer/mpintro
                    maintainContext: true
                  - name: Host multiplayer games
                    href: /gaming/playfab/features/multiplayer/servers/using-playfab-servers-to-host-games
                    maintainContext: true
                  - name: Create virtual machines
                    href: /gaming/playfab/features/multiplayer/servers/deploying-playfab-multiplayer-server-builds
                    maintainContext: true
                  - name: Build definition
                    href: /gaming/playfab/features/multiplayer/servers/build-definition
                    maintainContext: true
                  - name: Linux container images
                    href: /gaming/playfab/features/multiplayer/servers/deploying-linux-based-builds
                    maintainContext: true
                  - name: Measure player latency to Azure
                    href: /gaming/playfab/features/multiplayer/servers/using-qos-beacons-to-measure-player-latency-to-azure
                    maintainContext: true
                  - name: Connect clients to game servers
                    href: /gaming/playfab/features/multiplayer/servers/connecting-clients-to-game-servers
                    maintainContext: true
                  - name: Increase core limits and Azure regions
                    href: /gaming/playfab/features/multiplayer/servers/identifying-and-increasing-core-limits
                    maintainContext: true
              - name: PlayFab Insights
                href: /gaming/playfab/features/insights/overview
                maintainContext: true
              - name: PlayFab samples
                href: /gaming/playfab/resources/playfab-samples
                maintainContext: true
          - name: Architectures
            items:
              - name: All game development architectures
                href: /azure/architecture/browse/?terms=game
              - name: AI in games
                items:
                  - name: Content moderation
                    href: /gaming/azure/reference-architectures/cognitive-content-moderation
                    maintainContext: true
                  - name: Customer service bot for gaming
                    href: /gaming/azure/reference-architectures/cognitive-css-bot
                    maintainContext: true
                  - name: Image classification
                    href: example-scenario/ai/intelligent-apps-image-processing.yml
                  - name: Speech to text for gaming
                    href: /gaming/azure/reference-architectures/cognitive-speech-to-text
                    maintainContext: true
                  - name: Text to speech for gaming
                    href: /gaming/azure/reference-architectures/cognitive-text-to-speech
                    maintainContext: true
                  - name: Text translation for gaming
                    href: /gaming/azure/reference-architectures/cognitive-text-translation
                    maintainContext: true
              - name: Analytics in games
                items:
                  - name: In-editor debugging telemetry
                    href: /gaming/azure/reference-architectures/analytics-in-editor-debugging
                    maintainContext: true
                  - name: Non-real-time dashboard
                    href: /gaming/azure/reference-architectures/analytics-non-real-time-dashboard
                    maintainContext: true
              - name: Databases for gaming
                items:
                  - name: Gaming using Azure MySQL
                    href: solution-ideas/articles/gaming-using-azure-database-for-mysql.yml
                  - name: Gaming using Cosmos DB
                    href: solution-ideas/articles/gaming-using-cosmos-db.yml
              - name: Game streaming
                items:
                  - name: Unreal Pixel Streaming
                    href: /gaming/azure/reference-architectures/unreal-pixel-streaming-in-azure
                    maintainContext: true
                  - name: Deploy Unreal Pixel Streaming
                    href: /gaming/azure/reference-architectures/unreal-pixel-streaming-deploying
                    maintainContext: true
                  - name: Unreal Pixel Streaming at scale
                    href: /gaming/azure/reference-architectures/unreal-pixel-streaming-at-scale
                    maintainContext: true
              - name: Leaderboards
                items:
                  - name: Leaderboard basics
                    href: /gaming/azure/reference-architectures/leaderboard
                    maintainContext: true
                  - name: Non-relational leaderboard
                    href: /gaming/azure/reference-architectures/leaderboard-non-relational
                    maintainContext: true
                  - name: Relational leaderboard
                    href: /gaming/azure/reference-architectures/leaderboard-relational
                    maintainContext: true
              - name: Matchmaking
                items:
                  - name: Multiplayer matchmaker
                    href: /gaming/azure/reference-architectures/multiplayer-matchmaker
                    maintainContext: true
                  - name: Serverless matchmaker
                    href: /gaming/azure/reference-architectures/multiplayer-matchmaker-serverless
                    maintainContext: true
              - name: Rendering
                items:
                  - name: 3D video rendering
                    href: example-scenario/infrastructure/video-rendering.yml
                  - name: Digital image-based modeling on Azure
                    href: example-scenario/infrastructure/image-modeling.yml
              - name: Scalable gaming servers
                items:
                  - name: Multiplayer backend architectures
                    href: /gaming/azure/reference-architectures/multiplayer
                    maintainContext: true
                  - name: Real-time multiplayer
                    items:
                      - name: Custom game server scaling
                        href: /gaming/azure/reference-architectures/multiplayer-custom-server-scaling
                        maintainContext: true
                      - name: Multiplayer hosting with Service Fabric
                        href: /gaming/azure/reference-architectures/multiplayer-synchronous-sf
                        maintainContext: true
                      - name: Multiplayer server hosting with ACI
                        href: /gaming/azure/reference-architectures/multiplayer-synchronous-aci
                        maintainContext: true
                      - name: Multiplayer server hosting with AKS
                        href: /gaming/azure/reference-architectures/multiplayer-synchronous-aks
                        maintainContext: true
                      - name: Multiplayer server hosting with Batch
                        href: /gaming/azure/reference-architectures/multiplayer-synchronous-batch
                        maintainContext: true
                  - name: Turn-based multiplayer
                    items:
                      - name: Asynchronous multiplayer basics
                        href: /gaming/azure/reference-architectures/multiplayer-asynchronous
                        maintainContext: true
                      - name: Serverless asynchronous multiplayer
                        href: /gaming/azure/reference-architectures/multiplayer-asynchronous-serverless
                        maintainContext: true
              - name: Server hosting
                items:
                  - name: Basic game server hosting
                    href: /gaming/azure/reference-architectures/multiplayer-basic-game-server-hosting
                    maintainContext: true
                  - name: LAMP architectures for gaming
                    href: /gaming/azure/reference-architectures/general-purpose-lamp
                    maintainContext: true
      - name: Travel and Hospitality
        items:
          - name: Overview
            href: industries/travel-hospitality.md
          - name: Guides
            items:
              - name: Data science using Spark for airport travel
                href: data-science-process/spark-overview.md
              - name: No-code voice assistant for hospitality
                href: /azure/azure-percept/tutorial-no-code-speech
                maintainContext: true
          - name: Architectures
            items:
              - name: All travel and hospitality architectures
                href: /azure/architecture/browse/?terms=travel
              - name: Build a chatbot for hotel booking
                href: example-scenario/ai/commerce-chatbot.yml
              - name: Build a delta lake in leisure and travel booking
                href: solution-ideas/articles/build-data-lake-support-adhoc-queries-online.yml
              - name: Commerce chatbot as a hotel concierge
                href: solution-ideas/articles/commerce-chatbot.yml
              - name: Custom business processes for airlines
                href: solution-ideas/articles/custom-business-processes.yml
              - name: Migrate a travel web app with APIM
                href: example-scenario/apps/apim-api-scenario.yml
              - name: Predictive aircraft engine monitoring
                href: solution-ideas/articles/aircraft-engine-monitoring-for-predictive-maintenance-in-aerospace.yml
      - name: Automotive, Mobility, and Transportation
        items:
          - name: Overview
            href: industries/automotive.md
          - name: Guides
            items:
              - name: Dynamics 365 automotive accelerator
                href: /dynamics365/industry/accelerators/automotive
                maintainContext: true
              - name: Single sign on for car park management
                href: /azure/active-directory/saas-apps/parkalot-car-park-management-tutorial
                maintainContext: true
          - name: Architectures
            items:
              - name: All automotive architectures
                href: /azure/architecture/browse/?terms=automotive
              - name: Automated guided vehicles fleet control
                href: example-scenario/iot/automated-guided-vehicles-fleet-control.yml
              - name: Building blocks for autonomous driving
                href: industries/automotive/building-blocks-autonomous-driving-simulation-environments.yml
              - name: Machine teaching for autonomous vehicles
                href: solution-ideas/articles/autonomous-systems.yml
              - name: Predictive insights with vehicle telematics
                href: solution-ideas/articles/predictive-insights-with-vehicle-telematics.yml
              - name: Process vehicle data using IoT
                href: example-scenario/data/realtime-analytics-vehicle-iot.yml
              - name: Real-time asset tracking for vehicles
                href: solution-ideas/articles/real-time-asset-tracking-mgmt-iot-central.yml
              - name: Run CFD simulations
                href: example-scenario/infrastructure/hpc-cfd.yml
          - name: Compliance solutions
            items:
              - name: TISAX overview
                href: /azure/compliance/offerings/offering-tisax
                maintainContext: true
      - name: Telecommunications
        items:
          - name: Overview
            href: industries/telecommunications.md
          - name: Guides
            items:
              - name: Field and cloud edge gateways
                href: /azure/architecture/example-scenario/iot/field-cloud-edge-gateways
              - name: Edge Workload Configuration pattern
                href: /azure/architecture/patterns/edge-workload-configuration
              - name: Kubernetes at the edge
                items:  
                  - name: Choose a Kubernetes at the edge option
                    href: /azure/architecture/operator-guides/aks/choose-kubernetes-edge-compute-option
                  - name: Choose a bare-metal Kubernetes option
                    href: /azure/architecture/operator-guides/aks/choose-bare-metal-kubernetes
              - name: Dynamics 365 telecommunications accelerator
                items:
                  - name: Overview
                    href: /dynamics365/industry/accelerators/telecommunications-overview
                    maintainContext: true
                  - name: Configure the accelerator for Azure Maps
                    href: /dynamics365/industry/accelerators/telecommunications-configure
                    maintainContext: true
              - name: Private multi-access edge compute
                items:
                  - name: Overview
                    href: /azure/private-multi-access-edge-compute-mec/overview
                    maintainContext: true
                  - name: Partner services
                    href: /azure/private-multi-access-edge-compute-mec/partner-programs
                    maintainContext: true
                  - name: Fusion Core
                    href: /azure/private-multi-access-edge-compute-mec/metaswitch-fusion-core-overview
                    maintainContext: true
                  - name: Affirmed Private Network Service
                    href: /azure/private-multi-access-edge-compute-mec/affirmed-private-network-service-overview
                    maintainContext: true
              - name: Azure Network Function Manager
                href: /azure/network-function-manager/overview
                maintainContext: true
          - name: Architectures
            items:
              - name: All telecommunications architectures
                href: /azure/architecture/browse/?terms=telecommunications
              - name: Customer churn prediction
                href: /azure/architecture/solution-ideas/articles/customer-churn-prediction
              - name: Deploy AI and ML at the edge
                href: /azure/architecture/hybrid/deploy-ai-ml-azure-stack-edge
              - name: Determine customer lifetime and churn
                href: /azure/architecture/example-scenario/ai/customer-lifecycle-churn
              - name: Enterprise-grade conversational bot
                href: /azure/architecture/reference-architectures/ai/conversational-bot
              - name: IoT connected light, power, and internet
                href: /azure/architecture/solution-ideas/articles/iot-power-management
              - name: IoT device connectivity for industry
                href: /azure/architecture/solution-ideas/articles/healthcare-network
              - name: Low-latency network connections for industry 
                href: /azure/architecture/solution-ideas/articles/low-latency-network
              - name: Predictive maintenance with AI IoT Edge
                href: /azure/architecture/example-scenario/predictive-maintenance/iot-predictive-maintenance
              - name: Real-time fraud detection 
                href: /azure/architecture/example-scenario/data/fraud-detection
              - name: Video capture and analytics 
                href: /azure/architecture/solution-ideas/articles/video-analytics
          - name: Compliance solutions
            items:
              - name: GSMA overview
                href: /azure/compliance/offerings/offering-gsma
                maintainContext: true
      - name: Facilities and Real Estate
        items: 
          - name: Overview
            href: industries/facilities-real-estate.md
          - name: Guides
            items:
              - name: Smart buildings and smart cities ontologies
                href: /azure/digital-twins/concepts-ontologies-adopt
                maintainContext: true
              - name: Azure Maps indoor maps
                items:
                  - name: Creator for indoor maps
                    href: /azure/azure-maps/creator-indoor-maps
                    maintainContext: true
                  - name: Make indoor maps
                    href: /azure/azure-maps/tutorial-creator-indoor-maps
                    maintainContext: true
                  - name: Use the Indoor Maps module
                    href: /azure/azure-maps/how-to-use-indoor-module
                    maintainContext: true
              - name: Facility ontology for Azure Maps
                href: /azure/azure-maps/creator-facility-ontology?pivots=facility-ontology-v1
                maintainContext: true
          - name: Architectures
            items:
              - name: All facilities and real estate architectures
                href: /azure/architecture/browse/?terms=facilities
              - name: Cognizant Safe Buildings with IoT
                href: solution-ideas/articles/safe-buildings.yml
              - name: COVID-19 IoT safe environments
                href: solution-ideas/articles/cctv-iot-edge-for-covid-19-safe-environment-and-mask-detection.yml
              - name: Facilities management with mixed reality
                href: solution-ideas/articles/facilities-management-powered-by-mixed-reality-and-iot.yml
              - name: IoT connected light, power, and internet
                href: solution-ideas/articles/iot-power-management.yml
              - name: IoT connectivity for healthcare facilities
                href: solution-ideas/articles/healthcare-network.yml
              - name: Lighting and disinfection system
                href: solution-ideas/articles/uven-disinfection.yml
              - name: Smart places with Azure Digital Twins
                href: example-scenario/iot/smart-places.yml
      - name: Education
        items:
          - name: Overview
            href: industries/education.md
          - name: Guides
            items:
              - name: Azure Education Hub
                items:
                  - name: Overview
                    href: /azure/education-hub/about-education-hub
                    maintainContext: true
                  - name: Create a lab with REST APIs
                    href: /azure/education-hub/create-lab-education-hub
                    maintainContext: true
                  - name: Azure Dev Tools for Teaching
                    href: /azure/education-hub/azure-dev-tools-teaching/about-program
                    maintainContext: true
              - name: Dynamics 365 education accelerator
                href: /dynamics365/industry/accelerators/edu-overview 
                maintainContext: true
              - name: Identity for education
                items:
                  - name: Azure Active Directory for education
                    href: /microsoft-365/education/deploy/intro-azure-active-directory
                    maintainContext: true
                  - name: Multi-tenant for academic institutions
                    href: /microsoft-365/education/deploy/design-multi-tenant-architecture
                    maintainContext: true
                  - name: Design a tenant configuration
                    href: /microsoft-365/education/deploy/design-tenant-configurations
                    maintainContext: true
                  - name: Design authentication and credentials
                    href: /microsoft-365/education/deploy/design-credential-authentication-strategies
                    maintainContext: true
                  - name: Design an account strategy
                    href: /microsoft-365/education/deploy/design-account-strategy
                    maintainContext: true
                  - name: Design identity governance 
                    href: /microsoft-365/education/deploy/design-identity-governance
                    maintainContext: true
          - name: Architectures
            items:
              - name: All education architectures
                href: /azure/architecture/browse/?terms=education
              - name: Governance of Teams guest users
                href: example-scenario/governance/governance-teams-guest-users.yml
              - name: Moodle deployment with NetApp Files
                href: example-scenario/file-storage/moodle-azure-netapp-files.yml
              - name: Secure research for regulated data
                href: example-scenario/ai/secure-compute-for-research.yml
              - name: Teacher-provisioned virtual labs in Azure
                href: example-scenario/devops/teacher-provisioned-virtual-labs-azure.yml
          - name: Compliance solutions
            items:
              - name: FERPA overview
                href: /compliance/regulatory/offering-ferpa
                maintainContext: true
      - name: Agriculture
        items:
          - name: Guides
            items:
              - name: Azure FarmBeats overview
                href: /azure/industry/agriculture/overview-azure-farmbeats
                maintainContext: true
              - name: Generate soil moisture heatmap
                href: /azure/industry/agriculture/generate-soil-moisture-map-in-azure-farmbeats
                maintainContext: true
              - name: Sensor partner integration
                href: /azure/industry/agriculture/sensor-partner-integration-in-azure-farmbeats
                maintainContext: true
              - name: Weather partner integration
                href: /azure/industry/agriculture/weather-partner-integration-in-azure-farmbeats
                maintainContext: true
              - name: Imagery partner integration
                href: /azure/industry/agriculture/imagery-partner-integration-in-azure-farmbeats
                maintainContext: true
          - name: Architectures
            items:
              - name: All agriculture architectures
                href: /azure/architecture/browse/?terms=agriculture
              - name: Environment monitoring with IoT
                href: solution-ideas/articles/environment-monitoring-and-supply-chain-optimization.yml
              - name: Low-latency network for farming
                href: solution-ideas/articles/low-latency-network.yml
      - name: Aerospace
        items:
          - name: Guides
            items:
              - name: Azure Orbital for space communication
                href: /azure/orbital/overview
                maintainContext: true
              - name: Modular Datacenter
                href: /azure-stack/mdc/mdc-overview
                maintainContext: true
          - name: Architectures
            items:
              - name: All aerospace architectures
                href: /azure/architecture/browse/?terms=aircraft
              - name: Advanced (AKS) microservices - drones
                href: /azure/architecture/reference-architectures/containers/aks-microservices/aks-microservices-advanced
              - name: Predictive maintenance for aircraft monitoring
                href: /azure/architecture/solution-ideas/articles/predictive-maintenance
              - name: Serverless web app for drone delivery
                href: reference-architectures/serverless/web-app.yml
              - name: Vision classifier model - simulated drone
                href: /azure/architecture/example-scenario/dronerescue/vision-classifier-model-with-custom-vision
      - name: Nonprofit
        items:
          - name: Microsoft Cloud for Nonprofit
            items:
              - name: Overview
                href: /industry/nonprofit/overview
                maintainContext: true
              - name: Set up Microsoft Cloud for Nonprofit
                href: /industry/nonprofit/configure-cloud-for-nonprofit
                maintainContext: true
              - name: Donors and supporters
                href: /industry/nonprofit/donors-supporters
                maintainContext: true
          - name: Fundraising and Engagement
            items:
              - name: Fundraising and Engagement overview
                href: /dynamics365/industry/nonprofit/fundraising-engagement-get-started-overview
                maintainContext: true
              - name: Configure Fundraising and Engagement
                href: /dynamics365/industry/nonprofit/fundraising-engagement-configure
                maintainContext: true
              - name: Deploy Fundraising and Engagement
                href: /dynamics365/industry/nonprofit/fundraising-engagement-deploy
                maintainContext: true
          - name: Dynamics 365 nonprofit accelerator for Azure
            href: /dynamics365/industry/accelerators/nfp
            maintainContext: true
      - name: Sports
        items:
          - name: Analyze Olympic sports with sensors and vision
            href: /archive/msdn-magazine/2018/november/machine-learning-analyzing-olympic-sports-combining-sensors-and-vision-ai
            maintainContext: true
          - name: Baseball decision analysis with ML.NET
            href: data-guide/big-data/baseball-ml-workload.yml
  - name: Azure categories
    expanded: true
    items:
      - name: AI + Machine Learning
        items:
          - name: Get started
            href: data-guide/big-data/ai-overview.md
          - name: Guides
            items:
              - name: Cognitive services
                href: data-guide/technology-choices/cognitive-services.md
              - name: Natural language processing
                href: data-guide/technology-choices/natural-language-processing.yml
              - name: R developer's guide to Azure
                href: data-guide/technology-choices/r-developers-guide.md
              - name: Machine learning
                items:
                  - name: Machine learning options
                    href: data-guide/technology-choices/data-science-and-machine-learning.md
                  - name: ML architecture and key concepts
                    href: /azure/machine-learning/concept-azure-machine-learning-architecture
                    maintainContext: true
                  - name: Machine learning at scale
                    href: data-guide/big-data/machine-learning-at-scale.md
                  - name: ML pipelines
                    href: /azure/machine-learning/concept-ml-pipelines
                    maintainContext: true
                  - name: Compare MLflow and Azure ML
                    href: /azure/machine-learning/concept-mlflow
                    maintainContext: true
                  - name: Machine teaching
                    href: solution-ideas/articles/machine-teaching.yml
                  - name: Enterprise security and governance
                    href: /azure/machine-learning/concept-enterprise-security
                    maintainContext: true
                  - name: Security baseline for AML
                    href: /security/benchmark/azure/baselines/machine-learning-security-baseline
                    maintainContext: true
              - name: MLOps framework
                items:
                  - name: Upscale ML lifecycle with MLOps
                    href: example-scenario/mlops/mlops-technical-paper.yml
                  - name: MLOps maturity model
                    href: example-scenario/mlops/mlops-maturity-model.yml
                  - name: Azure ML service selection guide
                    href: example-scenario/mlops/aml-decision-tree.yml
              - name: Industry guidance
                items:
                  - name: Enable the financial services risk lifecycle
                    href: industries/finance/financial-risk-model.md
                  - name: Healthcare blueprint for AI
                    href: industries/healthcare/healthcare-ai-blueprint.yml
                  - name: Optimize and reuse recommendations
                    href: industries/retail/recommendation-engine-optimization.yml
                  - name: Predictive maintenance in manufacturing
                    href: industries/manufacturing/predictive-maintenance-overview.yml
                  - name: Predictive maintenance solution
                    href: industries/manufacturing/predictive-maintenance-solution.yml
                  - name: SKU optimization for consumer brands
                    href: industries/retail/sku-optimization-solution-guide.yml
                  - name: Visual search for retail
                    href: industries/retail/visual-search-use-case-overview.yml
              - name: Team Data Science Process
                items:
                  - name: Overview
                    href: data-science-process/overview.yml
                  - name: Lifecycle
                    items:
                      - name: Overview
                        href: data-science-process/lifecycle.md
                      - name: 1. Business understanding
                        href: data-science-process/lifecycle-business-understanding.md
                      - name: 2. Data acquisition and understanding
                        href: data-science-process/lifecycle-data.md
                      - name: 3. Modeling
                        href: data-science-process/lifecycle-modeling.md
                      - name: 4. Deployment
                        href: data-science-process/lifecycle-deployment.md
                      - name: 5. Customer acceptance
                        href: data-science-process/lifecycle-acceptance.md
                  - name: Roles and tasks
                    items:
                      - name: Overview
                        href: data-science-process/roles-tasks.md
                      - name: Group manager
                        href: data-science-process/group-manager-tasks.md
                      - name: Team lead
                        href: data-science-process/team-lead-tasks.md
                      - name: Project lead
                        href: data-science-process/project-lead-tasks.md
                      - name: Individual contributor
                        href: data-science-process/project-ic-tasks.md
                  - name: Project planning
                    href: data-science-process/team-data-science-process-project-templates.md
                  - name: Development
                    items:
                      - name: Agile development
                        href: data-science-process/agile-development.md
                      - name: Collaborative coding with Git
                        href: data-science-process/collaborative-coding-with-git.md
                      - name: Execute data science tasks
                        href: data-science-process/execute-data-science-tasks.md
                      - name: Code testing
                        href: data-science-process/code-test.md
                      - name: Track progress
                        href: data-science-process/track-progress.md
                  - name: Operationalization
                    items:
                      - name: DevOps - CI/CD
                        href: data-science-process/ci-cd-flask.yml
                  - name: Training
                    items:
                      - name: For data scientists
                        href: data-science-process/team-data-science-process-for-data-scientists.md
                      - name: For DevOps
                        href: data-science-process/team-data-science-process-for-devops.md
                  - name: How To
                    items:
                      - name: Set up data science environments
                        items:
                          - name: Environment setup
                            href: data-science-process/environment-setup.md
                          - name: Platforms and tools
                            href: data-science-process/platforms-and-tools.md
                      - name: Analyze business needs
                        items:
                          - name: Identify your scenario
                            href: data-science-process/plan-your-environment.md
                      - name: Acquire and understand data
                        items:
                          - name: Ingest data
                            items:
                              - name: Overview
                                href: data-science-process/ingest-data.md
                              - name: Move to/from Blob storage
                                items:
                                  - name: Overview
                                    href: data-science-process/move-azure-blob.md
                                  - name: Use Storage Explorer
                                    href: data-science-process/move-data-to-azure-blob-using-azure-storage-explorer.md
                                  - name: Use SSIS
                                    href: data-science-process/move-data-to-azure-blob-using-ssis.md
                              - name: Move to SQL on a VM
                                href: data-science-process/move-sql-server-virtual-machine.md
                              - name: Move to Azure SQL Database
                                href: data-science-process/move-sql-azure.md
                              - name: Move to Hive tables
                                href: data-science-process/move-hive-tables.md
                              - name: Move to SQL partitioned tables
                                href: data-science-process/parallel-load-sql-partitioned-tables.md
                              - name: Move from on-premises SQL
                                href: data-science-process/move-sql-azure-adf.md
                          - name: Explore and visualize data
                            items:
                              - name: Prepare data
                                href: data-science-process/prepare-data.md
                              - name: Explore data
                                items:
                                  - name: Overview
                                    href: data-science-process/explore-data.md
                                  - name: Explore Azure Blob Storage
                                    href: data-science-process/explore-data-blob.md
                                  - name: Explore SQL on a VM
                                    href: data-science-process/explore-data-sql-server.md
                                  - name: Explore Hive tables
                                    href: data-science-process/explore-data-hive-tables.md
                              - name: Sample data
                                items:
                                  - name: Overview
                                    href: data-science-process/sample-data.md
                                  - name: Use Blob Storage
                                    href: data-science-process/sample-data-blob.md
                                  - name: Use SQL Server
                                    href: data-science-process/sample-data-sql-server.md
                                  - name: Use Hive tables
                                    href: data-science-process/sample-data-hive.md
                              - name: Process data
                                items:
                                  - name: Access with Python
                                    href: data-science-process/python-data-access.md
                                  - name: Process blob data
                                    href: data-science-process/data-blob.md
                                  - name: Use Azure Data Lake
                                    href: data-science-process/data-lake-walkthrough.md
                                  - name: Use SQL VM
                                    href: data-science-process/sql-server-virtual-machine.md
                                  - name: Use data pipeline
                                    href: data-science-process/automated-data-pipeline-cheat-sheet.md
                                  - name: Use Spark
                                    href: data-science-process/spark-overview.md
                                  - name: Use Scala and Spark
                                    href: data-science-process/scala-walkthrough.md
                      - name: Develop models
                        items:
                          - name: Engineer features
                            items:
                              - name: Overview
                                href: data-science-process/create-features.md
                              - name: Use SQL and Python
                                href: data-science-process/create-features-sql-server.md
                              - name: Use Hive queries
                                href: data-science-process/create-features-hive.md
                          - name: Select features
                            href: data-science-process/select-features.md
                      - name: Deploy models in production
                        href: data-science-process/deploy-models-in-production.md
          - name: Architectures
            items:
              - name: AI enrichment with Cognitive Search
                href: solution-ideas/articles/cognitive-search-with-skillsets.yml
              - name: Automate document processing
                href: example-scenario/ai/automate-document-processing-azure-form-recognizer.yml
              - name: Baseball decision analysis with ML.NET
                href: data-guide/big-data/baseball-ml-workload.yml
              - name: Batch scoring for deep learning
                href: reference-architectures/ai/batch-scoring-deep-learning.yml
              - name: Batch scoring with Python
                href: reference-architectures/ai/batch-scoring-python.yml
              - name: Batch scoring with R
                href: reference-architectures/ai/batch-scoring-R-models.yml
              - name: Batch scoring with Spark on Databricks
                href: reference-architectures/ai/batch-scoring-databricks.yml
              - name: Build content-based recommendations
                href: example-scenario/ai/scalable-personalization-with-content-based-recommendation-system.yml
              - name: Chatbot for hotel booking
                href: example-scenario/ai/commerce-chatbot.yml
              - name: Citizen AI with the Power Platform
                href: example-scenario/ai/citizen-ai-power-platform.yml
              - name: Deploy AI and ML at the edge
                href: hybrid/deploy-ai-ml-azure-stack-edge.yml
              - name: Deploy models to multiple data sources
                href: example-scenario/ai/multiline-model-deployment.yml
              - name: Determine customer lifetime and churn
                href: example-scenario/ai/customer-lifecycle-churn.yml
              - name: Distributed deep learning training
                href: reference-architectures/ai/training-deep-learning.yml
              - name: End-to-end computer vision at the edge for manufacturing
                href: reference-architectures/ai/end-to-end-smart-factory.yml
              - name: Enterprise-grade conversational bot
                href: reference-architectures/ai/conversational-bot.yml
              - name: Extract text from objects using Power Automate and AI Builder
                href: example-scenario/ai/extract-object-text.yml
              - name: Image classification
                href: example-scenario/ai/intelligent-apps-image-processing.yml
              - name: Implement the healthcare blueprint for AI
                href: industries/healthcare/healthcare-ai-blueprint.yml
              - name: Many models ML with Spark
                href: example-scenario/ai/many-models-machine-learning-azure-spark.yml
              - name: Many models with Azure Machine Learning
                href: example-scenario/ai/many-models-machine-learning-azure-machine-learning.yml
              - name: MLOps for Python models
                href: reference-architectures/ai/mlops-python.yml
              - name: Movie recommendations
                href: example-scenario/ai/movie-recommendations-with-machine-learning.yml
              - name: Orchestrate MLOps on Azure Databricks
                href: reference-architectures/ai/orchestrate-mlops-azure-databricks.yml
              - name: Predict hospital readmissions with ML
                href: example-scenario/ai/predict-hospital-readmissions-machine-learning.yml
              - name: Quality assurance
                href: solution-ideas/articles/quality-assurance.yml
              - name: Real-time recommendation API
                href: reference-architectures/ai/real-time-recommendation.yml
              - name: Real-time scoring Python models
                href: reference-architectures/ai/real-time-scoring-machine-learning-models.yml
              - name: Real-time scoring R models
                href: reference-architectures/ai/realtime-scoring-r.yml
              - name: Scale AI and ML in regulated industries
                href: example-scenario/ai/scale-ai-and-machine-learning-in-regulated-industries.yml
              - name: Secure research for regulated data
                href: example-scenario/ai/secure-compute-for-research.yml
              - name: Speech to text conversion
                href: reference-architectures/ai/speech-to-text-transcription-pipeline.yml
              - name: Training Python models
                href: reference-architectures/ai/training-python-models.yml
          - name: Solution ideas
            items:
              - name: AI at the edge
                href: solution-ideas/articles/ai-at-the-edge.yml
              - name: Auditing and risk management
                href: solution-ideas/articles/auditing-and-risk-compliance.yml
              - name: Autonomous systems
                href: solution-ideas/articles/autonomous-systems.yml
              - name: Azure Machine Learning architecture
                href: solution-ideas/articles/azure-machine-learning-solution-architecture.yml
              - name: Business process management
                href: solution-ideas/articles/business-process-management.yml
              - name: Content research
                href: solution-ideas/articles/content-research.yml
              - name: Content tagging with NLP
                href: solution-ideas/articles/website-content-tag-suggestion-with-deep-learning-and-nlp.yml
              - name: Contract management
                href: solution-ideas/articles/contract-management.yml
              - name: Customer churn prediction
                href: solution-ideas/articles/customer-churn-prediction.yml
              - name: Customer feedback
                href: solution-ideas/articles/customer-feedback-and-analytics.yml
              - name: Data science and machine learning
                href: solution-ideas/articles/azure-databricks-data-science-machine-learning.yml
              - name: Defect prevention
                href: solution-ideas/articles/defect-prevention-with-predictive-maintenance.yml
              - name: Digital asset management
                href: solution-ideas/articles/digital-asset-management.yml
              - name: Disconnected AI at the edge
                href: solution-ideas/articles/ai-at-the-edge-disconnected.yml
              - name: E-commerce chatbot
                href: solution-ideas/articles/commerce-chatbot.yml
              - name: Energy demand forecasting
                href: solution-ideas/articles/forecast-energy-power-demand.yml
              - name: Energy supply optimization
                href: solution-ideas/articles/energy-supply-optimization.yml
              - name: Enterprise chatbot disaster recovery
                href: solution-ideas/articles/enterprise-chatbot-disaster-recovery.yml
              - name: Enterprise productivity chatbot
                href: solution-ideas/articles/enterprise-productivity-chatbot.yml
              - name: Environment monitoring
                href: solution-ideas/articles/environment-monitoring-and-supply-chain-optimization.yml
              - name: FAQ chatbot
                href: solution-ideas/articles/faq-chatbot-with-data-champion-model.yml
              - name: Hospital patient predictions
                href: solution-ideas/articles/predict-length-of-stay-and-patient-flow-with-healthcare-analytics.yml
              - name: Image classification with CNNs
                href: solution-ideas/articles/image-classification-with-convolutional-neural-networks.yml
              - name: Interactive voice response bot
                href: solution-ideas/articles/interactive-voice-response-bot.yml
              - name: Keyword digital text processing
                href: solution-ideas/articles/digital-media-speech-text.yml
              - name: Marketing optimization
                href: solution-ideas/articles/optimize-marketing-with-machine-learning.yml
              - name: Model deployment to AKS
                href: solution-ideas/articles/machine-learning-model-deployment-aks.yml
              - name: Personalized marketing solutions
                href: solution-ideas/articles/personalized-marketing.yml
              - name: Personalized offers
                href: solution-ideas/articles/personalized-offers.yml
              - name: Population health management
                href: solution-ideas/articles/population-health-management-for-healthcare.yml
              - name: Predictive maintenance
                href: solution-ideas/articles/predictive-maintenance.yml
              - name: Predictive marketing
                href: solution-ideas/articles/predictive-marketing-campaigns-with-machine-learning-and-spark.yml
              - name: Remote patient monitoring
                href: solution-ideas/articles/remote-patient-monitoring.yml
              - name: Retail assistant with visual capabilities
                href: solution-ideas/articles/retail-assistant-or-vacation-planner-with-visual-capabilities.yml
              - name: Retail product recommendations
                href: solution-ideas/articles/product-recommendations.yml
              - name: Speech services
                href: solution-ideas/articles/speech-services.yml
              - name: Vehicle telematics
                href: solution-ideas/articles/predictive-insights-with-vehicle-telematics.yml
              - name: Vision classifier model
                href: example-scenario/dronerescue/vision-classifier-model-with-custom-vision.yml
              - name: Visual assistant
                href: solution-ideas/articles/visual-assistant.yml
      - name: Analytics
        items:
          - name: Get started
            href: solution-ideas/articles/analytics-start-here.yml
          - name: Guides
            items:
              - name: Technology choices
                items:
                  - name: Analytical data stores
                    href: data-guide/technology-choices/analytical-data-stores.md
                  - name: Analytics and reporting
                    href: data-guide/technology-choices/analysis-visualizations-reporting.md
                  - name: Batch processing
                    href: data-guide/technology-choices/batch-processing.md
                  - name: Stream processing
                    href: /azure/architecture/data-guide/technology-choices/stream-processing
              - name: Industry guidance
                items:
                  - name: Actuarial risk analysis
                    href: industries/finance/actuarial-risk-analysis-financial-model.yml
                  - name: Financial institutions with data mesh
                    href: /azure/cloud-adoption-framework/scenarios/data-management/architectures/reference-architecture-data-mesh
                    maintainContext: true
              - name: Analytics security baselines
                items:
                  - name: Security baseline for Azure Data Factory
                    href: /security/benchmark/azure/baselines/data-factory-security-baseline
                    maintainContext: true
                  - name: Security baseline for Azure Databricks
                    href: /security/benchmark/azure/baselines/databricks-security-baseline
                    maintainContext: true
                  - name: Security baseline for Azure Purview
                    href: /security/benchmark/azure/baselines/purview-security-baseline
                    maintainContext: true
              - name: Apache NiFi guidance
                items:
                  - name: Apache NiFi monitoring with MonitoFi
                    href: guide/data/monitor-apache-nifi-monitofi.yml
                  - name: Helm-based deployments for Apache NiFi
                    href: guide/data/helm-deployments-apache-nifi.yml
          - name: Architectures
            items:
              - name: Analytics end to end
                href: example-scenario/dataplate2e/data-platform-end-to-end.yml
              - name: Anomaly detector process
                href: solution-ideas/articles/anomaly-detector-process.yml
              - name: Apache NiFi on Azure
                href: example-scenario/data/azure-nifi.yml
              - name: Automated enterprise BI
                href: reference-architectures/data/enterprise-bi-adf.yml
              - name: Big data analytics on confidential computing
                href: example-scenario/confidential/data-analytics-containers-spark-kubernetes-azure-sql.yml
              - name: Customer 360 with Synapse and Dynamics 365
                href: example-scenario/analytics/synapse-customer-insights.yml      
              - name: Data analysis for regulated industries
                href: example-scenario/data/data-analysis-regulated-industries.yml
              - name: Data lake queries via Synapse serverless
                href: example-scenario/data/synapse-exploratory-data-analytics.yml
              - name: Data warehouse for small business
                href: example-scenario/data/small-medium-data-warehouse.yml
              - name: Data warehousing and analytics
                href: example-scenario/data/data-warehouse.yml
              - name: Employee retention with Databricks and Kubernetes
                href: example-scenario/ai/employee-retention-databricks-kubernetes.yml
              - name: Geospatial data processing and analytics
                href: example-scenario/data/geospatial-data-processing-analytics-azure.yml
              - name: High throughput stream ingestion
                href: example-scenario/data/stream-ingestion-synapse.yml
              - name: Ingestion and analysis of news feeds
                href: example-scenario/ai/news-feed-ingestion-and-near-real-time-analysis.yml
              - name: Interactive price analytics
                href: solution-ideas/articles/interactive-price-analytics.yml
              - name: IoT and data analytics
                href: example-scenario/data/big-data-with-iot.yml
              - name: Long-term security logs in Data Explorer
                href: example-scenario/security/security-log-retention-azure-data-explorer.yml
              - name: Partitioning in Event Hubs and Kafka
                href: reference-architectures/event-hubs/partitioning-in-event-hubs-and-kafka.yml
              - name: Precision medicine pipeline with genomics
                href: example-scenario/precision-medicine/genomic-analysis-reporting.yml
              - name: Stream processing with Azure Databricks
                href: reference-architectures/data/stream-processing-databricks.yml
              - name: Stream processing with Stream Analytics
                href: reference-architectures/data/stream-processing-stream-analytics.yml
              - name: Stream processing with open-source data
                href: example-scenario/data/open-source-data-engine-stream-processing.yml
          - name: Solution ideas
            items:
              - name: Advanced analytics
                href: solution-ideas/articles/advanced-analytics-on-big-data.yml
              - name: App integration using Event Grid
                href: solution-ideas/articles/application-integration-using-event-grid.yml
              - name: Big data analytics with Azure Data Explorer
                href: solution-ideas/articles/big-data-azure-data-explorer.yml
              - name: Big data analytics with enterprise security
                href: solution-ideas/articles/big-data-analytics-enterprise-grade-security.yml
              - name: Content Delivery Network analytics
                href: solution-ideas/articles/content-delivery-network-azure-data-explorer.yml
              - name: Data management with Azure Purview
                href: solution-ideas/articles/azure-purview-data-lake-estate-architecture.yml
              - name: Demand forecasting for shipping
                href: solution-ideas/articles/demand-forecasting-for-shipping-and-distribution.yml
              - name: Demand forecasting and price optimization
                href: solution-ideas/articles/demand-forecasting-price-optimization-marketing.yml
              - name: Demand forecasting with Stream Analytics
                href: solution-ideas/articles/demand-forecasting.yml
              - name: Discovery Hub for analytics
                href: solution-ideas/articles/cloud-scale-analytics-with-discovery-hub.yml
              - name: Enhanced customer dimension
                href: solution-ideas/articles/customer-insights-synapse.yml
              - name: ETL using HDInsight
                href: solution-ideas/articles/extract-transform-and-load-using-hdinsight.yml
              - name: Highly scalable customer service and ERP
                href: solution-ideas/articles/erp-customer-service.yml
              - name: Hybrid big data with HDInsight
                href: solution-ideas/articles/extend-your-on-premises-big-data-investments-with-hdinsight.yml
              - name: Ingestion, ETL, and stream processing
                href: solution-ideas/articles/ingest-etl-stream-with-adb.yml
              - name: Interactive analytics with Data Explorer
                href: solution-ideas/articles/interactive-azure-data-explorer.yml
              - name: IoT analytics with Azure Data Explorer
                href: solution-ideas/articles/iot-azure-data-explorer.yml
              - name: Manage data across the Azure SQL estate
                href: solution-ideas/articles/azure-purview-sql-estate-architecture.yml
              - name: Mining equipment monitoring
                href: solution-ideas/articles/monitor-mining-equipment.yml
              - name: Modern analytics with Azure Databricks
                href: solution-ideas/articles/azure-databricks-modern-analytics-architecture.yml
              - name: Monitoring solution with Data Explorer
                href: solution-ideas/articles/monitor-azure-data-explorer.yml
              - name: Oil and Gas tank level forecasting
                href: solution-ideas/articles/oil-and-gas-tank-level-forecasting.yml
              - name: Predicting length of stay in hospitals
                href: solution-ideas/articles/predicting-length-of-stay-in-hospitals.yml
              - name: Predictive aircraft engine monitoring
                href: solution-ideas/articles/aircraft-engine-monitoring-for-predictive-maintenance-in-aerospace.yml
              - name: Real-time analytics on big data
                href: solution-ideas/articles/real-time-analytics.yml
              - name: Tiering applications & data for analytics
                href: solution-ideas/articles/tiered-data-for-analytics.yml
      - name: Blockchain + Multiparty Compute
        items:
          - name: Get started
            href: guide/blockchain/multiparty-compute.yml
          - name: Guides
            items:
              - name: Azure Confidential Ledger architecture
                href: /azure/confidential-ledger/architecture
                maintainContext: true
              - name: Authenticate Confidential Ledger nodes
                href: /azure/confidential-ledger/authenticate-ledger-nodes
                maintainContext: true
          - name: Architectures
            items:
              - name: Azure SQL Database ledger
                href: /azure/azure-sql/database/ledger-overview
                maintainContext: true
              - name: Decentralized trust between banks
                href: example-scenario/apps/decentralized-trust.yml
              - name: Multi-cloud blockchain DLT
                href: example-scenario/blockchain/multi-cloud-blockchain.yml
          - name: Solution ideas
            items:
              - name: Blockchain workflow application
                href: solution-ideas/articles/blockchain-workflow-application.yml
              - name: Supply chain track and trace
                href: solution-ideas/articles/supply-chain-track-and-trace.yml
      - name: Compute + HPC
        items:
          - name: Get started with HPC
            href: topics/high-performance-computing.md
          - name: Guides
            items:
              - name: Choose a compute service
                href: guide/technology-choices/compute-decision-tree.yml
              - name: SAS on Azure architecture
                href: guide/sas/sas-overview.yml
              - name: Industry guidance
                items:
                  - name: High-performance compute for manufacturing
                    href: industries/manufacturing/compute-manufacturing-overview.yml
                  - name: Risk grid computing in banking
                    href: industries/finance/risk-grid-banking-overview.yml
                  - name: Risk grid computing solution
                    href: industries/finance/risk-grid-banking-solution-guide.yml
              - name: VM security baselines
                items:
                  - name: Security baseline for VM scale sets
                    href: /security/benchmark/azure/baselines/virtual-machine-scale-sets-security-baseline
                    maintainContext: true
                  - name: Security baseline for Linux VMs
                    href: /security/benchmark/azure/baselines/virtual-machines-linux-security-baseline
                    maintainContext: true
                  - name: Security baseline for Windows VMs
                    href: /security/benchmark/azure/baselines/virtual-machines-windows-security-baseline
                    maintainContext: true                 
          - name: Architectures
            items:
              - name: 3D video rendering
                href: example-scenario/infrastructure/video-rendering.yml
              - name: Computer-aided engineering
                href: example-scenario/apps/hpc-saas.yml
              - name: Digital image modeling
                href: example-scenario/infrastructure/image-modeling.yml
              - name: HPC cluster deployed in the cloud
                href: solution-ideas/articles/hpc-cluster.yml
              - name: Linux virtual desktops with Citrix
                href: example-scenario/infrastructure/linux-vdi-citrix.yml
              - name: Manage virtual machine compliance
                href: example-scenario/security/virtual-machine-compliance.yml
              - name: Move Azure resources across regions
                href: solution-ideas/articles/move-azure-resources-across-regions.yml
              - name: Quantum computing solutions
                items: 
                  - name: Loosely coupled quantum computing on Azure
                    href: example-scenario/quantum/loosely-coupled-quantum-computing-job.yml
                  - name: Tightly coupled quantum computing on Azure
                    href: example-scenario/quantum/tightly-coupled-quantum-computing-job.yml
              - name: Run a Linux VM on Azure
                href: reference-architectures/n-tier/linux-vm.yml
              - name: Run a Windows VM on Azure
                href: reference-architectures/n-tier/windows-vm.yml
              - name: Run CFD simulations
                href: example-scenario/infrastructure/hpc-cfd.yml
              - name: Run reservoir simulations
                href: example-scenario/infrastructure/reservoir-simulation.yml
          - name: Solution ideas
            items:
              - name: HPC media rendering
                href: solution-ideas/articles/azure-batch-rendering.yml
              - name: HPC risk analysis
                href: solution-ideas/articles/hpc-risk-analysis.yml
              - name: HPC system and big compute
                href: solution-ideas/articles/big-compute-with-azure-batch.yml
              - name: Hybrid HPC with HPC Pack
                href: solution-ideas/articles/hybrid-hpc-in-azure-with-hpc-pack.yml
      - name: Containers
        items:
          - name: Get started
            href: reference-architectures/containers/aks-start-here.md
          - name: Guides
            items:
              - name: AKS cluster best practices
                href: /azure/aks/best-practices
                maintainContext: true
              - name: AKS day-2 operations guide
                items:
                  - name: Introduction
                    href: operator-guides/aks/day-2-operations-guide.md
                  - name: Triage practices
                    items:
                      - name: Overview
                        href: operator-guides/aks/aks-triage-practices.md
                      - name: 1- Cluster health
                        href: operator-guides/aks/aks-triage-cluster-health.md
                      - name: 2- Node and pod health
                        href: operator-guides/aks/aks-triage-node-health.md
                      - name: 3- Workload deployments
                        href: operator-guides/aks/aks-triage-deployment.md
                      - name: 4- Admission controllers
                        href: operator-guides/aks/aks-triage-controllers.md
                      - name: 5- Container registry connectivity
                        href: operator-guides/aks/aks-triage-container-registry.md
                  - name: Patching and upgrade guidance
                    href: operator-guides/aks/aks-upgrade-practices.md
                  - name: Monitoring with Azure Monitor
                    href: /azure/aks/monitor-aks?bc=%2fazure%2farchitecture%2fbread%2ftoc.json&toc=%2fazure%2farchitecture%2ftoc.json
                    maintainContext: true
                  - name: Common issues
                    href: /azure/aks/troubleshooting?bc=%2fazure%2farchitecture%2fbread%2ftoc.json&toc=%2fazure%2farchitecture%2ftoc.json
                    maintainContext: true
              - name: Choose a Kubernetes option
                items:
                  - name: Choose a Kubernetes at the edge option
                    href: operator-guides/aks/choose-kubernetes-edge-compute-option.md
                  - name: Choose a bare-metal Kubernetes option
                    href: operator-guides/aks/choose-bare-metal-kubernetes.yml
              - name: Orchestrate multi-container applications
                href: /dotnet/architecture/containerized-lifecycle/design-develop-containerized-apps/orchestrate-high-scalability-availability
                maintainContext: true
              - name: Governance disciplines for AKS
                href: /azure/cloud-adoption-framework/scenarios/aks/eslz-security-governance-and-compliance
                maintainContext: true
              - name: Cost governance with Kubecost
                href: /azure/cloud-adoption-framework/scenarios/aks/eslz-cost-governance-with-kubecost
                maintainContext: true
              - name: BCDR considerations for AKS
                href: /azure/cloud-adoption-framework/scenarios/aks/eslz-business-continuity-and-disaster-recovery
                maintainContext: true
              - name: Security baseline for AKS
                href: /security/benchmark/azure/baselines/aks-security-baseline
                maintainContext: true
              - name: Docker guidance
                items:
                  - name: Monolithic applications
                    href: /dotnet/architecture/containerized-lifecycle/design-develop-containerized-apps/monolithic-applications
                    maintainContext: true
                  - name: Containerize monolithic applications
                    href: /dotnet/architecture/microservices/architect-microservice-container-applications/containerize-monolithic-applications
                    maintainContext: true
                  - name: Containers for DevOps collaboration
                    href: /dotnet/architecture/containerized-lifecycle/docker-application-lifecycle/containers-foundation-for-devops-collaboration
                    maintainContext: true
          - name: Architectures
            items:
              - name: Advanced microservices on AKS
                href: reference-architectures/containers/aks-microservices/aks-microservices-advanced.yml
              - name: AKS baseline cluster
                href: reference-architectures/containers/aks/secure-baseline-aks.yml
              - name: AKS baseline for multi-region clusters
                href: reference-architectures/containers/aks-multi-region/aks-multi-cluster.yml
              - name: AKS cluster for a PCI-DSS workload
                items:
                  - name: Introduction
                    href: reference-architectures/containers/aks-pci/aks-pci-intro.yml
                  - name: Architecture
                    href: reference-architectures/containers/aks-pci/aks-pci-ra-code-assets.yml
                  - name: Network segmentation
                    href: reference-architectures/containers/aks-pci/aks-pci-network.yml
                  - name: Data protection
                    href: reference-architectures/containers/aks-pci/aks-pci-data.yml
                  - name: Vulnerability management
                    href: reference-architectures/containers/aks-pci/aks-pci-malware.yml
                  - name: Access controls
                    href: reference-architectures/containers/aks-pci/aks-pci-identity.yml
                  - name: Monitoring operations
                    href: reference-architectures/containers/aks-pci/aks-pci-monitor.yml
                  - name: Policy management
                    href: reference-architectures/containers/aks-pci/aks-pci-policy.yml
                  - name: Summary
                    href: reference-architectures/containers/aks-pci/aks-pci-summary.yml
              - name: AKS data protection on Azure NetApp Files
                href: example-scenario/file-storage/data-protection-kubernetes-astra-azure-netapp-files.yml
              - name: Autonomous-driving simulation
                href: industries/automotive/building-blocks-autonomous-driving-simulation-environments.yml
              - name: Build a telehealth system
                href: example-scenario/apps/telehealth-system.yml
              - name: Build CNCF projects by using AKS
                href: example-scenario/apps/build-cncf-incubated-graduated-projects-aks.yml  
              - name: CI/CD pipeline for container workloads
                href: example-scenario/apps/devops-with-aks.yml
              - name: Firewall protection for an AKS cluster
                href: example-scenario/aks-firewall/aks-firewall.yml
              - name: GitOps for AKS
                href: example-scenario/gitops-aks/gitops-blueprint-aks.yml
              - name: Magento e-commerce in AKS
                href: example-scenario/magento/magento-azure.yml
              - name: Microservices architecture on AKS
                href: reference-architectures/containers/aks-microservices/aks-microservices.yml
              - name: Multiplayer server hosting with ACI
                href: /gaming/azure/reference-architectures/multiplayer-synchronous-aci
                maintainContext: true
              - name: Multiplayer server hosting with AKS
                href: /gaming/azure/reference-architectures/multiplayer-synchronous-aks
                maintainContext: true
              - name: Multiplayer hosting with Service Fabric
                href: /gaming/azure/reference-architectures/multiplayer-synchronous-sf
                maintainContext: true
              - name: Multitenancy with AKS and AGIC
                href: example-scenario/aks-agic/aks-agic.yml
          - name: Solution ideas
            items:
              - name: API-first SaaS business model with AKS
                href: solution-ideas/articles/aks-api-first.yml
              - name: AKS in event stream processing
                href: solution-ideas/articles/serverless-event-processing-aks.yml
              - name: Build cloud native applications
                href: solution-ideas/articles/cloud-native-apps.yml
              - name: Bursting from AKS with ACI
                href: solution-ideas/articles/scale-using-aks-with-aci.yml
              - name: Data streaming with AKS
                href: solution-ideas/articles/data-streaming-scenario.yml
              - name: Elastic demand handling with AKS
                href: solution-ideas/articles/aks-demand-spikes.yml
              - name: Instant IoT data streaming with AKS
                href: solution-ideas/articles/aks-iot-data-streaming.yml
              - name: JBoss deployment with Red Hat on Azure
                href: solution-ideas/articles/jboss-deployment-red-hat.yml
              - name: Lift and shift to containers with AKS
                href: solution-ideas/articles/migrate-existing-applications-with-aks.yml
              - name: Microservices with AKS and Azure DevOps
                href: solution-ideas/articles/microservices-with-aks.yml
              - name: Secure DevOps for AKS
                href: solution-ideas/articles/secure-devops-for-kubernetes.yml
      - name: Databases
        items:
          - name: Get started
            href: data-guide/databases-architecture-design.yml
          - name: Guides
            items:
              - name: Overview
                href: data-guide/index.md
              - name: Relational data
                items:
                  - name: 'Extract, transform, and load (ETL)'
                    href: data-guide/relational-data/etl.yml
                  - name: Online analytical processing (OLAP)
                    href: data-guide/relational-data/online-analytical-processing.yml
                  - name: Online transaction processing (OLTP)
                    href: data-guide/relational-data/online-transaction-processing.md
                  - name: Data warehousing
                    href: data-guide/relational-data/data-warehousing.yml
              - name: Non-relational data
                items:
                  - name: Non-relational data stores
                    href: data-guide/big-data/non-relational-data.yml
                  - name: Free-form text search
                    href: data-guide/scenarios/search.yml
                  - name: Time series data
                    href: data-guide/scenarios/time-series.yml
                  - name: Working with CSV and JSON files
                    href: data-guide/scenarios/csv-and-json.md
              - name: Build a scalable system for massive data
                href: data-guide/scenarios/build-scalable-database-solutions-azure-services.md
              - name: Big data
                items:
                  - name: Big data architectures
                    href: data-guide/big-data/index.yml
                  - name: Batch processing
                    href: data-guide/big-data/batch-processing.yml
                  - name: Real-time processing
                    href: data-guide/big-data/real-time-processing.yml
              - name: Technology choices
                items:
                  - name: Analytical data stores
                    href: data-guide/technology-choices/analytical-data-stores.md
                  - name: Analytics and reporting
                    href: data-guide/technology-choices/analysis-visualizations-reporting.md
                  - name: Batch processing
                    href: data-guide/technology-choices/batch-processing.md
                  - name: Data lakes
                    href: data-guide/scenarios/data-lake.md
                  - name: Data storage
                    href: data-guide/technology-choices/data-storage.md
                  - name: Choose a data store
                    items:
                      - name: Understand data store models
                        href: guide/technology-choices/data-store-overview.md
                      - name: Select a data store
                        href: guide/technology-choices/data-store-decision-tree.md
                      - name: Criteria for choosing a data store
                        href: guide/technology-choices/data-store-considerations.md
                  - name: Pipeline orchestration
                    href: data-guide/technology-choices/pipeline-orchestration-data-movement.md
                  - name: Real-time message ingestion
                    href: data-guide/technology-choices/real-time-ingestion.md
                  - name: Search data stores
                    href: data-guide/technology-choices/search-options.md
                  - name: Stream processing
                    href: data-guide/technology-choices/stream-processing.md
              - name: Data management patterns
                href: patterns/category/data-management.md
              - name: Use the Transactional Outbox pattern
                href: best-practices/transactional-outbox-cosmos.yml
              - name: Industry guidance
                items:
                  - name: Data management in banking
                    href: industries/finance/data-management-banking-overview.yml
                  - name: Data management in retail
                    href: industries/retail/retail-data-management-overview.md
                  - name: Financial institutions with data mesh
                    href: /azure/cloud-adoption-framework/scenarios/data-management/architectures/reference-architecture-data-mesh
                    maintainContext: true
                  - name: Visual search for retail
                    href: industries/retail/visual-search-use-case-overview.yml
              - name: Transfer data to and from Azure
                href: data-guide/scenarios/data-transfer.md
              - name: Extend on-premises data solutions to Azure
                href: data-guide/scenarios/hybrid-on-premises-and-cloud.md
              - name: Secure data solutions
                href: data-guide/scenarios/securing-data-solutions.md
              - name: Tenancy models for SaaS databases
                href: isv/application-tenancy.yml
              - name: High availability for SQL DB and SQL MI
                href: /azure/azure-sql/database/high-availability-sla
                maintainContext: true
              - name: Cosmos DB guidance
                items:
                  - name: Azure Cosmos DB resource model
                    href: /azure/cosmos-db/account-databases-containers-items
                    maintainContext: true
                  - name: Global distribution
                    items:
                      - name: Distribute data globally
                        href: /azure/cosmos-db/distribute-data-globally
                        maintainContext: true
                      - name: Consistency levels in Cosmos DB
                        href: /azure/cosmos-db/consistency-levels
                        maintainContext: true
                      - name: High availability with Cosmos DB
                        href: /azure/cosmos-db/high-availability
                        maintainContext: true
                      - name: Global distribution functional details
                        href: /azure/cosmos-db/global-dist-under-the-hood
                        maintainContext: true
                  - name: Partitioning and horizontal scaling
                    href: /azure/cosmos-db/partitioning-overview
                    maintainContext: true
                  - name: Capacity
                    items:
                     - name: Request units in Cosmos DB
                       href: /azure/cosmos-db/request-units
                       maintainContext: true
                     - name: Provisioned throughput
                       href: /azure/cosmos-db/set-throughput
                       maintainContext: true
                     - name: Autoscale throughput
                       href: /azure/cosmos-db/provision-throughput-autoscale
                       maintainContext: true
                     - name: Serverless in Cosmos DB
                       href: /azure/cosmos-db/serverless
                       maintainContext: true
                     - name: Autoscale and standard throughput
                       href: /azure/cosmos-db/how-to-choose-offer
                       maintainContext: true
                     - name: Provisioned and serverless throughput
                       href: /azure/cosmos-db/throughput-serverless
                       maintainContext: true
                     - name: Scaling provisioned throughput
                       href: /azure/cosmos-db/scaling-provisioned-throughput-best-practices
                       maintainContext: true                    
                  - name: Security
                    items:
                      - name: Security in Cosmos DB
                        href: /azure/cosmos-db/database-security
                        maintainContext: true
                      - name: Data encryption
                        href: /azure/cosmos-db/database-encryption-at-rest
                        maintainContext: true
                      - name: Role-based access control
                        href: /azure/cosmos-db/role-based-access-control
                        maintainContext: true
                      - name: Azure Policy support
                        href: /azure/cosmos-db/policy
                        maintainContext: true
                      - name: Azure Policy Regulatory Compliance
                        href: /azure/cosmos-db/security-controls-policy
                        maintainContext: true
                      - name: Security baseline for Cosmos DB
                        href: /security/benchmark/azure/baselines/cosmos-db-security-baseline
                        maintainContext: true
                  - name: Backup
                    items:
                      - name: Backup and restore in Cosmos DB
                        href: /azure/cosmos-db/continuous-backup-restore-introduction
                        maintainContext: true
                      - name: Continuous backup in Cosmos DB
                        href: /azure/cosmos-db/continuous-backup-restore-introduction
                        maintainContext: true
                  - name: Cost optimization
                    items:
                      - name: Plan and manage costs
                        href: /azure/cosmos-db/plan-manage-costs
                        maintainContext: true
                      - name: Pricing model
                        href: /azure/cosmos-db/how-pricing-works
                        maintainContext: true
                      - name: Total cost of ownership (TCO)
                        href: /azure/cosmos-db/total-cost-ownership
                        maintainContext: true
                      - name: Understand your bill
                        href: /azure/cosmos-db/understand-your-bill
                        maintainContext: true
                      - name: Optimize provisioned throughput cost
                        href: /azure/cosmos-db/optimize-cost-throughput
                        maintainContext: true
                      - name: Optimize request cost
                        href: /azure/cosmos-db/optimize-cost-reads-writes
                        maintainContext: true
                      - name: Optimize storage cost
                        href: /azure/cosmos-db/optimize-cost-storage
                        maintainContext: true
                      - name: Optimize multi-region cost
                        href: /azure/cosmos-db/optimize-cost-regions
                        maintainContext: true
                      - name: Optimize development/testing cost
                        href: /azure/cosmos-db/optimize-dev-test
                        maintainContext: true
                      - name: Optimize cost with reserved capacity
                        href: /azure/cosmos-db/cosmos-db-reserved-capacity
                        maintainContext: true
                      - name: Optimize with rate limiting
                        href: /azure/cosmos-db/rate-limiting-requests
                        maintainContext: true
                  - name: Change feed in Cosmos DB
                    href: /azure/cosmos-db/change-feed
                    maintainContext: true
                  - name: Built-in Jupyter Notebooks support
                    href: /azure/cosmos-db/cosmosdb-jupyter-notebooks
                    maintainContext: true
                  - name: Service quotas
                    href: /azure/cosmos-db/concepts-limits
                    maintainContext: true
              - name: Monitor Azure Databricks jobs
                items:
                  - name: Overview
                    href: databricks-monitoring/index.md
                  - name: Send Databricks application logs
                    href: databricks-monitoring/application-logs.md
                  - name: Use dashboards to visualize Databricks
                    href: databricks-monitoring/dashboards.md
                  - name: Troubleshoot performance bottlenecks
                    href: databricks-monitoring/performance-troubleshooting.md
              - name: Run Apache Cassandra
                href: best-practices/cassandra.md
          - name: Architectures
            items:
              - name: Azure health data consortium
                href: example-scenario/data/azure-health-data-consortium.yml
              - name: Build a delta lake for ad hoc queries
                href: solution-ideas/articles/build-data-lake-support-adhoc-queries-online.yml
              - name: Cost savings through HTAP with Azure SQL
                href: example-scenario/data/azure-sql-htap.yml
              - name: Data governance with Profisee
                href: reference-architectures/data/profisee-master-data-management-purview.yml
              - name: Data landing zones
                items:
                  - name: Single data landing zone
                    href: /azure/cloud-adoption-framework/scenarios/data-management/architectures/reference-architecture-adatum
                    maintainContext: true
                  - name: Multiple data landing zones
                    href: /azure/cloud-adoption-framework/scenarios/data-management/architectures/reference-architecture-relecloud
                    maintainContext: true
                  - name: Highly sensitive data landing zones
                    href: /azure/cloud-adoption-framework/scenarios/data-management/architectures/reference-architecture-lamna
                    maintainContext: true
              - name: DataOps for modern data warehouse
                href: example-scenario/data-warehouse/dataops-mdw.yml
              - name: Globally distributed apps using Cosmos DB
                href: solution-ideas/articles/globally-distributed-mission-critical-applications-using-cosmos-db.yml
              - name: Hybrid ETL with Azure Data Factory
                href: example-scenario/data/hybrid-etl-with-adf.yml
              - name: "IaaS: Web app with relational database"
                href: high-availability/ref-arch-iaas-web-and-db.yml
              - name: Master data management with CluedIn
                href: reference-architectures/data/cluedin.yml
              - name: Master data management with Profisee
                href: reference-architectures/data/profisee-master-data-management-data-factory.yml
              - name: Migrate master data services with CluedIn
                href: reference-architectures/data/migrate-master-data-services-with-cluedin.yml
              - name: Minimal storage – change feed replication
                href: solution-ideas/articles/minimal-storage-change-feed-replicate-data.yml
              - name: Multi-region web app with private database
                href: example-scenario/sql-failover/app-service-private-sql-multi-region.yml
              - name: N-tier app with Cassandra
                href: reference-architectures/n-tier/n-tier-cassandra.yml
              - name: Observability patterns and metrics
                href: databricks-monitoring/databricks-observability.yml
              - name: Optimize SQL Server with Azure Arc
                href: hybrid/azure-arc-sql-server.yml
              - name: Optimized storage – time based multi writes
                href: solution-ideas/articles/optimized-storage-time-based-multi-writes.yml
              - name: Optimized storage – time based Data Lake
                href: solution-ideas/articles/optimized-storage-time-based-data-lake.yml
              - name: Optimized storage with data classification
                href: solution-ideas/articles/optimized-storage-logical-data-classification.yml
              - name: Oracle migration to Azure
                href: solution-ideas/articles/reference-architecture-for-oracle-database-migration-to-azure.yml
              - name: SQL 2008 R2 failover cluster in Azure
                href: example-scenario/sql-failover/sql-failover-2008r2.yml
              - name: SQL Database and Synapse connectivity
                href: /azure/azure-sql/database/connectivity-architecture
                maintainContext: true
              - name: SQL Managed Instance with CMK
                href: example-scenario/data/sql-managed-instance-cmk.yml
              - name: Web app private database connectivity
                href: example-scenario/private-web-app/private-web-app.yml
              - name: Windows N-tier applications
                href: reference-architectures/n-tier/n-tier-sql-server.yml
          - name: Solution ideas
            items:
              - name: Big data analytics with Azure Data Explorer
                href: solution-ideas/articles/big-data-azure-data-explorer.yml
              - name: Build cloud native applications
                href: solution-ideas/articles/cloud-native-apps.yml
              - name: Campaign optimization with HDInsight
                href: solution-ideas/articles/campaign-optimization-with-azure-hdinsight-spark-clusters.yml
              - name: Campaign optimization with SQL Server
                href: solution-ideas/articles/campaign-optimization-with-sql-server.yml
              - name: Data streaming
                href: solution-ideas/articles/data-streaming-scenario.yml
              - name: Data cache
                href: solution-ideas/articles/data-cache-with-redis-cache.yml
              - name: Digital campaign management
                href: solution-ideas/articles/digital-marketing-using-azure-database-for-postgresql.yml
              - name: Digital marketing using MySQL
                href: solution-ideas/articles/digital-marketing-using-azure-database-for-mysql.yml
              - name: Enterprise data warehouse
                href: solution-ideas/articles/enterprise-data-warehouse.yml
              - name: Finance management using MySQL
                href: solution-ideas/articles/finance-management-apps-using-azure-database-for-mysql.yml
              - name: Finance management using PostgreSQL
                href: solution-ideas/articles/finance-management-apps-using-azure-database-for-postgresql.yml
              - name: Gaming using MySQL
                href: solution-ideas/articles/gaming-using-azure-database-for-mysql.yml
              - name: Gaming using Cosmos DB
                href: solution-ideas/articles/gaming-using-cosmos-db.yml
              - name: Intelligent apps using MySQL
                href: solution-ideas/articles/intelligent-apps-using-azure-database-for-mysql.yml
              - name: Intelligent apps using PostgreSQL
                href: solution-ideas/articles/intelligent-apps-using-azure-database-for-postgresql.yml
              - name: Interactive querying with HDInsight
                href: solution-ideas/articles/interactive-querying-with-hdinsight.yml
              - name: Loan charge-off prediction with HDInsight
                href: solution-ideas/articles/loan-chargeoff-prediction-with-azure-hdinsight-spark-clusters.yml
              - name: Loan charge-off prediction with SQL Server
                href: solution-ideas/articles/loan-chargeoff-prediction-with-sql-server.yml
              - name: Loan credit risk modeling
                href: solution-ideas/articles/loan-credit-risk-analyzer-and-default-modeling.yml
              - name: Loan credit risk with SQL Server
                href: solution-ideas/articles/loan-credit-risk-with-sql-server.yml
              - name: Messaging
                href: solution-ideas/articles/messaging.yml
              - name: Mining equipment monitoring
                href: solution-ideas/articles/monitor-mining-equipment.yml
              - name: Multi-region web app with Cosmos DB
                href: solution-ideas/articles/multi-region-web-app-cosmos-db-replication.yml
              - name: Ops automation using Event Grid
                href: solution-ideas/articles/ops-automation-using-event-grid.yml
              - name: Personalization using Cosmos DB
                href: solution-ideas/articles/personalization-using-cosmos-db.yml
              - name: Retail and e-commerce using MySQL
                href: solution-ideas/articles/retail-and-ecommerce-using-azure-database-for-mysql.yml
              - name: Retail and e-commerce using PostgreSQL
                href: solution-ideas/articles/retail-and-ecommerce-using-azure-database-for-postgresql.yml
              - name: Retail and e-commerce using Cosmos DB
                href: solution-ideas/articles/retail-and-e-commerce-using-cosmos-db.yml
              - name: Serverless apps using Cosmos DB
                href: solution-ideas/articles/serverless-apps-using-cosmos-db.yml
              - name: Streaming using HDInsight
                href: solution-ideas/articles/streaming-using-hdinsight.yml
      - name: DataOps
        items:
          - name: Guides
            items:
              - name: DataOps checklist
                href: checklist/data-ops.md
              - name: Analytics and reporting
                href: data-guide/technology-choices/analysis-visualizations-reporting.md
              - name: Build a scalable system for massive data
                href: data-guide/scenarios/build-scalable-database-solutions-azure-services.md
              - name: Apache NiFi guidance
                items:
                  - name: Apache NiFi monitoring with MonitoFi
                    href: guide/data/monitor-apache-nifi-monitofi.yml
                  - name: Helm-based deployments for Apache NiFi
                    href: guide/data/helm-deployments-apache-nifi.yml
              - name: Azure Purview
                items: 
                  - name: Accounts architectures and best practices
                    href: /azure/purview/concept-best-practices-accounts
                    maintainContext: true
                  - name: Managing data effectively
                    href: /azure/purview/concept-best-practices-asset-lifecycle
                    maintainContext: true
                  - name: Automation best practices
                    href: /azure/purview/concept-best-practices-automation
                    maintainContext: true
                  - name: Backup and recovery for migration
                    href: /azure/purview/concept-best-practices-migration
                    maintainContext: true
                  - name: Classification best practices
                    href: /azure/purview/concept-best-practices-classification
                    maintainContext: true
                  - name: Collections architectures and best practices
                    href: /azure/purview/concept-best-practices-collections
                    maintainContext: true
                  - name: Deployment best practices
                    href: /azure/purview/deployment-best-practices
                    maintainContext: true
                  - name: Glossary best practices
                    href: /azure/purview/concept-best-practices-glossary
                    maintainContext: true
                  - name: Labeling best practices
                    href: /azure/purview/concept-best-practices-sensitivity-labels
                    maintainContext: true
                  - name: Data lineage best practices
                    href: /azure/purview/concept-best-practices-lineage-azure-data-factory
                    maintainContext: true
                  - name: Network architecture and best practices
                    href: /azure/purview/concept-best-practices-network
                    maintainContext: true
                  - name: Pricing guidelines
                    href: /azure/purview/concept-guidelines-pricing
                    maintainContext: true
                  - name: Scanning best practices
                    href: /azure/purview/concept-best-practices-scanning
                    maintainContext: true
                  - name: Security best practices
                    href: /azure/purview/concept-best-practices-security
                    maintainContext: true
          - name: Architectures
            items:
              - name: Anomaly detector process
                href: solution-ideas/articles/anomaly-detector-process.yml
              - name: Apache NiFi on Azure
                href: example-scenario/data/azure-nifi.yml
              - name: Automated enterprise BI
                href: reference-architectures/data/enterprise-bi-adf.yml
              - name: Data analysis for regulated industries
                href: example-scenario/data/data-analysis-regulated-industries.yml
              - name: Data governance with Profisee
                href: reference-architectures/data/profisee-master-data-management-purview.yml
              - name: Data warehousing and analytics
                href: example-scenario/data/data-warehouse.yml
              - name: DataOps for modern data warehouse
                href: example-scenario/data-warehouse/dataops-mdw.yml
              - name: Geospatial data processing and analytics
                href: example-scenario/data/geospatial-data-processing-analytics-azure.yml
              - name: Hybrid ETL with Azure Data Factory
                href: example-scenario/data/hybrid-etl-with-adf.yml
              - name: Master data management with CluedIn
                href: reference-architectures/data/cluedin.yml
              - name: Modern data warehouse for small business
                href: example-scenario/data/small-medium-data-warehouse.yml
          - name: Solution ideas
            items:
              - name: Azure Data Explorer monitoring
                href: solution-ideas/articles/monitor-azure-data-explorer.yml
              - name: Data management with Azure Purview
                href: solution-ideas/articles/azure-purview-data-lake-estate-architecture.yml
              - name: Discovery Hub for analytics
                href: solution-ideas/articles/cloud-scale-analytics-with-discovery-hub.yml
              - name: Ingestion, ETL, and stream processing
                href: solution-ideas/articles/ingest-etl-stream-with-adb.yml
              - name: Mining equipment monitoring
                href: solution-ideas/articles/monitor-mining-equipment.yml
              - name: Ops automation using Event Grid
                href: solution-ideas/articles/ops-automation-using-event-grid.yml
              - name: Tier applications for analytics
                href: solution-ideas/articles/tiered-data-for-analytics.yml
      - name: Developer Options
        items:
          - name: Microservices
            items:
              - name: Get started
                href: microservices/index.yml
              - name: Guides
                items:
                  - name: Microservices assessment and readiness
                    href: guide/technology-choices/microservices-assessment.md
                  - name: Domain modeling for microservices
                    items:
                      - name: Domain analysis
                        href: microservices/model/domain-analysis.md
                      - name: Tactical DDD
                        href: microservices/model/tactical-ddd.yml
                      - name: Identify microservice boundaries
                        href: microservices/model/microservice-boundaries.yml
                  - name: Design a microservices architecture
                    items:
                      - name: Introduction
                        href: microservices/design/index.yml
                      - name: Choose a compute option
                        href: microservices/design/compute-options.md
                      - name: Interservice communication
                        href: microservices/design/interservice-communication.yml
                      - name: API design
                        href: microservices/design/api-design.yml
                      - name: API gateways
                        href: microservices/design/gateway.yml
                      - name: Data considerations
                        href: microservices/design/data-considerations.yml
                      - name: Container orchestration
                        href: microservices/design/orchestration.yml
                      - name: Design patterns for microservices
                        href: microservices/design/patterns.yml
                  - name: Operate microservices in production
                    items:
                      - name: Monitor microservices in AKS
                        href: microservices/logging-monitoring.yml
                      - name: CI/CD for microservices
                        href: microservices/ci-cd.yml
                      - name: CI/CD for microservices on Kubernetes
                        href: microservices/ci-cd-kubernetes.yml
                  - name: Migrate to a microservices architecture
                    items:
                      - name: Migrate monolith to microservices
                        href: microservices/migrate-monolith.yml
                      - name: Modernize apps with Service Fabric
                        href: service-fabric/modernize-app-azure-service-fabric.yml
                      - name: Migrate from Cloud Services to ASF
                        href: service-fabric/migrate-from-cloud-services.yml
                  - name: .NET microservices
                    items:
                      - name: Design a microservice-oriented app
                        href: /dotnet/architecture/microservices/multi-container-microservice-net-applications/microservice-application-design
                        maintainContext: true
                      - name: Create a  CRUD microservice
                        href: /dotnet/architecture/microservices/multi-container-microservice-net-applications/data-driven-crud-microservice
                        maintainContext: true
                      - name: Event-based communication
                        href: /dotnet/architecture/microservices/multi-container-microservice-net-applications/integration-event-based-microservice-communications
                        maintainContext: true
                      - name: Implement API Gateways with Ocelot
                        href: /dotnet/architecture/microservices/multi-container-microservice-net-applications/implement-api-gateways-with-ocelot
                        maintainContext: true
              - name: Architectures
                items:
                   - name: Decompose apps with Service Fabric
                     href: example-scenario/infrastructure/service-fabric-microservices.yml
                   - name: High-availability blue/green deployment
                     href: example-scenario/blue-green-spring/blue-green-spring.yml
                   - name: Microservices on Azure Service Fabric
                     href: reference-architectures/microservices/service-fabric.yml
                   - name: Microservices with Azure Spring Cloud
                     href: /azure/spring-cloud/reference-architecture
                     maintainContext: true
                   - name: Unified logging for microservices apps
                     href: example-scenario/logging/unified-logging.yml     
          - name: Serverless applications
            items:
              - name: Get started
                href: serverless-quest/serverless-overview.md
              - name: Guides
                items:
                  - name: Serverless Functions examples
                    href: serverless-quest/reference-architectures.md
                  - name: Plan for serverless architecture
                    items:
                      - name: Deploy serverless Functions
                        href: serverless-quest/validate-commit-serverless-adoption.md
                      - name: Serverless application assessment
                        href: serverless-quest/application-assessment.md
                      - name: Technical workshops and training
                        href: serverless-quest/technical-training.md
                      - name: Proof of concept or pilot
                        href: serverless-quest/poc-pilot.md
                  - name: Develop and deploy serverless apps
                    items:
                      - name: Serverless Functions app development
                        href: serverless-quest/application-development.md
                      - name: Serverless Functions code walkthrough
                        href: serverless/code.yml
                      - name: CI/CD for a serverless frontend
                        href: serverless/guide/serverless-app-cicd-best-practices.yml
                  - name: Monitoring serverless event processing
                    href: serverless/guide/monitoring-serverless-event-processing.md
                  - name: Serverless Functions app operations
                    href: serverless-quest/functions-app-operations.md
                  - name: Serverless Functions app security
                    href: serverless-quest/functions-app-security.md
                  - name: Security baseline for Azure Functions
                    href: /security/benchmark/azure/baselines/functions-security-baseline
                    maintainContext: true
                  - name: Serverless with Azure Logic Apps
                    href: /azure/logic-apps/logic-apps-serverless-overview
                    maintainContext: true
                  - name: Event Hubs with Azure Functions
                    items:
                      - name: Overview
                        href: serverless/event-hubs-functions/event-hubs-functions.yml
                      - name: Performance and scale
                        href: serverless/event-hubs-functions/performance-scale.yml
                      - name: Resilient design
                        href: serverless/event-hubs-functions/resilient-design.md
                      - name: Security
                        href: serverless/event-hubs-functions/security.md
                      - name: Observability
                        href: serverless/event-hubs-functions/observability.yml
              - name: Architectures
                items:
                  - name: Azure Functions in a hybrid environment
                    href: hybrid/azure-functions-hybrid.yml
                  - name: Event-based cloud automation
                    href: reference-architectures/serverless/cloud-automation.yml
                  - name: Multicloud with the Serverless Framework
                    href: example-scenario/serverless/serverless-multicloud.yml
                  - name: Real-time location sharing
                    href: example-scenario/signalr/index.yml
                  - name: Serverless event processing
                    href: reference-architectures/serverless/event-processing.yml
              - name: Solution ideas
                items:
                  - name: AKS in event stream processing
                    href: solution-ideas/articles/serverless-event-processing-aks.yml
                  - name: Big data analytics with Data Explorer
                    href: solution-ideas/articles/big-data-azure-data-explorer.yml
                  - name: De-batch and filter with Event Hubs
                    href: solution-ideas/articles/serverless-event-processing-filtering.yml
                  - name: Serverless applications using Event Grid
                    href: solution-ideas/articles/serverless-application-architectures-using-event-grid.yml
                  - name: Serverless apps using Cosmos DB
                    href: solution-ideas/articles/serverless-apps-using-cosmos-db.yml
                  - name: Serverless computing LOB apps
                    href: solution-ideas/articles/onboarding-customers-with-a-cloud-native-serverless-architecture.yml
                  - name: Serverless event stream processing
                    href: solution-ideas/articles/serverless-event-processing-private-link.yml
                  - name: Transit Hub pub-sub messaging system
                    href: solution-ideas/articles/transit-hub.yml
      - name: DevOps
        items:
          - name: Guides
            items:
              - name: DevOps checklist
                href: checklist/dev-ops.md
              - name: Operational Excellence patterns
                href: /azure/architecture/framework/devops/devops-patterns
                maintainContext: true
              - name: Advanced ARM templates
                items:
                  - name: Overview
                    href: guide/azure-resource-manager/advanced-templates/index.md
                  - name: Update a resource
                    href: guide/azure-resource-manager/advanced-templates/update-resource.md
                  - name: Use an object as a parameter
                    href: guide/azure-resource-manager/advanced-templates/objects-as-parameters.md
                  - name: Property transformer and collector
                    href: guide/azure-resource-manager/advanced-templates/collector.md
              - name: DevTest Labs guidance
                items:
                  - name: Deliver a proof of concept
                    href: /azure/devtest-labs/deliver-proof-concept
                    maintainContext: true
                  - name: Orchestrate the implementation
                    href: /azure/devtest-labs/devtest-lab-guidance-orchestrate-implementation
                    maintainContext: true
                  - name: Scale up DevTest Labs infrastructure
                    href: /azure/devtest-labs/devtest-lab-guidance-scale
                    maintainContext: true
                  - name: Security baseline for DevTest Labs
                    href: /security/benchmark/azure/baselines/devtest-labs-security-baseline
                    maintainContext: true
              - name: Azure Monitor guidance
                items:
                  - name: Best practices
                    items:
                      - name: Plan your monitoring strategy
                        href: /azure/azure-monitor/best-practices-plan
                        maintainContext: true
                      - name: Configure data collection
                        href: /azure/azure-monitor/best-practices-data-collection
                        maintainContext: true
                      - name: Analyze and visualize data
                        href: /azure/azure-monitor/best-practices-analysis
                        maintainContext: true
                      - name: Alerts and automated actions
                        href: /azure/azure-monitor/best-practices-alerts
                        maintainContext: true
                  - name: Continuous monitoring
                    href: /azure/azure-monitor/continuous-monitoring
                    maintainContext: true
                  - name: Data sources
                    href: /azure/azure-monitor/agents/data-sources
                    maintainContext: true
                  - name: Data platform
                    href: /azure/azure-monitor/data-platform
                    maintainContext: true
                  - name: Security
                    items:
                      - name: Log data security
                        href: /azure/azure-monitor/logs/data-security
                        maintainContext: true
                      - name: Customer-managed keys
                        href: /azure/azure-monitor/logs/customer-managed-keys
                        maintainContext: true
                      - name: Private Link connection
                        href: /azure/azure-monitor/logs/private-link-security
                        maintainContext: true
                      - name: Private Link design
                        href: /azure/azure-monitor/logs/private-link-design
                        maintainContext: true
                      - name: Personal log data handling
                        href: /azure/azure-monitor/logs/personal-data-mgmt
                        maintainContext: true
                      - name: Data collection, retention, and storage
                        href: /azure/azure-monitor/app/data-retention-privacy
                        maintainContext: true
                      - name: Security baseline
                        href: /security/benchmark/azure/baselines/monitor-security-baseline
                        maintainContext: true
                  - name: Design a logging deployment
                    href: /azure/azure-monitor/logs/design-logs-deployment
                    maintainContext: true
              - name: CI/CD for Synapse Analytics
                href: /azure/synapse-analytics/cicd/continuous-integration-delivery
                maintainContext: true
              - name: DevOps for quantum computing
                href: guide/quantum/devops-for-quantum-computing.yml
              - name: Platform automation for VMware Solution
                href: /azure/cloud-adoption-framework/scenarios/azure-vmware/eslz-platform-automation-and-devops
                maintainContext: true
          - name: Architectures
            items:
              - name: Automate multistage DevOps pipelines
                href: example-scenario/devops/automate-azure-pipelines.yml
              - name: Automate Sentinel integration with Azure DevOps
                href: example-scenario/devops/automate-sentinel-integration.yml
              - name: Automated API deployments using APIOps
                href: example-scenario/devops/automated-api-deployments-apiops.yml
              - name: Automated Jupyter Notebooks for diagnostics
                href: example-scenario/data/automating-diagnostic-jupyter-notebook.yml
              - name: Azure DevTest Labs for enterprises
                href: example-scenario/infrastructure/devtest-labs-reference-architecture.yml
              - name: CI/CD pipeline for chatbots with ARM
                href: example-scenario/apps/devops-cicd-chatbot.yml
              - name: CI/CD pipeline using Azure DevOps
                href: example-scenario/apps/devops-dotnet-webapp.yml
              - name: DevSecOps in GitHub
                href: solution-ideas/articles/devsecops-in-github.yml
              - name: Enterprise monitoring with Azure Monitor
                href: example-scenario/monitoring/enterprise-monitoring.yml
              - name: High-availability blue/green deployment
                href: example-scenario/blue-green-spring/blue-green-spring.yml
              - name: Jenkins on Azure
                href: example-scenario/apps/jenkins.yml
              - name: Microsoft 365 tenant configuration
                href: example-scenario/devops/manage-microsoft-365-tenant-configuration-microsoft365dsc-devops.yml
              - name: Run containers in a hybrid environment
                href: hybrid/hybrid-containers.yml
              - name: Teacher-provisioned virtual labs in Azure
                href: example-scenario/devops/teacher-provisioned-virtual-labs-azure.yml
          - name: Solution ideas
            items:
              - name: CI/CD for Azure VMs
                href: solution-ideas/articles/cicd-for-azure-vms.yml
              - name: CI/CD for Azure Web Apps
                href: solution-ideas/articles/azure-devops-continuous-integration-and-continuous-deployment-for-azure-web-apps.yml
              - name: CI/CD for Containers
                href: solution-ideas/articles/cicd-for-containers.yml
              - name: CI/CD for Microsoft Power Platform
                href: solution-ideas/articles/azure-devops-continuous-integration-for-power-platform.yml
              - name: CI/CD for quantum computing jobs
                href: solution-ideas/articles/cicd-for-quantum-computing-jobs.yml
              - name: CI/CD for Windows desktop apps
                href: solution-ideas/articles/azure-devops-ci-cd-for-desktop-apps.yml
              - name: CI/CD using Jenkins and AKS
                href: solution-ideas/articles/container-cicd-using-jenkins-and-kubernetes-on-azure-container-service.yml
              - name: CI/CD using Jenkins and Terraform
                href: solution-ideas/articles/immutable-infrastructure-cicd-using-jenkins-and-terraform-on-azure-virtual-architecture-overview.yml
              - name: DevSecOps in Azure
                href: solution-ideas/articles/devsecops-in-azure.yml
              - name: DevSecOps with a rolling main branch
                href: solution-ideas/articles/devsecops-rolling-branch.yml
              - name: DevTest and DevOps for IaaS
                href: solution-ideas/articles/dev-test-iaas.yml
              - name: DevTest and DevOps for PaaS
                href: solution-ideas/articles/dev-test-paas.yml
              - name: DevTest and DevOps with microservices
                href: solution-ideas/articles/dev-test-microservice.yml
              - name: DevTest Image Factory
                href: solution-ideas/articles/dev-test-image-factory.yml
              - name: Hybrid DevOps
                href: solution-ideas/articles/devops-in-a-hybrid-environment.yml
              - name: Java CI/CD using Jenkins and Web Apps
                href: solution-ideas/articles/java-cicd-using-jenkins-and-azure-web-apps.yml
              - name: SharePoint for development testing
                href: solution-ideas/articles/sharepoint-farm-devtest.yml
      - name: Hybrid + Multicloud
        items:
          - name: Get started
            href: hybrid/hybrid-start-here.md
          - name: Guides
            items:
              - name: Hybrid workload in Azure
                href: /azure/architecture/framework/hybrid/hybrid-overview
                maintainContext: true
              - name: Hybrid app design considerations
                href: /hybrid/app-solutions/overview-app-design-considerations
                maintainContext: true
              - name: Azure Arc guidance
                items:
                  - name: Administer SQL Server with Azure Arc
                    href: hybrid/azure-arc-sql-server.yml
                  - name: App Service on Azure Arc
                    href: /azure/app-service/overview-arc-integration
                    maintainContext: true
                  - name: Security baseline for Arc-enabled Servers
                    href: /security/benchmark/azure/baselines/arc-enabled-security-baseline
                    maintainContext: true
              - name: Hybrid deployments
                items:
                  - name: Configure hybrid cloud connectivity
                    href: hybrid/deployments/solution-deployment-guide-connectivity.md
                  - name: Configure hybrid cloud identity
                    href: hybrid/deployments/solution-deployment-guide-identity.md
                  - name: Deploy AI-based footfall detection
                    href: hybrid/deployments/solution-deployment-guide-retail-footfall-detection.md
                  - name: Deploy an app that scales cross-cloud
                    href: hybrid/deployments/solution-deployment-guide-cross-cloud-scaling.md
                  - name: Deploy Kubernetes on Azure Stack Hub
                    href: hybrid/deployments/solution-deployment-guide-highly-available-kubernetes.md
                  - name: Deploy highly available MongoDB
                    href: hybrid/deployments/solution-deployment-guide-mongodb-ha.md
                  - name: Deploy hybrid app with on-premises data
                    href: hybrid/deployments/solution-deployment-guide-cross-cloud-scaling-onprem-data.md
                  - name: Deploy a SQL Server 2016 AG
                    href: hybrid/deployments/solution-deployment-guide-sql-ha.md
                  - name: Direct traffic with a geo-distributed app
                    href: hybrid/deployments/solution-deployment-guide-geo-distributed.md
              - name: Azure VMware Solution guidance
                items:
                  - name: API Management for AVS
                    href: /azure/azure-vmware/concepts-api-management
                    maintainContext: true
                  - name: BCDR for AVS
                    href: /azure/cloud-adoption-framework/scenarios/azure-vmware/eslz-business-continuity-and-disaster-recovery
                    maintainContext: true
                  - name: Govern AVS
                    href: /azure/cloud-adoption-framework/scenarios/azure-vmware/govern
                    maintainContext: true
                  - name: Manage and monitor AVS
                    href: /azure/cloud-adoption-framework/scenarios/azure-vmware/eslz-management-and-monitoring
                    maintainContext: true
                  - name: Migrate with AVS
                    href: /azure/cloud-adoption-framework/scenarios/azure-vmware/migrate
                    maintainContext: true
                  - name: Network interconnectivity for AVS
                    href: /azure/azure-vmware/concepts-networking
                    maintainContext: true
                  - name: Network planning for AVS
                    href: /azure/azure-vmware/tutorial-network-checklist
                    maintainContext: true
                  - name: Platform automation for AVS
                    href: /azure/cloud-adoption-framework/scenarios/azure-vmware/eslz-platform-automation-and-devops
                    maintainContext: true
                  - name: Security and governance for AVS
                    href: /azure/cloud-adoption-framework/scenarios/azure-vmware/eslz-security-governance-and-compliance
                    maintainContext: true                       
              - name: Connect an on-premises network to Azure
                href: reference-architectures/hybrid-networking/index.yml
              - name: FSLogix for the enterprise
                href: example-scenario/wvd/windows-virtual-desktop-fslogix.yml
              - name: Troubleshoot a hybrid VPN connection
                href: reference-architectures/hybrid-networking/troubleshoot-vpn.yml
          - name: Architectures
            items:
              - name: Azure Arc solutions
                items:
                - name: Azure Arc hybrid management with AKS
                  href: hybrid/arc-hybrid-kubernetes.yml
                - name: Manage configurations for Azure Arc
                  href: hybrid/azure-arc-hybrid-config.yml
                - name: Optimize SQL Server with Azure Arc
                  href: hybrid/azure-arc-sql-server.yml
                - name: Run containers in a hybrid environment
                  href: hybrid/hybrid-containers.yml
              - name: Azure Automation solutions
                items:                
                  - name: Azure Automation hybrid environment
                    href: hybrid/azure-automation-hybrid.yml
                  - name: Azure Automation update management
                    href: hybrid/azure-update-mgmt.yml
                  - name: Azure Automation State Configuration
                    href: example-scenario/state-configuration/state-configuration.yml
              - name: Azure enterprise cloud file share
                href: hybrid/azure-files-private.yml
              - name: Azure files secured by AD DS
                href: example-scenario/hybrid/azure-files-on-premises-authentication.yml
              - name: Azure Functions in a hybrid environment
                href: hybrid/azure-functions-hybrid.yml
              - name: Azure Stack HCI stretched clusters for DR
                href: hybrid/azure-stack-hci-dr.yml
              - name: Azure Stack HCI switchless interconnect
                href: hybrid/azure-stack-robo.yml
              - name: Azure Stack Hub solutions
                items:
                  - name: AI-based footfall detection
                    href: solution-ideas/articles/hybrid-footfall-detection.yml
                  - name: Back up files on Azure Stack Hub
                    href: hybrid/azure-stack-backup.yml
                  - name: Cross-cloud scaling (on-premises data)
                    href: example-scenario/hybrid/hybrid-cross-cloud-scale-on-premises-data.yml 
                  - name: Cross-cloud scaling with Traffic Manager
                    href: /azure/architecture/example-scenario/hybrid/hybrid-cross-cloud-scaling
                  - name: DevOps with Azure Stack Hub
                    href: solution-ideas/articles/hybrid-continuous-integration.yml
                  - name: Disaster recovery for Stack Hub VMs
                    href: hybrid/azure-stack-vm-dr.yml
                  - name: Hybrid geo-distributed architecture
                    href: example-scenario/hybrid/hybrid-geo-distributed.yml
                  - name: Hybrid relay connection
                    href: solution-ideas/articles/hybrid-relay-connection.yml
              - name: Azure VMware Solution in hub-and-spoke
                href: /azure/azure-vmware/concepts-hub-and-spoke
                maintainContext: true
              - name: Connect on-premises with ExpressRoute
                href: reference-architectures/hybrid-networking/expressroute-vpn-failover.yml
              - name: Connect standalone servers
                href: hybrid/azure-network-adapter.yml
              - name: Deploy AI and ML with Azure Stack Edge
                href: hybrid/deploy-ai-ml-azure-stack-edge.yml
              - name: Design a hybrid Domain Name System
                href: hybrid/hybrid-dns-infra.yml
              - name: "Enhanced-security hybrid messaging: client"
                href: example-scenario/hybrid/secure-hybrid-messaging-client.yml
              - name: "Enhanced-security hybrid messaging: mobile"
                href: example-scenario/hybrid/secure-hybrid-messaging-mobile.yml
              - name: "Enhanced-security hybrid messaging: web"
                href: example-scenario/hybrid/secure-hybrid-messaging-web.yml
              - name: Extend on-premises using ExpressRoute
                href: reference-architectures/hybrid-networking/expressroute.yml
              - name: Extend an on-premises network using VPN
                href: reference-architectures/hybrid-networking/vpn.yml    
              - name: Hybrid availability and monitoring
                href: hybrid/hybrid-perf-monitoring.yml
              - name: Hybrid file services
                href: hybrid/hybrid-file-services.yml
              - name: Hybrid file share with disaster recovery
                href: example-scenario/hybrid/hybrid-file-share-dr-remote-local-branch-workers.yml
              - name: Hybrid security monitoring
                href: hybrid/hybrid-security-monitoring.yml
              - name: Manage hybrid workloads with WAC
                href: hybrid/hybrid-server-os-mgmt.yml
              - name: On-premises data gateway for Logic Apps
                href: hybrid/gateway-logic-apps.yml
              - name: Public MEC compute deployment
                href: example-scenario/hybrid/public-multi-access-edge-compute-deployment.yml
              - name: Public MEC high availability 
                href: example-scenario/hybrid/multi-access-edge-compute-ha.yml
              - name: Run containers in a hybrid environment
                href: hybrid/hybrid-containers.yml
              - name: Use Azure file shares in a hybrid environment
                href: hybrid/azure-file-share.yml
          - name: Solution ideas
            items:
              - name: Azure Stack Hub solutions
                items:
                  - name: Cross-cloud scaling
                    href: solution-ideas/articles/cross-cloud-scaling.yml
                  - name: Hybrid connections
                    href: solution-ideas/articles/hybrid-connectivity.yml
                  - name: Hybrid relay connection
                    href: solution-ideas/articles/hybrid-relay-connection.yml
                  - name: Tiered data for analytics
                    href: example-scenario/hybrid/hybrid-tiered-data-analytics.yml
                  - name: Unlock legacy data with Azure Stack
                    href: solution-ideas/articles/unlock-legacy-data.yml
              - name: Azure VMware Solution foundations
                items:
                  - name: Azure VMware Solution capacity planning
                    href: solution-ideas/articles/azure-vmware-solution-foundation-capacity.yml
                  - name: Azure VMware Solution landing zone
                    href: solution-ideas/articles/azure-vmware-solution-foundation-landing-zone.yml
                  - name: Azure VMware Solution networking
                    href: solution-ideas/articles/azure-vmware-solution-foundation-networking.yml
              - name: Cross-platform chat
                href: solution-ideas/articles/cross-platform-chat.yml
      - name: Identity
        items:
          - name: Get started
            href: identity/identity-start-here.yml
          - name: Guides
            items:
              - name: Azure Active Directory architecture
                href: /azure/active-directory/fundamentals/active-directory-architecture
                maintainContext: true
              - name: Identity and access management in Azure
                href: /security/compass/identity
                maintainContext: true
              - name: Compare identity services
                href: /azure/active-directory-domain-services/compare-identity-solutions
                maintainContext: true
              - name: Build for resilience
                href: guide/resilience/resilience-overview.yml
              - name: Conditional Access
                items:
                  - name: Conditional Access for Zero trust
                    href: guide/security/conditional-access-zero-trust.md 
                  - name: Conditional Access design principles
                    href: guide/security/conditional-access-design.yml
                  - name: Conditional Access architecture  
                    href: guide/security/conditional-access-architecture.yml
                  - name: Conditional Access framework and policies
                    href: guide/security/conditional-access-framework.md
              - name: Identity in multitenant applications
                items:
                  - name: Introduction
                    href: multitenant-identity/index.yml
                  - name: The Tailspin scenario
                    href: multitenant-identity/tailspin.yml
                  - name: Authentication
                    href: multitenant-identity/authenticate.yml
                  - name: Claims-based identity
                    href: multitenant-identity/claims.md
                  - name: Tenant sign-up
                    href: multitenant-identity/signup.md
                  - name: Application roles
                    href: multitenant-identity/app-roles.md
                  - name: Authorization
                    href: multitenant-identity/authorize.md
                  - name: Secure a web API
                    href: multitenant-identity/web-api.yml
                  - name: Cache access tokens
                    href: multitenant-identity/token-cache.md
                  - name: Client certificate
                    href: multitenant-identity/client-certificate.yml
                  - name: Federate with a customer's AD FS
                    href: multitenant-identity/adfs.yml
              - name: Integrate on-premises AD with Azure
                href: reference-architectures/identity/index.yml
              - name: Deployment guidance
                items:
                  - name: Azure AD deployment checklist
                    href: /azure/active-directory/fundamentals/active-directory-deployment-checklist-p2
                    maintainContext: true
                  - name: Azure AD deployment plans
                    href: /azure/active-directory/fundamentals/active-directory-deployment-plans
                    maintainContext: true
                  - name: Azure AD B2C deployment plans
                    href: /azure/active-directory/fundamentals/azure-active-directory-b2c-deployment-plans
                    maintainContext: true
              - name: Migrate applications to Azure AD
                items:
                  - name: Migrate an AD FS app to Azure
                    href: /azure/active-directory/manage-apps/migrate-adfs-apps-to-azure
                    maintainContext: true
                  - name: Migrate app authentication to Azure AD
                    href: /azure/active-directory/manage-apps/migrate-application-authentication-to-azure-active-directory
                    maintainContext: true
                  - name: Use the AD FS application activity report
                    href: /azure/active-directory/manage-apps/migrate-adfs-application-activity
                    maintainContext: true
                  - name: Resources for migrating to Azure AD
                    href: /azure/active-directory/manage-apps/migration-resources
                    maintainContext: true
              - name: Secure identity
                items:
                  - name: Secure development with SPAs
                    href: guide/resilience/azure-ad-secure-single-page-application.yml
                  - name: Security baseline for Azure AD
                    href: /security/benchmark/azure/baselines/aad-security-baseline
                    maintainContext: true
              - name: Identity management
                items:
                  - name: Azure billing and AAD tenants
                    href: /azure/cloud-adoption-framework/ready/landing-zone/design-area/azure-billing-ad-tenant?toc=/azure/architecture/toc.json&bc=/azure/architecture/_bread/toc.json
                    maintainContext: true
                  - name: Identity and access management
                    href: /azure/cloud-adoption-framework/ready/landing-zone/design-area/identity-access?toc=/azure/architecture/toc.json&bc=/azure/architecture/_bread/toc.json
                    maintainContext: true
                  - name: Limit cross-tenant private endpoints
                    href: /azure/cloud-adoption-framework/ready/azure-best-practices/limit-cross-tenant-private-endpoint-connections
                    maintainContext: true
                  - name: Resource organization
                    href: /azure/cloud-adoption-framework/ready/landing-zone/design-area/resource-org?toc=/azure/architecture/toc.json&bc=/azure/architecture/_bread/toc.json
                    maintainContext: true
              - name: Hybrid identity
                items:
                  - name: Choose a hybrid identity method
                    href: /azure/active-directory/hybrid/choose-ad-authn
                    maintainContext: true
                  - name: Cloud management for on-premises
                    href: /azure/active-directory/hybrid/cloud-governed-management-for-on-premises
                    maintainContext: true
                  - name: Hybrid identity foundation with Azure AD
                    href: /azure/active-directory/hybrid/four-steps
                    maintainContext: true
                  - name: Azure AD Connect for on-premises
                    href: /azure/active-directory/hybrid/whatis-azure-ad-connect
                    maintainContext: true
              - name: Identity for education
                items:
                  - name: Azure Active Directory for education
                    href: /microsoft-365/education/deploy/intro-azure-active-directory
                    maintainContext: true
                  - name: Multi-tenant for large institutions
                    href: /microsoft-365/education/deploy/design-multi-tenant-architecture
                    maintainContext: true
                  - name: Design a tenant configuration
                    href: /microsoft-365/education/deploy/design-tenant-configurations
                    maintainContext: true
                  - name: Design authentication and credentials
                    href: /microsoft-365/education/deploy/design-credential-authentication-strategies
                    maintainContext: true
                  - name: Design an account strategy
                    href: /microsoft-365/education/deploy/design-account-strategy
                    maintainContext: true
                  - name: Design identity governance 
                    href: /microsoft-365/education/deploy/design-identity-governance
                    maintainContext: true
          - name: Architectures
            items:
              - name: AD DS resource forests in Azure
                href: reference-architectures/identity/adds-forest.yml
              - name: Azure AD identity management for AWS
                href: reference-architectures/aws/aws-azure-ad-security.yml
              - name: Deploy AD DS in an Azure virtual network
                href: reference-architectures/identity/adds-extend-domain.yml
              - name: Extend on-premises AD FS to Azure
                href: reference-architectures/identity/adfs.yml
              - name: Governance of Teams guest users
                href: example-scenario/governance/governance-teams-guest-users.yml
              - name: Hybrid identity
                href: solution-ideas/articles/hybrid-identity.yml
              - name: On-premises AD domains with Azure AD
                href: reference-architectures/identity/azure-ad.yml
          - name: Solution ideas
            items:
              - name: Collaboration with Microsoft 365
                href: solution-ideas/articles/collaboration-microsoft-365.yml
      - name: Integration
        items:
          - name: Guides
            items:
              - name: Connectors in Azure Logic Apps
                href: /azure/connectors/apis-list
                maintainContext: true
              - name: Access to virtual networks from Logic Apps
                href: /azure/logic-apps/connect-virtual-network-vnet-isolated-environment-overview
                maintainContext: true
              - name: BCDR for Logic Apps
                href: /azure/logic-apps/business-continuity-disaster-recovery-guidance
                maintainContext: true
              - name: Azure Policy controls for Logic Apps
                href: /azure/logic-apps/security-controls-policy
                maintainContext: true
              - name: Security baseline for Logic Apps
                href: /security/benchmark/azure/baselines/logic-apps-security-baseline
                maintainContext: true
          - name: Architectures
            items:
              - name: Basic enterprise integration on Azure
                href: reference-architectures/enterprise-integration/basic-enterprise-integration.yml
              - name: Data integration with Logic Apps and SQL
                href: example-scenario/integration/logic-apps-data-integration.yml
              - name: Enterprise business intelligence
                href: reference-architectures/data/enterprise-bi-synapse.yml
              - name: Enterprise integration - queues and events
                href: reference-architectures/enterprise-integration/queues-events.yml
              - name: On-premises data gateway for Logic Apps
                href: hybrid/gateway-logic-apps.yml
              - name: Power Automate deployment at scale
                href: example-scenario/power-automate/power-automate.yml
              - name: Publish internal APIs to external users
                href: example-scenario/apps/publish-internal-apis-externally.yml
          - name: Solution ideas
            items:
              - name: Custom business processes
                href: solution-ideas/articles/custom-business-processes.yml
              - name: Elastic Workplace Search on Azure
                href: solution-ideas/articles/elastic-workplace-search.yml
              - name: Line of business extension
                href: solution-ideas/articles/lob.yml
              - name: Web and mobile front-ends
                href: solution-ideas/articles/front-end.yml
      - name: Internet of Things
        items:
          - name: Get started
            href: reference-architectures/iot/iot-architecture-overview.md
          - name: Guides
            items:
              - name: IoT concepts
                items:
                  - name: Introduction to IoT solutions
                    href: example-scenario/iot/introduction-to-solutions.yml
                  - name: 'Devices, platform, and applications'
                    href: example-scenario/iot/devices-platform-application.yml
                  - name: 'Attestation, authentication, provisioning'
                    href: example-scenario/iot/attestation-provisioning.yml
                  - name: Field and cloud edge gateways
                    href: example-scenario/iot/field-cloud-edge-gateways.yml
                  - name: Application-to-device commands
                    href: example-scenario/iot/cloud-to-device.yml
                  - name: 'Builders, developers, and operators'
                    href: example-scenario/iot/builders-developers-operators.yml
              - name: Computer vision with Azure IoT Edge
                items:
                  - name: Overview
                    href: guide/iot-edge-vision/index.md
                  - name: Camera selection
                    href: guide/iot-edge-vision/camera.md
                  - name: Hardware acceleration
                    href: guide/iot-edge-vision/hardware.md
                  - name: Machine learning
                    href: guide/iot-edge-vision/machine-learning.yml
                  - name: Alerting
                    href: guide/iot-edge-vision/alerts.md
                  - name: Image storage
                    href: guide/iot-edge-vision/image-storage.md
                  - name: User interface and scenarios
                    href: guide/iot-edge-vision/user-interface.md
              - name: Industrial IoT analytics
                items:
                  - name: Architecture
                    href: guide/iiot-guidance/iiot-architecture.yml
                  - name: Recommended services
                    href: guide/iiot-guidance/iiot-services.md
                  - name: Data visualization
                    href: guide/iiot-guidance/iiot-data.yml
                  - name: Considerations
                    href: guide/iiot-guidance/iiot-considerations.md
              - name: IoT patterns
                items:
                  - name: Analyze and optimize loop
                    href: example-scenario/iot/analyze-optimize-loop.yml
                  - name: Event routing
                    href: example-scenario/iot/event-routing.yml
                  - name: Measure and control loop
                    href: example-scenario/iot/measure-control-loop.yml
                  - name: Monitor and manage loop
                    href: example-scenario/iot/monitor-manage-loop.yml
                  - name: Real-time IoT updates
                    href: example-scenario/iot/real-time-iot-updates-cloud-apps.yml
                  - name: Scale solutions with deployment stamps
                    href: example-scenario/iot/application-stamps.yml
              - name: Azure IoT client SDK support
                href: guide/iot/azure-iot-client-sdk-support.yml
              - name: Choose an IoT solution
                href: example-scenario/iot/iot-central-iot-hub-cheat-sheet.yml
              - name: Moving from test to production
                href: example-scenario/iot/iot-move-to-production.yml
          - name: Architectures
            items:
              - name: Azure IoT reference architecture
                href: reference-architectures/iot.yml
              - name: Automated guided vehicles fleet control
                href: example-scenario/iot/automated-guided-vehicles-fleet-control.yml
              - name: Computer vision at the edge
                href: reference-architectures/ai/end-to-end-smart-factory.yml
              - name: Connected factory hierarchy service
                href: solution-ideas/articles/connected-factory-hierarchy-service.yml
              - name: Connected factory signal pipeline
                href: example-scenario/iot/connected-factory-signal-pipeline.yml
              - name: Efficient Docker image deployment
                href: example-scenario/iot/efficient-docker-image-deployment.yml
              - name: IoT and data analytics
                href: example-scenario/data/big-data-with-iot.yml
              - name: IoT using Cosmos DB
                href: solution-ideas/articles/iot-using-cosmos-db.yml
              - name: Predictive maintenance with IoT
                href: example-scenario/predictive-maintenance/iot-predictive-maintenance.yml
              - name: Smart places with Azure Digital Twins
                href: example-scenario/iot/smart-places.yml
          - name: Solution ideas
            items:
              - name: Azure digital twins builder
                href: solution-ideas/articles/azure-digital-twins-builder.yml
              - name: Buy online, pick up in store
                href: example-scenario/iot/vertical-buy-online-pickup-in-store.yml
              - name: Condition monitoring
                href: solution-ideas/articles/condition-monitoring.yml
              - name: COVID-19 solutions
                items:
                  - name: Cognizant Safe Buildings with IoT
                    href: solution-ideas/articles/safe-buildings.yml
                  - name: Contactless IoT interfaces
                    href: solution-ideas/articles/contactless-interfaces.yml
                  - name: COVID-19 IoT safe environments
                    href: solution-ideas/articles/cctv-iot-edge-for-covid-19-safe-environment-and-mask-detection.yml
                  - name: IoT Connected Platform
                    href: solution-ideas/articles/iot-connected-platform.yml
                  - name: Lighting and disinfection system
                    href: solution-ideas/articles/uven-disinfection.yml
              - name: Environment monitoring
                href: solution-ideas/articles/environment-monitoring-and-supply-chain-optimization.yml
              - name: IoT analytics with Azure Data Explorer
                href: solution-ideas/articles/iot-azure-data-explorer.yml
              - name: IoT Edge data storage and processing
                href: solution-ideas/articles/data-storage-edge.yml
              - name: Light and power for emerging markets
                href: solution-ideas/articles/iot-power-management.yml
              - name: Process real-time vehicle data using IoT
                href: example-scenario/data/realtime-analytics-vehicle-iot.yml
              - name: Project 15 IoT sustainability
                href: solution-ideas/articles/project-15-iot-sustainability.yml
              - name: Real-time asset tracking and management
                href: solution-ideas/articles/real-time-asset-tracking-mgmt-iot-central.yml
              - name: Voice assistants and IoT devices
                href: solution-ideas/articles/iot-controlling-devices-with-voice-assistant.yml
      - name: Mainframe + Midrange
        items:
          - name: Get started
            href: mainframe/mainframe-midrange-architecture.md
          - name: Guides
            items:
              - name: Mainframe migration framework
                items:
                  - name: Mainframe migration overview
                    href: /azure/cloud-adoption-framework/infrastructure/mainframe-migration/index
                    maintainContext: true
                  - name: Mainframe myths and facts
                    href: /azure/cloud-adoption-framework/infrastructure/mainframe-migration/myths-and-facts
                    maintainContext: true
                  - name: Mainframe migration strategies
                    href: /azure/cloud-adoption-framework/infrastructure/mainframe-migration/migration-strategies
                    maintainContext: true
                  - name: Mainframe application migration
                    href: /azure/cloud-adoption-framework/infrastructure/mainframe-migration/application-strategies
                    maintainContext: true
              - name: Mainframe rehosting
                items:
                  - name: Mainframe rehosting on Azure VMs
                    href: /azure/virtual-machines/workloads/mainframe-rehosting/overview
                    maintainContext: true
                  - name: Move mainframe compute to Azure
                    href: /azure/virtual-machines/workloads/mainframe-rehosting/concepts/mainframe-compute-azure
                    maintainContext: true
                  - name: Move mainframe storage to Azure
                    href: /azure/virtual-machines/workloads/mainframe-rehosting/concepts/mainframe-storage-azure
                    maintainContext: true
                  - name: Get started with TmaxSoft OpenFrame
                    href: /azure/virtual-machines/workloads/mainframe-rehosting/tmaxsoft/get-started
                    maintainContext: true
          - name: App modernization
            items:
              - name: Architectures
                items:
                  - name: AIX UNIX to Azure Linux migration
                    href: example-scenario/unix-migration/migrate-aix-azure-linux.yml
                  - name: Batch transaction processing
                    href: example-scenario/mainframe/process-batch-transactions.yml
                  - name: General mainframe refactor to Azure
                    href: example-scenario/mainframe/general-mainframe-refactor.yml
                  - name: IBM System i to Azure using Infinite i
                    href: example-scenario/mainframe/ibm-system-i-azure-infinite-i.yml
                  - name: IBM z/OS migration with Asysco AMT
                    href: example-scenario/mainframe/asysco-zos-migration.yml
                  - name: IBM z/OS online transaction processing
                    href: example-scenario/mainframe/ibm-zos-online-transaction-processing-azure.yml
                  - name: Integrate IBM MQs with Azure
                    href: example-scenario/mainframe/integrate-ibm-message-queues-azure.yml
                  - name: Micro Focus Enterprise Server on Azure
                    href: example-scenario/mainframe/micro-focus-server.yml
                  - name: Migrate AIX workloads with Skytap
                    href: example-scenario/mainframe/migrate-aix-workloads-to-azure-with-skytap.yml
                  - name: Migrate IBM i series to Azure with Skytap
                    href: example-scenario/mainframe/migrate-ibm-i-series-to-azure-with-skytap.yml
                  - name: Refactor IBM z/OS mainframe CF
                    href: reference-architectures/zos/refactor-zos-coupling-facility.yml
                  - name: Refactor mainframe apps with Advanced
                    href: example-scenario/mainframe/refactor-mainframe-applications-advanced.yml
                  - name: Refactor mainframe systems that use Adabas & Natural 
                    href: example-scenario/mainframe/refactor-adabas-aks.yml
                  - name: Refactor mainframe with Raincode
                    href: reference-architectures/app-modernization/raincode-reference-architecture.yml
                  - name: Unisys CPF rehost using virtualization
                    href: example-scenario/mainframe/unisys-clearpath-forward-mainframe-rehost.yml
                  - name: Unisys Dorado migration
                    href: example-scenario/mainframe/migrate-unisys-dorado-mainframe-apps-with-astadia-micro-focus.yml
                  - name: Unisys mainframe migration with Asysco
                    href: reference-architectures/migration/unisys-mainframe-migration.yml
                  - name: Using LzLabs SDM in Azure
                    href: example-scenario/mainframe/lzlabs-software-defined-mainframe-in-azure.yml
              - name: Solution ideas
                items:
                  - name: Migrate IBM apps with TmaxSoft
                    href: solution-ideas/articles/migrate-mainframe-apps-with-tmaxsoft-openframe.yml
                  - name: Solaris emulator on Azure VMs
                    href: solution-ideas/articles/solaris-azure.yml
          - name: Data modernization
            items:
              - name: Architectures
                items:
                  - name: Mainframe data replication with Qlik
                    href: example-scenario/mainframe/mainframe-midrange-data-replication-azure-qlik.yml
                  - name: Modernize mainframe and midrange data
                    href: reference-architectures/migration/modernize-mainframe-data-to-azure.yml
                  - name: Re-engineer mainframe batch apps
                    href: example-scenario/mainframe/reengineer-mainframe-batch-apps-azure.yml
                  - name: Replicate and sync mainframe data
                    href: reference-architectures/migration/sync-mainframe-data-with-azure.yml
              - name: Solution ideas
                items:
                  - name: Mainframe access to Azure databases
                    href: solution-ideas/articles/mainframe-access-azure-databases.yml
                  - name: Mainframe file replication on Azure
                    href: solution-ideas/articles/mainframe-azure-file-replication.yml
      - name: Management + Governance
        items:
          - name: Guides
            items:
              - name: Governance best practices
                href: /security/compass/governance
                maintainContext: true
              - name: Backup
                items:
                  - name: Backup architecture and components
                    href: /azure/backup/backup-architecture
                    maintainContext: true
                  - name: Azure Backup support matrix
                    href: /azure/backup/backup-support-matrix
                    maintainContext: true
                  - name: Backup cloud and on-premises workloads
                    href: /azure/backup/guidance-best-practices
                    maintainContext: true
              - name: Disaster recovery
                items:
                  - name: Azure to Azure disaster recovery
                    href: /azure/site-recovery/azure-to-azure-architecture
                    maintainContext: true
                  - name: Support matrix for Azure VM DR
                    href: /azure/site-recovery/azure-to-azure-support-matrix
                    maintainContext: true
                  - name: ExpressRoute with Azure VM DR
                    href: /azure/site-recovery/azure-vm-disaster-recovery-with-expressroute
                    maintainContext: true
                  - name: Move Azure VMs to another Azure region
                    href: /azure/site-recovery/azure-to-azure-move-overview
                    maintainContext: true
                  - name: BCDR for Azure VMware Solution
                    href: /azure/cloud-adoption-framework/scenarios/azure-vmware/eslz-business-continuity-and-disaster-recovery
                    maintainContext: true
              - name: Management for Azure environments
                href: /azure/cloud-adoption-framework/ready/landing-zone/design-area/management
                maintainContext: true
              - name: Management for VMware Solution
                href: /azure/cloud-adoption-framework/scenarios/azure-vmware/eslz-management-and-monitoring
                maintainContext: true
          - name: Architectures
            items:
              - name: Back up cloud applications
                href: /azure/backup/guidance-best-practices
                maintainContext: true
              - name: Computer forensics
                href: example-scenario/forensics/index.yml
              - name: End-to-end governance when using CI/CD
                href: example-scenario/governance/end-to-end-governance-in-azure.yml
              - name: Highly available SharePoint Server 2016
                href: reference-architectures/sharepoint/index.yml
              - name: Hybrid management
                items:
                  - name: Azure Arc hybrid management with AKS
                    href: hybrid/arc-hybrid-kubernetes.yml
                  - name: Azure Automation hybrid environment
                    href: hybrid/azure-automation-hybrid.yml
                  - name: Azure Automation Update Management
                    href: hybrid/azure-update-mgmt.yml
                  - name: Back up files on Azure Stack Hub
                    href: hybrid/azure-stack-backup.yml
                  - name: Disaster recovery for Azure Stack Hub
                    href: hybrid/azure-stack-vm-dr.yml
                  - name: Hybrid availability and monitoring
                    href: hybrid/hybrid-perf-monitoring.yml
                  - name: Manage configurations for Azure Arc
                    href: hybrid/azure-arc-hybrid-config.yml
                  - name: Manage hybrid workloads with WAC
                    href: hybrid/hybrid-server-os-mgmt.yml
              - name: Updating Windows VMs in Azure
                href: example-scenario/wsus/index.yml   
          - name: Solution ideas
            items:
              - name: Archive on-premises data to cloud
                href: solution-ideas/articles/backup-archive-on-premises.yml
              - name: Back up on-premises applications
                href: solution-ideas/articles/backup-archive-on-premises-applications.yml
              - name: Centralize app configuration and security
                href: solution-ideas/articles/appconfig-key-vault.yml
              - name: Data Sovereignty & Data Gravity
                href: solution-ideas/articles/data-sovereignty-and-gravity.yml
              - name: Enterprise-scale disaster recovery
                href: solution-ideas/articles/disaster-recovery-enterprise-scale-dr.yml
              - name: High availability for BCDR
                href: solution-ideas/articles/build-high-availability-into-your-bcdr-strategy.yml
              - name: SMB disaster recovery with Site Recovery
                href: solution-ideas/articles/disaster-recovery-smb-azure-site-recovery.yml
              - name: SMB disaster recovery with Double-Take DR
                href: solution-ideas/articles/disaster-recovery-smb-double-take-dr.yml
      - name: Media
        items:
          - name: Get started
            href: /azure/media-services/latest/architecture-concept
            maintainContext: true
          - name: Guides
            items:
              - name: Media Services terminology and concepts
                href: /azure/media-services/latest/concepts-overview
                maintainContext: true
              - name: Encoding video and audio
                href: /azure/media-services/latest/encode-concept
                maintainContext: true
              - name: Live streaming
                href: /azure/media-services/latest/stream-live-streaming-concept
                maintainContext: true
              - name: High availability with video on demand
                href: /azure/media-services/latest/architecture-high-availability-encoding-concept
                maintainContext: true
              - name: Monitor Media Services
                href: /azure/media-services/latest/monitoring/monitor-media-services
                maintainContext: true
              - name: Dynamic encryption
                href: /azure/media-services/latest/drm-content-protection-concept
                maintainContext: true
              - name: Security baseline for Media Services
                href: /security/benchmark/azure/baselines/media-services-security-baseline
                maintainContext: true
          - name: Architectures
            items:
              - name: Gridwich media processing system
                items:
                  - name: Gridwich architecture
                    href: reference-architectures/media-services/gridwich-architecture.yml
                  - name: Gridwich concepts
                    items:
                      - name: Clean monolith design
                        href: reference-architectures/media-services/gridwich-clean-monolith.yml
                      - name: Saga orchestration
                        href: reference-architectures/media-services/gridwich-saga-orchestration.yml
                      - name: Project names and structure
                        href: reference-architectures/media-services/gridwich-project-names.yml
                      - name: Gridwich CI/CD
                        href: reference-architectures/media-services/gridwich-cicd.yml
                      - name: Content protection and DRM
                        href: reference-architectures/media-services/gridwich-content-protection-drm.yml
                      - name: Gridwich Media Services
                        href: reference-architectures/media-services/media-services-setup-scale.yml
                      - name: Gridwich Storage Service
                        href: reference-architectures/media-services/gridwich-storage-service.yml
                      - name: Gridwich logging
                        href: reference-architectures/media-services/gridwich-logging.yml
                      - name: Gridwich message formats
                        href: reference-architectures/media-services/gridwich-message-formats.yml
                      - name: Pipeline variables to Terraform flow
                        href: reference-architectures/media-services/variable-group-terraform-flow.yml
                  - name: Gridwich procedures
                    items:
                      - name: Set up Azure DevOps
                        href: reference-architectures/media-services/set-up-azure-devops.yml
                      - name: Run Azure admin scripts
                        href: reference-architectures/media-services/run-admin-scripts.yml
                      - name: Set up local dev environment
                        href: reference-architectures/media-services/set-up-local-environment.yml
                      - name: Create new cloud environment
                        href: reference-architectures/media-services/create-delete-cloud-environment.yml
                      - name: Maintain and rotate keys
                        href: reference-architectures/media-services/maintain-keys.yml
                      - name: Test Media Services V3 encoding
                        href: reference-architectures/media-services/test-encoding.yml
          - name: Solution ideas
            items:
              - name: Instant broadcasting with serverless
                href: solution-ideas/articles/instant-broadcasting-on-serverless-architecture.yml
              - name: Live streaming digital media
                href: solution-ideas/articles/digital-media-live-stream.yml
              - name: Video-on-demand digital media
                href: solution-ideas/articles/digital-media-video.yml
      - name: Migration
        items:
          - name: Guides
            items:
              - name: Migrate an e-commerce solution to Azure
                href: /previous-versions/azure/industry-marketing/retail/migrating-ecommerce-solution-to-azure
                maintainContext: true
              - name: Migrate with Azure VMware Solution
                href: /azure/cloud-adoption-framework/scenarios/azure-vmware/migrate
                maintainContext: true
          - name: Architectures
            items:
              - name: Banking system
                items:
                  - name: Banking cloud transformation
                    href: example-scenario/banking/banking-system-cloud-transformation.yml
                  - name: Patterns and implementations
                    href: example-scenario/banking/patterns-and-implementations.yml
                  - name: JMeter implementation reference
                    href: example-scenario/banking/jmeter-load-testing-pipeline-implementation-reference.yml
              - name: Lift and shift LOB apps
                href: solution-ideas/articles/modern-customer-support-portal-powered-by-an-agile-business-process.yml
              - name: Oracle database migration
                items:
                  - name: Migration decision process
                    href: example-scenario/oracle-migrate/oracle-migration-overview.yml
                  - name: Cross-cloud connectivity
                    href: example-scenario/oracle-migrate/oracle-migration-cross-cloud.yml
                  - name: Lift and shift to Azure VMs
                    href: example-scenario/oracle-migrate/oracle-migration-lift-shift.yml
                  - name: Refactor
                    href: example-scenario/oracle-migrate/oracle-migration-refactor.yml
                  - name: Rearchitect
                    href: example-scenario/oracle-migrate/oracle-migration-rearchitect.yml
      - name: Mixed Reality
        items:
          - name: Guides
            items:
              - name: Azure mixed reality cloud services
                href: /windows/mixed-reality/develop/mixed-reality-cloud-services
                maintainContext: true
              - name: Choose a mixed reality engine
                href: /windows/mixed-reality/develop/choosing-an-engine
                maintainContext: true
              - name: Design and prototype for mixed reality
                href: /windows/mixed-reality/design/design
                maintainContext: true
              - name: Spatial Anchors in a shared experience
                href: /windows/mixed-reality/develop/unity/tutorials/mr-learning-sharing-05
                maintainContext: true
              - name: MR core concepts
                items:
                  - name: App model
                    href: /windows/mixed-reality/design/app-model
                    maintainContext: true
                  - name: App views
                    href: /windows/mixed-reality/design/app-views
                    maintainContext: true
                  - name: Audio in mixed reality
                    href: /windows/mixed-reality/design/spatial-sound
                    maintainContext: true
                  - name: Comfort
                    href: /windows/mixed-reality/design/comfort
                    maintainContext: true
                  - name: Coordinate systems
                    href: /windows/mixed-reality/design/coordinate-systems
                    maintainContext: true
                  - name: Eye tracking
                    href:  /windows/mixed-reality/design/eye-tracking
                    maintainContext: true
                  - name: Holographic frame
                    href: /windows/mixed-reality/design/holographic-frame
                    maintainContext: true
                  - name: Room scan visualization
                    href: /windows/mixed-reality/design/room-scan-visualization
                    maintainContext: true
                  - name: Scene understanding
                    href: /windows/mixed-reality/design/scene-understanding
                    maintainContext: true
                  - name: Spatial anchors
                    href: /windows/mixed-reality/design/spatial-anchors
                    maintainContext: true
                  - name: Spatial mapping
                    href: /windows/mixed-reality/design/spatial-mapping
                    maintainContext: true
                  - name: Start gesture
                    href: /windows/mixed-reality/design/system-gesture
                    maintainContext: true
              - name: Types of mixed reality apps
                href: /windows/mixed-reality/discover/types-of-mixed-reality-apps
                maintainContext: true
              - name: Design content for holographic display
                href: /windows/mixed-reality/design/designing-content-for-holographic-display
                maintainContext: true
              - name: Shared experiences in mixed reality
                href: /windows/mixed-reality/design/shared-experiences-in-mixed-reality
                maintainContext: true
              - name: Interaction models
                items:
                  - name: Instinctual interactions
                    href: /windows/mixed-reality/design/interaction-fundamentals
                    maintainContext: true
                  - name: Hands and motion controllers
                    items:
                      - name: Direct manipulation with hands
                        href: /windows/mixed-reality/design/direct-manipulation
                        maintainContext: true
                      - name: Motion controllers
                        href: /windows/mixed-reality/design/motion-controllers
                        maintainContext: true
                      - name: Point and commit with hands
                        href: /windows/mixed-reality/design/point-and-commit
                        maintainContext: true
                  - name: Hands-free model
                    items:
                      - name: Hands-free
                        href: /windows/mixed-reality/design/hands-free
                        maintainContext: true
                      - name: Voice input
                        href: /windows/mixed-reality/design/voice-input
                        maintainContext: true
                      - name: Eye-gaze and dwell
                        href: /windows/mixed-reality/design/gaze-and-dwell-eyes
                        maintainContext: true
                      - name: Head-gaze and dwell
                        href: /windows/mixed-reality/design/gaze-and-dwell-head
                        maintainContext: true
                      - name: Eye-gaze-based interaction
                        href: /windows/mixed-reality/design/eye-gaze-interaction
                        maintainContext: true
                  - name: Gaze and commit model
                    items:
                      - name: Gaze and commit
                        href: /windows/mixed-reality/design/gaze-and-commit
                        maintainContext: true
                      - name: Head-gaze and commit
                        href: /windows/mixed-reality/design/gaze-and-commit-head
                        maintainContext: true
              - name: UI controls and behaviors
                items:
                  - name: Cursors
                    href: /windows/mixed-reality/design/cursors
                    maintainContext: true
                  - name: Point and commit with hands
                    href: /windows/mixed-reality/design/point-and-commit
                    maintainContext: true
                  - name: Button
                    href: /windows/mixed-reality/design/button
                    maintainContext: true
                  - name: Interactable object
                    href: /windows/mixed-reality/design/interactable-object
                    maintainContext: true
                  - name: Bounding box and App bar
                    href: /windows/mixed-reality/design/app-bar-and-bounding-box
                    maintainContext: true
                  - name: Direct manipulation with hands
                    href: /windows/mixed-reality/design/direct-manipulation
                    maintainContext: true
                  - name: Hand menu
                    href: /windows/mixed-reality/design/hand-menu
                    maintainContext: true
                  - name: Near menu
                    href: /windows/mixed-reality/design/near-menu
                    maintainContext: true
                  - name: Object collection
                    href: /windows/mixed-reality/design/object-collection
                    maintainContext: true
                  - name: Keyboard
                    href: /windows/mixed-reality/design/keyboard
                    maintainContext: true
                  - name: Tooltip
                    href: /windows/mixed-reality/design/tooltip
                    maintainContext: true
                  - name: Slate
                    href: /windows/mixed-reality/design/slate
                    maintainContext: true
                  - name: Slider
                    href: /windows/mixed-reality/design/slider
                    maintainContext: true
                  - name: Shader
                    href: /windows/mixed-reality/design/shader
                    maintainContext: true
                  - name: Dialog
                    href: /windows/mixed-reality/design/dialog-ui
                    maintainContext: true
                  - name: Hand coach
                    href: /windows/mixed-reality/design/hand-coach
                    maintainContext: true
                  - name: Spatial mesh
                    href: /windows/mixed-reality/design/spatial-mesh-ux
                    maintainContext: true
                  - name: Billboarding and tag-along
                    href: /windows/mixed-reality/design/billboarding-and-tag-along
                    maintainContext: true
                  - name: Progress indicator
                    href: /windows/mixed-reality/design/progress
                    maintainContext: true
                  - name: Surface magnetism
                    href: /windows/mixed-reality/design/surface-magnetism
                    maintainContext: true
          - name: Solution ideas
            items:
              - name: Design review with mixed reality
                href: solution-ideas/articles/collaborative-design-review-powered-by-mixed-reality.yml
              - name: Facilities management with mixed reality
                href: solution-ideas/articles/facilities-management-powered-by-mixed-reality-and-iot.yml
              - name: Training powered by mixed reality
                href: solution-ideas/articles/training-and-procedural-guidance-powered-by-mixed-reality.yml
      - name: Mobile
        items:
          - name: Guides
            items:
              - name: Choose a mobile development framework
                href: /azure/developer/mobile-apps/choose-mobile-framework
                maintainContext: true
              - name: Build a serverless mobile back-end
                href: /azure/developer/mobile-apps/serverless-compute
                maintainContext: true
              - name: Cloud-hosted source control for mobile
                href: /azure/developer/mobile-apps/code-hosting-services
                maintainContext: true
              - name: Continuous build and integration for mobile
                href: /azure/developer/mobile-apps/continuous-integration
                maintainContext: true
              - name: Continuous delivery for mobile apps
                href: /azure/developer/mobile-apps/continuous-delivery
                maintainContext: true
              - name: Add authentication in mobile apps
                href: /azure/developer/mobile-apps/authentication
                maintainContext: true
              - name: Store, sync, and query mobile app data
                href: /azure/developer/mobile-apps/data-storage
                maintainContext: true
              - name: Cloud storage for mobile apps
                href: /azure/developer/mobile-apps/azure-storage
                maintainContext: true
              - name: Analyze mobile app use
                href: /azure/developer/mobile-apps/analytics
                maintainContext: true
          - name: Solution ideas
            items:
              - name: Adding mobile front-ends to legacy apps
                href: solution-ideas/articles/adding-a-modern-web-and-mobile-frontend-to-a-legacy-claims-processing-application.yml
              - name: Custom mobile workforce app
                href: solution-ideas/articles/custom-mobile-workforce-app.yml
              - name: Scalable apps with Azure MySQL
                href: solution-ideas/articles/scalable-web-and-mobile-applications-using-azure-database-for-mysql.yml
              - name: Scalable apps using Azure PostgreSQL
                href: solution-ideas/articles/scalable-web-and-mobile-applications-using-azure-database-for-postgresql.yml
              - name: Social app for with authentication
                href: solution-ideas/articles/social-mobile-and-web-app-with-authentication.yml
              - name: Task-based consumer mobile app
                href: solution-ideas/articles/task-based-consumer-mobile-app.yml
      - name: Networking
        items:
          - name: Get started
            href: guide/networking/networking-start-here.md
          - name: Guides
            items:
              - name: Application Gateway framework review
                href: networking/guide/waf-application-gateway.md
              - name: Azure Firewall guidance
                items:
                  - name: Azure Firewall architecture overview
                    href: example-scenario/firewalls/index.yml
                  - name: Azure Firewall framework review
                    href: networking/guide/well-architected-framework-azure-firewall.md
                  - name: Security baseline for Azure Firewall
                    href: /security/benchmark/azure/baselines/firewall-security-baseline
                    maintainContext: true
              - name: NAT gateway framework review
                href: networking/guide/well-architected-network-address-translation-gateway.yml          
              - name: Private Link in hub-and-spoke network
                href: guide/networking/private-link-hub-spoke-network.yml
              - name: Virtual Network guidance
                items:
                  - name: Add IP spaces to peered virtual networks
                    href: networking/prefixes/add-ip-space-peered-vnet.yml
                  - name: Segment virtual networks
                    href: reference-architectures/hybrid-networking/network-level-segmentation.yml
                  - name: VNet peering and VPN gateways
                    href: reference-architectures/hybrid-networking/vnet-peering.yml
                  - name: Limit cross-tenant private endpoints
                    href: /azure/cloud-adoption-framework/ready/azure-best-practices/limit-cross-tenant-private-endpoint-connections
                    maintainContext: true
              - name: Build solutions with availability zones
                href: high-availability/building-solutions-for-high-availability.yml
              - name: Use ExpressRoute with Power Platform
                items:
                  - name: Overview
                    href: /power-platform/guidance/expressroute/overview
                    maintainContext: true
                  - name: Benefits of using ExpressRoute
                    href: /power-platform/guidance/expressroute/benefits
                    maintainContext: true
                  - name: How ExpressRoute works
                    href: /power-platform/guidance/expressroute/how-expressroute-works
                    maintainContext: true
                  - name: Before you use ExpressRoute
                    href: /power-platform/guidance/expressroute/things-to-consider
                    maintainContext: true
                  - name: Understand Power Platform architecture
                    href: /power-platform/guidance/expressroute/understanding-architecture
                    maintainContext: true
                  - name: Plan an ExpressRoute deployment
                    href: /power-platform/guidance/expressroute/planning-expressroute
                    maintainContext: true
                  - name: Set up ExpressRoute for Power Platform
                    href: /power-platform/guidance/expressroute/setup
                    maintainContext: true
                  - name: ExpressRoute readiness checklist
                    href: /power-platform/guidance/expressroute/checklist
                    maintainContext: true
              - name: ExpressRoute for Office 365
                href: /microsoft-365/enterprise/azure-expressroute
                maintainContext: true
              - name: Connectivity to other cloud providers
                href: /azure/cloud-adoption-framework/ready/azure-best-practices/connectivity-to-other-providers
                maintainContext: true
              - name: Connectivity to Oracle Cloud Infrastructure
                href: /azure/cloud-adoption-framework/ready/azure-best-practices/connectivity-to-other-providers-oci
                maintainContext: true
          - name: Architectures
            items:
              - name: Deploy highly available NVAs
                href: reference-architectures/dmz/nva-ha.yml
              - name: Enterprise-scale landing zone
                href: /azure/cloud-adoption-framework/ready/enterprise-scale/architecture
                maintainContext: true
              - name: Global transit network and Virtual WAN
                href: /azure/virtual-wan/virtual-wan-global-transit-network-architecture
                maintainContext: true
              - name: High availability for IaaS apps
                href: example-scenario/infrastructure/iaas-high-availability-disaster-recovery.yml
              - name: Hub-spoke network topology in Azure
                href: reference-architectures/hybrid-networking/hub-spoke.yml
              - name: Hub-spoke topology with Virtual WAN
                href: networking/hub-spoke-vwan-architecture.yml
              - name: Hybrid networking
                items:
                  - name: Azure Automation Update Management
                    href: hybrid/azure-update-mgmt.yml
                  - name: Connect servers with Network Adapter
                    href: hybrid/azure-network-adapter.yml
                  - name: Design a hybrid DNS solution
                    href: hybrid/hybrid-dns-infra.yml
                  - name: Hybrid availability and monitoring
                    href: hybrid/hybrid-perf-monitoring.yml
              - name: Implement a secure hybrid network
                href: reference-architectures/dmz/secure-vnet-dmz.yml
              - name: Interconnect with China using Virtual WAN
                href: /azure/virtual-wan/interconnect-china
                maintainContext: true
              - name: Migrate to Azure Virtual WAN
                href: /azure/virtual-wan/migrate-from-hub-spoke-topology
                maintainContext: true
              - name: Multi-region N-tier application
                href: reference-architectures/n-tier/multi-region-sql-server.yml
              - name: Multi-region load balancing
                href: high-availability/reference-architecture-traffic-manager-application-gateway.yml
              - name: Multi-tier web application built for HA/DR
                href: example-scenario/infrastructure/multi-tier-app-disaster-recovery.yml
              - name: Multitenant SaaS
                href: example-scenario/multi-saas/multitenant-saas.yml
              - name: Network-hardened web app
                href: example-scenario/security/hardened-web-app.yml
              - name: Network topology and connectivity with AVS
                href: /azure/cloud-adoption-framework/scenarios/azure-vmware/eslz-network-topology-connectivity
                maintainContext: true
              - name: Private Link and DNS integration at scale
                href: /azure/cloud-adoption-framework/ready/azure-best-practices/private-link-and-dns-integration-at-scale
                maintainContext: true
              - name: SD-WAN connectivity with Virtual WAN
                href: /azure/virtual-wan/sd-wan-connectivity-architecture
                maintainContext: true
              - name: Traditional Azure networking topology
                href: /azure/cloud-adoption-framework/ready/azure-best-practices/traditional-azure-networking-topology
                maintainContext: true
              - name: Trusted Internet Connections (TIC) 3.0 compliance
                href: example-scenario/security/trusted-internet-connections.yml
              - name: Update route tables with Route Server
                href: example-scenario/networking/manage-routing-azure-route-server.yml
              - name: Virtual WAN network topology
                href: /azure/cloud-adoption-framework/ready/azure-best-practices/virtual-wan-network-topology
                maintainContext: true
              - name: Virtual WAN optimized for requirements
                href: example-scenario/infrastructure/performance-security-optimized-vwan.yml
          - name: Solution ideas
            items:
              - name: Low-latency network for industry
                href: solution-ideas/articles/low-latency-network.yml
              - name: Video capture and analytics for retail
                href: solution-ideas/articles/video-analytics.yml
              - name: IoT network for healthcare facilities
                href: solution-ideas/articles/healthcare-network.yml
      - name: Oracle
        items:
          - name: Guides
            items:
              - name: Connectivity to Oracle Cloud Infrastructure
                href: /azure/cloud-adoption-framework/ready/azure-best-practices/connectivity-to-other-providers-oci
                maintainContext: true
              - name: Oracle solutions on Azure
                href: /azure/virtual-machines/workloads/oracle/oracle-overview
                maintainContext: true
              - name: Design an Oracle database in Azure
                href: /azure/virtual-machines/workloads/oracle/oracle-design
                maintainContext: true
              - name: Oracle Database backup
                items:
                  - name: Oracle Database backup strategies
                    href: /azure/virtual-machines/workloads/oracle/oracle-database-backup-strategies
                    maintainContext: true
                  - name: Oracle backup using Azure Storage
                    href: /azure/virtual-machines/workloads/oracle/oracle-database-backup-azure-storage
                    maintainContext: true
                  - name: Oracle backup using Azure Backup
                    href: /azure/virtual-machines/workloads/oracle/oracle-database-backup-azure-backup
                    maintainContext: true
              - name: Oracle disaster recovery options
                href: /azure/virtual-machines/workloads/oracle/oracle-disaster-recovery
                maintainContext: true
              - name: Oracle WebLogic Server
                items: 
                  - name: Oracle WebLogic Server on Azure VMs
                    href: /azure/virtual-machines/workloads/oracle/oracle-weblogic
                    maintainContext: true
                  - name: Oracle WebLogic Server on AKS
                    href: /azure/virtual-machines/workloads/oracle/weblogic-aks
                    maintainContext: true
          - name: Architectures
            items:
              - name: Oracle application architectures
                href: /azure/virtual-machines/workloads/oracle/oracle-oci-applications
                maintainContext: true
              - name: Oracle Cloud Infrastructure solutions
                href: /azure/virtual-machines/workloads/oracle/oracle-oci-overview
                maintainContext: true
              - name: Oracle database architectures
                href: /azure/virtual-machines/workloads/oracle/oracle-reference-architecture
                maintainContext: true
              - name: Oracle database migration
                items:
                  - name: Oracle database migration to Azure
                    href: solution-ideas/articles/reference-architecture-for-oracle-database-migration-to-azure.yml
                  - name: Migration decision process
                    href: example-scenario/oracle-migrate/oracle-migration-overview.yml
                  - name: Cross-cloud connectivity
                    href: example-scenario/oracle-migrate/oracle-migration-cross-cloud.yml
                  - name: Lift and shift to Azure VMs
                    href: example-scenario/oracle-migrate/oracle-migration-lift-shift.yml
                  - name: Refactor
                    href: example-scenario/oracle-migrate/oracle-migration-refactor.yml
                  - name: Rearchitect
                    href: example-scenario/oracle-migrate/oracle-migration-rearchitect.yml
              - name: Oracle Database with Azure NetApp Files
                href: example-scenario/file-storage/oracle-azure-netapp-files.yml
              - name: Run Oracle databases on Azure
                href: solution-ideas/articles/reference-architecture-for-oracle-database-on-azure.yml
              - name: SAP deployment using an Oracle database
                href: example-scenario/apps/sap-production.yml
              - name: SAP system on Oracle Database
                href: example-scenario/apps/sap-on-oracle.yml
      - name: SAP
        items:
          - name: Get started
            href: reference-architectures/sap/sap-overview.yml
          - name: Guides
            items:
              - name: SAP checklist
                href: /azure/virtual-machines/workloads/sap/sap-deployment-checklist
                maintainContext: true
              - name: SAP HANA infrastructure configurations
                href: /azure/virtual-machines/workloads/sap/hana-vm-operations
                maintainContext: true
              - name: SAP workload configurations with AZs
                href: /azure/virtual-machines/workloads/sap/sap-ha-availability-zones
                maintainContext: true
              - name: Supported scenarios for HLI
                href: /azure/virtual-machines/workloads/sap/hana-supported-scenario
                maintainContext: true
              - name: ANF volume group for SAP HANA
                href: /azure/azure-netapp-files/application-volume-group-introduction
                maintainContext: true
          - name: Architectures
            items:
              - name: Dev/test for SAP
                href: example-scenario/apps/sap-dev-test.yml
              - name: SAP BusinessObjects BI platform
                href: /azure/virtual-machines/workloads/sap/businessobjects-deployment-guide
                maintainContext: true
              - name: SAP BusinessObjects BI platform for Linux
                href: /azure/virtual-machines/workloads/sap/businessobjects-deployment-guide-linux
                maintainContext: true
              - name: SAP BW/4HANA in Linux on Azure
                href: reference-architectures/sap/run-sap-bw4hana-with-linux-virtual-machines.yml
              - name: SAP deployment using an Oracle DB
                href: example-scenario/apps/sap-production.yml
              - name: SAP HANA on HLI general architecture
                href: /azure/virtual-machines/workloads/sap/hana-architecture
                maintainContext: true
              - name: SAP HANA on HLI network architecture
                href: /azure/virtual-machines/workloads/sap/hana-network-architecture
                maintainContext: true
              - name: SAP HANA on HLI with HA and DR
                href: reference-architectures/sap/hana-large-instances.yml
              - name: SAP HANA scale-out with standby node
                href: /azure/virtual-machines/workloads/sap/sap-hana-scale-out-standby-netapp-files-rhel
                maintainContext: true
              - name: SAP HANA scale-up on Linux
                href: reference-architectures/sap/run-sap-hana-for-linux-virtual-machines.yml
              - name: SAP NetWeaver on Windows on Azure
                href: reference-architectures/sap/sap-netweaver.yml
              - name: SAP S/4HANA in Linux on Azure
                href: reference-architectures/sap/sap-s4hana.yml
              - name: SAP system on Oracle Database on Azure
                href: example-scenario/apps/sap-on-oracle.yml
          - name: Solution ideas
            items:
              - name: SAP NetWeaver on SQL Server
                href: solution-ideas/articles/sap-netweaver-on-sql-server.yml
              - name: SAP S/4 HANA for Large Instances
                href: solution-ideas/articles/sap-s4-hana-on-hli-with-ha-and-dr.yml
              - name: SAP workload automation using SUSE
                href: solution-ideas/articles/sap-workload-automation-suse.yml
      - name: Security
        items:
          - name: Get started
            href: guide/security/security-start-here.yml
          - name: Guides
            items:
              - name: Security design principles
                href: /azure/architecture/framework/security/security-principles
                maintainContext: true
              - name: SecOps best practices
                href: /security/compass/security-operations
                maintainContext: true
              - name: Highly-secure IaaS apps
                href: reference-architectures/n-tier/high-security-iaas.yml
              - name: Microsoft Cybersecurity Reference Architectures
                href: /security/cybersecurity-reference-architecture/mcra
                maintainContext: true
              - name: Virtual Network security options
                href: example-scenario/gateway/firewall-application-gateway.yml
              - name: Zero-trust network for web applications
                href: example-scenario/gateway/application-gateway-before-azure-firewall.yml
              - name: Azure governance design area
                href: /azure/cloud-adoption-framework/ready/landing-zone/design-area/governance
                maintainContext: true
              - name: Integrate Data Explorer with Sentinel
                href: /azure/sentinel/store-logs-in-azure-data-explorer?tabs=adx-event-hub
                maintainContext: true
          - name: Architectures
            items:
              - name: Automate Sentinel integration with Azure DevOps
                href: example-scenario/devops/automate-sentinel-integration.yml
              - name: Azure AD in Security Operations
                href: example-scenario/aadsec/azure-ad-security.yml
              - name: Cyber threat intelligence
                href: example-scenario/data/sentinel-threat-intelligence.yml
              - name: Healthcare platform confidential computing
                href: example-scenario/confidential/healthcare-inference.yml
              - name: Homomorphic encryption with SEAL
                href: solution-ideas/articles/homomorphic-encryption-seal.yml
              - name: Hybrid security monitoring
                href: hybrid/hybrid-security-monitoring.yml
              - name: Improved-security access to multitenant
                href: example-scenario/security/access-multitenant-web-app-from-on-premises.yml
              - name: Long-term security logs in Data Explorer
                href: example-scenario/security/security-log-retention-azure-data-explorer.yml
              - name: MCAS and Azure Sentinel security for AWS
                href: reference-architectures/aws/aws-azure-security-solutions.yml
              - name: Multilayered protection for Azure VMs
                href: solution-ideas/articles/multilayered-protection-azure-vm.yml
              - name: Real-time fraud detection
                href: example-scenario/data/fraud-detection.yml
              - name: Restrict interservice communications
                href: example-scenario/service-to-service/restrict-communications.yml
              - name: Secure OBO refresh tokens
                href: example-scenario/secrets/secure-refresh-tokens.yml
              - name: Securely managed web apps
                href: example-scenario/apps/fully-managed-secure-apps.yml
              - name: Secure a Microsoft Teams channel bot
                href: example-scenario/teams/securing-bot-teams-channel.yml
              - name: Secure research for regulated data
                href: example-scenario/ai/secure-compute-for-research.yml
              - name: SQL Managed Instance with CMK
                href: example-scenario/data/sql-managed-instance-cmk.yml
              - name: Virtual network integrated microservices
                href: example-scenario/integrated-multiservices/virtual-network-integration.yml
              - name: Web app private database connectivity
                href: example-scenario/private-web-app/private-web-app.yml
      - name: Storage
        items:
          - name: Get started
            href: guide/storage/storage-start-here.md
          - name: Guides
            items:
              - name: Storage accounts
                href: /azure/storage/common/storage-account-overview
                maintainContext: true                
              - name: Security and compliance
                items:
                  - name: Storage encryption for data at rest
                    href: /azure/storage/common/storage-service-encryption
                    maintainContext: true
                  - name: Azure Policy controls for Storage
                    href: /azure/storage/common/security-controls-policy
                    maintainContext: true
                  - name: Use private endpoints
                    href: /azure/storage/common/storage-private-endpoints
                    maintainContext: true
                  - name: Security baseline for Azure Storage
                    href: /security/benchmark/azure/baselines/storage-security-baseline
                    maintainContext: true
              - name: Data redundancy
                href: /azure/storage/common/storage-redundancy
                maintainContext: true
              - name: DR and storage account failover
                href: /azure/storage/common/storage-disaster-recovery-guidance
                maintainContext: true
              - name: Azure Storage migration guidance
                href: /azure/storage/common/storage-migration-overview
                maintainContext: true
              - name: FSLogix for the enterprise
                href: example-scenario/wvd/windows-virtual-desktop-fslogix.yml              
              - name: Blob storage guidance
                items: 
                  - name: Authorize access to blobs with AAD
                    href: /azure/storage/blobs/authorize-access-azure-active-directory
                    maintainContext: true
                  - name: Authorize access with role conditions
                    href: /azure/storage/common/storage-auth-abac
                    maintainContext: true
                  - name: Data protection
                    href: /azure/storage/blobs/data-protection-overview
                    maintainContext: true
                  - name: Security recommendations
                    href: /azure/storage/blobs/security-recommendations
                    maintainContext: true
                  - name: Performance and scalability checklist
                    href: /azure/storage/blobs/storage-performance-checklist
                    maintainContext: true
              - name: Data Lake Storage guidance
                items: 
                  - name: Best practices
                    href: /azure/storage/blobs/data-lake-storage-best-practices
                    maintainContext: true
                  - name: Security controls by Azure Policy
                    href: /azure/data-lake-store/security-controls-policy
                    maintainContext: true
              - name: File storage guidance
                items: 
                  - name: Planning for deployment
                    href: /azure/storage/files/storage-files-planning
                    maintainContext: true
                  - name: Identity-based authentication
                    href: /azure/storage/files/storage-files-active-directory-overview
                    maintainContext: true
                  - name: Networking considerations
                    href: /azure/storage/files/storage-files-networking-overview
                    maintainContext: true
                  - name: Disaster recovery and failover
                    href: /azure/storage/common/storage-disaster-recovery-guidance
                    maintainContext: true
                  - name: File share backup
                    href: /azure/backup/azure-file-share-backup-overview
                    maintainContext: true
              - name: Queue storage guidance
                items: 
                  - name: Authorize access with AAD
                    href: /azure/storage/queues/authorize-access-azure-active-directory
                    maintainContext: true
                  - name: Performance and scalability checklist
                    href: /azure/storage/queues/storage-performance-checklist
                    maintainContext: true
              - name: Table storage guidance
                items: 
                  - name: Authorize access with AAD
                    href: /azure/storage/tables/authorize-access-azure-active-directory
                    maintainContext: true
                  - name: Performance and scalability checklist
                    href: /azure/storage/tables/storage-performance-checklist
                    maintainContext: true
                  - name: Design scalable and performant tables
                    href: /azure/storage/tables/table-storage-design
                    maintainContext: true
                  - name: Design for querying
                    href: /azure/storage/tables/table-storage-design-for-query
                    maintainContext: true
                  - name: Table design patterns
                    href: /azure/storage/tables/table-storage-design-patterns
                    maintainContext: true
              - name: Disk storage guidance
                items:
                  - name: Choose a managed disk type
                    href: /azure/virtual-machines/disks-types
                    maintainContext: true
                  - name: Server-side encryption
                    href: /azure/virtual-machines/disk-encryption
                    maintainContext: true
                  - name: Disk Encryption for Linux VMs
                    href: /azure/virtual-machines/linux/disk-encryption-overview
                    maintainContext: true
                  - name: Disk Encryption for Windows VMs
                    href: /azure/virtual-machines/windows/disk-encryption-overview
                    maintainContext: true
                  - name: Design for high performance
                    href: /azure/virtual-machines/premium-storage-performance
                    maintainContext: true
                  - name: Scalability and performance targets
                    href: /azure/virtual-machines/disks-scalability-targets
                    maintainContext: true
                  - name: Create an incremental snapshot
                    href: /azure/virtual-machines/disks-incremental-snapshots
                    maintainContext: true
              - name: Azure NetApp Files guidance
                items:
                  - name: Solution architectures
                    href: /azure/azure-netapp-files/azure-netapp-files-solution-architectures
                    maintainContext: true
                  - name: Use ANF with Oracle Database
                    href: /azure/azure-netapp-files/solutions-benefits-azure-netapp-files-oracle-database
                    maintainContext: true
                  - name: ANF for electronic design automation
                    href: /azure/azure-netapp-files/solutions-benefits-azure-netapp-files-electronic-design-automation
                    maintainContext: true
                  - name: Use ANF with Virtual Desktop
                    href: /azure/azure-netapp-files/solutions-windows-virtual-desktop
                    maintainContext: true
                  - name: Use ANF with SQL Server
                    href: /azure/azure-netapp-files/solutions-benefits-azure-netapp-files-sql-server
                    maintainContext: true
                  - name: ANF application volume group for SAP HANA
                    href: /azure/azure-netapp-files/application-volume-group-introduction
                    maintainContext: true
          - name: Architectures
            items:
              - name: Azure file shares in a hybrid environment
                href: hybrid/azure-file-share.yml
              - name: Azure files secured by AD DS
                href: example-scenario/hybrid/azure-files-on-premises-authentication.yml
              - name: Azure NetApp Files solutions
                items:                    
                  - name: AKS data protection on ANF
                    href: example-scenario/file-storage/data-protection-kubernetes-astra-azure-netapp-files.yml
                  - name: Enterprise file shares with DR
                    href: example-scenario/file-storage/enterprise-file-shares-disaster-recovery.yml
                  - name: Moodle deployment with ANF
                    href: example-scenario/file-storage/moodle-azure-netapp-files.yml
                  - name: Oracle Database with Azure NetApp Files
                    href: example-scenario/file-storage/oracle-azure-netapp-files.yml
                  - name: SQL Server on VMs with ANF
                    href: example-scenario/file-storage/sql-server-azure-netapp-files.yml
              - name: Hybrid file services
                href: hybrid/hybrid-file-services.yml
              - name: Minimal storage – change feed replication
                href: solution-ideas/articles/minimal-storage-change-feed-replicate-data.yml
              - name: Multi-region web app with replication
                href: solution-ideas/articles/multi-region-web-app-multi-writes-azure-table.yml              
              - name: Optimized storage data classification
                href: solution-ideas/articles/optimized-storage-logical-data-classification.yml
          - name: Solution ideas
            items:
              - name: HIPAA/HITRUST Health Data and AI
                href: solution-ideas/articles/security-compliance-blueprint-hipaa-hitrust-health-data-ai.yml
              - name: Media rendering
                href: solution-ideas/articles/azure-batch-rendering.yml
              - name: Medical data storage
                href: solution-ideas/articles/medical-data-storage.yml
              - name: Two-region app with Table storage failover
                href: solution-ideas/articles/multi-region-web-app-azure-table-failover.yml
      - name: Virtual Desktop
        items:
          - name: Guides
            items:
              - name: Authentication in Azure Virtual Desktop
                href: /azure/virtual-desktop/authentication
                maintainContext: true
              - name: Azure Virtual Desktop network connectivity
                href: /azure/virtual-desktop/network-connectivity
                maintainContext: true
              - name: Azure AD join for Azure Virtual Desktop
                href: example-scenario/wvd/azure-virtual-desktop-azure-active-directory-join.md
              - name: Connect RDP Shortpath
                href: /azure/virtual-desktop/shortpath
                maintainContext: true
              - name: FSLogix guidance
                items:
                  - name: FSLogix for the enterprise
                    href: example-scenario/wvd/windows-virtual-desktop-fslogix.yml
                  - name: FSLogix profile containers and files
                    href: /azure/virtual-desktop/fslogix-containers-azure-files
                    maintainContext: true
                  - name: Storage FSLogix profile container
                    href: /azure/virtual-desktop/store-fslogix-profile
                    maintainContext: true
          - name: Architectures
            items:
              - name: Azure Virtual Desktop for the enterprise
                href: example-scenario/wvd/windows-virtual-desktop.yml
              - name: Multiple Active Directory forests
                href: example-scenario/wvd/multi-forest.yml
              - name: Multiple forests with Azure AD DS
                href: example-scenario/wvd/multi-forest-azure-managed.yml
      - name: Web
        items:
          - name: Get started
            href: guide/web/web-start-here.md
          - name: Guides
            items:
              - name: Design principles
                href: guide/design-principles/index.md
              - name: Design and implementation patterns
                href: patterns/category/design-implementation.md
              - name: App Service considerations
                items:
                  - name: Deployment best practices
                    href: /azure/app-service/deploy-best-practices
                    maintainContext: true
                  - name: Security recommendations
                    href: /azure/app-service/security-recommendations
                    maintainContext: true
                  - name: Security baseline for App Service
                    href: /security/benchmark/azure/baselines/app-service-security-baseline
                    maintainContext: true
                  - name: Networking features for App Service
                    href: /azure/app-service/networking-features
                    maintainContext: true
              - name: Modernize web apps
                items:
                  - name: Characteristics of modern web apps
                    href: /dotnet/architecture/modern-web-apps-azure/modern-web-applications-characteristics
                    maintainContext: true
                  - name: Choose between web apps and SPAs
                    href: /dotnet/architecture/modern-web-apps-azure/choose-between-traditional-web-and-single-page-apps
                    maintainContext: true
                  - name: ASP.NET architectural principles
                    href: /dotnet/architecture/modern-web-apps-azure/architectural-principles
                    maintainContext: true
                  - name: Common client-side web technologies
                    href: /dotnet/architecture/modern-web-apps-azure/common-client-side-web-technologies
                    maintainContext: true
                  - name: Development process for Azure
                    href: /dotnet/architecture/modern-web-apps-azure/development-process-for-azure
                    maintainContext: true
                  - name: Azure hosting for ASP.NET web apps
                    href: /dotnet/architecture/modern-web-apps-azure/azure-hosting-recommendations-for-asp-net-web-apps
                    maintainContext: true
              - name: Eventual consistency in Power Platform
                href: reference-architectures/power-platform/eventual-consistency.yml
          - name: Architectures
            items:
              - name: Basic web application
                href: reference-architectures/app-service-web-app/basic-web-app.yml
              - name: Clinical insights with Cloud for Healthcare
                href: example-scenario/mch-health/medical-data-insights.yml
              - name: Common web app architectures
                href: /dotnet/architecture/modern-web-apps-azure/common-web-application-architectures
                maintainContext: true
              - name: Consumer health portal
                href: example-scenario/digital-health/health-portal.yml
              - name: Deployment in App Service Environments
                items:
                  - name: Standard deployment
                    href: reference-architectures/enterprise-integration/ase-standard-deployment.yml
                  - name: High availability deployment
                    href: reference-architectures/enterprise-integration/ase-high-availability-deployment.yml
              - name: E-commerce front end
                href: example-scenario/apps/ecommerce-scenario.yml
              - name: Highly available multi-region web app
                href: reference-architectures/app-service-web-app/multi-region.yml
              - name: "IaaS: Web app with relational database"
                href: high-availability/ref-arch-iaas-web-and-db.yml
              - name: Improved-security access to multitenant web apps from on-premises 
                href: example-scenario/security/access-multitenant-web-app-from-on-premises.yml
              - name: Intelligent search engine for e-commerce
                href: example-scenario/apps/ecommerce-search.yml
              - name: Migrate a web app using Azure APIM
                href: example-scenario/apps/apim-api-scenario.yml
              - name: Multi-region web app with private database
                href: example-scenario/sql-failover/app-service-private-sql-multi-region.yml
              - name: Multi-tier app service with private endpoint
                href: example-scenario/web/multi-tier-app-service-private-endpoint.yml
              - name: Multi-tier app service with service endpoint
                href: reference-architectures/app-service-web-app/multi-tier-app-service-service-endpoint.yml
              - name: Multi-tier web app built for HA/DR
                href: example-scenario/infrastructure/multi-tier-app-disaster-recovery.yml
              - name: Protect APIs with Application Gateway
                href: reference-architectures/apis/protect-apis.yml
              - name: Real-time location sharing
                href: example-scenario/signalr/index.yml
              - name: Scalable and secure WordPress on Azure
                href: example-scenario/infrastructure/wordpress.yml
              - name: Scalable cloud applications and SRE
                href: example-scenario/apps/scalable-apps-performance-modeling-site-reliability.yml
              - name: Scalable order processing
                href: example-scenario/data/ecommerce-order-processing.yml
              - name: Scalable web app
                href: reference-architectures/app-service-web-app/scalable-web-app.yml
              - name: Serverless web app
                href: reference-architectures/serverless/web-app.yml
              - name: Virtual visits with Cloud for Healthcare
                href: example-scenario/mch-health/virtual-health-mch.yml
              - name: Web app monitoring on Azure
                href: reference-architectures/app-service-web-app/app-monitoring.yml
              - name: Web app private database connectivity
                href: example-scenario/private-web-app/private-web-app.yml
          - name: Solution ideas
            items:
              - name: Dynamics Business Central as a service
                href: solution-ideas/articles/business-central.yml
              - name: E-commerce website running in ASE
                href: solution-ideas/articles/ecommerce-website-running-in-secured-ase.yml
              - name: Highly available SharePoint farm
                href: solution-ideas/articles/highly-available-sharepoint-farm.yml
              - name: Hybrid SharePoint farm with Microsoft 365
                href: solution-ideas/articles/sharepoint-farm-microsoft-365.yml
              - name: Real-time presence with Microsoft 365
                href: solution-ideas/articles/presence-microsoft-365-power-platform.yml
              - name: Scalable e-commerce web app
                href: solution-ideas/articles/scalable-ecommerce-web-app.yml
              - name: Scalable Episerver marketing website
                href: solution-ideas/articles/digital-marketing-episerver.yml
              - name: Scalable Sitecore marketing website
                href: solution-ideas/articles/digital-marketing-sitecore.yml
              - name: Scalable Umbraco CMS web app
                href: solution-ideas/articles/medium-umbraco-web-app.yml
              - name: Scalable web apps with Redis
                href: solution-ideas/articles/scalable-web-apps.yml
              - name: Simple branded website
                href: solution-ideas/articles/simple-branded-website.yml
              - name: Simple digital marketing website
                href: solution-ideas/articles/digital-marketing-smb.yml
              - name: Web/mobile apps with MySQL and Redis
                href: solution-ideas/articles/webapps.yml
  - name: Cloud Adoption Framework
    href: /azure/cloud-adoption-framework<|MERGE_RESOLUTION|>--- conflicted
+++ resolved
@@ -697,25 +697,22 @@
                 href: example-scenario/ai/scale-ai-and-machine-learning-in-regulated-industries.yml                
               - name: SWIFT on Azure
                 items: 
-<<<<<<< HEAD
                   - name: Overview
                     href: example-scenario/finance/swift-on-azure.yml
                   - name: SWIFT Alliance Access with Alliance Connect
                     href: example-scenario/finance/swift-alliance-access-on-azure.yml
                   - name: SWIFT Alliance Access with Alliance Connect Virtual
                     href: example-scenario/finance/swift-alliance-access-vsrx-on-azure.yml
+                  - name: SWIFT Alliance Connect
+                    href: example-scenario/finance/swift-on-azure-srx.yml
+                  - name: SWIFT Alliance Connect Virtual
+                    href: example-scenario/finance/swift-on-azure-vsrx.yml
                   - name: SWIFT Alliance Lite2
                     href: example-scenario/finance/swift-alliance-lite2-on-azure.yml
                   - name: SWIFT AMH with Alliance Connect
                     href: example-scenario/finance/swift-alliance-messaging-hub.yml
                   - name: SWIFT AMH with Alliance Connect Virtual
                     href: example-scenario/finance/swift-alliance-messaging-hub-vsrx.yml
-=======
-                  - name: SWIFT Alliance Connect
-                    href: example-scenario/finance/swift-on-azure-srx.yml
-                  - name: SWIFT Alliance Connect Virtual
-                    href: example-scenario/finance/swift-on-azure-vsrx.yml
->>>>>>> 7636a039
           - name: Compliance solutions
             items:
               - name: PCI DSS overview
