--- conflicted
+++ resolved
@@ -691,13 +691,10 @@
                     href: example-scenario/finance/swift-alliance-messaging-hub.yml
                   - name: SWIFT Alliance Access with Alliance Connect
                     href: example-scenario/finance/swift-alliance-access-on-azure.yml
-<<<<<<< HEAD
                   - name: SWIFT Alliance Access with Alliance Connect Virtual
                     href: example-scenario/finance/swift-alliance-access-vsrx-on-azure.yml
-=======
                   - name: SWIFT's Alliance Cloud
                     href: example-scenario/finance/swift-alliance-cloud-on-azure.yml
->>>>>>> 2d7e4393
           - name: Compliance solutions
             items:
               - name: PCI DSS overview
