--- conflicted
+++ resolved
@@ -1546,11 +1546,7 @@
                     maintainContext: true
               - name: VM security baselines
                 items:
-<<<<<<< HEAD
                   - name: Security baseline for virtual machine scale sets
-=======
-                  - name: Security baseline for VM scale sets
->>>>>>> 22fa6e40
                     href: /security/benchmark/azure/baselines/virtual-machine-scale-sets-security-baseline
                     maintainContext: true
                   - name: Security baseline for Linux VMs
