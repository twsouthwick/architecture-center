items:
  - name: Azure Architecture Center
    href: ./index.yml
  - name: Browse all Architectures
    href: browse/index.yml
  - name: Architecture icons
    href: icons/index.md
  - name: What's new
    href: changelog.md
  - name: Landing zones
    items:
      - name: Design guides
        items:
          - name: Bicep landing zone implementation
            href: landing-zones/bicep/landing-zone-bicep.md
          - name: Terraform landing zone implementation
            href: landing-zones/terraform/landing-zone-terraform.md
  - name: Application architecture fundamentals
    items:
      - name: Introduction
        href: guide/index.md
      - name: Architecture styles
        items:
          - name: Overview
            href: guide/architecture-styles/index.md
          - name: Big compute
            href: guide/architecture-styles/big-compute.yml
          - name: Big data
            href: guide/architecture-styles/big-data.yml
          - name: Event-driven architecture
            href: guide/architecture-styles/event-driven.yml
          - name: Microservices
            href: guide/architecture-styles/microservices.yml
          - name: N-tier application
            href: guide/architecture-styles/n-tier.yml
          - name: Web-queue-worker
            href: guide/architecture-styles/web-queue-worker.yml
      - name: Design principles for Azure applications
        items:
          - name: Overview
            href: guide/design-principles/index.md
          - name: Design for self-healing
            href: guide/design-principles/self-healing.md
          - name: Make all things redundant
            href: guide/design-principles/redundancy.md
          - name: Minimize coordination
            href: guide/design-principles/minimize-coordination.yml
          - name: Design to scale out
            href: guide/design-principles/scale-out.md
          - name: Partition around limits
            href: guide/design-principles/partition.md
          - name: Design for operations
            href: guide/design-principles/design-for-operations.md
          - name: Use managed services
            href: guide/design-principles/managed-services.md
          - name: Use an identity service
            href: guide/design-principles/identity.md
          - name: Use the best data store
            href: /azure/architecture/guide/design-principles/use-best-data-store
          - name: Design for evolution
            href: guide/design-principles/design-for-evolution.md
          - name: Build for the needs of business
            href: guide/design-principles/build-for-business.md
      - name: Technology choices
        items:
          - name: Overview
            href: guide/technology-choices/technology-choices-overview.md
          - name: Choose a compute service
            items:
              - name: Azure compute services
                href: guide/technology-choices/compute-decision-tree.yml
              - name: High availability and disaster recovery
                href: example-scenario/infrastructure/iaas-high-availability-disaster-recovery.yml
              - name: Microservices compute options
                href: /azure/architecture/microservices/design/compute-options
              - name: Web apps and single page apps
                href: /dotnet/architecture/modern-web-apps-azure/choose-between-traditional-web-and-single-page-apps
                maintainContext: true
              - name: Multiparty computing
                href: guide/technology-choices/multiparty-computing-service.yml
          - name: Choose a container option
            items:
              - name: Container options
                href: /azure/container-apps/compare-options
                maintainContext: true
              - name: Kubernetes at the edge
                href: operator-guides/aks/choose-kubernetes-edge-compute-option.md
              - name: Bare-metal Kubernetes at the edge
                href: operator-guides/aks/choose-bare-metal-kubernetes.yml              
          - name: Choose a hybrid option
            items:
              - name: Compare Azure Stack Hub and Azure
                href: /azure-stack/user/azure-stack-considerations
                maintainContext: true
              - name: Compare Azure, Stack Hub, and Stack HCI
                href: /azure-stack/operator/compare-azure-azure-stack
                maintainContext: true
              - name: Compare Azure Stack HCI and Stack Hub
                href: /azure-stack/hci/concepts/compare-azure-stack-hub
                maintainContext: true
              - name: Compare Stack HCI and Windows Server
                href: /azure-stack/hci/concepts/compare-windows-server
                maintainContext: true
              - name: Choose drives for Azure Stack HCI
                href: /azure-stack/hci/concepts/choose-drives
                maintainContext: true
          - name: Choose an identity service
            items:
              - name: Active Directory services
                href: /azure/active-directory-domain-services/compare-identity-solutions
                maintainContext: true
              - name: Hybrid identity authentication methods
                href: /azure/active-directory/hybrid/choose-ad-authn
                maintainContext: true
          - name: Choose a storage service
            items:
              - name: Storage options
                href: /azure/cloud-adoption-framework/ready/considerations/storage-options
                maintainContext: true
              - name: Managed disk types
                href: /azure/virtual-machines/disks-types
                maintainContext: true
              - name: Data transfer solutions
                href: /azure/storage/common/storage-choose-data-transfer-solution
                maintainContext: true
          - name: Choose a data store
            items:
              - name: Understand data store models
                href: guide/technology-choices/data-store-overview.md
              - name: Select a data store
                href: guide/technology-choices/data-store-decision-tree.md
              - name: Criteria for choosing a data store
                href: guide/technology-choices/data-store-considerations.md
              - name: Big data storage
                href: data-guide/technology-choices/data-storage.md
              - name: Database scenarios
                items:
                  - name: OLAP solutions
                    href: data-guide/relational-data/online-analytical-processing.yml
                  - name: OLTP solutions
                    href: data-guide/relational-data/online-transaction-processing.md
                  - name: Data warehousing
                    href: data-guide/relational-data/data-warehousing.yml
                  - name: Data lakes
                    href: data-guide/scenarios/data-lake.md
                  - name: Non-relational data store
                    href: data-guide/big-data/non-relational-data.yml
                  - name: Pipeline orchestration
                    href: data-guide/technology-choices/pipeline-orchestration-data-movement.md
                  - name: Search data store
                    href: data-guide/technology-choices/search-options.md
                  - name: Data transfer options
                    href: data-guide/scenarios/data-transfer.md
          - name: Choose an analytics solution
            items:
              - name: Analytical data stores
                href: data-guide/technology-choices/analytical-data-stores.md
              - name: Analytics and reporting
                href: data-guide/technology-choices/analysis-visualizations-reporting.md
              - name: Batch processing
                href: data-guide/technology-choices/batch-processing.md
              - name: Stream processing
                href: data-guide/technology-choices/stream-processing.md
          - name: Choose an AI/ML service
            items:
              - name: Cognitive services
                href: data-guide/technology-choices/cognitive-services.md
              - name: Natural language processing
                href: data-guide/technology-choices/natural-language-processing.yml
              - name: Machine learning
                href: data-guide/technology-choices/data-science-and-machine-learning.md
              - name: Machine learning tools
                href: example-scenario/mlops/aml-decision-tree.yml
              - name: Compare MLflow and Azure ML
                href: /azure/machine-learning/concept-mlflow
                maintainContext: true
          - name: Choose a networking service
            items:
              - name: Load balancing options
                href: guide/technology-choices/load-balancing-overview.yml
              - name: VNet peering and VPN gateways
                href: reference-architectures/hybrid-networking/vnet-peering.yml
          - name: Choose a messaging service
            items:
              - name: Compare messaging services
                href: /azure/event-grid/compare-messaging-services
                maintainContext: true
              - name: Asynchronous messaging
                href: guide/technology-choices/messaging.yml
              - name: Real-time message ingestion
                href: data-guide/technology-choices/real-time-ingestion.md
          - name: Choose an IoT option
            items:
              - name: IoT solutions in Azure
                href: example-scenario/iot/iot-central-iot-hub-cheat-sheet.yml
              - name: Compare IoT Hub and Event Hubs
                href: /azure/iot-hub/iot-hub-compare-event-hubs
                maintainContext: true
          - name: Choose a mobile development framework
            href: /azure/developer/mobile-apps/choose-mobile-framework
            maintainContext: true
          - name: Choose a mixed reality engine
            href: /windows/mixed-reality/develop/choosing-an-engine
            maintainContext: true
      - name: Best practices for cloud applications
        items:
          - name: Overview
            href: best-practices/index-best-practices.md
          - name: API design
            href: best-practices/api-design.md
          - name: API implementation
            href: best-practices/api-implementation.md
          - name: Autoscaling
            href: best-practices/auto-scaling.md
          - name: Background jobs
            href: best-practices/background-jobs.md
          - name: Caching
            href: best-practices/caching.yml
          - name: Content Delivery Network
            href: best-practices/cdn.yml
          - name: Data partitioning
            href: best-practices/data-partitioning.yml
          - name: Data partitioning strategies (by service)
            href: best-practices/data-partitioning-strategies.yml
          - name: Host name preservation
            href: best-practices/host-name-preservation.yml
          - name: Message encoding considerations
            href: best-practices/message-encode.md
          - name: Monitoring and diagnostics
            href: best-practices/monitoring.yml
          - name: Retry guidance for specific services
            href: best-practices/retry-service-specific.md
          - name: Transient fault handling
            href: best-practices/transient-faults.md
      - name: Performance tuning and antipatterns
        items:
          - name: Introduction
            href: performance/index.md
          - name: Scenario 1 - Distributed transactions
            href: performance/distributed-transaction.yml
          - name: Scenario 2 - Multiple backend services
            href: performance/backend-services.yml
          - name: Scenario 3 - Event streaming
            href: performance/event-streaming.yml
          - name: Performance antipatterns
            items:
              - name: Overview
                href: antipatterns/index.md
              - name: Busy Database
                href: antipatterns/busy-database/index.md
              - name: Busy Front End
                href: antipatterns/busy-front-end/index.md
              - name: Chatty I/O
                href: antipatterns/chatty-io/index.md
              - name: Extraneous Fetching
                href: antipatterns/extraneous-fetching/index.md
              - name: Improper Instantiation
                href: antipatterns/improper-instantiation/index.md
              - name: Monolithic Persistence
                href: antipatterns/monolithic-persistence/index.md
              - name: No Caching
                href: antipatterns/no-caching/index.md
              - name: Noisy Neighbor
                href: antipatterns/noisy-neighbor/noisy-neighbor.yml
              - name: Retry Storm
                href: antipatterns/retry-storm/index.md
              - name: Synchronous I/O
                href: antipatterns/synchronous-io/index.md
      - name: Responsible engineering
        items:
          - name: Responsible innovation
            expanded: true
            items:
              - name: Overview
                href: guide/responsible-innovation/index.md
              - name: Judgment call
                href: guide/responsible-innovation/judgmentcall.md
              - name: Harms modeling
                items:
                  - name: Understand harm
                    href: guide/responsible-innovation/harms-modeling/index.md
                  - name: Assess types of harm
                    href: guide/responsible-innovation/harms-modeling/type-of-harm.md
              - name: Community jury
                href: guide/responsible-innovation/community-jury/index.md
          - name: Responsible AI
            items:
              - name: Overview
                href: /azure/cloud-adoption-framework/strategy/responsible-ai
                maintainContext: true
              - name: Six key principles
                href: /azure/cloud-adoption-framework/innovate/best-practices/trusted-ai
                maintainContext: true
              - name: Guidelines for human-AI interaction
                href: /ai/guidelines-human-ai-interaction/?bc=%2fazure%2farchitecture%2fbread%2ftoc.json&toc=%2fazure%2farchitecture%2ftoc.json
              - name: Responsible AI with Cognitive Services
                href: /azure/cognitive-services/responsible-use-of-ai-overview
                maintainContext: true
              - name: Machine learning
                items:
                  - name: Responsible AI and machine learning
                    href: /azure/machine-learning/concept-responsible-ml
                    maintainContext: true
                  - name: Model interpretability
                    href: /azure/machine-learning/how-to-machine-learning-interpretability
                    maintainContext: true
                  - name: ML fairness
                    href: /azure/machine-learning/concept-fairness-ml
                    maintainContext: true
                  - name: Differential privacy
                    href: /azure/machine-learning/concept-differential-privacy
                    maintainContext: true
      - name: Architecture for startups
        items:
          - name: Overview
            href: guide/startups/startup-architecture.md
          - name: Core startup stack architecture
            href: example-scenario/startups/core-startup-stack.yml
          - name: SaaS digital business journey on Azure
            href: guide/saas/saas-digital-business-journey-azure.md
      - name: Mission critical applications
        items:
            - name: Mission-critical baseline architecture
              href: reference-architectures/containers/aks-mission-critical/mission-critical-intro.yml
            - name: Mission-critical baseline architecture with network controls
              href: reference-architectures/containers/aks-mission-critical/mission-critical-network-architecture.yml
            - name: Design areas
              items:
                - name: Application platform
                  href: reference-architectures/containers/aks-mission-critical/mission-critical-app-platform.md
                - name: Application design
                  href: reference-architectures/containers/aks-mission-critical/mission-critical-app-design.md
                - name: Networking and connectivity platform
                  href: reference-architectures/containers/aks-mission-critical/mission-critical-networking.md
                - name: Data platform
                  href: reference-architectures/containers/aks-mission-critical/mission-critical-data-platform.md                                    
                - name: Deployment and testing
                  href: reference-architectures/containers/aks-mission-critical/mission-critical-deploy-test.md
                - name: Health modeling
                  href: reference-architectures/containers/aks-mission-critical/mission-critical-health-modeling.md

            - name: Guides
              items:
                - name: Continuous Validation with Azure Load Testing and Azure Chaos Studio
                  href: guide/testing/mission-critical-deployment-testing.md
      - name: Multitenant applications
        items:
          - name: Overview
            href: guide/multitenant/overview.md
          - name: Considerations
            items:
              - name: Overview
                href: guide/multitenant/considerations/overview.yml
              - name: Tenancy models
                href: guide/multitenant/considerations/tenancy-models.yml
              - name: Tenant lifecycle
                href: guide/multitenant/considerations/tenant-lifecycle.md
              - name: Pricing models
                href: guide/multitenant/considerations/pricing-models.md
              - name: Measure consumption
                href: guide/multitenant/considerations/measure-consumption.md
              - name: Deploy updates
                href: guide/multitenant/considerations/updates.md
              - name: Map requests to tenants
                href: guide/multitenant/considerations/map-requests.yml
              - name: Identity
                href: guide/multitenant/considerations/identity.md
              - name: Domain names
                href: guide/multitenant/considerations/domain-names.yml
          - name: Approaches
            items:
              - name: Overview
                href: guide/multitenant/approaches/overview.yml
              - name: Resource organization
                href: guide/multitenant/approaches/resource-organization.yml
              - name: Governance and compliance
                href: guide/multitenant/approaches/governance-compliance.md
              - name: Cost management and allocation
                href: guide/multitenant/approaches/cost-management-allocation.yml
              - name: Deployment and configuration
                href: guide/multitenant/approaches/deployment-configuration.yml
              - name: Compute
                href: guide/multitenant/approaches/compute.md
              - name: Networking
                href: guide/multitenant/approaches/networking.md
              - name: Storage and data
                href: guide/multitenant/approaches/storage-data.yml
              - name: Messaging
                href: guide/multitenant/approaches/messaging.md
              - name: Identity
                href: guide/multitenant/approaches/identity.md
              - name: Integration
                href: guide/multitenant/approaches/integration.md
              - name: IoT
                href: guide/multitenant/approaches/iot.md
              - name: AI and ML
                href: guide/multitenant/approaches/ai-ml.md
          - name: Service-specific guidance
            items:
              - name: Overview
                href: guide/multitenant/service/overview.md
              - name: Deployment and configuration
                items:
                  - name: Azure App Configuration
                    href: guide/multitenant/service/app-configuration.md
                  - name: Azure Resource Manager
                    href: guide/multitenant/service/resource-manager.md
              - name: Compute
                items:
                  - name: App Service and Functions
                    href: guide/multitenant/service/app-service.yml
              - name: Networking
                items:
                  - name: Azure NAT Gateway
                    href: guide/multitenant/service/nat-gateway.md
                  - name: Azure Private Link
                    href: guide/multitenant/service/private-link.md
              - name: Storage and data
                items:
                  - name: Azure Cache for Redis
                    href: guide/multitenant/service/cache-redis.md
                  - name: Azure Cosmos DB
                    href: guide/multitenant/service/cosmos-db.md
                  - name: Azure Database for PostgreSQL
                    href: guide/multitenant/service/postgresql.md
                  - name: Azure SQL Database
                    href: guide/multitenant/service/sql-database.md
                  - name: Azure Storage
                    href: guide/multitenant/service/storage.md
              - name: Security
                items:
                  - name: Azure Key Vault
                    href: guide/multitenant/service/key-vault.md
              - name: AI and ML
                items:
                  - name: Azure Cognitive Search
                    href: /azure/search/search-modeling-multitenant-saas-applications
                    maintainContext: true
          - name: Multitenancy checklist
            href: guide/multitenant/checklist.md
          - name: Related resources
            href: guide/multitenant/related-resources.md
      - name: Solutions across Microsoft platforms
        expanded: true
        items:
          - name: Build applications on the Microsoft cloud
            items:
              - name: 1. Overview
                href: guide/microsoft-cloud/overview.md
              - name: 2. Create and deploy apps in less time
                href: guide/microsoft-cloud/create-deploy-more-applications-less-time.md
              - name: 3. Get the most value from technical talent
                href: guide/microsoft-cloud/get-most-value-technical-talent.md
              - name: 4. Integrate apps with existing solutions
                href: guide/microsoft-cloud/integrate-new-applications-existing-solutions.md
              - name: 5. Create and run secure applications
                href: guide/microsoft-cloud/create-run-secure-applications.md
              - name: 6. Summary
                href: guide/microsoft-cloud/summary.md
          - name: Azure and Power Platform scenarios 
            items:
               - name: Overview
                 href: solutions/power-platform-scenarios.md
               - name: All Power Platform architectures
                 href: /azure/architecture/browse/?products=power-platform
               - name: CI/CD for Power Platform
                 href: solution-ideas/articles/azure-devops-continuous-integration-for-power-platform.yml
               - name: Citizen AI with Power Platform
                 href: example-scenario/ai/citizen-ai-power-platform.yml
               - name: Eventual consistency with Power Apps
                 href: reference-architectures/power-platform/eventual-consistency.yml
               - name: Extract text using Power Automate
                 href: example-scenario/ai/extract-object-text.yml
               - name: Optimize inventory and forecast demand
                 href: example-scenario/analytics/optimize-inventory-forecast-demand.yml
               - name: Power Automate deployment at scale
                 href: example-scenario/power-automate/power-automate.yml
               - name: Real-time ML with Power Platform
                 href: example-scenario/ai/deploy-real-time-machine-learning-model-application-ui.yml  
          - name: Azure and Microsoft 365 scenarios
            items:
              - name: Overview
                href: solutions/microsoft-365-scenarios.md
              - name: All Microsoft 365 architectures
                href: /azure/architecture/browse/?products=m365
              - name: Governance of Teams guest users
                href: example-scenario/governance/governance-teams-guest-users.yml
              - name: Hybrid SharePoint farm with Microsoft 365
                href: solution-ideas/articles/sharepoint-farm-microsoft-365.yml
              - name: Manage Microsoft 365 tenants with DevOps
                href: example-scenario/devops/manage-microsoft-365-tenant-configuration-microsoft365dsc-devops.yml
              - name: Real-time collaboration
                href: solution-ideas/articles/collaboration-microsoft-365.yml           
              - name: Real-time presence
                href: solution-ideas/articles/presence-microsoft-365-power-platform.yml
              - name: Secure a Teams channel bot with a firewall
                href: example-scenario/teams/securing-bot-teams-channel.yml
          - name: Azure and Dynamics 365 scenarios
            items:
              - name: Overview
                href: solutions/dynamics-365-scenarios.md
              - name: All Dynamics 365 architectures
                href: /azure/architecture/browse/?terms=dynamics%20365
              - name: Customer 360 with Dynamics 365 CI
                href: example-scenario/analytics/synapse-customer-insights.yml
              - name: Dynamics Business Central as a service
                href: solution-ideas/articles/business-central.yml
              - name: Enhanced customer dimension
                href: solution-ideas/articles/customer-insights-synapse.yml
          - name: Azure and Microsoft on-premises servers  
            href: guide/on-premises-microsoft-technologies.md
      - name: Third-party scenarios
        expanded: true
        items:
          - name: Apache technologies
            href: guide/apache-scenarios.md
          - name: Other open-source technologies
            href: guide/open-source-scenarios.md
          - name: Partner technologies
            href: guide/partner-scenarios.md
      - name: Azure for AWS professionals
        expanded: true
        items:
          - name: Overview
            href: aws-professional/index.md
          - name: Component information
            items:
              - name: Accounts
                href: aws-professional/accounts.md
              - name: Compute
                href: aws-professional/compute.md
              - name: Databases
                href: aws-professional/databases.md
              - name: Messaging
                href: aws-professional/messaging.md
              - name: Networking
                href: aws-professional/networking.md
              - name: Regions and zones
                href: aws-professional/regions-zones.md
              - name: Resources
                href: aws-professional/resources.md
              - name: Security and identity
                href: aws-professional/security-identity.md
              - name: Storage
                href: aws-professional/storage.md
          - name: Services comparison
            href: aws-professional/services.md
          - name: Guidance
            items:
              - name: Automation for AWS
                items:
                  - name: Authenticate runbooks with AWS
                    href: /azure/automation/automation-config-aws-account
                    maintainContext: true
                  - name: Deploy an AWS VM with Automation runbook
                    href: /azure/automation/automation-scenario-aws-deployment
                    maintainContext: true
              - name: Cost management for AWS
                items:
                  - name: Set up AWS for Azure Cost Management
                    href: /azure/cost-management-billing/costs/aws-integration-set-up-configure
                    maintainContext: true
                  - name: Manage AWS costs in Azure
                    href: /azure/cost-management-billing/costs/aws-integration-manage
                    maintainContext: true
              - name: Identity management for AWS
                items:
                  - name: Azure AD identity management for AWS
                    href: reference-architectures/aws/aws-azure-ad-security.yml
                  - name: Onboard an AWS account
                    href: /azure/active-directory/cloud-infrastructure-entitlement-management/onboard-aws
                    maintainContext: true
                  - name: Amazon Managed Grafana
                    href: /azure/active-directory/saas-apps/amazon-managed-grafana-tutorial
                    maintainContext: true
                  - name: AWS single-account access
                    href: /azure/active-directory/saas-apps/amazon-web-service-tutorial
                    maintainContext: true
                  - name: AWS Single Sign-on
                    href: /azure/active-directory/saas-apps/aws-single-sign-on-tutorial
                    maintainContext: true
                  - name: Configure AWS Single Sign-On
                    href: /azure/active-directory/saas-apps/aws-single-sign-on-provisioning-tutorial
                    maintainContext: true
                  - name: AWS multiple accounts
                    href: /azure/active-directory/saas-apps/aws-multi-accounts-tutorial
                    maintainContext: true
                  - name: AWS ClientVPN
                    href: /azure/active-directory/saas-apps/aws-clientvpn-tutorial
                    maintainContext: true
                  - name: Attach and detach policies
                    href: /azure/active-directory/cloud-infrastructure-entitlement-management/how-to-attach-detach-permissions
                    maintainContext: true
              - name: Migration from AWS
                items:
                  - name: Azure Migrate
                    items:
                      - name: Discover AWS instances
                        href: /azure/migrate/tutorial-discover-aws
                        maintainContext: true
                      - name: Assess AWS instances
                        href: /azure/migrate/tutorial-assess-aws
                        maintainContext: true
                      - name: Migrate AWS VMs
                        href: /azure/migrate/tutorial-migrate-aws-virtual-machines
                        maintainContext: true
                  - name: Compute
                    items:
                      - name: Migrate AWS to managed disks
                        href: /azure/virtual-machines/windows/on-prem-to-azure
                        maintainContext: true
                      - name: Migrate an AWS Windows VM
                        href: /azure/virtual-machines/windows/aws-to-azure
                        maintainContext: true
              - name: Security for AWS
                items:
                  - name: Azure security for AWS
                    href: reference-architectures/aws/aws-azure-security-solutions.yml
                  - name: Connect AWS to Microsoft Sentinel
                    href: /azure/sentinel/connect-aws
                    maintainContext: true
                  - name: Protect AWS with Microsoft Defender
                    href: /defender-cloud-apps/protect-aws
                    maintainContext: true
                  - name: Connect AWS to Microsoft Defender
                    href: /defender-cloud-apps/connect-aws
                    maintainContext: true
                  - name: "Video: AWS connector in Defender"
                    href: /azure/defender-for-cloud/episode-one
                    maintainContext: true
              - name: Azure Databricks for AWS
                href: /azure/databricks/repos/aws-code-commit-version-control
                maintainContext: true
              - name: Azure Service Fabric for AWS
                href: /azure/service-fabric/service-fabric-tutorial-standalone-create-infrastructure
                maintainContext: true
              - name: Azure VPN Gateway for AWS
                href: /azure/vpn-gateway/vpn-gateway-howto-aws-bgp
                maintainContext: true
      - name: Azure for Google Cloud professionals
        expanded: true
        items:
          - name: Overview
            href: gcp-professional/index.md
          - name: Services comparison
            href: gcp-professional/services.md
          - name: Guidance
            items:
              - name: Identity management for Google Cloud
                items:
                  - name: Onboard a Google Cloud project
                    href: /azure/active-directory/cloud-infrastructure-entitlement-management/onboard-gcp
                    maintainContext: true
                  - name: Add and remove roles and tasks
                    href: /azure/active-directory/cloud-infrastructure-entitlement-management/how-to-add-remove-role-task
                    maintainContext: true
              - name: Migration from Google Cloud
                items:
                  - name: Discover Google Cloud instances
                    href: /azure/migrate/tutorial-discover-gcp
                    maintainContext: true
                  - name: Assess Google Cloud VM instances
                    href: /azure/migrate/tutorial-assess-gcp
                    maintainContext: true
                  - name: Migrate Google Cloud VMs to Azure
                    href: /azure/migrate/tutorial-migrate-gcp-virtual-machines
                    maintainContext: true
              - name: Security for Google Cloud
                items:
                  - name: Protect Google Cloud with Defender
                    href: /defender-cloud-apps/protect-gcp
                    maintainContext: true
                  - name: Connect Google Cloud projects
                    href: /azure/defender-for-cloud/quickstart-onboard-gcp
                    maintainContext: true
                  - name: Connect Google Cloud to Defender
                    href: /defender-cloud-apps/connect-google-gcp
                    maintainContext: true
                  - name: "Video: Protect containers in Google Cloud"
                    href: /azure/defender-for-cloud/episode-ten
                    maintainContext: true
  - name: Design Patterns
    items:
      - name: Overview
        href: patterns/index.md
      - name: Categories
        items:
          - name: Data management
            href: patterns/category/data-management.md
          - name: Design and implementation
            href: patterns/category/design-implementation.md
          - name: Messaging
            href: patterns/category/messaging.md
      - name: Ambassador
        href: patterns/ambassador.yml
      - name: Anti-corruption Layer
        href: patterns/anti-corruption-layer.yml
      - name: Asynchronous Request-Reply
        href: patterns/async-request-reply.yml
      - name: Backends for Frontends
        href: patterns/backends-for-frontends.yml
      - name: Bulkhead
        href: patterns/bulkhead.yml
      - name: Cache-Aside
        href: patterns/cache-aside.yml
      - name: Choreography
        href: patterns/choreography.yml
      - name: Circuit Breaker
        href: patterns/circuit-breaker.yml
      - name: Claim Check
        href: patterns/claim-check.yml
      - name: Compensating Transaction
        href: patterns/compensating-transaction.yml
      - name: Competing Consumers
        href: patterns/competing-consumers.yml
      - name: Compute Resource Consolidation
        href: patterns/compute-resource-consolidation.yml
      - name: CQRS
        href: patterns/cqrs.yml
      - name: Deployment Stamps
        href: patterns/deployment-stamp.yml
      - name: Edge Workload Configuration
        href: patterns/edge-workload-configuration.md
      - name: Event Sourcing
        href: patterns/event-sourcing.yml
      - name: External Configuration Store
        href: patterns/external-configuration-store.yml
      - name: Federated Identity
        href: patterns/federated-identity.yml
      - name: Gatekeeper
        href: patterns/gatekeeper.yml
      - name: Gateway Aggregation
        href: patterns/gateway-aggregation.yml
      - name: Gateway Offloading
        href: patterns/gateway-offloading.yml
      - name: Gateway Routing
        href: patterns/gateway-routing.yml
      - name: Geode
        href: patterns/geodes.yml
      - name: Health Endpoint Monitoring
        href: patterns/health-endpoint-monitoring.yml
      - name: Index Table
        href: patterns/index-table.yml
      - name: Leader Election
        href: patterns/leader-election.yml
      - name: Materialized View
        href: patterns/materialized-view.yml
      - name: Pipes and Filters
        href: patterns/pipes-and-filters.yml
      - name: Priority Queue
        href: patterns/priority-queue.yml
      - name: Publisher/Subscriber
        href: patterns/publisher-subscriber.yml
      - name: Queue-Based Load Leveling
        href: patterns/queue-based-load-leveling.yml
      - name: Rate Limiting
        href: patterns/rate-limiting-pattern.yml
      - name: Retry
        href: patterns/retry.yml
      - name: Saga
        href: reference-architectures/saga/saga.yml
      - name: Scheduler Agent Supervisor
        href: patterns/scheduler-agent-supervisor.yml
      - name: Sequential Convoy
        href: patterns/sequential-convoy.yml
      - name: Sharding
        href: patterns/sharding.yml
      - name: Sidecar
        href: patterns/sidecar.yml
      - name: Static Content Hosting
        href: patterns/static-content-hosting.yml
      - name: Strangler Fig
        href: patterns/strangler-fig.yml
      - name: Throttling
        href: patterns/throttling.yml
      - name: Valet Key
        href: patterns/valet-key.yml
  - name: Microsoft Azure Well-Architected Framework
    href: /azure/architecture/framework
  - name: Industry solutions with Azure
    expanded: true
    items:
      - name: Retail
        items:
          - name: Overview
            href: industries/retail.md
          - name: Guides
            items:
              - name: Microsoft Cloud for Retail
                items:
                  - name: Overview
                    href: /industry/retail/overview
                    maintainContext: true
                  - name: Elevate the shopping experience
                    href: /industry/retail/elevate-shopping-experience
                    maintainContext: true
                  - name: Maximize the value of your data
                    href: /industry/retail/maximize-data
                    maintainContext: true
                  - name: Security
                    href: /industry/retail/security-overview
                    maintainContext: true
                  - name: Compliance
                    href: /industry/retail/compliance-overview
                    maintainContext: true
              - name: Dynamics 365 Commerce
                items:
                  - name: Commerce home page
                    href: /dynamics365/commerce
                    maintainContext: true
                  - name: Commerce architecture overview
                    href: /dynamics365/commerce/commerce-architecture
                    maintainContext: true
                  - name: Authentication flows
                    href: /dynamics365/commerce/arch-auth-flow
                    maintainContext: true
                  - name: Headless commerce architecture
                    href: /dynamics365/commerce/dev-itpro/retail-server-architecture
                    maintainContext: true
                  - name: Commerce channel communications
                    href: /dynamics365/commerce/dev-itpro/define-retail-channel-communications-cdx
                    maintainContext: true
                  - name: Modern POS architecture
                    href: /dynamics365/commerce/dev-itpro/retail-modern-pos-architecture
                    maintainContext: true
                  - name: Set up Azure DevOps
                    href: /dynamics365/commerce/dev-itpro/new-environments-visual-studio-teams-branch-retail-projects
                    maintainContext: true
              - name: Data management in retail
                href: industries/retail/retail-data-management-overview.md
              - name: AI and ML in retail
                items:
                  - name: Deploy AI-based footfall detection
                    href: hybrid/deployments/solution-deployment-guide-retail-footfall-detection.md
                  - name: Forecast bike rental demand
                    href: /azure/machine-learning/tutorial-automated-ml-forecast
                    maintainContext: true
                  - name: Optimize and reuse recommendations
                    href: industries/retail/recommendation-engine-optimization.yml
              - name: IoT in retail
                items:
                  - name: Digital distribution center
                    href: /azure/iot-central/retail/tutorial-iot-central-digital-distribution-center
                    maintainContext: true
                  - name: In-store analytics checkout
                    items:
                      - name: Create a retail application
                        href: /azure/iot-central/retail/tutorial-in-store-analytics-create-app
                        maintainContext: true
                      - name: Customize the operator dashboard
                        href: /azure/iot-central/retail/tutorial-in-store-analytics-customize-dashboard
                        maintainContext: true
                      - name: Export data and visualize insights
                        href: /azure/iot-central/retail/tutorial-in-store-analytics-export-data-visualize-insights
                        maintainContext: true
                  - name: Smart inventory management
                    href: /azure/iot-central/retail/tutorial-iot-central-smart-inventory-management
                    maintainContext: true
              - name: Migrate your e-commerce solution to Azure
                href: industries/retail/migrate-ecommerce-solution.md
              - name: SKU optimization for consumer brands
                href: industries/retail/sku-optimization-solution-guide.yml
              - name: Visual search in retail with Cosmos DB
                href: industries/retail/visual-search-use-case-overview.yml
          - name: Architectures
            items:
              - name: All retail architectures
                href: /azure/architecture/browse/?terms=retail
              - name: AI-based footfall detection
                href: solution-ideas/articles/hybrid-footfall-detection.yml
              - name: Build a real-time recommendation API
                href: reference-architectures/ai/real-time-recommendation.yml
              - name: Buy online, pick up in store (retail)
                href: example-scenario/iot/vertical-buy-online-pickup-in-store.yml
              - name: Content-based recommendation
                href: example-scenario/ai/scalable-personalization-with-content-based-recommendation-system.yml
              - name: E-commerce front end
                href: example-scenario/apps/ecommerce-scenario.yml
              - name: Interactive price analytics
                href: solution-ideas/articles/interactive-price-analytics.yml
              - name: Intelligent search engine for e-commerce
                href: example-scenario/apps/ecommerce-search.yml
              - name: Magento e-commerce platform in AKS
                href: example-scenario/magento/magento-azure.yml
              - name: Movie recommendations on Azure
                href: example-scenario/ai/movie-recommendations-with-machine-learning.yml
              - name: Optimize inventory and forecast demand
                href: example-scenario/analytics/optimize-inventory-forecast-demand.yml
              - name: Out of stock detection (retail)
                href: /hybrid/app-solutions/pattern-out-of-stock-at-edge
                maintainContext: true
              - name: Scalable order processing
                href: example-scenario/data/ecommerce-order-processing.yml
              - name: Video capture and analytics for retail
                href: solution-ideas/articles/video-analytics.yml
          - name: Datasets
            items:
              - name: OJ sales simulated
                href: /azure/open-datasets/dataset-oj-sales-simulated
                maintainContext: true
              - name: US Consumer Price Index
                items:
                  - name: US Consumer Price Index
                    href: /azure/open-datasets/dataset-us-consumer-price-index
                    maintainContext: true
                  - name: US Producer Price Index - Commodities
                    href: /azure/open-datasets/dataset-us-producer-price-index-commodities
                    maintainContext: true
                  - name: US Producer Price Index - Industry
                    href: /azure/open-datasets/dataset-us-producer-price-index-industry
                    maintainContext: true
              - name: US Population
                items:
                  - name: US Population by County
                    href: /azure/open-datasets/dataset-us-population-county
                    maintainContext: true
                  - name: US Population by ZIP code
                    href: /azure/open-datasets/dataset-us-population-zip
                    maintainContext: true
          - name: Compliance solutions
            items:
              - name: ISO standards
                items:
                  - name: ISO 22301
                    href: /azure/compliance/offerings/offering-iso-22301
                    maintainContext: true
                  - name: ISO 27001
                    href: /azure/compliance/offerings/offering-iso-27001
                    maintainContext: true
                  - name: ISO 27017
                    href: /azure/compliance/offerings/offering-iso-27017
                    maintainContext: true
                  - name: ISO 27018
                    href: /azure/compliance/offerings/offering-iso-27018
                    maintainContext: true
              - name: SOC2 Type 2
                href: /azure/compliance/offerings/offering-soc-2
                maintainContext: true
              - name: PCI DSS
                href: /azure/compliance/offerings/offering-pci-dss
                maintainContext: true
              - name: GDPR (EU)
                href: /compliance/regulatory/gdpr
                maintainContext: true
      - name: Financial Services
        items:
          - name: Overview
            href: industries/finance.md
          - name: Guides
            items:
              - name: Microsoft Cloud for Financial Services
                items:
                  - name: Overview
                    href: /industry/financial-services/overview
                    maintainContext: true
                  - name: Security
                    href: /industry/financial-services/security-overview
                    maintainContext: true
                  - name: Compliance
                    href: /industry/financial-services/compliance-overview
                    maintainContext: true
              - name: Dynamics 365 Finance and Operations
                items:
                  - name: Export to Azure Data Lake overview
                    href: /dynamics365/fin-ops-core/dev-itpro/data-entities/azure-data-lake-ga-version-overview
                    maintainContext: true
                  - name: Export in Finance and Operations apps
                    href: /dynamics365/fin-ops-core/dev-itpro/data-entities/finance-data-azure-data-lake
                    maintainContext: true
                  - name: Change data in Azure Data Lake
                    href: /dynamics365/fin-ops-core/dev-itpro/data-entities/azure-data-lake-change-feeds
                    maintainContext: true
              - name: Risk grid computing in banking
                href: industries/finance/risk-grid-banking-overview.yml
              - name: Risk grid computing solution
                href: industries/finance/risk-grid-banking-solution-guide.yml
              - name: Data management in banking
                href: industries/finance/data-management-banking-overview.yml
              - name: Detect mobile bank fraud
                href: guide/ai/bank-fraud-solution.yml
              - name: Financial institutions with data mesh
                href: /azure/cloud-adoption-framework/scenarios/data-management/architectures/reference-architecture-data-mesh
                maintainContext: true
              - name: Big compute for financial risk modeling
                href: guide/architecture-styles/big-compute.yml
              - name: Actuarial risk analysis
                href: industries/finance/actuarial-risk-analysis-financial-model.yml
              - name: Financial services risk lifecycle
                href: industries/finance/financial-risk-model.md
          - name: Architectures
            items:
              - name: All finance architectures
                href: /azure/architecture/browse/?terms=finance
              - name: Automate document processing
                href: example-scenario/ai/automate-document-processing-azure-form-recognizer.yml
              - name: Banking system cloud transformation
                href: example-scenario/banking/banking-system-cloud-transformation.yml
              - name: Data analysis for finance
                href: example-scenario/data/data-analysis-regulated-industries.yml
              - name: Decentralized trust between banks
                href: example-scenario/apps/decentralized-trust.yml
              - name: Finance management using PostgreSQL
                href: solution-ideas/articles/finance-management-apps-using-azure-database-for-postgresql.yml
              - name: Host a Murex MX.3 workload on Azure
                href: example-scenario/finance/murex-mx3-azure.yml  
              - name: Modernize mainframe & midrange data
                href: reference-architectures/migration/modernize-mainframe-data-to-azure.yml
              - name: Patterns and implementations in banking
                href: example-scenario/banking/patterns-and-implementations.yml
              - name: Real-time fraud detection
                href: example-scenario/data/fraud-detection.yml
              - name: Replicate and sync mainframe data in Azure
                href: reference-architectures/migration/sync-mainframe-data-with-azure.yml
              - name: Scale regulated AI and ML in finance
                href: example-scenario/ai/scale-ai-and-machine-learning-in-regulated-industries.yml                
              - name: SWIFT on Azure
                items:
                  - name: Alliance Connect
                    items:
                      - name: SWIFT Alliance Connect
                        href: example-scenario/finance/swift-on-azure-srx.yml
                      - name: SWIFT Alliance Access
                        href: example-scenario/finance/swift-alliance-access-on-azure.yml
                      - name: SWIFT AMH with Alliance Connect
                        href: example-scenario/finance/swift-alliance-messaging-hub.yml
                  - name: Alliance Connect Virtual
                    items:
                      - name: SWIFT Alliance Connect Virtual
                        href: example-scenario/finance/swift-on-azure-vsrx.yml
                      - name: SWIFT Alliance Access with ACV
                        href: example-scenario/finance/swift-alliance-access-vsrx-on-azure.yml
                      - name: SWIFT AMH with ACV
                        href: example-scenario/finance/swift-alliance-messaging-hub-vsrx.yml
                      - name: SWIFT Alliance Cloud in Azure
                        href: example-scenario/finance/swift-alliance-cloud-on-azure.yml
                      - name: SWIFT Alliance Lite2
                        href: example-scenario/finance/swift-alliance-lite2-on-azure.yml
          - name: Datasets
            items:
              - name: US Consumer Price Index
                items:
                  - name: US Consumer Price Index
                    href: /azure/open-datasets/dataset-us-consumer-price-index
                    maintainContext: true
                  - name: US Producer Price Index - Commodities
                    href: /azure/open-datasets/dataset-us-producer-price-index-commodities
                    maintainContext: true
                  - name: US Producer Price Index - Industry
                    href: /azure/open-datasets/dataset-us-producer-price-index-industry
                    maintainContext: true
              - name: US Employment
                items:
                  - name: US Labor Force Statistics
                    href: /azure/open-datasets/dataset-us-labor-force
                    maintainContext: true
                  - name: US Local Area Unemployment
                    href: /azure/open-datasets/dataset-us-local-unemployment
                    maintainContext: true
                  - name: US National Employment Hours
                    href: /azure/open-datasets/dataset-us-national-employment-earnings     
                    maintainContext: true
                  - name: US State Employment Hours
                    href: /azure/open-datasets/dataset-us-state-employment-earnings
                    maintainContext: true
              - name: US Population
                items:
                  - name: US Population by County
                    href: /azure/open-datasets/dataset-us-population-county
                    maintainContext: true
                  - name: US Population by ZIP code
                    href: /azure/open-datasets/dataset-us-population-zip
                    maintainContext: true
          - name: Compliance solutions
            items:
              - name: FFIEC
                href: /compliance/regulatory/offering-ffiec-us
                maintainContext: true
              - name: FINRA 4511
                href: /compliance/regulatory/offering-finra-4511
                maintainContext: true
              - name: IRS 1075
                items:
                  - name: IRS 1075 overview
                    href: /azure/compliance/offerings/offering-irs-1075
                    maintainContext: true
                  - name: IRS 1075 regulatory compliance
                    href: /azure/governance/policy/samples/irs-1075-sept2016
                    maintainContext: true
              - name: PCI 3DS
                href: /azure/compliance/offerings/offering-pci-3ds
                maintainContext: true
              - name: PCI DSS
                items:
                  - name: PCI DSS overview
                    href: /azure/compliance/offerings/offering-pci-dss
                    maintainContext: true
                  - name: PCI DSS 3.2.1 regulatory compliance
                    href: /azure/governance/policy/samples/pci-dss-3-2-1
                    maintainContext: true
                  - name: AKS regulated cluster for PCI
                    href: /azure/architecture/reference-architectures/containers/aks-pci/aks-pci-ra-code-assets
                  - name: AKS regulated - Protect cardholder data
                    href: /azure/architecture/reference-architectures/containers/aks-pci/aks-pci-data
              - name: SEC
                items:
                  - name: SEC 17a-4
                    href: /compliance/regulatory/offering-sec-17a-4 
                    maintainContext: true
                  - name: SEC Regulation SCI
                    href: /azure/compliance/offerings/offering-sec-reg-sci-us
                    maintainContext: true
              - name: SWIFT CSP v2020 blueprint
                items:
                  - name: Overview
                    href: /azure/governance/blueprints/samples/swift-2020/index
                    maintainContext: true
                  - name: Control mapping
                    href: /azure/governance/blueprints/samples/swift-2020/control-mapping
                    maintainContext: true
                  - name: Deployment
                    href: /azure/governance/blueprints/samples/swift-2020/deploy
                    maintainContext: true
      - name: Healthcare
        items:
          - name: Overview
            href: industries/healthcare.md
          - name: Guides
            items:
              - name: Microsoft Cloud for Healthcare
                items:
                  - name: Overview
                    href: /industry/healthcare/overview
                    maintainContext: true
                  - name: Azure setup
                    href: /industry/healthcare/configure-cloud-for-healthcare
                    maintainContext: true
                  - name: Patient engagement
                    href: /industry/healthcare/patient-engagement
                    maintainContext: true
                  - name: Health team collaboration
                    href: /industry/healthcare/health-team-collaboration
                    maintainContext: true
                  - name: Clinical and operational insights
                    href: /industry/healthcare/improve-clinical-operational-insights
                    maintainContext: true
                  - name: Security in Cloud for Healthcare
                    href: /industry/healthcare/security-overview
                    maintainContext: true
                  - name: Compliance in Cloud for Healthcare
                    href: /industry/healthcare/compliance-overview
                    maintainContext: true
              - name: Azure Health Bot
                items:
                  - name: Overview
                    href: /azure/health-bot/overview
                    maintainContext: true
                  - name: Built-in medical intelligence
                    href: /azure/health-bot/bot_docs/triage_symptom_checking
                    maintainContext: true
                  - name: Debugging
                    href: /azure/health-bot/scenario-authoring/debugging
                    maintainContext: true
                  - name: Advanced functionality
                    href: /azure/health-bot/scenario-authoring/advanced_functionality
                    maintainContext: true
                  - name: Language models
                    href: /azure/health-bot/language_models
                    maintainContext: true
                  - name: Handoff to a live agent
                    href: /azure/health-bot/handoff
                    maintainContext: true
                  - name: Handoff using Microsoft Teams
                    href: /azure/health-bot/handoff-teams
                    maintainContext: true
                  - name: Dynamics 365 Omnichannel integration
                    href: /azure/health-bot/omnichannel
                    maintainContext: true
                  - name: Health Bot custom telemetry
                    href: /azure/health-bot/custom_telemetry
                    maintainContext: true
              - name: Azure Health Data Services
                items:
                  - name: Overview
                    href: /azure/healthcare-apis/healthcare-apis-overview
                    maintainContext: true
                  - name: Azure Health Data Services workspace
                    href: /azure/healthcare-apis/workspace-overview
                    maintainContext: true
              - name: Azure API for FHIR
                items:
                  - name: Overview
                    href: /azure/healthcare-apis/azure-api-for-fhir/overview#azure-iot-connector-for-fhir-preview
                    maintainContext: true
                  - name: FHIR features
                    href: /azure/healthcare-apis/azure-api-for-fhir/fhir-features-supported
                    maintainContext: true
                  - name: Azure AD and Azure API for FHIR
                    href: /azure/healthcare-apis/azure-api-for-fhir/azure-active-directory-identity-configuration
                    maintainContext: true
                  - name: Add data to audits using HTTP headers
                    href: /azure/healthcare-apis/azure-api-for-fhir/use-custom-headers
                    maintainContext: true
                  - name: Azure IoT Connector for FHIR
                    items:
                      - name: Overview
                        href: /azure/healthcare-apis/azure-api-for-fhir/iot-data-flow
                        maintainContext: true
                      - name: Mapping templates
                        href: /azure/healthcare-apis/azure-api-for-fhir/iot-mapping-templates
                        maintainContext: true
                  - name: Azure Policy compliance controls
                    href: /azure/healthcare-apis/azure-api-for-fhir/security-controls-policy
                    maintainContext: true
                  - name: Related GitHub projects
                    href: /azure/healthcare-apis/azure-api-for-fhir/fhir-github-projects
                    maintainContext: true
              - name: Text Analytics for health
                items:
                  - name: Overview
                    href: /azure/cognitive-services/language-service/text-analytics-for-health/overview
                    maintainContext: true
                  - name: Recognized entity categories
                    href: /azure/cognitive-services/language-service/text-analytics-for-health/concepts/health-entity-categories
                    maintainContext: true
                  - name: Relation extraction
                    href: /azure/cognitive-services/language-service/text-analytics-for-health/concepts/relation-extraction
                    maintainContext: true
                  - name: Assertion detection
                    href: /azure/cognitive-services/language-service/text-analytics-for-health/concepts/assertion-detection
                    maintainContext: true
              - name: IoT scenarios
                items:
                  - name: Continuous patient monitoring
                    href: /azure/iot-central/healthcare/tutorial-continuous-patient-monitoring
                    maintainContext: true
                  - name: Health triage dashboard
                    href: /azure/iot-central/healthcare/tutorial-health-data-triage
                    maintainContext: true
              - name: Healthcare for data management
                href: /azure/cloud-adoption-framework/scenarios/cloud-scale-analytics/architectures/reference-architecture-lamna
                maintainContext: true
          - name: Architectures
            items:
              - name: All healthcare architectures
                href: /azure/architecture/browse/?terms=healthcare
              - name: Analyze observational patient data by using OHDSI
                href: example-scenario/digital-health/patient-data-ohdsi-omop-cdm.yml
              - name: Automate COVID-19 test forms
                href: example-scenario/ai/form-recognizer-covid.yml 
              - name: Build a telehealth system with Azure
                href: example-scenario/apps/telehealth-system.yml
              - name: Clinical insights with Cloud for Healthcare
                href: example-scenario/mch-health/medical-data-insights.yml
              - name: Confidential computing for healthcare
                href: example-scenario/confidential/healthcare-inference.yml
              - name: Consumer health portal on Azure
                href: example-scenario/digital-health/health-portal.yml
              - name: Health data consortium
                href: example-scenario/data/azure-health-data-consortium.yml
              - name: Implement risk prediction for surgeries
                href: example-scenario/ai/risk-stratification-surgery.yml
              - name: IoT Connected Platform for COVID detection
                href: solution-ideas/articles/iot-connected-platform.yml
              - name: Population health management
                href: solution-ideas/articles/population-health-management-for-healthcare.yml
              - name: Predict hospital readmissions with ML
                href: example-scenario/ai/predict-hospital-readmissions-machine-learning.yml
              - name: Predict the length of stay in hospitals
                href: solution-ideas/articles/predicting-length-of-stay-in-hospitals.yml
              - name: Precision medicine pipeline
                href: example-scenario/precision-medicine/genomic-analysis-reporting.yml
              - name: Virtual network for patient records
                href: example-scenario/integrated-multiservices/virtual-network-integration.yml
              - name: Virtual visits with Cloud for Healthcare
                href: example-scenario/mch-health/virtual-health-mch.yml
          - name: Datasets
            items:
              - name: COVID-19 data lake
                items:
                  - name: Bing COVID-19 data
                    href: /azure/open-datasets/dataset-bing-covid-19
                    maintainContext: true
                  - name: COVID Tracking project
                    href: /azure/open-datasets/dataset-covid-tracking
                    maintainContext: true
                  - name: ECDC COVID-19 cases
                    href: /azure/open-datasets/dataset-ecdc-covid-cases
                    maintainContext: true
                  - name: Oxford COVID-19 Government Response
                    href: /azure/open-datasets/dataset-oxford-covid-government-response-tracker
                    maintainContext: true
              - name: COVID-19 Open Research
                href: /azure/open-datasets/dataset-covid-19-open-research
                maintainContext: true
              - name: Diabetes dataset
                href: /azure/open-datasets/dataset-diabetes
                maintainContext: true
              - name: Genomics data lake
                items:
                  - name: 1000 Genomes
                    href: /azure/open-datasets/dataset-1000-genomes
                    maintainContext: true
                  - name: ClinVar annotations
                    href: /azure/open-datasets/dataset-clinvar-annotations
                    maintainContext: true
                  - name: ENCODE DNA elements
                    href: /azure/open-datasets/dataset-encode
                    maintainContext: true
                  - name: GATK Resource Bundle
                    href: /azure/open-datasets/dataset-gatk-resource-bundle
                    maintainContext: true
                  - name: Genome Aggregation
                    href: /azure/open-datasets/dataset-gnomad
                    maintainContext: true
                  - name: Human Reference Genomes
                    href: /azure/open-datasets/dataset-human-reference-genomes
                    maintainContext: true
                  - name: Illumina Platinum Genomes
                    href: /azure/open-datasets/dataset-illumina-platinum-genomes
                    maintainContext: true
                  - name: "OpenCravat: Analysis of Variants"
                    href: /azure/open-datasets/dataset-open-cravat
                    maintainContext: true
                  - name: "SnpEff: Genomic variants"
                    href: /azure/open-datasets/dataset-snpeff
                    maintainContext: true
          - name: Compliance solutions
            items:
              - name: EPCS (US)
                href: /azure/compliance/offerings/offering-epcs-us
                maintainContext: true
              - name: FDA 21
                href: /azure/compliance/offerings/offering-gxp
                maintainContext: true
              - name: HIPAA and HITRUST
                items:
                  - name: HIPAA (US) overview
                    href: /azure/compliance/offerings/offering-hipaa-us
                    maintainContext: true
                  - name: HITRUST overview
                    href: /azure/compliance/offerings/offering-hitrust
                    maintainContext: true
                  - name: Implement healthcare blueprint for AI
                    href: industries/healthcare/healthcare-ai-blueprint.yml
                  - name: HIPAA/HITRUST compliant health data
                    href: solution-ideas/articles/security-compliance-blueprint-hipaa-hitrust-health-data-ai.yml
                  - name: HIPAA HITRUST 9.2 compliance
                    href: /azure/governance/policy/samples/hipaa-hitrust-9-2
                    maintainContext: true
              - name: MARS-E (US)
                href: /azure/compliance/offerings/offering-mars-e-us
                maintainContext: true
      - name: Government
        items:
          - name: Overview
            href: industries/government.md
          - name: Guides
            items:
              - name: Compare Azure Government and Azure
                href: /azure/azure-government/compare-azure-government-global-azure
                maintainContext: true
              - name: Considerations for naming resources
                href: /azure/azure-government/documentation-government-concept-naming-resources
                maintainContext: true
              - name: IoT scenarios
                items:
                  - name: Connected waste management
                    href: /azure/iot-central/government/tutorial-connected-waste-management
                    maintainContext: true
                  - name: Secure worldwide public sector
                    href: /azure/azure-government/documentation-government-overview-wwps
                    maintainContext: true
                  - name: Water consumption monitoring
                    href: /azure/iot-central/government/tutorial-water-consumption-monitoring
                    maintainContext: true
                  - name: Water quality monitoring
                    href: /azure/iot-central/government/tutorial-water-quality-monitoring
                    maintainContext: true
              - name: Development
                items:
                  - name: Azure Government developer guide
                    href: /azure/azure-government/documentation-government-developer-guide
                    maintainContext: true
                  - name: Storage on Azure Government
                    href: /azure/azure-government/documentation-government-get-started-connect-to-storage
                    maintainContext: true
                  - name: AI on Azure Government
                    href: /azure/azure-government/documentation-government-cognitiveservices
                    maintainContext: true
                  - name: SSMS on Azure Government
                    href: /azure/azure-government/documentation-government-connect-ssms
                    maintainContext: true
              - name: Security
                items:
                  - name: Security for Azure Government
                    href: /azure/azure-government/documentation-government-plan-security
                    maintainContext: true
                  - name: Impact Level 5 isolation
                    href: /azure/azure-government/documentation-government-impact-level-5
                    maintainContext: true
                  - name: Secure isolation
                    href: /azure/azure-government/azure-secure-isolation-guidance
                    maintainContext: true
                  - name: Secure Azure computing
                    href: /azure/azure-government/compliance/secure-azure-computing-architecture
                    maintainContext: true
              - name: Identity
                items:
                  - name: Identity for Azure Government
                    href: /azure/azure-government/documentation-government-plan-identity
                    maintainContext: true
                  - name: Integrate Azure AD authentication
                    href: /azure/azure-government/documentation-government-aad-auth-qs
                    maintainContext: true
              - name: Deployment
                items:
                  - name: Deploy with Azure Pipelines
                    href: /azure/azure-government/connect-with-azure-pipelines
                    maintainContext: true
                  - name: ASE with DISA CAP
                    href: /azure/azure-government/documentation-government-ase-disa-cap
                    maintainContext: true
              - name: Management
                items:
                  - name: Azure Monitor logs
                    href: /azure/azure-government/documentation-government-manage-oms
                    maintainContext: true
                  - name: Marketplace
                    href: /azure/azure-government/documentation-government-manage-marketplace
                    maintainContext: true
          - name: Architectures
            items:
              - name: All government architectures
                href: /azure/architecture/browse/?terms=government
              - name: Azure Automation in a hybrid environment
                href: hybrid/azure-automation-hybrid.yml
              - name: Azure Automation update management
                href: hybrid/azure-update-mgmt.yml
              - name: Azure Virtual Desktop for the enterprise
                href: example-scenario/wvd/windows-virtual-desktop.yml
              - name: Computer forensics chain of custody
                href: example-scenario/forensics/index.yml
              - name: Hybrid security monitoring in Azure
                href: hybrid/hybrid-security-monitoring.yml
              - name: Web app private database connectivity
                href: example-scenario/private-web-app/private-web-app.yml
          - name: Datasets
            items:
              - name: MNIST handwritten digits
                href: /azure/open-datasets/dataset-mnist
                maintainContext: true
              - name: Public Holidays
                href: /azure/open-datasets/dataset-public-holidays
                maintainContext: true
              - name: Safety data
                items:
                  - name: Boston Safety Data
                    href: /azure/open-datasets/dataset-boston-safety
                    maintainContext: true
                  - name: Chicago Safety Data
                    href: /azure/open-datasets/dataset-chicago-safety
                    maintainContext: true
                  - name: New York City Safety Data
                    href: /azure/open-datasets/dataset-new-york-city-safety
                    maintainContext: true
                  - name: San Francisco Safety Data
                    href: /azure/open-datasets/dataset-san-francisco-safety
                    maintainContext: true
                  - name: Seattle Safety Data
                    href: /azure/open-datasets/dataset-seattle-safety
                    maintainContext: true
              - name: US Labor Force
                href: /azure/open-datasets/dataset-us-labor-force
                maintainContext: true
              - name: US Population
                items:
                  - name: US Population by County
                    href: /azure/open-datasets/dataset-us-population-county
                    maintainContext: true
                  - name: US Population by ZIP code
                    href: /azure/open-datasets/dataset-us-population-zip
                    maintainContext: true
          - name: Compliance solutions
            items:
              - name: General compliance
                items:
                  - name: Azure Government compliance
                    href: /azure/azure-government/documentation-government-plan-compliance
                    maintainContext: true
                  - name: Services compliance scope
                    href: /azure/azure-government/compliance/azure-services-in-fedramp-auditscope
                    maintainContext: true
                  - name: Azure Security Benchmark
                    href: /azure/governance/policy/samples/gov-azure-security-benchmark
                    maintainContext: true
                  - name: Compliance export controls
                    href: /azure/azure-government/documentation-government-overview-itar
                    maintainContext: true
              - name: CIS Azure Foundations
                href: /azure/governance/policy/samples/gov-cis-azure-1-3-0
                maintainContext: true
              - name: CJIS
                href: /azure/compliance/offerings/offering-cjis
                maintainContext: true
              - name: DoD
                items:
                  - name: DoD overview
                    href: /azure/azure-government/documentation-government-overview-dod
                    maintainContext: true
                  - name: DoD IL2
                    href: /azure/compliance/offerings/offering-dod-il2
                    maintainContext: true
                  - name: DoD IL4
                    href: /azure/compliance/offerings/offering-dod-il4
                    maintainContext: true
                  - name: DoD IL4 Regulatory Compliance built-in
                    href: /azure/governance/policy/samples/gov-dod-impact-level-4
                    maintainContext: true
                  - name: DoD IL5
                    href: /azure/compliance/offerings/offering-dod-il5
                    maintainContext: true
                  - name: DoD IL5 Regulatory Compliance built-in
                    href: /azure/governance/policy/samples/gov-dod-impact-level-5
                    maintainContext: true
                  - name: DoD IL6
                    href: /azure/compliance/offerings/offering-dod-il6
                    maintainContext: true
              - name: DoE 10 CFR Part 810
                href: /azure/compliance/offerings/offering-doe-10-cfr-part-810
                maintainContext: true
              - name: EAR
                href: /azure/compliance/offerings/offering-ear
                maintainContext: true
              - name: FedRAMP
                items:
                  - name: FedRAMP overview
                    href: /azure/compliance/offerings/offering-fedramp
                    maintainContext: true
                  - name: FedRAMP high compliance
                    href: /azure/governance/policy/samples/fedramp-high
                    maintainContext: true
                  - name: FedRAMP moderate compliance
                    href: /azure/governance/policy/samples/fedramp-moderate
                    maintainContext: true
                  - name: Compliance with FedRAMP ATO
                    href: /azure/azure-government/compliance/documentation-accelerate-compliance
                    maintainContext: true
              - name: IRS 1075
                items:
                  - name: IRS 1075 overview
                    href: /azure/compliance/offerings/offering-irs-1075
                    maintainContext: true
                  - name: IRS 1075 regulatory compliance
                    href: /azure/governance/policy/samples/gov-irs-1075-sept2016
                    maintainContext: true
              - name: "ISO 27001:2013"
                href: /azure/governance/policy/samples/gov-iso-27001
                maintainContext: true
              - name: ITAR
                href: /azure/compliance/offerings/offering-itar
                maintainContext: true
              - name: JSIG
                href: /azure/compliance/offerings/offering-jsig
                maintainContext: true
              - name: NDAA
                href: /azure/compliance/offerings/offering-ndaa-section-889
                maintainContext: true
              - name: NIST
                items:
                  - name: NIST SP 800-53 Rev. 4
                    href: /azure/governance/policy/samples/nist-sp-800-53-r4
                    maintainContext: true
                  - name: NIST SP 800-53 Rev. 5
                    href: /azure/governance/policy/samples/nist-sp-800-53-r5
                    maintainContext: true
                  - name: NIST 800-63
                    href: /azure/compliance/offerings/offering-nist-800-63
                    maintainContext: true
                  - name: NIST 800-171
                    items:
                      - name: Overview
                        href: /azure/compliance/offerings/offering-nist-800-171
                        maintainContext: true
                      - name: Regulatory compliance
                        href: /azure/governance/policy/samples/nist-sp-800-171-r2
                        maintainContext: true
                  - name: NIST CSF
                    href: /azure/compliance/offerings/offering-nist-csf
                    maintainContext: true
              - name: StateRAMP
                href: /azure/compliance/offerings/offering-stateramp
                maintainContext: true
              - name: TIC solutions
                href: /azure/azure-government/compliance/compliance-tic
                maintainContext: true
      - name: Manufacturing
        items:
          - name: Overview
            href: industries/manufacturing.md
          - name: Guides
            items:
              - name: HPC for manufacturing
                href: industries/manufacturing/compute-manufacturing-overview.yml
              - name: Glossary of manufacturing terms
                href: /dynamics-gp/distribution/glossary-manufacturing
                maintainContext: true
              - name: AI and ML scenarios
                items:
                  - name: Continuous manufacturing with Bonsai
                    href: /bonsai/concepts/continuous-manufacturing
                    maintainContext: true
                  - name: Predictive maintenance in manufacturing
                    href: industries/manufacturing/predictive-maintenance-overview.yml
                  - name: Predictive maintenance solution
                    href: industries/manufacturing/predictive-maintenance-solution.yml
                  - name: MLOps framework to upscale ML lifecycle
                    href: example-scenario/mlops/mlops-technical-paper.yml
              - name: IoT scenarios
                items:
                  - name: Azure Sphere scenarios
                    items:
                      - name: Cloud-configuration tasks
                        href: /azure-sphere/hardware/cloud-configuration-tasks
                        maintainContext: true
                      - name: Factory-floor tasks
                        href: /azure-sphere/hardware/factory-floor-tasks
                        maintainContext: true
                      - name: Guardian modules
                        href: /azure-sphere/hardware/guardian-modules
                        maintainContext: true
                      - name: Manufacturing connected devices
                        href: /azure-sphere/hardware/manufacturing-guide
                        maintainContext: true
                      - name: Manufacturing preparation
                        href: /azure-sphere/hardware/manufacturing-preparation-tasks
                        maintainContext: true
                      - name: Radio Frequency tools
                        href: /azure-sphere/hardware/rf-tools
                        maintainContext: true
                  - name: IoT Central scenarios
                    items:
                      - name: Connected logistics application
                        href: /azure/iot-central/retail/tutorial-iot-central-connected-logistics
                        maintainContext: true
                      - name: Digital distribution center
                        href: /azure/iot-central/retail/tutorial-iot-central-digital-distribution-center
                        maintainContext: true
                      - name: Micro-fulfillment center
                        href: /azure/iot-central/retail/tutorial-micro-fulfillment-center
                        maintainContext: true
                  - name: Extract actionable insights from IoT data
                    href: industries/manufacturing/extract-insights-iot-data.yml
                  - name: Industrial IoT
                    items:
                      - name: Overview
                        href: /azure/industrial-iot/overview-what-is-industrial-iot
                        maintainContext: true
                      - name: Industrial IoT analytics
                        href: guide/iiot-guidance/iiot-architecture.yml
                      - name: Deploy the IIoT platform
                        href: /azure/industrial-iot/tutorial-deploy-industrial-iot-platform
                        maintainContext: true
              - name: Mixed reality - Prototyping
                href: /windows/mixed-reality/enthusiast-guide/prototyping-manufacturing
                maintainContext: true
              - name: Manufacturing Windows engineering
                href: /windows-hardware/manufacture/desktop/manufacturing-windows-engineering-guide
                maintainContext: true
          - name: Architectures
            items:
              - name: All manufacturing architectures
                href: /azure/architecture/browse/?terms=manufacturing
              - name: Anomaly detector process
                href: solution-ideas/articles/anomaly-detector-process.yml
              - name: Batch integration in a factory
                href: example-scenario/iot/batch-integration-azure-data-factory-digital-twins.yml
              - name: Computer vision for manufacturing
                href: reference-architectures/ai/end-to-end-smart-factory.yml
              - name: Condition monitoring
                href: solution-ideas/articles/condition-monitoring.yml
              - name: Connected factory hierarchy service
                href: solution-ideas/articles/connected-factory-hierarchy-service.yml
              - name: Connected factory signal pipeline
                href: example-scenario/iot/connected-factory-signal-pipeline.yml
              - name: Data analysis for manufacturing
                href: example-scenario/data/data-analysis-regulated-industries.yml
              - name: IoT and data analytics in manufacturing
                href: example-scenario/data/big-data-with-iot.yml
              - name: IoT Edge safety and maintenance system
                href: example-scenario/predictive-maintenance/iot-predictive-maintenance.yml
              - name: Low-latency network for manufacturing
                href: solution-ideas/articles/low-latency-network.yml
              - name: Quality assurance
                href: solution-ideas/articles/quality-assurance.yml
              - name: Real-time anomaly detection for conveyor belts
                href: example-scenario/ai/real-time-anomaly-detection-conveyor-belt.yml
              - name: Real-time asset tracking and management
                href: solution-ideas/articles/real-time-asset-tracking-mgmt-iot-central.yml
              - name: Supply chain track and trace
                href: solution-ideas/articles/supply-chain-track-and-trace.yml
              - name: Tiered data for manufacturing
                href: /hybrid/app-solutions/pattern-tiered-data-analytics
                maintainContext: true
          - name: Compliance solutions
            items:
              - name: GDPR (EU)
                href: /compliance/regulatory/gdpr
                maintainContext: true
              - name: GxP
                href: /compliance/regulatory/offering-gxp
                maintainContext: true
              - name: ISO 27018
                href: /azure/compliance/offerings/offering-iso-27018
                maintainContext: true
              - name: ITAR
                href: /azure/compliance/offerings/offering-itar
                maintainContext: true
      - name: Energy and Environment
        items:
          - name: Overview
            href: industries/energy-environment.md
          - name: Guides
            items:
              - name: Microsoft Cloud for Sustainability
                href: /industry/sustainability/overview
                maintainContext: true
              - name: Sustainability outcomes and benefits
                href: /azure/cloud-adoption-framework/strategy/business-outcomes/sustainability
                maintainContext: true
              - name: Big compute for oil exploration
                href: guide/architecture-styles/big-compute.yml
              - name: IoT scenarios
                items:
                  - name: Connected waste management
                    href: /azure/iot-central/government/tutorial-connected-waste-management
                    maintainContext: true
                  - name: Smart meter energy monitoring
                    href: /azure/iot-central/energy/tutorial-smart-meter-app
                    maintainContext: true
                  - name: Solar panel monitoring
                    href: /azure/iot-central/energy/tutorial-solar-panel-app
                    maintainContext: true
                  - name: Water consumption monitoring
                    href: /azure/iot-central/government/tutorial-water-consumption-monitoring
                    maintainContext: true
                  - name: Water quality monitoring
                    href: /azure/iot-central/government/tutorial-water-quality-monitoring
                    maintainContext: true
          - name: Architectures
            items:
              - name: All energy and environment architectures
                href: /azure/architecture/browse/?terms=energy
              - name: Environmental monitoring
                href: solution-ideas/articles/environment-monitoring-and-supply-chain-optimization.yml
              - name: Geospatial data processing and analytics
                href: example-scenario/data/geospatial-data-processing-analytics-azure.yml
              - name: IoT Edge data processing - Monitor oil rigs
                href: solution-ideas/articles/data-storage-edge.yml
              - name: Mining equipment monitoring
                href: solution-ideas/articles/monitor-mining-equipment.yml
              - name: Oil and gas tank level forecasting
                href: solution-ideas/articles/oil-and-gas-tank-level-forecasting.yml
              - name: Project 15 sustainability
                href: solution-ideas/articles/project-15-iot-sustainability.yml
              - name: Run CFD simulations
                href: example-scenario/infrastructure/hpc-cfd.yml
              - name: Run reservoir simulations
                href: example-scenario/infrastructure/reservoir-simulation.yml
          - name: Compliance solutions
            items:
              - name: NERC (US) overview
                href: /azure/compliance/offerings/offering-nerc
                maintainContext: true
      - name: Telecommunications
        items:
          - name: Overview
            href: industries/telecommunications.md
          - name: Guides
            items:
              - name: Field and cloud edge gateways
                href: /azure/architecture/example-scenario/iot/field-cloud-edge-gateways
              - name: Edge Workload Configuration pattern
                href: /azure/architecture/patterns/edge-workload-configuration
              - name: Kubernetes at the edge
                items:
                  - name: Choose a Kubernetes at the edge option
                    href: /azure/architecture/operator-guides/aks/choose-kubernetes-edge-compute-option
                  - name: Choose a bare-metal Kubernetes option
                    href: /azure/architecture/operator-guides/aks/choose-bare-metal-kubernetes
              - name: Dynamics 365 telecommunications accelerator
                items:
                  - name: Overview
                    href: /dynamics365/industry/accelerators/telecommunications-overview
                    maintainContext: true
                  - name: Configure the accelerator for Azure Maps
                    href: /dynamics365/industry/accelerators/telecommunications-configure
                    maintainContext: true
              - name: Private multi-access edge compute
                items:
                  - name: Overview
                    href: /azure/private-multi-access-edge-compute-mec/overview
                    maintainContext: true
                  - name: Partner services
                    href: /azure/private-multi-access-edge-compute-mec/partner-programs
                    maintainContext: true
                  - name: Fusion Core
                    href: /azure/private-multi-access-edge-compute-mec/metaswitch-fusion-core-overview
                    maintainContext: true
                  - name: Affirmed Private Network Service
                    href: /azure/private-multi-access-edge-compute-mec/affirmed-private-network-service-overview
                    maintainContext: true
              - name: Azure Network Function Manager
                href: /azure/network-function-manager/overview
                maintainContext: true
          - name: Architectures
            items:
              - name: All telecommunications architectures
                href: /azure/architecture/browse/?terms=telecommunications
              - name: Customer churn prediction
                href: /azure/architecture/solution-ideas/articles/customer-churn-prediction
              - name: Deploy AI and ML at the edge
                href: /azure/architecture/hybrid/deploy-ai-ml-azure-stack-edge
              - name: Determine customer lifetime and churn
                href: /azure/architecture/example-scenario/ai/customer-lifecycle-churn
              - name: Enterprise-grade conversational bot
                href: /azure/architecture/reference-architectures/ai/conversational-bot
              - name: Geospatial analysis for telecommunications
                href: example-scenario/data/geospatial-analysis-telecommunications-industry.yml
              - name: IoT connected light, power, and internet
                href: /azure/architecture/solution-ideas/articles/iot-power-management
              - name: IoT device connectivity for industry
                href: /azure/architecture/solution-ideas/articles/healthcare-network
              - name: IoT Edge safety and maintenance system
                href: /azure/architecture/example-scenario/predictive-maintenance/iot-predictive-maintenance
              - name: Low-latency network connections
                href: /azure/architecture/solution-ideas/articles/low-latency-network
              - name: Public MEC deployment
                href: example-scenario/hybrid/public-multi-access-edge-compute-deployment.yml
              - name: Public MEC high availability
                href: example-scenario/hybrid/multi-access-edge-compute-ha.yml
              - name: Real-time fraud detection 
                href: /azure/architecture/example-scenario/data/fraud-detection
              - name: Video capture and analytics 
                href: /azure/architecture/solution-ideas/articles/video-analytics
          - name: Compliance solutions
            items:
              - name: GSMA overview
                href: /azure/compliance/offerings/offering-gsma
                maintainContext: true
      - name: Automotive, Mobility, and Transportation
        items:
          - name: Overview
            href: industries/automotive.md
          - name: Guides
            items:
              - name: Dynamics 365 automotive accelerator
                href: /dynamics365/industry/accelerators/automotive
                maintainContext: true
              - name: Azure Maps guidance
                items:
                  - name: Azure Maps traffic coverage
                    href: /azure/azure-maps/traffic-coverage
                    maintainContext: true
                  - name: Vehicle consumption model
                    href: /azure/azure-maps/consumption-model
                    maintainContext: true
                  - name: Best practices for Route Service
                    href: /azure/azure-maps/how-to-use-best-practices-for-routing
                    maintainContext: true
              - name: Move NYC Taxi data with SSIS
                href: data-science-process/move-data-to-azure-blob-using-ssis.md
              - name: Single sign on for car park management
                href: /azure/active-directory/saas-apps/parkalot-car-park-management-tutorial
                maintainContext: true
          - name: Architectures
            items:
              - name: All automotive architectures
                href: /azure/architecture/browse/?terms=automotive
              - name: Automated guided vehicles fleet control
                href: example-scenario/iot/automated-guided-vehicles-fleet-control.yml
              - name: Automotive test data analytics
                href: industries/automotive/automotive-telemetry-analytics.yml
              - name: Building blocks for autonomous driving
                href: industries/automotive/building-blocks-autonomous-driving-simulation-environments.yml
              - name: IoT Edge railroad maintenance and safety
                href: /azure/architecture/example-scenario/predictive-maintenance/iot-predictive-maintenance
              - name: Machine teaching for autonomous vehicles
                href: solution-ideas/articles/autonomous-systems.yml
              - name: Predictive insights with vehicle telematics
                href: solution-ideas/articles/predictive-insights-with-vehicle-telematics.yml
              - name: Process vehicle data using IoT
                href: example-scenario/data/realtime-analytics-vehicle-iot.yml
              - name: Real-time asset tracking for vehicles
                href: solution-ideas/articles/real-time-asset-tracking-mgmt-iot-central.yml
              - name: Real-time ML to estimate a car's value
                href: example-scenario/ai/deploy-real-time-machine-learning-model-application-ui.yml  
              - name: Run CFD simulations
                href: example-scenario/infrastructure/hpc-cfd.yml
          - name: Datasets
            items:
              - name: NYC Taxi
                items:
                  - name: NYC Taxi - yellow records
                    href: /azure/open-datasets/dataset-taxi-yellow
                    maintainContext: true
                  - name: NYC Taxi - green records
                    href: /azure/open-datasets/dataset-taxi-green
                    maintainContext: true
                  - name: NYC Taxi - for-hire vehicles
                    href: /azure/open-datasets/dataset-taxi-for-hire-vehicle
                    maintainContext: true
              - name: TartanAir AirSim
                href: /azure/open-datasets/dataset-tartanair-simulation
                maintainContext: true
          - name: Compliance solutions
            items:
              - name: TISAX overview
                href: /azure/compliance/offerings/offering-tisax
                maintainContext: true
      - name: Education
        items:
          - name: Overview
            href: industries/education.md
          - name: Guides
            items:
              - name: Azure Education Hub
                items:
                  - name: Overview
                    href: /azure/education-hub/about-education-hub
                    maintainContext: true
                  - name: Create a lab with REST APIs
                    href: /azure/education-hub/create-lab-education-hub
                    maintainContext: true
                  - name: Azure Dev Tools for Teaching
                    href: /azure/education-hub/azure-dev-tools-teaching/about-program
                    maintainContext: true
              - name: Dynamics 365 education accelerator
                href: /dynamics365/industry/accelerators/edu-overview 
                maintainContext: true
              - name: Identity for education
                items:
                  - name: Azure Active Directory for education
                    href: /microsoft-365/education/deploy/intro-azure-active-directory
                    maintainContext: true
                  - name: Multi-tenant for academic institutions
                    href: /microsoft-365/education/deploy/design-multi-tenant-architecture
                    maintainContext: true
                  - name: Design a tenant configuration
                    href: /microsoft-365/education/deploy/design-tenant-configurations
                    maintainContext: true
                  - name: Design authentication and credentials
                    href: /microsoft-365/education/deploy/design-credential-authentication-strategies
                    maintainContext: true
                  - name: Design an account strategy
                    href: /microsoft-365/education/deploy/design-account-strategy
                    maintainContext: true
                  - name: Design identity governance 
                    href: /microsoft-365/education/deploy/design-identity-governance
                    maintainContext: true
              - name: Mixed reality scenarios
                items:
                  - name: Immersive education
                    href: /windows/mixed-reality/enthusiast-guide/immersive-education
                    maintainContext: true
                  - name: Training and simulation
                    href: /windows/mixed-reality/enthusiast-guide/training-simulation
                    maintainContext: true
                  - name: Virtual museums and exhibits
                    href: /windows/mixed-reality/enthusiast-guide/virtual-museums
                    maintainContext: true
          - name: Architectures
            items:
              - name: All education architectures
                href: /azure/architecture/browse/?terms=education
              - name: Governance of Teams guest users
                href: example-scenario/governance/governance-teams-guest-users.yml
              - name: Moodle deployment with NetApp Files
                href: example-scenario/file-storage/moodle-azure-netapp-files.yml
              - name: Predict student attrition
                href: example-scenario/ai/student-attrition-prediction.yml
              - name: Secure research for regulated data
                href: example-scenario/ai/secure-compute-for-research.yml
              - name: Teacher-provisioned virtual labs in Azure
                href: example-scenario/devops/teacher-provisioned-virtual-labs-azure.yml
          - name: Compliance solutions
            items:
              - name: FERPA overview
                href: /compliance/regulatory/offering-ferpa
                maintainContext: true
      - name: Nonprofit
        items:
          - name: Azure subscription for nonprofits
            href: /azure/industry/training-services/microsoft-community-training/infrastructure-management/install-your-platform-instance/setup-platform-instance-on-azure-subscription-for-nonprofits
            maintainContext: true
          - name: Microsoft Cloud for Nonprofit
            items:
              - name: Overview
                href: /industry/nonprofit/overview
                maintainContext: true
              - name: Set up Microsoft Cloud for Nonprofit
                href: /industry/nonprofit/configure-cloud-for-nonprofit
                maintainContext: true
              - name: Donors and supporters
                href: /industry/nonprofit/donors-supporters
                maintainContext: true
              - name: Renew an Azure nonprofit grant
                href: /industry/nonprofit/renew
                maintainContext: true
          - name: Fundraising and Engagement
            items:
              - name: Overview
                href: /dynamics365/industry/nonprofit/fundraising-engagement-get-started-overview
                maintainContext: true
              - name: Configure
                href: /dynamics365/industry/nonprofit/fundraising-engagement-configure
                maintainContext: true
              - name: Deploy
                href: /dynamics365/industry/nonprofit/fundraising-engagement-deploy
                maintainContext: true
          - name: Dynamics 365 nonprofit accelerator for Azure
            href: /dynamics365/industry/accelerators/nfp
            maintainContext: true
      - name: Additional verticals
        items:
          - name: Game Development
            items:
              - name: Overview
                href: industries/game-development.md
              - name: Guides
                items:
                  - name: Azure PlayFab overview
                    href: /gaming/playfab/what-is-playfab
                    maintainContext: true
                  - name: Azure AD authentication for PlayFab
                    href: /gaming/playfab/features/authentication/aad-authentication/index
                    maintainContext: true
                  - name: PlayFab CloudScript with Azure Functions
                    href: /gaming/playfab/features/automation/cloudscript-af/index
                    maintainContext: true
                  - name: Multiplayer guidance
                    items:
                      - name: Multiplayer with PlayFab
                        href: /gaming/playfab/features/multiplayer/mpintro
                        maintainContext: true
                      - name: Host multiplayer games
                        href: /gaming/playfab/features/multiplayer/servers/using-playfab-servers-to-host-games
                        maintainContext: true
                      - name: Create virtual machines
                        href: /gaming/playfab/features/multiplayer/servers/deploying-playfab-multiplayer-server-builds
                        maintainContext: true
                      - name: Build definition
                        href: /gaming/playfab/features/multiplayer/servers/build-definition
                        maintainContext: true
                      - name: Linux container images
                        href: /gaming/playfab/features/multiplayer/servers/deploying-linux-based-builds
                        maintainContext: true
                      - name: Measure player latency to Azure
                        href: /gaming/playfab/features/multiplayer/servers/using-qos-beacons-to-measure-player-latency-to-azure
                        maintainContext: true
                      - name: Connect clients to game servers
                        href: /gaming/playfab/features/multiplayer/servers/connecting-clients-to-game-servers
                        maintainContext: true
                      - name: Increase core limits and Azure regions
                        href: /gaming/playfab/features/multiplayer/servers/identifying-and-increasing-core-limits
                        maintainContext: true
                  - name: PlayFab Insights
                    href: /gaming/playfab/features/insights/overview
                    maintainContext: true
                  - name: PlayFab samples
                    href: /gaming/playfab/resources/playfab-samples
                    maintainContext: true
              - name: Architectures
                items:
                  - name: All game development architectures
                    href: /azure/architecture/browse/?terms=game
                  - name: AI in games
                    items:
                      - name: Content moderation
                        href: /gaming/azure/reference-architectures/cognitive-content-moderation
                        maintainContext: true
                      - name: Customer service bot for gaming
                        href: /gaming/azure/reference-architectures/cognitive-css-bot
                        maintainContext: true
                      - name: Image classification
                        href: example-scenario/ai/intelligent-apps-image-processing.yml
                      - name: Speech to text for gaming
                        href: /gaming/azure/reference-architectures/cognitive-speech-to-text
                        maintainContext: true
                      - name: Text to speech for gaming
                        href: /gaming/azure/reference-architectures/cognitive-text-to-speech
                        maintainContext: true
                      - name: Text translation for gaming
                        href: /gaming/azure/reference-architectures/cognitive-text-translation
                        maintainContext: true
                  - name: Analytics in games
                    items:
                      - name: In-editor debugging telemetry
                        href: /gaming/azure/reference-architectures/analytics-in-editor-debugging
                        maintainContext: true
                      - name: Non-real-time dashboard
                        href: /gaming/azure/reference-architectures/analytics-non-real-time-dashboard
                        maintainContext: true
                  - name: Databases for gaming
                    items:
                      - name: Gaming using Azure MySQL
                        href: solution-ideas/articles/gaming-using-azure-database-for-mysql.yml
                      - name: Gaming using Cosmos DB
                        href: solution-ideas/articles/gaming-using-cosmos-db.yml
                  - name: Game streaming
                    items:
                      - name: Unreal Pixel Streaming
                        href: /gaming/azure/reference-architectures/unreal-pixel-streaming-in-azure
                        maintainContext: true
                      - name: Deploy Unreal Pixel Streaming
                        href: /gaming/azure/reference-architectures/unreal-pixel-streaming-deploying
                        maintainContext: true
                      - name: Unreal Pixel Streaming at scale
                        href: /gaming/azure/reference-architectures/unreal-pixel-streaming-at-scale
                        maintainContext: true
                  - name: Leaderboards
                    items:
                      - name: Leaderboard basics
                        href: /gaming/azure/reference-architectures/leaderboard
                        maintainContext: true
                      - name: Non-relational leaderboard
                        href: /gaming/azure/reference-architectures/leaderboard-non-relational
                        maintainContext: true
                      - name: Relational leaderboard
                        href: /gaming/azure/reference-architectures/leaderboard-relational
                        maintainContext: true
                  - name: Matchmaking
                    items:
                      - name: Multiplayer matchmaker
                        href: /gaming/azure/reference-architectures/multiplayer-matchmaker
                        maintainContext: true
                      - name: Serverless matchmaker
                        href: /gaming/azure/reference-architectures/multiplayer-matchmaker-serverless
                        maintainContext: true
                  - name: Rendering
                    items:
                      - name: 3D video rendering
                        href: example-scenario/infrastructure/video-rendering.yml
                      - name: Digital image-based modeling on Azure
                        href: example-scenario/infrastructure/image-modeling.yml
                  - name: Scalable gaming servers
                    items:
                      - name: Multiplayer backend architectures
                        href: /gaming/azure/reference-architectures/multiplayer
                        maintainContext: true
                      - name: Real-time multiplayer
                        items:
                          - name: Custom game server scaling
                            href: /gaming/azure/reference-architectures/multiplayer-custom-server-scaling
                            maintainContext: true
                          - name: Multiplayer hosting with Service Fabric
                            href: /gaming/azure/reference-architectures/multiplayer-synchronous
                            maintainContext: true
                          - name: Multiplayer server hosting with ACI
                            href: /gaming/azure/reference-architectures/multiplayer-synchronous-aci
                            maintainContext: true
                          - name: Multiplayer server hosting with AKS
                            href: /gaming/azure/reference-architectures/multiplayer-synchronous-aks
                            maintainContext: true
                          - name: Multiplayer server hosting with Batch
                            href: /gaming/azure/reference-architectures/multiplayer-synchronous-batch
                            maintainContext: true
                      - name: Turn-based multiplayer
                        items:
                          - name: Asynchronous multiplayer basics
                            href: /gaming/azure/reference-architectures/multiplayer-asynchronous
                            maintainContext: true
                          - name: Serverless asynchronous multiplayer
                            href: /gaming/azure/reference-architectures/multiplayer-asynchronous-serverless
                            maintainContext: true
                  - name: Server hosting
                    items:
                      - name: Basic game server hosting
                        href: /gaming/azure/reference-architectures/multiplayer-basic-game-server-hosting
                        maintainContext: true
                      - name: LAMP architectures for gaming
                        href: /gaming/azure/reference-architectures/general-purpose-lamp
                        maintainContext: true
              - name: Compliance solutions
                items:
                  - name: GDPR (EU)
                    items:
                      - name: GDPR overview
                        href: /compliance/regulatory/gdpr
                        maintainContext: true
                      - name: Delete and export player data
                        href: /gaming/playfab/features/data/playerdata/playfab-gdpr-deleting-and-exporting-player-data
                        maintainContext: true
                      - name: Accountability with Azure logs
                        href: /compliance/regulatory/gdpr-arc
                        maintainContext: true
                      - name: Azure breach response
                        href: /compliance/regulatory/gdpr-breach-azure-dynamics-windows
                        maintainContext: true
                      - name: Azure DSRs
                        href: /compliance/regulatory/gdpr-dsr-azure
                        maintainContext: true
                      - name: Azure DevOps DSRs
                        href: /compliance/regulatory/gdpr-dsr-vsts
                        maintainContext: true
                      - name: Data controllers with Azure
                        href: /compliance/regulatory/gdpr-dpia-azure
                        maintainContext: true
                      - name: Identity protection
                        href: /compliance/regulatory/gdpr-information-protection
                        maintainContext: true
                  - name: FERPA, COPPA, and CIPA
                    href: /compliance/regulatory/offering-FERPA
                    maintainContext: true
          - name: Media and Entertainment
            items:
              - name: Overview
                href: industries/media.md
              - name: Guides
                items:
                  - name: Media Services guidance
                    items:
                      - name: Terminology and concepts
                        href: /azure/media-services/latest/concepts-overview
                        maintainContext: true
                      - name: Media players for Media Services
                        href: /azure/media-services/latest/player-media-players-concept
                        maintainContext: true
                      - name: Test Media Services v3 encoding
                        href: reference-architectures/media-services/test-encoding.yml
                  - name: Dynamics 365 media accelerator
                    items:
                      - name: Overview
                        href: /dynamics365/industry/accelerators/media
                        maintainContext: true
                      - name: Content Production solution
                        href: /dynamics365/industry/accelerators/content-production
                        maintainContext: true
                      - name: Configure the accelerator with Azure AD
                        href: /dynamics365/industry/accelerators/configure-media
                        maintainContext: true
                  - name: Mixed reality scenarios
                    items:
                      - name: Free-roam VR multiusers
                        href: /windows/mixed-reality/enthusiast-guide/free-roam-vr-multiuser-experiences
                        maintainContext: true
                      - name: Immersive education
                        href: /windows/mixed-reality/enthusiast-guide/immersive-education
                        maintainContext: true
                      - name: Theme parks and family entertainment
                        href: /windows/mixed-reality/enthusiast-guide/theme-parks-family-entertainment
                        maintainContext: true
                      - name: Training and simulation
                        href: /windows/mixed-reality/enthusiast-guide/training-simulation
                        maintainContext: true
                      - name: Virtual museums and exhibits
                        href: /windows/mixed-reality/enthusiast-guide/virtual-museums
                        maintainContext: true
                      - name: Virtual reality arcades
                        href: /windows/mixed-reality/enthusiast-guide/virtual-reality-arcades
                        maintainContext: true
                  - name: Delivering a media experience
                    href: /windows-hardware/test/weg/delivering-a-great-media-experience
                    maintainContext: true
              - name: Architectures
                items:
                  - name: All media and entertainment architectures
                    href: /azure/architecture/browse/?terms=media
                  - name: 3D video rendering
                    href: example-scenario/infrastructure/video-rendering.yml
                  - name: Content-based recommendation
                    href: example-scenario/ai/scalable-personalization-with-content-based-recommendation-system.yml
                  - name: Digital image-based modeling on Azure
                    href: example-scenario/infrastructure/image-modeling.yml
                  - name: Gridwich cloud media system
                    href: reference-architectures/media-services/gridwich-architecture.yml
                  - name: HPC media rendering
                    href: solution-ideas/articles/azure-batch-rendering.yml
                  - name: Image classification on Azure
                    href: example-scenario/ai/intelligent-apps-image-processing.yml
                  - name: Live streaming digital media
                    href: solution-ideas/articles/digital-media-live-stream.yml
                  - name: Movie recommendations on Azure
                    href: example-scenario/ai/movie-recommendations-with-machine-learning.yml
              - name: Datasets
                items:
                  - name: Microsoft News recommendation
                    href: /azure/open-datasets/dataset-microsoft-news
                    maintainContext: true
                  - name: TartanAir AirSim
                    href: /azure/open-datasets/dataset-tartanair-simulation
                    maintainContext: true
              - name: Compliance solutions
                items:
                  - name: CDSA
                    href: /azure/compliance/offerings/offering-cdsa
                    maintainContext: true
                  - name: Media Services compliance
                    items:
                      - name: Regulatory compliance
                        href: /azure/media-services/latest/compliance-concept
                        maintainContext: true
                      - name: Privacy and security compliance
                        href: /azure/media-services/latest/media-services-compliance
                        maintainContext: true
                  - name: MPA
                    href: /azure/compliance/offerings/offering-mpa
                    maintainContext: true
          - name: Travel and Hospitality
            items:
              - name: Overview
                href: industries/travel-hospitality.md
              - name: Guides
                items:
                  - name: AI scenarios
                    items:
                      - name: Create a Cognitive Search index for hotels
                        href: /azure/search/search-get-started-portal
                        maintainContext: true
                      - name: Data science using Spark for airport travel
                        href: data-science-process/spark-overview.md
                  - name: IoT spatial analytics - Car rental tracking
                    href: /azure/azure-maps/tutorial-iot-hub-maps
                    maintainContext: true
                  - name: No-code voice assistant for hospitality
                    href: /azure/azure-percept/tutorial-no-code-speech
                    maintainContext: true
                  - name: Observer pattern - Airport baggage claims
                    href: /dotnet/standard/events/observer-design-pattern
                    maintainContext: true
              - name: Architectures
                items:
                  - name: All travel and hospitality architectures
                    href: /azure/architecture/browse/?terms=travel
                  - name: Build a chatbot for hotel booking
                    href: example-scenario/ai/commerce-chatbot.yml
                  - name: Build a delta lake in leisure and travel
                    href: solution-ideas/articles/build-data-lake-support-adhoc-queries-online.yml
                  - name: Commerce chatbot as a hotel concierge
                    href: solution-ideas/articles/commerce-chatbot.yml
                  - name: Custom business processes for airlines
                    href: solution-ideas/articles/custom-business-processes.yml
                  - name: Migrate a travel web app with APIM
                    href: example-scenario/apps/apim-api-scenario.yml
                  - name: Predictive aircraft engine monitoring
                    href: solution-ideas/articles/aircraft-engine-monitoring-for-predictive-maintenance-in-aerospace.yml
              - name: Datasets
                items:
                  - name: Public Holidays
                    href: /azure/open-datasets/dataset-public-holidays
                    maintainContext: true
                  - name: Russian open speech to text
                    href: /azure/open-datasets/dataset-open-speech-text
                    maintainContext: true
                  - name: TartanAir AirSim
                    href: /azure/open-datasets/dataset-tartanair-simulation
                    maintainContext: true
          - name: Facilities and Real Estate
            items:
              - name: Overview
                href: industries/facilities-real-estate.md
              - name: Guides
                items:
                  - name: Smart buildings and smart cities ontologies
                    href: /azure/digital-twins/concepts-ontologies-adopt
                    maintainContext: true
                  - name: Azure Maps indoor maps
                    items:
                      - name: Creator for indoor maps
                        href: /azure/azure-maps/creator-indoor-maps
                        maintainContext: true
                      - name: Make indoor maps
                        href: /azure/azure-maps/tutorial-creator-indoor-maps
                        maintainContext: true
                      - name: Use the Indoor Maps module
                        href: /azure/azure-maps/how-to-use-indoor-module
                        maintainContext: true
                  - name: Facility ontology for Azure Maps
                    href: /azure/azure-maps/creator-facility-ontology?pivots=facility-ontology-v1
                    maintainContext: true
              - name: Architectures
                items:
                  - name: All facilities and real estate architectures
                    href: /azure/architecture/browse/?terms=facilities
                  - name: Azure digital twins builder (construction)
                    href: solution-ideas/articles/azure-digital-twins-builder.yml
                  - name: Cognizant Safe Buildings with IoT
                    href: solution-ideas/articles/safe-buildings.yml
                  - name: COVID-19 IoT safe environments
                    href: solution-ideas/articles/cctv-iot-edge-for-covid-19-safe-environment-and-mask-detection.yml
                  - name: Facilities management with mixed reality
                    href: solution-ideas/articles/facilities-management-powered-by-mixed-reality-and-iot.yml
                  - name: IoT and data analytics for construction
                    href: example-scenario/data/big-data-with-iot.yml
                  - name: IoT connected light, power, and internet
                    href: solution-ideas/articles/iot-power-management.yml
                  - name: IoT connectivity for healthcare facilities
                    href: solution-ideas/articles/healthcare-network.yml
                  - name: Lighting and disinfection system
                    href: solution-ideas/articles/uven-disinfection.yml
                  - name: Smart places with Azure Digital Twins
                    href: example-scenario/iot/smart-places.yml
          - name: Aerospace
            items:
              - name: Overview
                href: industries/aerospace.md
              - name: Guides
                items:
                  - name: Azure Orbital for space communication
                    href: /azure/orbital/overview
                    maintainContext: true
                  - name: Modular Datacenter
                    href: /azure-stack/mdc/mdc-overview
                    maintainContext: true
                  - name: Drone delivery reference implementation
                    items:
                      - name: Domain-driven design for drone delivery
                        items:
                          - name: Domain analysis
                            href: /azure/architecture/microservices/model/domain-analysis
                          - name: Tactical DDD
                            href: /azure/architecture/microservices/model/tactical-ddd
                          - name: Identify microservice boundaries
                            href: /azure/architecture/microservices/model/microservice-boundaries
                      - name: Design a microservices drone solution
                        items:
                          - name: Introduction
                            href: microservices/design/index.yml
                          - name: Interservice communication
                            href: /azure/architecture/microservices/design/interservice-communication
                          - name: API design
                            href: /azure/architecture/microservices/design/api-design
                          - name: Data considerations
                            href: /azure/architecture/microservices/design/data-considerations
                      - name: Monitor drone delivery in production
                        href: microservices/logging-monitoring.yml
                      - name: Performance tuning for drone delivery
                        items:
                          - name: Distributed business transactions
                            href: /azure/architecture/performance/distributed-transaction
                          - name: Multiple backend services
                            href: /azure/architecture/performance/backend-services
                          - name: Event streaming
                            href: /azure/architecture/performance/event-streaming
              - name: Architectures
                items:
                  - name: All aerospace architectures
                    href: /azure/architecture/browse/?terms=aircraft
                  - name: Advanced (AKS) microservices - drones
                    href: /azure/architecture/reference-architectures/containers/aks-microservices/aks-microservices-advanced
                  - name: Geospatial analysis of spaceborne data
                    href: industries/aerospace/geospatial-processing-analytics.yml
                  - name: Ingest FAA content to analyze flight data
                    href: example-scenario/analytics/ingest-faa-swim-analyze-flight-data.yml 
                  - name: Predictive maintenance for aircraft
                    href: /azure/architecture/solution-ideas/articles/predictive-maintenance
                  - name: Serverless web app for drone delivery
                    href: reference-architectures/serverless/web-app.yml
                  - name: Vision classifier model - simulated drone
                    href: /azure/architecture/example-scenario/dronerescue/vision-classifier-model-with-custom-vision
          - name: Agriculture
            items:
              - name: Guides
                items:
                  - name: Azure FarmBeats overview
                    href: /azure/industry/agriculture/overview-azure-farmbeats
                    maintainContext: true
                  - name: Generate soil moisture heatmap
                    href: /azure/industry/agriculture/generate-soil-moisture-map-in-azure-farmbeats
                    maintainContext: true
                  - name: Sensor partner integration
                    href: /azure/industry/agriculture/sensor-partner-integration-in-azure-farmbeats
                    maintainContext: true
                  - name: Weather partner integration
                    href: /azure/industry/agriculture/weather-partner-integration-in-azure-farmbeats
                    maintainContext: true
                  - name: Imagery partner integration
                    href: /azure/industry/agriculture/imagery-partner-integration-in-azure-farmbeats
                    maintainContext: true
              - name: Architectures
                items:
                  - name: All agriculture architectures
                    href: /azure/architecture/browse/?terms=agriculture
                  - name: Environment monitoring with IoT
                    href: solution-ideas/articles/environment-monitoring-and-supply-chain-optimization.yml
                  - name: Low-latency network for farming
                    href: solution-ideas/articles/low-latency-network.yml
          - name: Sports
            items:
              - name: Guides
                items:
                  - name: Analyze Olympic sports with vision AI
                    href: /archive/msdn-magazine/2018/november/machine-learning-analyzing-olympic-sports-combining-sensors-and-vision-ai
                    maintainContext: true
              - name: Architectures
                items: 
                    - name: All sports architectures
                      href: /azure/architecture/browse/?terms=sports
                    - name: Baseball decision analysis with ML.NET
                      href: data-guide/big-data/baseball-ml-workload.yml
                    - name: Smart stadiums
                      items:
                        - name: Create smart stadiums with Digital Twins
                          href: example-scenario/iot/smart-places.yml
                        - name: IoT platform for COVID-19 detection
                          href: solution-ideas/articles/iot-connected-platform.yml
                    - name: Sports analytics on Azure
                      href: example-scenario/analytics/sports-analytics-architecture-azure.yml
                    - name: Stream sporting events
                      items:
                        - name: Live stream sports
                          href: solution-ideas/articles/digital-media-live-stream.yml
                        - name: Video-on-demand digital media
                          href: solution-ideas/articles/digital-media-video.yml
      - name: IoT-specific industry solutions
        href: reference-architectures/iot/industry-iot-hub-page.md
  - name: Azure categories
    expanded: true
    items:
      - name: AI + Machine Learning
        items:
          - name: Get started
            href: data-guide/big-data/ai-overview.md
          - name: Guides
            items:
              - name: Cognitive services
                href: data-guide/technology-choices/cognitive-services.md
              - name: Natural language processing
                href: data-guide/technology-choices/natural-language-processing.yml
              - name: R developer's guide to Azure
                href: data-guide/technology-choices/r-developers-guide.md
              - name: Machine learning
                items:
                  - name: Machine learning options
                    href: data-guide/technology-choices/data-science-and-machine-learning.md
                  - name: ML resources and assets
                    href: /azure/machine-learning/concept-azure-machine-learning-v2
                    maintainContext: true
                  - name: Machine learning at scale
                    href: data-guide/big-data/machine-learning-at-scale.md
                  - name: ML pipelines
                    href: /azure/machine-learning/concept-ml-pipelines
                    maintainContext: true
                  - name: Compare MLflow and Azure ML
                    href: /azure/machine-learning/concept-mlflow
                    maintainContext: true
                  - name: Machine teaching
                    href: solution-ideas/articles/machine-teaching.yml
                  - name: Detect mobile bank fraud
                    href: guide/ai/bank-fraud-solution.yml  
                  - name: Machine learning on Azure IoT Edge
                    href: /azure/iot-edge/tutorial-machine-learning-edge-01-intro
                    maintainContext: true
                  - name: Enterprise security and governance
                    href: /azure/machine-learning/concept-enterprise-security
                    maintainContext: true
                  - name: Security baseline for AML
                    href: /security/benchmark/azure/baselines/machine-learning-security-baseline
                    maintainContext: true
              - name: MLOps framework
                items:
                  - name: Upscale ML lifecycle with MLOps
                    href: example-scenario/mlops/mlops-technical-paper.yml
                  - name: Machine learning operations (MLOps) v2
                    href: data-guide/technology-choices/machine-learning-operations-v2.md
                  - name: MLOps maturity model
                    href: example-scenario/mlops/mlops-maturity-model.yml
                  - name: Azure ML service selection guide
                    href: example-scenario/mlops/aml-decision-tree.yml
              - name: Industry guidance
                items:
                  - name: Enable the financial services risk lifecycle
                    href: industries/finance/financial-risk-model.md
                  - name: Healthcare blueprint for AI
                    href: industries/healthcare/healthcare-ai-blueprint.yml
                  - name: Optimize and reuse recommendations
                    href: industries/retail/recommendation-engine-optimization.yml
                  - name: Predictive maintenance in manufacturing
                    href: industries/manufacturing/predictive-maintenance-overview.yml
                  - name: Predictive maintenance solution
                    href: industries/manufacturing/predictive-maintenance-solution.yml
                  - name: SKU optimization for consumer brands
                    href: industries/retail/sku-optimization-solution-guide.yml
                  - name: Visual search for retail
                    href: industries/retail/visual-search-use-case-overview.yml
              - name: Team Data Science Process
                items:
                  - name: Overview
                    href: data-science-process/overview.yml
                  - name: Lifecycle
                    items:
                      - name: Overview
                        href: data-science-process/lifecycle.md
                      - name: 1. Business understanding
                        href: data-science-process/lifecycle-business-understanding.md
                      - name: 2. Data acquisition and understanding
                        href: data-science-process/lifecycle-data.md
                      - name: 3. Modeling
                        href: data-science-process/lifecycle-modeling.md
                      - name: 4. Deployment
                        href: data-science-process/lifecycle-deployment.md
                      - name: 5. Customer acceptance
                        href: data-science-process/lifecycle-acceptance.md
                  - name: Roles and tasks
                    items:
                      - name: Overview
                        href: data-science-process/roles-tasks.md
                      - name: Group manager
                        href: data-science-process/group-manager-tasks.md
                      - name: Team lead
                        href: data-science-process/team-lead-tasks.md
                      - name: Project lead
                        href: data-science-process/project-lead-tasks.md
                      - name: Individual contributor
                        href: data-science-process/project-ic-tasks.md
                  - name: Project planning
                    href: data-science-process/team-data-science-process-project-templates.md
                  - name: Development
                    items:
                      - name: Agile development
                        href: data-science-process/agile-development.md
                      - name: Collaborative coding with Git
                        href: data-science-process/collaborative-coding-with-git.md
                      - name: Execute data science tasks
                        href: data-science-process/execute-data-science-tasks.md
                      - name: Code testing
                        href: data-science-process/code-test.md
                      - name: Track progress
                        href: data-science-process/track-progress.md
                  - name: Operationalization
                    items:
                      - name: DevOps - CI/CD
                        href: data-science-process/ci-cd-flask.yml
                  - name: Training
                    items:
                      - name: For data scientists
                        href: data-science-process/team-data-science-process-for-data-scientists.md
                      - name: For DevOps
                        href: data-science-process/team-data-science-process-for-devops.md
                  - name: How To
                    items:
                      - name: Set up data science environments
                        items:
                          - name: Environment setup
                            href: data-science-process/environment-setup.md
                          - name: Platforms and tools
                            href: data-science-process/platforms-and-tools.md
                      - name: Analyze business needs
                        items:
                          - name: Identify your scenario
                            href: data-science-process/plan-your-environment.md
                      - name: Acquire and understand data
                        items:
                          - name: Ingest data
                            items:
                              - name: Overview
                                href: data-science-process/ingest-data.md
                              - name: Move to/from Blob storage
                                items:
                                  - name: Overview
                                    href: data-science-process/move-azure-blob.md
                                  - name: Use Storage Explorer
                                    href: data-science-process/move-data-to-azure-blob-using-azure-storage-explorer.md
                                  - name: Use SSIS
                                    href: data-science-process/move-data-to-azure-blob-using-ssis.md
                              - name: Move to SQL on a VM
                                href: data-science-process/move-sql-server-virtual-machine.md
                              - name: Move to Azure SQL Database
                                href: data-science-process/move-sql-azure.md
                              - name: Move to Hive tables
                                href: data-science-process/move-hive-tables.md
                              - name: Move to SQL partitioned tables
                                href: data-science-process/parallel-load-sql-partitioned-tables.md
                              - name: Move from on-premises SQL
                                href: data-science-process/move-sql-azure-adf.md
                          - name: Explore and visualize data
                            items:
                              - name: Prepare data
                                href: data-science-process/prepare-data.md
                              - name: Explore data
                                items:
                                  - name: Overview
                                    href: data-science-process/explore-data.md
                                  - name: Explore Azure Blob Storage
                                    href: data-science-process/explore-data-blob.md
                                  - name: Explore SQL on a VM
                                    href: data-science-process/explore-data-sql-server.md
                                  - name: Explore Hive tables
                                    href: data-science-process/explore-data-hive-tables.md
                              - name: Sample data
                                items:
                                  - name: Overview
                                    href: data-science-process/sample-data.md
                                  - name: Use Blob Storage
                                    href: data-science-process/sample-data-blob.md
                                  - name: Use SQL Server
                                    href: data-science-process/sample-data-sql-server.md
                                  - name: Use Hive tables
                                    href: data-science-process/sample-data-hive.md
                              - name: Process data
                                items:
                                  - name: Access with Python
                                    href: data-science-process/python-data-access.md
                                  - name: Process blob data
                                    href: data-science-process/data-blob.md
                                  - name: Use Azure Data Lake
                                    href: data-science-process/data-lake-walkthrough.md
                                  - name: Use SQL VM
                                    href: data-science-process/sql-server-virtual-machine.md
                                  - name: Use data pipeline
                                    href: data-science-process/automated-data-pipeline-cheat-sheet.md
                                  - name: Use Spark
                                    href: data-science-process/spark-overview.md
                                  - name: Use Scala and Spark
                                    href: data-science-process/scala-walkthrough.md
                      - name: Develop models
                        items:
                          - name: Engineer features
                            items:
                              - name: Overview
                                href: data-science-process/create-features.md
                              - name: Use SQL and Python
                                href: data-science-process/create-features-sql-server.md
                              - name: Use Hive queries
                                href: data-science-process/create-features-hive.md
                          - name: Select features
                            href: data-science-process/select-features.md
                      - name: Deploy models in production
                        href: data-science-process/deploy-models-in-production.md
          - name: Architectures
            items:
              - name: AI enrichment with Cognitive Search
                href: solution-ideas/articles/cognitive-search-with-skillsets.yml
              - name: Analyze browser information
                href: example-scenario/ai/analyze-browser-info-for-security-insights.yml
              - name: Analyze observational patient data by using OHDSI
                href: example-scenario/digital-health/patient-data-ohdsi-omop-cdm.yml
              - name: Automate document processing
                href: example-scenario/ai/automate-document-processing-azure-form-recognizer.yml
              - name: Automate COVID-19 test forms
                href: example-scenario/ai/form-recognizer-covid.yml 
              - name: Baseball decision analysis with ML.NET
                href: data-guide/big-data/baseball-ml-workload.yml
              - name: Batch scoring for deep learning
                href: reference-architectures/ai/batch-scoring-deep-learning.yml
              - name: Batch scoring with Python
                href: reference-architectures/ai/batch-scoring-python.yml
              - name: Batch scoring with R
                href: reference-architectures/ai/batch-scoring-R-models.yml
              - name: Batch scoring with Spark on Databricks
                href: reference-architectures/ai/batch-scoring-databricks.yml
              - name: Build content-based recommendations
                href: example-scenario/ai/scalable-personalization-with-content-based-recommendation-system.yml
              - name: Build custom document processing models
                href: example-scenario/document-processing/build-deploy-custom-models.yml
              - name: Chatbot for hotel booking
                href: example-scenario/ai/commerce-chatbot.yml
              - name: Citizen AI with the Power Platform
                href: example-scenario/ai/citizen-ai-power-platform.yml
              - name: Deploy AI and ML at the edge
                href: hybrid/deploy-ai-ml-azure-stack-edge.yml
              - name: Deploy models to multiple data sources
                href: example-scenario/ai/multiline-model-deployment.yml
              - name: Determine customer lifetime and churn
                href: example-scenario/ai/customer-lifecycle-churn.yml
              - name: Distributed deep learning training
                href: reference-architectures/ai/training-deep-learning.yml
              - name: End-to-end computer vision at the edge
                href: reference-architectures/ai/end-to-end-smart-factory.yml
              - name: Enterprise-grade conversational bot
                href: reference-architectures/ai/conversational-bot.yml
              - name: Extract text with Power Automate
                href: example-scenario/ai/extract-object-text.yml
              - name: Image classification
                href: example-scenario/ai/intelligent-apps-image-processing.yml
              - name: Implement risk prediction for surgeries
                href: example-scenario/ai/risk-stratification-surgery.yml
              - name: Implement the healthcare blueprint for AI
                href: industries/healthcare/healthcare-ai-blueprint.yml
              - name: Many models ML with Spark
                href: example-scenario/ai/many-models-machine-learning-azure-spark.yml
              - name: Many models with Azure Machine Learning
                href: example-scenario/ai/many-models-machine-learning-azure-machine-learning.yml
              - name: MLOps for Python models
                href: reference-architectures/ai/mlops-python.yml
              - name: Movie recommendations
                href: example-scenario/ai/movie-recommendations-with-machine-learning.yml
              - name: Predict hospital readmissions with ML
                href: example-scenario/ai/predict-hospital-readmissions-machine-learning.yml
              - name: Predict student attrition
                href: example-scenario/ai/student-attrition-prediction.yml
              - name: Quality assurance
                href: solution-ideas/articles/quality-assurance.yml
              - name: Real-time anomaly detection for conveyor belts
                href: example-scenario/ai/real-time-anomaly-detection-conveyor-belt.yml
              - name: Real-time machine learning on Azure
                href: example-scenario/ai/deploy-real-time-machine-learning-model-application-ui.yml
              - name: Real-time recommendation API
                href: reference-architectures/ai/real-time-recommendation.yml
              - name: Real-time scoring Python models
                href: reference-architectures/ai/real-time-scoring-machine-learning-models.yml
              - name: Real-time scoring R models
                href: reference-architectures/ai/realtime-scoring-r.yml
              - name: Scale AI and ML in regulated industries
                href: example-scenario/ai/scale-ai-and-machine-learning-in-regulated-industries.yml
              - name: Secure research for regulated data
                href: example-scenario/ai/secure-compute-for-research.yml
              - name: Speech transcription pipeline
                href: example-scenario/ai/speech-to-text-transcription-analytics.yml
              - name: Training Python models
                href: reference-architectures/ai/training-python-models.yml
          - name: Solution ideas
            items:
              - name: AI at the edge
                href: solution-ideas/articles/ai-at-the-edge.yml
              - name: Auditing and risk management
                href: solution-ideas/articles/auditing-and-risk-compliance.yml
              - name: Autonomous systems
                href: solution-ideas/articles/autonomous-systems.yml
              - name: Azure Machine Learning architecture
                href: solution-ideas/articles/azure-machine-learning-solution-architecture.yml
              - name: Business process management
                href: solution-ideas/articles/business-process-management.yml
              - name: Content research
                href: solution-ideas/articles/content-research.yml
              - name: Content tagging with NLP
                href: solution-ideas/articles/website-content-tag-suggestion-with-deep-learning-and-nlp.yml
              - name: Contract management
                href: solution-ideas/articles/contract-management.yml
              - name: Customer churn prediction
                href: solution-ideas/articles/customer-churn-prediction.yml
              - name: Customer feedback
                href: solution-ideas/articles/customer-feedback-and-analytics.yml
              - name: Data science and machine learning
                href: solution-ideas/articles/azure-databricks-data-science-machine-learning.yml
              - name: Defect prevention
                href: solution-ideas/articles/defect-prevention-with-predictive-maintenance.yml
              - name: Digital asset management
                href: solution-ideas/articles/digital-asset-management.yml
              - name: Disconnected AI at the edge
                href: solution-ideas/articles/ai-at-the-edge-disconnected.yml
              - name: E-commerce chatbot
                href: solution-ideas/articles/commerce-chatbot.yml
              - name: Energy demand forecasting
                href: solution-ideas/articles/forecast-energy-power-demand.yml
              - name: Energy supply optimization
                href: solution-ideas/articles/energy-supply-optimization.yml
              - name: Enterprise chatbot disaster recovery
                href: solution-ideas/articles/enterprise-chatbot-disaster-recovery.yml
              - name: Enterprise productivity chatbot
                href: solution-ideas/articles/enterprise-productivity-chatbot.yml
              - name: Environment monitoring
                href: solution-ideas/articles/environment-monitoring-and-supply-chain-optimization.yml
              - name: FAQ chatbot
                href: solution-ideas/articles/faq-chatbot-with-data-champion-model.yml
              - name: Hospital patient predictions
                href: solution-ideas/articles/predict-length-of-stay-and-patient-flow-with-healthcare-analytics.yml
              - name: Image classification with CNNs
                href: solution-ideas/articles/image-classification-with-convolutional-neural-networks.yml
              - name: Interactive voice response bot
                href: solution-ideas/articles/interactive-voice-response-bot.yml
              - name: Keyword digital text processing
                href: solution-ideas/articles/digital-media-speech-text.yml
              - name: Large-scale custom NLP
                href: solution-ideas/articles/large-scale-custom-natural-language-processing.yml
              - name: Marketing optimization
                href: solution-ideas/articles/optimize-marketing-with-machine-learning.yml
              - name: Model deployment to AKS
                href: solution-ideas/articles/machine-learning-model-deployment-aks.yml
              - name: Orchestrate MLOps with Azure Databricks
                href: reference-architectures/ai/orchestrate-mlops-azure-databricks.yml
              - name: Personalized marketing solutions
                href: solution-ideas/articles/personalized-marketing.yml
              - name: Personalized offers
                href: solution-ideas/articles/personalized-offers.yml
              - name: Population health management
                href: solution-ideas/articles/population-health-management-for-healthcare.yml
              - name: Predictive maintenance
                href: solution-ideas/articles/predictive-maintenance.yml
              - name: Predictive marketing
                href: solution-ideas/articles/predictive-marketing-campaigns-with-machine-learning-and-spark.yml
              - name: Remote patient monitoring
                href: solution-ideas/articles/remote-patient-monitoring.yml
              - name: Retail assistant with visual capabilities
                href: solution-ideas/articles/retail-assistant-or-vacation-planner-with-visual-capabilities.yml
              - name: Retail product recommendations
                href: solution-ideas/articles/product-recommendations.yml
              - name: Speech services
                href: solution-ideas/articles/speech-services.yml
              - name: Vehicle telematics
                href: solution-ideas/articles/predictive-insights-with-vehicle-telematics.yml
              - name: Vision classifier model
                href: example-scenario/dronerescue/vision-classifier-model-with-custom-vision.yml
              - name: Visual assistant
                href: solution-ideas/articles/visual-assistant.yml
      - name: Analytics
        items:
          - name: Get started
            href: solution-ideas/articles/analytics-start-here.yml
          - name: Guides
            items:
              - name: Technology choices
                items:
                  - name: Analytical data stores
                    href: data-guide/technology-choices/analytical-data-stores.md
                  - name: Analytics and reporting
                    href: data-guide/technology-choices/analysis-visualizations-reporting.md
                  - name: Batch processing
                    href: data-guide/technology-choices/batch-processing.md
                  - name: Extract, transform, and load
                    href: data-guide/relational-data/etl.yml
                  - name: Online analytical processing
                    href: data-guide/relational-data/online-analytical-processing.yml
                  - name: Stream processing
                    href: /azure/architecture/data-guide/technology-choices/stream-processing
              - name: Industry guidance
                items:
                  - name: Actuarial risk analysis
                    href: industries/finance/actuarial-risk-analysis-financial-model.yml
                  - name: Financial institutions with data mesh
                    href: /azure/cloud-adoption-framework/scenarios/data-management/architectures/reference-architecture-data-mesh
                    maintainContext: true
              - name: Analytics security baselines
                items:
                  - name: Security baseline for Azure Data Factory
                    href: /security/benchmark/azure/baselines/data-factory-security-baseline
                    maintainContext: true
                  - name: Security baseline for Azure Databricks
                    href: /security/benchmark/azure/baselines/databricks-security-baseline
                    maintainContext: true
                  - name: Security baseline for Azure Purview
                    href: /security/benchmark/azure/baselines/purview-security-baseline
                    maintainContext: true
              - name: Monitor Azure Databricks jobs
                items:
                  - name: Overview
                    href: databricks-monitoring/index.md
                  - name: Send Databricks application logs
                    href: databricks-monitoring/application-logs.md
                  - name: Use dashboards to visualize Databricks
                    href: databricks-monitoring/dashboards.md
                  - name: Troubleshoot performance bottlenecks
                    href: databricks-monitoring/performance-troubleshooting.md
              - name: Apache NiFi guidance
                items:
                  - name: Apache NiFi monitoring with MonitoFi
                    href: guide/data/monitor-apache-nifi-monitofi.yml
                  - name: Helm-based deployments for Apache NiFi
                    href: guide/data/helm-deployments-apache-nifi.yml
          - name: Architectures
            items:
              - name: Analytics end to end
                href: example-scenario/dataplate2e/data-platform-end-to-end.yml
              - name: Anomaly detector process
                href: solution-ideas/articles/anomaly-detector-process.yml
              - name: Apache NiFi on Azure
                href: example-scenario/data/azure-nifi.yml
              - name: Automated enterprise BI
                href: reference-architectures/data/enterprise-bi-adf.yml
              - name: Automotive test data analytics
                href: industries/automotive/automotive-telemetry-analytics.yml
              - name: Big data analytics on confidential computing
                href: example-scenario/confidential/data-analytics-containers-spark-kubernetes-azure-sql.yml
              - name: Customer 360 with Azure Synapse and Dynamics 365
                href: example-scenario/analytics/synapse-customer-insights.yml      
              - name: Data analysis for regulated industries
                href: example-scenario/data/data-analysis-regulated-industries.yml
              - name: Data lake queries via Synapse serverless
                href: example-scenario/data/synapse-exploratory-data-analytics.yml
              - name: Data warehouse for small business
                href: example-scenario/data/small-medium-data-warehouse.yml
              - name: Data warehousing and analytics
                href: example-scenario/data/data-warehouse.yml
              - name: Employee retention with Databricks and AKS
                href: example-scenario/ai/employee-retention-databricks-kubernetes.yml
              - name: Geospatial analysis for telecommunications
                href: example-scenario/data/geospatial-analysis-telecommunications-industry.yml
              - name: Geospatial analysis with Azure Synapse
                href: industries/aerospace/geospatial-processing-analytics.yml
              - name: Geospatial data processing and analytics
                href: example-scenario/data/geospatial-data-processing-analytics-azure.yml
              - name: High throughput stream ingestion
                href: example-scenario/data/stream-ingestion-synapse.yml
              - name: Ingest FAA content to analyze flight data
                href: example-scenario/analytics/ingest-faa-swim-analyze-flight-data.yml 
              - name: Ingestion and analysis of news feeds
                href: example-scenario/ai/news-feed-ingestion-and-near-real-time-analysis.yml
              - name: Interactive price analytics
                href: solution-ideas/articles/interactive-price-analytics.yml
              - name: IoT and data analytics
                href: example-scenario/data/big-data-with-iot.yml
              - name: Long-term security logs in Data Explorer
                href: example-scenario/security/security-log-retention-azure-data-explorer.yml
              - name: Near real-time processing for lakehouse data
                href: example-scenario/data/real-time-lakehouse-data-processing.yml
              - name: Partitioning in Event Hubs and Kafka
                href: reference-architectures/event-hubs/partitioning-in-event-hubs-and-kafka.yml
              - name: Precision medicine pipeline with genomics
                href: example-scenario/precision-medicine/genomic-analysis-reporting.yml
              - name: Relationship mesh solution on Azure
                href: example-scenario/analytics/relationship-mesh-solution-azure.yml
              - name: Secure a data lakehouse with Azure Synapse
                href: example-scenario/analytics/secure-data-lakehouse-synapse.yml
              - name: Sentiment analysis and face recognition
                href: example-scenario/ai/nifi-sentiment-analysis-face-recognition.yml
              - name: Sports analytics on Azure
                href: example-scenario/analytics/sports-analytics-architecture-azure.yml
              - name: Stream processing with Azure Databricks
                href: reference-architectures/data/stream-processing-databricks.yml
              - name: Stream processing with Stream Analytics
                href: reference-architectures/data/stream-processing-stream-analytics.yml
              - name: Stream processing with open-source data
                href: example-scenario/data/open-source-data-engine-stream-processing.yml
          - name: Solution ideas
            items:
              - name: Advanced analytics
                href: solution-ideas/articles/advanced-analytics-on-big-data.yml
              - name: App integration using Event Grid
                href: solution-ideas/articles/application-integration-using-event-grid.yml
              - name: Big data analytics with Azure Data Explorer
                href: solution-ideas/articles/big-data-azure-data-explorer.yml
              - name: Big data analytics with enterprise security
                href: solution-ideas/articles/big-data-analytics-enterprise-grade-security.yml
              - name: Content Delivery Network analytics
                href: solution-ideas/articles/content-delivery-network-azure-data-explorer.yml
              - name: Data management with Azure Purview
                href: solution-ideas/articles/azure-purview-data-lake-estate-architecture.yml
              - name: Demand forecasting for shipping
                href: solution-ideas/articles/demand-forecasting-for-shipping-and-distribution.yml
              - name: Demand forecasting and price optimization
                href: solution-ideas/articles/demand-forecasting-price-optimization-marketing.yml
              - name: Demand forecasting with Stream Analytics
                href: solution-ideas/articles/demand-forecasting.yml
              - name: Discovery Hub for analytics
                href: solution-ideas/articles/cloud-scale-analytics-with-discovery-hub.yml
              - name: Enhanced customer dimension
                href: solution-ideas/articles/customer-insights-synapse.yml
              - name: ETL using HDInsight
                href: solution-ideas/articles/extract-transform-and-load-using-hdinsight.yml
              - name: Highly scalable customer service and ERP
                href: solution-ideas/articles/erp-customer-service.yml
              - name: Hybrid big data with HDInsight
                href: solution-ideas/articles/extend-your-on-premises-big-data-investments-with-hdinsight.yml
              - name: Ingestion, ETL, and stream processing
                href: solution-ideas/articles/ingest-etl-stream-with-adb.yml
              - name: Interactive analytics with Data Explorer
                href: solution-ideas/articles/interactive-azure-data-explorer.yml
              - name: IoT analytics with Azure Data Explorer
                href: solution-ideas/articles/iot-azure-data-explorer.yml
              - name: Manage data across the Azure SQL estate
                href: solution-ideas/articles/azure-purview-sql-estate-architecture.yml
              - name: Mining equipment monitoring
                href: solution-ideas/articles/monitor-mining-equipment.yml
              - name: Modern analytics with Azure Databricks
                href: solution-ideas/articles/azure-databricks-modern-analytics-architecture.yml
              - name: Monitoring solution with Data Explorer
                href: solution-ideas/articles/monitor-azure-data-explorer.yml
              - name: Oil and Gas tank level forecasting
                href: solution-ideas/articles/oil-and-gas-tank-level-forecasting.yml
              - name: Predict the length of stay in hospitals
                href: solution-ideas/articles/predicting-length-of-stay-in-hospitals.yml
              - name: Predictive aircraft engine monitoring
                href: solution-ideas/articles/aircraft-engine-monitoring-for-predictive-maintenance-in-aerospace.yml
              - name: Real-time analytics on big data
                href: solution-ideas/articles/real-time-analytics.yml
              - name: Tier applications and data for analytics
                href: solution-ideas/articles/tiered-data-for-analytics.yml
      - name: Blockchain + Multiparty Compute
        items:
          - name: Get started
            href: guide/blockchain/multiparty-compute.yml
          - name: Guides
            items:
              - name: Azure Confidential Ledger architecture
                href: /azure/confidential-ledger/architecture
                maintainContext: true
              - name: Authenticate Confidential Ledger nodes
                href: /azure/confidential-ledger/authenticate-ledger-nodes
                maintainContext: true
          - name: Architectures
            items:
              - name: Azure SQL Database ledger
                href: /azure/azure-sql/database/ledger-overview
                maintainContext: true
              - name: Decentralized trust between banks
                href: example-scenario/apps/decentralized-trust.yml
              - name: Multi-cloud blockchain DLT
                href: example-scenario/blockchain/multi-cloud-blockchain.yml
          - name: Solution ideas
            items:
              - name: Supply chain with Quorum Blockchain Service
                href: guide/blockchain/quorum-blockchain-service.yml
              - name: Blockchain workflow application
                href: solution-ideas/articles/blockchain-workflow-application.yml
              - name: Supply chain track and trace
                href: solution-ideas/articles/supply-chain-track-and-trace.yml
      - name: Compute + HPC
        items: 
          - name: Get started
            href: topics/high-performance-computing.md
          - name: Guides
            items:
              - name: Choose a compute service
                href: guide/technology-choices/compute-decision-tree.yml
              - name: SAS on Azure architecture
                href: guide/sas/sas-overview.yml
              - name: HPC deployments 
                items:
                  - name: Deploy ADS CFD Code Leo
                    href: guide/hpc/hpc-ads-cfd.yml 
                  - name: Deploy Autodesk VRED
                    href: guide/hpc/hpc-autodesk-vred.md 
              - name: Industry guidance
                items:
                  - name: HPC for manufacturing
                    href: industries/manufacturing/compute-manufacturing-overview.yml
                  - name: Risk grid computing in banking
                    href: industries/finance/risk-grid-banking-overview.yml
                  - name: Risk grid computing solution
                    href: industries/finance/risk-grid-banking-solution-guide.yml
              - name: VM security baselines
                items:
                  - name: Security baseline for VM scale sets
                    href: /security/benchmark/azure/baselines/virtual-machine-scale-sets-security-baseline
                    maintainContext: true
                  - name: Security baseline for Linux VMs
                    href: /security/benchmark/azure/baselines/virtual-machines-linux-security-baseline
                    maintainContext: true
                  - name: Security baseline for Windows VMs
                    href: /security/benchmark/azure/baselines/virtual-machines-windows-security-baseline
                    maintainContext: true
              - name: SQL Server on Azure VMs
                items:
                  - name: SQL Server on Windows VMs
                    href: /azure/azure-sql/virtual-machines/windows/sql-server-on-azure-vm-iaas-what-is-overview
                    maintainContext: true
                  - name: SQL Server on Linux VMs
                    href: /azure/azure-sql/virtual-machines/linux/sql-server-on-linux-vm-what-is-iaas-overview
                    maintainContext: true
                  - name: BC and HADR
                    href: /azure/azure-sql/virtual-machines/windows/business-continuity-high-availability-disaster-recovery-hadr-overview
                    maintainContext: true
                  - name: Best practices checklist
                    href: /azure/azure-sql/virtual-machines/windows/performance-guidelines-best-practices-checklist
                    maintainContext: true
                  - name: VM size
                    href: /azure/azure-sql/virtual-machines/windows/performance-guidelines-best-practices-vm-size
                    maintainContext: true
                  - name: Storage
                    href: /azure/azure-sql/virtual-machines/windows/performance-guidelines-best-practices-storage
                    maintainContext: true
                  - name: Security
                    href: /azure/azure-sql/virtual-machines/windows/security-considerations-best-practices
                    maintainContext: true
                  - name: HADR configuration
                    href: /azure/azure-sql/virtual-machines/windows/hadr-cluster-best-practices
                    maintainContext: true
                  - name: Application patterns
                    href: /azure/azure-sql/virtual-machines/windows/application-patterns-development-strategies
                    maintainContext: true
                  - name: Performance baseline
                    href: /azure/azure-sql/virtual-machines/windows/performance-guidelines-best-practices-collect-baseline
                    maintainContext: true
              - name: Red Hat on Azure guidance
                items:
                  - name: Red Hat workloads on Azure
                    href: /azure/virtual-machines/workloads/redhat/overview
                    maintainContext: true
                  - name: Red Hat OpenShift in Azure
                    href: /azure/virtual-machines/linux/openshift-get-started
                    maintainContext: true
                  - name: Red Hat JBoss EAP on Azure
                    href: /azure/developer/java/ee/jboss-on-azure
                    maintainContext: true
          - name: Architectures
            items:
              - name: 3D video rendering
                href: example-scenario/infrastructure/video-rendering.yml
              - name: Computer-aided engineering
                href: example-scenario/apps/hpc-saas.yml
              - name: Deploy IBM Maximo Application Suite 
                href: example-scenario/apps/deploy-ibm-maximo-application-suite.yml
              - name: Digital image modeling
                href: example-scenario/infrastructure/image-modeling.yml
              - name: HPC cluster deployed in the cloud
                href: solution-ideas/articles/hpc-cluster.yml
              - name: Linux virtual desktops with Citrix
                href: example-scenario/infrastructure/linux-vdi-citrix.yml
              - name: Manage virtual machine compliance
                href: example-scenario/security/virtual-machine-compliance.yml
              - name: Move Azure resources across regions
                href: solution-ideas/articles/move-azure-resources-across-regions.yml
              - name: Quantum computing solutions
                items:
                  - name: Loosely coupled quantum computing
                    href: example-scenario/quantum/loosely-coupled-quantum-computing-job.yml
                  - name: Tightly coupled quantum computing
                    href: example-scenario/quantum/tightly-coupled-quantum-computing-job.yml
              - name: Run a Linux VM on Azure
                href: reference-architectures/n-tier/linux-vm.yml
              - name: Run a Windows VM on Azure
                href: reference-architectures/n-tier/windows-vm.yml
              - name: Run CFD simulations
                href: example-scenario/infrastructure/hpc-cfd.yml
              - name: Run reservoir simulations
                href: example-scenario/infrastructure/reservoir-simulation.yml
          - name: Solution ideas
            items:
              - name: HPC media rendering
                href: solution-ideas/articles/azure-batch-rendering.yml
              - name: HPC risk analysis
                href: solution-ideas/articles/hpc-risk-analysis.yml
              - name: HPC system and big compute
                href: solution-ideas/articles/big-compute-with-azure-batch.yml
              - name: Hybrid HPC with HPC Pack
                href: solution-ideas/articles/hybrid-hpc-in-azure-with-hpc-pack.yml
      - name: Containers
        items:
          - name: Get started
            href: reference-architectures/containers/aks-start-here.md
          - name: Guides
            items:
              - name: AKS cluster best practices
                href: /azure/aks/best-practices
                maintainContext: true
              - name: AKS day-2 operations guide
                items:
                  - name: Introduction
                    href: operator-guides/aks/day-2-operations-guide.md
                  - name: Triage practices
                    items:
                      - name: Overview
                        href: operator-guides/aks/aks-triage-practices.md
                      - name: 1. Cluster health
                        href: operator-guides/aks/aks-triage-cluster-health.md
                      - name: 2. Node and pod health
                        href: operator-guides/aks/aks-triage-node-health.md
                      - name: 3. Workload deployments
                        href: operator-guides/aks/aks-triage-deployment.md
                      - name: 4. Admission controllers
                        href: operator-guides/aks/aks-triage-controllers.md
                      - name: 5. Container registry connectivity
                        href: operator-guides/aks/aks-triage-container-registry.md
                  - name: Patch and upgrade worker nodes
                    href: operator-guides/aks/aks-upgrade-practices.md
                  - name: Monitor AKS with Azure Monitor
                    href: /azure/aks/monitor-aks?bc=%2fazure%2farchitecture%2fbread%2ftoc.json&toc=%2fazure%2farchitecture%2ftoc.json
                    maintainContext: true
                  - name: Common issues
                    href: /azure/aks/troubleshooting?bc=%2fazure%2farchitecture%2fbread%2ftoc.json&toc=%2fazure%2farchitecture%2ftoc.json
                    maintainContext: true
                  - name: Troubleshoot networking 
                    href: operator-guides/aks/troubleshoot-network-aks.md
              - name: Choose a Kubernetes option
                items:
                  - name: Choose a Kubernetes at the edge option
                    href: operator-guides/aks/choose-kubernetes-edge-compute-option.md
                  - name: Choose a bare-metal Kubernetes option
                    href: operator-guides/aks/choose-bare-metal-kubernetes.yml
              - name: Access an AKS API server
                href: guide/security/access-azure-kubernetes-service-cluster-api-server.yml
              - name: Orchestrate multi-container applications
                href: /dotnet/architecture/containerized-lifecycle/design-develop-containerized-apps/orchestrate-high-scalability-availability
                maintainContext: true
              - name: Cost governance with Kubecost
                href: /azure/cloud-adoption-framework/scenarios/app-platform/aks/cost-governance-with-kubecost
                maintainContext: true
              - name: Operations management for AKS
                href: /azure/cloud-adoption-framework/scenarios/app-platform/aks/management
                maintainContext: true
              - name: Security considerations
                items:
                  - name: Security for AKS
                    href: /azure/cloud-adoption-framework/scenarios/app-platform/aks/security
                    maintainContext: true
                  - name: Confidential containers on Azure
                    href: /azure/confidential-computing/confidential-containers
                    maintainContext: true
                  - name: Security baseline for AKS
                    href: /security/benchmark/azure/baselines/aks-security-baseline
                    maintainContext: true
              - name: Docker guidance
                items:
                  - name: Monolithic applications
                    href: /dotnet/architecture/containerized-lifecycle/design-develop-containerized-apps/monolithic-applications
                    maintainContext: true
                  - name: Containerize monolithic applications
                    href: /dotnet/architecture/microservices/architect-microservice-container-applications/containerize-monolithic-applications
                    maintainContext: true
                  - name: Containers for DevOps collaboration
                    href: /dotnet/architecture/containerized-lifecycle/docker-application-lifecycle/containers-foundation-for-devops-collaboration
                    maintainContext: true
          - name: Architectures
            items:
              - name: Advanced microservices on AKS
                href: reference-architectures/containers/aks-microservices/aks-microservices-advanced.yml
              - name: AKS baseline cluster
                href: reference-architectures/containers/aks/secure-baseline-aks.yml
              - name: AKS baseline for multi-region clusters
                href: reference-architectures/containers/aks-multi-region/aks-multi-cluster.yml
              - name: AKS cluster for a PCI-DSS workload
                items:
                  - name: Introduction
                    href: reference-architectures/containers/aks-pci/aks-pci-intro.yml
                  - name: Architecture
                    href: reference-architectures/containers/aks-pci/aks-pci-ra-code-assets.yml
                  - name: Network segmentation
                    href: reference-architectures/containers/aks-pci/aks-pci-network.yml
                  - name: Data protection
                    href: reference-architectures/containers/aks-pci/aks-pci-data.yml
                  - name: Vulnerability management
                    href: reference-architectures/containers/aks-pci/aks-pci-malware.yml
                  - name: Access controls
                    href: reference-architectures/containers/aks-pci/aks-pci-identity.yml
                  - name: Monitoring operations
                    href: reference-architectures/containers/aks-pci/aks-pci-monitor.yml
                  - name: Policy management
                    href: reference-architectures/containers/aks-pci/aks-pci-policy.yml
                  - name: Summary
                    href: reference-architectures/containers/aks-pci/aks-pci-summary.yml
              - name: AKS data protection on Azure NetApp Files
                href: example-scenario/file-storage/data-protection-kubernetes-astra-azure-netapp-files.yml
              - name: Autonomous-driving simulation
                href: industries/automotive/building-blocks-autonomous-driving-simulation-environments.yml
              - name: Build a telehealth system
                href: example-scenario/apps/telehealth-system.yml
              - name: Build CNCF projects by using AKS
                href: example-scenario/apps/build-cncf-incubated-graduated-projects-aks.yml  
              - name: CI/CD pipeline for container workloads
                href: example-scenario/apps/devops-with-aks.yml
              - name: Firewall protection for an AKS cluster
                href: example-scenario/aks-firewall/aks-firewall.yml
              - name: GitOps for AKS
                href: example-scenario/gitops-aks/gitops-blueprint-aks.yml
              - name: Magento e-commerce in AKS
                href: example-scenario/magento/magento-azure.yml
              - name: Microservices architecture on AKS
                href: reference-architectures/containers/aks-microservices/aks-microservices.yml              
              - name: Microservices with Container Apps
                href: example-scenario/serverless/microservices-with-container-apps.yml
              - name: Microservices with Container Apps and Dapr
                href: example-scenario/serverless/microservices-with-container-apps-dapr.yml
              - name: Multiplayer server hosting with ACI
                href: /gaming/azure/reference-architectures/multiplayer-synchronous-aci
                maintainContext: true
              - name: Multiplayer server hosting with AKS
                href: /gaming/azure/reference-architectures/multiplayer-synchronous-aks
                maintainContext: true
              - name: Multiplayer hosting with Service Fabric
                href: /gaming/azure/reference-architectures/multiplayer-synchronous
                maintainContext: true
              - name: Multitenancy with AKS and AGIC
                href: example-scenario/aks-agic/aks-agic.yml
          - name: Solution ideas
            items:
              - name: API-first SaaS business model with AKS
                href: solution-ideas/articles/aks-api-first.yml
              - name: AKS in event stream processing
                href: solution-ideas/articles/serverless-event-processing-aks.yml
              - name: Build cloud native applications
                href: solution-ideas/articles/cloud-native-apps.yml
              - name: Bursting from AKS with ACI
                href: solution-ideas/articles/scale-using-aks-with-aci.yml
              - name: Data streaming with AKS
                href: solution-ideas/articles/data-streaming-scenario.yml
              - name: Elastic demand handling with AKS
                href: solution-ideas/articles/aks-demand-spikes.yml
              - name: Instant IoT data streaming with AKS
                href: solution-ideas/articles/aks-iot-data-streaming.yml
              - name: JBoss deployment with Red Hat on Azure
                href: solution-ideas/articles/jboss-deployment-red-hat.yml
              - name: Lift and shift to containers with AKS
                href: solution-ideas/articles/migrate-existing-applications-with-aks.yml
              - name: Microservices with AKS and Azure DevOps
                href: solution-ideas/articles/microservices-with-aks.yml
              - name: Secure DevOps for AKS
                href: solution-ideas/articles/secure-devops-for-kubernetes.yml
      - name: Databases
        items:
          - name: Get started
            href: data-guide/databases-architecture-design.yml
          - name: Guides
            items:
              - name: Overview
                href: data-guide/index.md
              - name: Relational data
                items:
                  - name: 'Extract, transform, and load (ETL)'
                    href: data-guide/relational-data/etl.yml
                  - name: Online analytical processing (OLAP)
                    href: data-guide/relational-data/online-analytical-processing.yml
                  - name: Online transaction processing (OLTP)
                    href: data-guide/relational-data/online-transaction-processing.md
                  - name: Data warehousing
                    href: data-guide/relational-data/data-warehousing.yml
              - name: Non-relational data
                items:
                  - name: Non-relational data stores
                    href: data-guide/big-data/non-relational-data.yml
                  - name: Free-form text search
                    href: data-guide/scenarios/search.yml
                  - name: Time series data
                    href: data-guide/scenarios/time-series.yml
                  - name: Working with CSV and JSON files
                    href: data-guide/scenarios/csv-and-json.md
              - name: Build a scalable system for massive data
                href: data-guide/scenarios/build-scalable-database-solutions-azure-services.md
              - name: Big data
                items:
                  - name: Big data architectures
                    href: data-guide/big-data/index.yml
                  - name: Batch processing
                    href: data-guide/big-data/batch-processing.yml
                  - name: Real-time processing
                    href: data-guide/big-data/real-time-processing.yml
              - name: Technology choices
                items:
                  - name: Analytical data stores
                    href: data-guide/technology-choices/analytical-data-stores.md
                  - name: Analytics and reporting
                    href: data-guide/technology-choices/analysis-visualizations-reporting.md
                  - name: Batch processing
                    href: data-guide/technology-choices/batch-processing.md
                  - name: Data lakes
                    href: data-guide/scenarios/data-lake.md
                  - name: Data storage
                    href: data-guide/technology-choices/data-storage.md
                  - name: Choose a data store
                    items:
                      - name: Understand data store models
                        href: guide/technology-choices/data-store-overview.md
                      - name: Select a data store
                        href: guide/technology-choices/data-store-decision-tree.md
                      - name: Criteria for choosing a data store
                        href: guide/technology-choices/data-store-considerations.md
                  - name: Pipeline orchestration
                    href: data-guide/technology-choices/pipeline-orchestration-data-movement.md
                  - name: Real-time message ingestion
                    href: data-guide/technology-choices/real-time-ingestion.md
                  - name: Search data stores
                    href: data-guide/technology-choices/search-options.md
                  - name: Stream processing
                    href: data-guide/technology-choices/stream-processing.md
              - name: Data management patterns
                href: patterns/category/data-management.md
              - name: Use the Transactional Outbox pattern
                href: best-practices/transactional-outbox-cosmos.yml
              - name: Industry guidance
                items:
                  - name: Data management in banking
                    href: industries/finance/data-management-banking-overview.yml
                  - name: Data management in retail
                    href: industries/retail/retail-data-management-overview.md
                  - name: Financial institutions with data mesh
                    href: /azure/cloud-adoption-framework/scenarios/data-management/architectures/reference-architecture-data-mesh
                    maintainContext: true
                  - name: Healthcare with highly sensitive data
                    href: /azure/cloud-adoption-framework/scenarios/cloud-scale-analytics/architectures/reference-architecture-lamna
                    maintainContext: true
                  - name: Visual search for retail
                    href: industries/retail/visual-search-use-case-overview.yml
              - name: Data use cases
                items:
                  - name: "Adatum: single landing zone"
                    href: /azure/cloud-adoption-framework/scenarios/cloud-scale-analytics/architectures/reference-architecture-adatum
                    maintainContext: true
                  - name: "Relecloud: multiple landing zones"
                    href: /azure/cloud-adoption-framework/scenarios/cloud-scale-analytics/architectures/reference-architecture-relecloud
                    maintainContext: true
              - name: Transfer data to and from Azure
                href: data-guide/scenarios/data-transfer.md
              - name: Extend on-premises data solutions to Azure
                href: data-guide/scenarios/hybrid-on-premises-and-cloud.md
              - name: Secure data solutions
                href: data-guide/scenarios/securing-data-solutions.md
              - name: Tenancy models for SaaS apps
                items:
                  - name: Overview
                    href: isv/application-tenancy.yml
                  - name: Multitenant SaaS database patterns
                    href: /azure/azure-sql/database/saas-tenancy-app-design-patterns
                    maintainContext: true
              - name: High availability for SQL DB and SQL MI
                href: /azure/azure-sql/database/high-availability-sla
                maintainContext: true
              - name: Cosmos DB guidance
                items:
                  - name: Azure Cosmos DB resource model
                    href: /azure/cosmos-db/account-databases-containers-items
                    maintainContext: true
                  - name: Global distribution
                    items:
                      - name: Distribute data globally
                        href: /azure/cosmos-db/distribute-data-globally
                        maintainContext: true
                      - name: Consistency levels in Cosmos DB
                        href: /azure/cosmos-db/consistency-levels
                        maintainContext: true
                      - name: High availability with Cosmos DB
                        href: /azure/cosmos-db/high-availability
                        maintainContext: true
                      - name: Global distribution functional details
                        href: /azure/cosmos-db/global-dist-under-the-hood
                        maintainContext: true
                  - name: Partitioning and horizontal scaling
                    href: /azure/cosmos-db/partitioning-overview
                    maintainContext: true
                  - name: Capacity
                    items:
                     - name: Request units in Cosmos DB
                       href: /azure/cosmos-db/request-units
                       maintainContext: true
                     - name: Provisioned throughput
                       href: /azure/cosmos-db/set-throughput
                       maintainContext: true
                     - name: Autoscale throughput
                       href: /azure/cosmos-db/provision-throughput-autoscale
                       maintainContext: true
                     - name: Serverless in Cosmos DB
                       href: /azure/cosmos-db/serverless
                       maintainContext: true
                     - name: Autoscale and standard throughput
                       href: /azure/cosmos-db/how-to-choose-offer
                       maintainContext: true
                     - name: Provisioned and serverless throughput
                       href: /azure/cosmos-db/throughput-serverless
                       maintainContext: true
                     - name: Scaling provisioned throughput
                       href: /azure/cosmos-db/scaling-provisioned-throughput-best-practices
                       maintainContext: true                    
                  - name: Security
                    items:
                      - name: Security in Cosmos DB
                        href: /azure/cosmos-db/database-security
                        maintainContext: true
                      - name: Data encryption
                        href: /azure/cosmos-db/database-encryption-at-rest
                        maintainContext: true
                      - name: Role-based access control
                        href: /azure/cosmos-db/role-based-access-control
                        maintainContext: true
                      - name: Azure Policy support
                        href: /azure/cosmos-db/policy
                        maintainContext: true
                      - name: Azure Policy Regulatory Compliance
                        href: /azure/cosmos-db/security-controls-policy
                        maintainContext: true
                      - name: Security baseline for Cosmos DB
                        href: /security/benchmark/azure/baselines/cosmos-db-security-baseline
                        maintainContext: true
                  - name: Backup
                    items:
                      - name: Backup and restore in Cosmos DB
                        href: /azure/cosmos-db/continuous-backup-restore-introduction
                        maintainContext: true
                      - name: Continuous backup in Cosmos DB
                        href: /azure/cosmos-db/continuous-backup-restore-introduction
                        maintainContext: true
                  - name: Cost optimization
                    items:
                      - name: Plan and manage costs
                        href: /azure/cosmos-db/plan-manage-costs
                        maintainContext: true
                      - name: Pricing model
                        href: /azure/cosmos-db/how-pricing-works
                        maintainContext: true
                      - name: Total cost of ownership (TCO)
                        href: /azure/cosmos-db/total-cost-ownership
                        maintainContext: true
                      - name: Understand your bill
                        href: /azure/cosmos-db/understand-your-bill
                        maintainContext: true
                      - name: Optimize provisioned throughput cost
                        href: /azure/cosmos-db/optimize-cost-throughput
                        maintainContext: true
                      - name: Optimize request cost
                        href: /azure/cosmos-db/optimize-cost-reads-writes
                        maintainContext: true
                      - name: Optimize storage cost
                        href: /azure/cosmos-db/optimize-cost-storage
                        maintainContext: true
                      - name: Optimize multi-region cost
                        href: /azure/cosmos-db/optimize-cost-regions
                        maintainContext: true
                      - name: Optimize development/testing cost
                        href: /azure/cosmos-db/optimize-dev-test
                        maintainContext: true
                      - name: Optimize cost with reserved capacity
                        href: /azure/cosmos-db/cosmos-db-reserved-capacity
                        maintainContext: true
                      - name: Optimize with rate limiting
                        href: /azure/cosmos-db/rate-limiting-requests
                        maintainContext: true
                  - name: Change feed in Cosmos DB
                    href: /azure/cosmos-db/change-feed
                    maintainContext: true
                  - name: Built-in Jupyter Notebooks support
                    href: /azure/cosmos-db/cosmosdb-jupyter-notebooks
                    maintainContext: true
                  - name: Service quotas
                    href: /azure/cosmos-db/concepts-limits
                    maintainContext: true
              - name: Run Apache Cassandra
                href: best-practices/cassandra.md
          - name: Architectures
            items:
              - name: Azure health data consortium
                href: example-scenario/data/azure-health-data-consortium.yml
              - name: Build a delta lake for ad hoc queries
                href: solution-ideas/articles/build-data-lake-support-adhoc-queries-online.yml
              - name: Cost savings through HTAP with Azure SQL
                href: example-scenario/data/azure-sql-htap.yml
              - name: Data governance with Profisee
                href: reference-architectures/data/profisee-master-data-management-purview.yml
              - name: DataOps for modern data warehouse
                href: example-scenario/data-warehouse/dataops-mdw.yml
              - name: Globally distributed apps using Cosmos DB
                href: solution-ideas/articles/globally-distributed-mission-critical-applications-using-cosmos-db.yml
              - name: Hybrid ETL with Azure Data Factory
                href: example-scenario/data/hybrid-etl-with-adf.yml
              - name: "IaaS: Web app with relational database"
                href: high-availability/ref-arch-iaas-web-and-db.yml
              - name: Master data management with CluedIn
                href: reference-architectures/data/cluedin.yml
              - name: Master data management with Profisee
                href: reference-architectures/data/profisee-master-data-management-data-factory.yml
              - name: Migrate master data services with CluedIn
                href: reference-architectures/data/migrate-master-data-services-with-cluedin.yml
              - name: Minimal storage – change feed replication
                href: solution-ideas/articles/minimal-storage-change-feed-replicate-data.yml
              - name: Multi-region web app with private database
                href: example-scenario/sql-failover/app-service-private-sql-multi-region.yml
              - name: N-tier app with Cassandra
                href: reference-architectures/n-tier/n-tier-cassandra.yml
              - name: Observability patterns and metrics
                href: databricks-monitoring/databricks-observability.yml
              - name: Optimize SQL Server with Azure Arc
                href: hybrid/azure-arc-sql-server.yml
              - name: Optimized storage – time based multi writes
                href: solution-ideas/articles/optimized-storage-time-based-multi-writes.yml
              - name: Optimized storage – time based Data Lake
                href: solution-ideas/articles/optimized-storage-time-based-data-lake.yml
              - name: Optimized storage with data classification
                href: solution-ideas/articles/optimized-storage-logical-data-classification.yml
              - name: Oracle migration to Azure
                href: solution-ideas/articles/reference-architecture-for-oracle-database-migration-to-azure.yml
              - name: SQL 2008 R2 failover cluster in Azure
                href: example-scenario/sql-failover/sql-failover-2008r2.yml
              - name: SQL Database and Synapse connectivity
                href: /azure/azure-sql/database/connectivity-architecture
                maintainContext: true
              - name: SQL Managed Instance with CMK
                href: example-scenario/data/sql-managed-instance-cmk.yml
              - name: Web app private database connectivity
                href: example-scenario/private-web-app/private-web-app.yml
              - name: Windows N-tier applications
                href: reference-architectures/n-tier/n-tier-sql-server.yml
          - name: Solution ideas
            items:
              - name: Big data analytics with Azure Data Explorer
                href: solution-ideas/articles/big-data-azure-data-explorer.yml
              - name: Build cloud native applications
                href: solution-ideas/articles/cloud-native-apps.yml
              - name: Campaign optimization with HDInsight
                href: solution-ideas/articles/campaign-optimization-with-azure-hdinsight-spark-clusters.yml
              - name: Campaign optimization with SQL Server
                href: solution-ideas/articles/campaign-optimization-with-sql-server.yml
              - name: Data streaming
                href: solution-ideas/articles/data-streaming-scenario.yml
              - name: Data cache
                href: solution-ideas/articles/data-cache-with-redis-cache.yml
              - name: Digital campaign management
                href: solution-ideas/articles/digital-marketing-using-azure-database-for-postgresql.yml
              - name: Digital marketing using MySQL
                href: solution-ideas/articles/digital-marketing-using-azure-database-for-mysql.yml
              - name: Enterprise data warehouse
                href: solution-ideas/articles/enterprise-data-warehouse.yml
              - name: Finance management using MySQL
                href: solution-ideas/articles/finance-management-apps-using-azure-database-for-mysql.yml
              - name: Finance management using PostgreSQL
                href: solution-ideas/articles/finance-management-apps-using-azure-database-for-postgresql.yml
              - name: Gaming using MySQL
                href: solution-ideas/articles/gaming-using-azure-database-for-mysql.yml
              - name: Gaming using Cosmos DB
                href: solution-ideas/articles/gaming-using-cosmos-db.yml
              - name: Intelligent apps using MySQL
                href: solution-ideas/articles/intelligent-apps-using-azure-database-for-mysql.yml
              - name: Intelligent apps using PostgreSQL
                href: solution-ideas/articles/intelligent-apps-using-azure-database-for-postgresql.yml
              - name: Interactive querying with HDInsight
                href: solution-ideas/articles/interactive-querying-with-hdinsight.yml
              - name: Loan charge-off prediction with HDInsight
                href: solution-ideas/articles/loan-chargeoff-prediction-with-azure-hdinsight-spark-clusters.yml
              - name: Loan charge-off prediction with SQL Server
                href: solution-ideas/articles/loan-chargeoff-prediction-with-sql-server.yml
              - name: Loan credit risk modeling
                href: solution-ideas/articles/loan-credit-risk-analyzer-and-default-modeling.yml
              - name: Loan credit risk with SQL Server
                href: solution-ideas/articles/loan-credit-risk-with-sql-server.yml
              - name: Messaging
                href: solution-ideas/articles/messaging.yml
              - name: Mining equipment monitoring
                href: solution-ideas/articles/monitor-mining-equipment.yml
              - name: Multi-region web app with Cosmos DB
                href: solution-ideas/articles/multi-region-web-app-cosmos-db-replication.yml
              - name: Ops automation using Event Grid
                href: solution-ideas/articles/ops-automation-using-event-grid.yml
              - name: Personalization using Cosmos DB
                href: solution-ideas/articles/personalization-using-cosmos-db.yml
              - name: Retail and e-commerce using MySQL
                href: solution-ideas/articles/retail-and-ecommerce-using-azure-database-for-mysql.yml
              - name: Retail and e-commerce using PostgreSQL
                href: solution-ideas/articles/retail-and-ecommerce-using-azure-database-for-postgresql.yml
              - name: Retail and e-commerce using Cosmos DB
                href: solution-ideas/articles/retail-and-e-commerce-using-cosmos-db.yml
              - name: Serverless apps using Cosmos DB
                href: solution-ideas/articles/serverless-apps-using-cosmos-db.yml
              - name: Streaming using HDInsight
                href: solution-ideas/articles/streaming-using-hdinsight.yml
      - name: DataOps
        items:
          - name: Get started
            href: data-guide/azure-dataops-architecture-design.md
          - name: Guides
            items:
              - name: DataOps checklist
                href: checklist/data-ops.md
              - name: Analytics and reporting
                href: data-guide/technology-choices/analysis-visualizations-reporting.md
              - name: Build a scalable system for massive data
                href: data-guide/scenarios/build-scalable-database-solutions-azure-services.md
              - name: Apache NiFi guidance
                items:
                  - name: Apache NiFi monitoring with MonitoFi
                    href: guide/data/monitor-apache-nifi-monitofi.yml
                  - name: Helm-based deployments for Apache NiFi
                    href: guide/data/helm-deployments-apache-nifi.yml
              - name: Microsoft Purview guidance
                items:
                  - name: Accounts architectures and best practices
                    href: /azure/purview/concept-best-practices-accounts
                    maintainContext: true
                  - name: Managing data effectively
                    href: /azure/purview/concept-best-practices-asset-lifecycle
                    maintainContext: true
                  - name: Automation best practices
                    href: /azure/purview/concept-best-practices-automation
                    maintainContext: true
                  - name: Backup and recovery for migration
                    href: /azure/purview/concept-best-practices-migration
                    maintainContext: true
                  - name: Classification best practices
                    href: /azure/purview/concept-best-practices-classification
                    maintainContext: true
                  - name: Collections architectures and practices
                    href: /azure/purview/concept-best-practices-collections
                    maintainContext: true
                  - name: Deployment best practices
                    href: /azure/purview/deployment-best-practices
                    maintainContext: true
                  - name: Glossary best practices
                    href: /azure/purview/concept-best-practices-glossary
                    maintainContext: true
                  - name: Labeling best practices
                    href: /azure/purview/concept-best-practices-sensitivity-labels
                    maintainContext: true
                  - name: Data lineage best practices
                    href: /azure/purview/concept-best-practices-lineage-azure-data-factory
                    maintainContext: true
                  - name: Network architecture and best practices
                    href: /azure/purview/concept-best-practices-network
                    maintainContext: true
                  - name: Pricing guidelines
                    href: /azure/purview/concept-guidelines-pricing
                    maintainContext: true
                  - name: Scanning best practices
                    href: /azure/purview/concept-best-practices-scanning
                    maintainContext: true
                  - name: Security best practices
                    href: /azure/purview/concept-best-practices-security
                    maintainContext: true
              - name: Azure Data Factory guidance
                items:
                  - name: Continuous integration in Data Factory
                    href: /azure/data-factory/continuous-integration-delivery
                    maintainContext: true
                  - name: Automated publishing for CI/CD
                    href: /azure/data-factory/continuous-integration-delivery-improvements
                    maintainContext: true
              - name: Azure Databricks guidance
                items:
                  - name: Repos for Git integration
                    href: /azure/databricks/repos/index
                    maintainContext: true
                  - name: GitHub version control
                    href: /azure/databricks/notebooks/github-version-control
                    maintainContext: true
                  - name: Azure DevOps version control
                    href: /azure/databricks/notebooks/azure-devops-services-version-control
                    maintainContext: true
                  - name: Bitbucket Cloud version control
                    href: /azure/databricks/notebooks/bitbucket-cloud-version-control
                    maintainContext: true
                  - name: GitLab version control
                    href: /azure/databricks/repos/gitlab-version-control
                    maintainContext: true
                  - name: CI/CD with Azure DevOps
                    href: /azure/databricks/dev-tools/ci-cd/ci-cd-azure-devops
                    maintainContext: true
                  - name: CI/CD with Jenkins
                    href: /azure/databricks/dev-tools/ci-cd/ci-cd-jenkins
                    maintainContext: true
              - name: Power BI guidance
                items:
                  - name: Power BI security
                    href: /power-bi/guidance/whitepaper-powerbi-security
                    maintainContext: true
                  - name: Power BI enterprise deployment
                    href: /power-bi/guidance/whitepaper-powerbi-enterprise-deployment
                    maintainContext: true
                  - name: Power BI Premium deployment
                    href: /power-bi/guidance/whitepaper-powerbi-premium-deployment
                    maintainContext: true
                  - name: Deployment pipelines
                    items:
                      - name: Overview
                        href: /power-bi/create-reports/deployment-pipelines-overview
                        maintainContext: true
                      - name: The deployment process
                        href: /power-bi/create-reports/deployment-pipelines-process
                        maintainContext: true
                      - name: Best practices
                        href: /power-bi/create-reports/deployment-pipelines-best-practices
                        maintainContext: true
                      - name: Automate your deployment pipeline
                        href: /power-bi/create-reports/deployment-pipelines-automation
                        maintainContext: true
              - name: Continuous integration for Azure Synapse
                href: /azure/synapse-analytics/cicd/continuous-integration-delivery
                maintainContext: true
          - name: Architectures
            items:
              - name: Anomaly detector process
                href: solution-ideas/articles/anomaly-detector-process.yml
              - name: Apache NiFi on Azure
                href: example-scenario/data/azure-nifi.yml
              - name: Automated enterprise BI
                href: reference-architectures/data/enterprise-bi-adf.yml
              - name: Data analysis for regulated industries
                href: example-scenario/data/data-analysis-regulated-industries.yml
              - name: Data governance with Profisee
                href: reference-architectures/data/profisee-master-data-management-purview.yml
              - name: Data warehousing and analytics
                href: example-scenario/data/data-warehouse.yml
              - name: DataOps for modern data warehouse
                href: example-scenario/data-warehouse/dataops-mdw.yml
              - name: Geospatial data processing and analytics
                href: example-scenario/data/geospatial-data-processing-analytics-azure.yml
              - name: Hybrid ETL with Azure Data Factory
                href: example-scenario/data/hybrid-etl-with-adf.yml
              - name: Master data management with CluedIn
                href: reference-architectures/data/cluedin.yml
              - name: Master data management with Profisee
                href: reference-architectures/data/profisee-master-data-management-data-factory.yml
              - name: Modern data warehouse for small business
                href: example-scenario/data/small-medium-data-warehouse.yml
              - name: Modernize mainframe and midrange data
                href: reference-architectures/migration/modernize-mainframe-data-to-azure.yml
              - name: Optimized storage with data classification
                href: solution-ideas/articles/optimized-storage-logical-data-classification.yml
              - name: Power BI data write-back
                href: example-scenario/data/power-bi-write-back-power-apps.yml
              - name: Replicate and sync mainframe data in Azure
                href: reference-architectures/migration/sync-mainframe-data-with-azure.yml
          - name: Solution ideas
            items:
              - name: Azure Data Explorer monitoring
                href: solution-ideas/articles/monitor-azure-data-explorer.yml
              - name: Data management with Azure Purview
                href: solution-ideas/articles/azure-purview-data-lake-estate-architecture.yml
              - name: Discovery Hub for analytics
                href: solution-ideas/articles/cloud-scale-analytics-with-discovery-hub.yml
              - name: Ingestion, ETL, and stream processing
                href: solution-ideas/articles/ingest-etl-stream-with-adb.yml
              - name: Mining equipment monitoring
                href: solution-ideas/articles/monitor-mining-equipment.yml
              - name: Ops automation using Event Grid
                href: solution-ideas/articles/ops-automation-using-event-grid.yml
              - name: Tier applications for analytics
                href: solution-ideas/articles/tiered-data-for-analytics.yml
      - name: Developer Options
        items:
          - name: Microservices
            items:
              - name: Get started
                href: microservices/index.yml
              - name: Guides
                items:
                  - name: Microservices assessment and readiness
                    href: guide/technology-choices/microservices-assessment.md
                  - name: Domain modeling for microservices
                    items:
                      - name: Domain analysis
                        href: microservices/model/domain-analysis.md
                      - name: Tactical DDD
                        href: microservices/model/tactical-ddd.yml
                      - name: Identify microservice boundaries
                        href: microservices/model/microservice-boundaries.yml
                  - name: Design a microservices architecture
                    items:
                      - name: Introduction
                        href: microservices/design/index.yml
                      - name: Choose a compute option
                        href: microservices/design/compute-options.md
                      - name: Spring Apps via reverse proxy
                        href: reference-architectures/microservices/spring-cloud-reverse-proxy.yml
                      - name: Interservice communication
                        href: microservices/design/interservice-communication.yml
                      - name: API design
                        href: microservices/design/api-design.yml
                      - name: API gateways
                        href: microservices/design/gateway.yml
                      - name: Data considerations
                        href: microservices/design/data-considerations.yml
                      - name: Container orchestration
                        href: microservices/design/orchestration.yml
                      - name: Design patterns for microservices
                        href: microservices/design/patterns.yml
                  - name: Operate microservices in production
                    items:
                      - name: Monitor microservices in AKS
                        href: microservices/logging-monitoring.yml
                      - name: CI/CD for microservices
                        href: microservices/ci-cd.yml
                      - name: CI/CD for microservices on Kubernetes
                        href: microservices/ci-cd-kubernetes.yml
                  - name: Migrate to a microservices architecture
                    items:
                      - name: Migrate monolith to microservices
                        href: microservices/migrate-monolith.yml
                      - name: Modernize apps with Service Fabric
                        href: service-fabric/modernize-app-azure-service-fabric.yml
                      - name: Migrate from Cloud Services to ASF
                        href: service-fabric/migrate-from-cloud-services.yml
                  - name: .NET microservices
                    items:
                      - name: Design a microservice-oriented app
                        href: /dotnet/architecture/microservices/multi-container-microservice-net-applications/microservice-application-design
                        maintainContext: true
                      - name: Create a  CRUD microservice
                        href: /dotnet/architecture/microservices/multi-container-microservice-net-applications/data-driven-crud-microservice
                        maintainContext: true
                      - name: Event-based communication
                        href: /dotnet/architecture/microservices/multi-container-microservice-net-applications/integration-event-based-microservice-communications
                        maintainContext: true
                      - name: Implement API Gateways with Ocelot
                        href: /dotnet/architecture/microservices/multi-container-microservice-net-applications/implement-api-gateways-with-ocelot
                        maintainContext: true
              - name: Architectures
                items:
                   - name: Decompose apps with Service Fabric
                     href: example-scenario/infrastructure/service-fabric-microservices.yml
                   - name: High-availability blue/green deployment
                     href: example-scenario/blue-green-spring/blue-green-spring.yml
                   - name: Microservices on Azure Service Fabric
                     href: reference-architectures/microservices/service-fabric.yml
                   - name: Microservices with Azure Spring Apps
                     href: /azure/spring-cloud/reference-architecture
                     maintainContext: true
                   - name: Microservices with Container Apps
                     href: example-scenario/serverless/microservices-with-container-apps.yml
                   - name: Microservices with Container Apps and Dapr
                     href: example-scenario/serverless/microservices-with-container-apps-dapr.yml
                   - name: Unified logging for microservices apps
                     href: example-scenario/logging/unified-logging.yml     
          - name: Serverless applications
            items:
              - name: Get started
                href: serverless-quest/serverless-overview.md
              - name: Guides
                items:
                  - name: Serverless Functions examples
                    href: serverless-quest/reference-architectures.md
                  - name: Plan for serverless architecture
                    items:
                      - name: Deploy serverless Functions
                        href: serverless-quest/validate-commit-serverless-adoption.md
                      - name: Serverless application assessment
                        href: serverless-quest/application-assessment.md
                      - name: Technical workshops and training
                        href: serverless-quest/technical-training.md
                      - name: Proof of concept or pilot
                        href: serverless-quest/poc-pilot.md
                  - name: Develop and deploy serverless apps
                    items:
                      - name: Serverless Functions app development
                        href: serverless-quest/application-development.md
                      - name: Serverless Functions code walkthrough
                        href: serverless/code.yml
                      - name: CI/CD for a serverless frontend
                        href: serverless/guide/serverless-app-cicd-best-practices.yml
                  - name: Monitoring serverless event processing
                    href: serverless/guide/monitoring-serverless-event-processing.md
                  - name: Serverless Functions app operations
                    href: serverless-quest/functions-app-operations.md
                  - name: Serverless Functions app security
                    href: serverless-quest/functions-app-security.md
                  - name: Security baseline for Azure Functions
                    href: /security/benchmark/azure/baselines/functions-security-baseline
                    maintainContext: true
                  - name: Serverless with Azure Logic Apps
                    href: /azure/logic-apps/logic-apps-serverless-overview
                    maintainContext: true
                  - name: Event Hubs with Azure Functions
                    items:
                      - name: Overview
                        href: serverless/event-hubs-functions/event-hubs-functions.yml
                      - name: Performance and scale
                        href: serverless/event-hubs-functions/performance-scale.yml
                      - name: Resilient design
                        href: serverless/event-hubs-functions/resilient-design.md
                      - name: Security
                        href: serverless/event-hubs-functions/security.md
                      - name: Observability
                        href: serverless/event-hubs-functions/observability.yml
              - name: Architectures
                items:
                  - name: Azure Functions in a hybrid environment
                    href: hybrid/azure-functions-hybrid.yml
                  - name: Event-based cloud automation
                    href: reference-architectures/serverless/cloud-automation.yml
                  - name: Multicloud with the Serverless Framework
                    href: example-scenario/serverless/serverless-multicloud.yml
                  - name: Real-time location sharing
                    href: example-scenario/signalr/index.yml
                  - name: Serverless event processing
                    href: reference-architectures/serverless/event-processing.yml
              - name: Solution ideas
                items:
                  - name: AKS in event stream processing
                    href: solution-ideas/articles/serverless-event-processing-aks.yml
                  - name: Big data analytics with Data Explorer
                    href: solution-ideas/articles/big-data-azure-data-explorer.yml
                  - name: De-batch and filter with Event Hubs
                    href: solution-ideas/articles/serverless-event-processing-filtering.yml
                  - name: HIPAA/HITRUST compliant health data
                    href: solution-ideas/articles/security-compliance-blueprint-hipaa-hitrust-health-data-ai.yml
                  - name: Instant broadcasting with serverless
                    href: solution-ideas/articles/instant-broadcasting-on-serverless-architecture.yml
                  - name: Serverless applications using Event Grid
                    href: solution-ideas/articles/serverless-application-architectures-using-event-grid.yml
                  - name: Serverless apps using Cosmos DB
                    href: solution-ideas/articles/serverless-apps-using-cosmos-db.yml
                  - name: Serverless computing LOB apps
                    href: solution-ideas/articles/onboarding-customers-with-a-cloud-native-serverless-architecture.yml
                  - name: Serverless event stream processing
                    href: solution-ideas/articles/serverless-event-processing-private-link.yml
                  - name: Transit Hub pub-sub messaging system
                    href: solution-ideas/articles/transit-hub.yml
      - name: DevOps
        items:
          - name: Get started
            href: guide/devops/devops-start-here.md
          - name: Guides
            items:
              - name: DevOps checklist
                href: checklist/dev-ops.md
              - name: Operational Excellence patterns
                href: /azure/architecture/framework/devops/devops-patterns
                maintainContext: true
              - name: Advanced ARM templates
                items:
                  - name: Overview
                    href: guide/azure-resource-manager/advanced-templates/index.md
                  - name: Update a resource
                    href: guide/azure-resource-manager/advanced-templates/update-resource.md
                  - name: Use an object as a parameter
                    href: guide/azure-resource-manager/advanced-templates/objects-as-parameters.md
                  - name: Property transformer and collector
                    href: guide/azure-resource-manager/advanced-templates/collector.md
                  - name: Infrastructure as code with Bicep and ACR
                    href: guide/azure-resource-manager/advanced-templates/enterprise-infrastructure-bicep-container-registry.yml
              - name: DevTest Labs guidance
                items:
                  - name: Deliver a proof of concept
                    href: /azure/devtest-labs/deliver-proof-concept
                    maintainContext: true
                  - name: Orchestrate the implementation
                    href: /azure/devtest-labs/devtest-lab-guidance-orchestrate-implementation
                    maintainContext: true
                  - name: Scale up DevTest Labs infrastructure
                    href: /azure/devtest-labs/devtest-lab-guidance-scale
                    maintainContext: true
                  - name: Security baseline for DevTest Labs
                    href: /security/benchmark/azure/baselines/devtest-labs-security-baseline
                    maintainContext: true
              - name: Azure Monitor guidance
                items:
                  - name: Best practices
                    items:
                      - name: Plan your monitoring strategy
                        href: /azure/azure-monitor/best-practices-plan
                        maintainContext: true
                      - name: Configure data collection
                        href: /azure/azure-monitor/best-practices-data-collection
                        maintainContext: true
                      - name: Analyze and visualize data
                        href: /azure/azure-monitor/best-practices-analysis
                        maintainContext: true
                      - name: Alerts and automated actions
                        href: /azure/azure-monitor/best-practices-alerts
                        maintainContext: true
                  - name: Continuous monitoring
                    href: /azure/azure-monitor/continuous-monitoring
                    maintainContext: true
                  - name: Data sources
                    href: /azure/azure-monitor/data-sources
                    maintainContext: true
                  - name: Data platform
                    href: /azure/azure-monitor/data-platform
                    maintainContext: true
                  - name: Security
                    items:
                      - name: Log data security
                        href: /azure/azure-monitor/logs/data-security
                        maintainContext: true
                      - name: Customer-managed keys
                        href: /azure/azure-monitor/logs/customer-managed-keys
                        maintainContext: true
                      - name: Private Link connection
                        href: /azure/azure-monitor/logs/private-link-security
                        maintainContext: true
                      - name: Private Link design
                        href: /azure/azure-monitor/logs/private-link-design
                        maintainContext: true
                      - name: Personal log data handling
                        href: /azure/azure-monitor/logs/personal-data-mgmt
                        maintainContext: true
                      - name: Data collection, retention, and storage
                        href: /azure/azure-monitor/app/data-retention-privacy
                        maintainContext: true
                      - name: Security baseline
                        href: /security/benchmark/azure/baselines/monitor-security-baseline
                        maintainContext: true
                  - name: Design a logging deployment
                    href: /azure/azure-monitor/logs/design-logs-deployment
                    maintainContext: true
              - name: CI/CD for Synapse Analytics
                href: /azure/synapse-analytics/cicd/continuous-integration-delivery
                maintainContext: true
              - name: DevOps for quantum computing
                href: guide/quantum/devops-for-quantum-computing.yml
              - name: Platform automation for VMware Solution
                href: /azure/cloud-adoption-framework/scenarios/azure-vmware/eslz-platform-automation-and-devops
                maintainContext: true
          - name: Architectures
            items:
              - name: Automate multistage Azure Pipelines
                href: example-scenario/devops/automate-azure-pipelines.yml
              - name: Automate API deployments with APIOps
                href: example-scenario/devops/automated-api-deployments-apiops.yml
              - name: Automate Jupyter Notebooks
                href: example-scenario/data/automating-diagnostic-jupyter-notebook.yml
              - name: Automate Sentinel integration with DevOps
                href: example-scenario/devops/automate-sentinel-integration.yml
              - name: Azure DevTest Labs for enterprises
                href: example-scenario/infrastructure/devtest-labs-reference-architecture.yml
              - name: CI/CD pipeline for chatbots with ARM
                href: example-scenario/apps/devops-cicd-chatbot.yml
              - name: CI/CD pipeline using Azure DevOps
                href: example-scenario/apps/devops-dotnet-webapp.yml
              - name: DevSecOps in GitHub
                href: solution-ideas/articles/devsecops-in-github.yml
              - name: Enterprise monitoring with Azure Monitor
                href: example-scenario/monitoring/enterprise-monitoring.yml
              - name: High-availability blue/green deployment
                href: example-scenario/blue-green-spring/blue-green-spring.yml
              - name: Jenkins on Azure
                href: example-scenario/apps/jenkins.yml
              - name: Microsoft 365 tenant configuration
                href: example-scenario/devops/manage-microsoft-365-tenant-configuration-microsoft365dsc-devops.yml
              - name: Run containers in a hybrid environment
                href: hybrid/hybrid-containers.yml
              - name: Teacher-provisioned virtual labs in Azure
                href: example-scenario/devops/teacher-provisioned-virtual-labs-azure.yml
          - name: Solution ideas
            items:
              - name: CI/CD for Azure VMs
                href: solution-ideas/articles/cicd-for-azure-vms.yml
              - name: CI/CD for Azure Web Apps
                href: solution-ideas/articles/azure-devops-continuous-integration-and-continuous-deployment-for-azure-web-apps.yml
              - name: CI/CD for Containers
                href: solution-ideas/articles/cicd-for-containers.yml
              - name: CI/CD for Microsoft Power Platform
                href: solution-ideas/articles/azure-devops-continuous-integration-for-power-platform.yml
              - name: CI/CD for quantum computing jobs
                href: solution-ideas/articles/cicd-for-quantum-computing-jobs.yml
              - name: CI/CD for Windows desktop apps
                href: solution-ideas/articles/azure-devops-ci-cd-for-desktop-apps.yml
              - name: CI/CD using Jenkins and AKS
                href: solution-ideas/articles/container-cicd-using-jenkins-and-kubernetes-on-azure-container-service.yml
              - name: CI/CD using Jenkins and Terraform
                href: solution-ideas/articles/immutable-infrastructure-cicd-using-jenkins-and-terraform-on-azure-virtual-architecture-overview.yml
              - name: DevSecOps in Azure
                href: solution-ideas/articles/devsecops-in-azure.yml
              - name: DevSecOps for infrastructure as code
                href: solution-ideas/articles/devsecops-infrastructure-as-code.yml 
              - name: DevSecOps with a rolling main branch
                href: solution-ideas/articles/devsecops-rolling-branch.yml
              - name: DevTest and DevOps for IaaS
                href: solution-ideas/articles/dev-test-iaas.yml
              - name: DevTest and DevOps for PaaS
                href: solution-ideas/articles/dev-test-paas.yml
              - name: DevTest and DevOps with microservices
                href: solution-ideas/articles/dev-test-microservice.yml
              - name: DevTest Image Factory
                href: solution-ideas/articles/dev-test-image-factory.yml
              - name: Hybrid DevOps
                href: solution-ideas/articles/devops-in-a-hybrid-environment.yml
              - name: Java CI/CD using Jenkins and Web Apps
                href: solution-ideas/articles/java-cicd-using-jenkins-and-azure-web-apps.yml
              - name: SharePoint for development testing
                href: solution-ideas/articles/sharepoint-farm-devtest.yml
      - name: Hybrid + Multicloud
        items:
          - name: Get started
            href: hybrid/hybrid-start-here.md
          - name: Guides
            items:
              - name: Hybrid workload in Azure
                href: /azure/architecture/framework/hybrid/hybrid-overview
                maintainContext: true
              - name: Hybrid app design considerations
                href: /hybrid/app-solutions/overview-app-design-considerations
                maintainContext: true
              - name: Azure Arc guidance
                items:
                  - name: App Service on Azure Arc
                    href: /azure/app-service/overview-arc-integration
                    maintainContext: true
                  - name: Security baseline for Arc-enabled Servers
                    href: /security/benchmark/azure/baselines/arc-enabled-security-baseline
                    maintainContext: true
              - name: Technology choices
                items:
                  - name: Compare Azure Stack Hub and Azure
                    href: /azure-stack/user/azure-stack-considerations
                    maintainContext: true
                  - name: Compare Azure, Stack Hub, and Stack HCI
                    href: /azure-stack/operator/compare-azure-azure-stack
                    maintainContext: true
                  - name: Compare Azure Stack HCI and Stack Hub
                    href: /azure-stack/hci/concepts/compare-azure-stack-hub
                    maintainContext: true
                  - name: Compare Stack HCI to Windows Server
                    href: /azure-stack/hci/concepts/compare-windows-server
                    maintainContext: true
                  - name: Choose drives for Azure Stack HCI
                    href: /azure-stack/hci/concepts/choose-drives
                    maintainContext: true
              - name: Hybrid deployments
                items:
                  - name: Configure hybrid cloud connectivity
                    href: hybrid/deployments/solution-deployment-guide-connectivity.md
                  - name: Configure hybrid cloud identity
                    href: hybrid/deployments/solution-deployment-guide-identity.md
                  - name: Deploy AI-based footfall detection
                    href: hybrid/deployments/solution-deployment-guide-retail-footfall-detection.md
                  - name: Deploy an app that scales cross-cloud
                    href: hybrid/deployments/solution-deployment-guide-cross-cloud-scaling.md
                  - name: Deploy Kubernetes on Azure Stack Hub
                    href: hybrid/deployments/solution-deployment-guide-highly-available-kubernetes.md
                  - name: Deploy highly available MongoDB
                    href: hybrid/deployments/solution-deployment-guide-mongodb-ha.md
                  - name: Deploy hybrid app with on-premises data
                    href: hybrid/deployments/solution-deployment-guide-cross-cloud-scaling-onprem-data.md
                  - name: Deploy a SQL Server 2016 AG
                    href: hybrid/deployments/solution-deployment-guide-sql-ha.md
                  - name: Direct traffic with a geo-distributed app
                    href: hybrid/deployments/solution-deployment-guide-geo-distributed.md
              - name: Azure VMware Solution guidance
                items:
                  - name: API Management for AVS
                    href: /azure/azure-vmware/concepts-api-management
                    maintainContext: true
                  - name: BCDR for AVS
                    href: /azure/cloud-adoption-framework/scenarios/azure-vmware/eslz-business-continuity-and-disaster-recovery
                    maintainContext: true
                  - name: Govern AVS
                    href: /azure/cloud-adoption-framework/scenarios/azure-vmware/govern
                    maintainContext: true
                  - name: Manage and monitor AVS
                    href: /azure/cloud-adoption-framework/scenarios/azure-vmware/eslz-management-and-monitoring
                    maintainContext: true
                  - name: Migrate with AVS
                    href: /azure/cloud-adoption-framework/scenarios/azure-vmware/migrate
                    maintainContext: true
                  - name: Network interconnectivity for AVS
                    href: /azure/azure-vmware/concepts-networking
                    maintainContext: true
                  - name: Network planning for AVS
                    href: /azure/azure-vmware/tutorial-network-checklist
                    maintainContext: true
                  - name: Platform automation for AVS
                    href: /azure/cloud-adoption-framework/scenarios/azure-vmware/eslz-platform-automation-and-devops
                    maintainContext: true
                  - name: Security and governance for AVS
                    href: /azure/cloud-adoption-framework/scenarios/azure-vmware/eslz-security-governance-and-compliance
                    maintainContext: true
              - name: Connect an on-premises network to Azure
                href: reference-architectures/hybrid-networking/index.yml
              - name: FSLogix for the enterprise
                href: example-scenario/wvd/windows-virtual-desktop-fslogix.yml
              - name: Troubleshoot a hybrid VPN connection
                href: reference-architectures/hybrid-networking/troubleshoot-vpn.yml
          - name: Architectures
            items:
              - name: Azure Arc solutions
                items:
                - name: Azure Arc hybrid management with AKS
                  href: hybrid/arc-hybrid-kubernetes.yml
                - name: Manage configurations for Azure Arc
                  href: hybrid/azure-arc-hybrid-config.yml
                - name: Optimize SQL Server with Azure Arc
                  href: hybrid/azure-arc-sql-server.yml
                - name: Run containers in a hybrid environment
                  href: hybrid/hybrid-containers.yml
              - name: Azure Automation solutions
                items:
                  - name: Azure Automation hybrid environment
                    href: hybrid/azure-automation-hybrid.yml
                  - name: Azure Automation update management
                    href: hybrid/azure-update-mgmt.yml
                  - name: Azure Automation State Configuration
                    href: example-scenario/state-configuration/state-configuration.yml
              - name: Azure enterprise cloud file share
                href: hybrid/azure-files-private.yml
              - name: Azure files secured by AD DS
                href: example-scenario/hybrid/azure-files-on-premises-authentication.yml
              - name: Azure Functions in a hybrid environment
                href: hybrid/azure-functions-hybrid.yml
              - name: Azure Stack HCI stretched clusters for DR
                href: hybrid/azure-stack-hci-dr.yml
              - name: Azure Stack HCI switchless interconnect
                href: hybrid/azure-stack-robo.yml
              - name: Azure Stack Hub solutions
                items:
                  - name: AI-based footfall detection
                    href: solution-ideas/articles/hybrid-footfall-detection.yml
                  - name: Back up files on Azure Stack Hub
                    href: hybrid/azure-stack-backup.yml
                  - name: Cross-cloud scaling (on-premises data)
                    href: example-scenario/hybrid/hybrid-cross-cloud-scale-on-premises-data.yml 
                  - name: Cross-cloud scaling with Traffic Manager
                    href: /azure/architecture/example-scenario/hybrid/hybrid-cross-cloud-scaling
                  - name: DevOps with Azure Stack Hub
                    href: solution-ideas/articles/hybrid-continuous-integration.yml
                  - name: Disaster recovery for Stack Hub VMs
                    href: hybrid/azure-stack-vm-disaster-recovery.yml
                  - name: Hybrid geo-distributed architecture
                    href: example-scenario/hybrid/hybrid-geo-distributed.yml
                  - name: Hybrid relay connection
                    href: solution-ideas/articles/hybrid-relay-connection.yml
              - name: Azure VMware Solution in hub-and-spoke
                href: /azure/azure-vmware/concepts-hub-and-spoke
                maintainContext: true
              - name: Connect on-premises with ExpressRoute
                href: reference-architectures/hybrid-networking/expressroute-vpn-failover.yml
              - name: Connect standalone servers
                href: hybrid/azure-network-adapter.yml
              - name: Deploy AI and ML with Azure Stack Edge
                href: hybrid/deploy-ai-ml-azure-stack-edge.yml
              - name: Design a hybrid Domain Name System
                href: hybrid/hybrid-dns-infra.yml
              - name: "Enhanced-security hybrid messaging: client"
                href: example-scenario/hybrid/secure-hybrid-messaging-client.yml
              - name: "Enhanced-security hybrid: mobile access"
                href: example-scenario/hybrid/secure-hybrid-messaging-mobile.yml
              - name: "Enhanced-security hybrid messaging: web"
                href: example-scenario/hybrid/secure-hybrid-messaging-web.yml
              - name: Extend on-premises using ExpressRoute
                href: reference-architectures/hybrid-networking/expressroute.yml
              - name: Hybrid availability and monitoring
                href: hybrid/hybrid-perf-monitoring.yml
              - name: Hybrid file services
                href: hybrid/hybrid-file-services.yml
              - name: Hybrid file share with disaster recovery
                href: example-scenario/hybrid/hybrid-file-share-dr-remote-local-branch-workers.yml
              - name: Hybrid security monitoring
                href: hybrid/hybrid-security-monitoring.yml
              - name: Manage hybrid workloads with WAC
                href: hybrid/hybrid-server-os-mgmt.yml
              - name: On-premises data gateway for Logic Apps
                href: hybrid/gateway-logic-apps.yml
              - name: Public MEC compute deployment
                href: example-scenario/hybrid/public-multi-access-edge-compute-deployment.yml
              - name: Public MEC high availability 
                href: example-scenario/hybrid/multi-access-edge-compute-ha.yml
              - name: Run containers in a hybrid environment
                href: hybrid/hybrid-containers.yml
              - name: Use file shares in a hybrid environment
                href: hybrid/azure-file-share.yml
          - name: Solution ideas
            items:
              - name: Azure Stack Hub solutions
                items:
                  - name: Cross-cloud scaling
                    href: solution-ideas/articles/cross-cloud-scaling.yml
                  - name: Hybrid connections
                    href: solution-ideas/articles/hybrid-connectivity.yml
                  - name: Hybrid relay connection
                    href: solution-ideas/articles/hybrid-relay-connection.yml
                  - name: Tiered data for analytics
                    href: example-scenario/hybrid/hybrid-tiered-data-analytics.yml
                  - name: Unlock legacy data with Azure Stack
                    href: solution-ideas/articles/unlock-legacy-data.yml
              - name: Azure VMware Solution foundations
                items:
                  - name: Azure VMware Solution capacity planning
                    href: solution-ideas/articles/azure-vmware-solution-foundation-capacity.yml
                  - name: Azure VMware Solution landing zone
                    href: solution-ideas/articles/azure-vmware-solution-foundation-landing-zone.yml
                  - name: Azure VMware Solution networking
                    href: solution-ideas/articles/azure-vmware-solution-foundation-networking.yml
              - name: Cross-platform chat
                href: solution-ideas/articles/cross-platform-chat.yml
      - name: Identity
        items:    
          - name: Get started
            href: identity/identity-start-here.yml
          - name: Guides
            items:
              - name: Azure Active Directory architecture
                href: /azure/active-directory/fundamentals/active-directory-architecture
                maintainContext: true
              - name: Identity and access management in Azure
                href: /security/compass/identity
                maintainContext: true
              - name: Compare identity services
                href: /azure/active-directory-domain-services/compare-identity-solutions
                maintainContext: true
              - name: Build for resilience
                href: guide/resilience/resilience-overview.yml
              - name: Conditional Access
                items:
                  - name: Conditional Access for Zero trust
                    href: guide/security/conditional-access-zero-trust.md 
                  - name: Conditional Access design principles
                    href: guide/security/conditional-access-design.yml
                  - name: Conditional Access architecture  
                    href: guide/security/conditional-access-architecture.yml
                  - name: Conditional Access framework
                    href: guide/security/conditional-access-framework.md
              - name: Identity in multitenant applications
                items:
                  - name: Introduction
                    href: multitenant-identity/index.yml
                  - name: The Tailspin scenario
                    href: multitenant-identity/tailspin.yml
                  - name: Authentication
                    href: multitenant-identity/authenticate.yml
                  - name: Claims-based identity
                    href: multitenant-identity/claims.md
                  - name: Tenant sign-up
                    href: multitenant-identity/signup.md
                  - name: Application roles
                    href: multitenant-identity/app-roles.md
                  - name: Authorization
                    href: multitenant-identity/authorize.md
                  - name: Secure a web API
                    href: multitenant-identity/web-api.yml
                  - name: Cache access tokens
                    href: multitenant-identity/token-cache.md
                  - name: Client certificate
                    href: multitenant-identity/client-certificate.yml
                  - name: Federate with a customer's AD FS
                    href: multitenant-identity/adfs.yml
              - name: Integrate on-premises AD with Azure
                href: reference-architectures/identity/index.yml
              - name: Deployment guidance
                items:
                  - name: Azure AD deployment checklist
                    href: /azure/active-directory/fundamentals/active-directory-deployment-checklist-p2
                    maintainContext: true
                  - name: Azure AD deployment plans
                    href: /azure/active-directory/fundamentals/active-directory-deployment-plans
                    maintainContext: true
                  - name: Azure AD B2C deployment plans
                    href: /azure/active-directory/fundamentals/azure-active-directory-b2c-deployment-plans
                    maintainContext: true
              - name: Migrate applications to Azure AD
                items:
                  - name: Migrate an AD FS app to Azure
                    href: /azure/active-directory/manage-apps/migrate-adfs-apps-to-azure
                    maintainContext: true
                  - name: Migrate app authentication to Azure AD
                    href: /azure/active-directory/manage-apps/migrate-application-authentication-to-azure-active-directory
                    maintainContext: true
                  - name: Use the AD FS application activity report
                    href: /azure/active-directory/manage-apps/migrate-adfs-application-activity
                    maintainContext: true
                  - name: Resources for migrating to Azure AD
                    href: /azure/active-directory/manage-apps/migration-resources
                    maintainContext: true
              - name: Secure identity
                items:
                  - name: Secure development with SPAs
                    href: guide/resilience/azure-ad-secure-single-page-application.yml
                  - name: Security baseline for Azure AD
                    href: /security/benchmark/azure/baselines/aad-security-baseline
                    maintainContext: true
              - name: Identity management
                items:
                  - name: Azure billing and Azure AD tenants
                    href: /azure/cloud-adoption-framework/ready/landing-zone/design-area/azure-billing-ad-tenant?toc=/azure/architecture/toc.json&bc=/azure/architecture/_bread/toc.json
                    maintainContext: true
                  - name: Identity and access management
                    href: /azure/cloud-adoption-framework/ready/landing-zone/design-area/identity-access?toc=/azure/architecture/toc.json&bc=/azure/architecture/_bread/toc.json
                    maintainContext: true
                  - name: Limit cross-tenant private endpoints
                    href: /azure/cloud-adoption-framework/ready/azure-best-practices/limit-cross-tenant-private-endpoint-connections
                    maintainContext: true
                  - name: Resource organization
                    href: /azure/cloud-adoption-framework/ready/landing-zone/design-area/resource-org?toc=/azure/architecture/toc.json&bc=/azure/architecture/_bread/toc.json
                    maintainContext: true
              - name: Hybrid identity
                items:
                  - name: Choose a hybrid identity method
                    href: /azure/active-directory/hybrid/choose-ad-authn
                    maintainContext: true
                  - name: Cloud management for on-premises
                    href: /azure/active-directory/hybrid/cloud-governed-management-for-on-premises
                    maintainContext: true
                  - name: Hybrid identity foundation with Azure AD
                    href: /azure/active-directory/hybrid/four-steps
                    maintainContext: true
                  - name: Azure AD Connect for on-premises
                    href: /azure/active-directory/hybrid/whatis-azure-ad-connect
                    maintainContext: true
              - name: Identity for education
                items:
                  - name: Azure Active Directory for education
                    href: /microsoft-365/education/deploy/intro-azure-active-directory
                    maintainContext: true
                  - name: Multi-tenant for large institutions
                    href: /microsoft-365/education/deploy/design-multi-tenant-architecture
                    maintainContext: true
                  - name: Design a tenant configuration
                    href: /microsoft-365/education/deploy/design-tenant-configurations
                    maintainContext: true
                  - name: Design authentication and credentials
                    href: /microsoft-365/education/deploy/design-credential-authentication-strategies
                    maintainContext: true
                  - name: Design an account strategy
                    href: /microsoft-365/education/deploy/design-account-strategy
                    maintainContext: true
                  - name: Design identity governance 
                    href: /microsoft-365/education/deploy/design-identity-governance
                    maintainContext: true
          - name: Architectures
            items:
              - name: AD DS resource forests in Azure
                href: reference-architectures/identity/adds-forest.yml
              - name: Apply Zero Trust to your API implementation
                href: example-scenario/security/apps-zero-trust-identity.yml  
              - name: Azure AD identity management for AWS
                href: reference-architectures/aws/aws-azure-ad-security.yml
              - name: Deploy AD DS in an Azure virtual network
                href: reference-architectures/identity/adds-extend-domain.yml
              - name: Extend on-premises AD FS to Azure
                href: reference-architectures/identity/adfs.yml
              - name: Governance of Teams guest users
                href: example-scenario/governance/governance-teams-guest-users.yml
              - name: On-premises AD domains with Azure AD
                href: reference-architectures/identity/azure-ad.yml
          - name: Solution ideas
            items:
              - name: Collaboration with Microsoft 365
                href: solution-ideas/articles/collaboration-microsoft-365.yml
              - name: Hybrid identity
                href: solution-ideas/articles/hybrid-identity.yml
      - name: Integration
        items:
          - name: Get started
            href: integration/integration-start-here.yml
          - name: Guides
            items:
              - name: Connectors in Azure Logic Apps
                href: /azure/connectors/apis-list
                maintainContext: true
              - name: Access to virtual networks from Logic Apps
                href: /azure/logic-apps/connect-virtual-network-vnet-isolated-environment-overview
                maintainContext: true
              - name: BCDR for Logic Apps
                href: /azure/logic-apps/business-continuity-disaster-recovery-guidance
                maintainContext: true
              - name: Azure Policy controls for Logic Apps
                href: /azure/logic-apps/security-controls-policy
                maintainContext: true
              - name: Security baseline for Logic Apps
                href: /security/benchmark/azure/baselines/logic-apps-security-baseline
                maintainContext: true
          - name: Architectures
            items:
              - name: API Management landing zone accelerator
                href: example-scenario/integration/app-gateway-internal-api-management-function.yml
              - name: Basic enterprise integration on Azure
                href: reference-architectures/enterprise-integration/basic-enterprise-integration.yml
              - name: Data integration with Logic Apps and SQL
                href: example-scenario/integration/logic-apps-data-integration.yml
              - name: Enterprise business intelligence
                href: reference-architectures/data/enterprise-bi-synapse.yml
              - name: Enterprise integration - queues and events
                href: reference-architectures/enterprise-integration/queues-events.yml
              - name: On-premises data gateway for Logic Apps
                href: hybrid/gateway-logic-apps.yml
              - name: Power Automate deployment at scale
                href: example-scenario/power-automate/power-automate.yml
              - name: Publish internal APIs to external users
                href: example-scenario/apps/publish-internal-apis-externally.yml
          - name: Solution ideas
            items:
              - name: Custom business processes
                href: solution-ideas/articles/custom-business-processes.yml
              - name: Elastic Workplace Search on Azure
                href: solution-ideas/articles/elastic-workplace-search.yml
              - name: Line of business extension
                href: solution-ideas/articles/lob.yml
              - name: Protect backend APIs in Azure
                href: solution-ideas/articles/protect-backend-apis-azure-management.yml
              - name: Web and mobile front-ends
                href: solution-ideas/articles/front-end.yml
      - name: Internet of Things
        items:
          - name: Get started
            href: reference-architectures/iot/iot-architecture-overview.md
          - name: Guides
            items:
              - name: Choose an IoT solution
                href: example-scenario/iot/iot-central-iot-hub-cheat-sheet.yml
              - name: Industry-specific example solutions
                href: reference-architectures/iot/industry-iot-hub-page.md
              - name: IoT concepts
                items:
                  - name: Introduction to IoT concepts
                    href: example-scenario/iot/introduction-to-solutions.yml
                  - name: 'Devices, platform, and applications'
                    href: example-scenario/iot/devices-platform-application.yml
                  - name: 'Attestation, authentication, provisioning'
                    href: example-scenario/iot/attestation-provisioning.yml
                  - name: Field and cloud edge gateways
                    href: example-scenario/iot/field-cloud-edge-gateways.yml
                  - name: Application-to-device commands
                    href: example-scenario/iot/cloud-to-device.yml
                  - name: 'Builders, developers, and operators'
                    href: example-scenario/iot/builders-developers-operators.yml
              - name: Computer vision with Azure IoT Edge
                items:
                  - name: Overview
                    href: guide/iot-edge-vision/index.md
                  - name: Camera selection
                    href: guide/iot-edge-vision/camera.md
                  - name: Hardware acceleration
                    href: guide/iot-edge-vision/hardware.md
                  - name: Machine learning
                    href: guide/iot-edge-vision/machine-learning.yml
                  - name: Alerting
                    href: guide/iot-edge-vision/alerts.md
                  - name: Image storage
                    href: guide/iot-edge-vision/image-storage.md
                  - name: User interface and scenarios
                    href: guide/iot-edge-vision/user-interface.md
              - name: Industrial IoT analytics
                items:
                  - name: Architecture
                    href: guide/iiot-guidance/iiot-architecture.yml
                  - name: Recommended services
                    href: guide/iiot-guidance/iiot-services.md
                  - name: Data visualization
                    href: guide/iiot-guidance/iiot-data.yml
                  - name: Considerations
                    href: guide/iiot-guidance/iiot-considerations.md
              - name: Industrial IoT patterns
                items:
                  - name: Overview
                    href: guide/iiot-patterns/iiot-patterns-overview.yml
                  - name: Connectivity patterns
                    href: guide/iiot-patterns/iiot-connectivity-patterns.yml
                  - name: Visibility patterns
                    href: guide/iiot-patterns/iiot-visibility-patterns.yml
                  - name: Transparency patterns
                    href: guide/iiot-patterns/iiot-transparency-patterns.yml    
                  - name: Prediction patterns
                    href: guide/iiot-patterns/iiot-prediction-patterns.yml
              - name: IoT patterns
                items:
                  - name: Analyze and optimize loop
                    href: example-scenario/iot/analyze-optimize-loop.yml
                  - name: Event routing
                    href: example-scenario/iot/event-routing.yml
                  - name: Measure and control loop
                    href: example-scenario/iot/measure-control-loop.yml
                  - name: Monitor and manage loop
                    href: example-scenario/iot/monitor-manage-loop.yml
                  - name: Real-time IoT updates
                    href: example-scenario/iot/real-time-iot-updates-cloud-apps.yml
                  - name: Scale solutions with deployment stamps
                    href: example-scenario/iot/application-stamps.yml
              - name: Azure IoT client SDK support
                href: guide/iot/azure-iot-client-sdk-support.yml
              - name: Moving from test to production
                href: example-scenario/iot/iot-move-to-production.yml
          - name: Architectures
            items:
              - name: Azure IoT reference architecture
                href: reference-architectures/iot.yml
              - name: Automated guided vehicles fleet control
                href: example-scenario/iot/automated-guided-vehicles-fleet-control.yml
              - name: Batch integration with Azure Digital Twins
                href: example-scenario/iot/batch-integration-azure-data-factory-digital-twins.yml
              - name: Computer vision at the edge
                href: reference-architectures/ai/end-to-end-smart-factory.yml
              - name: Connected factory hierarchy service
                href: solution-ideas/articles/connected-factory-hierarchy-service.yml
              - name: Connected factory signal pipeline
                href: example-scenario/iot/connected-factory-signal-pipeline.yml
              - name: Efficient Docker image deployment
                href: example-scenario/iot/efficient-docker-image-deployment.yml
              - name: IoT and data analytics
                href: example-scenario/data/big-data-with-iot.yml
              - name: IoT Edge safety and maintenance system
                href: example-scenario/predictive-maintenance/iot-predictive-maintenance.yml
              - name: IoT using Cosmos DB
                href: solution-ideas/articles/iot-using-cosmos-db.yml
              - name: Smart places with Azure Digital Twins
                href: example-scenario/iot/smart-places.yml
          - name: Solution ideas
            items:
              - name: Azure digital twins builder
                href: solution-ideas/articles/azure-digital-twins-builder.yml
              - name: Buy online, pick up in store
                href: example-scenario/iot/vertical-buy-online-pickup-in-store.yml
              - name: Condition monitoring
                href: solution-ideas/articles/condition-monitoring.yml
              - name: COVID-19 solutions
                items:
                  - name: Cognizant Safe Buildings with IoT
                    href: solution-ideas/articles/safe-buildings.yml
                  - name: Contactless IoT interfaces
                    href: solution-ideas/articles/contactless-interfaces.yml
                  - name: COVID-19 IoT safe environments
                    href: solution-ideas/articles/cctv-iot-edge-for-covid-19-safe-environment-and-mask-detection.yml
                  - name: IoT Connected Platform
                    href: solution-ideas/articles/iot-connected-platform.yml
                  - name: Lighting and disinfection system
                    href: solution-ideas/articles/uven-disinfection.yml
              - name: Environment monitoring
                href: solution-ideas/articles/environment-monitoring-and-supply-chain-optimization.yml
              - name: IoT analytics with Azure Data Explorer
                href: solution-ideas/articles/iot-azure-data-explorer.yml
              - name: IoT Edge data storage and processing
                href: solution-ideas/articles/data-storage-edge.yml
              - name: Light and power for emerging markets
                href: solution-ideas/articles/iot-power-management.yml
              - name: Predictive maintenance
                href: solution-ideas/articles/iot-predictive-maintenance.yml
              - name: Process real-time vehicle data using IoT
                href: example-scenario/data/realtime-analytics-vehicle-iot.yml
              - name: Project 15 IoT sustainability
                href: solution-ideas/articles/project-15-iot-sustainability.yml
              - name: Real-time asset tracking and management
                href: solution-ideas/articles/real-time-asset-tracking-mgmt-iot-central.yml
              - name: Voice assistants and IoT devices
                href: solution-ideas/articles/iot-controlling-devices-with-voice-assistant.yml
      - name: Mainframe + Midrange
        items:
          - name: Get started
            href: mainframe/mainframe-midrange-architecture.md
          - name: Guides
            items:
              - name: Mainframe migration framework
                items:
                  - name: Mainframe migration overview
                    href: /azure/cloud-adoption-framework/infrastructure/mainframe-migration/index
                    maintainContext: true
                  - name: Mainframe myths and facts
                    href: /azure/cloud-adoption-framework/infrastructure/mainframe-migration/myths-and-facts
                    maintainContext: true
                  - name: Mainframe migration strategies
                    href: /azure/cloud-adoption-framework/infrastructure/mainframe-migration/migration-strategies
                    maintainContext: true
                  - name: Mainframe application migration
                    href: /azure/cloud-adoption-framework/infrastructure/mainframe-migration/application-strategies
                    maintainContext: true
              - name: Mainframe rehosting
                items:
                  - name: Mainframe rehosting on Azure VMs
                    href: /azure/virtual-machines/workloads/mainframe-rehosting/overview
                    maintainContext: true
                  - name: Move mainframe compute to Azure
                    href: /azure/virtual-machines/workloads/mainframe-rehosting/concepts/mainframe-compute-azure
                    maintainContext: true
                  - name: Move mainframe storage to Azure
                    href: /azure/virtual-machines/workloads/mainframe-rehosting/concepts/mainframe-storage-azure
                    maintainContext: true
                  - name: Get started with TmaxSoft OpenFrame
                    href: /azure/virtual-machines/workloads/mainframe-rehosting/tmaxsoft/get-started
                    maintainContext: true
          - name: App modernization
            items:
              - name: Architectures
                items:
                  - name: AIX UNIX to Azure Linux migration
                    href: example-scenario/unix-migration/migrate-aix-azure-linux.yml
                  - name: Batch transaction processing
                    href: example-scenario/mainframe/process-batch-transactions.yml
                  - name: General mainframe refactor to Azure
                    href: example-scenario/mainframe/general-mainframe-refactor.yml
                  - name: IBM System i to Azure using Infinite i
                    href: example-scenario/mainframe/ibm-system-i-azure-infinite-i.yml
                  - name: IBM z/OS migration with Asysco AMT
                    href: example-scenario/mainframe/asysco-zos-migration.yml
                  - name: IBM z/OS online transaction processing
                    href: example-scenario/mainframe/ibm-zos-online-transaction-processing-azure.yml
                  - name: Integrate IBM MQs with Azure
                    href: example-scenario/mainframe/integrate-ibm-message-queues-azure.yml
                  - name: Micro Focus Enterprise Server on Azure
                    href: example-scenario/mainframe/micro-focus-server.yml
                  - name: Migrate AIX workloads with Skytap
                    href: example-scenario/mainframe/migrate-aix-workloads-to-azure-with-skytap.yml
                  - name: Migrate HP-UX workloads
                    href:  example-scenario/mainframe/hp-ux-stromasys-charon-par.yml
                  - name: Migrate IBM i series to Azure with Skytap
                    href: example-scenario/mainframe/migrate-ibm-i-series-to-azure-with-skytap.yml
                  - name: Refactor IBM z/OS mainframe CF
                    href: reference-architectures/zos/refactor-zos-coupling-facility.yml
                  - name: Refactor IBM z/TPF mainframe
                    href: example-scenario/mainframe/refactor-ibm-ztpf-mainframe.yml
                  - name: Refactor mainframe apps with Astadia
                    href: example-scenario/mainframe/refactor-mainframe-applications-astadia.yml
                  - name: Refactor mainframe apps with Advanced
                    href: example-scenario/mainframe/refactor-mainframe-applications-advanced.yml
                  - name: Refactor Adabas & Natural systems
                    href: example-scenario/mainframe/refactor-adabas-aks.yml
                  - name: Refactor mainframe with Raincode
                    href: reference-architectures/app-modernization/raincode-reference-architecture.yml
                  - name: Rehost a general mainframe on Azure
                    href: example-scenario/mainframe/mainframe-rehost-architecture-azure.yml 
                  - name: Rehost Adabas & Natural applications
                    href: example-scenario/mainframe/rehost-adabas-software-ag.yml
                  - name: Rehost IMS workloads by using IMSql 
                    href: example-scenario/mainframe/imsql-rehost-ims.yml
                  - name: Rehost mainframe with NTT DATA UniKix
                    href: example-scenario/mainframe/rehost-mainframe-ntt-data-unikix.yml
                  - name: Unisys CPF rehost using virtualization
                    href: example-scenario/mainframe/unisys-clearpath-forward-mainframe-rehost.yml
                  - name: Unisys Dorado migration
                    href: example-scenario/mainframe/migrate-unisys-dorado-mainframe-apps-with-astadia-micro-focus.yml
                  - name: Unisys mainframe migration with Asysco
                    href: reference-architectures/migration/unisys-mainframe-migration.yml
                  - name: Use LzLabs SDM in Azure
                    href: example-scenario/mainframe/lzlabs-software-defined-mainframe-in-azure.yml
              - name: Solution ideas
                items:
                  - name: Migrate IBM apps with TmaxSoft
                    href: solution-ideas/articles/migrate-mainframe-apps-with-tmaxsoft-openframe.yml
                  - name: Solaris emulator on Azure VMs
                    href: solution-ideas/articles/solaris-azure.yml
          - name: Data modernization
            items:
              - name: Architectures
                items:
                  - name: Mainframe data replication with Qlik
                    href: example-scenario/mainframe/mainframe-midrange-data-replication-azure-qlik.yml
                  - name: Mainframe data replication with tcVISION
                    href: example-scenario/mainframe/mainframe-data-replication-azure-tcvision.yml
                  - name: Model9 mainframe modernization
                    href: example-scenario/mainframe/mainframe-modernization-model9.yml
                  - name: Modernize mainframe and midrange data
                    href: reference-architectures/migration/modernize-mainframe-data-to-azure.yml
                  - name: Move mainframe archive data to Azure
                    href: example-scenario/mainframe/move-archive-data-mainframes.yml
                  - name: Re-engineer mainframe batch apps
                    href: example-scenario/mainframe/reengineer-mainframe-batch-apps-azure.yml
                  - name: Rehost IMS DC and IMS DB
                    href: example-scenario/mainframe/rehost-ims-raincode-imsql.yml
                  - name: Replicate and sync mainframe data
                    href: reference-architectures/migration/sync-mainframe-data-with-azure.yml
              - name: Solution ideas
                items:
                  - name: Mainframe access to Azure databases
                    href: solution-ideas/articles/mainframe-access-azure-databases.yml
                  - name: Mainframe file replication on Azure
                    href: solution-ideas/articles/mainframe-azure-file-replication.yml
      - name: Management + Governance
        items:
          - name: Get started
            href: guide/management-governance/management-governance-start-here.md
          - name: Guides
            items:
              - name: Governance best practices
                href: /security/compass/governance
                maintainContext: true
              - name: Update Windows VMs in Azure
                href: example-scenario/wsus/index.yml   
              - name: Backup
                items:
                  - name: Backup architecture and components
                    href: /azure/backup/backup-architecture
                    maintainContext: true
                  - name: Azure Backup support matrix
                    href: /azure/backup/backup-support-matrix
                    maintainContext: true
                  - name: Backup cloud and on-premises workloads
                    href: /azure/backup/guidance-best-practices
                    maintainContext: true
              - name: Disaster recovery
                items:
                  - name: Azure to Azure disaster recovery
                    href: /azure/site-recovery/azure-to-azure-architecture
                    maintainContext: true
                  - name: Support matrix for Azure VM DR
                    href: /azure/site-recovery/azure-to-azure-support-matrix
                    maintainContext: true
                  - name: ExpressRoute with Azure VM DR
                    href: /azure/site-recovery/azure-vm-disaster-recovery-with-expressroute
                    maintainContext: true
                  - name: Recover from a region-wide disruption
                    href: resiliency/recovery-loss-azure-region.md
                  - name: Move Azure VMs to another Azure region
                    href: /azure/site-recovery/azure-to-azure-move-overview
                    maintainContext: true
                  - name: BCDR for Azure VMware Solution
                    href: /azure/cloud-adoption-framework/scenarios/azure-vmware/eslz-business-continuity-and-disaster-recovery
                    maintainContext: true
              - name: Management for Azure environments
                href: /azure/cloud-adoption-framework/ready/landing-zone/design-area/management
                maintainContext: true
              - name: Management for VMware Solution
                href: /azure/cloud-adoption-framework/scenarios/azure-vmware/eslz-management-and-monitoring
                maintainContext: true
          - name: Architectures
            items:
              - name: Back up cloud applications
                href: /azure/backup/guidance-best-practices
                maintainContext: true
              - name: Computer forensics
                href: example-scenario/forensics/index.yml
              - name: End-to-end governance when using CI/CD
                href: example-scenario/governance/end-to-end-governance-in-azure.yml
              - name: Highly available SharePoint Server 2016
                href: reference-architectures/sharepoint/index.yml
              - name: Hybrid management
                items:
                  - name: Azure Arc hybrid management with AKS
                    href: hybrid/arc-hybrid-kubernetes.yml
                  - name: Azure Automation hybrid environment
                    href: hybrid/azure-automation-hybrid.yml
                  - name: Azure Automation Update Management
                    href: hybrid/azure-update-mgmt.yml
                  - name: Back up files on Azure Stack Hub
                    href: hybrid/azure-stack-backup.yml
                  - name: Disaster recovery for Azure Stack Hub
                    href: hybrid/azure-stack-vm-disaster-recovery.yml
                  - name: Hybrid availability and monitoring
                    href: hybrid/hybrid-perf-monitoring.yml
                  - name: Manage configurations for Azure Arc
                    href: hybrid/azure-arc-hybrid-config.yml
                  - name: Manage hybrid workloads with WAC
                    href: hybrid/hybrid-server-os-mgmt.yml
              - name: Line-of-business app with ASEv3
                href: example-scenario/apps/line-of-business-internal-app-service-environment-v3.yml
          - name: Solution ideas
            items:
              - name: Archive on-premises data to cloud
                href: solution-ideas/articles/backup-archive-on-premises.yml
              - name: Back up on-premises applications
                href: solution-ideas/articles/backup-archive-on-premises-applications.yml
              - name: Centralize app configuration and security
                href: solution-ideas/articles/appconfig-key-vault.yml
              - name: Data Sovereignty & Data Gravity
                href: solution-ideas/articles/data-sovereignty-and-gravity.yml
              - name: Enterprise-scale disaster recovery
                href: solution-ideas/articles/disaster-recovery-enterprise-scale-dr.yml
              - name: High availability for BCDR
                href: solution-ideas/articles/build-high-availability-into-your-bcdr-strategy.yml
              - name: SMB disaster recovery with Site Recovery
                href: solution-ideas/articles/disaster-recovery-smb-azure-site-recovery.yml
              - name: SMB disaster recovery with Double-Take DR
                href: solution-ideas/articles/disaster-recovery-smb-double-take-dr.yml
      - name: Media
        items:
          - name: Get started
            href: /azure/media-services/latest/architecture-concept
            maintainContext: true
          - name: Guides
            items:
              - name: Media Services terminology and concepts
                href: /azure/media-services/latest/concepts-overview
                maintainContext: true
              - name: Encoding video and audio
                href: /azure/media-services/latest/encode-concept
                maintainContext: true
              - name: Live streaming
                href: /azure/media-services/latest/stream-live-streaming-concept
                maintainContext: true
              - name: High availability with video on demand
                href: /azure/media-services/latest/architecture-high-availability-encoding-concept
                maintainContext: true
              - name: Monitor Media Services
                href: /azure/media-services/latest/monitoring/monitor-media-services
                maintainContext: true
              - name: Dynamic encryption
                href: /azure/media-services/latest/drm-content-protection-concept
                maintainContext: true
              - name: Security baseline for Media Services
                href: /security/benchmark/azure/baselines/media-services-security-baseline
                maintainContext: true
          - name: Architectures
            items:
              - name: Gridwich media processing system
                items:
                  - name: Gridwich architecture
                    href: reference-architectures/media-services/gridwich-architecture.yml
                  - name: Gridwich concepts
                    items:
                      - name: Clean monolith design
                        href: reference-architectures/media-services/gridwich-clean-monolith.yml
                      - name: Saga orchestration
                        href: reference-architectures/media-services/gridwich-saga-orchestration.yml
                      - name: Project names and structure
                        href: reference-architectures/media-services/gridwich-project-names.yml
                      - name: Gridwich CI/CD
                        href: reference-architectures/media-services/gridwich-cicd.yml
                      - name: Content protection and DRM
                        href: reference-architectures/media-services/gridwich-content-protection-drm.yml
                      - name: Gridwich Media Services
                        href: reference-architectures/media-services/media-services-setup-scale.yml
                      - name: Gridwich Storage Service
                        href: reference-architectures/media-services/gridwich-storage-service.yml
                      - name: Gridwich logging
                        href: reference-architectures/media-services/gridwich-logging.yml
                      - name: Gridwich message formats
                        href: reference-architectures/media-services/gridwich-message-formats.yml
                      - name: Pipeline variables to Terraform flow
                        href: reference-architectures/media-services/variable-group-terraform-flow.yml
                  - name: Gridwich procedures
                    items:
                      - name: Set up Azure DevOps
                        href: reference-architectures/media-services/set-up-azure-devops.yml
                      - name: Run Azure admin scripts
                        href: reference-architectures/media-services/run-admin-scripts.yml
                      - name: Set up local dev environment
                        href: reference-architectures/media-services/set-up-local-environment.yml
                      - name: Create new cloud environment
                        href: reference-architectures/media-services/create-delete-cloud-environment.yml
                      - name: Maintain and rotate keys
                        href: reference-architectures/media-services/maintain-keys.yml
                      - name: Test Media Services V3 encoding
                        href: reference-architectures/media-services/test-encoding.yml
          - name: Solution ideas
            items:
              - name: Instant broadcasting with serverless
                href: solution-ideas/articles/instant-broadcasting-on-serverless-architecture.yml
              - name: Live streaming digital media
                href: solution-ideas/articles/digital-media-live-stream.yml
              - name: Video-on-demand digital media
                href: solution-ideas/articles/digital-media-video.yml
      - name: Migration
        items:
          - name: Get started
            href: guide/migration/migration-start-here.md
          - name: Guides
            items:
              - name: Migration deployments
                items:
                  - name: Migrate Cloud Services to Service Fabric
                    href: service-fabric/migrate-from-cloud-services.yml
                  - name: Migrate a monolith app to microservices
                    href: microservices/migrate-monolith.yml
                  - name: Migrate an e-commerce solution to Azure
                    href: industries/retail/migrate-ecommerce-solution.md
                  - name: Migrate with Azure VMware Solution
                    href: /azure/cloud-adoption-framework/scenarios/azure-vmware/migrate
                    maintainContext: true
              - name: Migration planning
                items:
                  - name: Build a migration plan
                    href: /azure/migrate/concepts-migration-planning
                    maintainContext: true
                  - name: Support for VMware migration
                    href: /azure/migrate/migrate-support-matrix-vmware-migration
                    maintainContext: true
                  - name: Support for Hyper-V migration
                    href: /azure/migrate/migrate-support-matrix-hyper-v-migration
                    maintainContext: true
                  - name: Support for physical server migration
                    href: /azure/migrate/migrate-support-matrix-physical-migration
                    maintainContext: true
              - name: Security baseline for Azure Migrate
                href: /security/benchmark/azure/baselines/migrate-security-baseline
                maintainContext: true
              - name: Hyper-V migration
                href: /azure/migrate/hyper-v-migration-architecture
                maintainContext: true
              - name: VMware agentless migration
                items:
                  - name: Agentless migration of VMware VMs
                    href: /azure/migrate/concepts-vmware-agentless-migration
                    maintainContext: true
                  - name: Prepare for VMware agentless migration
                    href: /azure/migrate/prepare-for-agentless-migration
                    maintainContext: true
              - name: VMware agent-based migration
                href: /azure/migrate/agent-based-migration-architecture
                maintainContext: true
          - name: Architectures
            items:
              - name: Banking system
                items:
                  - name: Banking cloud transformation
                    href: example-scenario/banking/banking-system-cloud-transformation.yml
                  - name: Patterns and implementations
                    href: example-scenario/banking/patterns-and-implementations.yml
              - name: Migrate a web app with APIM
                href: example-scenario/apps/apim-api-scenario.yml
              - name: Modernize mainframe and midrange data
                href: reference-architectures/migration/modernize-mainframe-data-to-azure.yml
              - name: Oracle database migration
                items:
                  - name: Oracle migration to Azure
                    href: solution-ideas/articles/reference-architecture-for-oracle-database-migration-to-azure.yml
                  - name: Migration decision process
                    href: example-scenario/oracle-migrate/oracle-migration-overview.yml
                  - name: Cross-cloud connectivity
                    href: example-scenario/oracle-migrate/oracle-migration-cross-cloud.yml
                  - name: Lift and shift to Azure VMs
                    href: example-scenario/oracle-migrate/oracle-migration-lift-shift.yml
                  - name: Refactor
                    href: example-scenario/oracle-migrate/oracle-migration-refactor.yml
                  - name: Rearchitect
                    href: example-scenario/oracle-migrate/oracle-migration-rearchitect.yml
          - name: Solution ideas
            items:
              - name: JMeter implementation reference
                href: example-scenario/banking/jmeter-load-testing-pipeline-implementation-reference.yml
              - name: Lift and shift to containers with AKS
                href: solution-ideas/articles/migrate-existing-applications-with-aks.yml
              - name: Migrate .NET applications
                href: solution-ideas/articles/net-app-modernization.yml
              - name: Migrate IBM mainframe apps
                href: solution-ideas/articles/migrate-mainframe-apps-with-tmaxsoft-openframe.yml
      - name: Mixed Reality
        items:
          - name: Get started
            href: guide/mixed-reality/mixed-reality-overview.md
          - name: Guides
            items:
              - name: Mixed reality core concepts
                href: /windows/mixed-reality/design/core-concepts-landingpage
                maintainContext: true
              - name: Mixed reality design guidance
                href: /windows/mixed-reality/design/about-this-design-guidance
                maintainContext: true
              - name: Design and prototype for mixed reality
                href: /windows/mixed-reality/design/design
                maintainContext: true
              - name: Design for holographic display
                href: /windows/mixed-reality/design/designing-content-for-holographic-display
                maintainContext: true
              - name: Choose a mixed reality engine
                href: /windows/mixed-reality/develop/choosing-an-engine
                maintainContext: true
              - name: Install the tools
                href: /windows/mixed-reality/develop/install-the-tools
                maintainContext: true
              - name: Mixed reality interactions
                href: /windows/mixed-reality/design/interaction-fundamentals
                maintainContext: true
              - name: Mixed reality UX elements
                href: /windows/mixed-reality/design/app-patterns-landingpage
                maintainContext: true
              - name: Comfort
                href: /windows/mixed-reality/design/comfort
                maintainContext: true
              - name: Spatial sound best practices
                href: /windows/mixed-reality/design/spatial-sound-design
                maintainContext: true
              - name: Types of mixed reality apps
                href: /windows/mixed-reality/discover/types-of-mixed-reality-apps
                maintainContext: true
              - name: App quality criteria overview
                href: /windows/mixed-reality/develop/advanced-concepts/app-quality-criteria-overview
                maintainContext: true
              - name: Azure mixed reality cloud services
                href: /windows/mixed-reality/develop/mixed-reality-cloud-services
                maintainContext: true
              - name: Shared experiences in mixed reality
                href: /windows/mixed-reality/design/shared-experiences-in-mixed-reality
                maintainContext: true
              - name: Free-roaming multiuser VR experiences
                href: /windows/mixed-reality/enthusiast-guide/free-roam-vr-multiuser-experiences
                maintainContext: true
              - name: Prototyping and manufacturing for enterprises
                href: /windows/mixed-reality/enthusiast-guide/prototyping-manufacturing
                maintainContext: true
              - name: Education and entertainment scenarios
                items:
                  - name: Immersive education
                    href: /windows/mixed-reality/enthusiast-guide/immersive-education
                    maintainContext: true
                  - name: Theme parks and family entertainment
                    href: /windows/mixed-reality/enthusiast-guide/theme-parks-family-entertainment
                    maintainContext: true
                  - name: Training and simulation
                    href: /windows/mixed-reality/enthusiast-guide/training-simulation
                    maintainContext: true
                  - name: Virtual museums and exhibits
                    href: /windows/mixed-reality/enthusiast-guide/virtual-museums
                    maintainContext: true
                  - name: Virtual reality arcades
                    href: /windows/mixed-reality/enthusiast-guide/virtual-reality-arcades
                    maintainContext: true
              - name: Mixed reality samples and apps
                href: /windows/mixed-reality/develop/features-and-samples
                maintainContext: true
          - name: Solution ideas
            items:
              - name: Design review with mixed reality
                href: solution-ideas/articles/collaborative-design-review-powered-by-mixed-reality.yml
              - name: Facilities management with mixed reality
                href: solution-ideas/articles/facilities-management-powered-by-mixed-reality-and-iot.yml
              - name: Training powered by mixed reality
                href: solution-ideas/articles/training-and-procedural-guidance-powered-by-mixed-reality.yml
      - name: Mobile
        items:
          - name: Get started
            href: guide/mobile/mobile-start-here.md
          - name: Guides
            items:
              - name: Azure Communication Services architecture
                href: guide/mobile/azure-communication-services-architecture.yml
              - name: Choose a mobile development framework
                href: /azure/developer/mobile-apps/choose-mobile-framework
                maintainContext: true
              - name: Build a serverless mobile back-end
                href: /azure/developer/mobile-apps/serverless-compute
                maintainContext: true
              - name: Cloud-hosted source control for mobile
                href: /azure/developer/mobile-apps/code-hosting-services
                maintainContext: true
              - name: Continuous build and integration for mobile
                href: /azure/developer/mobile-apps/continuous-integration
                maintainContext: true
              - name: Continuous delivery for mobile apps
                href: /azure/developer/mobile-apps/continuous-delivery
                maintainContext: true
              - name: Add authentication in mobile apps
                href: /azure/developer/mobile-apps/authentication
                maintainContext: true
              - name: Store, sync, and query mobile app data
                href: /azure/developer/mobile-apps/data-storage
                maintainContext: true
              - name: Cloud storage for mobile apps
                href: /azure/developer/mobile-apps/azure-storage
                maintainContext: true
              - name: Analyze mobile app use
                href: /azure/developer/mobile-apps/analytics
                maintainContext: true
          - name: Solution ideas
            items:
              - name: Adding mobile front-ends to legacy apps
                href: solution-ideas/articles/adding-a-modern-web-and-mobile-frontend-to-a-legacy-claims-processing-application.yml
              - name: Custom mobile workforce app
                href: solution-ideas/articles/custom-mobile-workforce-app.yml
              - name: Modern customer support portal
                href: solution-ideas/articles/modern-customer-support-portal-powered-by-an-agile-business-process.yml
              - name: Scalable apps with Azure MySQL
                href: solution-ideas/articles/scalable-web-and-mobile-applications-using-azure-database-for-mysql.yml
              - name: Scalable apps using Azure PostgreSQL
                href: solution-ideas/articles/scalable-web-and-mobile-applications-using-azure-database-for-postgresql.yml
              - name: Social app for with authentication
                href: solution-ideas/articles/social-mobile-and-web-app-with-authentication.yml
              - name: Task-based consumer mobile app
                href: solution-ideas/articles/task-based-consumer-mobile-app.yml
      - name: Networking
        items:
          - name: Get started
            href: guide/networking/networking-start-here.md
          - name: Guides
            items:
              - name: Spoke-to-spoke networking
                href: networking/spoke-to-spoke-networking.yml
              - name: Network security
                items:
                  - name: Azure network security overview
                    href: /azure/security/fundamentals/network-overview
                    maintainContext: true
                  - name: Best practices for network security
                    href: /azure/security/fundamentals/network-best-practices
                    maintainContext: true
                  - name: Network security and containment
                    href: /security/compass/network-security-containment
                    maintainContext: true
                  - name: DDoS Protection Standard features
                    href: /azure/ddos-protection/ddos-protection-standard-features
                    maintainContext: true
                  - name: DDoS Protection reference architectures
                    href: /azure/ddos-protection/ddos-protection-reference-architectures
                    maintainContext: true
                  - name: Security baseline for DDoS Protection
                    href: /security/benchmark/azure/baselines/ddos-protection-security-baseline
                    maintainContext: true
              - name: Application Gateway v2 framework review
                href: /azure/architecture/framework/services/networking/azure-application-gateway
                maintainContext: true
              - name: Azure Firewall guidance
                items:
                  - name: Azure Firewall architecture overview
                    href: example-scenario/firewalls/index.yml
                  - name: Azure Firewall framework review
                    href: networking/guide/well-architected-framework-azure-firewall.md
                  - name: Security baseline for Azure Firewall
                    href: /security/benchmark/azure/baselines/firewall-security-baseline
                    maintainContext: true
              - name: NAT gateway framework review
                href: networking/guide/well-architected-network-address-translation-gateway.yml          
              - name: Private Link in hub-and-spoke network
                href: guide/networking/private-link-hub-spoke-network.yml
              - name: Virtual Network guidance
                items:
                  - name: Add IP spaces to peered virtual networks
                    href: networking/prefixes/add-ip-space-peered-vnet.yml
                  - name: Segment virtual networks
                    href: reference-architectures/hybrid-networking/network-level-segmentation.yml
                  - name: VNet peering and VPN gateways
                    href: reference-architectures/hybrid-networking/vnet-peering.yml
                  - name: Integrate virtual networks for isolation
                    href: /azure/virtual-network/vnet-integration-for-azure-services
                    maintainContext: true
                  - name: Deploy services into virtual networks
                    href: /azure/virtual-network/virtual-network-for-azure-services
                    maintainContext: true
                  - name: Virtual Network service endpoints
                    href: /azure/virtual-network/virtual-network-service-endpoints-overview
                    maintainContext: true
                  - name: Limit cross-tenant private endpoints
                    href: /azure/cloud-adoption-framework/ready/azure-best-practices/limit-cross-tenant-private-endpoint-connections
                    maintainContext: true
                  - name: Virtual network service tags
                    href: /azure/virtual-network/service-tags-overview
                    maintainContext: true
              - name: Global transit network and Virtual WAN
                href: /azure/virtual-wan/virtual-wan-global-transit-network-architecture
                maintainContext: true
              - name: Build solutions with availability zones
                href: high-availability/building-solutions-for-high-availability.yml
              - name: Deploy highly available NVAs
                href: reference-architectures/dmz/nva-ha.yml
              - name: Use ExpressRoute with Power Platform
                items:
                  - name: Overview
                    href: /power-platform/guidance/expressroute/overview
                    maintainContext: true
                  - name: Benefits of using ExpressRoute
                    href: /power-platform/guidance/expressroute/benefits
                    maintainContext: true
                  - name: How ExpressRoute works
                    href: /power-platform/guidance/expressroute/how-expressroute-works
                    maintainContext: true
                  - name: Before you use ExpressRoute
                    href: /power-platform/guidance/expressroute/things-to-consider
                    maintainContext: true
                  - name: Understand Power Platform architecture
                    href: /power-platform/guidance/expressroute/understanding-architecture
                    maintainContext: true
                  - name: Plan an ExpressRoute deployment
                    href: /power-platform/guidance/expressroute/planning-expressroute
                    maintainContext: true
                  - name: Set up ExpressRoute for Power Platform
                    href: /power-platform/guidance/expressroute/setup
                    maintainContext: true
                  - name: ExpressRoute readiness checklist
                    href: /power-platform/guidance/expressroute/checklist
                    maintainContext: true
              - name: ExpressRoute for Office 365
                href: /microsoft-365/enterprise/azure-expressroute
                maintainContext: true
              - name: Connectivity to other cloud providers
                href: /azure/cloud-adoption-framework/ready/azure-best-practices/connectivity-to-other-providers
                maintainContext: true
              - name: Connectivity to Oracle Cloud Infrastructure
                href: /azure/cloud-adoption-framework/ready/azure-best-practices/connectivity-to-other-providers-oci
                maintainContext: true
          - name: Architectures
            items:
              - name: Azure DNS Private Resolver
                href: example-scenario/networking/azure-dns-private-resolver.yml
              - name: High availability for IaaS apps
                href: example-scenario/infrastructure/iaas-high-availability-disaster-recovery.yml
              - name: Hub-spoke network topology in Azure
                href: reference-architectures/hybrid-networking/hub-spoke.yml
              - name: Hub-spoke topology with Virtual WAN
                href: networking/hub-spoke-vwan-architecture.yml
              - name: Hybrid networking
                items:
                  - name: Azure Automation Update Management
                    href: hybrid/azure-update-mgmt.yml
                  - name: Connect servers with Network Adapter
                    href: hybrid/azure-network-adapter.yml
                  - name: Design a hybrid DNS solution
                    href: hybrid/hybrid-dns-infra.yml
                  - name: Hybrid availability and monitoring
                    href: hybrid/hybrid-perf-monitoring.yml
              - name: Implement a secure hybrid network
                href: reference-architectures/dmz/secure-vnet-dmz.yml
              - name: Implement an open-source jump server
                href: example-scenario/infrastructure/apache-guacamole.yml
              - name: Interconnect with China using Virtual WAN
                href: /azure/virtual-wan/interconnect-china
                maintainContext: true
              - name: Migrate to Azure Virtual WAN
                href: /azure/virtual-wan/migrate-from-hub-spoke-topology
                maintainContext: true
              - name: Multi-region N-tier application
                href: reference-architectures/n-tier/multi-region-sql-server.yml
              - name: Multi-region load balancing
                href: high-availability/reference-architecture-traffic-manager-application-gateway.yml
              - name: Multi-tier web application built for HA/DR
                href: example-scenario/infrastructure/multi-tier-app-disaster-recovery.yml
              - name: Multitenant SaaS
                href: example-scenario/multi-saas/multitenant-saas.yml
              - name: Network-hardened web app
                href: example-scenario/security/hardened-web-app.yml
              - name: Network topology and connectivity with AVS
                href: /azure/cloud-adoption-framework/scenarios/azure-vmware/eslz-network-topology-connectivity
                maintainContext: true
              - name: Private Link and DNS integration at scale
                href: /azure/cloud-adoption-framework/ready/azure-best-practices/private-link-and-dns-integration-at-scale
                maintainContext: true
              - name: SD-WAN connectivity with Virtual WAN
                href: /azure/virtual-wan/sd-wan-connectivity-architecture
                maintainContext: true
              - name: Traditional Azure networking topology
                href: /azure/cloud-adoption-framework/ready/azure-best-practices/traditional-azure-networking-topology
                maintainContext: true
              - name: TIC 3.0 compliance
                href: example-scenario/security/trusted-internet-connections.yml
              - name: Update route tables with Route Server
                href: example-scenario/networking/manage-routing-azure-route-server.yml
              - name: Virtual WAN network topology
                href: /azure/cloud-adoption-framework/ready/azure-best-practices/virtual-wan-network-topology
                maintainContext: true
              - name: Virtual WAN optimized for requirements
                href: example-scenario/infrastructure/performance-security-optimized-vwan.yml
          - name: Solution ideas
            items:
              - name: Low-latency network for industry
                href: solution-ideas/articles/low-latency-network.yml
              - name: Video capture and analytics for retail
                href: solution-ideas/articles/video-analytics.yml
              - name: IoT network for healthcare facilities
                href: solution-ideas/articles/healthcare-network.yml
      - name: Oracle
        items:
          - name: Guides
            items:
              - name: Connectivity to Oracle Cloud Infrastructure
                href: /azure/cloud-adoption-framework/ready/azure-best-practices/connectivity-to-other-providers-oci
                maintainContext: true
              - name: Oracle solutions on Azure
                href: /azure/virtual-machines/workloads/oracle/oracle-overview
                maintainContext: true
              - name: Design an Oracle database in Azure
                href: /azure/virtual-machines/workloads/oracle/oracle-design
                maintainContext: true
              - name: Oracle Database backup
                items:
                  - name: Oracle Database backup strategies
                    href: /azure/virtual-machines/workloads/oracle/oracle-database-backup-strategies
                    maintainContext: true
                  - name: Oracle backup using Azure Storage
                    href: /azure/virtual-machines/workloads/oracle/oracle-database-backup-azure-storage
                    maintainContext: true
                  - name: Oracle backup using Azure Backup
                    href: /azure/virtual-machines/workloads/oracle/oracle-database-backup-azure-backup
                    maintainContext: true
              - name: Oracle disaster recovery options
                href: /azure/virtual-machines/workloads/oracle/oracle-disaster-recovery
                maintainContext: true
              - name: Oracle WebLogic Server
                items:
                  - name: Oracle WebLogic Server on Azure VMs
                    href: /azure/virtual-machines/workloads/oracle/oracle-weblogic
                    maintainContext: true
                  - name: Oracle WebLogic Server on AKS
                    href: /azure/virtual-machines/workloads/oracle/weblogic-aks
                    maintainContext: true
                  - name: Migrate WebLogic to Azure
                    items:
                      - name: WebLogic to Azure VMs
                        href: /azure/developer/java/migration/migrate-weblogic-to-virtual-machines
                        maintainContext: true
                      - name: WebLogic with Azure AD via LDAP
                        href: /azure/developer/java/migration/migrate-weblogic-with-aad-ldap
                        maintainContext: true
                      - name: WebLogic with App Gateway
                        href: /azure/developer/java/migration/migrate-weblogic-with-app-gateway
                        maintainContext: true
                      - name: WebLogic with Elastic on Azure
                        href: /azure/developer/java/migration/migrate-weblogic-with-elk
                        maintainContext: true
                      - name: WebLogic to JBoss EAP
                        href: /azure/developer/java/migration/migrate-jboss-eap-to-jboss-eap-on-azure-app-service
                        maintainContext: true
          - name: Architectures
            items:
              - name: Oracle application architectures
                href: /azure/virtual-machines/workloads/oracle/oracle-oci-applications
                maintainContext: true
              - name: Oracle Cloud Infrastructure solutions
                href: /azure/virtual-machines/workloads/oracle/oracle-oci-overview
                maintainContext: true
              - name: Oracle database architectures
                href: /azure/virtual-machines/workloads/oracle/oracle-reference-architecture
                maintainContext: true
              - name: Oracle database migration
                items:
                  - name: Oracle database migration to Azure
                    href: solution-ideas/articles/reference-architecture-for-oracle-database-migration-to-azure.yml
                  - name: Migration decision process
                    href: example-scenario/oracle-migrate/oracle-migration-overview.yml
                  - name: Cross-cloud connectivity
                    href: example-scenario/oracle-migrate/oracle-migration-cross-cloud.yml
                  - name: Lift and shift to Azure VMs
                    href: example-scenario/oracle-migrate/oracle-migration-lift-shift.yml
                  - name: Refactor
                    href: example-scenario/oracle-migrate/oracle-migration-refactor.yml
                  - name: Rearchitect
                    href: example-scenario/oracle-migrate/oracle-migration-rearchitect.yml
              - name: Oracle Database with Azure NetApp Files
                href: example-scenario/file-storage/oracle-azure-netapp-files.yml
              - name: Run Oracle databases on Azure
                href: solution-ideas/articles/reference-architecture-for-oracle-database-on-azure.yml
              - name: SAP deployment using an Oracle database
                href: example-scenario/apps/sap-production.yml
      - name: SAP
        items:
          - name: Get started
            href: reference-architectures/sap/sap-overview.yml
          - name: Guides
            items:
              - name: SAP checklist
                href: /azure/virtual-machines/workloads/sap/sap-deployment-checklist
                maintainContext: true
              - name: SAP HANA infrastructure configurations
                href: /azure/virtual-machines/workloads/sap/hana-vm-operations
                maintainContext: true
<<<<<<< HEAD
              - name: SAP NetWeaver on Windows on Azure
                href: guide/sap/sap-netweaver.yml
                maintainContext: true
              - name: SAP S/4HANA in Linux on Azure
                href: guide/sap/sap-s4hana.yml
                maintainContext: true
=======
              - name: Inbound and outbound internet connections for SAP on Azure
                href: guide/sap/sap-internet-inbound-outbound.yml
>>>>>>> ebf01d89
              - name: SAP workload configurations with AZs
                href: /azure/virtual-machines/workloads/sap/sap-ha-availability-zones
                maintainContext: true
              - name: Supported scenarios for HLI
                href: /azure/virtual-machines/workloads/sap/hana-supported-scenario
                maintainContext: true
              - name: ANF volume group for SAP HANA
                href: /azure/azure-netapp-files/application-volume-group-introduction
                maintainContext: true
          - name: Architectures
            items:
              - name: Dev/test for SAP
                href: example-scenario/apps/sap-dev-test.yml
              - name: SAP BusinessObjects BI platform
                href: /azure/virtual-machines/workloads/sap/businessobjects-deployment-guide
                maintainContext: true
              - name: SAP BusinessObjects BI platform for Linux
                href: /azure/virtual-machines/workloads/sap/businessobjects-deployment-guide-linux
                maintainContext: true
              - name: SAP BW/4HANA in Linux on Azure
                href: reference-architectures/sap/run-sap-bw4hana-with-linux-virtual-machines.yml
              - name: SAP deployment using an Oracle DB
                href: example-scenario/apps/sap-production.yml
              - name: SAP HANA on HLI
                href: reference-architectures/sap/hana-large-instances.yml
              - name: SAP HANA scale-out with standby node
                href: /azure/virtual-machines/workloads/sap/sap-hana-scale-out-standby-netapp-files-rhel
                maintainContext: true
              - name: SAP HANA scale-up on Linux
                href: reference-architectures/sap/run-sap-hana-for-linux-virtual-machines.yml
          - name: Solution ideas
            items:
              - name: SAP NetWeaver on SQL Server
                href: solution-ideas/articles/sap-netweaver-on-sql-server.yml
              - name: SAP S/4 HANA for Large Instances
                href: solution-ideas/articles/sap-s4-hana-on-hli-with-ha-and-dr.yml
              - name: SAP workload automation using SUSE
                href: solution-ideas/articles/sap-workload-automation-suse.yml
      - name: Security
        items:
          - name: Get started
            href: guide/security/security-start-here.yml
          - name: Guides
            items:
              - name: General security
                items:
                  - name: Introduction to Azure security
                    href: /azure/security/fundamentals/overview
                    maintainContext: true
                  - name: Security design principles
                    href: /azure/architecture/framework/security/security-principles
                    maintainContext: true
                  - name: Security patterns
                    href: /azure/architecture/framework/security/security-patterns
                    maintainContext: true
                  - name: End-to-end security
                    href: /azure/security/fundamentals/end-to-end
                    maintainContext: true
                  - name: Shared responsibility
                    href: /azure/security/fundamentals/shared-responsibility
                    maintainContext: true
                  - name: SecOps best practices
                    href: /security/compass/security-operations
                    maintainContext: true
                  - name: Application security in Azure
                    href: /security/compass/applications-services
                    maintainContext: true
              - name: Highly secure IaaS apps
                href: reference-architectures/n-tier/high-security-iaas.yml
              - name: Microsoft Cybersecurity Architectures
                href: /security/cybersecurity-reference-architecture/mcra
                maintainContext: true
              - name: Use Azure monitoring to integrate security
                href: guide/security/azure-monitor-integrate-security-components.yml
              - name: Virtual Network security options
                href: example-scenario/gateway/firewall-application-gateway.yml
              - name: Zero-trust network for web applications
                href: example-scenario/gateway/application-gateway-before-azure-firewall.yml
              - name: Azure governance design area
                href: /azure/cloud-adoption-framework/ready/landing-zone/design-area/governance
                maintainContext: true
              - name: Microsoft Sentinel guidance
                items:
                  - name: Connect AWS to Sentinel
                    href: /azure/sentinel/connect-aws
                    maintainContext: true
                  - name: Connect Azure AD to Sentinel
                    href: /azure/sentinel/connect-azure-active-directory
                    maintainContext: true
                  - name: Connect Defender for Cloud
                    href: /azure/sentinel/connect-defender-for-cloud
                    maintainContext: true
                  - name: Connect Microsoft 365 Defender
                    href: /azure/sentinel/connect-microsoft-365-defender
                    maintainContext: true
                  - name: Integrate Data Explorer with Sentinel
                    href: /azure/sentinel/store-logs-in-azure-data-explorer?tabs=adx-event-hub
                    maintainContext: true
              - name: Microsoft Defender for Cloud
                items:
                  - name: Overview
                    href: /azure/defender-for-cloud/defender-for-cloud-introduction
                    maintainContext: true
                  - name: Security recommendations
                    href: /azure/defender-for-cloud/recommendations-reference
                    maintainContext: true
                  - name: Security recommendations for AWS
                    href: /azure/defender-for-cloud/recommendations-reference-aws
                    maintainContext: true
                  - name: Security alerts and incidents
                    href: /azure/defender-for-cloud/alerts-overview
                    maintainContext: true
          - name: Architectures
            items:
              - name: Automate Sentinel integration with DevOps
                href: example-scenario/devops/automate-sentinel-integration.yml
              - name: Azure AD in Security Operations
                href: example-scenario/aadsec/azure-ad-security.yml
              - name: Azure security for AWS
                href: reference-architectures/aws/aws-azure-security-solutions.yml
              - name: Cyber threat intelligence
                href: example-scenario/data/sentinel-threat-intelligence.yml
              - name: Healthcare platform confidential computing
                href: example-scenario/confidential/healthcare-inference.yml
              - name: Homomorphic encryption with SEAL
                href: solution-ideas/articles/homomorphic-encryption-seal.yml
              - name: Hybrid security monitoring
                href: hybrid/hybrid-security-monitoring.yml
              - name: Improved-security access to multitenant
                href: example-scenario/security/access-multitenant-web-app-from-on-premises.yml
              - name: Long-term security logs in Data Explorer
                href: example-scenario/security/security-log-retention-azure-data-explorer.yml
              - name: Multilayered protection for Azure VMs
                href: solution-ideas/articles/multilayered-protection-azure-vm.yml
              - name: Real-time fraud detection
                href: example-scenario/data/fraud-detection.yml
              - name: Restrict interservice communications
                href: example-scenario/service-to-service/restrict-communications.yml
              - name: Secure OBO refresh tokens
                href: example-scenario/secrets/secure-refresh-tokens.yml
              - name: Securely managed web apps
                href: example-scenario/apps/fully-managed-secure-apps.yml
              - name: Secure a Microsoft Teams channel bot
                href: example-scenario/teams/securing-bot-teams-channel.yml
              - name: Secure research for regulated data
                href: example-scenario/ai/secure-compute-for-research.yml
              - name: SQL Managed Instance with CMK
                href: example-scenario/data/sql-managed-instance-cmk.yml
              - name: Virtual network integrated microservices
                href: example-scenario/integrated-multiservices/virtual-network-integration.yml
              - name: Web app private database connectivity
                href: example-scenario/private-web-app/private-web-app.yml
          - name: Solution ideas
            items:
              - name: Threat assessments
                items: 
                  - name: Map threats to your IT environment
                    href: solution-ideas/articles/map-threats-it-environment.yml
                  - name: "First layer of defense: Azure security"
                    href: solution-ideas/articles/azure-security-build-first-layer-defense.yml
                  - name: "Second layer of defense: M365 Defender"
                    href: solution-ideas/articles/microsoft-365-defender-build-second-layer-defense.yml
                  - name: Integrate Azure and M365 Defender
                    href: solution-ideas/articles/microsoft-365-defender-security-integrate-azure.yml
                  - name: Microsoft Sentinel automated responses
                    href: solution-ideas/articles/microsoft-sentinel-automated-response.yml
      - name: Storage
        items:
          - name: Get started
            href: guide/storage/storage-start-here.md
          - name: Guides
            items:
              - name: Storage accounts
                href: /azure/storage/common/storage-account-overview
                maintainContext: true                
              - name: Security and compliance
                items:
                  - name: Storage encryption for data at rest
                    href: /azure/storage/common/storage-service-encryption
                    maintainContext: true
                  - name: Azure Policy controls for Storage
                    href: /azure/storage/common/security-controls-policy
                    maintainContext: true
                  - name: Use private endpoints
                    href: /azure/storage/common/storage-private-endpoints
                    maintainContext: true
                  - name: Security baseline for Azure Storage
                    href: /security/benchmark/azure/baselines/storage-security-baseline
                    maintainContext: true
              - name: Data redundancy
                href: /azure/storage/common/storage-redundancy
                maintainContext: true
              - name: DR and storage account failover
                href: /azure/storage/common/storage-disaster-recovery-guidance
                maintainContext: true
              - name: Azure Storage migration guidance
                href: /azure/storage/common/storage-migration-overview
                maintainContext: true
              - name: FSLogix for the enterprise
                href: example-scenario/wvd/windows-virtual-desktop-fslogix.yml              
              - name: Blob storage guidance
                items:
                  - name: Authorize access to blobs with Azure AD
                    href: /azure/storage/blobs/authorize-access-azure-active-directory
                    maintainContext: true
                  - name: Authorize access with role conditions
                    href: /azure/storage/common/storage-auth-abac
                    maintainContext: true
                  - name: Data protection
                    href: /azure/storage/blobs/data-protection-overview
                    maintainContext: true
                  - name: Security recommendations
                    href: /azure/storage/blobs/security-recommendations
                    maintainContext: true
                  - name: Performance and scalability checklist
                    href: /azure/storage/blobs/storage-performance-checklist
                    maintainContext: true
              - name: Data Lake Storage guidance
                items:
                  - name: Best practices
                    href: /azure/storage/blobs/data-lake-storage-best-practices
                    maintainContext: true
                  - name: Security controls by Azure Policy
                    href: /azure/data-lake-store/security-controls-policy
                    maintainContext: true
              - name: File storage guidance
                items:
                  - name: Planning for deployment
                    href: /azure/storage/files/storage-files-planning
                    maintainContext: true
                  - name: Identity-based authentication
                    href: /azure/storage/files/storage-files-active-directory-overview
                    maintainContext: true
                  - name: Networking considerations
                    href: /azure/storage/files/storage-files-networking-overview
                    maintainContext: true
                  - name: Disaster recovery and failover
                    href: /azure/storage/common/storage-disaster-recovery-guidance
                    maintainContext: true
                  - name: File share backup
                    href: /azure/backup/azure-file-share-backup-overview
                    maintainContext: true
              - name: Queue storage guidance
                items:
                  - name: Authorize access with Azure AD
                    href: /azure/storage/queues/authorize-access-azure-active-directory
                    maintainContext: true
                  - name: Performance and scalability checklist
                    href: /azure/storage/queues/storage-performance-checklist
                    maintainContext: true
              - name: Table storage guidance
                items:
                  - name: Authorize access with Azure AD
                    href: /azure/storage/tables/authorize-access-azure-active-directory
                    maintainContext: true
                  - name: Performance and scalability checklist
                    href: /azure/storage/tables/storage-performance-checklist
                    maintainContext: true
                  - name: Design scalable and performant tables
                    href: /azure/storage/tables/table-storage-design
                    maintainContext: true
                  - name: Design for querying
                    href: /azure/storage/tables/table-storage-design-for-query
                    maintainContext: true
                  - name: Table design patterns
                    href: /azure/storage/tables/table-storage-design-patterns
                    maintainContext: true
              - name: Disk storage guidance
                items:
                  - name: Choose a managed disk type
                    href: /azure/virtual-machines/disks-types
                    maintainContext: true
                  - name: Server-side encryption
                    href: /azure/virtual-machines/disk-encryption
                    maintainContext: true
                  - name: Disk Encryption for Linux VMs
                    href: /azure/virtual-machines/linux/disk-encryption-overview
                    maintainContext: true
                  - name: Disk Encryption for Windows VMs
                    href: /azure/virtual-machines/windows/disk-encryption-overview
                    maintainContext: true
                  - name: Design for high performance
                    href: /azure/virtual-machines/premium-storage-performance
                    maintainContext: true
                  - name: Scalability and performance targets
                    href: /azure/virtual-machines/disks-scalability-targets
                    maintainContext: true
                  - name: Create an incremental snapshot
                    href: /azure/virtual-machines/disks-incremental-snapshots
                    maintainContext: true
              - name: Azure NetApp Files guidance
                items:
                  - name: Solution architectures
                    href: /azure/azure-netapp-files/azure-netapp-files-solution-architectures
                    maintainContext: true
                  - name: Use ANF with Oracle Database
                    href: /azure/azure-netapp-files/solutions-benefits-azure-netapp-files-oracle-database
                    maintainContext: true
                  - name: ANF for electronic design automation
                    href: /azure/azure-netapp-files/solutions-benefits-azure-netapp-files-electronic-design-automation
                    maintainContext: true
                  - name: Use ANF with Virtual Desktop
                    href: /azure/azure-netapp-files/solutions-windows-virtual-desktop
                    maintainContext: true
                  - name: Use ANF with SQL Server
                    href: /azure/azure-netapp-files/solutions-benefits-azure-netapp-files-sql-server
                    maintainContext: true
                  - name: ANF volume group for SAP HANA
                    href: /azure/azure-netapp-files/application-volume-group-introduction
                    maintainContext: true
          - name: Architectures
            items:
              - name: Azure file shares in a hybrid environment
                href: hybrid/azure-file-share.yml
              - name: Azure files secured by AD DS
                href: example-scenario/hybrid/azure-files-on-premises-authentication.yml
              - name: Azure NetApp Files solutions
                items:
                  - name: AKS data protection on ANF
                    href: example-scenario/file-storage/data-protection-kubernetes-astra-azure-netapp-files.yml
                  - name: Enterprise file shares with DR
                    href: example-scenario/file-storage/enterprise-file-shares-disaster-recovery.yml
                  - name: Moodle deployment with ANF
                    href: example-scenario/file-storage/moodle-azure-netapp-files.yml
                  - name: Oracle Database with Azure NetApp Files
                    href: example-scenario/file-storage/oracle-azure-netapp-files.yml
                  - name: SQL Server on VMs with ANF
                    href: example-scenario/file-storage/sql-server-azure-netapp-files.yml
              - name: Hybrid file services
                href: hybrid/hybrid-file-services.yml
              - name: Minimal storage – change feed replication
                href: solution-ideas/articles/minimal-storage-change-feed-replicate-data.yml
              - name: Multi-region web app with replication
                href: solution-ideas/articles/multi-region-web-app-multi-writes-azure-table.yml              
              - name: Optimized storage data classification
                href: solution-ideas/articles/optimized-storage-logical-data-classification.yml
          - name: Solution ideas
            items:
              - name: HIPAA/HITRUST Health Data and AI
                href: solution-ideas/articles/security-compliance-blueprint-hipaa-hitrust-health-data-ai.yml
              - name: Media rendering
                href: solution-ideas/articles/azure-batch-rendering.yml
              - name: Medical data storage
                href: solution-ideas/articles/medical-data-storage.yml
              - name: Two-region app with Table storage failover
                href: solution-ideas/articles/multi-region-web-app-azure-table-failover.yml
      - name: Virtual Desktop
        items:
          - name: Guides
            items:
              - name: Authentication in Azure Virtual Desktop
                href: /azure/virtual-desktop/authentication
                maintainContext: true
              - name: Azure Virtual Desktop network connectivity
                href: /azure/virtual-desktop/network-connectivity
                maintainContext: true
              - name: Azure AD join for Azure Virtual Desktop
                href: example-scenario/wvd/azure-virtual-desktop-azure-active-directory-join.md
              - name: Connect RDP Shortpath
                href: /azure/virtual-desktop/shortpath
                maintainContext: true
              - name: Multiregion BCDR for Azure Virtual Desktop
                href: example-scenario/wvd/azure-virtual-desktop-multi-region-bcdr.yml
              - name: FSLogix guidance
                items:
                  - name: FSLogix for the enterprise
                    href: example-scenario/wvd/windows-virtual-desktop-fslogix.yml
                  - name: FSLogix profile containers and files
                    href: /azure/virtual-desktop/fslogix-containers-azure-files
                    maintainContext: true
                  - name: Storage FSLogix profile container
                    href: /azure/virtual-desktop/store-fslogix-profile
                    maintainContext: true
          - name: Architectures
            items:
              - name: Azure Virtual Desktop for the enterprise
                href: example-scenario/wvd/windows-virtual-desktop.yml
              - name: Esri ArcGIS on Azure Virtual Desktop
                href: example-scenario/data/esri-arcgis-azure-virtual-desktop.yml
              - name: Multiple Active Directory forests
                href: example-scenario/wvd/multi-forest.yml
              - name: Multiple forests with Azure AD DS
                href: example-scenario/wvd/multi-forest-azure-managed.yml
      - name: Web
        items:
          - name: Get started
            href: guide/web/web-start-here.md
          - name: Guides
            items:
              - name: Design principles
                href: guide/design-principles/index.md
              - name: Design and implementation patterns
                href: patterns/category/design-implementation.md
              - name: App Service considerations
                items:
                  - name: Deployment best practices
                    href: /azure/app-service/deploy-best-practices
                    maintainContext: true
                  - name: Security recommendations
                    href: /azure/app-service/security-recommendations
                    maintainContext: true
                  - name: Security baseline for App Service
                    href: /security/benchmark/azure/baselines/app-service-security-baseline
                    maintainContext: true
                  - name: Networking features for App Service
                    href: /azure/app-service/networking-features
                    maintainContext: true
              - name: Modernize web apps
                items:
                  - name: Characteristics of modern web apps
                    href: /dotnet/architecture/modern-web-apps-azure/modern-web-applications-characteristics
                    maintainContext: true
                  - name: Choose between web apps and SPAs
                    href: /dotnet/architecture/modern-web-apps-azure/choose-between-traditional-web-and-single-page-apps
                    maintainContext: true
                  - name: ASP.NET architectural principles
                    href: /dotnet/architecture/modern-web-apps-azure/architectural-principles
                    maintainContext: true
                  - name: Common client-side web technologies
                    href: /dotnet/architecture/modern-web-apps-azure/common-client-side-web-technologies
                    maintainContext: true
                  - name: Development process for Azure
                    href: /dotnet/architecture/modern-web-apps-azure/development-process-for-azure
                    maintainContext: true
                  - name: Azure hosting for ASP.NET web apps
                    href: /dotnet/architecture/modern-web-apps-azure/azure-hosting-recommendations-for-asp-net-web-apps
                    maintainContext: true
              - name: Red Hat JBoss EAP on Azure
                href: /azure/developer/java/ee/jboss-on-azure
                maintainContext: true
              - name: Eventual consistency in Power Platform
                href: reference-architectures/power-platform/eventual-consistency.yml
          - name: Architectures
            items:
              - name: Basic web application
                href: reference-architectures/app-service-web-app/basic-web-app.yml
              - name: Clinical insights with Cloud for Healthcare
                href: example-scenario/mch-health/medical-data-insights.yml
              - name: Common web app architectures
                href: /dotnet/architecture/modern-web-apps-azure/common-web-application-architectures
                maintainContext: true
              - name: Consumer health portal
                href: example-scenario/digital-health/health-portal.yml
              - name: Deployment in App Service Environments
                items:
                  - name: Standard deployment
                    href: reference-architectures/enterprise-integration/ase-standard-deployment.yml
                  - name: High availability deployment
                    href: reference-architectures/enterprise-integration/ase-high-availability-deployment.yml
              - name: Design great API developer experiences
                href: example-scenario/web/design-api-developer-experiences-management-github.yml
              - name: E-commerce front end
                href: example-scenario/apps/ecommerce-scenario.yml
              - name: Highly available multi-region web app
                href: reference-architectures/app-service-web-app/multi-region.yml
              - name: "IaaS: Web app with relational database"
                href: high-availability/ref-arch-iaas-web-and-db.yml
              - name: Improved access to multitenant web apps
                href: example-scenario/security/access-multitenant-web-app-from-on-premises.yml
              - name: Intelligent search engine for e-commerce
                href: example-scenario/apps/ecommerce-search.yml
              - name: Migrate a web app using Azure APIM
                href: example-scenario/apps/apim-api-scenario.yml
              - name: Multi-region web app with private database
                href: example-scenario/sql-failover/app-service-private-sql-multi-region.yml
              - name: Multi-tier app service with private endpoint
                href: example-scenario/web/multi-tier-app-service-private-endpoint.yml
              - name: Multi-tier app service with service endpoint
                href: reference-architectures/app-service-web-app/multi-tier-app-service-service-endpoint.yml
              - name: Multi-tier web app built for HA/DR
                href: example-scenario/infrastructure/multi-tier-app-disaster-recovery.yml
              - name: Protect APIs with Application Gateway
                href: reference-architectures/apis/protect-apis.yml
              - name: Real-time location sharing
                href: example-scenario/signalr/index.yml
              - name: SaaS Starter web app
                href: example-scenario/apps/saas-starter-web-app.yml
              - name: Scalable and secure WordPress on Azure
                href: example-scenario/infrastructure/wordpress.yml
              - name: Scalable cloud applications and SRE
                href: example-scenario/apps/scalable-apps-performance-modeling-site-reliability.yml
              - name: Scalable order processing
                href: example-scenario/data/ecommerce-order-processing.yml
              - name: Scalable web app
                href: reference-architectures/app-service-web-app/scalable-web-app.yml
              - name: Serverless web app
                href: reference-architectures/serverless/web-app.yml
              - name: Virtual health on Cloud for Healthcare
                href: example-scenario/mch-health/virtual-health-mch.yml
              - name: Web app monitoring on Azure
                href: reference-architectures/app-service-web-app/app-monitoring.yml
              - name: Web app private database connectivity
                href: example-scenario/private-web-app/private-web-app.yml
          - name: Solution ideas
            items:
              - name: Dynamics Business Central as a service
                href: solution-ideas/articles/business-central.yml
              - name: E-commerce website running in ASE
                href: solution-ideas/articles/ecommerce-website-running-in-secured-ase.yml
              - name: Highly available SharePoint farm
                href: solution-ideas/articles/highly-available-sharepoint-farm.yml
              - name: Hybrid SharePoint farm with Microsoft 365
                href: solution-ideas/articles/sharepoint-farm-microsoft-365.yml
              - name: Modern customer support portal
                href: solution-ideas/articles/modern-customer-support-portal-powered-by-an-agile-business-process.yml
              - name: Real-time presence with Microsoft 365
                href: solution-ideas/articles/presence-microsoft-365-power-platform.yml
              - name: Scalable e-commerce web app
                href: solution-ideas/articles/scalable-ecommerce-web-app.yml
              - name: Scalable Episerver marketing website
                href: solution-ideas/articles/digital-marketing-episerver.yml
              - name: Scalable Sitecore marketing website
                href: solution-ideas/articles/digital-marketing-sitecore.yml
              - name: Scalable Umbraco CMS web app
                href: solution-ideas/articles/medium-umbraco-web-app.yml
              - name: Scalable web apps with Redis
                href: solution-ideas/articles/scalable-web-apps.yml
              - name: Simple branded website
                href: solution-ideas/articles/simple-branded-website.yml
              - name: Simple digital marketing website
                href: solution-ideas/articles/digital-marketing-smb.yml
              - name: Web/mobile apps with MySQL and Redis
                href: solution-ideas/articles/webapps.yml
  - name: Cloud Adoption Framework
    href: /azure/cloud-adoption-framework<|MERGE_RESOLUTION|>--- conflicted
+++ resolved
@@ -5555,17 +5555,12 @@
               - name: SAP HANA infrastructure configurations
                 href: /azure/virtual-machines/workloads/sap/hana-vm-operations
                 maintainContext: true
-<<<<<<< HEAD
               - name: SAP NetWeaver on Windows on Azure
                 href: guide/sap/sap-netweaver.yml
-                maintainContext: true
               - name: SAP S/4HANA in Linux on Azure
                 href: guide/sap/sap-s4hana.yml
-                maintainContext: true
-=======
               - name: Inbound and outbound internet connections for SAP on Azure
                 href: guide/sap/sap-internet-inbound-outbound.yml
->>>>>>> ebf01d89
               - name: SAP workload configurations with AZs
                 href: /azure/virtual-machines/workloads/sap/sap-ha-availability-zones
                 maintainContext: true
