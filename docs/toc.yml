items:
- name: Azure Architecture Center
  href: ./index.yml
- name: Browse all Architectures
  href: browse/index.yml
- name: Architecture icons
  href: icons/index.md
- name: What's new
  href: changelog.md
- name: Landing zones
  items:
  - name: Deployment Options
    href: landing-zones/landing-zone-deploy.md
  - name: Platform landing zone design guides
    items:
    - name: Bicep landing zone implementation
      href: landing-zones/bicep/landing-zone-bicep.md
    - name: Terraform landing zone implementation
      href: landing-zones/terraform/landing-zone-terraform.md
  - name: Application landing zone design guides
    items:
    - name: Azure Virtual Desktop
      href: landing-zones/azure-virtual-desktop/design-guide.md      
  - name: Subscription vending implementation
    href: landing-zones/subscription-vending.yml
- name: Application architecture fundamentals
  items:
  - name: Introduction
    href: guide/index.md
  - name: Architecture styles
    items:
    - name: Overview
      href: guide/architecture-styles/index.md
    - name: Big compute
      href: guide/architecture-styles/big-compute.yml
    - name: Big data
      href: guide/architecture-styles/big-data.yml
    - name: Event-driven architecture
      href: guide/architecture-styles/event-driven.yml
    - name: Microservices
      href: guide/architecture-styles/microservices.yml
    - name: N-tier application
      href: guide/architecture-styles/n-tier.yml
    - name: Web-queue-worker
      href: guide/architecture-styles/web-queue-worker.yml
  - name: Design principles for Azure applications
    items:
    - name: Overview
      href: guide/design-principles/index.md
    - name: Design for self-healing
      href: guide/design-principles/self-healing.md
    - name: Make all things redundant
      href: guide/design-principles/redundancy.md
    - name: Minimize coordination
      href: guide/design-principles/minimize-coordination.yml
    - name: Design to scale out
      href: guide/design-principles/scale-out.md
    - name: Partition around limits
      href: guide/design-principles/partition.md
    - name: Design for operations
      href: guide/design-principles/design-for-operations.md
    - name: Use managed services
      href: guide/design-principles/managed-services.md
    - name: Use an identity service
      href: guide/design-principles/identity.md
    - name: Use the best data store
      href: /azure/architecture/guide/design-principles/use-best-data-store
    - name: Design for evolution
      href: guide/design-principles/design-for-evolution.md
    - name: Build for the needs of business
      href: guide/design-principles/build-for-business.md
    - name: Resiliency checklist for services
      href: checklist/resiliency-per-service.md
    - name: Failure mode analysis for services
      href: resiliency/failure-mode-analysis.md
  - name: Technology choices
    items:
    - name: Overview
      href: guide/technology-choices/technology-choices-overview.md
    - name: Choose a compute service
      items:
      - name: Azure compute services
        href: guide/technology-choices/compute-decision-tree.yml
      - name: High availability and disaster recovery
        href: example-scenario/infrastructure/iaas-high-availability-disaster-recovery.yml
      - name: Microservices compute options
        href: /azure/architecture/microservices/design/compute-options
      - name: Web apps and single page apps
        href: /dotnet/architecture/modern-web-apps-azure/choose-between-traditional-web-and-single-page-apps
        maintainContext: true
      - name: Multiparty computing
        href: guide/technology-choices/multiparty-computing-service.yml
    - name: Choose a container option
      items:
      - name: Container options
        href: /azure/container-apps/compare-options
        maintainContext: true
      - name: Containers for confidential computing
        href: /azure/confidential-computing/choose-confidential-containers-offerings
        maintainContext: true
      - name: Kubernetes at the edge
        href: operator-guides/aks/choose-kubernetes-edge-compute-option.md
      - name: Bare-metal Kubernetes at the edge
        href: operator-guides/aks/choose-bare-metal-kubernetes.yml
    - name: Choose a hybrid service
      items:
      - name: Hybrid options
        href: guide/technology-choices/hybrid-considerations.yml
      - name: Compare Azure Stack Hub and Azure
        href: /azure-stack/user/azure-stack-considerations
        maintainContext: true
      - name: Compare Azure, Stack Hub, and Stack HCI
        href: /azure-stack/operator/compare-azure-azure-stack
        maintainContext: true
      - name: Compare Azure Stack HCI and Stack Hub
        href: /azure-stack/hci/concepts/compare-azure-stack-hub
        maintainContext: true
      - name: Compare Stack HCI and Windows Server
        href: /azure-stack/hci/concepts/compare-windows-server
        maintainContext: true
      - name: Choose drives for Azure Stack HCI
        href: /azure-stack/hci/concepts/choose-drives
        maintainContext: true
      - name: FSLogix in Azure Virtual Desktop
        href: /azure/virtual-desktop/store-fslogix-profile
        maintainContext: true
    - name: Choose a security option
      items:
      - name: Deployment models
        href: /azure/confidential-computing/confidential-computing-deployment-models
        maintainContext: true
      - name: Containers for confidential computing
        href: /azure/confidential-computing/choose-confidential-containers-offerings
        maintainContext: true
    - name: Choose an identity service
      items:
      - name: Active Directory services
        href: /azure/active-directory-domain-services/compare-identity-solutions
        maintainContext: true
      - name: Hybrid identity authentication methods
        href: /azure/active-directory/hybrid/choose-ad-authn
        maintainContext: true
    - name: Choose a storage service
      items:
      - name: Storage options
        href: guide/technology-choices/storage-options.md
      - name: Managed disk types
        href: /azure/virtual-machines/disks-types
        maintainContext: true
      - name: Data transfer
        items:
        - name: Data transfer solutions
          href: /azure/storage/common/storage-choose-data-transfer-solution
          maintainContext: true
        - name: Compare data transfer options
          href: /azure/storsimple/storsimple-8000-choose-storage-solution
          maintainContext: true
        - name: Large datasets, low bandwidth
          href: /azure/storage/common/storage-solution-large-dataset-low-network
          maintainContext: true
        - name: Large datasets, moderate bandwidth
          href: /azure/storage/common/storage-solution-large-dataset-moderate-high-network
          maintainContext: true
        - name: Small datasets, low bandwidth
          href: /azure/storage/common/storage-solution-small-dataset-low-moderate-network
          maintainContext: true
        - name: Periodic data transfer
          href: /azure/storage/common/storage-solution-periodic-data-transfer
          maintainContext: true
    - name: Choose a data store
      items:
      - name: Understand data store models
        href: guide/technology-choices/data-store-overview.md
      - name: Select a data store
        href: guide/technology-choices/data-store-decision-tree.md
      - name: Review data options
        href: guide/technology-choices/data-options.md
      - name: Criteria for choosing a data store
        href: guide/technology-choices/data-store-considerations.md
      - name: Big data storage
        href: data-guide/technology-choices/data-storage.md
      - name: Database scenarios
        items:
        - name: OLAP solutions
          href: data-guide/relational-data/online-analytical-processing.yml
        - name: OLTP solutions
          href: data-guide/relational-data/online-transaction-processing.md
        - name: Data warehousing
          href: data-guide/relational-data/data-warehousing.yml
        - name: Data lakes
          href: data-guide/scenarios/data-lake.md
        - name: Non-relational data store
          href: data-guide/big-data/non-relational-data.yml
        - name: Compare NoSQL and relational
          href: /azure/cosmos-db/relational-nosql
          maintainContext: true
        - name: Pipeline orchestration
          href: data-guide/technology-choices/pipeline-orchestration-data-movement.md
        - name: Search data store
          href: data-guide/technology-choices/search-options.md
        - name: PostgreSQL options
          href: /azure/postgresql/single-server/overview-postgres-choose-server-options
          maintainContext: true
        - name: Data transfer options
          href: data-guide/scenarios/data-transfer.md
        - name: Choose an API in Cosmos DB
          href: /azure/cosmos-db/choose-api
          maintainContext: true
    - name: Choose an analytics solution
      items:
      - name: Analytical data stores
        href: data-guide/technology-choices/analytical-data-stores.md
      - name: Analytics and reporting
        href: data-guide/technology-choices/analysis-visualizations-reporting.md
      - name: Advanced analytics
        href: data-guide/scenarios/advanced-analytics.md
      - name: Batch processing
        href: data-guide/technology-choices/batch-processing.md
      - name: Stream processing
        href: data-guide/technology-choices/stream-processing.md
      - name: Streaming analytics
        href: /azure/stream-analytics/streaming-technologies
        maintainContext: true
    - name: Choose an AI/ML service
      items:
      - name: Cognitive Services
        href: data-guide/technology-choices/cognitive-services.md
      - name: API services  
        items:
        - name: Language API services
          href: data-guide/cognitive-services/language-api.md
        - name: Speech API services
          href: data-guide/cognitive-services/speech-api.md
        - name: Vision API services
          href: data-guide/cognitive-services/vision-api.md
        - name: Decision APIs and Applied AI Services
          href: data-guide/cognitive-services/decision-applied-ai.md
      - name: Natural language processing
        href: data-guide/technology-choices/natural-language-processing.yml
      - name: Machine learning
        href: data-guide/technology-choices/data-science-and-machine-learning.md
      - name: Machine learning tools
        href: example-scenario/mlops/aml-decision-tree.yml
      - name: Compare MLflow and Azure ML
        href: /azure/machine-learning/concept-mlflow
        maintainContext: true
    - name: Choose a networking service
      items:
      - name: Load balancing options
        href: guide/technology-choices/load-balancing-overview.yml
      - name: VNet peering and VPN gateways
        href: reference-architectures/hybrid-networking/vnet-peering.yml
    - name: Choose a messaging service
      items:
      - name: Compare messaging services
        href: /azure/event-grid/compare-messaging-services
        maintainContext: true
      - name: Asynchronous messaging
        href: guide/technology-choices/messaging.yml
      - name: Real-time message ingestion
        href: data-guide/technology-choices/real-time-ingestion.md
    - name: Choose an IoT option
      items:
      - name: IoT solutions in Azure
        href: example-scenario/iot/iot-central-iot-hub-cheat-sheet.yml
      - name: Compare IoT Hub and Event Hubs
        href: /azure/iot-hub/iot-hub-compare-event-hubs
        maintainContext: true
    - name: Choose a command-line tool
      href: /cli/azure/choose-the-right-azure-command-line-tool
      maintainContext: true
    - name: Development tools
      items:
      - name: Choose a mobile development framework
        href: /azure/developer/mobile-apps/choose-mobile-framework
        maintainContext: true
      - name: Choose a mixed reality engine
        href: /windows/mixed-reality/develop/choosing-an-engine
        maintainContext: true
  - name: Best practices for cloud applications
    items:
    - name: Overview
      href: best-practices/index-best-practices.md
    - name: API design
      href: best-practices/api-design.md
    - name: API implementation
      href: best-practices/api-implementation.md
    - name: Autoscaling
      href: best-practices/auto-scaling.md
    - name: Background jobs
      href: best-practices/background-jobs.md
    - name: Caching
      href: best-practices/caching.yml
    - name: Content Delivery Network
      href: best-practices/cdn.yml
    - name: Data partitioning
      href: best-practices/data-partitioning.yml
    - name: Data partitioning strategies (by service)
      href: best-practices/data-partitioning-strategies.yml
    - name: Host name preservation
      href: best-practices/host-name-preservation.yml
    - name: Message encoding considerations
      href: best-practices/message-encode.md
    - name: Monitoring and diagnostics
      href: best-practices/monitoring.yml
    - name: Retry guidance for specific services
      href: best-practices/retry-service-specific.md
    - name: Transient fault handling
      href: best-practices/transient-faults.md
  - name: Performance tuning and antipatterns
    items:
    - name: Introduction
      href: performance/index.md
    - name: Scenario 1 - Distributed transactions
      href: performance/distributed-transaction.yml
    - name: Scenario 2 - Multiple backend services
      href: performance/backend-services.yml
    - name: Scenario 3 - Event streaming
      href: performance/event-streaming.yml
    - name: Performance antipatterns
      items:
      - name: Overview
        href: antipatterns/index.md
      - name: Busy Database
        href: antipatterns/busy-database/index.md
      - name: Busy Front End
        href: antipatterns/busy-front-end/index.md
      - name: Chatty I/O
        href: antipatterns/chatty-io/index.md
      - name: Extraneous Fetching
        href: antipatterns/extraneous-fetching/index.md
      - name: Improper Instantiation
        href: antipatterns/improper-instantiation/index.md
      - name: Monolithic Persistence
        href: antipatterns/monolithic-persistence/index.md
      - name: No Caching
        href: antipatterns/no-caching/index.md
      - name: Noisy Neighbor
        href: antipatterns/noisy-neighbor/noisy-neighbor.yml
      - name: Retry Storm
        href: antipatterns/retry-storm/index.md
      - name: Synchronous I/O
        href: antipatterns/synchronous-io/index.md
  - name: Responsible engineering
    items:
    - name: Responsible innovation
      items:
      - name: Overview
        href: guide/responsible-innovation/index.md
      - name: Judgment call
        href: guide/responsible-innovation/judgmentcall.md
      - name: Harms modeling
        items:
        - name: Understand harm
          href: guide/responsible-innovation/harms-modeling/index.md
        - name: Assess types of harm
          href: guide/responsible-innovation/harms-modeling/type-of-harm.md
      - name: Community jury
        href: guide/responsible-innovation/community-jury/index.md
    - name: Responsible AI
      items:
      - name: Overview
        href: /azure/cloud-adoption-framework/strategy/responsible-ai
        maintainContext: true
      - name: Six key principles
        href: /azure/cloud-adoption-framework/innovate/best-practices/trusted-ai
        maintainContext: true
      - name: Guidelines for human-AI interaction
        href: /ai/guidelines-human-ai-interaction/?toc=/azure/architecture/toc.json&bc=/azure/architecture/_bread/toc.json
      - name: Responsible AI with Cognitive Services
        href: /azure/cognitive-services/responsible-use-of-ai-overview
        maintainContext: true
      - name: Machine learning
        items:
        - name: Responsible AI and machine learning
          href: /azure/machine-learning/concept-responsible-ml
          maintainContext: true
        - name: Model interpretability
          href: /azure/machine-learning/how-to-machine-learning-interpretability
          maintainContext: true
        - name: ML fairness
          href: /azure/machine-learning/concept-fairness-ml
          maintainContext: true
        - name: Differential privacy
          href: /azure/machine-learning/concept-differential-privacy
          maintainContext: true
  - name: Architecture for SaaS and multitenancy
    items:
    - name: Overview
      href: guide/saas/overview.md
    - name: SaaS
      items:
      - name: Plan your journey to SaaS
        href: guide/saas/plan-journey-saas.md
      - name: Case studies
        items:
        - name: Microsoft SaaS stories
          href: guide/saas/case-studies/saas-stories.md
      - name: Resources
        items:
        - name: SaaS starter web app reference architecture
          href: example-scenario/apps/saas-starter-web-app.yml
        - name: Multitenant SaaS reference architecture
          href: example-scenario/multi-saas/multitenant-saas.yml
    - name: Startups
      items:
      - name: Overview
        href: guide/startups/startup-architecture.md
      - name: Core startup stack architecture
        href: example-scenario/startups/core-startup-stack.yml
    - name: Multitenant applications
      items:
      - name: Overview
        href: guide/multitenant/overview.md
      - name: Considerations
        items:
        - name: Overview
          href: guide/multitenant/considerations/overview.yml
        - name: Tenancy models
          href: guide/multitenant/considerations/tenancy-models.yml
        - name: Tenant lifecycle
          href: guide/multitenant/considerations/tenant-lifecycle.md
        - name: Pricing models
          href: guide/multitenant/considerations/pricing-models.md
        - name: Control planes
          href: guide/multitenant/considerations/control-planes.yml
        - name: Measure consumption
          href: guide/multitenant/considerations/measure-consumption.md
        - name: Deploy updates
          href: guide/multitenant/considerations/updates.md
        - name: Map requests to tenants
          href: guide/multitenant/considerations/map-requests.yml
        - name: Identity
          href: guide/multitenant/considerations/identity.md
        - name: Domain names
          href: guide/multitenant/considerations/domain-names.yml
      - name: Approaches
        items:
        - name: Overview
          href: guide/multitenant/approaches/overview.yml
        - name: Resource organization
          href: guide/multitenant/approaches/resource-organization.yml
        - name: Governance and compliance
          href: guide/multitenant/approaches/governance-compliance.md
        - name: Cost management and allocation
          href: guide/multitenant/approaches/cost-management-allocation.yml
        - name: Deployment and configuration
          href: guide/multitenant/approaches/deployment-configuration.yml
        - name: Compute
          href: guide/multitenant/approaches/compute.md
        - name: Networking
          href: guide/multitenant/approaches/networking.md
        - name: Storage and data
          href: guide/multitenant/approaches/storage-data.yml
        - name: Messaging
          href: guide/multitenant/approaches/messaging.md
        - name: Identity
          href: guide/multitenant/approaches/identity.md
        - name: Integration
          href: guide/multitenant/approaches/integration.md
        - name: IoT
          href: guide/multitenant/approaches/iot.md
        - name: AI and ML
          href: guide/multitenant/approaches/ai-ml.md
      - name: Service-specific guidance
        items:
        - name: Overview
          href: guide/multitenant/service/overview.md
        - name: Deployment and configuration
          items:
          - name: Azure App Configuration
            href: guide/multitenant/service/app-configuration.md
          - name: Azure Resource Manager
            href: guide/multitenant/service/resource-manager.md
        - name: Compute
          items:
          - name: App Service and Functions
            href: guide/multitenant/service/app-service.yml
          - name: Azure Container Apps
            href: guide/multitenant/service/container-apps.md
          - name: Azure Kubernetes Service (AKS)
            href: guide/multitenant/service/aks.yml
        - name: Networking
          items:
          - name: Azure Front Door
            href: guide/multitenant/service/front-door.md
          - name: Azure NAT Gateway
            href: guide/multitenant/service/nat-gateway.md
          - name: Azure Private Link
            href: guide/multitenant/service/private-link.md
        - name: Storage and data
          items:
          - name: Azure Cache for Redis
            href: guide/multitenant/service/cache-redis.md
          - name: Azure Cosmos DB
            href: guide/multitenant/service/cosmos-db.md
          - name: Azure Database for PostgreSQL
            href: guide/multitenant/service/postgresql.md
          - name: Azure SQL Database
            href: guide/multitenant/service/sql-database.md
          - name: Azure Storage
            href: guide/multitenant/service/storage.md
        - name: Messaging
          items:
          - name: Azure Event Hubs
            href: guide/multitenant/service/event-hubs.md
          - name: Azure Service Bus
            href: guide/multitenant/service/service-bus.md
        - name: Security
          items:
          - name: Azure Key Vault
            href: guide/multitenant/service/key-vault.md
        - name: Identity
          items:
          - name: Azure Active Directory B2C
            href: guide/multitenant/service/azure-ad-b2c.md
        - name: AI and ML
          items:
          - name: Azure Cognitive Search
            href: /azure/search/search-modeling-multitenant-saas-applications
            maintainContext: true
      - name: Multitenancy checklist
        href: guide/multitenant/checklist.md
      - name: Related resources
        href: guide/multitenant/related-resources.md      
  - name: Mission critical applications
    items:
    - name: Mission-critical baseline architecture
      href: reference-architectures/containers/aks-mission-critical/mission-critical-intro.yml
    - name: Mission-critical baseline with network controls
      href: reference-architectures/containers/aks-mission-critical/mission-critical-network-architecture.yml
    - name: Mission-critical baseline architecture in Azure landing zones
      href: reference-architectures/containers/aks-mission-critical/mission-critical-landing-zone.yml
    - name: Design areas
      items:
      - name: Application platform
        href: reference-architectures/containers/aks-mission-critical/mission-critical-app-platform.md
      - name: Application design
        href: reference-architectures/containers/aks-mission-critical/mission-critical-app-design.md
      - name: Networking and connectivity platform
        href: reference-architectures/containers/aks-mission-critical/mission-critical-networking.md
      - name: Data platform
        href: reference-architectures/containers/aks-mission-critical/mission-critical-data-platform.md
      - name: Deployment and testing
        href: reference-architectures/containers/aks-mission-critical/mission-critical-deploy-test.md
      - name: Health modeling
        href: reference-architectures/containers/aks-mission-critical/mission-critical-health-modeling.md
      - name: Security
        href: reference-architectures/containers/aks-mission-critical/mission-critical-security.md
      - name: Operational procedures
        href: reference-architectures/containers/aks-mission-critical/mission-critical-operations.md
    - name: Guides
      items:
      - name: Continuous validation
        href: guide/testing/mission-critical-deployment-testing.md
    - name: Mitigation strategies
      items:
        - name: Global routing redundancy for highly available web applications
          items:
          - name: Overview
            href: guide/networking/global-web-applications/overview.md
          - name: Content delivery
            href: guide/networking/global-web-applications/mission-critical-content-delivery.md
          - name: Global HTTP ingress
            href: guide/networking/global-web-applications/mission-critical-global-http-ingress.md 
  - name: Solutions across Microsoft platforms
    items:
    - name: Microsoft cloud developer docs
      href: /microsoft-cloud
    - name: Azure and Power Platform scenarios
      items:
      - name: Overview
        href: solutions/power-platform-scenarios.md
      - name: All Power Platform architectures
        href: /azure/architecture/browse/?products=power-platform
      - name: CI/CD for Power Platform
        href: solution-ideas/articles/azure-devops-continuous-integration-for-power-platform.yml
      - name: Citizen AI with Power Platform
        href: example-scenario/ai/citizen-ai-power-platform.yml
      - name: Eventual consistency with Power Apps
        href: guide/power-platform/eventual-consistency.yml
      - name: Extract text using Power Automate
        href: example-scenario/ai/extract-object-text.yml
      - name: Optimize inventory and forecast demand
        href: example-scenario/analytics/optimize-inventory-forecast-demand.yml
      - name: Power Automate deployment at scale
        href: example-scenario/power-automate/power-automate.yml
      - name: Real-time ML with Power Platform
        href: example-scenario/ai/deploy-real-time-machine-learning-model-application-ui.yml
    - name: Azure and Microsoft 365 scenarios
      items:
      - name: Overview
        href: solutions/microsoft-365-scenarios.md
      - name: All Microsoft 365 architectures
        href: /azure/architecture/browse/?products=m365
      - name: Extend Project Online reporting
        href: example-scenario/data/extend-reporting-capabilities.yml
      - name: Governance of Teams guest users
        href: example-scenario/governance/governance-teams-guest-users.yml
      - name: Hybrid SharePoint farm with Microsoft 365
        href: solution-ideas/articles/sharepoint-farm-microsoft-365.yml
      - name: Manage Microsoft 365 with DevOps
        href: example-scenario/devops/manage-microsoft-365-tenant-configuration-microsoft365dsc-devops.yml
      - name: Real-time collaboration
        href: solution-ideas/articles/collaboration-microsoft-365.yml
      - name: Real-time presence
        href: solution-ideas/articles/presence-microsoft-365-power-platform.yml
      - name: Secure a Teams channel bot with a firewall
        href: example-scenario/teams/securing-bot-teams-channel.yml
    - name: Azure and Dynamics 365 scenarios
      items:
      - name: Overview
        href: solutions/dynamics-365-scenarios.md
      - name: All Dynamics 365 architectures
        href: /azure/architecture/browse/?terms=dynamics%20365
      - name: Customer 360 with Dynamics 365 CI
        href: example-scenario/analytics/synapse-customer-insights.yml
      - name: Dynamics Business Central as a service
        href: solution-ideas/articles/business-central.yml
      - name: Enhanced customer dimension
        href: solution-ideas/articles/customer-insights-synapse.yml
    - name: Azure and Microsoft on-premises servers
      href: guide/on-premises-microsoft-technologies.md
  - name: Third-party scenarios
    items:
    - name: Apache technologies
      href: guide/apache-scenarios.md
    - name: Other open-source technologies
      href: guide/open-source-scenarios.md
    - name: Partner technologies
      href: guide/partner-scenarios.md
  - name: Azure for AWS professionals
    items:
    - name: Overview
      href: aws-professional/index.md
    - name: Component information
      items:
      - name: Accounts
        href: aws-professional/accounts.md
      - name: Compute
        href: aws-professional/compute.md
      - name: Databases
        href: aws-professional/databases.md
      - name: Messaging
        href: aws-professional/messaging.md
      - name: Networking
        href: aws-professional/networking.md
      - name: Regions and zones
        href: aws-professional/regions-zones.md
      - name: Resources
        href: aws-professional/resources.md
      - name: Security and identity
        href: aws-professional/security-identity.md
      - name: Storage
        href: aws-professional/storage.md
    - name: Services comparison
      href: aws-professional/services.md
    - name: Guidance
      items:
      - name: Automation for AWS
        items:
        - name: Authenticate runbooks with AWS
          href: /azure/automation/automation-config-aws-account
          maintainContext: true
        - name: Deploy an AWS VM with a runbook
          href: /azure/automation/automation-scenario-aws-deployment
          maintainContext: true
      - name: Cost management for AWS
        items:
        - name: Set up AWS for Cost Management
          href: /azure/cost-management-billing/costs/aws-integration-set-up-configure
          maintainContext: true
        - name: Manage AWS costs in Azure
          href: /azure/cost-management-billing/costs/aws-integration-manage
          maintainContext: true
      - name: Hybrid solutions for AWS
        items:
        - name: AWS Ubuntu with Terraform and Azure
          href: /azure/cloud-adoption-framework/manage/hybrid/server/best-practices/aws-terraform-ubuntu
          maintainContext: true
        - name: AWS Linux with Terraform and Azure Arc
          href: /azure/cloud-adoption-framework/manage/hybrid/server/best-practices/aws-terraform-al2
          maintainContext: true
        - name: AWS EC2 with Ansible and Azure Arc
          href: /azure/cloud-adoption-framework/manage/hybrid/server/best-practices/aws-scale-ansible
          maintainContext: true
      - name: Identity management for AWS
        items:
        - name: Azure AD identity management for AWS
          href: reference-architectures/aws/aws-azure-ad-security.yml
        - name: Onboard an AWS account
          href: /azure/active-directory/cloud-infrastructure-entitlement-management/onboard-aws
          maintainContext: true
        - name: Amazon Managed Grafana
          href: /azure/active-directory/saas-apps/amazon-managed-grafana-tutorial
          maintainContext: true
        - name: AWS single-account access
          href: /azure/active-directory/saas-apps/amazon-web-service-tutorial
          maintainContext: true
        - name: AWS Single Sign-on
          href: /azure/active-directory/saas-apps/aws-single-sign-on-tutorial
          maintainContext: true
        - name: Configure AWS Single Sign-On
          href: /azure/active-directory/saas-apps/aws-single-sign-on-provisioning-tutorial
          maintainContext: true
        - name: AWS multiple accounts
          href: /azure/active-directory/saas-apps/aws-multi-accounts-tutorial
          maintainContext: true
        - name: AWS ClientVPN
          href: /azure/active-directory/saas-apps/aws-clientvpn-tutorial
          maintainContext: true
        - name: Attach and detach policies
          href: /azure/active-directory/cloud-infrastructure-entitlement-management/how-to-attach-detach-permissions
          maintainContext: true
      - name: AKS for AWS
        items:
        - name: AKS for Amazon EKS professionals
          href: aws-professional/eks-to-aks/index.md
        - name: Identity and access management
          href: aws-professional/eks-to-aks/workload-identity.yml
        - name: Cluster monitoring and logging
          href: aws-professional/eks-to-aks/monitoring.yml
        - name: Network topologies and security
          href: aws-professional/eks-to-aks/private-clusters.yml
        - name: Storage options
          href: aws-professional/eks-to-aks/storage.md
        - name: Cost management and optimization
          href: aws-professional/eks-to-aks/cost-management.yml
        - name: Agent node management
          href: aws-professional/eks-to-aks/node-pools.yml
        - name: Cluster governance
          href: aws-professional/eks-to-aks/governance.md
      - name: Migration from AWS
        items:
        - name: Azure Migrate
          items:
          - name: Discover AWS instances
            href: /azure/migrate/tutorial-discover-aws
            maintainContext: true
          - name: Assess AWS instances
            href: /azure/migrate/tutorial-assess-aws
            maintainContext: true
          - name: Migrate AWS VMs
            href: /azure/migrate/tutorial-migrate-aws-virtual-machines
            maintainContext: true
        - name: Compute
          items:
          - name: Migrate AWS to managed disks
            href: /azure/virtual-machines/windows/on-prem-to-azure
            maintainContext: true
          - name: Migrate an AWS Windows VM
            href: /azure/virtual-machines/windows/aws-to-azure
            maintainContext: true
      - name: Security for AWS
        items:
        - name: Azure security for AWS
          href: guide/aws/aws-azure-security-solutions.yml
        - name: Connect AWS to Microsoft Sentinel
          href: /azure/sentinel/connect-aws
          maintainContext: true
        - name: Microsoft Defender for AWS
          items:
          - name: Protect AWS with Microsoft Defender
            href: /defender-cloud-apps/protect-aws
            maintainContext: true
          - name: Defender recommendations for AWS
            href: /azure/defender-for-cloud/recommendations-reference-aws
            maintainContext: true
          - name: Connect AWS to Microsoft Defender
            href: /defender-cloud-apps/connect-aws
            maintainContext: true
          - name: 'Video: AWS connector in Defender'
            href: /azure/defender-for-cloud/episode-one
            maintainContext: true
      - name: Azure Databricks for AWS
        items:
        - name: Connect to Amazon Kinesis
          href: /azure/databricks/structured-streaming/kinesis
          maintainContext: true
        - name: Repo access with AWS CodeCommit
          href: /azure/databricks/repos/set-up-git-provider-access
          maintainContext: true
      - name: Azure Service Fabric for AWS
        href: /azure/service-fabric/service-fabric-tutorial-standalone-create-infrastructure
        maintainContext: true
      - name: Azure VPN Gateway for AWS
        href: /azure/vpn-gateway/vpn-gateway-howto-aws-bgp
        maintainContext: true
  - name: Azure for Google Cloud professionals
    items:
    - name: Overview
      href: gcp-professional/index.md
    - name: Services comparison
      href: gcp-professional/services.md
    - name: Guidance
      items:
      - name: Hybrid solutions for Google Cloud
        items:
        - name: GC Ubuntu with Terraform
          href: /azure/cloud-adoption-framework/manage/hybrid/server/best-practices/gcp-terraform-ubuntu
          maintainContext: true
        - name: GC Windows with Terraform
          href: /azure/cloud-adoption-framework/manage/hybrid/server/best-practices/gcp-terraform-windows
          maintainContext: true
      - name: Identity management for Google Cloud
        items:
        - name: Onboard a Google Cloud project
          href: /azure/active-directory/cloud-infrastructure-entitlement-management/onboard-gcp
          maintainContext: true
        - name: Add and remove roles and tasks
          href: /azure/active-directory/cloud-infrastructure-entitlement-management/how-to-add-remove-role-task
          maintainContext: true
      - name: Migration from Google Cloud
        items:
        - name: Discover Google Cloud instances
          href: /azure/migrate/tutorial-discover-gcp
          maintainContext: true
        - name: Assess Google Cloud VM instances
          href: /azure/migrate/tutorial-assess-gcp
          maintainContext: true
        - name: Migrate Google Cloud VMs to Azure
          href: /azure/migrate/tutorial-migrate-gcp-virtual-machines
          maintainContext: true
      - name: Security for Google Cloud
        items:
        - name: Protect Google Cloud with Defender
          href: /defender-cloud-apps/protect-gcp
          maintainContext: true
        - name: Connect Google Cloud projects
          href: /azure/defender-for-cloud/quickstart-onboard-gcp
          maintainContext: true
        - name: Connect Google Cloud to Defender
          href: /defender-cloud-apps/connect-google-gcp
          maintainContext: true
        - name: 'Video: Protect containers'
          href: /azure/defender-for-cloud/episode-ten
          maintainContext: true
- name: Design Patterns
  items:
  - name: Overview
    href: patterns/index.md
  - name: Categories
    items:
    - name: Data management
      href: patterns/category/data-management.md
    - name: Design and implementation
      href: patterns/category/design-implementation.md
    - name: Messaging
      href: patterns/category/messaging.md
  - name: Pattern implementations
    items:
    - name: Network secure global ingress
      href: pattern-implementations/network-secure-ingress.md
  - name: Ambassador
    href: patterns/ambassador.yml
  - name: Anti-corruption Layer
    href: patterns/anti-corruption-layer.yml
  - name: Asynchronous Request-Reply
    href: patterns/async-request-reply.yml
  - name: Backends for Frontends
    href: patterns/backends-for-frontends.yml
  - name: Bulkhead
    href: patterns/bulkhead.yml
  - name: Cache-Aside
    href: patterns/cache-aside.yml
  - name: Choreography
    href: patterns/choreography.yml
  - name: Circuit Breaker
    href: patterns/circuit-breaker.yml
  - name: Claim Check
    href: patterns/claim-check.yml
  - name: Compensating Transaction
    href: patterns/compensating-transaction.yml
  - name: Competing Consumers
    href: patterns/competing-consumers.yml
  - name: Compute Resource Consolidation
    href: patterns/compute-resource-consolidation.yml
  - name: CQRS
    href: patterns/cqrs.yml
  - name: Deployment Stamps
    href: patterns/deployment-stamp.yml
  - name: Edge Workload Configuration
    href: patterns/edge-workload-configuration.md
  - name: Event Sourcing
    href: patterns/event-sourcing.yml
  - name: External Configuration Store
    href: patterns/external-configuration-store.yml
  - name: Federated Identity
    href: patterns/federated-identity.yml
  - name: Gatekeeper
    href: patterns/gatekeeper.yml
  - name: Gateway Aggregation
    href: patterns/gateway-aggregation.yml
  - name: Gateway Offloading
    href: patterns/gateway-offloading.yml
  - name: Gateway Routing
    href: patterns/gateway-routing.yml
  - name: Geode
    href: patterns/geodes.yml
  - name: Health Endpoint Monitoring
    href: patterns/health-endpoint-monitoring.yml
  - name: Index Table
    href: patterns/index-table.yml
  - name: Leader Election
    href: patterns/leader-election.yml
  - name: Materialized View
    href: patterns/materialized-view.yml
  - name: Pipes and Filters
    href: patterns/pipes-and-filters.yml
  - name: Priority Queue
    href: patterns/priority-queue.yml
  - name: Publisher/Subscriber
    href: patterns/publisher-subscriber.yml
  - name: Queue-Based Load Leveling
    href: patterns/queue-based-load-leveling.yml
  - name: Rate Limiting
    href: patterns/rate-limiting-pattern.yml
  - name: Retry
    href: patterns/retry.yml
  - name: Saga
    href: reference-architectures/saga/saga.yml
  - name: Scheduler Agent Supervisor
    href: patterns/scheduler-agent-supervisor.yml
  - name: Sequential Convoy
    href: patterns/sequential-convoy.yml
  - name: Sharding
    href: patterns/sharding.yml
  - name: Sidecar
    href: patterns/sidecar.yml
  - name: Static Content Hosting
    href: patterns/static-content-hosting.yml
  - name: Strangler Fig
    href: patterns/strangler-fig.yml
  - name: Throttling
    href: patterns/throttling.yml
  - name: Valet Key
    href: patterns/valet-key.yml
- name: Microsoft Azure Well-Architected Framework
  href: /azure/architecture/framework
- name: Industry solutions with Azure
  items:
  - name: Overview
    href: industries/overview.md
  - name: Retail
    items:
    - name: Overview
      href: industries/retail.md
    - name: Guides
      items:
      - name: Microsoft Cloud for Retail
        items:
        - name: Overview
          href: /industry/retail/overview
          maintainContext: true
        - name: Elevate the shopping experience
          href: /industry/retail/elevate-shopping-experience
          maintainContext: true
        - name: Maximize the value of your data
          href: /industry/retail/maximize-data
          maintainContext: true
        - name: Security
          href: /industry/retail/security-overview
          maintainContext: true
        - name: Compliance
          href: /industry/retail/compliance-overview
          maintainContext: true
      - name: Dynamics 365 Commerce
        items:
        - name: Commerce home page
          href: /dynamics365/commerce/
          maintainContext: true
        - name: Commerce architecture overview
          href: /dynamics365/commerce/commerce-architecture
          maintainContext: true
        - name: Authentication flows
          href: /dynamics365/commerce/arch-auth-flow
          maintainContext: true
        - name: Headless commerce architecture
          href: /dynamics365/commerce/dev-itpro/retail-server-architecture
          maintainContext: true
        - name: Commerce channel communications
          href: /dynamics365/commerce/dev-itpro/define-retail-channel-communications-cdx
          maintainContext: true
        - name: Modern POS architecture
          href: /dynamics365/commerce/dev-itpro/retail-modern-pos-architecture
          maintainContext: true
        - name: Set up Azure DevOps
          href: /dynamics365/commerce/dev-itpro/new-environments-visual-studio-teams-branch-retail-projects
          maintainContext: true
        - name: Deployment
          items:
          - name: Configure and install CSU
            href: /dynamics365/commerce/dev-itpro/retail-store-scale-unit-configuration-installation
            maintainContext: true
          - name: Configure, install, and activate MPOS
            href: /dynamics365/commerce/retail-modern-pos-device-activation
            maintainContext: true
          - name: POS device activation
            href: /dynamics365/commerce/dev-itpro/retail-device-activation
            maintainContext: true
          - name: Retail hardware station
            href: /dynamics365/commerce/retail-hardware-station-configuration-installation
            maintainContext: true
          - name: Sealed self-service components
            href: /dynamics365/commerce/dev-itpro/enhanced-mass-deployment
            maintainContext: true
          - name: Updates to cloud environments
            href: /dynamics365/fin-ops-core/dev-itpro/deployment/apply-deployable-package-system
            maintainContext: true
      - name: Data management in retail
        href: industries/retail/retail-data-management-overview.md
      - name: AI and ML in retail
        items:
        - name: Deploy AI-based footfall detection
          href: hybrid/deployments/solution-deployment-guide-retail-footfall-detection.md
        - name: Forecast bike rental demand
          href: /azure/machine-learning/tutorial-automated-ml-forecast
          maintainContext: true
        - name: Intelligent Recommendations
          items:
          - name: Overview
            href: /industry/retail/intelligent-recommendations/overview
            maintainContext: true
          - name: Architecture
            href: /industry/retail/intelligent-recommendations/architecture
            maintainContext: true
          - name: Personalized lists
            href: /industry/retail/intelligent-recommendations/personalized-recommendations
            maintainContext: true
        - name: Personalizer
          items:
          - name: Overview
            href: /azure/cognitive-services/personalizer/what-is-personalizer
            maintainContext: true
          - name: How Personalizer works
            href: /azure/cognitive-services/personalizer/how-personalizer-works
            maintainContext: true
          - name: Where to use Personalizer
            href: /azure/cognitive-services/personalizer/where-can-you-use-personalizer
            maintainContext: true
          - name: Data and privacy
            href: /azure/cognitive-services/personalizer/responsible-data-and-privacy
            maintainContext: true
      - name: IoT in retail
        items:
        - name: Digital distribution center
          href: /azure/iot-central/retail/tutorial-iot-central-digital-distribution-center
          maintainContext: true
        - name: In-store analytics checkout
          items:
          - name: Create a retail application
            href: /azure/iot-central/retail/tutorial-in-store-analytics-create-app
            maintainContext: true
          - name: Customize the operator dashboard
            href: /azure/iot-central/retail/tutorial-in-store-analytics-customize-dashboard
            maintainContext: true
          - name: Export data and visualize insights
            href: /azure/iot-central/retail/tutorial-in-store-analytics-export-data-visualize-insights
            maintainContext: true
        - name: Smart inventory management
          href: /azure/iot-central/retail/tutorial-iot-central-smart-inventory-management
          maintainContext: true
      - name: Migrate your e-commerce solution to Azure
        href: industries/retail/migrate-ecommerce-solution.md
      - name: Mixed reality in retail
        items:
        - name: Marketing and advertisement
          href: /windows/mixed-reality/enthusiast-guide/marketing-advertisement
          maintainContext: true
        - name: Immersive shopping experiences
          href: /windows/mixed-reality/enthusiast-guide/immersive-shopping
          maintainContext: true
      - name: SKU optimization for consumer brands
        href: industries/retail/sku-optimization-solution-guide.yml
      - name: Visual search in retail with Azure Cosmos DB
        href: industries/retail/visual-search-use-case-overview.yml
    - name: Architectures
      items:
      - name: All retail architectures
        href: /azure/architecture/browse/?terms=retail
      - name: AI-based footfall detection
        href: solution-ideas/articles/hybrid-footfall-detection.yml
      - name: Analyze MongoDB Atlas data
        href: example-scenario/analytics/azure-synapse-analytics-integrate-mongodb-atlas.yml
      - name: Build a real-time recommendation API
        href: reference-architectures/ai/real-time-recommendation.yml
      - name: Buy online, pick up in store (retail)
        href: example-scenario/iot/vertical-buy-online-pickup-in-store.yml
      - name: Content-based recommendation
        href: solution-ideas/articles/build-content-based-recommendation-system-using-recommender.yml
      - name: E-commerce front end
        href: example-scenario/apps/ecommerce-scenario.yml
      - name: Interactive price analytics
        href: solution-ideas/articles/interactive-price-analytics.yml
      - name: Intelligent search engine for e-commerce
        href: example-scenario/apps/ecommerce-search.yml
      - name: Magento e-commerce platform in AKS
        href: example-scenario/magento/magento-azure.yml
      - name: Movie recommendations on Azure
        href: example-scenario/ai/movie-recommendations-with-machine-learning.yml
      - name: Optimize inventory and forecast demand
        href: example-scenario/analytics/optimize-inventory-forecast-demand.yml
      - name: Out of stock detection (retail)
        href: /hybrid/app-solutions/pattern-out-of-stock-at-edge
        maintainContext: true
      - name: Scalable order processing
        href: example-scenario/data/ecommerce-order-processing.yml
      - name: Video capture and analytics for retail
        href: solution-ideas/articles/video-analytics.yml
    - name: Datasets
      items:
      - name: OJ sales simulated
        href: /azure/open-datasets/dataset-oj-sales-simulated
        maintainContext: true
      - name: US Consumer Price Index
        items:
        - name: US Consumer Price Index
          href: /azure/open-datasets/dataset-us-consumer-price-index
          maintainContext: true
        - name: US Producer Price Index - Commodities
          href: /azure/open-datasets/dataset-us-producer-price-index-commodities
          maintainContext: true
        - name: US Producer Price Index - Industry
          href: /azure/open-datasets/dataset-us-producer-price-index-industry
          maintainContext: true
      - name: US Population
        items:
        - name: US Population by County
          href: /azure/open-datasets/dataset-us-population-county
          maintainContext: true
        - name: US Population by ZIP code
          href: /azure/open-datasets/dataset-us-population-zip
          maintainContext: true
    - name: Compliance solutions
      items:
      - name: Compliance in Cloud for Retail
        href: /industry/retail/compliance-overview
        maintainContext: true
      - name: GDPR (EU)
        items:
        - name: GDPR overview
          href: /compliance/regulatory/gdpr
          maintainContext: true
        - name: Data Subject Requests
          items:
          - name: Azure DSRs
            href: /compliance/regulatory/gdpr-dsr-azure
            maintainContext: true
          - name: Azure DevOps DSRs
            href: /compliance/regulatory/gdpr-dsr-vsts
            maintainContext: true
        - name: Breach notification
          href: /compliance/regulatory/gdpr-breach-azure-dynamics-windows
          maintainContext: true
        - name: Data controllers with Azure
          href: /compliance/regulatory/gdpr-dpia-azure
          maintainContext: true
        - name: Information protection
          href: /microsoft-365/solutions/information-protection-deploy
          maintainContext: true
        - name: Best practices with Delta Lake
          href: /azure/databricks/security/privacy/gdpr-delta
          maintainContext: true
      - name: ISO standards
        items:
        - name: ISO 22301
          href: /azure/compliance/offerings/offering-iso-22301
          maintainContext: true
        - name: ISO 27001
          href: /azure/compliance/offerings/offering-iso-27001
          maintainContext: true
        - name: ISO 27017
          href: /azure/compliance/offerings/offering-iso-27017
          maintainContext: true
        - name: ISO 27018
          href: /azure/compliance/offerings/offering-iso-27018
          maintainContext: true
      - name: SOC2 Type 2
        href: /azure/compliance/offerings/offering-soc-2
        maintainContext: true
      - name: PCI DSS
        href: /azure/compliance/offerings/offering-pci-dss
        maintainContext: true
      - name: GDPR (EU)
        href: /compliance/regulatory/gdpr
        maintainContext: true
  - name: Financial Services
    items:
    - name: Overview
      href: industries/finance.md
    - name: Guides
      items:
      - name: Microsoft Cloud for Financial Services
        items:
        - name: Overview
          href: /industry/financial-services/overview
          maintainContext: true
        - name: Security
          href: /industry/financial-services/security-overview
          maintainContext: true
        - name: Compliance
          href: /industry/financial-services/compliance-overview
          maintainContext: true
      - name: Dynamics 365 Finance and Operations
        items:
        - name: Export to Azure Data Lake overview
          href: /dynamics365/fin-ops-core/dev-itpro/data-entities/azure-data-lake-ga-version-overview
          maintainContext: true
        - name: Export in Finance and Operations apps
          href: /dynamics365/fin-ops-core/dev-itpro/data-entities/finance-data-azure-data-lake
          maintainContext: true
        - name: Change data in Azure Data Lake
          href: /dynamics365/fin-ops-core/dev-itpro/data-entities/azure-data-lake-change-feeds
          maintainContext: true
      - name: Compliance risk analysis
        href: guide/ai/compliance-risk-analysis.yml
      - name: Data management in banking
        href: industries/finance/data-management-banking-overview.yml
      - name: Detect mobile bank fraud
        href: guide/ai/bank-fraud-solution.yml
      - name: Financial institutions with data mesh
        href: /azure/cloud-adoption-framework/scenarios/cloud-scale-analytics/architectures/data-mesh-scenario
        maintainContext: true
      - name: Financial services risk lifecycle
        href: industries/finance/financial-risk-model.md
      - name: Risk grid computing in banking
        href: industries/finance/risk-grid-banking-overview.yml
      - name: Risk grid computing solution
        href: industries/finance/risk-grid-banking-solution-guide.yml
      - name: Big compute for financial risk modeling
        href: guide/architecture-styles/big-compute.yml
      - name: Actuarial risk analysis
        href: industries/finance/actuarial-risk-analysis-financial-model.yml
    - name: Architectures
      items:
      - name: All finance architectures
        href: /azure/architecture/browse/?terms=finance
      - name: Automate document processing
        href: example-scenario/ai/automate-document-processing-azure-form-recognizer.yml
      - name: Banking system cloud transformation
        href: example-scenario/banking/banking-system-cloud-transformation.yml
      - name: Decentralized trust between banks
        href: example-scenario/apps/decentralized-trust.yml
      - name: Finance management using PostgreSQL
        href: solution-ideas/articles/finance-management-apps-using-azure-database-for-postgresql.yml
      - name: Host a Murex MX.3 workload on Azure
        href: example-scenario/finance/murex-mx3-azure.yml
      - name: Location-based conditional access control
        href: example-scenario/financial/location-based-access.yml
      - name: Modernize mainframe & midrange data
        href: example-scenario/mainframe/modernize-mainframe-data-to-azure.yml
      - name: Patterns and implementations in banking
        href: example-scenario/banking/patterns-and-implementations.yml
      - name: Real-time fraud detection
        href: example-scenario/data/fraud-detection.yml
      - name: Replicate and sync mainframe data
        href: reference-architectures/migration/sync-mainframe-data-with-azure.yml
      - name: Scale regulated AI and ML in finance
        href: example-scenario/ai/scale-ai-and-machine-learning-in-regulated-industries.yml
      - name: SWIFT on Azure
        items:
        - name: SWIFT Alliance Connect Virtual
          href: example-scenario/finance/swift-on-azure-vsrx.yml
        - name: SWIFT Alliance Lite2
          href: example-scenario/finance/swift-alliance-lite2-on-azure.yml
        - name: SWIFT Alliance Cloud
          href: example-scenario/finance/swift-alliance-cloud-on-azure.yml
        - name: SWIFT Alliance Access
          href: example-scenario/finance/swift-alliance-access-vsrx-on-azure.yml
        - name: SWIFT Alliance Message Hub
          href: example-scenario/finance/swift-alliance-messaging-hub-vsrx.yml
    - name: Datasets
      items:
      - name: US Consumer Price Index
        items:
        - name: US Consumer Price Index
          href: /azure/open-datasets/dataset-us-consumer-price-index
          maintainContext: true
        - name: US Producer Price Index - Commodities
          href: /azure/open-datasets/dataset-us-producer-price-index-commodities
          maintainContext: true
        - name: US Producer Price Index - Industry
          href: /azure/open-datasets/dataset-us-producer-price-index-industry
          maintainContext: true
      - name: US Employment
        items:
        - name: US Labor Force Statistics
          href: /azure/open-datasets/dataset-us-labor-force
          maintainContext: true
        - name: US Local Area Unemployment
          href: /azure/open-datasets/dataset-us-local-unemployment
          maintainContext: true
        - name: US National Employment Hours
          href: /azure/open-datasets/dataset-us-national-employment-earnings
          maintainContext: true
        - name: US State Employment Hours
          href: /azure/open-datasets/dataset-us-state-employment-earnings
          maintainContext: true
      - name: US Population
        items:
        - name: US Population by County
          href: /azure/open-datasets/dataset-us-population-county
          maintainContext: true
        - name: US Population by ZIP code
          href: /azure/open-datasets/dataset-us-population-zip
          maintainContext: true
    - name: Compliance solutions
      items:
      - name: FFIEC
        href: /compliance/regulatory/offering-ffiec-us
        maintainContext: true
      - name: FINRA 4511
        href: /compliance/regulatory/offering-finra-4511
        maintainContext: true
      - name: IRS 1075
        items:
        - name: IRS 1075 overview
          href: /azure/compliance/offerings/offering-irs-1075
          maintainContext: true
        - name: IRS 1075 regulatory compliance
          href: /azure/governance/policy/samples/irs-1075-sept2016
          maintainContext: true
      - name: Microsoft 365 financial services
        href: /microsoft-365/solutions/financial-services-secure-collaboration
        maintainContext: true
      - name: PCI 3DS
        href: /azure/compliance/offerings/offering-pci-3ds
        maintainContext: true
      - name: PCI DSS
        items:
        - name: PCI DSS overview
          href: /azure/compliance/offerings/offering-pci-dss
          maintainContext: true
        - name: PCI DSS 3.2.1 regulatory compliance
          href: /azure/governance/policy/samples/pci-dss-3-2-1
          maintainContext: true
        - name: AKS regulated cluster for PCI
          href: /azure/architecture/reference-architectures/containers/aks-pci/aks-pci-ra-code-assets
        - name: AKS regulated - Protect cardholder data
          href: /azure/architecture/reference-architectures/containers/aks-pci/aks-pci-data
      - name: SEC
        items:
        - name: SEC 17a-4
          href: /compliance/regulatory/offering-sec-17a-4
          maintainContext: true
        - name: SEC Regulation SCI
          href: /azure/compliance/offerings/offering-sec-reg-sci-us
          maintainContext: true
      - name: SWIFT CSP v2020 blueprint
        items:
        - name: Overview
          href: /azure/governance/blueprints/samples/swift-2020/index
          maintainContext: true
        - name: Control mapping
          href: /azure/governance/blueprints/samples/swift-2020/control-mapping
          maintainContext: true
        - name: Deployment
          href: /azure/governance/blueprints/samples/swift-2020/deploy
          maintainContext: true
  - name: Healthcare
    items:
    - name: Overview
      href: industries/healthcare.md
    - name: Guides
      items:
      - name: Microsoft Cloud for Healthcare
        items:
        - name: Overview
          href: /industry/healthcare/overview
          maintainContext: true
        - name: Azure setup
          href: /industry/healthcare/configure-cloud-for-healthcare
          maintainContext: true
        - name: Patient engagement
          href: /industry/healthcare/patient-engagement
          maintainContext: true
        - name: Health team collaboration
          href: /industry/healthcare/health-team-collaboration
          maintainContext: true
        - name: Clinical and operational insights
          href: /industry/healthcare/improve-clinical-operational-insights
          maintainContext: true
        - name: Security in Cloud for Healthcare
          href: /industry/healthcare/security-overview
          maintainContext: true
        - name: Compliance in Cloud for Healthcare
          href: /industry/healthcare/compliance-overview
          maintainContext: true
      - name: Azure Health Bot
        items:
        - name: Overview
          href: /azure/health-bot/overview
          maintainContext: true
        - name: Built-in medical intelligence
          href: /azure/health-bot/bot_docs/triage_symptom_checking
          maintainContext: true
        - name: Debugging
          href: /azure/health-bot/scenario-authoring/debugging
          maintainContext: true
        - name: Advanced functionality
          href: /azure/health-bot/scenario-authoring/advanced_functionality
          maintainContext: true
        - name: Language models
          href: /azure/health-bot/language_models
          maintainContext: true
        - name: Handoff to a live agent
          href: /azure/health-bot/handoff
          maintainContext: true
        - name: Handoff using Microsoft Teams
          href: /azure/health-bot/handoff-teams
          maintainContext: true
        - name: Dynamics 365 Omnichannel integration
          href: /azure/health-bot/omnichannel
          maintainContext: true
        - name: Health Bot custom telemetry
          href: /azure/health-bot/custom_telemetry
          maintainContext: true
      - name: Azure Health Data Services
        items:
        - name: Overview
          href: /azure/healthcare-apis/healthcare-apis-overview
          maintainContext: true
        - name: Azure Health Data Services workspace
          href: /azure/healthcare-apis/workspace-overview
          maintainContext: true
      - name: Azure API for FHIR
        items:
        - name: Overview
          href: /azure/healthcare-apis/azure-api-for-fhir/overview
          maintainContext: true
        - name: FHIR features
          href: /azure/healthcare-apis/azure-api-for-fhir/fhir-features-supported
          maintainContext: true
        - name: Azure AD and Azure API for FHIR
          href: /azure/healthcare-apis/azure-api-for-fhir/azure-active-directory-identity-configuration
          maintainContext: true
        - name: Add data to audits using HTTP headers
          href: /azure/healthcare-apis/azure-api-for-fhir/use-custom-headers
          maintainContext: true
        - name: Azure IoT Connector for FHIR
          items:
          - name: Overview
            href: /azure/healthcare-apis/azure-api-for-fhir/iot-data-flow
            maintainContext: true
          - name: Mapping templates
            href: /azure/healthcare-apis/azure-api-for-fhir/iot-mapping-templates
            maintainContext: true
        - name: Azure Policy compliance controls
          href: /azure/healthcare-apis/azure-api-for-fhir/security-controls-policy
          maintainContext: true
        - name: Related GitHub projects
          href: /azure/healthcare-apis/azure-api-for-fhir/fhir-github-projects
          maintainContext: true
      - name: Text Analytics for health
        items:
        - name: Overview
          href: /azure/cognitive-services/language-service/text-analytics-for-health/overview
          maintainContext: true
        - name: Recognized entity categories
          href: /azure/cognitive-services/language-service/text-analytics-for-health/concepts/health-entity-categories
          maintainContext: true
        - name: Relation extraction
          href: /azure/cognitive-services/language-service/text-analytics-for-health/concepts/relation-extraction
          maintainContext: true
        - name: Assertion detection
          href: /azure/cognitive-services/language-service/text-analytics-for-health/concepts/assertion-detection
          maintainContext: true
      - name: IoT scenarios
        items:
        - name: Continuous patient monitoring
          href: /azure/iot-central/healthcare/tutorial-continuous-patient-monitoring
          maintainContext: true
        - name: Health triage dashboard
          href: /azure/iot-central/healthcare/tutorial-health-data-triage
          maintainContext: true
      - name: Healthcare for data management
        href: /azure/cloud-adoption-framework/scenarios/cloud-scale-analytics/architectures/reference-architecture-lamna
        maintainContext: true
    - name: Architectures
      items:
      - name: All healthcare architectures
        href: /azure/architecture/browse/?terms=healthcare
      - name: Analyze observational patient data
        href: example-scenario/digital-health/patient-data-ohdsi-omop-cdm.yml
      - name: Automate COVID-19 test forms
        href: example-scenario/ai/form-recognizer-covid.yml
      - name: Build a telehealth system with Azure
        href: example-scenario/apps/telehealth-system.yml
      - name: Clinical insights with Cloud for Healthcare
        href: example-scenario/mch-health/medical-data-insights.yml
      - name: Confidential computing for healthcare
        href: example-scenario/confidential/healthcare-inference.yml
      - name: Consumer health portal on Azure
        href: example-scenario/digital-health/health-portal.yml
      - name: Donor-patient cross matching
        href: example-scenario/machine-learning/donor-patient-cross-match.yml
      - name: Health data consortium
        href: example-scenario/data/azure-health-data-consortium.yml
      - name: Implement risk prediction for surgeries
        href: example-scenario/ai/risk-stratification-surgery.yml
      - name: Population health management
        href: solution-ideas/articles/population-health-management-for-healthcare.yml
      - name: Predict hospital readmissions with ML
        href: example-scenario/ai/predict-hospital-readmissions-machine-learning.yml
      - name: Predict patient length of stay and flow
        href: example-scenario/digital-health/predict-patient-length-of-stay.yml
      - name: Precision medicine pipeline
        href: example-scenario/precision-medicine/genomic-analysis-reporting.yml
      - name: Remote patient monitoring
        href: example-scenario/digital-health/remote-patient-monitoring.yml
      - name: Virtual network for patient records
        href: example-scenario/integrated-multiservices/virtual-network-integration.yml
      - name: Virtual visits with Cloud for Healthcare
        href: example-scenario/mch-health/virtual-health-mch.yml
    - name: Datasets
      items:
      - name: COVID-19 data lake
        items:
        - name: Bing COVID-19 data
          href: /azure/open-datasets/dataset-bing-covid-19
          maintainContext: true
        - name: COVID Tracking project
          href: /azure/open-datasets/dataset-covid-tracking
          maintainContext: true
        - name: ECDC COVID-19 cases
          href: /azure/open-datasets/dataset-ecdc-covid-cases
          maintainContext: true
        - name: Oxford COVID-19 Government Response
          href: /azure/open-datasets/dataset-oxford-covid-government-response-tracker
          maintainContext: true
      - name: COVID-19 Open Research
        href: /azure/open-datasets/dataset-covid-19-open-research
        maintainContext: true
      - name: Diabetes dataset
        href: /azure/open-datasets/dataset-diabetes
        maintainContext: true
      - name: Genomics data lake
        items:
        - name: 1000 Genomes
          href: /azure/open-datasets/dataset-1000-genomes
          maintainContext: true
        - name: ClinVar annotations
          href: /azure/open-datasets/dataset-clinvar-annotations
          maintainContext: true
        - name: ENCODE DNA elements
          href: /azure/open-datasets/dataset-encode
          maintainContext: true
        - name: GATK Resource Bundle
          href: /azure/open-datasets/dataset-gatk-resource-bundle
          maintainContext: true
        - name: Genome Aggregation
          href: /azure/open-datasets/dataset-gnomad
          maintainContext: true
        - name: Human Reference Genomes
          href: /azure/open-datasets/dataset-human-reference-genomes
          maintainContext: true
        - name: Illumina Platinum Genomes
          href: /azure/open-datasets/dataset-illumina-platinum-genomes
          maintainContext: true
        - name: 'OpenCravat: Analysis of Variants'
          href: /azure/open-datasets/dataset-open-cravat
          maintainContext: true
        - name: 'SnpEff: Genomic variants'
          href: /azure/open-datasets/dataset-snpeff
          maintainContext: true
    - name: Compliance solutions
      items:
      - name: EPCS (US)
        href: /azure/compliance/offerings/offering-epcs-us
        maintainContext: true
      - name: FDA 21
        href: /azure/compliance/offerings/offering-gxp
        maintainContext: true
      - name: HIPAA and HITRUST
        items:
        - name: HIPAA (US) overview
          href: /azure/compliance/offerings/offering-hipaa-us
          maintainContext: true
        - name: HITRUST overview
          href: /azure/compliance/offerings/offering-hitrust
          maintainContext: true
        - name: Implement healthcare blueprint for AI
          href: industries/healthcare/healthcare-ai-blueprint.yml
        - name: HIPAA/HITRUST compliant health data
          href: solution-ideas/articles/security-compliance-blueprint-hipaa-hitrust-health-data-ai.yml
        - name: HIPAA HITRUST 9.2 compliance
          href: /azure/governance/policy/samples/hipaa-hitrust-9-2
          maintainContext: true
      - name: MARS-E (US)
        href: /azure/compliance/offerings/offering-mars-e-us
        maintainContext: true
  - name: Government
    items:
    - name: Overview
      href: industries/government.md
    - name: Guides
      items:
      - name: Compare Azure Government and Azure
        href: /azure/azure-government/compare-azure-government-global-azure
        maintainContext: true
      - name: Dynamics 365 government accelerator
        items:
        - name: Overview
          href: /dynamics365/industry/accelerators/government-overview
          maintainContext: true
        - name: Configure the accelerator
          href: /dynamics365/industry/accelerators/government-configure
          maintainContext: true
      - name: Considerations for naming resources
        href: /azure/azure-government/documentation-government-concept-naming-resources
        maintainContext: true
      - name: IoT scenarios
        items:
        - name: Connected waste management
          href: /azure/iot-central/government/tutorial-connected-waste-management
          maintainContext: true
        - name: Secure worldwide public sector
          href: /azure/azure-government/documentation-government-overview-wwps
          maintainContext: true
        - name: Water consumption monitoring
          href: /azure/iot-central/government/tutorial-water-consumption-monitoring
          maintainContext: true
        - name: Water quality monitoring
          href: /azure/iot-central/government/tutorial-water-quality-monitoring
          maintainContext: true
      - name: Development
        items:
        - name: Azure Government developer guide
          href: /azure/azure-government/documentation-government-developer-guide
          maintainContext: true
        - name: Storage on Azure Government
          href: /azure/azure-government/documentation-government-get-started-connect-to-storage
          maintainContext: true
        - name: AI on Azure Government
          href: /azure/azure-government/documentation-government-cognitiveservices
          maintainContext: true
        - name: SSMS on Azure Government
          href: /azure/azure-government/documentation-government-connect-ssms
          maintainContext: true
      - name: Security
        items:
        - name: Security for Azure Government
          href: /azure/azure-government/documentation-government-plan-security
          maintainContext: true
        - name: Impact Level 5 isolation
          href: /azure/azure-government/documentation-government-impact-level-5
          maintainContext: true
        - name: Secure isolation
          href: /azure/azure-government/azure-secure-isolation-guidance
          maintainContext: true
        - name: Secure Azure computing
          href: /azure/azure-government/compliance/secure-azure-computing-architecture
          maintainContext: true
      - name: Identity
        items:
        - name: Identity for Azure Government
          href: /azure/azure-government/documentation-government-plan-identity
          maintainContext: true
        - name: Integrate Azure AD authentication
          href: /azure/azure-government/documentation-government-aad-auth-qs
          maintainContext: true
      - name: Deployment
        items:
        - name: Deploy with Azure Pipelines
          href: /azure/azure-government/connect-with-azure-pipelines
          maintainContext: true
        - name: ASE with DISA CAP
          href: /azure/azure-government/documentation-government-ase-disa-cap
          maintainContext: true
      - name: Management
        items:
        - name: Azure Monitor logs
          href: /azure/azure-government/documentation-government-manage-oms
          maintainContext: true
        - name: Marketplace
          href: /azure/azure-government/documentation-government-manage-marketplace
          maintainContext: true
    - name: Architectures
      items:
      - name: All government architectures
        href: /azure/architecture/browse/?terms=government
      - name: Azure Automation for hybrid
        href: hybrid/azure-automation-hybrid.yml
      - name: Azure Automation update management
        href: hybrid/azure-update-mgmt.yml
      - name: Azure Virtual Desktop for the enterprise
        href: example-scenario/wvd/windows-virtual-desktop.yml
      - name: Computer forensics chain of custody
        href: example-scenario/forensics/index.yml
      - name: Hybrid security monitoring in Azure
        href: hybrid/hybrid-security-monitoring.yml
    - name: Datasets
      items:
      - name: MNIST handwritten digits
        href: /azure/open-datasets/dataset-mnist
        maintainContext: true
      - name: Public Holidays
        href: /azure/open-datasets/dataset-public-holidays
        maintainContext: true
      - name: Safety data
        items:
        - name: Boston Safety Data
          href: /azure/open-datasets/dataset-boston-safety
          maintainContext: true
        - name: Chicago Safety Data
          href: /azure/open-datasets/dataset-chicago-safety
          maintainContext: true
        - name: New York City Safety Data
          href: /azure/open-datasets/dataset-new-york-city-safety
          maintainContext: true
        - name: San Francisco Safety Data
          href: /azure/open-datasets/dataset-san-francisco-safety
          maintainContext: true
        - name: Seattle Safety Data
          href: /azure/open-datasets/dataset-seattle-safety
          maintainContext: true
      - name: US Labor Force
        href: /azure/open-datasets/dataset-us-labor-force
        maintainContext: true
      - name: US Population
        items:
        - name: US Population by County
          href: /azure/open-datasets/dataset-us-population-county
          maintainContext: true
        - name: US Population by ZIP code
          href: /azure/open-datasets/dataset-us-population-zip
          maintainContext: true
    - name: Compliance solutions
      items:
      - name: General compliance
        items:
        - name: Azure Government compliance
          href: /azure/azure-government/documentation-government-plan-compliance
          maintainContext: true
        - name: Services compliance scope
          href: /azure/azure-government/compliance/azure-services-in-fedramp-auditscope
          maintainContext: true
        - name: Azure Security Benchmark
          href: /azure/governance/policy/samples/gov-azure-security-benchmark
          maintainContext: true
        - name: Compliance export controls
          href: /azure/azure-government/documentation-government-overview-itar
          maintainContext: true
      - name: CIS Azure Foundations
        href: /azure/governance/policy/samples/gov-cis-azure-1-3-0
        maintainContext: true
      - name: CJIS
        href: /azure/compliance/offerings/offering-cjis
        maintainContext: true
      - name: DoD
        items:
        - name: DoD overview
          href: /azure/azure-government/documentation-government-overview-dod
          maintainContext: true
        - name: DoD IL2
          href: /azure/compliance/offerings/offering-dod-il2
          maintainContext: true
        - name: DoD IL4
          href: /azure/compliance/offerings/offering-dod-il4
          maintainContext: true
        - name: DoD IL4 Regulatory Compliance built-in
          href: /azure/governance/policy/samples/gov-dod-impact-level-4
          maintainContext: true
        - name: DoD IL5
          href: /azure/compliance/offerings/offering-dod-il5
          maintainContext: true
        - name: DoD IL5 Regulatory Compliance built-in
          href: /azure/governance/policy/samples/gov-dod-impact-level-5
          maintainContext: true
        - name: DoD IL6
          href: /azure/compliance/offerings/offering-dod-il6
          maintainContext: true
      - name: DoE 10 CFR Part 810
        href: /azure/compliance/offerings/offering-doe-10-cfr-part-810
        maintainContext: true
      - name: EAR
        href: /azure/compliance/offerings/offering-ear
        maintainContext: true
      - name: FedRAMP
        items:
        - name: FedRAMP overview
          href: /azure/compliance/offerings/offering-fedramp
          maintainContext: true
        - name: FedRAMP high compliance
          href: /azure/governance/policy/samples/fedramp-high
          maintainContext: true
        - name: FedRAMP moderate compliance
          href: /azure/governance/policy/samples/fedramp-moderate
          maintainContext: true
        - name: Compliance with FedRAMP ATO
          href: /azure/azure-government/compliance/documentation-accelerate-compliance
          maintainContext: true
      - name: IRS 1075
        items:
        - name: IRS 1075 overview
          href: /azure/compliance/offerings/offering-irs-1075
          maintainContext: true
        - name: IRS 1075 regulatory compliance
          href: /azure/governance/policy/samples/gov-irs-1075-sept2016
          maintainContext: true
      - name: ISO 27001:2013
        href: /azure/governance/policy/samples/gov-iso-27001
        maintainContext: true
      - name: ITAR
        href: /azure/compliance/offerings/offering-itar
        maintainContext: true
      - name: JSIG
        href: /azure/compliance/offerings/offering-jsig
        maintainContext: true
      - name: NDAA
        href: /azure/compliance/offerings/offering-ndaa-section-889
        maintainContext: true
      - name: NIST
        items:
        - name: NIST SP 800-53 Rev. 4
          href: /azure/governance/policy/samples/nist-sp-800-53-r4
          maintainContext: true
        - name: NIST SP 800-53 Rev. 5
          href: /azure/governance/policy/samples/nist-sp-800-53-r5
          maintainContext: true
        - name: NIST 800-63
          href: /azure/compliance/offerings/offering-nist-800-63
          maintainContext: true
        - name: NIST 800-171
          items:
          - name: Overview
            href: /azure/compliance/offerings/offering-nist-800-171
            maintainContext: true
          - name: Regulatory compliance
            href: /azure/governance/policy/samples/nist-sp-800-171-r2
            maintainContext: true
        - name: NIST CSF
          href: /azure/compliance/offerings/offering-nist-csf
          maintainContext: true
      - name: StateRAMP
        href: /azure/compliance/offerings/offering-stateramp
        maintainContext: true
      - name: TIC solutions
        href: /azure/azure-government/compliance/compliance-tic
        maintainContext: true
  - name: Manufacturing
    items:
    - name: Overview
      href: industries/manufacturing.md
    - name: Guides
      items:
      - name: HPC for manufacturing
        href: industries/manufacturing/compute-manufacturing-overview.yml
      - name: AI and ML scenarios
        items:
        - name: Continuous manufacturing with Bonsai
          href: /bonsai/concepts/continuous-manufacturing
          maintainContext: true
        - name: Machine teaching for manufacturing
          href: solution-ideas/articles/machine-teaching.yml
        - name: MLOps to upscale ML lifecycle
          href: example-scenario/mlops/mlops-technical-paper.yml
        - name: Predictive maintenance in manufacturing
          href: industries/manufacturing/predictive-maintenance-overview.yml
        - name: Predictive maintenance solution
          href: industries/manufacturing/predictive-maintenance-solution.yml
      - name: IoT scenarios
        items:
        - name: Azure Sphere scenarios
          items:
          - name: Cloud-configuration tasks
            href: /azure-sphere/hardware/cloud-configuration-tasks
            maintainContext: true
          - name: Factory-floor tasks
            href: /azure-sphere/hardware/factory-floor-tasks
            maintainContext: true
          - name: Guardian modules
            href: /azure-sphere/hardware/guardian-modules
            maintainContext: true
          - name: Manufacturing connected devices
            href: /azure-sphere/hardware/manufacturing-guide
            maintainContext: true
          - name: Manufacturing preparation
            href: /azure-sphere/hardware/manufacturing-preparation-tasks
            maintainContext: true
          - name: Radio Frequency tools
            href: /azure-sphere/hardware/rf-tools
            maintainContext: true
        - name: IoT Central scenarios
          items:
          - name: Connected logistics application
            href: /azure/iot-central/retail/tutorial-iot-central-connected-logistics
            maintainContext: true
          - name: Digital distribution center
            href: /azure/iot-central/retail/tutorial-iot-central-digital-distribution-center
            maintainContext: true
          - name: Micro-fulfillment center
            href: /azure/iot-central/retail/tutorial-micro-fulfillment-center
            maintainContext: true
        - name: Enable machine learning inference
          href: guide/iot/machine-learning-inference-iot-edge.yml
        - name: Extract actionable insights
          href: industries/manufacturing/extract-insights-iot-data.yml
        - name: Industrial IoT
          items:
          - name: Overview
            href: /azure/industrial-iot/overview-what-is-industrial-iot
            maintainContext: true
          - name: Industrial IoT analytics
            href: guide/iiot-guidance/iiot-architecture.yml
          - name: Deploy the IIoT platform
            href: /azure/industrial-iot/tutorial-deploy-industrial-iot-platform
            maintainContext: true
      - name: Mixed reality - Prototyping
        href: /windows/mixed-reality/enthusiast-guide/prototyping-manufacturing
        maintainContext: true
      - name: Manufacturing Windows engineering
        href: /windows-hardware/manufacture/desktop/manufacturing-windows-engineering-guide
        maintainContext: true
    - name: Architectures
      items:
      - name: All manufacturing architectures
        href: /azure/architecture/browse/?terms=manufacturing
      - name: Siemens Teamcenter
        items: 
        - name: Teamcenter baseline architecture
          href: example-scenario/manufacturing/teamcenter-baseline.yml
        - name: Teamcenter with Azure NetApp Files
          href: example-scenario/manufacturing/teamcenter-plm-netapp-files.yml 
      - name: Anomaly detection for conveyor belts
        href: example-scenario/ai/real-time-anomaly-detection-conveyor-belt.yml
      - name: Anomaly detector process
        href: solution-ideas/articles/anomaly-detector-process.yml
      - name: Automated fab scheduling and dispatching
        href: example-scenario/manufacturing/fab-scheduling-azure.yml  
      - name: Batch integration in a factory
        href: example-scenario/iot/batch-integration-azure-data-factory-digital-twins.yml
      - name: CAE simulations for manufacturing
        href: example-scenario/hpc/hpc-run-cae-simulations.yml
      - name: Computer vision for manufacturing
        href: reference-architectures/ai/end-to-end-smart-factory.yml
      - name: Condition monitoring
        href: solution-ideas/articles/condition-monitoring.yml
      - name: Connected factory hierarchy service
        href: solution-ideas/articles/connected-factory-hierarchy-service.yml
      - name: Connected factory signal pipeline
        href: example-scenario/iot/connected-factory-signal-pipeline.yml
      - name: IoT and data analytics in manufacturing
        href: example-scenario/data/big-data-with-iot.yml
      - name: IoT Edge safety and maintenance system
        href: example-scenario/predictive-maintenance/iot-predictive-maintenance.yml
      - name: Low-latency network for manufacturing
        href: solution-ideas/articles/low-latency-network.yml
      - name: Quality assurance
        href: solution-ideas/articles/quality-assurance.yml
      - name: Real-time asset tracking and management
        href: solution-ideas/articles/real-time-asset-tracking-mgmt-iot-central.yml
      - name: Supply chain track and trace
        href: solution-ideas/articles/supply-chain-track-and-trace.yml
      - name: Tiered data for manufacturing
        href: example-scenario/hybrid/hybrid-tiered-data-analytics.yml
        maintainContext: true
    - name: Compliance solutions
      items:
      - name: GDPR (EU)
        href: /compliance/regulatory/gdpr
        maintainContext: true
      - name: GxP
        href: /compliance/regulatory/offering-gxp
        maintainContext: true
      - name: ISO 27018
        href: /azure/compliance/offerings/offering-iso-27018
        maintainContext: true
      - name: ITAR
        href: /azure/compliance/offerings/offering-itar
        maintainContext: true
    - name: Solution ideas
      items:
      - name: Customer order forecasting
        href: solution-ideas/articles/next-order-forecasting.yml
      - name: Azure 5G split core shop floor network
        href: solution-ideas/articles/private-network-split-core-manufacture.yml
  - name: Energy and Environment
    items:
    - name: Overview
      href: industries/energy-environment.md
    - name: Guides
      items:
      - name: Microsoft Cloud for Sustainability
        href: /industry/sustainability/overview
        maintainContext: true
      - name: Sustainability outcomes and benefits
        href: /azure/cloud-adoption-framework/strategy/business-outcomes/sustainability
        maintainContext: true
      - name: Big compute for oil exploration
        href: guide/architecture-styles/big-compute.yml
      - name: IoT scenarios
        items:
        - name: Connected waste management
          href: /azure/iot-central/government/tutorial-connected-waste-management
          maintainContext: true
        - name: Smart meter energy monitoring
          href: /azure/iot-central/energy/tutorial-smart-meter-app
          maintainContext: true
        - name: Solar panel monitoring
          href: /azure/iot-central/energy/tutorial-solar-panel-app
          maintainContext: true
        - name: Water consumption monitoring
          href: /azure/iot-central/government/tutorial-water-consumption-monitoring
          maintainContext: true
        - name: Water quality monitoring
          href: /azure/iot-central/government/tutorial-water-quality-monitoring
          maintainContext: true
    - name: Architectures
      items:
      - name: All energy and environment architectures
        href: /azure/architecture/browse/?terms=energy
      - name: Environmental monitoring
        href: solution-ideas/articles/environment-monitoring-and-supply-chain-optimization.yml
      - name: Geospatial data processing and analytics
        href: example-scenario/data/geospatial-data-processing-analytics-azure.yml
      - name: IoT Edge data processing - Monitor oil rigs
        href: solution-ideas/articles/data-storage-edge.yml
      - name: Mining equipment monitoring
        href: solution-ideas/articles/monitor-mining-equipment.yml
      - name: Oil and gas tank level forecasting
        href: solution-ideas/articles/oil-and-gas-tank-level-forecasting.yml
      - name: Project 15 sustainability
        href: solution-ideas/articles/project-15-iot-sustainability.yml
      - name: Run CFD simulations
        href: example-scenario/infrastructure/hpc-cfd.yml
      - name: Run reservoir simulations
        href: example-scenario/infrastructure/reservoir-simulation.yml
    - name: Compliance solutions
      items:
      - name: NERC (US) overview
        href: /azure/compliance/offerings/offering-nerc
        maintainContext: true
  - name: Telecommunications
    items:
    - name: Overview
      href: industries/telecommunications.md
    - name: Guides
      items:
      - name: Deploy private 5G networks
        items:
        - name: Overview
          href: industries/telecommunications/deploy-private-mobile-network.md
        - name: Build a private 5G network
          href: industries/telecommunications/build-private-5g-network.md
      - name: Dynamics 365 telecommunications
        items:
        - name: Overview
          href: /dynamics365/industry/accelerators/telecommunications-overview
          maintainContext: true
        - name: Configure for Azure Maps
          href: /dynamics365/industry/accelerators/telecommunications-configure
          maintainContext: true
      - name: Private multi-access edge compute
        items:
        - name: Overview
          href: /azure/private-multi-access-edge-compute-mec/overview
          maintainContext: true
        - name: Partner services
          href: /azure/private-multi-access-edge-compute-mec/partner-programs
          maintainContext: true
        - name: Fusion Core
          href: /azure/private-multi-access-edge-compute-mec/metaswitch-fusion-core-overview
          maintainContext: true
        - name: Affirmed Private Network Service
          href: /azure/private-multi-access-edge-compute-mec/affirmed-private-network-service-overview
          maintainContext: true
      - name: Azure Network Function Manager
        href: /azure/network-function-manager/overview
        maintainContext: true
    - name: Architectures
      items:
      - name: All telecommunications architectures
        href: /azure/architecture/browse/?terms=telecommunications      
      - name: Carrier-grade example solution
        href: industries/telecommunications/carrier-grade.yml
      - name: Geospatial analysis for telecommunications
        href: example-scenario/data/geospatial-analysis-telecommunications-industry.yml
      - name: Low-latency network connections
        href: /azure/architecture/solution-ideas/articles/low-latency-network
      - name: Public MEC deployment
        href: example-scenario/hybrid/public-multi-access-edge-compute-deployment.yml
      - name: Public MEC high availability
        href: example-scenario/hybrid/multi-access-edge-compute-ha.yml
    - name: Compliance solutions
      items:
      - name: GSMA overview
        href: /azure/compliance/offerings/offering-gsma
        maintainContext: true
  - name: Automotive, Mobility, and Transportation
    items:
    - name: Overview
      href: industries/automotive.md
    - name: Guides
      items:
      - name: Autonomous Vehicle Operations design guide
        href: /azure/architecture/guide/machine-learning/avops-design-guide
      - name: Autonomous Vehicle Operations solution idea
        href: /azure/architecture/solution-ideas/articles/avops-architecture
      - name: Dynamics 365 automotive accelerator
        href: /dynamics365/industry/accelerators/automotive
        maintainContext: true
      - name: Azure Maps guidance
        items:
        - name: Azure Maps traffic coverage
          href: /azure/azure-maps/traffic-coverage
          maintainContext: true
        - name: Vehicle consumption model
          href: /azure/azure-maps/consumption-model
          maintainContext: true
        - name: Best practices for Route Service
          href: /azure/azure-maps/how-to-use-best-practices-for-routing
          maintainContext: true
      - name: Move NYC Taxi data with SSIS
        href: data-science-process/move-data-to-azure-blob-using-ssis.md
      - name: Single sign on for car park management
        href: /azure/active-directory/saas-apps/parkalot-car-park-management-tutorial
        maintainContext: true
    - name: Architectures
      items:
      - name: All automotive architectures
        href: /azure/architecture/browse/?terms=automotive
      - name: Automated guided vehicles fleet control
        href: example-scenario/iot/automated-guided-vehicles-fleet-control.yml
      - name: Automotive test data analytics
        href: industries/automotive/automotive-telemetry-analytics.yml
      - name: DataOps for autonomous vehicle operations
        href: example-scenario/automotive/autonomous-vehicle-operations-dataops.yml
      - name: IoT Edge railroad maintenance and safety
        href: /azure/architecture/example-scenario/predictive-maintenance/iot-predictive-maintenance
      - name: Machine teaching for autonomous vehicles
        href: solution-ideas/articles/autonomous-systems.yml
      - name: Predictive insights with vehicle telematics
        href: solution-ideas/articles/predictive-insights-with-vehicle-telematics.yml
      - name: Process vehicle data using IoT
        href: example-scenario/data/realtime-analytics-vehicle-iot.yml
      - name: Real-time asset tracking for vehicles
        href: solution-ideas/articles/real-time-asset-tracking-mgmt-iot-central.yml
      - name: Real-time ML to estimate a car's value
        href: example-scenario/ai/deploy-real-time-machine-learning-model-application-ui.yml
      - name: Run CFD simulations
        href: example-scenario/infrastructure/hpc-cfd.yml
    - name: Datasets
      items:
      - name: NYC Taxi
        items:
        - name: NYC Taxi - yellow records
          href: /azure/open-datasets/dataset-taxi-yellow
          maintainContext: true
        - name: NYC Taxi - green records
          href: /azure/open-datasets/dataset-taxi-green
          maintainContext: true
        - name: NYC Taxi - for-hire vehicles
          href: /azure/open-datasets/dataset-taxi-for-hire-vehicle
          maintainContext: true
      - name: TartanAir AirSim
        href: /azure/open-datasets/dataset-tartanair-simulation
        maintainContext: true
    - name: Compliance solutions
      items:
      - name: TISAX overview
        href: /azure/compliance/offerings/offering-tisax
        maintainContext: true
  - name: Education
    items:
    - name: Overview
      href: industries/education.md
    - name: Guides
      items:
      - name: Azure Education Hub
        items:
        - name: Overview
          href: /azure/education-hub/about-education-hub
          maintainContext: true
        - name: Create a lab with REST APIs
          href: /azure/education-hub/create-lab-education-hub
          maintainContext: true
        - name: Azure Dev Tools for Teaching
          href: /azure/education-hub/azure-dev-tools-teaching/about-program
          maintainContext: true
      - name: Dynamics 365 education accelerator
        items:
        - name: Overview
          href: /dynamics365/industry/accelerators/edu-overview
          maintainContext: true
        - name: Higher education
          href: /dynamics365/industry/accelerators/hied
          maintainContext: true
        - name: K-12 education
          maintainContext: true
        - name: Configure portals
          href: /dynamics365/industry/accelerators/edu-k12
          maintainContext: true
      - name: Identity for education
        items:
        - name: Azure Active Directory for education
          href: /microsoft-365/education/deploy/intro-azure-active-directory
          maintainContext: true
        - name: Multi-tenant for academic institutions
          href: /microsoft-365/education/deploy/design-multi-tenant-architecture
          maintainContext: true
        - name: Design a tenant configuration
          href: /microsoft-365/education/deploy/design-tenant-configurations
          maintainContext: true
        - name: Design authentication and credentials
          href: /microsoft-365/education/deploy/design-credential-authentication-strategies
          maintainContext: true
        - name: Design an account strategy
          href: /microsoft-365/education/deploy/design-account-strategy
          maintainContext: true
        - name: Design identity governance
          href: /microsoft-365/education/deploy/design-identity-governance
          maintainContext: true
      - name: Mixed reality scenarios
        items:
        - name: Immersive education
          href: /windows/mixed-reality/enthusiast-guide/immersive-education
          maintainContext: true
        - name: Training and simulation
          href: /windows/mixed-reality/enthusiast-guide/training-simulation
          maintainContext: true
        - name: Virtual museums and exhibits
          href: /windows/mixed-reality/enthusiast-guide/virtual-museums
          maintainContext: true
    - name: Architectures
      items:
      - name: All education architectures
        href: /azure/architecture/browse/?terms=education
      - name: Create smart campuses
        href: example-scenario/iot/smart-places.yml
      - name: Governance of Teams guest users
        href: example-scenario/governance/governance-teams-guest-users.yml
      - name: Knowledge mining for content research
        href: solution-ideas/articles/content-research.yml
      - name: Moodle deployment with NetApp Files
        href: example-scenario/file-storage/moodle-azure-netapp-files.yml
      - name: Predict student attrition
        href: example-scenario/ai/student-attrition-prediction.yml
      - name: Secure research for regulated data
        href: example-scenario/ai/secure-compute-for-research.yml
      - name: Scalable secure open source Capture the Flag (CTF)
        href: example-scenario/apps/capture-the-flag-platform-on-azure-paas.yml
      - name: Teacher-provisioned virtual labs in Azure
        href: example-scenario/devops/teacher-provisioned-virtual-labs-azure.yml
      - name: Training and guidance with mixed reality
        href: solution-ideas/articles/training-and-procedural-guidance-powered-by-mixed-reality.yml
    - name: Compliance solutions
      items:
      - name: FERPA overview
        href: /compliance/regulatory/offering-ferpa
        maintainContext: true
  - name: Nonprofit
    items:
    - name: Azure subscription for nonprofits
      href: /azure/industry/training-services/microsoft-community-training/infrastructure-management/install-your-platform-instance/setup-platform-instance-on-azure-subscription-for-nonprofits
      maintainContext: true
    - name: Microsoft Cloud for Nonprofit
      items:
      - name: Overview
        href: /industry/nonprofit/overview
        maintainContext: true
      - name: Set up Microsoft Cloud for Nonprofit
        href: /industry/nonprofit/configure-cloud-for-nonprofit
        maintainContext: true
      - name: Donors and supporters
        href: /industry/nonprofit/donors-supporters
        maintainContext: true
      - name: Renew an Azure nonprofit grant
        href: /industry/nonprofit/renew
        maintainContext: true
    - name: Fundraising and Engagement
      items:
      - name: Overview
        href: /dynamics365/industry/nonprofit/fundraising-engagement-get-started-overview
        maintainContext: true
      - name: Configure
        href: /dynamics365/industry/nonprofit/fundraising-engagement-configure
        maintainContext: true
      - name: Deploy
        href: /dynamics365/industry/nonprofit/fundraising-engagement-deploy
        maintainContext: true
    - name: Dynamics 365 nonprofit accelerator for Azure
      href: /dynamics365/industry/accelerators/nfp
      maintainContext: true
  - name: Additional verticals
    items:
    - name: Game Development
      items:
      - name: Overview
        href: industries/game-development.md
      - name: Guides
        items:
        - name: Azure PlayFab
          items:
          - name: Overview
            href: /gaming/playfab/what-is-playfab
            maintainContext: true
          - name: Azure AD authentication
            href: /gaming/playfab/features/authentication/aad-authentication/index
            maintainContext: true
          - name: CloudScript with Azure Functions
            href: /gaming/playfab/features/automation/cloudscript-af/index
            maintainContext: true
          - name: Multiplayer guidance
            items:
            - name: Multiplayer with PlayFab
              href: /gaming/playfab/features/multiplayer/mpintro
              maintainContext: true
            - name: Host multiplayer games
              href: /gaming/playfab/features/multiplayer/servers/using-playfab-servers-to-host-games
              maintainContext: true
            - name: Create virtual machines
              href: /gaming/playfab/features/multiplayer/servers/deploying-playfab-multiplayer-server-builds
              maintainContext: true
            - name: Build definition
              href: /gaming/playfab/features/multiplayer/servers/build-definition
              maintainContext: true
            - name: Linux container images
              href: /gaming/playfab/features/multiplayer/servers/deploying-linux-based-builds
              maintainContext: true
            - name: Measure player latency
              href: /gaming/playfab/features/multiplayer/servers/using-qos-beacons-to-measure-player-latency-to-azure
              maintainContext: true
            - name: Connect clients to servers
              href: /gaming/playfab/features/multiplayer/servers/connecting-clients-to-game-servers
              maintainContext: true
            - name: Increase core limits and regions
              href: /gaming/playfab/features/multiplayer/servers/identifying-and-increasing-core-limits
              maintainContext: true
          - name: PlayFab Insights
            href: /gaming/playfab/features/insights/overview
            maintainContext: true
          - name: PlayFab samples
            href: /gaming/playfab/resources/playfab-samples
            maintainContext: true
        - name: Azure Game Development VMs
          items:
          - name: Overview
            href: /gaming/azure/game-dev-virtual-machine/overview
            maintainContext: true
          - name: Tools included
            href: /gaming/azure/game-dev-virtual-machine/tools-included-azure-game-dev-kit
            maintainContext: true
          - name: GPU SKUs and optimizing costs
            href: /gaming/azure/game-dev-virtual-machine/choosing-gpu-sku
            maintainContext: true
          - name: Striped disks for more IOPS
            href: /gaming/azure/game-dev-virtual-machine/striped-disks-iops
            maintainContext: true
          - name: Integrate with Azure AD
            href: /gaming/azure/game-dev-virtual-machine/integrate-vm-with-aad
            maintainContext: true
          - name: Azure Files with Unreal Engine
            href: /gaming/azure/game-dev-virtual-machine/use-azure-files-for-global-ddc
            maintainContext: true
          - name: Azure DevOps build pipelines
            href: /gaming/azure/reference-architectures/azurecloudbuilds-0-intro
            maintainContext: true
        - name: Set up a STUN and TURN Server
          href: /gaming/azure/reference-architectures/stun-turn-server-in-azure
          maintainContext: true
      - name: Architectures
        items:
        - name: All game development architectures
          href: /azure/architecture/browse/?terms=game
        - name: AI in games
          items:
          - name: Content moderation
            href: /gaming/azure/reference-architectures/cognitive-content-moderation
            maintainContext: true
          - name: Customer service bot for gaming
            href: /gaming/azure/reference-architectures/cognitive-css-bot
            maintainContext: true
          - name: Image classification
            href: example-scenario/ai/intelligent-apps-image-processing.yml
          - name: Speech to text for gaming
            href: /gaming/azure/reference-architectures/cognitive-speech-to-text
            maintainContext: true
          - name: Text to speech for gaming
            href: /gaming/azure/reference-architectures/cognitive-text-to-speech
            maintainContext: true
          - name: Text translation for gaming
            href: /gaming/azure/reference-architectures/cognitive-text-translation
            maintainContext: true
        - name: Analytics in games
          items:
          - name: In-editor debugging telemetry
            href: /gaming/azure/reference-architectures/analytics-in-editor-debugging
            maintainContext: true
          - name: Non-real-time dashboard
            href: /gaming/azure/reference-architectures/analytics-non-real-time-dashboard
            maintainContext: true
        - name: Databases for gaming
          items:
          - name: Gaming using Azure MySQL
            href: solution-ideas/articles/gaming-using-azure-database-for-mysql.yml
          - name: Gaming using Azure Cosmos DB
            href: solution-ideas/articles/gaming-using-cosmos-db.yml
        - name: Game streaming
          items:
          - name: Unreal Pixel Streaming
            href: /gaming/azure/reference-architectures/unreal-pixel-streaming-in-azure
            maintainContext: true
          - name: Deploy Unreal Pixel Streaming
            href: /gaming/azure/reference-architectures/unreal-pixel-streaming-deploying
            maintainContext: true
          - name: Unreal Pixel Streaming at scale
            href: /gaming/azure/reference-architectures/unreal-pixel-streaming-at-scale
            maintainContext: true
        - name: Leaderboards
          items:
          - name: Leaderboard basics
            href: /gaming/azure/reference-architectures/leaderboard
            maintainContext: true
          - name: Non-relational leaderboard
            href: /gaming/azure/reference-architectures/leaderboard-non-relational
            maintainContext: true
          - name: Relational leaderboard
            href: /gaming/azure/reference-architectures/leaderboard-relational
            maintainContext: true
        - name: Matchmaking
          items:
          - name: Multiplayer matchmaker
            href: /gaming/azure/reference-architectures/multiplayer-matchmaker
            maintainContext: true
          - name: Serverless matchmaker
            href: /gaming/azure/reference-architectures/multiplayer-matchmaker-serverless
            maintainContext: true
        - name: Rendering
          items:
          - name: 3D video rendering
            href: example-scenario/infrastructure/video-rendering.yml
          - name: Digital image-based modeling
            href: example-scenario/infrastructure/image-modeling.yml
        - name: Scalable gaming servers
          items:
          - name: Multiplayer backend architectures
            href: /gaming/azure/reference-architectures/multiplayer
            maintainContext: true
          - name: Real-time multiplayer
            items:
            - name: Azure Batch
              href: /gaming/azure/reference-architectures/multiplayer-synchronous-batch
              maintainContext: true
            - name: Azure Container Instances (ACI)
              href: /gaming/azure/reference-architectures/multiplayer-synchronous-aci
              maintainContext: true
            - name: Azure Kubernetes Services (AKS)
              href: /gaming/azure/reference-architectures/multiplayer-synchronous-aks
              maintainContext: true
            - name: Custom server scaling
              href: /gaming/azure/reference-architectures/multiplayer-custom-server-scaling
              maintainContext: true
          - name: Turn-based multiplayer
            items:
            - name: Asynchronous multiplayer basics
              href: /gaming/azure/reference-architectures/multiplayer-asynchronous
              maintainContext: true
            - name: Azure Functions (serverless)
              href: /gaming/azure/reference-architectures/multiplayer-asynchronous-serverless
              maintainContext: true
        - name: Server hosting
          items:
          - name: Basic game server hosting
            href: /gaming/azure/reference-architectures/multiplayer-basic-game-server-hosting
            maintainContext: true
          - name: LAMP architectures for gaming
            href: /gaming/azure/reference-architectures/general-purpose-lamp
            maintainContext: true
      - name: Compliance solutions
        items:
        - name: GDPR (EU)
          items:
          - name: GDPR overview
            href: /compliance/regulatory/gdpr
            maintainContext: true
          - name: Delete and export player data
            href: /gaming/playfab/features/data/playerdata/playfab-gdpr-deleting-and-exporting-player-data
            maintainContext: true
          - name: Accountability with Azure logs
            href: /compliance/regulatory/gdpr-arc
            maintainContext: true
          - name: Azure breach response
            href: /compliance/regulatory/gdpr-breach-azure-dynamics-windows
            maintainContext: true
          - name: Azure DSRs
            href: /compliance/regulatory/gdpr-dsr-azure
            maintainContext: true
          - name: Azure DevOps DSRs
            href: /compliance/regulatory/gdpr-dsr-vsts
            maintainContext: true
          - name: Data controllers with Azure
            href: /compliance/regulatory/gdpr-dpia-azure
            maintainContext: true
          - name: Information protection
            href: /microsoft-365/solutions/information-protection-deploy
            maintainContext: true
        - name: FERPA, COPPA, and CIPA
          href: /compliance/regulatory/offering-FERPA
          maintainContext: true
    - name: Media and Entertainment
      items:
      - name: Overview
        href: industries/media.md
      - name: Guides
        items:
        - name: Media Services guidance
          items:
          - name: Media Services architectures
            href: /azure/media-services/latest/architecture-concept
            maintainContext: true
          - name: Terminology and concepts
            href: /azure/media-services/latest/concepts-overview
            maintainContext: true
          - name: Media players for Media Services
            href: /azure/media-services/latest/player-media-players-concept
            maintainContext: true
          - name: Test Media Services v3 encoding
            href: reference-architectures/media-services/test-encoding.yml
        - name: Dynamics 365 media accelerator
          items:
          - name: Overview
            href: /dynamics365/industry/accelerators/media
            maintainContext: true
          - name: Content Production solution
            href: /dynamics365/industry/accelerators/content-production
            maintainContext: true
          - name: Configure the accelerator
            href: /dynamics365/industry/accelerators/configure-media
            maintainContext: true
          - name: Fan and guest engagement
            href: /dynamics365/industry/accelerators/fan-engagement
            maintainContext: true
        - name: Mixed reality scenarios
          items:
          - name: Free-roam VR multiusers
            href: /windows/mixed-reality/enthusiast-guide/free-roam-vr-multiuser-experiences
            maintainContext: true
          - name: Immersive education
            href: /windows/mixed-reality/enthusiast-guide/immersive-education
            maintainContext: true
          - name: Theme parks and family entertainment
            href: /windows/mixed-reality/enthusiast-guide/theme-parks-family-entertainment
            maintainContext: true
          - name: Training and simulation
            href: /windows/mixed-reality/enthusiast-guide/training-simulation
            maintainContext: true
          - name: Virtual museums and exhibits
            href: /windows/mixed-reality/enthusiast-guide/virtual-museums
            maintainContext: true
          - name: Virtual reality arcades
            href: /windows/mixed-reality/enthusiast-guide/virtual-reality-arcades
            maintainContext: true
        - name: Delivering a media experience
          href: /windows-hardware/test/weg/delivering-a-great-media-experience
          maintainContext: true
      - name: Architectures
        items:
        - name: All media and entertainment architectures
          href: /azure/architecture/browse/?terms=media
        - name: 3D video rendering
          href: example-scenario/infrastructure/video-rendering.yml
        - name: Analyze news feeds
          href: example-scenario/ai/news-feed-ingestion-and-near-real-time-analysis.yml
        - name: Digital image-based modeling on Azure
          href: example-scenario/infrastructure/image-modeling.yml
        - name: Gridwich cloud media system
          href: reference-architectures/media-services/gridwich-architecture.yml
        - name: HPC media rendering
          href: solution-ideas/articles/azure-batch-rendering.yml
        - name: Image classification on Azure
          href: example-scenario/ai/intelligent-apps-image-processing.yml
        - name: Live streaming digital media
          href: solution-ideas/articles/digital-media-live-stream.yml
        - name: Mixed reality solutions
          items:
          - name: Design review
            href: solution-ideas/articles/collaborative-design-review-powered-by-mixed-reality.yml
          - name: Facilities management
            href: solution-ideas/articles/facilities-management-powered-by-mixed-reality-and-iot.yml
          - name: Training and procedural guidance
            href: solution-ideas/articles/training-and-procedural-guidance-powered-by-mixed-reality.yml
        - name: Movie recommendations on Azure
          href: example-scenario/ai/movie-recommendations-with-machine-learning.yml
        - name: Real-time monitoring and observable systems for media
          href: example-scenario/monitoring/monitoring-observable-systems-media.yml
      - name: Datasets
        items:
        - name: Microsoft News recommendation
          href: /azure/open-datasets/dataset-microsoft-news
          maintainContext: true
        - name: TartanAir AirSim
          href: /azure/open-datasets/dataset-tartanair-simulation
          maintainContext: true
      - name: Compliance solutions
        items:
        - name: CDSA
          href: /azure/compliance/offerings/offering-cdsa
          maintainContext: true
        - name: Media Services compliance
          items:
          - name: Regulatory compliance
            href: /azure/media-services/latest/compliance-concept
            maintainContext: true
          - name: Privacy and security compliance
            href: /azure/media-services/latest/media-services-compliance
            maintainContext: true
        - name: MPA
          href: /azure/compliance/offerings/offering-mpa
          maintainContext: true
    - name: Travel and Hospitality
      items:
      - name: Overview
        href: industries/travel-hospitality.md
      - name: Guides
        items:
        - name: AI scenarios
          items:
          - name: Create a search index for hotels
            href: /azure/search/search-get-started-portal
            maintainContext: true
          - name: Data science for airport travel
            href: data-science-process/spark-overview.md
        - name: IoT spatial analytics - Car rental tracking
          href: /azure/azure-maps/tutorial-iot-hub-maps
          maintainContext: true
        - name: No-code voice assistant for hospitality
          href: /azure/azure-percept/tutorial-no-code-speech
          maintainContext: true
        - name: Observer pattern - baggage claims
          href: /dotnet/standard/events/observer-design-pattern
          maintainContext: true
      - name: Architectures
        items:
        - name: All travel and hospitality architectures
          href: /azure/architecture/browse/?terms=travel
        - name: Build a chatbot for hotel booking
          href: example-scenario/ai/commerce-chatbot.yml
        - name: Build a delta lake in leisure and travel
          href: solution-ideas/articles/build-data-lake-support-adhoc-queries-online.yml
        - name: Commerce chatbot as a hotel concierge
          href: solution-ideas/articles/commerce-chatbot.yml
        - name: Custom business processes for airlines
          href: solution-ideas/articles/custom-business-processes.yml
        - name: Migrate a travel web app with APIM
          href: example-scenario/apps/apim-api-scenario.yml
        - name: Predictive aircraft engine monitoring
          href: solution-ideas/articles/aircraft-engine-monitoring-for-predictive-maintenance-in-aerospace.yml
      - name: Datasets
        items:
        - name: Public Holidays
          href: /azure/open-datasets/dataset-public-holidays
          maintainContext: true
        - name: Russian open speech to text
          href: /azure/open-datasets/dataset-open-speech-text
          maintainContext: true
        - name: TartanAir AirSim
          href: /azure/open-datasets/dataset-tartanair-simulation
          maintainContext: true
    - name: Facilities and Real Estate
      items:
      - name: Overview
        href: industries/facilities-real-estate.md
      - name: Guides
        items:
        - name: Smart buildings ontologies
          href: /azure/digital-twins/concepts-ontologies-adopt
          maintainContext: true
        - name: Azure Maps indoor maps
          items:
          - name: Creator for indoor maps
            href: /azure/azure-maps/creator-indoor-maps
            maintainContext: true
          - name: Make indoor maps
            href: /azure/azure-maps/tutorial-creator-indoor-maps
            maintainContext: true
          - name: Use the Indoor Maps module
            href: /azure/azure-maps/how-to-use-indoor-module
            maintainContext: true
        - name: Facility ontology for Azure Maps
          href: /azure/azure-maps/creator-facility-ontology?pivots=facility-ontology-v1
          maintainContext: true
      - name: Architectures
        items:
        - name: All facilities and real estate architectures
          href: /azure/architecture/browse/?terms=facilities
        - name: Azure digital twins (construction)
          href: solution-ideas/articles/azure-digital-twins-builder.yml
        - name: Cognizant Safe Buildings with IoT
          href: solution-ideas/articles/safe-buildings.yml
        - name: COVID-19 IoT safe environments
          href: solution-ideas/articles/cctv-iot-edge-for-covid-19-safe-environment-and-mask-detection.yml
        - name: Customer 360 for property management
          href: example-scenario/analytics/synapse-customer-insights.yml
        - name: Facilities management with MR
          href: solution-ideas/articles/facilities-management-powered-by-mixed-reality-and-iot.yml
        - name: IoT and data analytics for construction
          href: example-scenario/data/big-data-with-iot.yml
        - name: IoT connected light, power, and internet
          href: solution-ideas/articles/iot-power-management.yml
        - name: IoT connectivity for healthcare facilities
          href: solution-ideas/articles/healthcare-network.yml
        - name: Lighting and disinfection system
          href: solution-ideas/articles/uven-disinfection.yml
        - name: Smart places with Azure Digital Twins
          href: example-scenario/iot/smart-places.yml
    - name: Aerospace
      items:
      - name: Overview
        href: industries/aerospace.md
      - name: Guides
        items:
        - name: Azure Orbital guidance
          items:
          - name: Overview
            href: /azure/orbital/overview
            maintainContext: true
          - name: Ground station contact
            href: /azure/orbital/concepts-contact
            maintainContext: true
          - name: Contact profile
            href: /azure/orbital/concepts-contact-profile
            maintainContext: true
          - name: Spacecraft object
            href: /azure/orbital/spacecraft-object
            maintainContext: true
        - name: Modular Datacenter
          href: /azure-stack/mdc/mdc-overview
          maintainContext: true
        - name: Drone delivery
          items:
          - name: Domain-driven design for drones
            items:
            - name: Domain analysis
              href: /azure/architecture/microservices/model/domain-analysis
            - name: Tactical DDD
              href: /azure/architecture/microservices/model/tactical-ddd
            - name: Identify microservice boundaries
              href: /azure/architecture/microservices/model/microservice-boundaries
          - name: Design microservices for drones
            items:
            - name: Introduction
              href: microservices/design/index.yml
            - name: Interservice communication
              href: /azure/architecture/microservices/design/interservice-communication
            - name: API design
              href: /azure/architecture/microservices/design/api-design
            - name: Data considerations
              href: /azure/architecture/microservices/design/data-considerations
          - name: Monitor drone delivery in production
            href: microservices/logging-monitoring.yml
          - name: Performance tuning for drones
            items:
            - name: Distributed business transactions
              href: /azure/architecture/performance/distributed-transaction
            - name: Multiple backend services
              href: /azure/architecture/performance/backend-services
            - name: Event streaming
              href: /azure/architecture/performance/event-streaming
      - name: Architectures
        items:
        - name: All aerospace architectures
          href: /azure/architecture/browse/?terms=aerospace
        - name: Advanced (AKS) microservices - drones
          href: reference-architectures/containers/aks-microservices/aks-microservices-advanced.yml
        - name: End-to-end geospatial solution
          href: /azure/orbital/geospatial-reference-architecture
          maintainContext: true
        - name: Ingest FAA content to analyze flights
          href: example-scenario/analytics/ingest-faa-swim-analyze-flight-data.yml
        - name: Organize spaceborne geospatial data
          href: /azure/orbital/organize-stac-data
          maintainContext: true
        - name: Predictive maintenance for aircraft
          href: solution-ideas/articles/predictive-maintenance.yml
        - name: SAR reference architecture
          href: /azure/orbital/sar-reference-architecture
          maintainContext: true
        - name: Serverless web app for drone delivery
          href: web-apps/serverless/architectures/web-app.yml
        - name: Spaceborne data analysis
          href: industries/aerospace/geospatial-processing-analytics.yml
        - name: Vision classifier - simulated drone
          href: example-scenario/dronerescue/vision-classifier-model-with-custom-vision.yml
    - name: Agriculture
      items:
      - name: Guides
        items:
        - name: Azure FarmBeats overview
          href: /azure/industry/agriculture/overview-azure-farmbeats
          maintainContext: true
        - name: Generate soil moisture heatmap
          href: /azure/industry/agriculture/generate-soil-moisture-map-in-azure-farmbeats
          maintainContext: true
        - name: Sensor partner integration
          href: /azure/industry/agriculture/sensor-partner-integration-in-azure-farmbeats
          maintainContext: true
        - name: Weather partner integration
          href: /azure/industry/agriculture/weather-partner-integration-in-azure-farmbeats
          maintainContext: true
        - name: Imagery partner integration
          href: /azure/industry/agriculture/imagery-partner-integration-in-azure-farmbeats
          maintainContext: true
      - name: Architectures
        items:
        - name: All agriculture architectures
          href: /azure/architecture/browse/?terms=agriculture
        - name: Environment monitoring with IoT
          href: solution-ideas/articles/environment-monitoring-and-supply-chain-optimization.yml
        - name: Low-latency network for farming
          href: solution-ideas/articles/low-latency-network.yml
    - name: Sports
      items:
      - name: Overview
        href: industries/sports.md
      - name: Guides
        items:
        - name: Fan Engagement solution
          href: /dynamics365/industry/accelerators/fan-engagement
          maintainContext: true
      - name: Architectures
        items:
        - name: All sports architectures
          href: /azure/architecture/browse/?terms=sports
        - name: Baseball decision analysis with ML.NET
          href: data-guide/big-data/baseball-ml-workload.yml
        - name: Create smart stadiums
          href: example-scenario/iot/smart-places.yml
        - name: Sports analytics on Azure
          href: example-scenario/analytics/sports-analytics-architecture-azure.yml
        - name: Stream sporting events
          items:
          - name: Live stream sports
            href: solution-ideas/articles/digital-media-live-stream.yml
          - name: Video-on-demand digital media
            href: solution-ideas/articles/digital-media-video.yml
  - name: IoT-specific industry solutions
    href: reference-architectures/iot/industry-iot-hub-page.md
- name: Azure categories
  items:
  - name: AI + Machine Learning
    items:
    - name: Get started
      href: data-guide/big-data/ai-overview.md
    - name: Guides
      items:
      - name: Automate PDF forms processing
        href: example-scenario/document-processing/automate-pdf-forms-processing.yml
      - name: Cognitive services
        href: data-guide/technology-choices/cognitive-services.md
      - name: Custom speech-to-text overview
        href: guide/ai/custom-speech-text.yml
      - name: Natural language processing
        href: data-guide/technology-choices/natural-language-processing.yml
      - name: OpenAI GPT-3 summarization
        href: guide/ai/query-based-summarization.md
      - name: Conversation summarization
        href: guide/ai/conversation-summarization.yml  
      - name: Machine learning
        items:
        - name: Machine learning options
          href: data-guide/technology-choices/data-science-and-machine-learning.md
        - name: ML resources and assets
          href: /azure/machine-learning/concept-azure-machine-learning-v2
          maintainContext: true
        - name: Machine learning at scale
          href: data-guide/big-data/machine-learning-at-scale.md
        - name: ML pipelines
          href: /azure/machine-learning/concept-ml-pipelines
          maintainContext: true
        - name: Compare MLflow and Azure ML
          href: /azure/machine-learning/concept-mlflow
          maintainContext: true
        - name: Machine teaching
          href: solution-ideas/articles/machine-teaching.yml
        - name: Machine learning on Azure IoT Edge
          href: /azure/iot-edge/tutorial-machine-learning-edge-01-intro
          maintainContext: true
        - name: Enterprise security and governance
          href: /azure/machine-learning/concept-enterprise-security
          maintainContext: true
        - name: Security baseline for AML
          href: /security/benchmark/azure/baselines/machine-learning-security-baseline
          maintainContext: true
      - name: MLOps framework
        items:
        - name: Upscale ML lifecycle with MLOps
          href: example-scenario/mlops/mlops-technical-paper.yml
        - name: Machine learning operations (MLOps) v2
          href: data-guide/technology-choices/machine-learning-operations-v2.md
        - name: MLOps maturity model
          href: example-scenario/mlops/mlops-maturity-model.yml
        - name: Azure ML service selection guide
          href: example-scenario/mlops/aml-decision-tree.yml
      - name: Industry guidance
        items:
        - name: Compliance risk analysis
          href: guide/ai/compliance-risk-analysis.yml
        - name: Detect mobile bank fraud
          href: guide/ai/bank-fraud-solution.yml
        - name: Financial services risk lifecycle
          href: industries/finance/financial-risk-model.md
        - name: Healthcare blueprint for AI
          href: industries/healthcare/healthcare-ai-blueprint.yml
        - name: Predictive maintenance in manufacturing
          href: industries/manufacturing/predictive-maintenance-overview.yml
        - name: Predictive maintenance solution
          href: industries/manufacturing/predictive-maintenance-solution.yml
        - name: SKU optimization for consumer brands
          href: industries/retail/sku-optimization-solution-guide.yml
        - name: Visual search for retail
          href: industries/retail/visual-search-use-case-overview.yml
      - name: Team Data Science Process
        items:
        - name: Overview
          href: data-science-process/overview.yml
        - name: Lifecycle
          items:
          - name: Overview
            href: data-science-process/lifecycle.md
          - name: 1. Business understanding
            href: data-science-process/lifecycle-business-understanding.md
          - name: 2. Data acquisition and understanding
            href: data-science-process/lifecycle-data.md
          - name: 3. Modeling
            href: data-science-process/lifecycle-modeling.md
          - name: 4. Deployment
            href: data-science-process/lifecycle-deployment.md
          - name: 5. Customer acceptance
            href: data-science-process/lifecycle-acceptance.md
        - name: Roles and tasks
          items:
          - name: Overview
            href: data-science-process/roles-tasks.md
          - name: Group manager
            href: data-science-process/group-manager-tasks.md
          - name: Team lead
            href: data-science-process/team-lead-tasks.md
          - name: Project lead
            href: data-science-process/project-lead-tasks.md
          - name: Individual contributor
            href: data-science-process/project-ic-tasks.md
        - name: Project planning
          href: data-science-process/team-data-science-process-project-templates.md
        - name: Development
          items:
          - name: Agile development
            href: data-science-process/agile-development.md
          - name: Collaborative coding with Git
            href: data-science-process/collaborative-coding-with-git.md
          - name: Execute data science tasks
            href: data-science-process/execute-data-science-tasks.md
          - name: Code testing
            href: data-science-process/code-test.md
          - name: Track progress
            href: data-science-process/track-progress.md
        - name: Operationalization
          items:
          - name: DevOps - CI/CD
            href: data-science-process/ci-cd-flask.yml
        - name: Training
          items:
          - name: For data scientists
            href: data-science-process/team-data-science-process-for-data-scientists.md
          - name: For DevOps
            href: data-science-process/team-data-science-process-for-devops.md
        - name: How To
          items:
          - name: Set up data science environments
            items:
            - name: Environment setup
              href: data-science-process/environment-setup.md
            - name: Platforms and tools
              href: data-science-process/platforms-and-tools.md
          - name: Analyze business needs
            items:
            - name: Identify your scenario
              href: data-science-process/plan-your-environment.md
          - name: Acquire and understand data
            items:
            - name: Ingest data
              items:
              - name: Overview
                href: data-science-process/ingest-data.md
              - name: Move to/from Blob storage
                items:
                - name: Overview
                  href: data-science-process/move-azure-blob.md
                - name: Use Storage Explorer
                  href: data-science-process/move-data-to-azure-blob-using-azure-storage-explorer.md
                - name: Use SSIS
                  href: data-science-process/move-data-to-azure-blob-using-ssis.md
              - name: Move to SQL on a VM
                href: data-science-process/move-sql-server-virtual-machine.md
              - name: Move to Azure SQL Database
                href: data-science-process/move-sql-azure.md
              - name: Move to Hive tables
                href: data-science-process/move-hive-tables.md
              - name: Move to SQL partitioned tables
                href: data-science-process/parallel-load-sql-partitioned-tables.md
              - name: Move from on-premises SQL
                href: data-science-process/move-sql-azure-adf.md
            - name: Explore and visualize data
              items:
              - name: Prepare data
                href: data-science-process/prepare-data.md
              - name: Explore data
                items:
                - name: Overview
                  href: data-science-process/explore-data.md
                - name: Explore Azure Blob Storage
                  href: data-science-process/explore-data-blob.md
                - name: Explore SQL on a VM
                  href: data-science-process/explore-data-sql-server.md
                - name: Explore Hive tables
                  href: data-science-process/explore-data-hive-tables.md
              - name: Sample data
                items:
                - name: Overview
                  href: data-science-process/sample-data.md
                - name: Use Blob Storage
                  href: data-science-process/sample-data-blob.md
                - name: Use SQL Server
                  href: data-science-process/sample-data-sql-server.md
                - name: Use Hive tables
                  href: data-science-process/sample-data-hive.md
              - name: Process data
                items:
                - name: Access with Python
                  href: data-science-process/python-data-access.md
                - name: Process blob data
                  href: data-science-process/data-blob.md
                - name: Use Azure Data Lake
                  href: data-science-process/data-lake-walkthrough.md
                - name: Use SQL VM
                  href: data-science-process/sql-server-virtual-machine.md
                - name: Use data pipeline
                  href: data-science-process/automated-data-pipeline-cheat-sheet.md
                - name: Use Spark
                  href: data-science-process/spark-overview.md
                - name: Use Scala and Spark
                  href: data-science-process/scala-walkthrough.md
          - name: Develop models
            items:
            - name: Engineer features
              items:
              - name: Overview
                href: data-science-process/create-features.md
              - name: Use SQL and Python
                href: data-science-process/create-features-sql-server.md
              - name: Use Hive queries
                href: data-science-process/create-features-hive.md
            - name: Select features
              href: data-science-process/select-features.md
          - name: Deploy models in production
            href: data-science-process/deploy-models-in-production.md
          - name: Build and deploy a model using Azure Synapse Analytics
            href: data-science-process/sqldw-walkthrough.md
    - name: Architectures
      items:
      - name: Analyze browser information
        href: example-scenario/ai/analyze-browser-info-for-security-insights.yml
      - name: Anomaly detection for conveyor belts
        href: example-scenario/ai/real-time-anomaly-detection-conveyor-belt.yml
      - name: Automate document classification
        href: example-scenario/ai/automate-document-classification-durable-functions.yml
      - name: Automate document processing
        href: example-scenario/ai/automate-document-processing-azure-form-recognizer.yml
      - name: Automate COVID-19 test forms
        href: example-scenario/ai/form-recognizer-covid.yml
      - name: Automate PDF form processing
        href: example-scenario/document-processing/automate-pdf-forms-processing.yml
      - name: Automate video analysis
        href: example-scenario/ai/analyze-video-computer-vision-machine-learning.yml
      - name: Baseball decision analysis with ML.NET
        href: data-guide/big-data/baseball-ml-workload.yml
      - name: Batch scoring for deep learning
        href: reference-architectures/ai/batch-scoring-deep-learning.yml
      - name: Batch scoring with Python
        href: reference-architectures/ai/batch-scoring-python.yml
      - name: Batch scoring with R
        href: reference-architectures/ai/batch-scoring-R-models.yml
      - name: Batch scoring with Spark on Databricks
        href: reference-architectures/ai/batch-scoring-databricks.yml
      - name: Build custom document processing models
        href: example-scenario/document-processing/build-deploy-custom-models.yml
      - name: Chatbot for hotel booking
        href: example-scenario/ai/commerce-chatbot.yml
      - name: Citizen AI with the Power Platform
        href: example-scenario/ai/citizen-ai-power-platform.yml
      - name: Deploy AI and ML at the edge
        href: hybrid/deploy-ai-ml-azure-stack-edge.yml
      - name: Deploy models to multiple data sources
        href: example-scenario/ai/multiline-model-deployment.yml
      - name: Determine customer lifetime and churn
        href: example-scenario/ai/customer-lifecycle-churn.yml
      - name: Distributed deep learning training
        href: reference-architectures/ai/training-deep-learning.yml
      - name: Distributed model hyperparameter tuning
        href: example-scenario/ai/training-python-models.yml
      - name: Donor-patient cross matching
        href: example-scenario/machine-learning/donor-patient-cross-match.yml
      - name: End-to-end computer vision at the edge
        href: reference-architectures/ai/end-to-end-smart-factory.yml
      - name: Enterprise-grade conversational bot
        href: reference-architectures/ai/conversational-bot.yml
      - name: Extract text with Power Automate
        href: example-scenario/ai/extract-object-text.yml
      - name: Image classification
        href: example-scenario/ai/intelligent-apps-image-processing.yml
      - name: Implement risk prediction for surgeries
        href: example-scenario/ai/risk-stratification-surgery.yml
      - name: Implement the healthcare blueprint for AI
        href: industries/healthcare/healthcare-ai-blueprint.yml
      - name: Many models ML with Spark
        href: example-scenario/ai/many-models-machine-learning-azure-spark.yml
      - name: Many models with Machine Learning
        href: example-scenario/ai/many-models-machine-learning-azure-machine-learning.yml
      - name: MLOps for Python models
        href: reference-architectures/ai/mlops-python.yml
      - name: Movie recommendations
        href: example-scenario/ai/movie-recommendations-with-machine-learning.yml
      - name: Multiple indexers with Azure Cognitive Search
        href: example-scenario/data/search-blob-metadata.yml
      - name: Network security for MLOps
        href: example-scenario/ai/network-security-mlops.yml
      - name: Predict hospital readmissions with ML
        href: example-scenario/ai/predict-hospital-readmissions-machine-learning.yml
      - name: Predict student attrition
        href: example-scenario/ai/student-attrition-prediction.yml
      - name: Quality assurance
        href: solution-ideas/articles/quality-assurance.yml
      - name: Real-time machine learning on Azure
        href: example-scenario/ai/deploy-real-time-machine-learning-model-application-ui.yml
      - name: Real-time recommendation API
        href: reference-architectures/ai/real-time-recommendation.yml
      - name: Real-time scoring Python models
        href: reference-architectures/ai/real-time-scoring-machine-learning-models.yml
      - name: Real-time scoring R models
        href: reference-architectures/ai/realtime-scoring-r.yml
      - name: Scale AI and ML in regulated industries
        href: example-scenario/ai/scale-ai-and-machine-learning-in-regulated-industries.yml
      - name: Secure research for regulated data
        href: example-scenario/ai/secure-compute-for-research.yml
      - name: Speech transcription pipeline
        href: example-scenario/ai/speech-to-text-transcription-analytics.yml
      - name: Social media analytics solution
        href: example-scenario/ai/build-deploy-social-media-analytics-solution.yml
    - name: Solution ideas
      items:
      - name: AI at the edge
        href: solution-ideas/articles/ai-at-the-edge.yml
      - name: AI enrichment with Cognitive Search
        href: solution-ideas/articles/cognitive-search-with-skillsets.yml
      - name: Auditing and risk management
        href: solution-ideas/articles/auditing-and-risk-compliance.yml
      - name: Autonomous systems
        href: solution-ideas/articles/autonomous-systems.yml
      - name: Azure Machine Learning architecture
        href: solution-ideas/articles/azure-machine-learning-solution-architecture.yml
      - name: Business process management
        href: solution-ideas/articles/business-process-management.yml
      - name: Content-based recommendations
        href: solution-ideas/articles/build-content-based-recommendation-system-using-recommender.yml
      - name: Content research
        href: solution-ideas/articles/content-research.yml
      - name: Content tagging with NLP
        href: solution-ideas/articles/website-content-tag-suggestion-with-deep-learning-and-nlp.yml
      - name: Contract management
        href: solution-ideas/articles/contract-management.yml
      - name: Custom speech-to-text
        href: guide/ai/custom-speech-text-deploy.yml
      - name: Customer churn prediction
        href: solution-ideas/articles/customer-churn-prediction.yml
      - name: Customer feedback
        href: solution-ideas/articles/customer-feedback-and-analytics.yml
      - name: Customer order forecasting
        href: solution-ideas/articles/next-order-forecasting.yml
      - name: Data science and machine learning
        href: solution-ideas/articles/azure-databricks-data-science-machine-learning.yml
      - name: Defect prevention
        href: solution-ideas/articles/defect-prevention-with-predictive-maintenance.yml
      - name: Digital asset management
        href: solution-ideas/articles/digital-asset-management.yml
      - name: Disconnected AI at the edge
        href: solution-ideas/articles/ai-at-the-edge-disconnected.yml
      - name: E-commerce chatbot
        href: solution-ideas/articles/commerce-chatbot.yml
      - name: Energy demand forecasting
        href: solution-ideas/articles/forecast-energy-power-demand.yml
      - name: Energy supply optimization
        href: solution-ideas/articles/energy-supply-optimization.yml
      - name: Enterprise chatbot disaster recovery
        href: solution-ideas/articles/enterprise-chatbot-disaster-recovery.yml
      - name: Enterprise productivity chatbot
        href: solution-ideas/articles/enterprise-productivity-chatbot.yml
      - name: Environment monitoring
        href: solution-ideas/articles/environment-monitoring-and-supply-chain-optimization.yml
      - name: FAQ chatbot
        href: solution-ideas/articles/faq-chatbot-with-data-champion-model.yml
      - name: Image classification with CNNs
        href: solution-ideas/articles/image-classification-with-convolutional-neural-networks.yml
      - name: Interactive voice response bot
        href: solution-ideas/articles/interactive-voice-response-bot.yml
      - name: Keyword digital text processing
        href: solution-ideas/articles/digital-media-speech-text.yml
      - name: Large-scale custom NLP
        href: solution-ideas/articles/large-scale-custom-natural-language-processing.yml
      - name: Marketing optimization
        href: solution-ideas/articles/optimize-marketing-with-machine-learning.yml
      - name: Model deployment to AKS
        href: solution-ideas/articles/machine-learning-model-deployment-aks.yml
      - name: Orchestrate MLOps with Azure Databricks
        href: reference-architectures/ai/orchestrate-mlops-azure-databricks.yml
      - name: Personalized marketing solutions
        href: solution-ideas/articles/personalized-marketing.yml
      - name: Personalized offers
        href: solution-ideas/articles/personalized-offers.yml
      - name: Population health management
        href: solution-ideas/articles/population-health-management-for-healthcare.yml
      - name: Predictive maintenance
        href: solution-ideas/articles/predictive-maintenance.yml
      - name: Predictive marketing
        href: solution-ideas/articles/predictive-marketing-campaigns-with-machine-learning-and-spark.yml
      - name: Retail assistant with visual capabilities
        href: solution-ideas/articles/retail-assistant-or-vacation-planner-with-visual-capabilities.yml
      - name: Retail product recommendations
        href: solution-ideas/articles/product-recommendations.yml
      - name: Speech services
        href: solution-ideas/articles/speech-services.yml
      - name: Vehicle telematics
        href: solution-ideas/articles/predictive-insights-with-vehicle-telematics.yml
      - name: Vision classifier model
        href: example-scenario/dronerescue/vision-classifier-model-with-custom-vision.yml
      - name: Visual assistant
        href: solution-ideas/articles/visual-assistant.yml
    - name: OpenAI
      items: 
      - name: Architectures 
        items:      
        - name: Monitor OpenAI models
          href: example-scenario/ai/log-monitor-azure-openai.yml
      - name: Guides
        items:
        - name: Build language model pipelines
          href: guide/ai/language-model-pipelines.yml
  - name: Analytics
    items:
    - name: Get started
      href: solution-ideas/articles/analytics-start-here.yml
    - name: Guides
      items:
      - name: Technology choices
        items:
        - name: Analytical data stores
          href: data-guide/technology-choices/analytical-data-stores.md
        - name: Analytics and reporting
          href: data-guide/technology-choices/analysis-visualizations-reporting.md
        - name: Batch processing
          href: data-guide/technology-choices/batch-processing.md
        - name: Extract, transform, and load
          href: data-guide/relational-data/etl.yml
        - name: Online analytical processing
          href: data-guide/relational-data/online-analytical-processing.yml
        - name: Stream processing
          href: /azure/architecture/data-guide/technology-choices/stream-processing
      - name: Disaster recovery for Azure data platform
        items:
        - name: Overview
          href: data-guide/disaster-recovery/dr-for-azure-data-platform-overview.yml
        - name: Architecture
          href: data-guide/disaster-recovery/dr-for-azure-data-platform-architecture.yml
        - name: Scenario details
          href: data-guide/disaster-recovery/dr-for-azure-data-platform-scenario-details.yml
        - name: Recommendations
          href: data-guide/disaster-recovery/dr-for-azure-data-platform-recommendations.yml
        - name: Deploy this scenario
          href: data-guide/disaster-recovery/dr-for-azure-data-platform-deploy-this-scenario.yml
        - name: Summary
          href: data-guide/disaster-recovery/dr-for-azure-data-platform-summary.yml
      - name: Industry guidance
        items:
        - name: Actuarial risk analysis
          href: industries/finance/actuarial-risk-analysis-financial-model.yml
        - name: Financial institutions with data mesh
          href: /azure/cloud-adoption-framework/scenarios/cloud-scale-analytics/architectures/data-mesh-scenario
          maintainContext: true
      - name: Analytics security baselines
        items:
        - name: Security baseline for Azure Data Factory
          href: /security/benchmark/azure/baselines/data-factory-security-baseline
          maintainContext: true
        - name: Security baseline for Azure Databricks
          href: /security/benchmark/azure/baselines/databricks-security-baseline
          maintainContext: true
        - name: Security baseline for Azure Purview
          href: /security/benchmark/azure/baselines/purview-security-baseline
          maintainContext: true
      - name: Monitor Azure Databricks jobs
        items:
        - name: Overview
          href: databricks-monitoring/index.md
        - name: Send Databricks application logs
          href: databricks-monitoring/application-logs.md
        - name: Use dashboards to visualize Databricks
          href: databricks-monitoring/dashboards.md
        - name: Troubleshoot performance bottlenecks
          href: databricks-monitoring/performance-troubleshooting.md
    - name: Architectures
      items:
      - name: Analytics end to end
        href: example-scenario/dataplate2e/data-platform-end-to-end.yml
      - name: Analyze MongoDB Atlas data
        href: example-scenario/analytics/azure-synapse-analytics-integrate-mongodb-atlas.yml
      - name: Anomaly detector process
        href: solution-ideas/articles/anomaly-detector-process.yml
      - name: Apache NiFi on Azure
        href: example-scenario/data/azure-nifi.yml
      - name: Automated enterprise BI
        href: reference-architectures/data/enterprise-bi-adf.yml
      - name: Automotive test data analytics
        href: industries/automotive/automotive-telemetry-analytics.yml
      - name: Azure Synapse for landing zones
        href: example-scenario/analytics/synapse-analytics-landing-zone.yml
      - name: Big data on confidential computing
        href: example-scenario/confidential/data-analytics-containers-spark-kubernetes-azure-sql.yml
      - name: Customer 360 with Azure Synapse
        href: example-scenario/analytics/synapse-customer-insights.yml
      - name: Data contextualization with graph in SQL Database
        href: example-scenario/data/data-contextualization-based-on-azure-sql-graph.yml
      - name: Data lake queries via Synapse serverless
        href: example-scenario/data/synapse-exploratory-data-analytics.yml
      - name: Data warehouse for small business
        href: example-scenario/data/small-medium-data-warehouse.yml
      - name: Data warehousing and analytics
        href: example-scenario/data/data-warehouse.yml
      - name: Disaster recovery for data analytics pipelines
        href: example-scenario/analytics/pipelines-disaster-recovery.yml
      - name: Employee retention with Databricks and AKS
        href: example-scenario/ai/employee-retention-databricks-kubernetes.yml
      - name: Enterprise business intelligence
        href: example-scenario/analytics/enterprise-bi-synapse.yml
      - name: Geospatial analysis for telecommunications
        href: example-scenario/data/geospatial-analysis-telecommunications-industry.yml
      - name: Geospatial analysis with Azure Synapse
        href: industries/aerospace/geospatial-processing-analytics.yml
      - name: Geospatial data processing and analytics
        href: example-scenario/data/geospatial-data-processing-analytics-azure.yml
      - name: Helm-based deployments for Apache NiFi
        href: guide/data/helm-deployments-apache-nifi.yml
      - name: High throughput stream ingestion
        href: example-scenario/data/stream-ingestion-synapse.yml
      - name: Ingest FAA content to analyze flight data
        href: example-scenario/analytics/ingest-faa-swim-analyze-flight-data.yml
      - name: Ingestion and analysis of news feeds
        href: example-scenario/ai/news-feed-ingestion-and-near-real-time-analysis.yml
      - name: Interactive price analytics
        href: solution-ideas/articles/interactive-price-analytics.yml
      - name: IoT and data analytics
        href: example-scenario/data/big-data-with-iot.yml
      - name: Long-term security logs in Data Explorer
        href: example-scenario/security/security-log-retention-azure-data-explorer.yml
      - name: Near real-time lakehouse processing
        href: example-scenario/data/real-time-lakehouse-data-processing.yml
      - name: Partitioning in Event Hubs and Kafka
        href: reference-architectures/event-hubs/partitioning-in-event-hubs-and-kafka.yml
      - name: Precision medicine pipeline with genomics
        href: example-scenario/precision-medicine/genomic-analysis-reporting.yml
      - name: Relationship mesh solution on Azure
        href: example-scenario/analytics/relationship-mesh-solution-azure.yml
      - name: Secure a data lakehouse
        href: example-scenario/analytics/secure-data-lakehouse-synapse.yml
      - name: Sentiment analysis and face recognition
        href: example-scenario/ai/nifi-sentiment-analysis-face-recognition.yml
      - name: Sports analytics on Azure
        href: example-scenario/analytics/sports-analytics-architecture-azure.yml
      - name: Stream processing with Azure Databricks
        href: reference-architectures/data/stream-processing-databricks.yml
      - name: Stream processing with Stream Analytics
        href: reference-architectures/data/stream-processing-stream-analytics.yml
      - name: Stream processing with open-source data
        href: example-scenario/data/open-source-data-engine-stream-processing.yml
    - name: Solution ideas
      items:
      - name: Advanced analytics
        href: solution-ideas/articles/advanced-analytics-on-big-data.yml
      - name: Apache NiFi monitoring with MonitoFi
        href: guide/data/monitor-apache-nifi-monitofi.yml
      - name: App integration using Event Grid
        href: solution-ideas/articles/application-integration-using-event-grid.yml
      - name: Azure Data Explorer solutions
        items:
        - name: Big data analytics with Data Explorer
          href: solution-ideas/articles/big-data-azure-data-explorer.yml
        - name: Interactive analytics with Data Explorer
          href: solution-ideas/articles/interactive-azure-data-explorer.yml
        - name: IoT analytics with Data Explorer
          href: solution-ideas/articles/iot-azure-data-explorer.yml
        - name: Monitoring with Data Explorer
          href: solution-ideas/articles/monitor-azure-data-explorer.yml
      - name: Big data analytics with enterprise security
        href: solution-ideas/articles/big-data-analytics-enterprise-grade-security.yml
      - name: Content Delivery Network analytics
        href: solution-ideas/articles/content-delivery-network-azure-data-explorer.yml
      - name: Data management with Azure Purview
        href: solution-ideas/articles/azure-purview-data-lake-estate-architecture.yml
      - name: Metadata ingestion from external catalogs to Microsoft Purview
        href: solution-ideas/articles/sync-framework-metadata-ingestion.yml
      - name: Demand forecasting for shipping
        href: solution-ideas/articles/demand-forecasting-for-shipping-and-distribution.yml
      - name: Demand forecasting for pricing
        href: solution-ideas/articles/demand-forecasting-price-optimization-marketing.yml
      - name: Demand forecasting with Stream Analytics
        href: solution-ideas/articles/demand-forecasting.yml
      - name: Discovery Hub for analytics
        href: solution-ideas/articles/cloud-scale-analytics-with-discovery-hub.yml
      - name: Enhanced customer dimension
        href: solution-ideas/articles/customer-insights-synapse.yml
      - name: ETL using HDInsight
        href: solution-ideas/articles/extract-transform-and-load-using-hdinsight.yml
      - name: Highly scalable customer service and ERP
        href: solution-ideas/articles/erp-customer-service.yml
      - name: Hybrid big data with HDInsight
        href: solution-ideas/articles/extend-your-on-premises-big-data-investments-with-hdinsight.yml
      - name: Ingestion, ETL, and stream processing
        href: solution-ideas/articles/ingest-etl-stream-with-adb.yml
      - name: Logical data warehouse with Azure Synapse
        href: solution-ideas/articles/logical-data-warehouse.yml
      - name: Manage data across the Azure SQL estate
        href: solution-ideas/articles/azure-purview-sql-estate-architecture.yml
      - name: Mining equipment monitoring
        href: solution-ideas/articles/monitor-mining-equipment.yml
      - name: Modern analytics with Azure Databricks
        href: solution-ideas/articles/azure-databricks-modern-analytics-architecture.yml
      - name: Oil and Gas tank level forecasting
        href: solution-ideas/articles/oil-and-gas-tank-level-forecasting.yml
      - name: Predictive aircraft engine monitoring
        href: solution-ideas/articles/aircraft-engine-monitoring-for-predictive-maintenance-in-aerospace.yml
      - name: Real-time analytics on big data
        href: solution-ideas/articles/real-time-analytics.yml
      - name: Tier applications and data for analytics
        href: solution-ideas/articles/tiered-data-for-analytics.yml
  - name: Blockchain + Multiparty Compute
    items:
    - name: Get started
      href: guide/blockchain/multiparty-compute.yml
    - name: Guides
      items:
      - name: Azure Confidential Ledger guidance
        items:
        - name: Overview
          href: /azure/confidential-ledger/overview
          maintainContext: true
        - name: Architecture
          href: /azure/confidential-ledger/architecture
          maintainContext: true
        - name: Authenticate Confidential Ledger nodes
          href: /azure/confidential-ledger/authenticate-ledger-nodes
          maintainContext: true
      - name: SQL Database ledger guidance
        items:
        - name: Overview
          href: /sql/relational-databases/security/ledger/ledger-database-ledger
          maintainContext: true
        - name: Updatable ledger tables
          href: /sql/relational-databases/security/ledger/ledger-updatable-ledger-tables
          maintainContext: true
        - name: Append-only ledger tables
          href: /sql/relational-databases/security/ledger/ledger-append-only-ledger-tables
          maintainContext: true
        - name: Digest management
          href: /sql/relational-databases/security/ledger/ledger-digest-management
          maintainContext: true
        - name: Database verification
          href: /sql/relational-databases/security/ledger/ledger-database-verification
          maintainContext: true
        - name: Ledger considerations
          href: /sql/relational-databases/security/ledger/ledger-limits
          maintainContext: true
    - name: Architectures
      items:
      - name: Azure SQL Database ledger
        href: /sql/relational-databases/security/ledger/ledger-overview
        maintainContext: true
      - name: Decentralized trust between banks
        href: example-scenario/apps/decentralized-trust.yml
      - name: Multicloud blockchain DLT
        href: example-scenario/blockchain/multi-cloud-blockchain.yml
    - name: Solution ideas
      items:
      - name: Blockchain workflow application
        href: https://azure.microsoft.com/updates/action-required-migrate-your-azure-blockchain-service-data-by-10-september-2021
      - name: Supply chain management with QBS
        href: guide/blockchain/quorum-blockchain-service.yml
      - name: Supply chain track and trace
        href: solution-ideas/articles/supply-chain-track-and-trace.yml
  - name: Compute + HPC
    items:
    - name: Get started
      href: topics/high-performance-computing.md
    - name: Guides
      items:
      - name: Choose a compute service
        href: guide/technology-choices/compute-decision-tree.yml
      - name: SAS on Azure architecture
        href: guide/sas/sas-overview.yml
      - name: SAS Grid on Azure NetApp Files
        href: guide/hpc/netapp-files-sas.yml
      - name: HPC deployments
        items:
        - name: Overview
          href: guide/hpc/hpc-deployments.md
        - name: ADS CFD Code Leo
          href: guide/hpc/hpc-ads-cfd.yml
        - name: Altair deployments
          items:
          - name: Altair AcuSolve
            href: guide/hpc/hpc-altair-acusolve.yml
          - name: Altair EDEM
            href: guide/hpc/altair-edem.yml
          - name: Altair nanoFluidX
            href: guide/hpc/nanofluidx.yml
          - name: Altair Radioss
            href: guide/hpc/altair-radioss.yml
          - name: Altair ultraFluidX
            href: guide/hpc/ultrafluidx.yml
        - name: Ansys deployments
          items:
          - name: Ansys CFX
            href: guide/hpc/ansys-cfx.yml
          - name: Ansys Fluent
            href: guide/hpc/ansys-fluent.yml
          - name: Ansys LS-DYNA
            href: guide/hpc/ls-dyna.yml
          - name: Ansys Rocky
            href: guide/hpc/ansys-rocky.yml
        - name: Autodesk deployments
          items:
          - name: Autodesk Civil 3D
            href: guide/hpc/civil-3d.yml
          - name: Autodesk Inventor
            href: guide/hpc/autodesk-inventor.yml
          - name: Autodesk Maya
            href: guide/hpc/autodesk-maya.yml
          - name: Autodesk Revit 
            href: guide/hpc/hpc-autodesk-revit.yml 
          - name: Autodesk VRED
            href: guide/hpc/hpc-autodesk-vred.md
        - name: AVL FIRE M
          href: guide/hpc/hpc-avl-fire-m.yml
        - name: Barracuda Virtual Reactor
          href: guide/hpc/barracuda-virtual-reactor.yml
        - name: Engys deployments
          items:
          - name: Engys ELEMENTS
            href: guide/hpc/engys-elements.yml
          - name: Engys HELYX
            href: guide/hpc/engys-helyx.yml
        - name: GROMACS
          href: guide/hpc/gromacs.yml
        - name: Indica Labs HALO AI
          href: guide/hpc/indica-labs-halo-ai.yml
        - name: LAMMPS
          href: guide/hpc/hpc-lammps.yml  
        - name: Luxion KeyShot
          href: guide/hpc/luxion-keyshot.yml
        - name: OpenFOAM
          href: guide/hpc/openfoam.yml
        - name: Remcom XFdtd
          href: guide/hpc/remcom-xfdtd.yml
        - name: Samadii deployments
          items:
          - name: Samadii DEM
            href: guide/hpc/samadii-dem.yml
          - name: Samadii EM
            href: guide/hpc/samadii-em.yml
          - name: Samadii Plasma
            href: guide/hpc/plasma.yml
          - name: Samadii SCIV
            href: guide/hpc/samadii-sciv.yml
        - name: Sandi HiFUN
          href: guide/hpc/hpc-sandi-hifun.yml
        - name: Siemens deployments
          items:
          - name: Siemens NX
            href: guide/hpc/siemens-nx.yml
          - name: Siemens Tecnomatix
            href: guide/hpc/siemens-tecnomatix.yml
        - name: Turbostream
          href: guide/hpc/turbostream.yml
        - name: Visiopharm
          href: guide/hpc/visiopharm.yml
        - name: WRF
          href: guide/hpc/weather-research-forecasting.yml
      - name: Industry guidance
        items:
        - name: HPC for manufacturing
          href: industries/manufacturing/compute-manufacturing-overview.yml
        - name: Risk grid computing in banking
          href: industries/finance/risk-grid-banking-overview.yml
        - name: Risk grid computing solution
          href: industries/finance/risk-grid-banking-solution-guide.yml
      - name: VM security baselines
        items:
        - name: Security baseline for scale sets
          href: /security/benchmark/azure/baselines/virtual-machine-scale-sets-security-baseline
          maintainContext: true
        - name: Security baseline for Linux VMs
          href: /security/benchmark/azure/baselines/virtual-machines-linux-security-baseline
          maintainContext: true
        - name: Security baseline for Windows VMs
          href: /security/benchmark/azure/baselines/virtual-machines-windows-security-baseline
          maintainContext: true
      - name: SQL Server on Azure VMs
        items:
        - name: SQL Server on Windows VMs
          href: /azure/azure-sql/virtual-machines/windows/sql-server-on-azure-vm-iaas-what-is-overview
          maintainContext: true
        - name: SQL Server on Linux VMs
          href: /azure/azure-sql/virtual-machines/linux/sql-server-on-linux-vm-what-is-iaas-overview
          maintainContext: true
        - name: BC and HADR
          href: /azure/azure-sql/virtual-machines/windows/business-continuity-high-availability-disaster-recovery-hadr-overview
          maintainContext: true
        - name: Best practices checklist
          href: /azure/azure-sql/virtual-machines/windows/performance-guidelines-best-practices-checklist
          maintainContext: true
        - name: VM size
          href: /azure/azure-sql/virtual-machines/windows/performance-guidelines-best-practices-vm-size
          maintainContext: true
        - name: Storage
          href: /azure/azure-sql/virtual-machines/windows/performance-guidelines-best-practices-storage
          maintainContext: true
        - name: Security
          href: /azure/azure-sql/virtual-machines/windows/security-considerations-best-practices
          maintainContext: true
        - name: HADR configuration
          href: /azure/azure-sql/virtual-machines/windows/hadr-cluster-best-practices
          maintainContext: true
        - name: Application patterns
          href: /azure/azure-sql/virtual-machines/windows/application-patterns-development-strategies
          maintainContext: true
        - name: Performance baseline
          href: /azure/azure-sql/virtual-machines/windows/performance-guidelines-best-practices-collect-baseline
          maintainContext: true
      - name: Red Hat on Azure guidance
        items:
        - name: Red Hat workloads on Azure
          href: /azure/virtual-machines/workloads/redhat/overview
          maintainContext: true
        - name: Red Hat OpenShift in Azure
          href: /azure/virtual-machines/linux/openshift-get-started
          maintainContext: true
        - name: Red Hat JBoss EAP on Azure
          href: /azure/developer/java/ee/jboss-on-azure
          maintainContext: true
      - name: Building on spot VMs
        href: guide/spot/spot-eviction.yml
    - name: Architectures
      items:
      - name: 3D video rendering
        href: example-scenario/infrastructure/video-rendering.yml
      - name: Computer-aided engineering
        href: example-scenario/apps/hpc-saas.yml
      - name: Deploy IBM Maximo Application Suite
        href: example-scenario/apps/deploy-ibm-maximo-application-suite.yml
      - name: Deploy IBM Sterling Order Management
        href: reference-architectures/ibm/deploy-ibm-sterling-oms.yml
      - name: Digital image modeling
        href: example-scenario/infrastructure/image-modeling.yml
      - name: HPC cluster deployed in the cloud
        href: solution-ideas/articles/hpc-cluster.yml
      - name: Linux virtual desktops with Citrix
        href: example-scenario/infrastructure/linux-vdi-citrix.yml
      - name: Manage virtual machine compliance
        href: example-scenario/security/virtual-machine-compliance.yml
      - name: Move Azure resources across regions
        href: solution-ideas/articles/move-azure-resources-across-regions.yml
      - name: Quantum computing solutions
        items:
        - name: Quantum computing integration with classical apps
          href: example-scenario/quantum/quantum-computing-integration-with-classical-apps.yml
      - name: Run a Linux VM on Azure
        href: reference-architectures/n-tier/linux-vm.yml
      - name: Run a Windows VM on Azure
        href: reference-architectures/n-tier/windows-vm.yml
      - name: Run CFD simulations
        href: example-scenario/infrastructure/hpc-cfd.yml
      - name: Run reservoir simulations
        href: example-scenario/infrastructure/reservoir-simulation.yml
    - name: Solution ideas
      items:
      - name: DFS failover cluster
        href: solution-ideas/articles/dfs-failover-cluster-vms.yml
      - name: HPC media rendering
        href: solution-ideas/articles/azure-batch-rendering.yml
      - name: HPC risk analysis
        href: solution-ideas/articles/hpc-risk-analysis.yml
      - name: HPC system and big compute
        href: solution-ideas/articles/big-compute-with-azure-batch.yml
      - name: Hybrid HPC with HPC Packwindows-containers-on-aks
        href: solution-ideas/articles/hybrid-hpc-in-azure-with-hpc-pack.yml
  - name: Containers
    items:
    - name: Kubernetes-based hosting
      items:
      - name: Get started
        href: reference-architectures/containers/aks-start-here.md
      - name: Choose a Kubernetes option
        items:
        - name: Choose a Kubernetes at the edge option
          href: operator-guides/aks/choose-kubernetes-edge-compute-option.md
        - name: Choose a bare-metal Kubernetes option
          href: operator-guides/aks/choose-bare-metal-kubernetes.yml
      - name: Architectures
        items:
        - name: Application
          items:
          - name: Microservices architecture on AKS
            href: reference-architectures/containers/aks-microservices/aks-microservices.yml
          - name: Advanced microservices on AKS
            href: reference-architectures/containers/aks-microservices/aks-microservices-advanced.yml
        - name: Infrastructure
          items: 
          - name: AKS baseline cluster
            href: reference-architectures/containers/aks/baseline-aks.yml
          - name: AKS baseline for multi-region clusters
            href: reference-architectures/containers/aks-multi-region/aks-multi-cluster.yml
          - name: Deploy web apps on Azure Red Hat OpenShift
            href: reference-architectures/containers/aro/ha-zr-aro.yml
          - name: Running Windows containers on AKS
            href: reference-architectures/containers/aks/windows-containers-on-aks.yml
          - name: AKS cluster for a PCI-DSS workload
            items:
            - name: Introduction
              href: reference-architectures/containers/aks-pci/aks-pci-intro.yml
            - name: Architecture
              href: reference-architectures/containers/aks-pci/aks-pci-ra-code-assets.yml
            - name: Network segmentation
              href: reference-architectures/containers/aks-pci/aks-pci-network.yml
            - name: Data protection
              href: reference-architectures/containers/aks-pci/aks-pci-data.yml
            - name: Vulnerability management
              href: reference-architectures/containers/aks-pci/aks-pci-malware.yml
            - name: Access controls
              href: reference-architectures/containers/aks-pci/aks-pci-identity.yml
            - name: Monitoring operations
              href: reference-architectures/containers/aks-pci/aks-pci-monitor.yml
            - name: Policy management
              href: reference-architectures/containers/aks-pci/aks-pci-policy.yml
            - name: Summary
              href: reference-architectures/containers/aks-pci/aks-pci-summary.yml
      - name: Guides
        items:
        - name: Application
          items:
          - name: High availability for multitier AKS apps
            href: guide/aks/aks-high-availability.yml
          - name: CI/CD for AKS apps (Azure Pipelines)
            href: guide/aks/aks-cicd-azure-pipelines.yml
          - name: CI/CD for AKS apps (GitHub Actions and GitOps)
            href: guide/aks/aks-cicd-github-actions-and-gitops.yml
          - name: GitOps for AKS
            href: example-scenario/gitops-aks/gitops-blueprint-aks.yml
          - name: Migrate an app from Service Fabric to AKS
            href: guide/aks/migrate-app-service-fabric-azure-kubernetes-service.md
        - name: Infrastructure
          items:
          - name: Access an AKS API server
            href: guide/security/access-azure-kubernetes-service-cluster-api-server.yml
          - name: AKS day-2 operations guide
            items:
            - name: Introduction
              href: operator-guides/aks/day-2-operations-guide.md
            - name: Triage practices
              items:
              - name: Overview
                href: operator-guides/aks/aks-triage-practices.md
              - name: 1. Cluster health
                href: operator-guides/aks/aks-triage-cluster-health.md
              - name: 2. Node and pod health
                href: operator-guides/aks/aks-triage-node-health.md
              - name: 3. Workload deployments
                href: operator-guides/aks/aks-triage-deployment.md
              - name: 4. Admission controllers
                href: operator-guides/aks/aks-triage-controllers.md
              - name: 5. Container registry connectivity
                href: operator-guides/aks/aks-triage-container-registry.md
            - name: Patch and upgrade worker nodes
              href: operator-guides/aks/aks-upgrade-practices.md
            - name: Troubleshoot networking
              href: operator-guides/aks/troubleshoot-network-aks.md
            - name: Troubleshoot virtual nodes
              href: operator-guides/aks/troubleshoot-virtual-nodes-aks.md
            - name: Monitor AKS with Azure Monitor
              href: /azure/aks/monitor-aks?toc=/azure/architecture/toc.json&bc=/azure/architecture/_bread/toc.json
              maintainContext: true
            - name: Common issues
              href: /azure/aks/troubleshooting?toc=/azure/architecture/toc.json&bc=/azure/architecture/_bread/toc.json
              maintainContext: true
          - name: Blue-green deployment of AKS clusters
            href: guide/aks/blue-green-deployment-for-aks.yml
          - name: Firewall protection for an AKS cluster
            href: guide/aks/aks-firewall.yml
          - name: Overview of migration from Service Fabric to AKS
            href: guide/aks/service-fabric-azure-kubernetes-service.md
          - name: Multitenancy with AKS and AGIC
            href: example-scenario/aks-agic/aks-agic.yml
          - name: AKS data protection on Azure NetApp Files
            href: example-scenario/file-storage/data-protection-kubernetes-astra-azure-netapp-files.yml
          - name: AKS dual-stack network traffic
            href: guide/aks/aks-dual-stack.yml
      - name: Solution ideas
        items:
        - name: Build CNCF projects by using AKS
          href: example-scenario/apps/build-cncf-incubated-graduated-projects-aks.yml
        - name: Data streaming with AKS
          href: solution-ideas/articles/data-streaming-scenario.yml
        - name: JBoss deployment with Red Hat on Azure
          href: solution-ideas/articles/jboss-deployment-red-hat.yml         
        - name: AKS in event stream processing
          href: solution-ideas/articles/serverless-event-processing-aks.yml          
    - name: PaaS container hosting
      items:
      - name: Architectures
        items:
        - name: Microservices with Container Apps
          href: example-scenario/serverless/microservices-with-container-apps.yml
        - name: Microservices with Dapr and KEDA
          href: example-scenario/serverless/microservices-with-container-apps-dapr.yml        
  - name: Databases
    items:
    - name: Get started
      href: data-guide/databases-architecture-design.yml
    - name: Guides
      items:
      - name: Overview
        href: data-guide/index.md
      - name: Relational data
        items:
        - name: Extract, transform, and load (ETL)
          href: data-guide/relational-data/etl.yml
        - name: Online analytical processing (OLAP)
          href: data-guide/relational-data/online-analytical-processing.yml
        - name: Online transaction processing (OLTP)
          href: data-guide/relational-data/online-transaction-processing.md
        - name: Data warehousing
          href: data-guide/relational-data/data-warehousing.yml
      - name: Non-relational data
        items:
        - name: Non-relational data stores
          href: data-guide/big-data/non-relational-data.yml
        - name: Free-form text search
          href: data-guide/scenarios/search.yml
        - name: Time series data
          href: data-guide/scenarios/time-series.yml
        - name: Working with CSV and JSON files
          href: data-guide/scenarios/csv-and-json.md
      - name: Big data
        items:
        - name: Big data architectures
          href: data-guide/big-data/index.yml
        - name: Batch processing
          href: data-guide/big-data/batch-processing.yml
        - name: Real-time processing
          href: data-guide/big-data/real-time-processing.yml
        - name: VantageCloud integration with Azure Data Factory
          href: guide/data/teradata-vantage-data-factory.yml
      - name: Technology choices
        items:
        - name: Analytical data stores
          href: data-guide/technology-choices/analytical-data-stores.md
        - name: Analytics and reporting
          href: data-guide/technology-choices/analysis-visualizations-reporting.md
        - name: Batch processing
          href: data-guide/technology-choices/batch-processing.md
        - name: Data lakes
          href: data-guide/scenarios/data-lake.md
        - name: Data storage
          href: data-guide/technology-choices/data-storage.md
        - name: Choose a data store
          items:
          - name: Understand data store models
            href: guide/technology-choices/data-store-overview.md
          - name: Select a data store
            href: guide/technology-choices/data-store-decision-tree.md
          - name: Criteria for choosing a data store
            href: guide/technology-choices/data-store-considerations.md
        - name: Interactive data exploration
          href: data-guide/scenarios/interactive-data-exploration.md
        - name: Pipeline orchestration
          href: data-guide/technology-choices/pipeline-orchestration-data-movement.md
        - name: Real-time message ingestion
          href: data-guide/technology-choices/real-time-ingestion.md
        - name: Search data stores
          href: data-guide/technology-choices/search-options.md
        - name: Stream processing
          href: data-guide/technology-choices/stream-processing.md
      - name: Database scenarios
        items:
        - name: Build a scalable system for massive data
          href: data-guide/scenarios/build-scalable-database-solutions-azure-services.md
        - name: Use the best data store
          href: guide/design-principles/use-best-data-store.md
        - name: Use the Transactional Outbox pattern
          href: best-practices/transactional-outbox-cosmos.yml
        - name: Transfer data to and from Azure
          href: data-guide/scenarios/data-transfer.md
        - name: Extend on-premises data solutions to Azure
          href: data-guide/scenarios/hybrid-on-premises-and-cloud.md
        - name: Secure data solutions
          href: data-guide/scenarios/securing-data-solutions.md
        - name: Database security checklist
          href: /azure/security/fundamentals/database-security-checklist
          maintainContext: true
        - name: High availability for SQL DB and SQL MI
          href: /azure/azure-sql/database/high-availability-sla
          maintainContext: true
      - name: Data management patterns
        href: patterns/category/data-management.md
      - name: Industry guidance
        items:
        - name: Data management in banking
          href: industries/finance/data-management-banking-overview.yml
        - name: Data management in retail
          href: industries/retail/retail-data-management-overview.md
        - name: Financial institutions with data mesh
          href: /azure/cloud-adoption-framework/scenarios/cloud-scale-analytics/architectures/data-mesh-scenario
          maintainContext: true
        - name: Healthcare with highly sensitive data
          href: /azure/cloud-adoption-framework/scenarios/cloud-scale-analytics/architectures/reference-architecture-lamna
          maintainContext: true
        - name: Visual search for retail
          href: industries/retail/visual-search-use-case-overview.yml
      - name: Data use cases
        items:
        - name: 'Adatum: single landing zone'
          href: /azure/cloud-adoption-framework/scenarios/cloud-scale-analytics/architectures/reference-architecture-adatum
          maintainContext: true
        - name: 'Relecloud: multiple landing zones'
          href: /azure/cloud-adoption-framework/scenarios/cloud-scale-analytics/architectures/reference-architecture-relecloud
          maintainContext: true
      - name: Tenancy models for SaaS apps
        items:
        - name: Overview
          href: isv/application-tenancy.yml
        - name: Multitenant SaaS database patterns
          href: /azure/azure-sql/database/saas-tenancy-app-design-patterns
          maintainContext: true
      - name: Azure Cosmos DB guidance
        items:
        - name: Azure Cosmos DB resource model
          href: /azure/cosmos-db/account-databases-containers-items
          maintainContext: true
        - name: Global distribution
          items:
          - name: Distribute data globally
            href: /azure/cosmos-db/distribute-data-globally
            maintainContext: true
          - name: Consistency levels in Azure Cosmos DB
            href: /azure/cosmos-db/consistency-levels
            maintainContext: true
          - name: High availability with Azure Cosmos DB
            href: /azure/cosmos-db/high-availability
            maintainContext: true
          - name: Global distribution functional details
            href: /azure/cosmos-db/global-dist-under-the-hood
            maintainContext: true
        - name: Partitioning and horizontal scaling
          href: /azure/cosmos-db/partitioning-overview
          maintainContext: true
        - name: Capacity
          items:
          - name: Request units in Azure Cosmos DB
            href: /azure/cosmos-db/request-units
            maintainContext: true
          - name: Provisioned throughput
            href: /azure/cosmos-db/set-throughput
            maintainContext: true
          - name: Autoscale throughput
            href: /azure/cosmos-db/provision-throughput-autoscale
            maintainContext: true
          - name: Serverless in Azure Cosmos DB
            href: /azure/cosmos-db/serverless
            maintainContext: true
          - name: Autoscale and standard throughput
            href: /azure/cosmos-db/how-to-choose-offer
            maintainContext: true
          - name: Provisioned and serverless throughput
            href: /azure/cosmos-db/throughput-serverless
            maintainContext: true
          - name: Scaling provisioned throughput
            href: /azure/cosmos-db/scaling-provisioned-throughput-best-practices
            maintainContext: true
        - name: Security
          items:
          - name: Security in Azure Cosmos DB
            href: /azure/cosmos-db/database-security
            maintainContext: true
          - name: Data encryption
            href: /azure/cosmos-db/database-encryption-at-rest
            maintainContext: true
          - name: Role-based access control
            href: /azure/cosmos-db/role-based-access-control
            maintainContext: true
          - name: Azure Policy support
            href: /azure/cosmos-db/policy
            maintainContext: true
          - name: Azure Policy Regulatory Compliance
            href: /azure/cosmos-db/security-controls-policy
            maintainContext: true
          - name: Security baseline for Azure Cosmos DB
            href: /security/benchmark/azure/baselines/cosmos-db-security-baseline
            maintainContext: true
        - name: Backup
          items:
          - name: Backup and restore in Azure Cosmos DB
            href: /azure/cosmos-db/continuous-backup-restore-introduction
            maintainContext: true
          - name: Continuous backup in Azure Cosmos DB
            href: /azure/cosmos-db/continuous-backup-restore-introduction
            maintainContext: true
        - name: Cost optimization
          items:
          - name: Plan and manage costs
            href: /azure/cosmos-db/plan-manage-costs
            maintainContext: true
          - name: Pricing model
            href: /azure/cosmos-db/how-pricing-works
            maintainContext: true
          - name: Total cost of ownership (TCO)
            href: /azure/cosmos-db/total-cost-ownership
            maintainContext: true
          - name: Understand your bill
            href: /azure/cosmos-db/understand-your-bill
            maintainContext: true
          - name: Optimize provisioned throughput cost
            href: /azure/cosmos-db/optimize-cost-throughput
            maintainContext: true
          - name: Optimize request cost
            href: /azure/cosmos-db/optimize-cost-reads-writes
            maintainContext: true
          - name: Optimize storage cost
            href: /azure/cosmos-db/optimize-cost-storage
            maintainContext: true
          - name: Optimize multi-region cost
            href: /azure/cosmos-db/optimize-cost-regions
            maintainContext: true
          - name: Optimize development/testing cost
            href: /azure/cosmos-db/optimize-dev-test
            maintainContext: true
          - name: Optimize cost with reserved capacity
            href: /azure/cosmos-db/cosmos-db-reserved-capacity
            maintainContext: true
          - name: Optimize with rate limiting
            href: /azure/cosmos-db/rate-limiting-requests
            maintainContext: true
        - name: Change feed in Azure Cosmos DB
          href: /azure/cosmos-db/change-feed
          maintainContext: true
        - name: Built-in Jupyter Notebooks support
          href: /azure/cosmos-db/cosmosdb-jupyter-notebooks
          maintainContext: true
        - name: Service quotas
          href: /azure/cosmos-db/concepts-limits
          maintainContext: true
      - name: Run Apache Cassandra
        href: best-practices/cassandra.md
    - name: Architectures
      items:
      - name: Azure health data consortium
        href: example-scenario/data/azure-health-data-consortium.yml
      - name: Build a delta lake for ad hoc queries
        href: solution-ideas/articles/build-data-lake-support-adhoc-queries-online.yml
      - name: Cost savings through HTAP with Azure SQL
        href: example-scenario/data/azure-sql-htap.yml
      - name: Data governance with Profisee
        href: reference-architectures/data/profisee-master-data-management-purview.yml
      - name: Data obfuscation with Delphix
        href: example-scenario/ai/data-obfuscation-with-delphix-in-azure-data-factory.yml
      - name: Data scrambling for SAP with Delphix
        href: example-scenario/ai/data-scrambling-for-sap-using-delphix-and-azure-data-factory.yml
      - name: DataOps for modern data warehouse
        href: example-scenario/data-warehouse/dataops-mdw.yml
      - name: Extend Project Online reporting
        href: example-scenario/data/extend-reporting-capabilities.yml
      - name: Globally distributed apps with Cosmos DB
        href: solution-ideas/articles/globally-distributed-mission-critical-applications-using-cosmos-db.yml
      - name: Hybrid ETL with Azure Data Factory
        href: example-scenario/data/hybrid-etl-with-adf.yml
      - name: 'IaaS: Web app with relational database'
        href: high-availability/ref-arch-iaas-web-and-db.yml
      - name: Loan credit risk modeling
        href: example-scenario/ai/loan-credit-risk-analyzer-default-modeling.yml
      - name: Master data management with CluedIn
        href: reference-architectures/data/cluedin.yml
      - name: Master data management with Profisee
        href: reference-architectures/data/profisee-master-data-management-data-factory.yml
      - name: Migrate master data services with CluedIn
        href: reference-architectures/data/migrate-master-data-services-with-cluedin.yml
      - name: Migrate master data services with Profisee
        href: example-scenario/profisee-mds/profisee-mds-migration-utility.yml
      - name: Minimal storage – change feed replication
        href: solution-ideas/articles/minimal-storage-change-feed-replicate-data.yml
      - name: Multi-region web app with private database
        href: example-scenario/sql-failover/app-service-private-sql-multi-region.yml
      - name: N-tier app with Cassandra
        href: reference-architectures/n-tier/n-tier-cassandra.yml
      - name: Observability patterns and metrics
        href: databricks-monitoring/databricks-observability.yml
      - name: Optimize SQL Server with Azure Arc
        href: hybrid/azure-arc-sql-server.yml
      - name: Optimized storage – multi writes
        href: solution-ideas/articles/optimized-storage-time-based-multi-writes.yml
      - name: Optimized storage – time based Data Lake
        href: solution-ideas/articles/optimized-storage-time-based-data-lake.yml
      - name: Optimized storage with data classification
        href: solution-ideas/articles/optimized-storage-logical-data-classification.yml
      - name: Oracle migration to Azure
        href: solution-ideas/articles/reference-architecture-for-oracle-database-migration-to-azure.yml
      - name: SQL 2008 R2 failover cluster in Azure
        href: example-scenario/sql-failover/sql-failover-2008r2.yml
      - name: SQL Database and Synapse connectivity
        href: /azure/azure-sql/database/connectivity-architecture
        maintainContext: true
      - name: SQL Managed Instance with CMK
        href: example-scenario/data/sql-managed-instance-cmk.yml
      - name: Windows N-tier applications
        href: reference-architectures/n-tier/n-tier-sql-server.yml
    - name: Solution ideas
      items:
      - name: Big data analytics with Azure Data Explorer
        href: solution-ideas/articles/big-data-azure-data-explorer.yml
      - name: Campaign optimization with SQL Server
        href: solution-ideas/articles/campaign-optimization-with-sql-server.yml
      - name: Data streaming
        href: solution-ideas/articles/data-streaming-scenario.yml
      - name: Data cache
        href: solution-ideas/articles/data-cache-with-redis-cache.yml
      - name: Enterprise data warehouse
        href: solution-ideas/articles/enterprise-data-warehouse.yml
      - name: Finance management using MySQL
        href: solution-ideas/articles/finance-management-apps-using-azure-database-for-mysql.yml
      - name: Finance management using PostgreSQL
        href: solution-ideas/articles/finance-management-apps-using-azure-database-for-postgresql.yml
      - name: Gaming using MySQL
        href: solution-ideas/articles/gaming-using-azure-database-for-mysql.yml
      - name: Gaming using Azure Cosmos DB
        href: solution-ideas/articles/gaming-using-cosmos-db.yml
      - name: Intelligent apps using MySQL
        href: solution-ideas/articles/intelligent-apps-using-azure-database-for-mysql.yml
      - name: Intelligent apps using PostgreSQL
        href: solution-ideas/articles/intelligent-apps-using-azure-database-for-postgresql.yml
      - name: Interactive querying with HDInsight
        href: solution-ideas/articles/interactive-querying-with-hdinsight.yml
      - name: Loan charge-off prediction with SQL Server
        href: solution-ideas/articles/loan-chargeoff-prediction-with-sql-server.yml
      - name: Loan credit risk with SQL Server
        href: solution-ideas/articles/loan-credit-risk-with-sql-server.yml
      - name: Logical data warehouse with Azure Synapse
        href: solution-ideas/articles/logical-data-warehouse.yml
      - name: Messaging
        href: solution-ideas/articles/messaging.yml
      - name: Mining equipment monitoring
        href: solution-ideas/articles/monitor-mining-equipment.yml
      - name: Multi-region web app with Azure Cosmos DB
        href: solution-ideas/articles/multi-region-web-app-cosmos-db-replication.yml
      - name: Ops automation using Event Grid
        href: solution-ideas/articles/ops-automation-using-event-grid.yml
      - name: Personalization using Azure Cosmos DB
        href: solution-ideas/articles/personalization-using-cosmos-db.yml
      - name: Retail and e-commerce using MySQL
        href: solution-ideas/articles/retail-and-ecommerce-using-azure-database-for-mysql.yml
      - name: Retail and e-commerce using PostgreSQL
        href: solution-ideas/articles/retail-and-ecommerce-using-azure-database-for-postgresql.yml
      - name: Retail and e-commerce with Cosmos DB
        href: solution-ideas/articles/retail-and-e-commerce-using-cosmos-db.yml
      - name: Serverless apps using Azure Cosmos DB
        href: solution-ideas/articles/serverless-apps-using-cosmos-db.yml
  - name: DataOps
    items:
    - name: Get started
      href: data-guide/azure-dataops-architecture-design.md
    - name: Guides
      items:
      - name: DataOps checklist
        href: checklist/data-ops.md
      - name: Analytics and reporting
        href: data-guide/technology-choices/analysis-visualizations-reporting.md
      - name: Build a scalable system for massive data
        href: data-guide/scenarios/build-scalable-database-solutions-azure-services.md
      - name: Microsoft Purview guidance
        items:
        - name: Collection structure for a federated catalog
          href: guide/data/collection-structure-federated-catalog.md
        - name: Accounts architectures and best practices
          href: /azure/purview/concept-best-practices-accounts
          maintainContext: true
        - name: Managing data effectively
          href: /azure/purview/concept-best-practices-asset-lifecycle
          maintainContext: true
        - name: Automation best practices
          href: /azure/purview/concept-best-practices-automation
          maintainContext: true
        - name: Backup and recovery for migration
          href: /azure/purview/concept-best-practices-migration
          maintainContext: true
        - name: Classification best practices
          href: /azure/purview/concept-best-practices-classification
          maintainContext: true
        - name: Collections architectures and practices
          href: /azure/purview/concept-best-practices-collections
          maintainContext: true
        - name: Deployment best practices
          href: /azure/purview/deployment-best-practices
          maintainContext: true
        - name: Glossary best practices
          href: /azure/purview/concept-best-practices-glossary
          maintainContext: true
        - name: Labeling best practices
          href: /azure/purview/concept-best-practices-sensitivity-labels
          maintainContext: true
        - name: Data lineage best practices
          href: /azure/purview/concept-best-practices-lineage-azure-data-factory
          maintainContext: true
        - name: Network architecture and best practices
          href: /azure/purview/concept-best-practices-network
          maintainContext: true
        - name: Pricing guidelines
          href: /azure/purview/concept-guidelines-pricing
          maintainContext: true
        - name: Scanning best practices
          href: /azure/purview/concept-best-practices-scanning
          maintainContext: true
        - name: Security best practices
          href: /azure/purview/concept-best-practices-security
          maintainContext: true
      - name: Azure Data Factory guidance
        items:
        - name: Continuous integration in Data Factory
          href: /azure/data-factory/continuous-integration-delivery
          maintainContext: true
        - name: Automated publishing for CI/CD
          href: /azure/data-factory/continuous-integration-delivery-improvements
          maintainContext: true
      - name: Azure Databricks guidance
        items:
        - name: Repos for Git integration
          href: /azure/databricks/repos/index
          maintainContext: true
        - name: GitHub version control
          href: /azure/databricks/notebooks/github-version-control
          maintainContext: true
        - name: Azure DevOps version control
          href: /azure/databricks/notebooks/azure-devops-services-version-control
          maintainContext: true
        - name: Bitbucket Cloud version control
          href: /azure/databricks/notebooks/bitbucket-cloud-version-control
          maintainContext: true
        - name: GitLab version control
          href: /azure/databricks/repos/gitlab-version-control
          maintainContext: true
        - name: CI/CD with Azure DevOps
          href: /azure/databricks/dev-tools/ci-cd/ci-cd-azure-devops
          maintainContext: true
        - name: CI/CD with Jenkins
          href: /azure/databricks/dev-tools/ci-cd/ci-cd-jenkins
          maintainContext: true
      - name: Power BI guidance
        items:
        - name: Power BI security
          href: /power-bi/guidance/whitepaper-powerbi-security
          maintainContext: true
        - name: Power BI enterprise deployment
          href: /power-bi/guidance/whitepaper-powerbi-enterprise-deployment
          maintainContext: true
        - name: Power BI Premium deployment
          href: /power-bi/guidance/whitepaper-powerbi-premium-deployment
          maintainContext: true
        - name: Deployment pipelines
          items:
          - name: Overview
            href: /power-bi/create-reports/deployment-pipelines-overview
            maintainContext: true
          - name: The deployment process
            href: /power-bi/create-reports/deployment-pipelines-process
            maintainContext: true
          - name: Best practices
            href: /power-bi/create-reports/deployment-pipelines-best-practices
            maintainContext: true
          - name: Automate your deployment pipeline
            href: /power-bi/create-reports/deployment-pipelines-automation
            maintainContext: true
      - name: Continuous integration for Azure Synapse
        href: /azure/synapse-analytics/cicd/continuous-integration-delivery
        maintainContext: true
    - name: Architectures
      items:
      - name: Anomaly detector process
        href: solution-ideas/articles/anomaly-detector-process.yml
      - name: Apache NiFi on Azure
        href: example-scenario/data/azure-nifi.yml
      - name: Automated enterprise BI
        href: reference-architectures/data/enterprise-bi-adf.yml
      - name: Data governance with Profisee
        href: reference-architectures/data/profisee-master-data-management-purview.yml
      - name: Data warehousing and analytics
        href: example-scenario/data/data-warehouse.yml
      - name: DataOps for modern data warehouse
        href: example-scenario/data-warehouse/dataops-mdw.yml
      - name: Disaster recovery for data analytics pipelines
        href: example-scenario/analytics/pipelines-disaster-recovery.yml
      - name: Geospatial data processing and analytics
        href: example-scenario/data/geospatial-data-processing-analytics-azure.yml
      - name: Helm-based deployments
        href: guide/data/helm-deployments-apache-nifi.yml
      - name: Hybrid ETL with Azure Data Factory
        href: example-scenario/data/hybrid-etl-with-adf.yml
      - name: Master data management with CluedIn
        href: reference-architectures/data/cluedin.yml
      - name: Master data management with Profisee
        href: reference-architectures/data/profisee-master-data-management-data-factory.yml
      - name: Measure Azure app sustainability
        href: example-scenario/apps/measure-azure-app-sustainability-sci-score.yml
      - name: Modern data warehouse for small business
        href: example-scenario/data/small-medium-data-warehouse.yml
      - name: Modernize mainframe and midrange data
        href: /azure/architecture/example-scenario/mainframe/modernize-mainframe-data-to-azure
      - name: Optimized storage with data classification
        href: solution-ideas/articles/optimized-storage-logical-data-classification.yml
      - name: Power BI data write-back
        href: example-scenario/data/power-bi-write-back-power-apps.yml
      - name: Replicate and sync mainframe data
        href: reference-architectures/migration/sync-mainframe-data-with-azure.yml
    - name: Solution ideas
      items:
      - name: Apache NiFi monitoring with MonitoFi
        href: guide/data/monitor-apache-nifi-monitofi.yml
      - name: Azure Data Explorer monitoring
        href: solution-ideas/articles/monitor-azure-data-explorer.yml
      - name: Data management with Azure Purview
        href: solution-ideas/articles/azure-purview-data-lake-estate-architecture.yml
      - name: Discovery Hub for analytics
        href: solution-ideas/articles/cloud-scale-analytics-with-discovery-hub.yml
      - name: Ingestion, ETL, and stream processing
        href: solution-ideas/articles/ingest-etl-stream-with-adb.yml
      - name: Mining equipment monitoring
        href: solution-ideas/articles/monitor-mining-equipment.yml
      - name: Ops automation using Event Grid
        href: solution-ideas/articles/ops-automation-using-event-grid.yml
      - name: Tier applications for analytics
        href: solution-ideas/articles/tiered-data-for-analytics.yml
  - name: Developer Options
    items:
    - name: Microservices
      items:
      - name: Get started
        href: microservices/index.yml
      - name: Guides
        items:
        - name: Microservices assessment and readiness
          href: guide/technology-choices/microservices-assessment.md
        - name: Compare Java application hosting options
          href: guide/technology-choices/service-for-java-comparison.yml
        - name: Domain modeling for microservices
          items:
          - name: Domain analysis
            href: microservices/model/domain-analysis.md
          - name: Tactical DDD
            href: microservices/model/tactical-ddd.yml
          - name: Identify microservice boundaries
            href: microservices/model/microservice-boundaries.yml
        - name: Design a microservices architecture
          items:
          - name: Introduction
            href: microservices/design/index.yml
          - name: Choose a compute option
            href: microservices/design/compute-options.md
          - name: Interservice communication
            href: microservices/design/interservice-communication.yml
          - name: API design
            href: microservices/design/api-design.yml
          - name: API gateways
            href: microservices/design/gateway.yml
          - name: Data considerations
            href: microservices/design/data-considerations.yml
          - name: Container orchestration
            href: microservices/design/orchestration.yml
          - name: Design patterns for microservices
            href: microservices/design/patterns.yml
        - name: Operate microservices in production
          items:
          - name: Monitor microservices in AKS
            href: microservices/logging-monitoring.yml
          - name: CI/CD for microservices
            href: microservices/ci-cd.yml
          - name: CI/CD for microservices on Kubernetes
            href: microservices/ci-cd-kubernetes.yml
        - name: Migrate to a microservices architecture
          items:
          - name: Migrate monolith to microservices
            href: microservices/migrate-monolith.yml
          - name: Modernize apps with Service Fabric
            href: service-fabric/modernize-app-azure-service-fabric.yml
          - name: Migrate from Cloud Services to ASF
            href: service-fabric/migrate-from-cloud-services.yml
        - name: .NET microservices
          items:
          - name: Design a microservice-oriented app
            href: /dotnet/architecture/microservices/multi-container-microservice-net-applications/microservice-application-design
            maintainContext: true
          - name: Create a  CRUD microservice
            href: /dotnet/architecture/microservices/multi-container-microservice-net-applications/data-driven-crud-microservice
            maintainContext: true
          - name: Event-based communication
            href: /dotnet/architecture/microservices/multi-container-microservice-net-applications/integration-event-based-microservice-communications
            maintainContext: true
          - name: Implement API Gateways with Ocelot
            href: /dotnet/architecture/microservices/multi-container-microservice-net-applications/implement-api-gateways-with-ocelot
            maintainContext: true
      - name: Architectures
        items:
        - name: Decompose apps with Service Fabric
          href: example-scenario/infrastructure/service-fabric-microservices.yml
        - name: Enterprise-grade logging on Azure
          href: reference-architectures/logging/enterprise-grade-logging.yml
        - name: Microservices on Azure Service Fabric
          href: reference-architectures/microservices/service-fabric.yml
        - name: Microservices with Container Apps
          href: example-scenario/serverless/microservices-with-container-apps.yml
        - name: Microservices with Dapr and KEDA
          href: example-scenario/serverless/microservices-with-container-apps-dapr.yml
        - name: Unified logging for microservices apps
          href: example-scenario/logging/unified-logging.yml
    - name: Serverless applications
      items:
      - name: Get started
        href: serverless-quest/serverless-overview.md
      - name: Guides
        items:
        - name: Serverless Functions examples
          href: serverless-quest/reference-architectures.md
        - name: Plan for serverless architecture
          items:
          - name: Deploy serverless Functions
            href: serverless-quest/validate-commit-serverless-adoption.md
          - name: Serverless application assessment
            href: serverless-quest/application-assessment.md
          - name: Technical workshops and training
            href: serverless-quest/technical-training.md
          - name: Proof of concept or pilot
            href: serverless-quest/poc-pilot.md
        - name: Develop and deploy serverless apps
          items:
          - name: App development and deployment
            href: serverless-quest/application-development.md
          - name: Code walkthrough
            href: web-apps/serverless/architectures/code.yml
          - name: CI/CD for a serverless frontend
            href: serverless/guide/serverless-app-cicd-best-practices.yml
        - name: Monitor a distributed system
          href: guide/devops/monitor-with-opencensus-application-insights.yml 
        - name: Monitoring serverless event processing
          href: serverless/guide/monitoring-serverless-event-processing.md
        - name: Serverless Functions app operations
          href: serverless-quest/functions-app-operations.md
        - name: Serverless Functions app security
          href: serverless-quest/functions-app-security.md
        - name: Security baseline for Azure Functions
          href: /security/benchmark/azure/baselines/functions-security-baseline
          maintainContext: true
        - name: Serverless with Azure Logic Apps
          href: /azure/logic-apps/logic-apps-serverless-overview
          maintainContext: true
        - name: Event Hubs with Azure Functions
          items:
          - name: Overview
            href: serverless/event-hubs-functions/event-hubs-functions.yml
          - name: Performance and scale
            href: serverless/event-hubs-functions/performance-scale.yml
          - name: Resilient design
            href: serverless/event-hubs-functions/resilient-design.md
          - name: Security
            href: serverless/event-hubs-functions/security.md
          - name: Observability
            href: serverless/event-hubs-functions/observability.yml
      - name: Architectures
        items:
        - name: Azure Functions in a hybrid environment
          href: hybrid/azure-functions-hybrid.yml
        - name: Event-based cloud automation
          href: reference-architectures/serverless/cloud-automation.yml
        - name: Multicloud with Serverless Framework
          href: example-scenario/serverless/serverless-multicloud.yml
        - name: Real-time location sharing
          href: example-scenario/signalr/index.yml
        - name: Serverless event processing
          href: reference-architectures/serverless/event-processing.yml
      - name: Solution ideas
        items:
        - name: AKS in event stream processing
          href: solution-ideas/articles/serverless-event-processing-aks.yml
        - name: Big data analytics with Data Explorer
          href: solution-ideas/articles/big-data-azure-data-explorer.yml
        - name: De-batch and filter with Event Hubs
          href: solution-ideas/articles/serverless-event-processing-filtering.yml
        - name: HIPAA/HITRUST compliant health data
          href: solution-ideas/articles/security-compliance-blueprint-hipaa-hitrust-health-data-ai.yml
        - name: Instant broadcasting with serverless
          href: /azure/architecture/serverless-quest/serverless-overview
        - name: Serverless applications using Event Grid
          href: solution-ideas/articles/serverless-application-architectures-using-event-grid.yml
        - name: Serverless apps using Azure Cosmos DB
          href: solution-ideas/articles/serverless-apps-using-cosmos-db.yml
        - name: Serverless computing LOB apps
          href: solution-ideas/articles/onboarding-customers-with-a-cloud-native-serverless-architecture.yml
        - name: Serverless event stream processing
          href: solution-ideas/articles/serverless-event-processing-private-link.yml
        - name: Transit Hub pub-sub messaging system
          href: solution-ideas/articles/transit-hub.yml
  - name: DevOps
    items:
    - name: Get started
      href: guide/devops/devops-start-here.md
    - name: Guides
      items:
      - name: Azure Sandbox
        href: guide/azure-sandbox/azure-sandbox.yml
      - name: DevOps checklist
        href: checklist/dev-ops.md
      - name: Operational Excellence patterns
        href: /azure/architecture/framework/devops/devops-patterns
        maintainContext: true
      - name: Advanced ARM templates
        items:
        - name: Overview
          href: guide/azure-resource-manager/advanced-templates/index.md
        - name: Update a resource
          href: guide/azure-resource-manager/advanced-templates/update-resource.md
        - name: Use an object as a parameter
          href: guide/azure-resource-manager/advanced-templates/objects-as-parameters.md
        - name: Property transformer and collector
          href: guide/azure-resource-manager/advanced-templates/collector.md
        - name: Infrastructure as code with Bicep
          href: guide/azure-resource-manager/advanced-templates/enterprise-infrastructure-bicep-container-registry.yml
      - name: DevTest Labs guidance
        items:
        - name: Deliver a proof of concept
          href: /azure/devtest-labs/deliver-proof-concept
          maintainContext: true
        - name: Orchestrate the implementation
          href: /azure/devtest-labs/devtest-lab-guidance-orchestrate-implementation
          maintainContext: true
        - name: Scale up DevTest Labs infrastructure
          href: /azure/devtest-labs/devtest-lab-guidance-scale
          maintainContext: true
        - name: Security baseline for DevTest Labs
          href: /security/benchmark/azure/baselines/devtest-labs-security-baseline
          maintainContext: true
      - name: Azure Monitor guidance
        items:
        - name: Best practices
          items:
          - name: Plan your monitoring strategy
            href: /azure/azure-monitor/best-practices-plan
            maintainContext: true
          - name: Configure data collection
            href: /azure/azure-monitor/best-practices-data-collection
            maintainContext: true
          - name: Analyze and visualize data
            href: /azure/azure-monitor/best-practices-analysis
            maintainContext: true
          - name: Alerts and automated actions
            href: /azure/azure-monitor/best-practices-alerts
            maintainContext: true
        - name: Continuous monitoring
          href: /azure/azure-monitor/continuous-monitoring
          maintainContext: true
        - name: Data sources
          href: /azure/azure-monitor/data-sources
          maintainContext: true
        - name: Data platform
          href: /azure/azure-monitor/data-platform
          maintainContext: true
        - name: Security
          items:
          - name: Log data security
            href: /azure/azure-monitor/logs/data-security
            maintainContext: true
          - name: Customer-managed keys
            href: /azure/azure-monitor/logs/customer-managed-keys
            maintainContext: true
          - name: Private Link connection
            href: /azure/azure-monitor/logs/private-link-security
            maintainContext: true
          - name: Private Link design
            href: /azure/azure-monitor/logs/private-link-design
            maintainContext: true
          - name: Personal log data handling
            href: /azure/azure-monitor/logs/personal-data-mgmt
            maintainContext: true
          - name: Data collection, retention, and storage
            href: /azure/azure-monitor/app/data-retention-privacy
            maintainContext: true
          - name: Security baseline
            href: /security/benchmark/azure/baselines/monitor-security-baseline
            maintainContext: true
        - name: Design a Log Analytics workspace
          href: /azure/azure-monitor/logs/workspace-design
          maintainContext: true
      - name: CI/CD for Synapse Analytics
        href: /azure/synapse-analytics/cicd/continuous-integration-delivery
        maintainContext: true
      - name: DevOps for quantum computing
        href: guide/quantum/devops-for-quantum-computing.yml
      - name: DevSecOps on AKS
        href: guide/devsecops/devsecops-on-aks.yml
      - name: Platform automation for VMware Solution
        href: /azure/cloud-adoption-framework/scenarios/azure-vmware/eslz-platform-automation-and-devops
        maintainContext: true
      - name: Use deployment scripts to check resource properties
        href: guide/devops/deployment-scripts-property-check.yml
    - name: Architectures
      items:
      - name: Automate multistage pipeline setup
        href: example-scenario/devops/automate-azure-pipelines.yml
      - name: Automate API deployments with APIOps
        href: example-scenario/devops/automated-api-deployments-apiops.yml
      - name: Automate Jupyter Notebooks
        href: example-scenario/data/automating-diagnostic-jupyter-notebook.yml
      - name: Automate Sentinel integration
        href: example-scenario/devops/automate-sentinel-integration.yml
      - name: Azure DevTest Labs for enterprises
        href: example-scenario/infrastructure/devtest-labs-reference-architecture.yml
      - name: CI/CD pipeline for chatbots with ARM
        href: example-scenario/apps/devops-cicd-chatbot.yml
      - name: CI/CD pipeline using Azure DevOps
        href: example-scenario/apps/devops-dotnet-baseline.yml
      - name: DevSecOps in GitHub
        href: solution-ideas/articles/devsecops-in-github.yml
      - name: Enterprise monitoring with Azure Monitor
        href: example-scenario/monitoring/enterprise-monitoring.yml
      - name: High-availability blue/green deployment
        href: web-apps/spring-apps/guides/blue-green-spring.yml
      - name: Jenkins on Azure
        href: example-scenario/apps/jenkins.yml
      - name: Microsoft 365 tenant configuration
        href: example-scenario/devops/manage-microsoft-365-tenant-configuration-microsoft365dsc-devops.yml
      - name: Run containers in a hybrid environment
        href: hybrid/hybrid-containers.yml
      - name: Teacher-provisioned virtual labs in Azure
        href: example-scenario/devops/teacher-provisioned-virtual-labs-azure.yml
    - name: Solution ideas
      items:
      - name: CI/CD for Containers
        href: solution-ideas/articles/cicd-for-containers.yml
      - name: CI/CD for Microsoft Power Platform
        href: solution-ideas/articles/azure-devops-continuous-integration-for-power-platform.yml
      - name: CI/CD for quantum computing jobs
        href: /azure/architecture/example-scenario/quantum/quantum-computing-integration-with-classical-apps
      - name: CI/CD for Windows desktop apps
        href: solution-ideas/articles/azure-devops-ci-cd-for-desktop-apps.yml
      - name: CI/CD using Jenkins and AKS
        href: solution-ideas/articles/container-cicd-using-jenkins-and-kubernetes-on-azure-container-service.yml
      - name: CI/CD using Jenkins and Terraform
        href: solution-ideas/articles/immutable-infrastructure-cicd-using-jenkins-and-terraform-on-azure-virtual-architecture-overview.yml
      - name: Configuration-driven data pipeline
        href: solution-ideas/articles/configuration-driven-data-pipeline.yml
      - name: DevSecOps for infrastructure as code
        href: solution-ideas/articles/devsecops-infrastructure-as-code.yml
      - name: DevSecOps with a rolling main branch
        href: solution-ideas/articles/devsecops-rolling-branch.yml
      - name: DevTest and DevOps for PaaS
        href: solution-ideas/articles/dev-test-paas.yml
      - name: DevTest and DevOps with microservices
        href: solution-ideas/articles/dev-test-microservice.yml
      - name: DevTest Image Factory
        href: solution-ideas/articles/dev-test-image-factory.yml
      - name: Hybrid DevOps
        href: solution-ideas/articles/devops-in-a-hybrid-environment.yml
      - name: Java CI/CD using Jenkins and Web Apps
        href: solution-ideas/articles/java-cicd-using-jenkins-and-azure-web-apps.yml
      - name: SharePoint for development testing
        href: solution-ideas/articles/sharepoint-farm-devtest.yml
  - name: Hybrid + Multicloud
    items:
    - name: Get started
      href: hybrid/hybrid-start-here.md
    - name: Guides
      items:
      - name: Hybrid workload in Azure
        href: /azure/architecture/framework/hybrid/hybrid-overview
        maintainContext: true
      - name: Hybrid app design considerations
        href: /hybrid/app-solutions/overview-app-design-considerations
        maintainContext: true
      - name: Technology choices
        items:
        - name: Azure hybrid options
          href: guide/technology-choices/hybrid-considerations.yml
        - name: Compare Azure Stack Hub and Azure
          href: /azure-stack/user/azure-stack-considerations
          maintainContext: true
        - name: Compare Azure, Stack Hub, Stack HCI
          href: /azure-stack/operator/compare-azure-azure-stack
          maintainContext: true
        - name: Compare Azure Stack HCI and Stack Hub
          href: /azure-stack/hci/concepts/compare-azure-stack-hub
          maintainContext: true
        - name: Compare Stack HCI to Windows Server
          href: /azure-stack/hci/concepts/compare-windows-server
          maintainContext: true
        - name: Choose drives for Azure Stack HCI
          href: /azure-stack/hci/concepts/choose-drives
          maintainContext: true
      - name: Azure Arc guidance
        items:
        - name: App Service on Azure Arc
          href: /azure/app-service/overview-arc-integration
          maintainContext: true
        - name: Security baseline for Arc-enabled servers
          href: /security/benchmark/azure/baselines/azure-arc-enabled-servers-security-baseline
          maintainContext: true
      - name: Hybrid deployments
        items:
        - name: Configure hybrid cloud connectivity
          href: hybrid/deployments/solution-deployment-guide-connectivity.md
        - name: Configure hybrid cloud identity
          href: hybrid/deployments/solution-deployment-guide-identity.md
        - name: Deploy AI-based footfall detection
          href: hybrid/deployments/solution-deployment-guide-retail-footfall-detection.md
        - name: Deploy an app that scales cross-cloud
          href: hybrid/deployments/solution-deployment-guide-cross-cloud-scaling.md
        - name: Deploy Kubernetes on Azure Stack Hub
          href: hybrid/deployments/solution-deployment-guide-highly-available-kubernetes.md
        - name: Deploy highly available MongoDB
          href: hybrid/deployments/solution-deployment-guide-mongodb-ha.md
        - name: Deploy hybrid with on-premises data
          href: hybrid/deployments/solution-deployment-guide-cross-cloud-scaling-onprem-data.md
        - name: Deploy a SQL Server 2016 AG
          href: hybrid/deployments/solution-deployment-guide-sql-ha.md
        - name: Direct traffic with a geo-distributed app
          href: hybrid/deployments/solution-deployment-guide-geo-distributed.md
      - name: Azure VMware Solution guidance
        items:
        - name: API Management for AVS
          href: /azure/azure-vmware/concepts-api-management
          maintainContext: true
        - name: BCDR for AVS
          href: /azure/cloud-adoption-framework/scenarios/azure-vmware/eslz-business-continuity-and-disaster-recovery
          maintainContext: true
        - name: Govern AVS
          href: /azure/cloud-adoption-framework/scenarios/azure-vmware/govern
          maintainContext: true
        - name: Internet connectivity design
          href: /azure/azure-vmware/concepts-design-public-internet-access
          maintainContext: true
        - name: Manage and monitor AVS
          href: /azure/cloud-adoption-framework/scenarios/azure-vmware/eslz-management-and-monitoring
          maintainContext: true
        - name: Migrate with AVS
          href: /azure/cloud-adoption-framework/scenarios/azure-vmware/migrate
          maintainContext: true
        - name: Migration assessment
          href: /azure/migrate/concepts-azure-vmware-solution-assessment-calculation
          maintainContext: true
        - name: Networking for AVS
          items:
          - name: Network design
            href: /azure/azure-vmware/concepts-network-design-considerations
            maintainContext: true
          - name: Network interconnectivity
            href: /azure/azure-vmware/concepts-networking
            maintainContext: true
          - name: Network planning
            href: /azure/azure-vmware/tutorial-network-checklist
            maintainContext: true
          - name: Network topology and connectivity
            href: /azure/cloud-adoption-framework/scenarios/azure-vmware/eslz-network-topology-connectivity
            maintainContext: true
        - name: Platform automation for AVS
          href: /azure/cloud-adoption-framework/scenarios/azure-vmware/eslz-platform-automation-and-devops
          maintainContext: true
        - name: Security and governance for AVS
          href: /azure/cloud-adoption-framework/scenarios/azure-vmware/eslz-security-governance-and-compliance
          maintainContext: true
        - name: Storage for AVS
          href: /azure/azure-vmware/concepts-storage
          maintainContext: true
      - name: Connect an on-premises network to Azure
        href: reference-architectures/hybrid-networking/index.yml

      - name: Troubleshoot a hybrid VPN connection
        href: reference-architectures/hybrid-networking/troubleshoot-vpn.yml
    - name: Architectures
      items:
      - name: Azure Arc solutions
        items:
        - name: Azure Arc hybrid management with AKS
          href: hybrid/arc-hybrid-kubernetes.yml
        - name: Deploy an Azure Arc-enabled SQL managed instance for DR
          href: hybrid/arc-sql-managed-instance-disaster-recovery.yml
        - name: Manage configurations for Azure Arc
          href: hybrid/azure-arc-hybrid-config.yml
        - name: Optimize SQL Server with Azure Arc
          href: hybrid/azure-arc-sql-server.yml
        - name: Run containers in a hybrid environment
          href: hybrid/hybrid-containers.yml
      - name: AKS on Azure Stack HCI (AKS hybrid)
        items:
        - name: AKS on Azure Stack HCI baseline architecture
          href: example-scenario/hybrid/aks-baseline.yml
        - name: AKS on Azure Stack HCI network architecture
          href: example-scenario/hybrid/aks-network.yml
        - name: Deploy apps with AKS hybrid on Azure Stack ACI
          href: example-scenario/hybrid/aks-hybrid-stack-hci.yml  
      - name: Azure Automation solutions
        items:
        - name: Azure Automation hybrid environment
          href: hybrid/azure-automation-hybrid.yml
        - name: Azure Automation update management
          href: hybrid/azure-update-mgmt.yml
        - name: Azure Automation State Configuration
          href: example-scenario/state-configuration/state-configuration.yml
      - name: Azure enterprise cloud file share
        href: hybrid/azure-files-private.yml
      - name: Azure files secured by AD DS
        href: example-scenario/hybrid/azure-files-on-premises-authentication.yml
      - name: Azure Functions in a hybrid environment
        href: hybrid/azure-functions-hybrid.yml
      - name: Azure Stack HCI stretched clusters for DR
        href: hybrid/azure-stack-hci-dr.yml
      - name: Azure Stack HCI switchless interconnect
        href: hybrid/azure-stack-robo.yml
      - name: Azure Stack Hub solutions
        items:
        - name: AI-based footfall detection
          href: solution-ideas/articles/hybrid-footfall-detection.yml
        - name: Back up files on Azure Stack Hub
          href: hybrid/azure-stack-backup.yml
        - name: Cross-cloud scaling (on-premises data)
          href: example-scenario/hybrid/hybrid-cross-cloud-scale-on-premises-data.yml
        - name: Cross-cloud scaling with Traffic Manager
          href: example-scenario/hybrid/hybrid-cross-cloud-scaling.yml
        - name: DevOps with Azure Stack Hub
          href: solution-ideas/articles/hybrid-continuous-integration.yml
        - name: Disaster recovery for Stack Hub VMs
          href: hybrid/azure-stack-vm-disaster-recovery.yml
        - name: High-availability Kubernetes cluster
          href: example-scenario/hybrid/high-availability-kubernetes.yml
        - name: Hybrid geo-distributed architecture
          href: example-scenario/hybrid/hybrid-geo-distributed.yml
        - name: Hybrid relay connection
          href: solution-ideas/articles/hybrid-relay-connection.yml
        - name: Tiered data for analytics
          href: example-scenario/hybrid/hybrid-tiered-data-analytics.yml
      - name: Azure VMware Solution in hub-and-spoke
        href: /azure/azure-vmware/concepts-hub-and-spoke
        maintainContext: true
      - name: Connect on-premises with ExpressRoute
        href: reference-architectures/hybrid-networking/expressroute-vpn-failover.yml
      - name: Connect standalone servers
        href: hybrid/azure-network-adapter.yml
      - name: Deploy AI and ML with Azure Stack Edge
        href: hybrid/deploy-ai-ml-azure-stack-edge.yml
      - name: Design a hybrid Domain Name System
        href: hybrid/hybrid-dns-infra.yml
      - name: 'Enhanced-security hybrid: client access'
        href: example-scenario/hybrid/secure-hybrid-messaging-client.yml
      - name: 'Enhanced-security hybrid: mobile access'
        href: example-scenario/hybrid/secure-hybrid-messaging-mobile.yml
      - name: 'Enhanced-security hybrid: web access'
        href: example-scenario/hybrid/secure-hybrid-messaging-web.yml
      - name: Extend on-premises using ExpressRoute
        href: reference-architectures/hybrid-networking/expressroute.yml
      - name: Hybrid availability and monitoring
        href: hybrid/hybrid-perf-monitoring.yml
      - name: Hybrid file services
        href: hybrid/hybrid-file-services.yml
      - name: Hybrid file share with disaster recovery
        href: example-scenario/hybrid/hybrid-file-share-dr-remote-local-branch-workers.yml
      - name: Hybrid security monitoring
        href: hybrid/hybrid-security-monitoring.yml
      - name: Manage hybrid workloads with WAC
        href: hybrid/hybrid-server-os-mgmt.yml
      - name: On-premises data gateway for Logic Apps
        href: hybrid/gateway-logic-apps.yml
      - name: Out-of-stock detection at the edge
        href: example-scenario/hybrid/stock-detection-edge.yml
      - name: Public MEC compute deployment
        href: example-scenario/hybrid/public-multi-access-edge-compute-deployment.yml
      - name: Public MEC high availability
        href: example-scenario/hybrid/multi-access-edge-compute-ha.yml
      - name: Run containers in a hybrid environment
        href: hybrid/hybrid-containers.yml
      - name: Train machine learning at the edge
        href: example-scenario/hybrid/train-machine-learning-models-on-premises-data.yml
      - name: Use file shares in a hybrid environment
        href: hybrid/azure-file-share.yml
    - name: Solution ideas
      items:
      - name: Azure Stack Hub solutions
        items:
        - name: Cross-cloud scaling
          href: solution-ideas/articles/cross-cloud-scaling.yml
        - name: Hybrid connections
          href: solution-ideas/articles/hybrid-connectivity.yml
        - name: Unlock legacy data with Azure Stack
          href: solution-ideas/articles/unlock-legacy-data.yml
      - name: Azure VMware Solution foundations
        items:
        - name: Capacity planning considerations
          href: solution-ideas/articles/azure-vmware-solution-foundation-capacity.yml
        - name: Landing zone considerations
          href: solution-ideas/articles/azure-vmware-solution-foundation-landing-zone.yml
        - name: Networking considerations
          href: solution-ideas/articles/azure-vmware-solution-foundation-networking.yml
      - name: Cross-platform chat
        href: solution-ideas/articles/cross-platform-chat.yml
  - name: Identity
    items:
    - name: Get started
      href: identity/identity-start-here.yml
    - name: Guides
      items:
      - name: Azure Active Directory architecture
        href: /azure/active-directory/fundamentals/active-directory-architecture
        maintainContext: true
      - name: Identity and access management in Azure
        href: /security/compass/identity
        maintainContext: true
      - name: Compare identity services
        href: /azure/active-directory-domain-services/compare-identity-solutions
        maintainContext: true
      - name: Build for resilience
        href: guide/resilience/resilience-overview.yml
      - name: Conditional Access
        items:
        - name: Conditional Access for Zero trust
          href: guide/security/conditional-access-zero-trust.md
        - name: Conditional Access design principles
          href: guide/security/conditional-access-design.yml
        - name: Conditional Access architecture
          href: guide/security/conditional-access-architecture.yml
        - name: Conditional Access framework
          href: guide/security/conditional-access-framework.md
      - name: Integrate on-premises AD with Azure
        href: reference-architectures/identity/index.yml
      - name: Deployment guidance
        items:
        - name: Azure AD deployment checklist
          href: /azure/active-directory/fundamentals/active-directory-deployment-checklist-p2
          maintainContext: true
        - name: Azure AD deployment plans
          href: /azure/active-directory/fundamentals/active-directory-deployment-plans
          maintainContext: true
        - name: Azure AD B2C deployment plans
          href: /azure/active-directory/fundamentals/azure-active-directory-b2c-deployment-plans
          maintainContext: true
      - name: Migrate applications to Azure AD
        items:
        - name: Migrate an AD FS app to Azure
          href: /azure/active-directory/manage-apps/migrate-adfs-apps-to-azure
          maintainContext: true
        - name: Migrate app authentication to Azure AD
          href: /azure/active-directory/manage-apps/migrate-application-authentication-to-azure-active-directory
          maintainContext: true
        - name: Use the AD FS application activity report
          href: /azure/active-directory/manage-apps/migrate-adfs-application-activity
          maintainContext: true
        - name: Resources for migrating to Azure AD
          href: /azure/active-directory/manage-apps/migration-resources
          maintainContext: true
      - name: Secure identity
        items:
        - name: Secure development with SPAs
          href: guide/resilience/azure-ad-secure-single-page-application.yml
        - name: Security baseline for Azure AD
          href: /security/benchmark/azure/baselines/aad-security-baseline
          maintainContext: true
      - name: Identity management
        items:
        - name: Azure billing and Azure AD tenants
          href: /azure/cloud-adoption-framework/ready/landing-zone/design-area/azure-billing-ad-tenant?toc=/azure/architecture/toc.json&bc=/azure/architecture/_bread/toc.json
          maintainContext: true
        - name: Identity and access management
          href: /azure/cloud-adoption-framework/ready/landing-zone/design-area/identity-access?toc=/azure/architecture/toc.json&bc=/azure/architecture/_bread/toc.json
          maintainContext: true
        - name: Limit cross-tenant private endpoints
          href: /azure/cloud-adoption-framework/ready/azure-best-practices/limit-cross-tenant-private-endpoint-connections
          maintainContext: true
        - name: Resource organization
          href: /azure/cloud-adoption-framework/ready/landing-zone/design-area/resource-org?toc=/azure/architecture/toc.json&bc=/azure/architecture/_bread/toc.json
          maintainContext: true
      - name: Hybrid identity
        items:
        - name: Choose a hybrid identity method
          href: /azure/active-directory/hybrid/choose-ad-authn
          maintainContext: true
        - name: Cloud management for on-premises
          href: /azure/active-directory/hybrid/cloud-governed-management-for-on-premises
          maintainContext: true
        - name: Hybrid identity foundation with Azure AD
          href: /azure/active-directory/hybrid/four-steps
          maintainContext: true
        - name: Azure AD Connect for on-premises
          href: /azure/active-directory/hybrid/whatis-azure-ad-connect
          maintainContext: true
      - name: Identity for education
        items:
        - name: Azure Active Directory for education
          href: /microsoft-365/education/deploy/intro-azure-active-directory
          maintainContext: true
        - name: Multi-tenant for large institutions
          href: /microsoft-365/education/deploy/design-multi-tenant-architecture
          maintainContext: true
        - name: Design a tenant configuration
          href: /microsoft-365/education/deploy/design-tenant-configurations
          maintainContext: true
        - name: Design authentication and credentials
          href: /microsoft-365/education/deploy/design-credential-authentication-strategies
          maintainContext: true
        - name: Design an account strategy
          href: /microsoft-365/education/deploy/design-account-strategy
          maintainContext: true
        - name: Design identity governance
          href: /microsoft-365/education/deploy/design-identity-governance
          maintainContext: true
    - name: Architectures
      items:
      - name: AD DS resource forests in Azure
        href: reference-architectures/identity/adds-forest.yml
      - name: Apply Zero Trust to your API implementation
        href: example-scenario/security/apps-zero-trust-identity.yml
      - name: Azure AD identity management for AWS
        href: reference-architectures/aws/aws-azure-ad-security.yml
      - name: Deploy AD DS in an Azure virtual network
        href: example-scenario/identity/adds-extend-domain.yml
      - name: Extend on-premises AD FS to Azure
        href: reference-architectures/identity/adfs.yml
      - name: Governance of Teams guest users
        href: example-scenario/governance/governance-teams-guest-users.yml
      - name: On-premises AD domains with Azure AD
        href: reference-architectures/identity/azure-ad.yml
    - name: Solution ideas
      items:
      - name: Collaboration with Microsoft 365
        href: solution-ideas/articles/collaboration-microsoft-365.yml
      - name: Hybrid identity
        href: solution-ideas/articles/hybrid-identity.yml
  - name: Integration
    items:
    - name: Get started
      href: integration/integration-start-here.yml
    - name: Guides
      items:
      - name: Azure Logic Apps
        items:
        - name: Overview
          href: /azure/logic-apps/logic-apps-overview
          maintainContext: true
        - name: Connectors overview
          href: /azure/connectors/apis-list
          maintainContext: true
        - name: Access to virtual networks
          href: /azure/logic-apps/connect-virtual-network-vnet-isolated-environment-overview
          maintainContext: true
        - name: Business disaster and recovery
          href: /azure/logic-apps/business-continuity-disaster-recovery-guidance
          maintainContext: true
        - name: Azure Policy controls
          href: /azure/logic-apps/security-controls-policy
          maintainContext: true
        - name: Security baseline
          href: /security/benchmark/azure/baselines/logic-apps-security-baseline
          maintainContext: true
      - name: BizTalk Server to Azure Integration Services
        items:
        - name: Migration overview
          href: /azure/logic-apps/biztalk-server-to-azure-integration-services-overview
          maintainContext: true
        - name: Which integration services to choose?
          href: /azure/logic-apps/azure-integration-services-choose-capabilities
          maintainContext: true
        - name: Migration options and best practices
          href: /azure/logic-apps/biztalk-server-azure-integration-services-migration-approaches
          maintainContext: true
    - name: Architectures
      items:
      - name: API Management landing zone accelerator
        href: example-scenario/integration/app-gateway-internal-api-management-function.yml
      - name: Basic enterprise integration on Azure
        href: reference-architectures/enterprise-integration/basic-enterprise-integration.yml
      - name: Data integration with Logic Apps and SQL
        href: example-scenario/integration/logic-apps-data-integration.yml
      - name: Disaster recovery for data analytics pipelines
        href: example-scenario/analytics/pipelines-disaster-recovery.yml
      - name: Enterprise integration - queues and events
        href: example-scenario/integration/queues-events.yml
      - name: On-premises data gateway for Logic Apps
        href: hybrid/gateway-logic-apps.yml
      - name: Power Automate deployment at scale
        href: example-scenario/power-automate/power-automate.yml
      - name: Publish internal APIs to external users
        href: example-scenario/apps/publish-internal-apis-externally.yml
    - name: Solution ideas
      items:
      - name: Custom business processes
        href: solution-ideas/articles/custom-business-processes.yml
      - name: Elastic Enterprise Search on Azure
        href: solution-ideas/articles/elastic-workplace-search.yml
      - name: Line of business extension
        href: solution-ideas/articles/lob.yml
      - name: Protect backend APIs in Azure
        href: solution-ideas/articles/protect-backend-apis-azure-management.yml
  - name: Internet of Things
    items:
    - name: Get started
      href: reference-architectures/iot/iot-architecture-overview.md
    - name: Guides
      items:
      - name: Choose an IoT solution
        href: example-scenario/iot/iot-central-iot-hub-cheat-sheet.yml
      - name: Enable machine learning inference
        href: guide/iot/machine-learning-inference-iot-edge.yml
      - name: Industry-specific example solutions
        href: reference-architectures/iot/industry-iot-hub-page.md
      - name: IoT concepts
        items:
        - name: Introduction to IoT concepts
          href: example-scenario/iot/introduction-to-solutions.yml
        - name: Devices, platform, and applications
          href: example-scenario/iot/devices-platform-application.yml
        - name: Attestation, authentication, provisioning
          href: example-scenario/iot/attestation-provisioning.yml
        - name: Field and cloud edge gateways
          href: example-scenario/iot/field-cloud-edge-gateways.yml
        - name: Application-to-device commands
          href: example-scenario/iot/cloud-to-device.yml
      - name: Computer vision with Azure IoT Edge
        items:
        - name: Overview
          href: guide/iot-edge-vision/index.md
        - name: Camera selection
          href: guide/iot-edge-vision/camera.md
        - name: Hardware acceleration
          href: guide/iot-edge-vision/hardware.md
        - name: Machine learning
          href: guide/iot-edge-vision/machine-learning.yml
        - name: Alerting
          href: guide/iot-edge-vision/alerts.md
        - name: Image storage
          href: guide/iot-edge-vision/image-storage.md
        - name: User interface and scenarios
          href: guide/iot-edge-vision/user-interface.md
      - name: Industrial IoT analytics
        items:
        - name: Architecture
          href: guide/iiot-guidance/iiot-architecture.yml
        - name: Recommended services
          href: guide/iiot-guidance/iiot-services.md
        - name: Data visualization
          href: guide/iiot-guidance/iiot-data.yml
        - name: Considerations
          href: guide/iiot-guidance/iiot-considerations.md
      - name: Industrial IoT patterns
        items:
        - name: Overview
          href: guide/iiot-patterns/iiot-patterns-overview.yml
        - name: Connectivity patterns
          href: guide/iiot-patterns/iiot-connectivity-patterns.yml
        - name: Visibility patterns
          href: guide/iiot-patterns/iiot-visibility-patterns.yml
        - name: Transparency patterns
          href: guide/iiot-patterns/iiot-transparency-patterns.yml
        - name: Prediction patterns
          href: guide/iiot-patterns/iiot-prediction-patterns.yml
      - name: IoT patterns
        items:
        - name: Analyze and optimize loop
          href: example-scenario/iot/analyze-optimize-loop.yml
        - name: Event routing
          href: example-scenario/iot/event-routing.yml
        - name: Measure and control loop
          href: example-scenario/iot/measure-control-loop.yml
        - name: Monitor and manage loop
          href: example-scenario/iot/monitor-manage-loop.yml
        - name: Real-time IoT updates
          href: example-scenario/iot/real-time-iot-updates-cloud-apps.yml
        - name: Scale solutions with deployment stamps
          href: example-scenario/iot/application-stamps.yml
      - name: Migration to Azure IoT best practices
        href: guide/iot/azure-iot-migration-best-practices.md
      - name: Migrate your IoT solutions to Azure
        href: guide/iot/migrate-iot-solution-azure.yml
      - name: Scale your Azure IoT solutions 
        href: guide/iot/scale-iot-solution-azure.md
      - name: Azure IoT client SDK support
        href: guide/iot/azure-iot-client-sdk-support.yml
      - name: Moving from test to production
        href: example-scenario/iot/iot-move-to-production.yml
    - name: Architectures
      items:
      - name: Azure IoT reference architecture
        href: reference-architectures/iot.yml
      - name: Automated guided vehicles fleet control
        href: example-scenario/iot/automated-guided-vehicles-fleet-control.yml
      - name: Batch integration with Azure Digital Twins
        href: example-scenario/iot/batch-integration-azure-data-factory-digital-twins.yml
      - name: Computer vision at the edge
        href: reference-architectures/ai/end-to-end-smart-factory.yml
      - name: Connected factory hierarchy service
        href: solution-ideas/articles/connected-factory-hierarchy-service.yml
      - name: Connected factory signal pipeline
        href: example-scenario/iot/connected-factory-signal-pipeline.yml
      - name: Efficient Docker image deployment
        href: example-scenario/iot/efficient-docker-image-deployment.yml
      - name: IoT and data analytics
        href: example-scenario/data/big-data-with-iot.yml
      - name: IoT Edge safety and maintenance system
        href: example-scenario/predictive-maintenance/iot-predictive-maintenance.yml
      - name: IoT using Azure Cosmos DB
        href: solution-ideas/articles/iot-using-cosmos-db.yml
      - name: Secure tunneling with Azure Relay  
        href: example-scenario/networking/secure-tunneling-azure-relay.yml
      - name: Smart places with Azure Digital Twins
        href: example-scenario/iot/smart-places.yml
    - name: Solution ideas
      items:
      - name: Azure digital twins builder
        href: solution-ideas/articles/azure-digital-twins-builder.yml
      - name: Buy online, pick up in store
        href: example-scenario/iot/vertical-buy-online-pickup-in-store.yml
      - name: Condition monitoring
        href: solution-ideas/articles/condition-monitoring.yml
      - name: COVID-19 solutions
        items:
        - name: Cognizant Safe Buildings with IoT
          href: solution-ideas/articles/safe-buildings.yml
        - name: Contactless IoT interfaces
          href: solution-ideas/articles/contactless-interfaces.yml
        - name: COVID-19 IoT safe environments
          href: solution-ideas/articles/cctv-iot-edge-for-covid-19-safe-environment-and-mask-detection.yml
        - name: Lighting and disinfection system
          href: solution-ideas/articles/uven-disinfection.yml
      - name: Environment monitoring
        href: solution-ideas/articles/environment-monitoring-and-supply-chain-optimization.yml
      - name: IoT analytics with Azure Data Explorer
        href: solution-ideas/articles/iot-azure-data-explorer.yml
      - name: IoT Edge data storage and processing
        href: solution-ideas/articles/data-storage-edge.yml
      - name: Light and power for emerging markets
        href: solution-ideas/articles/iot-power-management.yml
      - name: Predictive maintenance
        href: solution-ideas/articles/iot-predictive-maintenance.yml
      - name: Process real-time vehicle data using IoT
        href: example-scenario/data/realtime-analytics-vehicle-iot.yml
      - name: Project 15 IoT sustainability
        href: solution-ideas/articles/project-15-iot-sustainability.yml
      - name: Real-time asset tracking and management
        href: solution-ideas/articles/real-time-asset-tracking-mgmt-iot-central.yml
      - name: Voice assistants and IoT devices
        href: solution-ideas/articles/iot-controlling-devices-with-voice-assistant.yml
  - name: Mainframe + Midrange
    items:
    - name: Get started
      href: mainframe/mainframe-midrange-architecture.md
    - name: Guides
      items:
      - name: Mainframe migration framework
        items:
        - name: Mainframe migration overview
          href: /azure/cloud-adoption-framework/infrastructure/mainframe-migration/index
          maintainContext: true
        - name: Mainframe myths and facts
          href: /azure/cloud-adoption-framework/infrastructure/mainframe-migration/myths-and-facts
          maintainContext: true
        - name: Mainframe migration strategies
          href: /azure/cloud-adoption-framework/infrastructure/mainframe-migration/migration-strategies
          maintainContext: true
        - name: Mainframe application migration
          href: /azure/cloud-adoption-framework/infrastructure/mainframe-migration/application-strategies
          maintainContext: true
      - name: Mainframe rehosting
        items:
        - name: Mainframe rehosting on Azure VMs
          href: /azure/virtual-machines/workloads/mainframe-rehosting/overview
          maintainContext: true
        - name: Move mainframe compute to Azure
          href: /azure/virtual-machines/workloads/mainframe-rehosting/concepts/mainframe-compute-azure
          maintainContext: true
        - name: Move mainframe storage to Azure
          href: /azure/virtual-machines/workloads/mainframe-rehosting/concepts/mainframe-storage-azure
          maintainContext: true
        - name: Get started with TmaxSoft OpenFrame
          href: /azure/virtual-machines/workloads/mainframe-rehosting/tmaxsoft/get-started
          maintainContext: true
    - name: App modernization
      items:
      - name: Architectures
        items:
        - name: AIX UNIX to Azure Linux migration
          href: example-scenario/unix-migration/migrate-aix-azure-linux.yml
        - name: Batch transaction processing
          href: example-scenario/mainframe/process-batch-transactions.yml
        - name: Extend mainframe applications with Verastream
          href: example-scenario/mainframe/extend-mainframe-applications.yml
        - name: General mainframe refactor to Azure
          href: example-scenario/mainframe/general-mainframe-refactor.yml
        - name: IBM System i to Azure using Infinite i
          href: example-scenario/mainframe/ibm-system-i-azure-infinite-i.yml
        - name: IBM z/OS migration with Avanade AMT
          href: example-scenario/mainframe/asysco-zos-migration.yml
        - name: IBM z/OS online transaction processing
          href: example-scenario/mainframe/ibm-zos-online-transaction-processing-azure.yml
        - name: Implement Azure DevOps for IBM Z mainframe applications
          href: example-scenario/mainframe/devops-mainframe-ibm-z.yml
        - name: Integrate IBM MQs with Azure
          href: example-scenario/mainframe/integrate-ibm-message-queues-azure.yml
        - name: Micro Focus Enterprise Server on Azure
          href: example-scenario/mainframe/micro-focus-server.yml
        - name: Migrate AIX workloads with Skytap
          href: example-scenario/mainframe/migrate-aix-workloads-to-azure-with-skytap.yml
        - name: Migrate HP-UX workloads
          href: example-scenario/mainframe/hp-ux-stromasys-charon-par.yml
        - name: Migrate IBM i series to Azure with Skytap
          href: example-scenario/mainframe/migrate-ibm-i-series-to-azure-with-skytap.yml
        - name: Refactor mainframe with CloudFrame Renovate
          href: example-scenario/mainframe/cloudframe-renovate-mainframe-refactor.yml
        - name: Refactor IBM z/OS mainframe CF
          href: reference-architectures/zos/refactor-zos-coupling-facility.yml
        - name: Refactor IBM z/TPF mainframe
          href: example-scenario/mainframe/refactor-ibm-ztpf-mainframe.yml
        - name: Refactor mainframe apps with Astadia
          href: example-scenario/mainframe/refactor-mainframe-applications-astadia.yml
        - name: Refactor mainframe apps with Advanced
          href: example-scenario/mainframe/refactor-mainframe-applications-advanced.yml
        - name: Refactor Adabas & Natural systems
          href: example-scenario/mainframe/refactor-adabas-aks.yml
        - name: Refactor mainframe with Raincode
          href: reference-architectures/app-modernization/raincode-reference-architecture.yml
        - name: Rehost a general mainframe on Azure
          href: example-scenario/mainframe/mainframe-rehost-architecture-azure.yml
        - name: Rehost Adabas & Natural applications
          href: example-scenario/mainframe/rehost-adabas-software-ag.yml
        - name: Rehost IMS workloads by using IMSql
          href: example-scenario/mainframe/imsql-rehost-ims.yml
        - name: Rehost mainframe with NTT DATA UniKix
          href: example-scenario/mainframe/rehost-mainframe-ntt-data-unikix.yml
        - name: Unisys CPF rehost using virtualization
          href: example-scenario/mainframe/unisys-clearpath-forward-mainframe-rehost.yml
        - name: Unisys Dorado migration
          href: example-scenario/mainframe/migrate-unisys-dorado-mainframe-apps-with-astadia-micro-focus.yml
        - name: Unisys mainframe migration with Avanade AMT
          href: reference-architectures/migration/unisys-mainframe-migration.yml
        - name: Use LzLabs SDM in Azure
          href: example-scenario/mainframe/lzlabs-software-defined-mainframe-in-azure.yml
      - name: Solution ideas
        items:
        - name: Migrate IBM apps with TmaxSoft
          href: solution-ideas/articles/migrate-mainframe-apps-with-tmaxsoft-openframe.yml
        - name: Solaris emulator on Azure VMs
          href: solution-ideas/articles/solaris-azure.yml
    - name: Data modernization
      items:
      - name: Architectures
        items:
        - name: Mainframe data replication with Connect
          href: example-scenario/mainframe/mainframe-replication-precisely-connect.yml
        - name: Mainframe data replication with Qlik
          href: example-scenario/mainframe/mainframe-midrange-data-replication-azure-qlik.yml
        - name: Mainframe data replication with tcVISION
          href: example-scenario/mainframe/mainframe-data-replication-azure-tcvision.yml
        - name: Mainframe file and tape backup to Azure using Luminex
          href: example-scenario/mainframe/luminex-mainframe-file-tape-transfer.yml
        - name: Migrate mainframe data tier to Azure with mLogica LIBER*IRIS
          href: example-scenario/mainframe/mainframe-data-replication-azure-data-platform.yml
        - name: Model9 mainframe modernization
          href: example-scenario/mainframe/mainframe-modernization-model9.yml
        - name: Modernize mainframe midrange data
          href: /azure/architecture/example-scenario/mainframe/modernize-mainframe-data-to-azure
        - name: Move mainframe archive data to Azure
          href: example-scenario/mainframe/move-archive-data-mainframes.yml
        - name: Re-engineer mainframe batch apps
          href: example-scenario/mainframe/reengineer-mainframe-batch-apps-azure.yml
        - name: Rehost IMS DC and IMS DB
          href: example-scenario/mainframe/rehost-ims-raincode-imsql.yml
        - name: Replicate and sync mainframe data
          href: reference-architectures/migration/sync-mainframe-data-with-azure.yml
      - name: Solution ideas
        items:
        - name: Mainframe access to Azure databases
          href: solution-ideas/articles/mainframe-access-azure-databases.yml
        - name: Mainframe file replication on Azure
          href: solution-ideas/articles/mainframe-azure-file-replication.yml
        - name: SMA OpCon in Azure
          href: solution-ideas/articles/sma-opcon-azure.yml
  - name: Management + Governance
    items:
    - name: Get started
      href: guide/management-governance/management-governance-start-here.md
    - name: Guides
      items:
      - name: Governance best practices
        href: /security/compass/governance
        maintainContext: true
      - name: Update Windows VMs in Azure
        href: example-scenario/wsus/index.yml
      - name: Backup
        items:
        - name: Backup architecture and components
          href: /azure/backup/backup-architecture
          maintainContext: true
        - name: Azure Backup support matrix
          href: /azure/backup/backup-support-matrix
          maintainContext: true
        - name: Backup cloud and on-premises
          href: /azure/backup/guidance-best-practices
          maintainContext: true
      - name: Disaster recovery
        items:
        - name: Azure to Azure disaster recovery
          href: /azure/site-recovery/azure-to-azure-architecture
          maintainContext: true
        - name: Support matrix for Azure VM DR
          href: /azure/site-recovery/azure-to-azure-support-matrix
          maintainContext: true
        - name: ExpressRoute with Azure VM DR
          href: /azure/site-recovery/azure-vm-disaster-recovery-with-expressroute
          maintainContext: true
        - name: Recover from a region-wide disruption
          href: resiliency/recovery-loss-azure-region.md
        - name: Move Azure VMs to another region
          href: /azure/site-recovery/azure-to-azure-move-overview
          maintainContext: true
        - name: BCDR for Azure VMware Solution
          href: /azure/cloud-adoption-framework/scenarios/azure-vmware/eslz-business-continuity-and-disaster-recovery
          maintainContext: true
      - name: Management for Azure environments
        href: /azure/cloud-adoption-framework/ready/landing-zone/design-area/management
        maintainContext: true
      - name: Management for VMware Solution
        href: /azure/cloud-adoption-framework/scenarios/azure-vmware/eslz-management-and-monitoring
        maintainContext: true
    - name: Architectures
      items:
      - name: Back up cloud applications
        href: /azure/backup/guidance-best-practices
        maintainContext: true
      - name: Computer forensics
        href: example-scenario/forensics/index.yml
      - name: End-to-end governance when using CI/CD
        href: example-scenario/governance/end-to-end-governance-in-azure.yml
      - name: Highly available SharePoint Server 2016
        href: reference-architectures/sharepoint/index.yml
      - name: Hybrid management
        items:
        - name: Azure Arc hybrid management with AKS
          href: hybrid/arc-hybrid-kubernetes.yml
        - name: Azure Automation hybrid environment
          href: hybrid/azure-automation-hybrid.yml
        - name: Azure Automation update management
          href: hybrid/azure-update-mgmt.yml
        - name: Back up files on Azure Stack Hub
          href: hybrid/azure-stack-backup.yml
        - name: Disaster recovery for Azure Stack Hub
          href: hybrid/azure-stack-vm-disaster-recovery.yml
        - name: Hybrid availability and monitoring
          href: hybrid/hybrid-perf-monitoring.yml
        - name: Manage configurations for Azure Arc
          href: hybrid/azure-arc-hybrid-config.yml
        - name: Manage hybrid workloads with WAC
          href: hybrid/hybrid-server-os-mgmt.yml
      - name: Line-of-business app with ASEv3
        href: example-scenario/apps/line-of-business-internal-app-service-environment-v3.yml
    - name: Solution ideas
      items:
      - name: Archive on-premises data to cloud
        href: solution-ideas/articles/backup-archive-on-premises.yml
      - name: Back up on-premises applications
        href: solution-ideas/articles/backup-archive-on-premises-applications.yml
      - name: Centralize app configuration and security
        href: solution-ideas/articles/appconfig-key-vault.yml
      - name: Deploy AKS and API Management with mTLS
        href: solution-ideas/articles/mutual-tls-deploy-aks-api-management.yml
      - name: Enterprise-scale disaster recovery
        href: solution-ideas/articles/disaster-recovery-enterprise-scale-dr.yml
      - name: High availability for BCDR
        href: solution-ideas/articles/build-high-availability-into-your-bcdr-strategy.yml
      - name: HPC media rendering
        href: solution-ideas/articles/azure-batch-rendering.yml
      - name: Keyword search and speech-to-text
        href: solution-ideas/articles/digital-media-speech-text.yml
      - name: SMB disaster recovery with Site Recovery
        href: solution-ideas/articles/disaster-recovery-smb-azure-site-recovery.yml
      - name: SMB disaster recovery with Double-Take DR
        href: solution-ideas/articles/disaster-recovery-smb-double-take-dr.yml
      - name: Training and procedural guidance
        href: solution-ideas/articles/training-and-procedural-guidance-powered-by-mixed-reality.yml
      - name: Video capture and analytics for retail
        href: solution-ideas/articles/video-analytics.yml
  - name: Media
    items:
    - name: Get started
      href: guide/media/start-here.md
    - name: Guides
      items:
      - name: Media Services terminology and concepts
        href: /azure/media-services/latest/concepts-overview
        maintainContext: true
      - name: Encoding video and audio
        href: /azure/media-services/latest/encode-concept
        maintainContext: true
      - name: Live streaming
        href: /azure/media-services/latest/stream-live-streaming-concept
        maintainContext: true
      - name: High availability with video on demand
        href: /azure/media-services/latest/architecture-high-availability-encoding-concept
        maintainContext: true
      - name: Offline audio dubbing
        href: guide/media/offline-audio-dubbing.yml
      - name: Monitor Media Services
        href: /azure/media-services/latest/monitoring/monitor-media-services
        maintainContext: true
      - name: Dynamic encryption
        href: /azure/media-services/latest/drm-content-protection-concept
        maintainContext: true
      - name: Security baseline for Media Services
        href: /security/benchmark/azure/baselines/media-services-security-baseline
        maintainContext: true
    - name: Architectures
      items:
      - name: 3D video rendering
        href: example-scenario/infrastructure/video-rendering.yml
      - name: Batch scoring for media
        href: reference-architectures/ai/batch-scoring-deep-learning.yml
      - name: Gridwich media processing system
        items:
        - name: Gridwich architecture
          href: reference-architectures/media-services/gridwich-architecture.yml
        - name: Gridwich concepts
          items:
          - name: Clean monolith design
            href: reference-architectures/media-services/gridwich-clean-monolith.yml
          - name: Saga orchestration
            href: reference-architectures/media-services/gridwich-saga-orchestration.yml
          - name: Project names and structure
            href: reference-architectures/media-services/gridwich-project-names.yml
          - name: Gridwich CI/CD
            href: reference-architectures/media-services/gridwich-cicd.yml
          - name: Content protection and DRM
            href: reference-architectures/media-services/gridwich-content-protection-drm.yml
          - name: Gridwich Media Services
            href: reference-architectures/media-services/media-services-setup-scale.yml
          - name: Gridwich Storage Service
            href: reference-architectures/media-services/gridwich-storage-service.yml
          - name: Gridwich logging
            href: reference-architectures/media-services/gridwich-logging.yml
          - name: Gridwich message formats
            href: reference-architectures/media-services/gridwich-message-formats.yml
          - name: Pipeline variables to Terraform flow
            href: reference-architectures/media-services/variable-group-terraform-flow.yml
        - name: Gridwich procedures
          items:
          - name: Set up Azure DevOps
            href: reference-architectures/media-services/set-up-azure-devops.yml
          - name: Run Azure admin scripts
            href: reference-architectures/media-services/run-admin-scripts.yml
          - name: Set up local dev environment
            href: reference-architectures/media-services/set-up-local-environment.yml
          - name: Create new cloud environment
            href: reference-architectures/media-services/create-delete-cloud-environment.yml
          - name: Maintain and rotate keys
            href: reference-architectures/media-services/maintain-keys.yml
          - name: Test Media Services V3 encoding
            href: reference-architectures/media-services/test-encoding.yml
      - name: Real-time monitoring and observable systems for media
        href: example-scenario/monitoring/monitoring-observable-systems-media.yml
    - name: Solution ideas
      items:
      - name: HPC media rendering
        href: solution-ideas/articles/azure-batch-rendering.yml
      - name: Instant broadcasting with serverless
        href: /azure/architecture/serverless-quest/serverless-overview
      - name: Keyword search in videos
        href: solution-ideas/articles/digital-media-speech-text.yml
      - name: Live streaming digital media
        href: solution-ideas/articles/digital-media-live-stream.yml
      - name: Video-on-demand digital media
        href: solution-ideas/articles/digital-media-video.yml
  - name: Migration
    items:
    - name: Get started
      href: guide/migration/migration-start-here.md
    - name: Guides
      items:
      - name: Hadoop migration to Azure
        items:
        - name: Overview
          href: guide/hadoop/overview.md
        - name: Apache HDFS migration to Azure
          href: guide/hadoop/apache-hdfs-migration.yml
        - name: Apache HBase migration to Azure
          href: guide/hadoop/apache-hbase-migration.yml
        - name: Apache Kafka migration to Azure
          href: guide/hadoop/apache-kafka-migration.yml
        - name: Apache Sqoop migration to Azure
          href: guide/hadoop/apache-sqoop-migration.yml
      - name: BizTalk Server to Azure Integration Services
        items:
        - name: Migration overview
          href: /azure/logic-apps/biztalk-server-to-azure-integration-services-overview
          maintainContext: true
        - name: Which integration services to choose?
          href: /azure/logic-apps/azure-integration-services-choose-capabilities
          maintainContext: true
        - name: Migration options and best practices
          href: /azure/logic-apps/biztalk-server-azure-integration-services-migration-approaches
          maintainContext: true
      - name: Migration deployments
        items:
        - name: Migrate Cloud Services to Service Fabric
          href: service-fabric/migrate-from-cloud-services.yml
        - name: Migrate a monolith app to microservices
          href: microservices/migrate-monolith.yml
        - name: Migrate an e-commerce solution
          href: industries/retail/migrate-ecommerce-solution.md
        - name: Migrate with Azure VMware Solution
          href: /azure/cloud-adoption-framework/scenarios/azure-vmware/migrate
          maintainContext: true
      - name: Migration planning
        items:
        - name: Build a migration plan
          href: /azure/migrate/concepts-migration-planning
          maintainContext: true
        - name: Support for VMware migration
          href: /azure/migrate/migrate-support-matrix-vmware-migration
          maintainContext: true
        - name: Support for Hyper-V migration
          href: /azure/migrate/migrate-support-matrix-hyper-v-migration
          maintainContext: true
        - name: Support for physical server migration
          href: /azure/migrate/migrate-support-matrix-physical-migration
          maintainContext: true
      - name: Security baseline for Azure Migrate
        href: /security/benchmark/azure/baselines/migrate-security-baseline
        maintainContext: true
      - name: Hyper-V migration
        href: /azure/migrate/hyper-v-migration-architecture
        maintainContext: true
      - name: VMware agentless migration
        items:
        - name: Agentless migration of VMware VMs
          href: /azure/migrate/concepts-vmware-agentless-migration
          maintainContext: true
        - name: Prepare for VMware agentless migration
          href: /azure/migrate/prepare-for-agentless-migration
          maintainContext: true
      - name: VMware agent-based migration
        href: /azure/migrate/agent-based-migration-architecture
        maintainContext: true
    - name: Architectures
      items:
      - name: Banking system
        items:
        - name: Banking cloud transformation
          href: example-scenario/banking/banking-system-cloud-transformation.yml
        - name: Patterns and implementations
          href: example-scenario/banking/patterns-and-implementations.yml
      - name: General mainframe refactor to Azure
        href: example-scenario/mainframe/general-mainframe-refactor.yml
      - name: Migrate a web app with APIM
        href: example-scenario/apps/apim-api-scenario.yml
      - name: Migrate master data services with Profisee
        href: example-scenario/profisee-mds/profisee-mds-migration-utility.yml
      - name: Modernize mainframe and midrange data
        href: /azure/architecture/example-scenario/mainframe/modernize-mainframe-data-to-azure
      - name: Oracle database migration
        items:
        - name: Oracle migration to Azure
          href: solution-ideas/articles/reference-architecture-for-oracle-database-migration-to-azure.yml
        - name: Migration decision process
          href: example-scenario/oracle-migrate/oracle-migration-overview.yml
        - name: Cross-cloud connectivity
          href: example-scenario/oracle-migrate/oracle-migration-cross-cloud.yml
        - name: Lift and shift to Azure VMs
          href: example-scenario/oracle-migrate/oracle-migration-lift-shift.yml
        - name: Refactor
          href: example-scenario/oracle-migrate/oracle-migration-refactor.yml
        - name: Rearchitect
          href: example-scenario/oracle-migrate/oracle-migration-rearchitect.yml
    - name: Solution ideas
      items:
      - name: JMeter implementation reference
        href: example-scenario/banking/jmeter-load-testing-pipeline-implementation-reference.yml
      - name: Lift and shift to containers with App Service
        href: web-apps/idea/migrate-existing-applications-to-container-apps.yml
      - name: Migrate .NET applications
        href: solution-ideas/articles/net-app-modernization.yml
      - name: Migrate cloud workloads across security tenants
        href: solution-ideas/articles/migrate-cloud-workloads-across-security-tenants.yml
      - name: Migrate IBM mainframe apps
        href: solution-ideas/articles/migrate-mainframe-apps-with-tmaxsoft-openframe.yml
  - name: Mixed Reality
    items:
    - name: Get started
      href: guide/mixed-reality/mixed-reality-overview.md
    - name: Guides
      items:
      - name: Mixed reality core concepts
        href: /windows/mixed-reality/design/core-concepts-landingpage
        maintainContext: true
      - name: Mixed reality design guidance
        href: /windows/mixed-reality/design/about-this-design-guidance
        maintainContext: true
      - name: Design and prototype for mixed reality
        href: /windows/mixed-reality/design/design
        maintainContext: true
      - name: Design for holographic display
        href: /windows/mixed-reality/design/designing-content-for-holographic-display
        maintainContext: true
      - name: Choose a mixed reality engine
        href: /windows/mixed-reality/develop/choosing-an-engine
        maintainContext: true
      - name: Unity development
        href: /windows/mixed-reality/develop/unity/unity-development-overview
        maintainContext: true
      - name: Install the tools
        href: /windows/mixed-reality/develop/install-the-tools
        maintainContext: true
      - name: Mixed reality interactions
        href: /windows/mixed-reality/design/interaction-fundamentals
        maintainContext: true
      - name: Mixed reality UX elements
        href: /windows/mixed-reality/design/app-patterns-landingpage
        maintainContext: true
      - name: Comfort
        href: /windows/mixed-reality/design/comfort
        maintainContext: true
      - name: Spatial sound best practices
        href: /windows/mixed-reality/design/spatial-sound-design
        maintainContext: true
      - name: Types of mixed reality apps
        href: /windows/mixed-reality/discover/types-of-mixed-reality-apps
        maintainContext: true
      - name: App quality criteria overview
        href: /windows/mixed-reality/develop/advanced-concepts/app-quality-criteria-overview
        maintainContext: true
      - name: Azure mixed reality cloud services
        href: /windows/mixed-reality/develop/mixed-reality-cloud-services
        maintainContext: true
      - name: Shared experiences in mixed reality
        href: /windows/mixed-reality/design/shared-experiences-in-mixed-reality
        maintainContext: true
      - name: Free-roaming multiuser VR experiences
        href: /windows/mixed-reality/enthusiast-guide/free-roam-vr-multiuser-experiences
        maintainContext: true
      - name: Prototyping and manufacturing for enterprises
        href: /windows/mixed-reality/enthusiast-guide/prototyping-manufacturing
        maintainContext: true
      - name: Education and entertainment scenarios
        items:
        - name: Immersive education
          href: /windows/mixed-reality/enthusiast-guide/immersive-education
          maintainContext: true
        - name: Theme parks and family entertainment
          href: /windows/mixed-reality/enthusiast-guide/theme-parks-family-entertainment
          maintainContext: true
        - name: Training and simulation
          href: /windows/mixed-reality/enthusiast-guide/training-simulation
          maintainContext: true
        - name: Virtual museums and exhibits
          href: /windows/mixed-reality/enthusiast-guide/virtual-museums
          maintainContext: true
        - name: Virtual reality arcades
          href: /windows/mixed-reality/enthusiast-guide/virtual-reality-arcades
          maintainContext: true
      - name: Mixed reality samples and apps
        href: /windows/mixed-reality/develop/features-and-samples
        maintainContext: true
      - name: Spatial Anchors guidance
        items:
        - name: Authentication and authorization
          href: /azure/spatial-anchors/concepts/authentication
          maintainContext: true
        - name: Anchor relationships
          href: /azure/spatial-anchors/concepts/anchor-relationships-way-finding
          maintainContext: true
        - name: Coarse relocalization
          href: /azure/spatial-anchors/concepts/coarse-reloc
          maintainContext: true
        - name: Experience guidelines
          href: /azure/spatial-anchors/concepts/guidelines-effective-anchor-experiences
          maintainContext: true
    - name: Solution ideas
      items:
      - name: Design review with mixed reality
        href: solution-ideas/articles/collaborative-design-review-powered-by-mixed-reality.yml
      - name: Facilities management with mixed reality
        href: solution-ideas/articles/facilities-management-powered-by-mixed-reality-and-iot.yml
      - name: Training powered by mixed reality
        href: solution-ideas/articles/training-and-procedural-guidance-powered-by-mixed-reality.yml
  - name: Mobile
    items:
    - name: Get started
      href: guide/mobile/mobile-start-here.md
    - name: Guides
      items:
      - name: Azure Communication Services architecture
        href: guide/mobile/azure-communication-services-architecture.yml
      - name: Choose a mobile development framework
        href: /azure/developer/mobile-apps/choose-mobile-framework
        maintainContext: true
      - name: Build a serverless mobile back-end
        href: /azure/developer/mobile-apps/serverless-compute
        maintainContext: true
      - name: Cloud-hosted source control for mobile
        href: /azure/developer/mobile-apps/code-hosting-services
        maintainContext: true
      - name: Continuous build and integration
        href: /azure/developer/mobile-apps/continuous-integration
        maintainContext: true
      - name: Continuous delivery for mobile apps
        href: /azure/developer/mobile-apps/continuous-delivery
        maintainContext: true
      - name: Power Automate mobile task flows
        href: /power-automate/create-mobile-task-flow
        maintainContext: true
      - name: Secure mobile task flows with Intune
        href: /power-automate/intune-support
        maintainContext: true
      - name: Add authentication in mobile apps
        href: /azure/developer/mobile-apps/authentication
        maintainContext: true
      - name: Store, sync, and query mobile app data
        href: /azure/developer/mobile-apps/data-storage
        maintainContext: true
      - name: Cloud storage for mobile apps
        href: /azure/developer/mobile-apps/azure-storage
        maintainContext: true
      - name: Analyze mobile app use
        href: /azure/developer/mobile-apps/analytics
        maintainContext: true
    - name: Solution ideas
      items:
      - name: Adding mobile front-ends to legacy apps
        href: solution-ideas/articles/adding-a-modern-web-and-mobile-frontend-to-a-legacy-claims-processing-application.yml
      - name: Custom mobile workforce app
        href: solution-ideas/articles/custom-mobile-workforce-app.yml
      - name: Scalable apps with Azure MySQL
        href: solution-ideas/articles/scalable-web-and-mobile-applications-using-azure-database-for-mysql.yml
      - name: Scalable apps using Azure PostgreSQL
        href: solution-ideas/articles/scalable-web-and-mobile-applications-using-azure-database-for-postgresql.yml
      - name: Social app for with authentication
        href: solution-ideas/articles/social-mobile-and-web-app-with-authentication.yml
      - name: Task-based consumer mobile app
        href: solution-ideas/articles/task-based-consumer-mobile-app.yml
  - name: Networking
    items:
    - name: Get started
      href: guide/networking/networking-start-here.md
    - name: Guides
      items:
      - name: Deploy private 5G networks
        items:
        - name: Overview
          href: industries/telecommunications/deploy-private-mobile-network.md
        - name: Build a private 5G network
          href: industries/telecommunications/build-private-5g-network.md
      - name: Spoke-to-spoke networking
        href: networking/spoke-to-spoke-networking.yml
      - name: Network security
        items:
        - name: Azure network security overview
          href: /azure/security/fundamentals/network-overview
          maintainContext: true
        - name: Best practices for network security
          href: /azure/security/fundamentals/network-best-practices
          maintainContext: true
        - name: Network security and containment
          href: /security/compass/network-security-containment
          maintainContext: true
        - name: Azure DDoS Protection features
          href: /azure/ddos-protection/ddos-protection-features
          maintainContext: true
        - name: Azure DDoS Protection architectures
          href: /azure/ddos-protection/ddos-protection-reference-architectures
          maintainContext: true
        - name: Security baseline for DDoS Protection
          href: /security/benchmark/azure/baselines/azure-ddos-protection-security-baseline
          maintainContext: true
      - name: Application Gateway v2 framework review
        href: /azure/architecture/framework/services/networking/azure-application-gateway
        maintainContext: true
      - name: Azure Firewall guidance
        items:
        - name: Azure NVA Firewall architecture overview
          href: example-scenario/firewalls/index.yml
        - name: Security baseline for Azure Firewall
          href: /security/benchmark/azure/baselines/firewall-security-baseline
          maintainContext: true
      - name: NAT gateway framework review
        href: networking/guide/well-architected-network-address-translation-gateway.yml
      - name: Private Link in hub-and-spoke network
        href: guide/networking/private-link-hub-spoke-network.yml
      - name: Guide to Private Link and DNS with Azure Virtual WAN
        items:
        - name: Guide overview
          href: guide/networking/private-link-virtual-wan-dns-guide.yml
        - name: Virtual hub extension pattern
          href: guide/networking/private-link-virtual-wan-dns-virtual-hub-extension-pattern.yml
        - name: Single region accessing single resource
          href: guide/networking/private-link-virtual-wan-dns-single-region-workload.yml
      - name: Virtual Network guidance
        items:
        - name: Add IP spaces to peered virtual networks
          href: networking/prefixes/add-ip-space-peered-vnet.yml
        - name: Segment virtual networks
          href: reference-architectures/hybrid-networking/network-level-segmentation.yml
        - name: VNet peering and VPN gateways
          href: reference-architectures/hybrid-networking/vnet-peering.yml
        - name: Integrate virtual networks for isolation
          href: /azure/virtual-network/vnet-integration-for-azure-services
          maintainContext: true
        - name: Deploy services into virtual networks
          href: /azure/virtual-network/virtual-network-for-azure-services
          maintainContext: true
        - name: Virtual Network service endpoints
          href: /azure/virtual-network/virtual-network-service-endpoints-overview
          maintainContext: true
        - name: Limit cross-tenant private endpoints
          href: /azure/cloud-adoption-framework/ready/azure-best-practices/limit-cross-tenant-private-endpoint-connections
          maintainContext: true
        - name: Virtual network service tags
          href: /azure/virtual-network/service-tags-overview
          maintainContext: true
      - name: Global transit network and Virtual WAN
        href: /azure/virtual-wan/virtual-wan-global-transit-network-architecture
        maintainContext: true
      - name: Build solutions with availability zones
        href: high-availability/building-solutions-for-high-availability.yml
      - name: Deploy highly available NVAs
        href: reference-architectures/dmz/nva-ha.yml
      - name: Use ExpressRoute with Power Platform
        items:
        - name: Overview
          href: /power-platform/guidance/expressroute/overview
          maintainContext: true
        - name: Benefits of using ExpressRoute
          href: /power-platform/guidance/expressroute/benefits
          maintainContext: true
        - name: How ExpressRoute works
          href: /power-platform/guidance/expressroute/how-expressroute-works
          maintainContext: true
        - name: Before you use ExpressRoute
          href: /power-platform/guidance/expressroute/things-to-consider
          maintainContext: true
        - name: Understand Power Platform architecture
          href: /power-platform/guidance/expressroute/understanding-architecture
          maintainContext: true
        - name: Plan an ExpressRoute deployment
          href: /power-platform/guidance/expressroute/planning-expressroute
          maintainContext: true
        - name: Set up ExpressRoute for Power Platform
          href: /power-platform/guidance/expressroute/setup
          maintainContext: true
        - name: ExpressRoute readiness checklist
          href: /power-platform/guidance/expressroute/checklist
          maintainContext: true
      - name: ExpressRoute for Office 365
        href: /microsoft-365/enterprise/azure-expressroute
        maintainContext: true
      - name: Connectivity to other cloud providers
        href: /azure/cloud-adoption-framework/ready/azure-best-practices/connectivity-to-other-providers
        maintainContext: true
      - name: Connectivity to Oracle Cloud Infrastructure
        href: /azure/cloud-adoption-framework/ready/azure-best-practices/connectivity-to-other-providers-oci
        maintainContext: true
      - name: Resolve overlapping IP address space constraints
        href: guide/networking/private-link-ip-constraints.yml
      - name: Cross-tenant secure access to apps
        href: guide/networking/cross-tenant-secure-access-private-endpoints.yml
      - name: Global web applications
        items:
          - name: Overview
            href: guide/networking/global-web-applications/overview.md
          - name: Mission-critical global HTTP ingress
            href: guide/networking/global-web-applications/mission-critical-global-http-ingress.md
          - name: Mission-critical content delivery
            href: guide/networking/global-web-applications/mission-critical-content-delivery.md
    - name: Architectures
      items:
      - name: Azure DNS Private Resolver
        href: example-scenario/networking/azure-dns-private-resolver.yml
      - name: High availability for IaaS apps
        href: example-scenario/infrastructure/iaas-high-availability-disaster-recovery.yml
      - name: Hub-spoke network topology in Azure
        href: reference-architectures/hybrid-networking/hub-spoke.yml
      - name: Hybrid networking
        items:
        - name: Azure Automation Update Management
          href: hybrid/azure-update-mgmt.yml
        - name: Connect servers with Network Adapter
          href: hybrid/azure-network-adapter.yml
        - name: Design a hybrid DNS solution
          href: hybrid/hybrid-dns-infra.yml
        - name: Hybrid availability and monitoring
          href: hybrid/hybrid-perf-monitoring.yml
      - name: Implement a secure hybrid network
        href: reference-architectures/dmz/secure-vnet-dmz.yml
      - name: Implement an open-source jump server
        href: example-scenario/infrastructure/apache-guacamole.yml
      - name: Interconnect with China using Virtual WAN
        href: /azure/virtual-wan/interconnect-china
        maintainContext: true
      - name: Migrate to Azure Virtual WAN
        href: /azure/virtual-wan/migrate-from-hub-spoke-topology
        maintainContext: true
      - name: Multi-region N-tier application
        href: reference-architectures/n-tier/multi-region-sql-server.yml
      - name: Multi-region load balancing
        href: high-availability/reference-architecture-traffic-manager-application-gateway.yml
      - name: Multi-tier web application built for HA/DR
        href: example-scenario/infrastructure/multi-tier-app-disaster-recovery.yml
      - name: Multitenant SaaS
        href: example-scenario/multi-saas/multitenant-saas.yml
      - name: Network-hardened web app
        href: example-scenario/security/hardened-web-app.yml
      - name: Network topology and connectivity with AVS
        href: /azure/cloud-adoption-framework/scenarios/azure-vmware/eslz-network-topology-connectivity
        maintainContext: true
      - name: Private Link and DNS integration at scale
        href: /azure/cloud-adoption-framework/ready/azure-best-practices/private-link-and-dns-integration-at-scale
        maintainContext: true
      - name: SD-WAN connectivity with Virtual WAN
        href: /azure/virtual-wan/sd-wan-connectivity-architecture
        maintainContext: true
      - name: Traditional Azure networking topology
        href: /azure/cloud-adoption-framework/ready/azure-best-practices/traditional-azure-networking-topology
        maintainContext: true
      - name: TIC 3.0 compliance
        href: example-scenario/security/trusted-internet-connections.yml
      - name: Update route tables with Route Server
        href: example-scenario/networking/manage-routing-azure-route-server.yml
      - name: Virtual WAN solutions
        items:
        - name: Hub-spoke topology with VWAN
          href: networking/hub-spoke-vwan-architecture.yml
        - name: Interconnect with China
          href: /azure/virtual-wan/interconnect-china
          maintainContext: true
        - name: Massive-scale VWAN architecture design
          href: example-scenario/networking/massive-scale-azure-architecture.yml
        - name: Migrate to Azure Virtual WAN
          href: /azure/virtual-wan/migrate-from-hub-spoke-topology
          maintainContext: true
        - name: SD-WAN connectivity with VWAN
          href: /azure/virtual-wan/sd-wan-connectivity-architecture
          maintainContext: true
        - name: Virtual WAN network topology
          href: /azure/cloud-adoption-framework/ready/azure-best-practices/virtual-wan-network-topology
          maintainContext: true
        - name: Virtual WAN optimized for requirements
          href: example-scenario/infrastructure/performance-security-optimized-vwan.yml
    - name: Solution ideas
      items:
      - name: Low-latency network for industry
        href: solution-ideas/articles/low-latency-network.yml
      - name: Video capture and analytics for retail
        href: solution-ideas/articles/video-analytics.yml
      - name: IoT network for healthcare facilities
        href: solution-ideas/articles/healthcare-network.yml
  - name: Oracle
    items:
    - name: Get started
      href: solution-ideas/articles/oracle-on-azure-start-here.md
    - name: Guides
      items:
      - name: Connectivity to Oracle Cloud Infrastructure
        href: /azure/cloud-adoption-framework/ready/azure-best-practices/connectivity-to-other-providers-oci
        maintainContext: true
      - name: Oracle solutions on Azure
        href: /azure/virtual-machines/workloads/oracle/oracle-overview
        maintainContext: true
      - name: Design an Oracle database in Azure
        href: /azure/virtual-machines/workloads/oracle/oracle-design
        maintainContext: true
      - name: Oracle Database backup
        items:
        - name: Oracle Database backup strategies
          href: /azure/virtual-machines/workloads/oracle/oracle-database-backup-strategies
          maintainContext: true
        - name: Oracle backup using Azure Storage
          href: /azure/virtual-machines/workloads/oracle/oracle-database-backup-azure-storage
          maintainContext: true
        - name: Oracle backup using Azure Backup
          href: /azure/virtual-machines/workloads/oracle/oracle-database-backup-azure-backup
          maintainContext: true
      - name: Oracle disaster recovery options
        href: /azure/virtual-machines/workloads/oracle/oracle-disaster-recovery
        maintainContext: true
      - name: Oracle WebLogic Server
        items:
        - name: Oracle WebLogic Server on Azure VMs
          href: /azure/virtual-machines/workloads/oracle/oracle-weblogic
          maintainContext: true
        - name: Oracle WebLogic Server on AKS
          href: /azure/virtual-machines/workloads/oracle/weblogic-aks
          maintainContext: true
        - name: Migrate WebLogic to Azure
          items:
          - name: WebLogic to Azure VMs
            href: /azure/developer/java/migration/migrate-weblogic-to-virtual-machines
            maintainContext: true
          - name: WebLogic with Azure AD via LDAP
            href: /azure/developer/java/migration/migrate-weblogic-with-aad-ldap
            maintainContext: true
          - name: WebLogic with App Gateway
            href: /azure/developer/java/migration/migrate-weblogic-with-app-gateway
            maintainContext: true
          - name: WebLogic with Elastic on Azure
            href: /azure/developer/java/migration/migrate-weblogic-with-elk
            maintainContext: true
          - name: WebLogic to JBoss EAP
            href: /azure/developer/java/migration/migrate-jboss-eap-to-jboss-eap-on-azure-app-service
            maintainContext: true
    - name: Architectures
      items:
      - name: Oracle application architectures
        href: /azure/virtual-machines/workloads/oracle/oracle-oci-applications
        maintainContext: true
      - name: Oracle Cloud Infrastructure solutions
        href: /azure/virtual-machines/workloads/oracle/oracle-oci-overview
        maintainContext: true
      - name: Oracle database architectures
        href: /azure/virtual-machines/workloads/oracle/oracle-reference-architecture
        maintainContext: true
      - name: Oracle database migration
        items:
        - name: Oracle database migration to Azure
          href: solution-ideas/articles/reference-architecture-for-oracle-database-migration-to-azure.yml
        - name: Migration decision process
          href: example-scenario/oracle-migrate/oracle-migration-overview.yml
        - name: Cross-cloud connectivity
          href: example-scenario/oracle-migrate/oracle-migration-cross-cloud.yml
        - name: Lift and shift to Azure VMs
          href: example-scenario/oracle-migrate/oracle-migration-lift-shift.yml
        - name: Refactor
          href: example-scenario/oracle-migrate/oracle-migration-refactor.yml
        - name: Rearchitect
          href: example-scenario/oracle-migrate/oracle-migration-rearchitect.yml
      - name: Oracle Database with Azure NetApp Files
        href: example-scenario/file-storage/oracle-azure-netapp-files.yml
      - name: Run Oracle databases on Azure
        href: solution-ideas/articles/reference-architecture-for-oracle-database-on-azure.yml
      - name: SAP deployment using an Oracle database
        href: example-scenario/apps/sap-production.yml
  - name: SAP
    items:
    - name: Get started
      href: reference-architectures/sap/sap-overview.yml
    - name: Guides
      items:
      - name: SAP checklist
        href: /azure/virtual-machines/workloads/sap/sap-deployment-checklist
        maintainContext: true
      - name: SAP landscape architecture
        href: guide/sap/sap-whole-landscape.yml
      - name: SAP HANA infrastructure configurations
        href: /azure/virtual-machines/workloads/sap/hana-vm-operations
        maintainContext: true
      - name: Inbound and outbound internet connections for SAP on Azure
        href: guide/sap/sap-internet-inbound-outbound.yml
      - name: SAP workload configurations with AZs
        href: /azure/virtual-machines/workloads/sap/sap-ha-availability-zones
        maintainContext: true
      - name: Supported scenarios for HLI
        href: /azure/virtual-machines/workloads/sap/hana-supported-scenario
        maintainContext: true
      - name: ANF volume group for SAP HANA
        href: /azure/azure-netapp-files/application-volume-group-introduction
        maintainContext: true
    - name: Architectures
      items:
      - name: Dev/test for SAP
        href: example-scenario/apps/sap-dev-test.yml
      - name: SAP BusinessObjects BI platform
        href: /azure/virtual-machines/workloads/sap/businessobjects-deployment-guide
        maintainContext: true
      - name: SAP BusinessObjects BI platform for Linux
        href: /azure/virtual-machines/workloads/sap/businessobjects-deployment-guide-linux
        maintainContext: true
      - name: SAP BW/4HANA in Linux on Azure
        href: reference-architectures/sap/run-sap-bw4hana-with-linux-virtual-machines.yml
      - name: SAP deployment using an Oracle DB
        href: example-scenario/apps/sap-production.yml
      - name: SAP HANA on HLI
        href: reference-architectures/sap/hana-large-instances.yml
      - name: SAP HANA scale-out with standby node
        href: /azure/virtual-machines/workloads/sap/sap-hana-scale-out-standby-netapp-files-rhel
        maintainContext: true
      - name: SAP HANA scale-up on Linux
        href: reference-architectures/sap/run-sap-hana-for-linux-virtual-machines.yml
      - name: SAP NetWeaver in Windows on Azure
        href: guide/sap/sap-netweaver.yml
      - name: SAP S/4HANA in Linux on Azure
        href: guide/sap/sap-s4hana.yml
    - name: Solution ideas
      items:
      - name: SAP NetWeaver on SQL Server
        href: solution-ideas/articles/sap-netweaver-on-sql-server.yml
      - name: SAP S/4 HANA for Large Instances
        href: solution-ideas/articles/sap-s4-hana-on-hli-with-ha-and-dr.yml
      - name: SAP workload automation using SUSE
        href: solution-ideas/articles/sap-workload-automation-suse.yml
  - name: Security
    items:
    - name: Get started
      href: guide/security/security-start-here.yml
    - name: Guides
      items:
      - name: General security
        items:
        - name: Introduction to Azure security
          href: /azure/security/fundamentals/overview
          maintainContext: true
        - name: Security design principles
          href: /azure/architecture/framework/security/security-principles
          maintainContext: true
        - name: Security patterns
          href: /azure/architecture/framework/security/security-patterns
          maintainContext: true
        - name: End-to-end security
          href: /azure/security/fundamentals/end-to-end
          maintainContext: true
        - name: Shared responsibility
          href: /azure/security/fundamentals/shared-responsibility
          maintainContext: true
        - name: SecOps best practices
          href: /security/compass/security-operations
          maintainContext: true
        - name: Application security in Azure
          href: /security/compass/applications-services
          maintainContext: true
      - name: Azure security for AWS
        href: guide/aws/aws-azure-security-solutions.yml
      - name: Highly secure IaaS apps
        href: reference-architectures/n-tier/high-security-iaas.yml
      - name: Microsoft Cybersecurity Architectures
        href: /security/cybersecurity-reference-architecture/mcra
        maintainContext: true
      - name: Use Azure monitoring to integrate security
        href: guide/security/azure-monitor-integrate-security-components.yml
      - name: Virtual Network security options
        href: example-scenario/gateway/firewall-application-gateway.yml
      - name: Zero-trust network for web applications
        href: example-scenario/gateway/application-gateway-before-azure-firewall.yml
      - name: Azure governance design area
        href: /azure/cloud-adoption-framework/ready/landing-zone/design-area/governance
        maintainContext: true
      - name: Microsoft Sentinel guidance
        items:
        - name: Connect AWS to Sentinel
          href: /azure/sentinel/connect-aws
          maintainContext: true
        - name: Connect Azure AD to Sentinel
          href: /azure/sentinel/connect-azure-active-directory
          maintainContext: true
        - name: Connect Defender for Cloud
          href: /azure/sentinel/connect-defender-for-cloud
          maintainContext: true
        - name: Connect Microsoft 365 Defender
          href: /azure/sentinel/connect-microsoft-365-defender
          maintainContext: true
        - name: Integrate Data Explorer with Sentinel
          href: /azure/sentinel/store-logs-in-azure-data-explorer?tabs=adx-event-hub
          maintainContext: true
      - name: Microsoft Defender for Cloud
        items:
        - name: Overview
          href: /azure/defender-for-cloud/defender-for-cloud-introduction
          maintainContext: true
        - name: Security recommendations
          href: /azure/defender-for-cloud/recommendations-reference
          maintainContext: true
        - name: Security recommendations for AWS
          href: /azure/defender-for-cloud/recommendations-reference-aws
          maintainContext: true
        - name: Security alerts and incidents
          href: /azure/defender-for-cloud/alerts-overview
          maintainContext: true
    - name: Architectures
      items:
      - name: Automate Sentinel integration with DevOps
        href: example-scenario/devops/automate-sentinel-integration.yml
      - name: Azure AD in security operations
        href: example-scenario/aadsec/azure-ad-security.yml
      - name: Confidential computing for healthcare
        href: example-scenario/confidential/healthcare-inference.yml
      - name: Cyber threat intelligence
        href: example-scenario/data/sentinel-threat-intelligence.yml
      - name: Homomorphic encryption with SEAL
        href: solution-ideas/articles/homomorphic-encryption-seal.yml
      - name: Hybrid security monitoring
        href: hybrid/hybrid-security-monitoring.yml
      - name: Improved-security access to multitenant
        href: web-apps/guides/networking/access-multitenant-web-app-from-on-premises.yml
      - name: Long-term security logs in Data Explorer
        href: example-scenario/security/security-log-retention-azure-data-explorer.yml
      - name: Real-time fraud detection
        href: example-scenario/data/fraud-detection.yml
      - name: Restrict interservice communications
        href: example-scenario/service-to-service/restrict-communications.yml
      - name: Secure OBO refresh tokens
        href: example-scenario/secrets/secure-refresh-tokens.yml
      - name: Securely managed web apps
        href: example-scenario/apps/fully-managed-secure-apps.yml
      - name: Secure a Microsoft Teams channel bot
        href: example-scenario/teams/securing-bot-teams-channel.yml
      - name: Secure research for regulated data
        href: example-scenario/ai/secure-compute-for-research.yml
      - name: SQL Managed Instance with CMK
        href: example-scenario/data/sql-managed-instance-cmk.yml
      - name: Virtual network integrated microservices
        href: example-scenario/integrated-multiservices/virtual-network-integration.yml
    - name: Solution ideas
      items:
      - name: Centralize app configuration and security
        href: solution-ideas/articles/appconfig-key-vault.yml
      - name: Multilayered protection for Azure VMs
        href: solution-ideas/articles/multilayered-protection-azure-vm.yml
      - name: Protect backend APIs
        href: solution-ideas/articles/protect-backend-apis-azure-management.yml
      - name: Threat assessments
        items:
        - name: Map threats to your IT environment
          href: solution-ideas/articles/map-threats-it-environment.yml
        - name: 'First layer of defense: Azure security'
          href: solution-ideas/articles/azure-security-build-first-layer-defense.yml
        - name: 'Second layer of defense: Defender'
          href: solution-ideas/articles/microsoft-365-defender-build-second-layer-defense.yml
        - name: Integrate Azure and Defender
          href: solution-ideas/articles/microsoft-365-defender-security-integrate-azure.yml
        - name: Microsoft Sentinel automated responses
          href: solution-ideas/articles/microsoft-sentinel-automated-response.yml
  - name: Storage
    items:
    - name: Get started
      href: guide/storage/storage-start-here.md
    - name: Guides
      items:
      - name: Storage accounts
        href: /azure/storage/common/storage-account-overview
        maintainContext: true
      - name: Security and compliance
        items:
        - name: Storage encryption for data at rest
          href: /azure/storage/common/storage-service-encryption
          maintainContext: true
        - name: Azure Policy controls for Storage
          href: /azure/storage/common/security-controls-policy
          maintainContext: true
        - name: Use private endpoints
          href: /azure/storage/common/storage-private-endpoints
          maintainContext: true
        - name: Security baseline for Azure Storage
          href: /security/benchmark/azure/baselines/storage-security-baseline
          maintainContext: true
      - name: Data redundancy
        href: /azure/storage/common/storage-redundancy
        maintainContext: true
      - name: DR and storage account failover
        href: /azure/storage/common/storage-disaster-recovery-guidance
        maintainContext: true
      - name: Azure Storage migration guidance
        href: /azure/storage/common/storage-migration-overview
        maintainContext: true
      - name: Blob storage guidance
        items:
        - name: Authorize access to blobs with Azure AD
          href: /azure/storage/blobs/authorize-access-azure-active-directory
          maintainContext: true
        - name: Authorize access with role conditions
          href: /azure/storage/blobs/storage-auth-abac
          maintainContext: true
        - name: Data protection
          href: /azure/storage/blobs/data-protection-overview
          maintainContext: true
        - name: Security recommendations
          href: /azure/storage/blobs/security-recommendations
          maintainContext: true
        - name: Performance and scalability checklist
          href: /azure/storage/blobs/storage-performance-checklist
          maintainContext: true
      - name: Data Lake Storage guidance
        items:
        - name: Best practices
          href: /azure/storage/blobs/data-lake-storage-best-practices
          maintainContext: true
        - name: Security controls by Azure Policy
          href: /azure/data-lake-store/security-controls-policy
          maintainContext: true
      - name: File storage guidance
        items:
        - name: Planning for deployment
          href: /azure/storage/files/storage-files-planning
          maintainContext: true
        - name: Identity-based authentication
          href: /azure/storage/files/storage-files-active-directory-overview
          maintainContext: true
        - name: Networking considerations
          href: /azure/storage/files/storage-files-networking-overview
          maintainContext: true
        - name: Disaster recovery and failover
          href: /azure/storage/common/storage-disaster-recovery-guidance
          maintainContext: true
        - name: File share backup
          href: /azure/backup/azure-file-share-backup-overview
          maintainContext: true
      - name: Queue storage guidance
        items:
        - name: Authorize access with Azure AD
          href: /azure/storage/queues/authorize-access-azure-active-directory
          maintainContext: true
        - name: Performance and scalability checklist
          href: /azure/storage/queues/storage-performance-checklist
          maintainContext: true
      - name: Table storage guidance
        items:
        - name: Authorize access with Azure AD
          href: /azure/storage/tables/authorize-access-azure-active-directory
          maintainContext: true
        - name: Performance and scalability checklist
          href: /azure/storage/tables/storage-performance-checklist
          maintainContext: true
        - name: Design scalable and performant tables
          href: /azure/storage/tables/table-storage-design
          maintainContext: true
        - name: Design for querying
          href: /azure/storage/tables/table-storage-design-for-query
          maintainContext: true
        - name: Table design patterns
          href: /azure/storage/tables/table-storage-design-patterns
          maintainContext: true
      - name: Disk storage guidance
        items:
        - name: Choose a managed disk type
          href: /azure/virtual-machines/disks-types
          maintainContext: true
        - name: Server-side encryption
          href: /azure/virtual-machines/disk-encryption
          maintainContext: true
        - name: Disk Encryption for Linux VMs
          href: /azure/virtual-machines/linux/disk-encryption-overview
          maintainContext: true
        - name: Disk Encryption for Windows VMs
          href: /azure/virtual-machines/windows/disk-encryption-overview
          maintainContext: true
        - name: Design for high performance
          href: /azure/virtual-machines/premium-storage-performance
          maintainContext: true
        - name: Scalability and performance targets
          href: /azure/virtual-machines/disks-scalability-targets
          maintainContext: true
        - name: Create an incremental snapshot
          href: /azure/virtual-machines/disks-incremental-snapshots
          maintainContext: true
      - name: Azure NetApp Files guidance
        items:
        - name: Solution architectures
          href: /azure/azure-netapp-files/azure-netapp-files-solution-architectures
          maintainContext: true
        - name: Use ANF with Oracle Database
          href: /azure/azure-netapp-files/solutions-benefits-azure-netapp-files-oracle-database
          maintainContext: true
        - name: ANF for electronic design automation
          href: /azure/azure-netapp-files/solutions-benefits-azure-netapp-files-electronic-design-automation
          maintainContext: true
        - name: Use ANF with Virtual Desktop
          href: /azure/azure-netapp-files/solutions-windows-virtual-desktop
          maintainContext: true
        - name: Use ANF with SQL Server
          href: /azure/azure-netapp-files/solutions-benefits-azure-netapp-files-sql-server
          maintainContext: true
        - name: ANF volume group for SAP HANA
          href: /azure/azure-netapp-files/application-volume-group-introduction
          maintainContext: true
    - name: Architectures
      items:
      - name: Azure file shares in a hybrid environment
        href: hybrid/azure-file-share.yml
      - name: Azure files secured by AD DS
        href: example-scenario/hybrid/azure-files-on-premises-authentication.yml
      - name: Azure NetApp Files solutions
        items:
        - name: AKS data protection on ANF
          href: example-scenario/file-storage/data-protection-kubernetes-astra-azure-netapp-files.yml
        - name: Enterprise file shares with DR
          href: example-scenario/file-storage/enterprise-file-shares-disaster-recovery.yml
        - name: Moodle deployment with ANF
          href: example-scenario/file-storage/moodle-azure-netapp-files.yml
        - name: Oracle Database with Azure NetApp Files
          href: example-scenario/file-storage/oracle-azure-netapp-files.yml
        - name: SQL Server on VMs with ANF
          href: example-scenario/file-storage/sql-server-azure-netapp-files.yml
      - name: Hybrid file services
        href: hybrid/hybrid-file-services.yml
      - name: Minimal storage – change feed replication
        href: solution-ideas/articles/minimal-storage-change-feed-replicate-data.yml
      - name: Multi-region web app with replication
        href: solution-ideas/articles/multi-region-web-app-multi-writes-azure-table.yml
      - name: Optimized storage data classification
        href: solution-ideas/articles/optimized-storage-logical-data-classification.yml
    - name: Solution ideas
      items:
      - name: HIPAA/HITRUST Health Data and AI
        href: solution-ideas/articles/security-compliance-blueprint-hipaa-hitrust-health-data-ai.yml
      - name: Media rendering
        href: solution-ideas/articles/azure-batch-rendering.yml
      - name: Medical data storage
        href: solution-ideas/articles/medical-data-storage.yml
      - name: Two-region app with Table storage failover
        href: solution-ideas/articles/multi-region-web-app-azure-table-failover.yml
  - name: Virtual Desktop
    items:
    - name: Get started
      href: guide/virtual-desktop/start-here.md
    - name: Guides
      items:
      - name: Azure Virtual Desktop environment
        href: /azure/virtual-desktop/environment-setup
        maintainContext: true
      - name: Azure Virtual Desktop Agent
        href: /azure/virtual-desktop/agent-overview
        maintainContext: true
      - name: Authentication in Azure Virtual Desktop
        href: /azure/virtual-desktop/authentication
        maintainContext: true
      - name: Network connectivity
        items:
        - name: Overview
          href: /azure/virtual-desktop/network-connectivity
          maintainContext: true
        - name: RDP Shortpath
          href: /azure/virtual-desktop/shortpath
          maintainContext: true
        - name: Implement Quality of Service
          href: /azure/virtual-desktop/rdp-quality-of-service-qos
          maintainContext: true
        - name: RDP bandwidth
          href: /azure/virtual-desktop/rdp-bandwidth
          maintainContext: true
        - name: Proxy server guidelines
          href: /azure/virtual-desktop/proxy-server-support
          maintainContext: true
        - name: Connection quality
          href: /azure/virtual-desktop/connection-latency
          maintainContext: true
      - name: Azure AD join for Azure Virtual Desktop
        href: example-scenario/wvd/azure-virtual-desktop-azure-active-directory-join.md
      - name: Multiregion BCDR for AVD
        href: example-scenario/wvd/azure-virtual-desktop-multi-region-bcdr.yml
      - name: AVD for Azure Stack HCI
        href: /azure/virtual-desktop/azure-stack-hci-overview
        maintainContext: true
      - name: FSLogix guidance
        items:
        - name: FSLogix configuration examples
          href: /fslogix/concepts-configuration-examples
        - name: FSLogix profile containers and files
          href: /azure/virtual-desktop/fslogix-containers-azure-files
          maintainContext: true
        - name: Storage FSLogix profile container
          href: /azure/virtual-desktop/store-fslogix-profile
          maintainContext: true
    - name: Architectures
      items:
      - name: Azure Virtual Desktop for the enterprise
        href: example-scenario/wvd/windows-virtual-desktop.yml
      - name: Esri ArcGIS on Azure Virtual Desktop
        href: example-scenario/data/esri-arcgis-azure-virtual-desktop.yml
      - name: Multiple Active Directory forests
        href: example-scenario/wvd/multi-forest.yml
      - name: Multiple forests with Azure AD DS
        href: example-scenario/wvd/multi-forest-azure-managed.yml
<<<<<<< HEAD
  - name: Web applications
    href: web-apps/index.md
=======
  - name: VM
    items: 
    - name: IaaS baseline architecture on Azure
      href: vm/iaas-baseline.yml
    - name: IaaS baseline in Azure landing zones
      href: vm/iaas-baseline-landing-zone.yml
  - name: Web
    items:
    - name: Overview
      href: guide/web/web-start-here.md
    - name: Guides
      items:
      - name: Design principles
        href: guide/design-principles/index.md
      - name: Design and implementation patterns
        href: patterns/category/design-implementation.md
      - name: Application guidance
        items:
        - name: Characteristics of modern web apps
          href: /dotnet/architecture/modern-web-apps-azure/modern-web-applications-characteristics
          maintainContext: true
        - name: Enterprise app patterns
          items:
          - name: Reliable web app pattern
            items:
            - name: .NET
              items:
              - name: Plan the implementation
                href: reference-architectures/reliable-web-app/dotnet/pattern-overview.yml
              - name: Apply the pattern
                href: reference-architectures/reliable-web-app/dotnet/apply-pattern.yml
      - name: App Service considerations
        items:
        - name: Deployment best practices
          href: /azure/app-service/deploy-best-practices
          maintainContext: true
        - name: Security recommendations
          href: /azure/app-service/security-recommendations
          maintainContext: true
        - name: Security baseline for App Service
          href: /security/benchmark/azure/baselines/app-service-security-baseline
          maintainContext: true
        - name: Networking features for App Service
          href: /azure/app-service/networking-features
          maintainContext: true
      - name: Cross-tenant secure access to apps
        href: guide/networking/cross-tenant-secure-access-private-endpoints.yml
      - name: Red Hat JBoss EAP on Azure
        href: /azure/developer/java/ee/jboss-on-azure
        maintainContext: true
      - name: Automate Application Gateway reconfiguration for web apps
        href: example-scenario/serverless/automation-application-gateway.yml
      - name: Eventual consistency in Power Platform
        href: guide/power-platform/eventual-consistency.yml
      - name: Single-page application authorization
        href: guide/web/secure-single-page-application-authorization.yml
    - name: Architectures
      items:
      - name: Azure Spring Apps
        items:
          - name: Get started
            href: web-apps/spring-apps/index.md
          - name: Architecture
            items:              
            - name: Baseline
              href: web-apps/spring-apps/spring-apps-multi-zone.yml
            - name: Baseline in multiple regions
              href: web-apps/spring-apps/spring-apps-multi-region.yml
            - name: Baseline in landing zones
              href: web-apps/spring-apps/spring-apps-landing-zone.yml
          - name: Guides
            items:
              - name: Spring Apps through a reverse Proxy
                href: web-apps/spring-apps/spring-cloud-reverse-proxy.yml 
              - name: Blue/green deployments for applications
                href: web-apps/spring-apps/blue-green-spring.yml                      
      - name: Basic web application
        href: reference-architectures/app-service-web-app/basic-web-app.yml
      - name: Baseline web application with zone redundancy
        href: reference-architectures/app-service-web-app/baseline-zone-redundant.yml
      - name: Clinical insights with Cloud for Healthcare
        href: example-scenario/mch-health/medical-data-insights.yml
      - name: Common web app architectures
        href: /dotnet/architecture/modern-web-apps-azure/common-web-application-architectures
        maintainContext: true
      - name: Consumer health portal
        href: example-scenario/digital-health/health-portal.yml
      - name: Deployment in App Service Environments
        items:
        - name: Standard deployment
          href: reference-architectures/enterprise-integration/ase-standard-deployment.yml
        - name: High availability deployment
          href: reference-architectures/enterprise-integration/ase-high-availability-deployment.yml
      - name: Design great API developer experiences
        href: example-scenario/web/design-api-developer-experiences-management-github.yml
      - name: E-commerce front end
        href: example-scenario/apps/ecommerce-scenario.yml
      - name: Highly available multi-region web app
        href: reference-architectures/app-service-web-app/multi-region.yml
      - name: 'IaaS: Web app with relational database'
        href: high-availability/ref-arch-iaas-web-and-db.yml
      - name: Improved access to multitenant web apps
        href: example-scenario/security/access-multitenant-web-app-from-on-premises.yml
      - name: Intelligent search engine for e-commerce
        href: example-scenario/apps/ecommerce-search.yml
      - name: Migrate a web app using Azure APIM
        href: example-scenario/apps/apim-api-scenario.yml
      - name: Multi-region web app with private database
        href: example-scenario/sql-failover/app-service-private-sql-multi-region.yml
      - name: Multi-tier app service with service endpoint
        href: reference-architectures/app-service-web-app/multi-tier-app-service-service-endpoint.yml
      - name: Multi-tier web app built for HA/DR
        href: example-scenario/infrastructure/multi-tier-app-disaster-recovery.yml
      - name: Protect APIs with Application Gateway
        href: reference-architectures/apis/protect-apis.yml
      - name: Real-time location sharing
        href: example-scenario/signalr/index.yml
      - name: SaaS Starter web app
        href: example-scenario/apps/saas-starter-web-app.yml
      - name: Scalable and secure WordPress on Azure
        href: example-scenario/infrastructure/wordpress.yml
      - name: Scalable cloud applications and SRE
        href: example-scenario/apps/scalable-apps-performance-modeling-site-reliability.yml
      - name: Scalable order processing
        href: example-scenario/data/ecommerce-order-processing.yml
      - name: Serverless web app
        href: reference-architectures/serverless/web-app.yml
      - name: Virtual health on Cloud for Healthcare
        href: example-scenario/mch-health/virtual-health-mch.yml
      - name: Web app monitoring on Azure
        href: reference-architectures/app-service-web-app/app-monitoring.yml
    - name: Solution ideas
      items:
      - name: Dynamics Business Central as a service
        href: solution-ideas/articles/business-central.yml
      - name: E-commerce website running in ASE
        href: solution-ideas/articles/ecommerce-website-running-in-secured-ase.yml
      - name: Highly available SharePoint farm
        href: solution-ideas/articles/highly-available-sharepoint-farm.yml
      - name: Hybrid SharePoint farm with Microsoft 365
        href: solution-ideas/articles/sharepoint-farm-microsoft-365.yml
      - name: Lift-and-shift migration to containers with App Service
        href: solution-ideas/articles/migrate-existing-applications-to-container-apps.yml
      - name: Modern customer support portal
        href: solution-ideas/articles/modern-customer-support-portal-powered-by-an-agile-business-process.yml
      - name: Real-time presence with Microsoft 365
        href: solution-ideas/articles/presence-microsoft-365-power-platform.yml
      - name: Scalable e-commerce web app
        href: solution-ideas/articles/scalable-ecommerce-web-app.yml
      - name: Scalable Episerver marketing website
        href: solution-ideas/articles/digital-marketing-episerver.yml
      - name: Scalable Sitecore marketing website
        href: solution-ideas/articles/digital-marketing-sitecore.yml
      - name: Scalable Umbraco CMS web app
        href: solution-ideas/articles/medium-umbraco-web-app.yml
      - name: Simple branded website
        href: solution-ideas/articles/simple-branded-website.yml
      - name: Simple digital marketing website
        href: solution-ideas/articles/digital-marketing-smb.yml
      - name: Web/mobile apps with MySQL and Redis
        href: solution-ideas/articles/webapps.yml
>>>>>>> e21cccf2
- name: Cloud Adoption Framework
  href: /azure/cloud-adoption-framework<|MERGE_RESOLUTION|>--- conflicted
+++ resolved
@@ -6583,10 +6583,6 @@
         href: example-scenario/wvd/multi-forest.yml
       - name: Multiple forests with Azure AD DS
         href: example-scenario/wvd/multi-forest-azure-managed.yml
-<<<<<<< HEAD
-  - name: Web applications
-    href: web-apps/index.md
-=======
   - name: VM
     items: 
     - name: IaaS baseline architecture on Azure
@@ -6748,6 +6744,5 @@
         href: solution-ideas/articles/digital-marketing-smb.yml
       - name: Web/mobile apps with MySQL and Redis
         href: solution-ideas/articles/webapps.yml
->>>>>>> e21cccf2
 - name: Cloud Adoption Framework
   href: /azure/cloud-adoption-framework