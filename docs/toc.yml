--- conflicted
+++ resolved
@@ -158,9 +158,6 @@
                 href: data-guide/technology-choices/real-time-ingestion.md
           - name: Choose an IoT solution
             href: example-scenario/iot/iot-central-iot-hub-cheat-sheet.yml
-          - name: Choose a mobile development framework
-            href: /azure/developer/mobile-apps/choose-mobile-framework
-            maintainContext: true
           - name: Choose a mixed reality engine
             href: /windows/mixed-reality/develop/choosing-an-engine
             maintainContext: true
@@ -359,34 +356,12 @@
             items:
                - name: Overview
                  href: solutions/power-platform-scenarios.md
-               - name: All Power Platform architectures
-                 href: /azure/architecture/browse/?products=power-platform
-               - name: CI/CD for Power Platform
-                 href: solution-ideas/articles/azure-devops-continuous-integration-for-power-platform.yml
-               - name: Citizen AI with Power Platform
-                 href: example-scenario/ai/citizen-ai-power-platform.yml
-               - name: Eventual consistency with Power Apps
-                 href: reference-architectures/power-platform/eventual-consistency.yml
-               - name: Extract text from objects with Power Automate
-                 href: example-scenario/ai/extract-object-text.yml
-               - name: Power Automate deployment at scale
-                 href: example-scenario/power-automate/power-automate.yml
           - name: Azure and Microsoft 365 scenarios
             items: 
-              - name: All Microsoft 365 architectures
-                href: /azure/architecture/browse/?products=m365
-              - name: Governance of Teams guest users
-                href: example-scenario/governance/governance-teams-guest-users.yml
-              - name: Hybrid SharePoint farm with Microsoft 365
-                href: solution-ideas/articles/sharepoint-farm-microsoft-365.yml
-              - name: Manage Microsoft 365 tenant configuration with Azure DevOps
-                href: example-scenario/devops/manage-microsoft-365-tenant-configuration-microsoft365dsc-devops.yml
               - name: Real-time collaboration
                 href: solution-ideas/articles/collaboration-microsoft-365.yml           
               - name: Real-time presence
                 href: solution-ideas/articles/presence-microsoft-365-power-platform.yml
-              - name: Secure your Microsoft Teams channel bot and web app behind a firewall
-                href: example-scenario/teams/securing-bot-teams-channel.yml
       - name: Cloud comparisons
         items:
           - name: Azure for AWS professionals
@@ -549,13 +524,6 @@
                     maintainContext: true
               - name: Data management in retail
                 href: industries/retail/retail-data-management-overview.md
-              - name: AI and ML in retail
-                items:
-                  - name: Forecast bike rental demand
-                    href: /azure/machine-learning/tutorial-automated-ml-forecast
-                    maintainContext: true
-                  - name: Optimize and reuse a recommendation system
-                    href: industries/retail/recommendation-engine-optimization.yml
               - name: IoT in retail
                 items:
                   - name: Digital distribution center
@@ -577,6 +545,8 @@
                     maintainContext: true
               - name: Migrate your e-commerce solution to Azure
                 href: industries/retail/migrate-ecommerce-solution.md
+              - name: Optimize and reuse a recommendation system
+                href: industries/retail/recommendation-engine-optimization.yml
               - name: SKU optimization for consumer brands
                 href: industries/retail/sku-optimization-solution-guide.yml
               - name: Visual search in retail with Cosmos DB
@@ -607,32 +577,7 @@
               - name: Scalable order processing
                 href: example-scenario/data/ecommerce-order-processing.yml
               - name: Video capture and analytics for retail
-                href: solution-ideas/articles/video-analytics.yml
-          - name: Compliance solutions
-            items:
-              - name: ISO standards
-                items:
-                  - name: ISO 22301
-                    href: /azure/compliance/offerings/offering-iso-22301
-                    maintainContext: true
-                  - name: ISO 27001
-                    href: /azure/compliance/offerings/offering-iso-27001
-                    maintainContext: true
-                  - name: ISO 27017
-                    href: /azure/compliance/offerings/offering-iso-27017
-                    maintainContext: true
-                  - name: ISO 27018
-                    href: /azure/compliance/offerings/offering-iso-27018
-                    maintainContext: true
-              - name: SOC2 Type 2
-                href: /azure/compliance/offerings/offering-soc-2
-                maintainContext: true
-              - name: PCI DSS
-                href: /azure/compliance/offerings/offering-pci-dss
-                maintainContext: true
-              - name: GDPR (EU)
-                href: /compliance/regulatory/gdpr
-                maintainContext: true
+                href: solution-ideas/articles/video-analytics.yml                
       - name: Finance
         items:
           - name: Overview
@@ -684,21 +629,10 @@
               - name: SWIFT in Azure
                 expanded: true
                 items: 
-<<<<<<< HEAD
-<<<<<<< HEAD
-=======
->>>>>>> b0520fb1
                   - name: SWIFT Alliance Connect
                     href: example-scenario/finance/swift-on-azure-srx.yml
                   - name: SWIFT Alliance Connect Virtual
                     href: example-scenario/finance/swift-on-azure-vsrx.yml
-<<<<<<< HEAD
-=======
-                  - name: Overview
-                    href: example-scenario/finance/swift-on-azure.yml
->>>>>>> upstream/main
-=======
->>>>>>> b0520fb1
                   - name: SWIFT Alliance Messaging Hub
                     href: example-scenario/finance/swift-alliance-messaging-hub.yml
                   - name: SWIFT Alliance Access
@@ -936,7 +870,7 @@
           - name: Guides
             items:
               - name: Industrial IoT analytics
-                href: guide/iiot-guidance/iiot-architecture.yml
+                href: guide/iiot-guidance/iiot-architecture.md
               - name: Upscale ML lifecycle with MLOps framework
                 href: example-scenario/mlops/mlops-technical-paper.yml
               - name: High-performance computing for manufacturing
@@ -1205,29 +1139,20 @@
         items:
           - name: Overview
             href: industries/travel-hospitality.md
-          - name: Guides
-            items:
-              - name: Data science using Spark for airport travel
-                href: data-science-process/spark-overview.md
-              - name: No-code voice assistant for hospitality
-                href: /azure/azure-percept/tutorial-no-code-speech
-                maintainContext: true
-          - name: Architectures
-            items:
-              - name: All travel and hospitality architectures
-                href: /azure/architecture/browse/?terms=travel
-              - name: Build a chatbot for hotel booking
-                href: example-scenario/ai/commerce-chatbot.yml
-              - name: Build a delta lake in leisure and travel booking
-                href: solution-ideas/articles/build-data-lake-support-adhoc-queries-online.yml
-              - name: Commerce chatbot as a hotel concierge
-                href: solution-ideas/articles/commerce-chatbot.yml
-              - name: Custom business processes for airlines
-                href: solution-ideas/articles/custom-business-processes.yml
-              - name: Migrate a travel web app with APIM
-                href: example-scenario/apps/apim-api-scenario.yml
-              - name: Predictive aircraft engine monitoring
-                href: solution-ideas/articles/aircraft-engine-monitoring-for-predictive-maintenance-in-aerospace.yml
+          - name: All travel and hospitality architectures
+            href: /azure/architecture/browse/?terms=travel
+          - name: Build a chatbot for hotel booking
+            href: example-scenario/ai/commerce-chatbot.yml
+          - name: Build a delta lake in leisure and travel booking
+            href: solution-ideas/articles/build-data-lake-support-adhoc-queries-online.yml
+          - name: Commerce chatbot as a hotel concierge
+            href: solution-ideas/articles/commerce-chatbot.yml
+          - name: Custom business processes for airlines
+            href: solution-ideas/articles/custom-business-processes.yml
+          - name: Migrate a travel web app with APIM
+            href: example-scenario/apps/apim-api-scenario.yml
+          - name: Predictive aircraft engine monitoring
+            href: solution-ideas/articles/aircraft-engine-monitoring-for-predictive-maintenance-in-aerospace.yml
       - name: Automotive, Mobility, and Transportation
         items:
           - name: Overview
@@ -1236,12 +1161,6 @@
             items:
               - name: Dynamics 365 automotive accelerator
                 href: /dynamics365/industry/accelerators/automotive
-                maintainContext: true
-              - name: Sample - Customer car reviews
-                href: /samples/azure-samples/customer-car-reviews/customer-car-reviews
-                maintainContext: true
-              - name: Single sign on for car park management
-                href: /azure/active-directory/saas-apps/parkalot-car-park-management-tutorial
                 maintainContext: true
           - name: Architectures
             items:
@@ -1251,14 +1170,10 @@
                 href: example-scenario/iot/automated-guided-vehicles-fleet-control.yml
               - name: Building blocks for autonomous driving
                 href: industries/automotive/building-blocks-autonomous-driving-simulation-environments.yml
-              - name: Machine teaching for autonomous vehicles
-                href: solution-ideas/articles/autonomous-systems.yml
               - name: Predictive insights with vehicle telematics
                 href: solution-ideas/articles/predictive-insights-with-vehicle-telematics.yml
               - name: Process vehicle data using IoT
                 href: example-scenario/data/realtime-analytics-vehicle-iot.yml
-              - name: Real-time asset tracking for vehicles
-                href: solution-ideas/articles/real-time-asset-tracking-mgmt-iot-central.yml
               - name: Run CFD simulations
                 href: example-scenario/infrastructure/hpc-cfd.yml
           - name: Compliance solutions
@@ -1362,17 +1277,6 @@
             href: industries/education.md
           - name: Guides
             items:
-              - name: Azure Education Hub
-                items:
-                  - name: Overview
-                    href: /azure/education-hub/about-education-hub
-                    maintainContext: true
-                  - name: Create a lab with REST APIs
-                    href: /azure/education-hub/create-lab-education-hub
-                    maintainContext: true
-                  - name: Azure Dev Tools for Teaching
-                    href: /azure/education-hub/azure-dev-tools-teaching/about-program
-                    maintainContext: true
               - name: Dynamics 365 education accelerator
                 href: /dynamics365/industry/accelerators/edu-overview 
                 maintainContext: true
@@ -1458,8 +1362,6 @@
                 href: /azure/architecture/reference-architectures/containers/aks-microservices/aks-microservices-advanced
               - name: Predictive maintenance for aircraft monitoring
                 href: /azure/architecture/solution-ideas/articles/predictive-maintenance
-              - name: Serverless web app for drone delivery
-                href: reference-architectures/serverless/web-app.yml
               - name: Vision classifier model - simulated drone
                 href: /azure/architecture/example-scenario/dronerescue/vision-classifier-model-with-custom-vision
       - name: Nonprofit
@@ -1902,8 +1804,6 @@
                 href: example-scenario/data/azure-nifi.yml
               - name: Automated enterprise BI
                 href: reference-architectures/data/enterprise-bi-adf.yml
-              - name: Big data analytics on confidential computing
-                href: example-scenario/confidential/data-analytics-containers-spark-kubernetes-azure-sql.yml
               - name: Customer 360 with Azure Synapse and Dynamics 365
                 href: example-scenario/analytics/synapse-customer-insights.yml      
               - name: Data analysis for regulated industries
@@ -2581,44 +2481,6 @@
                 href: solution-ideas/articles/serverless-apps-using-cosmos-db.yml
               - name: Streaming using HDInsight
                 href: solution-ideas/articles/streaming-using-hdinsight.yml
-      - name: DataOps
-        items:
-          - name: Guides
-            items:
-              - name: DataOps checklist
-                href: checklist/data-ops.md
-              - name: Analytics and reporting
-                href: data-guide/technology-choices/analysis-visualizations-reporting.md
-              - name: Build a scalable system for massive data
-                href: data-guide/scenarios/build-scalable-database-solutions-azure-services.md
-          - name: Architectures
-            items:
-              - name: Anomaly detector process
-                href: solution-ideas/articles/anomaly-detector-process.yml
-              - name: Apache NiFi on Azure
-                href: example-scenario/data/azure-nifi.yml
-              - name: Automated enterprise BI
-                href: reference-architectures/data/enterprise-bi-adf.yml
-              - name: Data analysis for regulated industries
-                href: example-scenario/data/data-analysis-regulated-industries.yml
-              - name: Data governance with Profisee
-                href: reference-architectures/data/profisee-master-data-management-purview.yml
-              - name: Data warehousing and analytics
-                href: example-scenario/data/data-warehouse.yml
-              - name: DataOps for modern data warehouse
-                href: example-scenario/data-warehouse/dataops-mdw.yml
-          - name: Solution ideas
-            items:
-              - name: Azure Data Explorer monitoring
-                href: solution-ideas/articles/monitor-azure-data-explorer.yml
-              - name: Data management with Azure Purview
-                href: solution-ideas/articles/azure-purview-data-lake-estate-architecture.yml
-              - name: Discovery Hub for analytics
-                href: solution-ideas/articles/cloud-scale-analytics-with-discovery-hub.yml
-              - name: Ingestion, ETL, and stream processing
-                href: solution-ideas/articles/ingest-etl-stream-with-adb.yml
-              - name: Mining equipment monitoring
-                href: solution-ideas/articles/monitor-mining-equipment.yml
       - name: Developer Options
         items:
           - name: Microservices
@@ -3342,7 +3204,7 @@
                   - name: Hardware acceleration
                     href: guide/iot-edge-vision/hardware.md
                   - name: Machine learning
-                    href: guide/iot-edge-vision/machine-learning.yml
+                    href: guide/iot-edge-vision/machine-learning.md
                   - name: Alerting
                     href: guide/iot-edge-vision/alerts.md
                   - name: Image storage
@@ -3352,11 +3214,11 @@
               - name: Industrial IoT analytics
                 items:
                   - name: Architecture
-                    href: guide/iiot-guidance/iiot-architecture.yml
+                    href: guide/iiot-guidance/iiot-architecture.md
                   - name: Recommended services
                     href: guide/iiot-guidance/iiot-services.md
                   - name: Data visualization
-                    href: guide/iiot-guidance/iiot-data.yml
+                    href: guide/iiot-guidance/iiot-data.md
                   - name: Considerations
                     href: guide/iiot-guidance/iiot-considerations.md
               - name: IoT patterns
@@ -3374,11 +3236,11 @@
                   - name: Scale solutions with deployment stamps
                     href: example-scenario/iot/application-stamps.yml
               - name: Azure IoT client SDK support
-                href: guide/iot/azure-iot-client-sdk-support.yml
+                href: guide/iot/azure-iot-client-sdk-support.md
               - name: Choose an IoT solution
                 href: example-scenario/iot/iot-central-iot-hub-cheat-sheet.yml
               - name: Moving from test to production
-                href: example-scenario/iot/iot-move-to-production.yml
+                href: example-scenario/iot/iot-move-to-production.md
           - name: Architectures
             items:
               - name: Azure IoT reference architecture
@@ -3972,13 +3834,13 @@
                     href: /security/benchmark/azure/baselines/firewall-security-baseline
                     maintainContext: true
               - name: NAT gateway framework review
-                href: networking/guide/well-architected-network-address-translation-gateway.yml          
+                href: networking/guide/well-architected-network-address-translation-gateway.md                
               - name: Private Link in hub-and-spoke network
                 href: guide/networking/private-link-hub-spoke-network.yml
               - name: Virtual Network guidance
                 items:
                   - name: Add IP spaces to peered virtual networks
-                    href: networking/prefixes/add-ip-space-peered-vnet.yml
+                    href: networking/prefixes/add-ip-space-peered-vnet.md
                   - name: Segment virtual networks
                     href: reference-architectures/hybrid-networking/network-level-segmentation.yml
                   - name: VNet peering and VPN gateways
@@ -3987,7 +3849,7 @@
                     href: /azure/cloud-adoption-framework/ready/azure-best-practices/limit-cross-tenant-private-endpoint-connections
                     maintainContext: true
               - name: Build solutions with availability zones
-                href: high-availability/building-solutions-for-high-availability.yml
+                href: high-availability/building-solutions-for-high-availability.md
               - name: Use ExpressRoute with Power Platform
                 items:
                   - name: Overview
@@ -4182,9 +4044,6 @@
               - name: Supported scenarios for HLI
                 href: /azure/virtual-machines/workloads/sap/hana-supported-scenario
                 maintainContext: true
-              - name: ANF volume group for SAP HANA
-                href: /azure/azure-netapp-files/application-volume-group-introduction
-                maintainContext: true
           - name: Architectures
             items:
               - name: Dev/test for SAP
@@ -4232,16 +4091,10 @@
             href: guide/security/security-start-here.yml
           - name: Guides
             items:
+              - name: Highly-secure IaaS apps
+                href: reference-architectures/n-tier/high-security-iaas.yml
               - name: Security design principles
                 href: /azure/architecture/framework/security/security-principles
-                maintainContext: true
-              - name: SecOps best practices
-                href: /security/compass/security-operations
-                maintainContext: true
-              - name: Highly-secure IaaS apps
-                href: reference-architectures/n-tier/high-security-iaas.yml
-              - name: Microsoft Cybersecurity Reference Architectures
-                href: /security/cybersecurity-reference-architecture/mcra
                 maintainContext: true
               - name: Virtual Network security options
                 href: example-scenario/gateway/firewall-application-gateway.yml
@@ -4283,8 +4136,6 @@
                 href: example-scenario/apps/fully-managed-secure-apps.yml
               - name: Secure a Microsoft Teams channel bot
                 href: example-scenario/teams/securing-bot-teams-channel.yml
-              - name: Secure research for regulated data
-                href: example-scenario/ai/secure-compute-for-research.yml
               - name: SQL Managed Instance with CMK
                 href: example-scenario/data/sql-managed-instance-cmk.yml
               - name: Virtual network integrated microservices
