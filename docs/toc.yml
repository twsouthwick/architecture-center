items:
  - name: Azure Architecture Center
    href: ./index.yml
  - name: Browse all Architectures
    href: browse/index.yml
  - name: Architecture icons
    href: icons/index.md
  - name: What's new
    href: changelog.md
  - name: Application architecture fundamentals
    items:
      - name: Introduction
        href: guide/index.md
      - name: Architecture styles 
        items:
          - name: Overview
            href: guide/architecture-styles/index.md
          - name: Big compute
            href: guide/architecture-styles/big-compute.md
          - name: Big data
            href: guide/architecture-styles/big-data.md
          - name: Event-driven architecture
            href: guide/architecture-styles/event-driven.md
          - name: Microservices
            href: guide/architecture-styles/microservices.md
          - name: N-tier application
            href: guide/architecture-styles/n-tier.md
          - name: Web-queue-worker
            href: guide/architecture-styles/web-queue-worker.md
      - name: Design principles for Azure applications
        items:
          - name: Overview
            href: guide/design-principles/index.md
          - name: Design for self-healing
            href: guide/design-principles/self-healing.md
          - name: Make all things redundant
            href: guide/design-principles/redundancy.md
          - name: Minimize coordination
            href: guide/design-principles/minimize-coordination.yml
          - name: Design to scale out
            href: guide/design-principles/scale-out.md
          - name: Partition around limits
            href: guide/design-principles/partition.md
          - name: Design for operations
            href: guide/design-principles/design-for-operations.md
          - name: Use managed services
            href: guide/design-principles/managed-services.md
          - name: Use the best data store for the job
            href: guide/design-principles/use-the-best-data-store.md
          - name: Design for evolution
            href: guide/design-principles/design-for-evolution.md
          - name: Build for the needs of business
            href: guide/design-principles/build-for-business.md
      - name: Technology choices
        items:
          - name: Choose a compute service
            items:
              - name: Azure compute services
                href: guide/technology-choices/compute-decision-tree.yml
              - name: Microservices compute options
                href: /azure/architecture/microservices/design/compute-options
              - name: Web apps and single page apps
                href: /dotnet/architecture/modern-web-apps-azure/choose-between-traditional-web-and-single-page-apps
                maintainContext: true
              - name: Multiparty computing
                href: guide/technology-choices/multiparty-computing-service.yml
          - name: Choose a container option
            items:
              - name: Container options
                href: /azure/container-apps/compare-options
                maintainContext: true
              - name: Kubernetes at the edge
                href: operator-guides/aks/choose-kubernetes-edge-compute-option.md
              - name: Bare-metal Kubernetes at the edge
                href: operator-guides/aks/choose-bare-metal-kubernetes.yml              
          - name: Choose an identity service
            items:
              - name: Active Directory services
                href: /azure/active-directory-domain-services/compare-identity-solutions
                maintainContext: true
              - name: Hybrid identity authentication methods
                href: /azure/active-directory/hybrid/choose-ad-authn
                maintainContext: true
          - name: Choose a storage service
            items:
              - name: Storage options
                href: /azure/cloud-adoption-framework/ready/considerations/storage-options
                maintainContext: true
              - name: Managed disk types
                href: /azure/virtual-machines/disks-types
                maintainContext: true
          - name: Choose a data store
            items:
              - name: Understand data store models
                href: guide/technology-choices/data-store-overview.md
              - name: Select a data store
                href: guide/technology-choices/data-store-decision-tree.md
              - name: Criteria for choosing a data store
                href: guide/technology-choices/data-store-considerations.md
              - name: Big data storage
                href: data-guide/technology-choices/data-storage.md
              - name: Database scenarios
                items:
                  - name: OLAP solutions
                    href: data-guide/relational-data/online-analytical-processing.yml
                  - name: OLTP solutions
                    href: data-guide/relational-data/online-transaction-processing.md
                  - name: Data warehousing
                    href: data-guide/relational-data/data-warehousing.yml
                  - name: Non-relational data store
                    href: data-guide/big-data/non-relational-data.yml
                  - name: Pipeline orchestration
                    href: data-guide/technology-choices/pipeline-orchestration-data-movement.md
                  - name: Search data store
                    href: data-guide/technology-choices/search-options.md
                  - name: Data transfer options
                    href: data-guide/scenarios/data-transfer.md
          - name: Choose an analytics solution
            items:
              - name: Analytical data stores
                href: data-guide/technology-choices/analytical-data-stores.md
              - name: Analytics and reporting
                href: data-guide/technology-choices/analysis-visualizations-reporting.md
              - name: Batch processing
                href: data-guide/technology-choices/batch-processing.md
              - name: Stream processing
                href: data-guide/technology-choices/stream-processing.md
          - name: Choose an AI/ML service
            items:
              - name: Cognitive services
                href: data-guide/technology-choices/cognitive-services.md
              - name: Natural language processing
                href: data-guide/technology-choices/natural-language-processing.yml
              - name: Machine learning
                href: data-guide/technology-choices/data-science-and-machine-learning.md
              - name: Machine learning tools
                href: example-scenario/mlops/aml-decision-tree.yml
              - name: Compare MLflow and Azure ML
                href: /azure/machine-learning/concept-mlflow
                maintainContext: true
          - name: Choose a networking service
            items:
              - name: Networking options
                href: /azure/cloud-adoption-framework/ready/considerations/networking-options
                maintainContext: true
              - name: Load balancing options
                href: guide/technology-choices/load-balancing-overview.yml
              - name: VNet peering and VPN gateways
                href: reference-architectures/hybrid-networking/vnet-peering.yml
          - name: Choose a messaging service
            items:
              - name: Compare messaging services
                href: /azure/event-grid/compare-messaging-services
                maintainContext: true
              - name: Asynchronous messaging
                href: guide/technology-choices/messaging.yml
              - name: Real-time message ingestion
                href: data-guide/technology-choices/real-time-ingestion.md
          - name: Choose an IoT solution
            href: example-scenario/iot/iot-central-iot-hub-cheat-sheet.yml
          - name: Choose a mixed reality engine
            href: /windows/mixed-reality/develop/choosing-an-engine
            maintainContext: true
      - name: Best practices for cloud applications
        items:
          - name: Overview
            href: best-practices/index-best-practices.md
          - name: API design
            href: best-practices/api-design.md
          - name: API implementation
            href: best-practices/api-implementation.md
          - name: Autoscaling
            href: best-practices/auto-scaling.md
          - name: Background jobs
            href: best-practices/background-jobs.md
          - name: Caching
            href: best-practices/caching.yml
          - name: Content Delivery Network
            href: best-practices/cdn.yml
          - name: Data partitioning
            href: best-practices/data-partitioning.yml
          - name: Data partitioning strategies (by service)
            href: best-practices/data-partitioning-strategies.yml
          - name: Message encoding considerations
            href: best-practices/message-encode.md
          - name: Monitoring and diagnostics
            href: best-practices/monitoring.yml
          - name: Retry guidance for specific services
            href: best-practices/retry-service-specific.md
          - name: Transient fault handling
            href: best-practices/transient-faults.md
      - name: Performance tuning and antipatterns
        items:
          - name: Introduction
            href: performance/index.md
          - name: Scenario 1 - Distributed transactions
            href: performance/distributed-transaction.yml
          - name: Scenario 2 - Multiple backend services
            href: performance/backend-services.yml
          - name: Scenario 3 - Event streaming
            href: performance/event-streaming.yml
          - name: Performance antipatterns
            items:
              - name: Overview
                href: antipatterns/index.md
              - name: Busy Database
                href: antipatterns/busy-database/index.md
              - name: Busy Front End
                href: antipatterns/busy-front-end/index.md
              - name: Chatty I/O
                href: antipatterns/chatty-io/index.md
              - name: Extraneous Fetching
                href: antipatterns/extraneous-fetching/index.md
              - name: Improper Instantiation
                href: antipatterns/improper-instantiation/index.md
              - name: Monolithic Persistence
                href: antipatterns/monolithic-persistence/index.md
              - name: No Caching
                href: antipatterns/no-caching/index.md
              - name: Noisy Neighbor
                href: antipatterns/noisy-neighbor/noisy-neighbor.yml
              - name: Retry Storm
                href: antipatterns/retry-storm/index.md
              - name: Synchronous I/O
                href: antipatterns/synchronous-io/index.md
      - name: Responsible engineering
        items:
          - name: Responsible innovation
            expanded: true
            items:
              - name: Overview
                href: guide/responsible-innovation/index.md
              - name: Judgment call
                href: guide/responsible-innovation/judgmentcall.md
              - name: Harms modeling
                items:
                  - name: Understand harm
                    href: guide/responsible-innovation/harms-modeling/index.md
                  - name: Assess types of harm
                    href: guide/responsible-innovation/harms-modeling/type-of-harm.md
              - name: Community jury
                href: guide/responsible-innovation/community-jury/index.md
          - name: Responsible AI
            items:
              - name: Overview
                href: /azure/cloud-adoption-framework/strategy/responsible-ai
                maintainContext: true
              - name: Six key principles
                href: /azure/cloud-adoption-framework/innovate/best-practices/trusted-ai
                maintainContext: true
              - name: Guidelines for human-AI interaction
                href: /ai/guidelines-human-ai-interaction/?bc=https%3a%2f%2fdocs.microsoft.com%2fen-us%2fazure%2farchitecture%2fbread%2ftoc.json&toc=https%3a%2f%2fdocs.microsoft.com%2fen-us%2fazure%2farchitecture%2ftoc.json
              - name: Responsible AI with Cognitive Services
                href: /azure/cognitive-services/responsible-use-of-ai-overview
                maintainContext: true
              - name: Machine learning
                items:
                  - name: Responsible AI and machine learning
                    href: /azure/machine-learning/concept-responsible-ml
                    maintainContext: true
                  - name: Model interpretability
                    href: /azure/machine-learning/how-to-machine-learning-interpretability
                    maintainContext: true
                  - name: ML fairness
                    href: /azure/machine-learning/concept-fairness-ml
                    maintainContext: true
                  - name: Differential privacy
                    href: /azure/machine-learning/concept-differential-privacy
                    maintainContext: true
      - name: Architecture for startups
        items:
          - name: Overview
            href: guide/startups/startup-architecture.md
          - name: Core startup stack architecture
            href: example-scenario/startups/core-startup-stack.yml
          - name: SaaS digital business journey on Azure
            href: guide/saas/saas-digital-business-journey-azure.md
      - name: Multitenant applications
        items:
          - name: Overview
            href: guide/multitenant/overview.md
          - name: Considerations
            items:
              - name: Overview
                href: guide/multitenant/considerations/overview.md
              - name: Tenancy models
                href: guide/multitenant/considerations/tenancy-models.md
              - name: Tenant lifecycle
                href: guide/multitenant/considerations/tenant-lifecycle.md
              - name: Pricing models
                href: guide/multitenant/considerations/pricing-models.md
              - name: Measure consumption
                href: guide/multitenant/considerations/measure-consumption.md
              - name: Deploy updates
                href: guide/multitenant/considerations/updates.md
              - name: Map requests to tenants
                href: guide/multitenant/considerations/map-requests.md
              - name: Domain names
                href: guide/multitenant/considerations/domain-names.md
          - name: Approaches
            items:
              - name: Overview
                href: guide/multitenant/approaches/overview.md
              - name: Resource organization
                href: guide/multitenant/approaches/resource-organization.md
              - name: Governance and compliance
                href: guide/multitenant/approaches/governance-compliance.md
              - name: Cost management and allocation
                href: guide/multitenant/approaches/cost-management-allocation.md
              - name: Deployment and configuration
                href: guide/multitenant/approaches/deployment-configuration.yml
              - name: Compute
                href: guide/multitenant/approaches/compute.md
              - name: Networking
                href: guide/multitenant/approaches/networking.md
              - name: Storage and data
                href: guide/multitenant/approaches/storage-data.md
              - name: Messaging
                href: guide/multitenant/approaches/messaging.md
              - name: AI and ML
                href: guide/multitenant/approaches/ai-ml.md
          - name: Service-specific guidance
            items:
              - name: Overview
                href: guide/multitenant/service/overview.md
              - name: Deployment and configuration
                items:
                  - name: Azure Resource Manager
                    href: guide/multitenant/service/resource-manager.md
              - name: Compute
                items:
                  - name: App Service and Functions
                    href: guide/multitenant/service/app-service.md
              - name: Networking
                items:
                  - name: NAT Gateway
                    href: guide/multitenant/service/nat-gateway.md
              - name: Storage and data
                items:
                  - name: Azure Storage
                    href: guide/multitenant/service/storage.md
                  - name: Azure SQL Database
                    href: guide/multitenant/service/sql-database.md
                  - name: Azure Cosmos DB
                    href: guide/multitenant/service/cosmos-db.md
                  - name: Azure Database for PostgreSQL
                    href: guide/multitenant/service/postgresql.md
          - name: Multitenancy checklist
            href: guide/multitenant/checklist.md
          - name: Related resources
            href: guide/multitenant/related-resources.md
      - name: Solutions across Microsoft cloud platforms
        expanded: true
        items:
          - name: Azure and Power Platform scenarios 
            items:
               - name: Overview
                 href: solutions/power-platform-scenarios.md
          - name: Azure and Microsoft 365 scenarios
            items: 
              - name: Real-time collaboration
                href: solution-ideas/articles/collaboration-microsoft-365.yml           
              - name: Real-time presence
                href: solution-ideas/articles/presence-microsoft-365-power-platform.yml
      - name: Cloud comparisons
        items:
          - name: Azure for AWS professionals
            expanded: true
            items:            
              - name: Overview
                href: aws-professional/index.md
              - name: Component information
                items:
                  - name: Accounts
                    href: aws-professional/accounts.md
                  - name: Compute
                    href: aws-professional/compute.md
                  - name: Databases
                    href: aws-professional/databases.md
                  - name: Messaging
                    href: aws-professional/messaging.md
                  - name: Networking
                    href: aws-professional/networking.md
                  - name: Regions and zones
                    href: aws-professional/regions-zones.md
                  - name: Resources
                    href: aws-professional/resources.md
                  - name: Security and identity
                    href: aws-professional/security-identity.md
                  - name: Storage
                    href: aws-professional/storage.md
              - name: Service comparison
                href: aws-professional/services.md
          - name: Azure for Google Cloud professionals
            expanded: true
            items:            
              - name: Overview
                href: gcp-professional/index.md
              - name: Services comparison
                href: gcp-professional/services.md
  - name: Design Patterns
    items:
      - name: Overview
        href: patterns/index.md
      - name: Categories
        items:
          - name: Data management
            href: patterns/category/data-management.md
          - name: Design and implementation
            href: patterns/category/design-implementation.md
          - name: Messaging
            href: patterns/category/messaging.md
      - name: Ambassador
        href: patterns/ambassador.md
      - name: Anti-corruption Layer
        href: patterns/anti-corruption-layer.md
      - name: Asynchronous Request-Reply
        href: patterns/async-request-reply.md
      - name: Backends for Frontends
        href: patterns/backends-for-frontends.md
      - name: Bulkhead
        href: patterns/bulkhead.md
      - name: Cache-Aside
        href: patterns/cache-aside.md
      - name: Choreography
        href: patterns/choreography.md
      - name: Circuit Breaker
        href: patterns/circuit-breaker.md
      - name: Claim Check
        href: patterns/claim-check.md
      - name: Compensating Transaction
        href: patterns/compensating-transaction.md
      - name: Competing Consumers
        href: patterns/competing-consumers.md
      - name: Compute Resource Consolidation
        href: patterns/compute-resource-consolidation.md
      - name: CQRS
        href: patterns/cqrs.md
      - name: Deployment Stamps
        href: patterns/deployment-stamp.md
      - name: Edge Workload Configuration
        href: patterns/edge-workload-configuration.md
      - name: Event Sourcing
        href: patterns/event-sourcing.md
      - name: External Configuration Store
        href: patterns/external-configuration-store.md
      - name: Federated Identity
        href: patterns/federated-identity.md
      - name: Gatekeeper
        href: patterns/gatekeeper.md
      - name: Gateway Aggregation
        href: patterns/gateway-aggregation.md
      - name: Gateway Offloading
        href: patterns/gateway-offloading.md
      - name: Gateway Routing
        href: patterns/gateway-routing.md
      - name: Geode
        href: patterns/geodes.md
      - name: Health Endpoint Monitoring
        href: patterns/health-endpoint-monitoring.md
      - name: Index Table
        href: patterns/index-table.md
      - name: Leader Election
        href: patterns/leader-election.md
      - name: Materialized View
        href: patterns/materialized-view.md
      - name: Pipes and Filters
        href: patterns/pipes-and-filters.md
      - name: Priority Queue
        href: patterns/priority-queue.md
      - name: Publisher/Subscriber
        href: patterns/publisher-subscriber.md
      - name: Queue-Based Load Leveling
        href: patterns/queue-based-load-leveling.md
      - name: Rate Limiting
        href: patterns/rate-limiting-pattern.md
      - name: Retry
        href: patterns/retry.md
      - name: Saga
        href: reference-architectures/saga/saga.yml
      - name: Scheduler Agent Supervisor
        href: patterns/scheduler-agent-supervisor.md
      - name: Sequential Convoy
        href: patterns/sequential-convoy.md
      - name: Sharding
        href: patterns/sharding.md
      - name: Sidecar
        href: patterns/sidecar.md
      - name: Static Content Hosting
        href: patterns/static-content-hosting.md
      - name: Strangler Fig
        href: patterns/strangler-fig.md
      - name: Throttling
        href: patterns/throttling.md
      - name: Valet Key
        href: patterns/valet-key.md
  - name: Microsoft Azure Well-Architected Framework
    href: /azure/architecture/framework
  - name: Industry solutions with Azure
    expanded: true
    items:
      - name: Retail
        items:
          - name: Overview
            href: industries/retail.md
          - name: Guides
            items: 
              - name: Microsoft Cloud for Retail
                items:
                  - name: Overview
                    href: /industry/retail/overview
                    maintainContext: true
                  - name: Elevate the shopping experience
                    href: /industry/retail/elevate-shopping-experience
                    maintainContext: true
                  - name: Maximize the value of your data
                    href: /industry/retail/maximize-data
                    maintainContext: true
                  - name: Security
                    href: /industry/retail/security-overview
                    maintainContext: true
                  - name: Compliance
                    href: /industry/retail/compliance-overview
                    maintainContext: true
              - name: Data management in retail
                href: industries/retail/retail-data-management-overview.md
              - name: IoT in retail
                items:
                  - name: Digital distribution center
                    href: /azure/iot-central/retail/tutorial-iot-central-digital-distribution-center
                    maintainContext: true
                  - name: In-store analytics checkout
                    items:
                      - name: Create a retail application
                        href: /azure/iot-central/retail/tutorial-in-store-analytics-create-app
                        maintainContext: true
                      - name: Customize the operator dashboard
                        href: /azure/iot-central/retail/tutorial-in-store-analytics-customize-dashboard
                        maintainContext: true
                      - name: Export data and visualize insights
                        href: /azure/iot-central/retail/tutorial-in-store-analytics-export-data-visualize-insights
                        maintainContext: true
                  - name: Smart inventory management
                    href: /azure/iot-central/retail/tutorial-iot-central-smart-inventory-management
                    maintainContext: true
              - name: Migrate your e-commerce solution to Azure
                href: industries/retail/migrate-ecommerce-solution.md
              - name: Optimize and reuse a recommendation system
                href: industries/retail/recommendation-engine-optimization.yml
              - name: SKU optimization for consumer brands
                href: industries/retail/sku-optimization-solution-guide.yml
              - name: Visual search in retail with Cosmos DB
                href: industries/retail/visual-search-use-case-overview.yml
          - name: Architectures
            items:
              - name: All retail architectures
                href: /azure/architecture/browse/?terms=retail
              - name: AI-based footfall detection
                href: solution-ideas/articles/hybrid-footfall-detection.yml
              - name: Build a real-time recommendation API
                href: reference-architectures/ai/real-time-recommendation.yml
              - name: Buy online, pickup in store (retail)
                href: example-scenario/iot/vertical-buy-online-pickup-in-store.yml
              - name: Content-based recommendation
                href: example-scenario/ai/scalable-personalization-with-content-based-recommendation-system.yml
              - name: E-commerce front end
                href: example-scenario/apps/ecommerce-scenario.yml
              - name: Intelligent search engine for e-commerce
                href: example-scenario/apps/ecommerce-search.yml
              - name: Magento e-commerce platform in AKS
                href: example-scenario/magento/magento-azure.yml
              - name: Movie recommendations on Azure
                href: example-scenario/ai/movie-recommendations-with-machine-learning.yml
              - name: Out of stock detection (retail)
                href: /hybrid/app-solutions/pattern-out-of-stock-at-edge
                maintainContext: true
              - name: Scalable order processing
                href: example-scenario/data/ecommerce-order-processing.yml
              - name: Video capture and analytics for retail
                href: solution-ideas/articles/video-analytics.yml                
      - name: Finance
        items:
          - name: Overview
            href: industries/finance.md
          - name: Guides
            items:
              - name: Microsoft Cloud for Financial Services
                items:
                  - name: Overview
                    href: /industry/financial-services/overview
                    maintainContext: true
                  - name: Security
                    href: /industry/financial-services/security-overview
                    maintainContext: true
                  - name: Compliance
                    href: /industry/financial-services/compliance-overview
                    maintainContext: true
              - name: Risk grid computing in banking
                href: industries/finance/risk-grid-banking-overview.yml
              - name: Risk grid computing solution
                href: industries/finance/risk-grid-banking-solution-guide.yml
              - name: Data management in banking
                href: industries/finance/data-management-banking-overview.yml
              - name: Financial institutions with data mesh
                href: /azure/cloud-adoption-framework/scenarios/data-management/architectures/reference-architecture-data-mesh
                maintainContext: true
              - name: Actuarial risk analysis
                href: industries/finance/actuarial-risk-analysis-financial-model.yml
              - name: Financial services risk lifecycle
                href: industries/finance/financial-risk-model.md
          - name: Architectures
            items:
              - name: All finance architectures
                href: /azure/architecture/browse/?terms=finance
              - name: Banking system cloud transformation
                href: example-scenario/banking/banking-system-cloud-transformation.yml
              - name: Decentralized trust between banks
                href: example-scenario/apps/decentralized-trust.yml
              - name: Modernize mainframe & midrange data
                href: reference-architectures/migration/modernize-mainframe-data-to-azure.yml
              - name: Patterns and implementations in banking
                href: example-scenario/banking/patterns-and-implementations.yml
              - name: Real-time fraud detection
                href: example-scenario/data/fraud-detection.yml
              - name: Replicate and sync mainframe data in Azure
                href: reference-architectures/migration/sync-mainframe-data-with-azure.yml
              - name: Scale regulated AI and ML in finance
                href: example-scenario/ai/scale-ai-and-machine-learning-in-regulated-industries.yml                
              - name: SWIFT in Azure
                expanded: true
                items: 
<<<<<<< HEAD
                  - name: SWIFT Alliance Connect
                    href: example-scenario/finance/swift-on-azure-srx.yml
                  - name: SWIFT Alliance Connect Virtual
                    href: example-scenario/finance/swift-on-azure-vsrx.yml
=======
                  - name: Overview
                    href: example-scenario/finance/swift-on-azure.yml
>>>>>>> 3dd5de44
                  - name: SWIFT Alliance Messaging Hub
                    href: example-scenario/finance/swift-alliance-messaging-hub.yml
                  - name: SWIFT Alliance Access
                    href: example-scenario/finance/swift-alliance-access-on-azure.yml
          - name: Compliance solutions
            items:
              - name: PCI DSS overview
                href: /azure/compliance/offerings/offering-pci-dss
                maintainContext: true
              - name: AKS regulated cluster for PCI
                href: /azure/architecture/reference-architectures/containers/aks-pci/aks-pci-ra-code-assets
              - name: AKS regulated - Protect cardholder data
                href: /azure/architecture/reference-architectures/containers/aks-pci/aks-pci-data
      - name: Healthcare
        items:
          - name: Overview
            href: industries/healthcare.md
          - name: Guides
            items:
              - name: Microsoft Cloud for Healthcare
                items:
                  - name: Overview
                    href: /industry/healthcare/overview
                    maintainContext: true
                  - name: Azure setup
                    href: /industry/healthcare/configure-cloud-for-healthcare
                    maintainContext: true
                  - name: Patient engagement
                    href: /industry/healthcare/patient-engagement
                    maintainContext: true
                  - name: Health team collaboration
                    href: /industry/healthcare/health-team-collaboration
                    maintainContext: true
                  - name: Clinical and operational insights
                    href: /industry/healthcare/improve-clinical-operational-insights
                    maintainContext: true
                  - name: Security in Cloud for Healthcare
                    href: /industry/healthcare/security-overview
                    maintainContext: true
                  - name: Compliance in Cloud for Healthcare
                    href: /industry/healthcare/compliance-overview
                    maintainContext: true
              - name: Healthcare APIs
                items:
                  - name: Overview
                    href: /azure/healthcare-apis/healthcare-apis-overview
                    maintainContext: true
                  - name: Healthcare APIs workspace
                    href: /azure/healthcare-apis/workspace-overview
                    maintainContext: true
              - name: Text Analytics for health
                items:
                  - name: Overview
                    href: /azure/cognitive-services/language-service/text-analytics-for-health/overview
                    maintainContext: true
                  - name: Recognized entity categories
                    href: /azure/cognitive-services/language-service/text-analytics-for-health/concepts/health-entity-categories
                    maintainContext: true
                  - name: Relation extraction
                    href: /azure/cognitive-services/language-service/text-analytics-for-health/concepts/relation-extraction
                    maintainContext: true
                  - name: Assertion detection
                    href: /azure/cognitive-services/language-service/text-analytics-for-health/concepts/assertion-detection
                    maintainContext: true
          - name: Architectures
            items:
              - name: All healthcare architectures
                href: /azure/architecture/browse/?terms=healthcare
              - name: Build a telehealth system with Azure
                href: example-scenario/apps/telehealth-system.yml
              - name: Clinical insights with Cloud for Healthcare
                href: example-scenario/mch-health/medical-data-insights.yml
              - name: Confidential computing for healthcare
                href: example-scenario/confidential/healthcare-inference.yml
              - name: Consumer health portal on Azure
                href: example-scenario/digital-health/health-portal.yml
              - name: Health data consortium
                href: example-scenario/data/azure-health-data-consortium.yml
              - name: Population health management
                href: solution-ideas/articles/population-health-management-for-healthcare.yml
              - name: Predict hospital readmissions with ML
                href: example-scenario/ai/predict-hospital-readmissions-machine-learning.yml
              - name: Precision medicine pipeline
                href: example-scenario/precision-medicine/genomic-analysis-reporting.yml
              - name: Virtual visits with Cloud for Healthcare
                href: example-scenario/mch-health/virtual-health-mch.yml
          - name: Compliance solutions
            items:
              - name: EPCS (US) overview
                href: /azure/compliance/offerings/offering-epcs-us
                maintainContext: true
              - name: HIPAA and HITRUST
                items:
                  - name: HIPAA (US) overview
                    href: /azure/compliance/offerings/offering-hipaa-us
                    maintainContext: true
                  - name: HITRUST overview
                    href: /azure/compliance/offerings/offering-hitrust
                    maintainContext: true
                  - name: Implement the healthcare blueprint for AI
                    href: industries/healthcare/healthcare-ai-blueprint.yml
                  - name: HIPAA/HITRUST compliant health data
                    href: solution-ideas/articles/security-compliance-blueprint-hipaa-hitrust-health-data-ai.yml
      - name: Government
        items:
          - name: Overview
            href: industries/government.md
          - name: Guides
            items:
              - name: Compare Azure Government and Azure
                href: /azure/azure-government/compare-azure-government-global-azure
                maintainContext: true
              - name: Considerations for naming resources
                href: /azure/azure-government/documentation-government-concept-naming-resources
                maintainContext: true
              - name: Development
                items:
                  - name: Azure Government developer guide
                    href: /azure/azure-government/documentation-government-developer-guide
                    maintainContext: true
                  - name: Storage on Azure Government
                    href: /azure/azure-government/documentation-government-get-started-connect-to-storage
                    maintainContext: true
                  - name: AI on Azure Government
                    href: /azure/azure-government/documentation-government-cognitiveservices
                    maintainContext: true
                  - name: SSMS on Azure Government
                    href: /azure/azure-government/documentation-government-connect-ssms
                    maintainContext: true
              - name: Security
                items:
                  - name: Security for Azure Government
                    href: /azure/azure-government/documentation-government-plan-security
                    maintainContext: true
                  - name: Impact Level 5 isolation
                    href: /azure/azure-government/documentation-government-impact-level-5
                    maintainContext: true
                  - name: Secure isolation
                    href: /azure/azure-government/azure-secure-isolation-guidance
                    maintainContext: true
                  - name: Secure Azure computing
                    href: /azure/azure-government/compliance/secure-azure-computing-architecture
                    maintainContext: true
              - name: Compliance
                items:
                  - name: Azure Government compliance
                    href: /azure/azure-government/documentation-government-plan-compliance
                    maintainContext: true
                  - name: Services compliance scope
                    href: /azure/azure-government/compliance/azure-services-in-fedramp-auditscope
                    maintainContext: true
              - name: Identity
                items:
                  - name: Identity for Azure Government
                    href: /azure/azure-government/documentation-government-plan-identity
                    maintainContext: true
                  - name: Integrate Azure AD authentication
                    href: /azure/azure-government/documentation-government-aad-auth-qs
                    maintainContext: true
              - name: Deployment
                items:
                  - name: Deploy with Azure Pipelines
                    href: /azure/azure-government/connect-with-azure-pipelines
                    maintainContext: true
                  - name: ASE with DISA CAP
                    href: /azure/azure-government/documentation-government-ase-disa-cap
                    maintainContext: true
              - name: Management
                items:
                  - name: Azure Monitor logs
                    href: /azure/azure-government/documentation-government-manage-oms
                    maintainContext: true
                  - name: Marketplace
                    href: /azure/azure-government/documentation-government-manage-marketplace
                    maintainContext: true
          - name: Architectures
            items:
              - name: All government architectures
                href: /azure/architecture/browse/?terms=government
              - name: Azure Automation in a hybrid environment
                href: hybrid/azure-automation-hybrid.yml
              - name: Azure Automation update management
                href: hybrid/azure-update-mgmt.yml
              - name: Azure Virtual Desktop for the enterprise
                href: example-scenario/wvd/windows-virtual-desktop.yml
              - name: Computer forensics chain of custody
                href: example-scenario/forensics/index.yml
              - name: Hybrid security monitoring in Azure
                href: hybrid/hybrid-security-monitoring.yml
              - name: Web app private database connectivity
                href: example-scenario/private-web-app/private-web-app.yml
          - name: Compliance solutions
            items:
              - name: DoD overview
                href: /azure/azure-government/documentation-government-overview-dod
                maintainContext: true
              - name: EAR overview
                href: /azure/compliance/offerings/offering-ear
                maintainContext: true
              - name: FedRAMP
                items:                
                  - name: FedRAMP overview
                    href: /azure/compliance/offerings/offering-fedramp
                    maintainContext: true
                  - name: FedRAMP high compliance
                    href: /azure/governance/policy/samples/fedramp-high
                    maintainContext: true
                  - name: FedRAMP moderate compliance
                    href: /azure/governance/policy/samples/fedramp-moderate
                    maintainContext: true
              - name: IRS 1075 overview
                href: /azure/compliance/offerings/offering-irs-1075
                maintainContext: true
              - name: ITAR overview
                href: /azure/compliance/offerings/offering-itar
                maintainContext: true
              - name: NDAA overview
                href: /azure/compliance/offerings/offering-ndaa-section-889
                maintainContext: true
              - name: NIST
                items:
                  - name: NIST 800-63 overview
                    href: /azure/compliance/offerings/offering-nist-800-63
                    maintainContext: true
                  - name: NIST CSF overview
                    href: /azure/compliance/offerings/offering-nist-csf
                    maintainContext: true
              - name: TIC solutions
                href: /azure/azure-government/compliance/compliance-tic
                maintainContext: true
      - name: Manufacturing
        items:
          - name: Overview
            href: industries/manufacturing.md
          - name: Guides
            items:
              - name: Industrial IoT analytics
                href: guide/iiot-guidance/iiot-architecture.md
              - name: Upscale ML lifecycle with MLOps framework
                href: example-scenario/mlops/mlops-technical-paper.yml
              - name: High-performance computing for manufacturing
                href: industries/manufacturing/compute-manufacturing-overview.yml
              - name: Predictive maintenance in manufacturing
                href: industries/manufacturing/predictive-maintenance-overview.yml
              - name: Predictive maintenance solution
                href: industries/manufacturing/predictive-maintenance-solution.yml
              - name: Extract actionable insights from IoT data
                href: industries/manufacturing/extract-insights-iot-data.yml
          - name: Architectures
            items:
              - name: All manufacturing architectures
                href: /azure/architecture/browse/?terms=manufacturing
              - name: Anomaly detector process
                href: solution-ideas/articles/anomaly-detector-process.yml
              - name: Build a speech-to-text transcription pipeline
                href: reference-architectures/ai/speech-to-text-transcription-pipeline.yml
              - name: Computer vision at the edge
                href: reference-architectures/ai/end-to-end-smart-factory.yml
              - name: Connected factory hierarchy service
                href: solution-ideas/articles/connected-factory-hierarchy-service.yml
              - name: Connected factory signal pipeline
                href: example-scenario/iot/connected-factory-signal-pipeline.yml
              - name: Predictive maintenance with IoT
                href: example-scenario/predictive-maintenance/iot-predictive-maintenance.yml
              - name: Quality assurance
                href: solution-ideas/articles/quality-assurance.yml
              - name: Supply chain track and trace
                href: solution-ideas/articles/supply-chain-track-and-trace.yml
      - name: Media and Entertainment
        items:
          - name: Overview
            href: industries/media.md
          - name: Guides
            items:
              - name: Dynamics 365 media accelerator
                href: /dynamics365/industry/accelerators/media
                maintainContext: true
              - name: Content Production solution
                href: /dynamics365/industry/accelerators/content-production
                maintainContext: true
              - name: Configure the accelerator with Azure AD
                href: /dynamics365/industry/accelerators/configure-media
                maintainContext: true
          - name: Architectures
            items:
              - name: All media and entertainment architectures
                href: /azure/architecture/browse/?terms=entertainment
              - name: 3D video rendering
                href: example-scenario/infrastructure/video-rendering.yml
              - name: Content-based recommendation
                href: example-scenario/ai/scalable-personalization-with-content-based-recommendation-system.yml
              - name: Digital image-based modeling on Azure
                href: example-scenario/infrastructure/image-modeling.yml
              - name: Gridwich cloud media system
                href: reference-architectures/media-services/gridwich-architecture.yml
              - name: Image classification on Azure
                href: example-scenario/ai/intelligent-apps-image-processing.yml
              - name: Live streaming digital media
                href: solution-ideas/articles/digital-media-live-stream.yml
              - name: Movie recommendations on Azure
                href: example-scenario/ai/movie-recommendations-with-machine-learning.yml
          - name: Compliance solutions
            items:
              - name: CDSA overview
                href: /azure/compliance/offerings/offering-cdsa
                maintainContext: true
              - name: MPA overview
                href: /azure/compliance/offerings/offering-mpa
                maintainContext: true
      - name: Energy and Environment
        items:
          - name: Overview
            href: industries/energy-environment.md
          - name: Guides
            items:
              - name: Microsoft Cloud for Sustainability
                href: /industry/sustainability/overview
                maintainContext: true
              - name: Sustainability outcomes and benefits
                href: /azure/cloud-adoption-framework/strategy/business-outcomes/sustainability
                maintainContext: true
          - name: Architectures
            items:
              - name: All energy and environment architectures
                href: /azure/architecture/browse/?terms=energy
              - name: Environmental monitoring
                href: solution-ideas/articles/environment-monitoring-and-supply-chain-optimization.yml
              - name: Geospatial data processing and analytics
                href: example-scenario/data/geospatial-data-processing-analytics-azure.yml
              - name: Mining equipment monitoring
                href: solution-ideas/articles/monitor-mining-equipment.yml
              - name: Oil and gas tank level forecasting
                href: solution-ideas/articles/oil-and-gas-tank-level-forecasting.yml
              - name: Project 15 sustainability
                href: solution-ideas/articles/project-15-iot-sustainability.yml
              - name: Run CFD simulations
                href: example-scenario/infrastructure/hpc-cfd.yml
              - name: Run reservoir simulations
                href: example-scenario/infrastructure/reservoir-simulation.yml
          - name: Compliance solutions
            items:
              - name: NERC (US) overview
                href: /azure/compliance/offerings/offering-nerc
                maintainContext: true
      - name: Game Development
        items:
          - name: Overview
            href: industries/game-development.md
          - name: Guides
            items:
              - name: Azure PlayFab overview
                href: /gaming/playfab/what-is-playfab
                maintainContext: true
              - name: Azure AD authentication for PlayFab
                href: /gaming/playfab/features/authentication/aad-authentication
                maintainContext: true
              - name: PlayFab CloudScript with Azure Functions
                href: /gaming/playfab/features/automation/cloudscript-af
                maintainContext: true
              - name: Multiplayer guidance
                items:
                  - name: Multiplayer with PlayFab
                    href: /gaming/playfab/features/multiplayer/mpintro
                    maintainContext: true
                  - name: Host multiplayer games
                    href: /gaming/playfab/features/multiplayer/servers/using-playfab-servers-to-host-games
                    maintainContext: true
                  - name: Create virtual machines
                    href: /gaming/playfab/features/multiplayer/servers/deploying-playfab-multiplayer-server-builds
                    maintainContext: true
                  - name: Build definition
                    href: /gaming/playfab/features/multiplayer/servers/build-definition
                    maintainContext: true
                  - name: Linux container images
                    href: /gaming/playfab/features/multiplayer/servers/deploying-linux-based-builds
                    maintainContext: true
                  - name: Measure player latency to Azure
                    href: /gaming/playfab/features/multiplayer/servers/using-qos-beacons-to-measure-player-latency-to-azure
                    maintainContext: true
                  - name: Connect clients to game servers
                    href: /gaming/playfab/features/multiplayer/servers/connecting-clients-to-game-servers
                    maintainContext: true
                  - name: Increase core limits and Azure regions
                    href: /gaming/playfab/features/multiplayer/servers/identifying-and-increasing-core-limits
                    maintainContext: true
              - name: PlayFab Insights
                href: /gaming/playfab/features/insights/overview
                maintainContext: true
              - name: PlayFab samples
                href: /gaming/playfab/resources/playfab-samples
                maintainContext: true
          - name: Architectures
            items:
              - name: All game development architectures
                href: /azure/architecture/browse/?terms=game
              - name: AI in games
                items:
                  - name: Content moderation
                    href: /gaming/azure/reference-architectures/cognitive-content-moderation
                    maintainContext: true
                  - name: Customer service bot for gaming
                    href: /gaming/azure/reference-architectures/cognitive-css-bot
                    maintainContext: true
                  - name: Image classification
                    href: example-scenario/ai/intelligent-apps-image-processing.yml
                  - name: Speech to text for gaming
                    href: /gaming/azure/reference-architectures/cognitive-speech-to-text
                    maintainContext: true
                  - name: Text to speech for gaming
                    href: /gaming/azure/reference-architectures/cognitive-text-to-speech
                    maintainContext: true
                  - name: Text translation for gaming
                    href: /gaming/azure/reference-architectures/cognitive-text-translation
                    maintainContext: true
              - name: Analytics in games
                items:
                  - name: In-editor debugging telemetry
                    href: /gaming/azure/reference-architectures/analytics-in-editor-debugging
                    maintainContext: true
                  - name: Non-real-time dashboard
                    href: /gaming/azure/reference-architectures/analytics-non-real-time-dashboard
                    maintainContext: true
              - name: Databases for gaming
                items:
                  - name: Gaming using Azure MySQL
                    href: solution-ideas/articles/gaming-using-azure-database-for-mysql.yml
                  - name: Gaming using Cosmos DB
                    href: solution-ideas/articles/gaming-using-cosmos-db.yml
              - name: Game streaming
                items:
                  - name: Unreal Pixel Streaming
                    href: /gaming/azure/reference-architectures/unreal-pixel-streaming-in-azure
                    maintainContext: true
                  - name: Deploy Unreal Pixel Streaming
                    href: /gaming/azure/reference-architectures/unreal-pixel-streaming-deploying
                    maintainContext: true
                  - name: Unreal Pixel Streaming at scale
                    href: /gaming/azure/reference-architectures/unreal-pixel-streaming-at-scale
                    maintainContext: true
              - name: Leaderboards
                items:
                  - name: Leaderboard basics
                    href: /gaming/azure/reference-architectures/leaderboard
                    maintainContext: true
                  - name: Non-relational leaderboard
                    href: /gaming/azure/reference-architectures/leaderboard-non-relational
                    maintainContext: true
                  - name: Relational leaderboard
                    href: /gaming/azure/reference-architectures/leaderboard-relational
                    maintainContext: true
              - name: Matchmaking
                items:
                  - name: Multiplayer matchmaker
                    href: /gaming/azure/reference-architectures/multiplayer-matchmaker
                    maintainContext: true
                  - name: Serverless matchmaker
                    href: /gaming/azure/reference-architectures/multiplayer-matchmaker-serverless
                    maintainContext: true
              - name: Rendering
                items:
                  - name: 3D video rendering
                    href: example-scenario/infrastructure/video-rendering.yml
                  - name: Digital image-based modeling on Azure
                    href: example-scenario/infrastructure/image-modeling.yml
              - name: Scalable gaming servers
                items:
                  - name: Multiplayer backend architectures
                    href: /gaming/azure/reference-architectures/multiplayer
                    maintainContext: true
                  - name: Real-time multiplayer
                    items:
                      - name: Custom game server scaling
                        href: /gaming/azure/reference-architectures/multiplayer-custom-server-scaling
                        maintainContext: true
                      - name: Multiplayer hosting with Service Fabric
                        href: /gaming/azure/reference-architectures/multiplayer-synchronous-sf
                        maintainContext: true
                      - name: Multiplayer server hosting with ACI
                        href: /gaming/azure/reference-architectures/multiplayer-synchronous-aci
                        maintainContext: true
                      - name: Multiplayer server hosting with AKS
                        href: /gaming/azure/reference-architectures/multiplayer-synchronous-aks
                        maintainContext: true
                      - name: Multiplayer server hosting with Batch
                        href: /gaming/azure/reference-architectures/multiplayer-synchronous-batch
                        maintainContext: true
                  - name: Turn-based multiplayer
                    items:
                      - name: Asynchronous multiplayer basics
                        href: /gaming/azure/reference-architectures/multiplayer-asynchronous
                        maintainContext: true
                      - name: Serverless asynchronous multiplayer
                        href: /gaming/azure/reference-architectures/multiplayer-asynchronous-serverless
                        maintainContext: true
              - name: Server hosting
                items:
                  - name: Basic game server hosting
                    href: /gaming/azure/reference-architectures/multiplayer-basic-game-server-hosting
                    maintainContext: true
                  - name: LAMP architectures for gaming
                    href: /gaming/azure/reference-architectures/general-purpose-lamp
                    maintainContext: true
      - name: Travel and Hospitality
        items:
          - name: Overview
            href: industries/travel-hospitality.md
          - name: All travel and hospitality architectures
            href: /azure/architecture/browse/?terms=travel
          - name: Build a chatbot for hotel booking
            href: example-scenario/ai/commerce-chatbot.yml
          - name: Build a delta lake in leisure and travel booking
            href: solution-ideas/articles/build-data-lake-support-adhoc-queries-online.yml
          - name: Commerce chatbot as a hotel concierge
            href: solution-ideas/articles/commerce-chatbot.yml
          - name: Custom business processes for airlines
            href: solution-ideas/articles/custom-business-processes.yml
          - name: Migrate a travel web app with APIM
            href: example-scenario/apps/apim-api-scenario.yml
          - name: Predictive aircraft engine monitoring
            href: solution-ideas/articles/aircraft-engine-monitoring-for-predictive-maintenance-in-aerospace.yml
      - name: Automotive, Mobility, and Transportation
        items:
          - name: Overview
            href: industries/automotive.md
          - name: Guides
            items:
              - name: Dynamics 365 automotive accelerator
                href: /dynamics365/industry/accelerators/automotive
                maintainContext: true
          - name: Architectures
            items:
              - name: All automotive architectures
                href: /azure/architecture/browse/?terms=automotive
              - name: Automated guided vehicles fleet control
                href: example-scenario/iot/automated-guided-vehicles-fleet-control.yml
              - name: Building blocks for autonomous driving
                href: industries/automotive/building-blocks-autonomous-driving-simulation-environments.yml
              - name: Predictive insights with vehicle telematics
                href: solution-ideas/articles/predictive-insights-with-vehicle-telematics.yml
              - name: Process vehicle data using IoT
                href: example-scenario/data/realtime-analytics-vehicle-iot.yml
              - name: Run CFD simulations
                href: example-scenario/infrastructure/hpc-cfd.yml
          - name: Compliance solutions
            items:
              - name: TISAX overview
                href: /azure/compliance/offerings/offering-tisax
                maintainContext: true
      - name: Telecommunications
        items:
          - name: Overview
            href: industries/telecommunications.md
          - name: Guides
            items:
              - name: Field and cloud edge gateways
                href: /azure/architecture/example-scenario/iot/field-cloud-edge-gateways
              - name: Edge Workload Configuration pattern
                href: /azure/architecture/patterns/edge-workload-configuration
              - name: Kubernetes at the edge
                items:  
                  - name: Choose a Kubernetes at the edge option
                    href: /azure/architecture/operator-guides/aks/choose-kubernetes-edge-compute-option
                  - name: Choose a bare-metal Kubernetes option
                    href: /azure/architecture/operator-guides/aks/choose-bare-metal-kubernetes
              - name: Dynamics 365 telecommunications accelerator
                items:
                  - name: Overview
                    href: /dynamics365/industry/accelerators/telecommunications-overview
                    maintainContext: true
                  - name: Configure the accelerator for Azure Maps
                    href: /dynamics365/industry/accelerators/telecommunications-configure
                    maintainContext: true
              - name: Private multi-access edge compute
                items:
                  - name: Overview
                    href: /azure/private-multi-access-edge-compute-mec/overview
                    maintainContext: true
                  - name: Partner services
                    href: /azure/private-multi-access-edge-compute-mec/partner-programs
                    maintainContext: true
                  - name: Fusion Core
                    href: /azure/private-multi-access-edge-compute-mec/metaswitch-fusion-core-overview
                    maintainContext: true
                  - name: Affirmed Private Network Service
                    href: /azure/private-multi-access-edge-compute-mec/affirmed-private-network-service-overview
                    maintainContext: true
              - name: Azure Network Function Manager
                href: /azure/network-function-manager/overview
                maintainContext: true
          - name: Architectures
            items:
              - name: All telecommunications architectures
                href: /azure/architecture/browse/?terms=telecommunications
              - name: Customer churn prediction
                href: /azure/architecture/solution-ideas/articles/customer-churn-prediction
              - name: Deploy AI and ML at the edge
                href: /azure/architecture/hybrid/deploy-ai-ml-azure-stack-edge
              - name: Determine customer lifetime and churn
                href: /azure/architecture/example-scenario/ai/customer-lifecycle-churn
              - name: Enterprise-grade conversational bot
                href: /azure/architecture/reference-architectures/ai/conversational-bot
              - name: IoT connected light, power, and internet
                href: /azure/architecture/solution-ideas/articles/iot-power-management
              - name: IoT device connectivity for industry
                href: /azure/architecture/solution-ideas/articles/healthcare-network
              - name: Low-latency network connections for industry 
                href: /azure/architecture/solution-ideas/articles/low-latency-network
              - name: Predictive maintenance with AI IoT Edge
                href: /azure/architecture/example-scenario/predictive-maintenance/iot-predictive-maintenance
              - name: Real-time fraud detection 
                href: /azure/architecture/example-scenario/data/fraud-detection
              - name: Video capture and analytics 
                href: /azure/architecture/solution-ideas/articles/video-analytics
          - name: Compliance solutions
            items:
              - name: GSMA overview
                href: /azure/compliance/offerings/offering-gsma
                maintainContext: true
      - name: Facilities and Real Estate
        items: 
          - name: Overview
            href: industries/facilities-real-estate.md
          - name: All facilities and real estate architectures
            href: /azure/architecture/browse/?terms=facilities
          - name: Cognizant Safe Buildings with IoT
            href: solution-ideas/articles/safe-buildings.yml
          - name: COVID-19 IoT safe environments
            href: solution-ideas/articles/cctv-iot-edge-for-covid-19-safe-environment-and-mask-detection.yml
          - name: Facilities management with mixed reality
            href: solution-ideas/articles/facilities-management-powered-by-mixed-reality-and-iot.yml
          - name: IoT connected light, power, and internet
            href: solution-ideas/articles/iot-power-management.yml
          - name: IoT connectivity for healthcare facilities
            href: solution-ideas/articles/healthcare-network.yml
          - name: Lighting and disinfection system
            href: solution-ideas/articles/uven-disinfection.yml
          - name: Smart places with Azure Digital Twins
            href: example-scenario/iot/smart-places.yml
      - name: Education
        items:
          - name: Overview
            href: industries/education.md
          - name: Guides
            items:
              - name: Dynamics 365 education accelerator
                href: /dynamics365/industry/accelerators/edu-overview 
                maintainContext: true
              - name: Identity for education
                items:
                  - name: Azure Active Directory for education
                    href: /microsoft-365/education/deploy/intro-azure-active-directory
                    maintainContext: true
                  - name: Multi-tenant for academic institutions
                    href: /microsoft-365/education/deploy/design-multi-tenant-architecture
                    maintainContext: true
                  - name: Design a tenant configuration
                    href: /microsoft-365/education/deploy/design-tenant-configurations
                    maintainContext: true
                  - name: Design authentication and credentials
                    href: /microsoft-365/education/deploy/design-credential-authentication-strategies
                    maintainContext: true
                  - name: Design an account strategy
                    href: /microsoft-365/education/deploy/design-account-strategy
                    maintainContext: true
                  - name: Design identity governance 
                    href: /microsoft-365/education/deploy/design-identity-governance
                    maintainContext: true
          - name: Architectures
            items:
              - name: All education architectures
                href: /azure/architecture/browse/?terms=education
              - name: Governance of Teams guest users
                href: example-scenario/governance/governance-teams-guest-users.yml
              - name: Moodle deployment with NetApp Files
                href: example-scenario/file-storage/moodle-azure-netapp-files.yml
              - name: Secure research for regulated data
                href: example-scenario/ai/secure-compute-for-research.yml
              - name: Teacher-provisioned virtual labs in Azure
                href: example-scenario/devops/teacher-provisioned-virtual-labs-azure.yml
          - name: Compliance solutions
            items:
              - name: FERPA overview
                href: /compliance/regulatory/offering-ferpa
                maintainContext: true
      - name: Agriculture
        items:
          - name: Guides
            items:
              - name: Azure FarmBeats overview
                href: /azure/industry/agriculture/overview-azure-farmbeats
                maintainContext: true
              - name: Generate soil moisture heatmap
                href: /azure/industry/agriculture/generate-soil-moisture-map-in-azure-farmbeats
                maintainContext: true
              - name: Sensor partner integration
                href: /azure/industry/agriculture/sensor-partner-integration-in-azure-farmbeats
                maintainContext: true
              - name: Weather partner integration
                href: /azure/industry/agriculture/weather-partner-integration-in-azure-farmbeats
                maintainContext: true
              - name: Imagery partner integration
                href: /azure/industry/agriculture/imagery-partner-integration-in-azure-farmbeats
                maintainContext: true
          - name: Architectures
            items:
              - name: All agriculture architectures
                href: /azure/architecture/browse/?terms=agriculture
              - name: Environment monitoring with IoT
                href: solution-ideas/articles/environment-monitoring-and-supply-chain-optimization.yml
              - name: Low-latency network for farming
                href: solution-ideas/articles/low-latency-network.yml
      - name: Aerospace
        items:
          - name: Guides
            items:
              - name: Azure Orbital for space communication
                href: /azure/orbital/overview
                maintainContext: true
              - name: Modular Datacenter
                href: /azure-stack/mdc/mdc-overview
                maintainContext: true
          - name: Architectures
            items:
              - name: All aerospace architectures
                href: /azure/architecture/browse/?terms=aircraft
              - name: Advanced (AKS) microservices - drones
                href: /azure/architecture/reference-architectures/containers/aks-microservices/aks-microservices-advanced
              - name: Predictive maintenance for aircraft monitoring
                href: /azure/architecture/solution-ideas/articles/predictive-maintenance
              - name: Vision classifier model - simulated drone
                href: /azure/architecture/example-scenario/dronerescue/vision-classifier-model-with-custom-vision
      - name: Nonprofit
        items:
          - name: Microsoft Cloud for Nonprofit
            items:
              - name: Overview
                href: /industry/nonprofit/overview
                maintainContext: true
              - name: Set up Microsoft Cloud for Nonprofit
                href: /industry/nonprofit/configure-cloud-for-nonprofit
                maintainContext: true
              - name: Donors and supporters
                href: /industry/nonprofit/donors-supporters
                maintainContext: true
          - name: Fundraising and Engagement
            items:
              - name: Fundraising and Engagement overview
                href: /dynamics365/industry/nonprofit/fundraising-engagement-get-started-overview
                maintainContext: true
              - name: Configure Fundraising and Engagement
                href: /dynamics365/industry/nonprofit/fundraising-engagement-configure
                maintainContext: true
              - name: Deploy Fundraising and Engagement
                href: /dynamics365/industry/nonprofit/fundraising-engagement-deploy
                maintainContext: true
          - name: Dynamics 365 nonprofit accelerator for Azure
            href: /dynamics365/industry/accelerators/nfp
            maintainContext: true
      - name: Sports
        items:
          - name: Analyze Olympic sports with sensors and vision
            href: /archive/msdn-magazine/2018/november/machine-learning-analyzing-olympic-sports-combining-sensors-and-vision-ai
            maintainContext: true
          - name: Baseball decision analysis with ML.NET
            href: data-guide/big-data/baseball-ml-workload.md
  - name: Azure categories
    expanded: true
    items:
      - name: AI + Machine Learning
        items:
          - name: Get started
            href: data-guide/big-data/ai-overview.md
          - name: Guides
            items:
              - name: Cognitive services
                href: data-guide/technology-choices/cognitive-services.md
              - name: Natural language processing
                href: data-guide/technology-choices/natural-language-processing.yml
              - name: R developer's guide to Azure
                href: data-guide/technology-choices/r-developers-guide.md
              - name: Machine learning
                items:
                  - name: Machine learning options
                    href: data-guide/technology-choices/data-science-and-machine-learning.md
                  - name: ML architecture and key concepts
                    href: /azure/machine-learning/concept-azure-machine-learning-architecture
                    maintainContext: true
                  - name: Machine learning at scale
                    href: data-guide/big-data/machine-learning-at-scale.md
                  - name: ML pipelines
                    href: /azure/machine-learning/concept-ml-pipelines
                    maintainContext: true
                  - name: Compare MLflow and Azure ML
                    href: /azure/machine-learning/concept-mlflow
                    maintainContext: true
                  - name: Machine teaching
                    href: solution-ideas/articles/machine-teaching.yml
                  - name: Enterprise security and governance
                    href: /azure/machine-learning/concept-enterprise-security
                    maintainContext: true
                  - name: Security baseline for AML
                    href: /security/benchmark/azure/baselines/machine-learning-security-baseline
                    maintainContext: true
              - name: MLOps framework
                items:
                  - name: Upscale ML lifecycle with MLOps
                    href: example-scenario/mlops/mlops-technical-paper.yml
                  - name: MLOps maturity model
                    href: example-scenario/mlops/mlops-maturity-model.yml
                  - name: Azure ML service selection guide
                    href: example-scenario/mlops/aml-decision-tree.yml
              - name: Industry guidance
                items:
                  - name: Enable the financial services risk lifecycle
                    href: industries/finance/financial-risk-model.md
                  - name: Healthcare blueprint for AI
                    href: industries/healthcare/healthcare-ai-blueprint.yml
                  - name: Optimize and reuse recommendations
                    href: industries/retail/recommendation-engine-optimization.yml
                  - name: Predictive maintenance in manufacturing
                    href: industries/manufacturing/predictive-maintenance-overview.yml
                  - name: Predictive maintenance solution
                    href: industries/manufacturing/predictive-maintenance-solution.yml
                  - name: SKU optimization for consumer brands
                    href: industries/retail/sku-optimization-solution-guide.yml
                  - name: Visual search for retail
                    href: industries/retail/visual-search-use-case-overview.yml
              - name: Team Data Science Process
                items:
                  - name: Overview
                    href: data-science-process/overview.md
                  - name: Lifecycle
                    items:
                      - name: Overview
                        href: data-science-process/lifecycle.md
                      - name: 1. Business understanding
                        href: data-science-process/lifecycle-business-understanding.md
                      - name: 2. Data acquisition and understanding
                        href: data-science-process/lifecycle-data.md
                      - name: 3. Modeling
                        href: data-science-process/lifecycle-modeling.md
                      - name: 4. Deployment
                        href: data-science-process/lifecycle-deployment.md
                      - name: 5. Customer acceptance
                        href: data-science-process/lifecycle-acceptance.md
                  - name: Roles and tasks
                    items:
                      - name: Overview
                        href: data-science-process/roles-tasks.md
                      - name: Group manager
                        href: data-science-process/group-manager-tasks.md
                      - name: Team lead
                        href: data-science-process/team-lead-tasks.md
                      - name: Project lead
                        href: data-science-process/project-lead-tasks.md
                      - name: Individual contributor
                        href: data-science-process/project-ic-tasks.md
                  - name: Project planning
                    href: data-science-process/team-data-science-process-project-templates.md
                  - name: Development
                    items:
                      - name: Agile development
                        href: data-science-process/agile-development.md
                      - name: Collaborative coding with Git
                        href: data-science-process/collaborative-coding-with-git.md
                      - name: Execute data science tasks
                        href: data-science-process/execute-data-science-tasks.md
                      - name: Code testing
                        href: data-science-process/code-test.md
                      - name: Track progress
                        href: data-science-process/track-progress.md
                  - name: Operationalization
                    items:
                      - name: DevOps - CI/CD
                        href: data-science-process/ci-cd-flask.md
                  - name: Training
                    items:
                      - name: For data scientists
                        href: data-science-process/team-data-science-process-for-data-scientists.md
                      - name: For DevOps
                        href: data-science-process/team-data-science-process-for-devops.md
                  - name: How To
                    items:
                      - name: Set up data science environments
                        items:
                          - name: Environment setup
                            href: data-science-process/environment-setup.md
                          - name: Platforms and tools
                            href: data-science-process/platforms-and-tools.md
                      - name: Analyze business needs
                        items:
                          - name: Identify your scenario
                            href: data-science-process/plan-your-environment.md
                      - name: Acquire and understand data
                        items:
                          - name: Ingest data
                            items:
                              - name: Overview
                                href: data-science-process/ingest-data.md
                              - name: Move to/from Blob storage
                                items:
                                  - name: Overview
                                    href: data-science-process/move-azure-blob.md
                                  - name: Use Storage Explorer
                                    href: data-science-process/move-data-to-azure-blob-using-azure-storage-explorer.md
                                  - name: Use SSIS
                                    href: data-science-process/move-data-to-azure-blob-using-ssis.md
                              - name: Move to SQL on a VM
                                href: data-science-process/move-sql-server-virtual-machine.md
                              - name: Move to Azure SQL Database
                                href: data-science-process/move-sql-azure.md
                              - name: Move to Hive tables
                                href: data-science-process/move-hive-tables.md
                              - name: Move to SQL partitioned tables
                                href: data-science-process/parallel-load-sql-partitioned-tables.md
                              - name: Move from on-premises SQL
                                href: data-science-process/move-sql-azure-adf.md
                          - name: Explore and visualize data
                            items:
                              - name: Prepare data
                                href: data-science-process/prepare-data.md
                              - name: Explore data
                                items:
                                  - name: Overview
                                    href: data-science-process/explore-data.md
                                  - name: Explore Azure Blob Storage
                                    href: data-science-process/explore-data-blob.md
                                  - name: Explore SQL on a VM
                                    href: data-science-process/explore-data-sql-server.md
                                  - name: Explore Hive tables
                                    href: data-science-process/explore-data-hive-tables.md
                              - name: Sample data
                                items:
                                  - name: Overview
                                    href: data-science-process/sample-data.md
                                  - name: Use Blob Storage
                                    href: data-science-process/sample-data-blob.md
                                  - name: Use SQL Server
                                    href: data-science-process/sample-data-sql-server.md
                                  - name: Use Hive tables
                                    href: data-science-process/sample-data-hive.md
                              - name: Process data
                                items:
                                  - name: Access with Python
                                    href: data-science-process/python-data-access.md
                                  - name: Process blob data
                                    href: data-science-process/data-blob.md
                                  - name: Use Azure Data Lake
                                    href: data-science-process/data-lake-walkthrough.md
                                  - name: Use SQL VM
                                    href: data-science-process/sql-server-virtual-machine.md
                                  - name: Use data pipeline
                                    href: data-science-process/automated-data-pipeline-cheat-sheet.md
                                  - name: Use Spark
                                    href: data-science-process/spark-overview.md
                                  - name: Use Scala and Spark
                                    href: data-science-process/scala-walkthrough.md
                      - name: Develop models
                        items:
                          - name: Engineer features
                            items:
                              - name: Overview
                                href: data-science-process/create-features.md
                              - name: Use SQL and Python
                                href: data-science-process/create-features-sql-server.md
                              - name: Use Hive queries
                                href: data-science-process/create-features-hive.md
                          - name: Select features
                            href: data-science-process/select-features.md
                      - name: Deploy models in production
                        href: data-science-process/deploy-models-in-production.md
          - name: Architectures
            items:
              - name: AI enrichment with Cognitive Search
                href: solution-ideas/articles/cognitive-search-with-skillsets.yml
              - name: Automate document processing
                href: example-scenario/ai/automate-document-processing-azure-form-recognizer.yml
              - name: Baseball decision analysis with ML.NET
                href: data-guide/big-data/baseball-ml-workload.md
              - name: Batch scoring for deep learning
                href: reference-architectures/ai/batch-scoring-deep-learning.yml
              - name: Batch scoring with Python
                href: reference-architectures/ai/batch-scoring-python.yml
              - name: Batch scoring with R
                href: reference-architectures/ai/batch-scoring-R-models.yml
              - name: Batch scoring with Spark on Databricks
                href: reference-architectures/ai/batch-scoring-databricks.yml
              - name: Build content-based recommendations
                href: example-scenario/ai/scalable-personalization-with-content-based-recommendation-system.yml
              - name: Chatbot for hotel booking
                href: example-scenario/ai/commerce-chatbot.yml
              - name: Citizen AI with the Power Platform
                href: example-scenario/ai/citizen-ai-power-platform.yml
              - name: Computer vision at the edge
                href: reference-architectures/ai/end-to-end-smart-factory.yml
              - name: Deploy AI and ML at the edge
                href: hybrid/deploy-ai-ml-azure-stack-edge.yml
              - name: Deploy models to multiple data sources
                href: example-scenario/ai/multiline-model-deployment.yml
              - name: Determine customer lifetime and churn
                href: example-scenario/ai/customer-lifecycle-churn.yml
              - name: Distributed deep learning training
                href: reference-architectures/ai/training-deep-learning.yml
              - name: Enterprise-grade conversational bot
                href: reference-architectures/ai/conversational-bot.yml
              - name: Extract text from objects using Power Automate and AI Builder
                href: example-scenario/ai/extract-object-text.yml
              - name: Image classification
                href: example-scenario/ai/intelligent-apps-image-processing.yml
              - name: Implement the healthcare blueprint for AI
                href: industries/healthcare/healthcare-ai-blueprint.yml
              - name: Many models ML with Spark
                href: example-scenario/ai/many-models-machine-learning-azure-spark.yml
              - name: Many models with Azure Machine Learning
                href: example-scenario/ai/many-models-machine-learning-azure-machine-learning.yml
              - name: MLOps for Python models
                href: reference-architectures/ai/mlops-python.yml
              - name: Movie recommendations
                href: example-scenario/ai/movie-recommendations-with-machine-learning.yml
              - name: Orchestrate MLOps on Azure Databricks
                href: reference-architectures/ai/orchestrate-mlops-azure-databricks.yml
              - name: Predict hospital readmissions with ML
                href: example-scenario/ai/predict-hospital-readmissions-machine-learning.yml
              - name: Quality assurance
                href: solution-ideas/articles/quality-assurance.yml
              - name: Real-time recommendation API
                href: reference-architectures/ai/real-time-recommendation.yml
              - name: Real-time scoring Python models
                href: reference-architectures/ai/real-time-scoring-machine-learning-models.yml
              - name: Real-time scoring R models
                href: reference-architectures/ai/realtime-scoring-r.yml
              - name: Scale AI and ML in regulated industries
                href: example-scenario/ai/scale-ai-and-machine-learning-in-regulated-industries.yml
              - name: Secure research for regulated data
                href: example-scenario/ai/secure-compute-for-research.yml
              - name: Speech to text conversion
                href: reference-architectures/ai/speech-to-text-transcription-pipeline.yml
              - name: Training Python models
                href: reference-architectures/ai/training-python-models.yml
          - name: Solution ideas
            items:
              - name: AI at the edge
                href: solution-ideas/articles/ai-at-the-edge.yml
              - name: Auditing and risk management
                href: solution-ideas/articles/auditing-and-risk-compliance.yml
              - name: Autonomous systems
                href: solution-ideas/articles/autonomous-systems.yml
              - name: Azure Machine Learning architecture
                href: solution-ideas/articles/azure-machine-learning-solution-architecture.yml
              - name: Business process management
                href: solution-ideas/articles/business-process-management.yml
              - name: Content research
                href: solution-ideas/articles/content-research.yml
              - name: Content tagging with NLP
                href: solution-ideas/articles/website-content-tag-suggestion-with-deep-learning-and-nlp.yml
              - name: Contract management
                href: solution-ideas/articles/contract-management.yml
              - name: Customer churn prediction
                href: solution-ideas/articles/customer-churn-prediction.yml
              - name: Customer feedback
                href: solution-ideas/articles/customer-feedback-and-analytics.yml
              - name: Data science and machine learning
                href: solution-ideas/articles/azure-databricks-data-science-machine-learning.yml
              - name: Defect prevention
                href: solution-ideas/articles/defect-prevention-with-predictive-maintenance.yml
              - name: Digital asset management
                href: solution-ideas/articles/digital-asset-management.yml
              - name: Disconnected AI at the edge
                href: solution-ideas/articles/ai-at-the-edge-disconnected.yml
              - name: E-commerce chatbot
                href: solution-ideas/articles/commerce-chatbot.yml
              - name: Energy demand forecasting
                href: solution-ideas/articles/forecast-energy-power-demand.yml
              - name: Energy supply optimization
                href: solution-ideas/articles/energy-supply-optimization.yml
              - name: Enterprise chatbot disaster recovery
                href: solution-ideas/articles/enterprise-chatbot-disaster-recovery.yml
              - name: Enterprise productivity chatbot
                href: solution-ideas/articles/enterprise-productivity-chatbot.yml
              - name: Environment monitoring
                href: solution-ideas/articles/environment-monitoring-and-supply-chain-optimization.yml
              - name: FAQ chatbot
                href: solution-ideas/articles/faq-chatbot-with-data-champion-model.yml
              - name: Hospital patient predictions
                href: solution-ideas/articles/predict-length-of-stay-and-patient-flow-with-healthcare-analytics.yml
              - name: Image classification with CNNs
                href: solution-ideas/articles/image-classification-with-convolutional-neural-networks.yml
              - name: Interactive voice response bot
                href: solution-ideas/articles/interactive-voice-response-bot.yml
              - name: Keyword digital text processing
                href: solution-ideas/articles/digital-media-speech-text.yml
              - name: Marketing optimization
                href: solution-ideas/articles/optimize-marketing-with-machine-learning.yml
              - name: Model deployment to AKS
                href: solution-ideas/articles/machine-learning-model-deployment-aks.yml
              - name: Personalized marketing solutions
                href: solution-ideas/articles/personalized-marketing.yml
              - name: Personalized offers
                href: solution-ideas/articles/personalized-offers.yml
              - name: Population health management
                href: solution-ideas/articles/population-health-management-for-healthcare.yml
              - name: Predictive maintenance
                href: solution-ideas/articles/predictive-maintenance.yml
              - name: Predictive marketing
                href: solution-ideas/articles/predictive-marketing-campaigns-with-machine-learning-and-spark.yml
              - name: Remote patient monitoring
                href: solution-ideas/articles/remote-patient-monitoring.yml
              - name: Retail assistant with visual capabilities
                href: solution-ideas/articles/retail-assistant-or-vacation-planner-with-visual-capabilities.yml
              - name: Retail product recommendations
                href: solution-ideas/articles/product-recommendations.yml
              - name: Speech services
                href: solution-ideas/articles/speech-services.yml
              - name: Vehicle telematics
                href: solution-ideas/articles/predictive-insights-with-vehicle-telematics.yml
              - name: Vision classifier model
                href: example-scenario/dronerescue/vision-classifier-model-with-custom-vision.yml
              - name: Visual assistant
                href: solution-ideas/articles/visual-assistant.yml
      - name: Analytics
        items:
          - name: Get started
            href: solution-ideas/articles/analytics-start-here.yml
          - name: Guides
            items:
              - name: DataOps checklist
                href: checklist/data-ops.md
              - name: Technology choices
                items:
                  - name: Analytical data stores
                    href: data-guide/technology-choices/analytical-data-stores.md
                  - name: Analytics and reporting
                    href: data-guide/technology-choices/analysis-visualizations-reporting.md
                  - name: Batch processing
                    href: data-guide/technology-choices/batch-processing.md
                  - name: Stream processing
                    href: /azure/architecture/data-guide/technology-choices/stream-processing
              - name: Industry guidance
                items:
                  - name: Actuarial risk analysis
                    href: industries/finance/actuarial-risk-analysis-financial-model.yml
                  - name: Financial institutions with data mesh
                    href: /azure/cloud-adoption-framework/scenarios/data-management/architectures/reference-architecture-data-mesh
                    maintainContext: true
              - name: Analytics security baselines
                items:
                  - name: Security baseline for Azure Data Factory
                    href: /security/benchmark/azure/baselines/data-factory-security-baseline
                    maintainContext: true
                  - name: Security baseline for Azure Databricks
                    href: /security/benchmark/azure/baselines/databricks-security-baseline
                    maintainContext: true
                  - name: Security baseline for Azure Purview
                    href: /security/benchmark/azure/baselines/purview-security-baseline
                    maintainContext: true
              - name: Apache NiFi guidance
                items:
                  - name: Apache NiFi monitoring with MonitoFi
                    href: guide/data/monitor-apache-nifi-monitofi.yml
                  - name: Helm-based deployments for Apache NiFi
                    href: guide/data/helm-deployments-apache-nifi.yml
          - name: Architectures
            items:
              - name: Analytics end to end
                href: example-scenario/dataplate2e/data-platform-end-to-end.yml
              - name: Anomaly detector process
                href: solution-ideas/articles/anomaly-detector-process.yml
              - name: Apache NiFi on Azure
                href: example-scenario/data/azure-nifi.yml
              - name: Automated enterprise BI
                href: reference-architectures/data/enterprise-bi-adf.yml
              - name: Customer 360 with Azure Synapse and Dynamics 365
                href: example-scenario/analytics/synapse-customer-insights.yml      
              - name: Data analysis for regulated industries
                href: example-scenario/data/data-analysis-regulated-industries.yml
              - name: Data lake queries via Synapse serverless
                href: example-scenario/data/synapse-exploratory-data-analytics.yml
              - name: Data warehouse for small business
                href: example-scenario/data/small-medium-data-warehouse.yml
              - name: Data warehousing and analytics
                href: example-scenario/data/data-warehouse.yml
              - name: Geospatial data processing and analytics
                href: example-scenario/data/geospatial-data-processing-analytics-azure.yml
              - name: High throughput stream ingestion
                href: example-scenario/data/stream-ingestion-synapse.yml
              - name: Ingestion and analysis of news feeds
                href: example-scenario/ai/news-feed-ingestion-and-near-real-time-analysis.yml
              - name: Interactive price analytics
                href: solution-ideas/articles/interactive-price-analytics.yml
              - name: IoT and data analytics
                href: example-scenario/data/big-data-with-iot.yml
              - name: Long-term security logs in Data Explorer
                href: example-scenario/security/security-log-retention-azure-data-explorer.yml
              - name: Partitioning in Event Hubs and Kafka
                href: reference-architectures/event-hubs/partitioning-in-event-hubs-and-kafka.yml
              - name: Precision medicine pipeline with genomics
                href: example-scenario/precision-medicine/genomic-analysis-reporting.yml
              - name: Stream processing with Azure Databricks
                href: reference-architectures/data/stream-processing-databricks.yml
              - name: Stream processing with Stream Analytics
                href: reference-architectures/data/stream-processing-stream-analytics.yml
              - name: Stream processing with open-source data
                href: example-scenario/data/open-source-data-engine-stream-processing.yml
          - name: Solution ideas
            items:
              - name: Advanced analytics
                href: solution-ideas/articles/advanced-analytics-on-big-data.yml
              - name: App integration using Event Grid
                href: solution-ideas/articles/application-integration-using-event-grid.yml
              - name: Big data analytics with Azure Data Explorer
                href: solution-ideas/articles/big-data-azure-data-explorer.yml
              - name: Big data analytics with enterprise security
                href: solution-ideas/articles/big-data-analytics-enterprise-grade-security.yml
              - name: Content Delivery Network analytics
                href: solution-ideas/articles/content-delivery-network-azure-data-explorer.yml
              - name: Data management with Azure Purview
                href: solution-ideas/articles/azure-purview-data-lake-estate-architecture.yml
              - name: Demand forecasting for shipping
                href: solution-ideas/articles/demand-forecasting-for-shipping-and-distribution.yml
              - name: Demand forecasting and price optimization
                href: solution-ideas/articles/demand-forecasting-price-optimization-marketing.yml
              - name: Demand forecasting with Stream Analytics
                href: solution-ideas/articles/demand-forecasting.yml
              - name: Discovery Hub for analytics
                href: solution-ideas/articles/cloud-scale-analytics-with-discovery-hub.yml
              - name: Enhanced customer dimension
                href: solution-ideas/articles/customer-insights-synapse.yml
              - name: ETL using HDInsight
                href: solution-ideas/articles/extract-transform-and-load-using-hdinsight.yml
              - name: Highly scalable customer service and ERP
                href: solution-ideas/articles/erp-customer-service.yml
              - name: Hybrid big data with HDInsight
                href: solution-ideas/articles/extend-your-on-premises-big-data-investments-with-hdinsight.yml
              - name: Ingestion, ETL, and stream processing
                href: solution-ideas/articles/ingest-etl-stream-with-adb.yml
              - name: Interactive analytics with Data Explorer
                href: solution-ideas/articles/interactive-azure-data-explorer.yml
              - name: IoT analytics with Azure Data Explorer
                href: solution-ideas/articles/iot-azure-data-explorer.yml
              - name: Manage data across the Azure SQL estate
                href: solution-ideas/articles/azure-purview-sql-estate-architecture.yml
              - name: Mining equipment monitoring
                href: solution-ideas/articles/monitor-mining-equipment.yml
              - name: Modern analytics with Azure Databricks
                href: solution-ideas/articles/azure-databricks-modern-analytics-architecture.yml
              - name: Monitoring solution with Data Explorer
                href: solution-ideas/articles/monitor-azure-data-explorer.yml
              - name: Oil and Gas tank level forecasting
                href: solution-ideas/articles/oil-and-gas-tank-level-forecasting.yml
              - name: Predicting length of stay in hospitals
                href: solution-ideas/articles/predicting-length-of-stay-in-hospitals.yml
              - name: Predictive aircraft engine monitoring
                href: solution-ideas/articles/aircraft-engine-monitoring-for-predictive-maintenance-in-aerospace.yml
              - name: Real-time analytics on big data
                href: solution-ideas/articles/real-time-analytics.yml
              - name: Tiering applications & data for analytics
                href: solution-ideas/articles/tiered-data-for-analytics.yml
      - name: Blockchain + Multiparty Compute
        items:
          - name: Get started
            href: guide/blockchain/multiparty-compute.yml
          - name: Guides
            items:
              - name: Azure Confidential Ledger architecture
                href: /azure/confidential-ledger/architecture
                maintainContext: true
              - name: Authenticate Confidential Ledger nodes
                href: /azure/confidential-ledger/authenticate-ledger-nodes
                maintainContext: true
          - name: Architectures
            items:
              - name: Azure SQL Database ledger
                href: /azure/azure-sql/database/ledger-overview
                maintainContext: true
              - name: Decentralized trust between banks
                href: example-scenario/apps/decentralized-trust.yml
              - name: Multi-cloud blockchain DLT
                href: example-scenario/blockchain/multi-cloud-blockchain.yml
          - name: Solution ideas
            items:
              - name: Blockchain workflow application
                href: solution-ideas/articles/blockchain-workflow-application.yml
              - name: Supply chain track and trace
                href: solution-ideas/articles/supply-chain-track-and-trace.yml
      - name: Compute + HPC
        items:
          - name: Get started with HPC
            href: topics/high-performance-computing.md
          - name: Guides
            items:
              - name: Choose a compute service
                href: guide/technology-choices/compute-decision-tree.yml
              - name: SAS on Azure architecture
                href: guide/sas/sas-overview.yml
              - name: Industry guidance
                items:
                  - name: High-performance compute for manufacturing
                    href: industries/manufacturing/compute-manufacturing-overview.yml
                  - name: Risk grid computing in banking
                    href: industries/finance/risk-grid-banking-overview.yml
                  - name: Risk grid computing solution
                    href: industries/finance/risk-grid-banking-solution-guide.yml
              - name: VM security baselines
                items:
                  - name: Security baseline for VM scale sets
                    href: /security/benchmark/azure/baselines/virtual-machine-scale-sets-security-baseline
                    maintainContext: true
                  - name: Security baseline for Linux VMs
                    href: /security/benchmark/azure/baselines/virtual-machines-linux-security-baseline
                    maintainContext: true
                  - name: Security baseline for Windows VMs
                    href: /security/benchmark/azure/baselines/virtual-machines-windows-security-baseline
                    maintainContext: true                 
          - name: Architectures
            items:
              - name: 3D video rendering
                href: example-scenario/infrastructure/video-rendering.yml
              - name: Computer-aided engineering
                href: example-scenario/apps/hpc-saas.yml
              - name: Digital image modeling
                href: example-scenario/infrastructure/image-modeling.yml
              - name: HPC cluster deployed in the cloud
                href: solution-ideas/articles/hpc-cluster.yml
              - name: Linux virtual desktops with Citrix
                href: example-scenario/infrastructure/linux-vdi-citrix.yml
              - name: Manage virtual machine compliance
                href: example-scenario/security/virtual-machine-compliance.yml
              - name: Move Azure resources across regions
                href: solution-ideas/articles/move-azure-resources-across-regions.yml
              - name: Quantum computing solutions
                items: 
                  - name: Loosely coupled quantum computing on Azure
                    href: example-scenario/quantum/loosely-coupled-quantum-computing-job.yml
                  - name: Tightly coupled quantum computing on Azure
                    href: example-scenario/quantum/tightly-coupled-quantum-computing-job.yml
              - name: Run a Linux VM on Azure
                href: reference-architectures/n-tier/linux-vm.yml
              - name: Run a Windows VM on Azure
                href: reference-architectures/n-tier/windows-vm.yml
              - name: Run CFD simulations
                href: example-scenario/infrastructure/hpc-cfd.yml
              - name: Run reservoir simulations
                href: example-scenario/infrastructure/reservoir-simulation.yml
          - name: Solution ideas
            items:
              - name: HPC media rendering
                href: solution-ideas/articles/azure-batch-rendering.yml
              - name: HPC risk analysis
                href: solution-ideas/articles/hpc-risk-analysis.yml
              - name: HPC system and big compute
                href: solution-ideas/articles/big-compute-with-azure-batch.yml
              - name: Hybrid HPC with HPC Pack
                href: solution-ideas/articles/hybrid-hpc-in-azure-with-hpc-pack.yml
      - name: Containers
        items:
          - name: Get started
            href: reference-architectures/containers/aks-start-here.md
          - name: Guides
            items:
              - name: AKS cluster best practices
                href: /azure/aks/best-practices
                maintainContext: true
              - name: AKS day-2 operations guide
                items:
                  - name: Introduction
                    href: operator-guides/aks/day-2-operations-guide.md
                  - name: Triage practices
                    items:
                      - name: Overview
                        href: operator-guides/aks/aks-triage-practices.md
                      - name: 1- Cluster health
                        href: operator-guides/aks/aks-triage-cluster-health.md
                      - name: 2- Node and pod health
                        href: operator-guides/aks/aks-triage-node-health.md
                      - name: 3- Workload deployments
                        href: operator-guides/aks/aks-triage-deployment.md
                      - name: 4- Admission controllers
                        href: operator-guides/aks/aks-triage-controllers.md
                      - name: 5- Container registry connectivity
                        href: operator-guides/aks/aks-triage-container-registry.md
                  - name: Patching and upgrade guidance
                    href: operator-guides/aks/aks-upgrade-practices.md
                  - name: Monitoring with Azure Monitor
                    href: /azure/aks/monitor-aks?bc=%2fazure%2farchitecture%2fbread%2ftoc.json&toc=%2fazure%2farchitecture%2ftoc.json
                    maintainContext: true
                  - name: Common issues
                    href: /azure/aks/troubleshooting?bc=%2fazure%2farchitecture%2fbread%2ftoc.json&toc=%2fazure%2farchitecture%2ftoc.json
                    maintainContext: true
              - name: Choose a Kubernetes option
                items:
                  - name: Choose a Kubernetes at the edge option
                    href: operator-guides/aks/choose-kubernetes-edge-compute-option.md
                  - name: Choose a bare-metal Kubernetes option
                    href: operator-guides/aks/choose-bare-metal-kubernetes.yml
              - name: Orchestrate multi-container applications
                href: /dotnet/architecture/containerized-lifecycle/design-develop-containerized-apps/orchestrate-high-scalability-availability
                maintainContext: true
              - name: Governance disciplines for AKS
                href: /azure/cloud-adoption-framework/scenarios/aks/eslz-security-governance-and-compliance
                maintainContext: true
              - name: Cost governance with Kubecost
                href: /azure/cloud-adoption-framework/scenarios/aks/eslz-cost-governance-with-kubecost
                maintainContext: true
              - name: BCDR considerations for AKS
                href: /azure/cloud-adoption-framework/scenarios/aks/eslz-business-continuity-and-disaster-recovery
                maintainContext: true
              - name: Security baseline for AKS
                href: /security/benchmark/azure/baselines/aks-security-baseline
                maintainContext: true
              - name: Docker guidance
                items:
                  - name: Monolithic applications
                    href: /dotnet/architecture/containerized-lifecycle/design-develop-containerized-apps/monolithic-applications
                    maintainContext: true
                  - name: Containerize monolithic applications
                    href: /dotnet/architecture/microservices/architect-microservice-container-applications/containerize-monolithic-applications
                    maintainContext: true
                  - name: Containers for DevOps collaboration
                    href: /dotnet/architecture/containerized-lifecycle/docker-application-lifecycle/containers-foundation-for-devops-collaboration
                    maintainContext: true
          - name: Architectures
            items:
              - name: Advanced microservices on AKS
                href: reference-architectures/containers/aks-microservices/aks-microservices-advanced.yml
              - name: AKS baseline cluster
                href: reference-architectures/containers/aks/secure-baseline-aks.yml
              - name: AKS baseline for multi-region clusters
                href: reference-architectures/containers/aks-multi-region/aks-multi-cluster.yml
              - name: AKS cluster for a PCI-DSS workload
                items:
                  - name: Introduction
                    href: reference-architectures/containers/aks-pci/aks-pci-intro.yml
                  - name: Architecture
                    href: reference-architectures/containers/aks-pci/aks-pci-ra-code-assets.yml
                  - name: Network segmentation
                    href: reference-architectures/containers/aks-pci/aks-pci-network.yml
                  - name: Data protection
                    href: reference-architectures/containers/aks-pci/aks-pci-data.yml
                  - name: Vulnerability management
                    href: reference-architectures/containers/aks-pci/aks-pci-malware.yml
                  - name: Access controls
                    href: reference-architectures/containers/aks-pci/aks-pci-identity.yml
                  - name: Monitoring operations
                    href: reference-architectures/containers/aks-pci/aks-pci-monitor.yml
                  - name: Policy management
                    href: reference-architectures/containers/aks-pci/aks-pci-policy.yml
                  - name: Summary
                    href: reference-architectures/containers/aks-pci/aks-pci-summary.yml
              - name: AKS data protection on Azure NetApp Files
                href: example-scenario/file-storage/data-protection-kubernetes-astra-azure-netapp-files.yml
              - name: Autonomous-driving simulation
                href: industries/automotive/building-blocks-autonomous-driving-simulation-environments.yml
              - name: Build a telehealth system
                href: example-scenario/apps/telehealth-system.yml
              - name: Build CNCF projects by using AKS
                href: example-scenario/apps/build-cncf-incubated-graduated-projects-aks.yml  
              - name: CI/CD pipeline for container workloads
                href: example-scenario/apps/devops-with-aks.yml
              - name: Firewall protection for an AKS cluster
                href: example-scenario/aks-firewall/aks-firewall.yml
              - name: GitOps for AKS
                href: example-scenario/gitops-aks/gitops-blueprint-aks.yml
              - name: Magento e-commerce in AKS
                href: example-scenario/magento/magento-azure.yml
              - name: Microservices architecture on AKS
                href: reference-architectures/containers/aks-microservices/aks-microservices.yml
              - name: Multiplayer server hosting with ACI
                href: /gaming/azure/reference-architectures/multiplayer-synchronous-aci
                maintainContext: true
              - name: Multiplayer server hosting with AKS
                href: /gaming/azure/reference-architectures/multiplayer-synchronous-aks
                maintainContext: true
              - name: Multiplayer hosting with Service Fabric
                href: /gaming/azure/reference-architectures/multiplayer-synchronous-sf
                maintainContext: true
              - name: Multitenancy with AKS and AGIC
                href: example-scenario/aks-agic/aks-agic.yml
          - name: Solution ideas
            items:
              - name: API-first SaaS business model with AKS
                href: solution-ideas/articles/aks-api-first.yml
              - name: AKS in event stream processing
                href: solution-ideas/articles/serverless-event-processing-aks.yml
              - name: Build cloud native applications
                href: solution-ideas/articles/cloud-native-apps.yml
              - name: Bursting from AKS with ACI
                href: solution-ideas/articles/scale-using-aks-with-aci.yml
              - name: Data streaming with AKS
                href: solution-ideas/articles/data-streaming-scenario.yml
              - name: Elastic demand handling with AKS
                href: solution-ideas/articles/aks-demand-spikes.yml
              - name: Instant IoT data streaming with AKS
                href: solution-ideas/articles/aks-iot-data-streaming.yml
              - name: JBoss deployment with Red Hat on Azure
                href: solution-ideas/articles/jboss-deployment-red-hat.yml
              - name: Lift and shift to containers with AKS
                href: solution-ideas/articles/migrate-existing-applications-with-aks.yml
              - name: Microservices with AKS and Azure DevOps
                href: solution-ideas/articles/microservices-with-aks.yml
              - name: Secure DevOps for AKS
                href: solution-ideas/articles/secure-devops-for-kubernetes.yml
      - name: Databases
        items:
          - name: Get started
            href: data-guide/databases-architecture-design.yml
          - name: Guides
            items:
              - name: Overview
                href: data-guide/index.md
              - name: Relational data
                items:
                  - name: 'Extract, transform, and load (ETL)'
                    href: data-guide/relational-data/etl.md
                  - name: Online analytical processing (OLAP)
                    href: data-guide/relational-data/online-analytical-processing.yml
                  - name: Online transaction processing (OLTP)
                    href: data-guide/relational-data/online-transaction-processing.md
                  - name: Data warehousing
                    href: data-guide/relational-data/data-warehousing.yml
              - name: Non-relational data
                items:
                  - name: Non-relational data stores
                    href: data-guide/big-data/non-relational-data.yml
                  - name: Free-form text search
                    href: data-guide/scenarios/search.md
                  - name: Time series data
                    href: data-guide/scenarios/time-series.md
                  - name: Working with CSV and JSON files
                    href: data-guide/scenarios/csv-and-json.md
              - name: Build a scalable system for massive data
                href: data-guide/scenarios/build-scalable-database-solutions-azure-services.md
              - name: Big data
                items:
                  - name: Big data architectures
                    href: data-guide/big-data/index.md
                  - name: Batch processing
                    href: data-guide/big-data/batch-processing.md
                  - name: Real-time processing
                    href: data-guide/big-data/real-time-processing.md
              - name: Technology choices
                items:
                  - name: Analytical data stores
                    href: data-guide/technology-choices/analytical-data-stores.md
                  - name: Analytics and reporting
                    href: data-guide/technology-choices/analysis-visualizations-reporting.md
                  - name: Batch processing
                    href: data-guide/technology-choices/batch-processing.md
                  - name: Data lakes
                    href: data-guide/scenarios/data-lake.md
                  - name: Data storage
                    href: data-guide/technology-choices/data-storage.md
                  - name: Choose a data store
                    items:
                      - name: Understand data store models
                        href: guide/technology-choices/data-store-overview.md
                      - name: Select a data store
                        href: guide/technology-choices/data-store-decision-tree.md
                      - name: Criteria for choosing a data store
                        href: guide/technology-choices/data-store-considerations.md
                  - name: Pipeline orchestration
                    href: data-guide/technology-choices/pipeline-orchestration-data-movement.md
                  - name: Real-time message ingestion
                    href: data-guide/technology-choices/real-time-ingestion.md
                  - name: Search data stores
                    href: data-guide/technology-choices/search-options.md
                  - name: Stream processing
                    href: data-guide/technology-choices/stream-processing.md
              - name: Data management patterns
                href: patterns/category/data-management.md
              - name: Use the Transactional Outbox pattern
                href: best-practices/transactional-outbox-cosmos.yml
              - name: Industry guidance
                items:
                  - name: Data management in banking
                    href: industries/finance/data-management-banking-overview.yml
                  - name: Data management in retail
                    href: industries/retail/retail-data-management-overview.md
                  - name: Financial institutions with data mesh
                    href: /azure/cloud-adoption-framework/scenarios/data-management/architectures/reference-architecture-data-mesh
                    maintainContext: true
                  - name: Visual search for retail
                    href: industries/retail/visual-search-use-case-overview.yml
              - name: Transfer data to and from Azure
                href: data-guide/scenarios/data-transfer.md
              - name: Extend on-premises data solutions to Azure
                href: data-guide/scenarios/hybrid-on-premises-and-cloud.md
              - name: Secure data solutions
                href: data-guide/scenarios/securing-data-solutions.md
              - name: Tenancy models for SaaS databases
                href: isv/application-tenancy.md
              - name: High availability for SQL DB and SQL MI
                href: /azure/azure-sql/database/high-availability-sla
                maintainContext: true
              - name: Cosmos DB guidance
                items:
                  - name: Azure Cosmos DB resource model
                    href: /azure/cosmos-db/account-databases-containers-items
                    maintainContext: true
                  - name: Global distribution
                    items:
                      - name: Distribute data globally
                        href: /azure/cosmos-db/distribute-data-globally
                        maintainContext: true
                      - name: Consistency levels in Cosmos DB
                        href: /azure/cosmos-db/consistency-levels
                        maintainContext: true
                      - name: High availability with Cosmos DB
                        href: /azure/cosmos-db/high-availability
                        maintainContext: true
                      - name: Global distribution functional details
                        href: /azure/cosmos-db/global-dist-under-the-hood
                        maintainContext: true
                  - name: Partitioning and horizontal scaling
                    href: /azure/cosmos-db/partitioning-overview
                    maintainContext: true
                  - name: Capacity
                    items:
                     - name: Request units in Cosmos DB
                       href: /azure/cosmos-db/request-units
                       maintainContext: true
                     - name: Provisioned throughput
                       href: /azure/cosmos-db/set-throughput
                       maintainContext: true
                     - name: Autoscale throughput
                       href: /azure/cosmos-db/provision-throughput-autoscale
                       maintainContext: true
                     - name: Serverless in Cosmos DB
                       href: /azure/cosmos-db/serverless
                       maintainContext: true
                     - name: Autoscale and standard throughput
                       href: /azure/cosmos-db/how-to-choose-offer
                       maintainContext: true
                     - name: Provisioned and serverless throughput
                       href: /azure/cosmos-db/throughput-serverless
                       maintainContext: true
                     - name: Scaling provisioned throughput
                       href: /azure/cosmos-db/scaling-provisioned-throughput-best-practices
                       maintainContext: true                    
                  - name: Security
                    items:
                      - name: Security in Cosmos DB
                        href: /azure/cosmos-db/database-security
                        maintainContext: true
                      - name: Data encryption
                        href: /azure/cosmos-db/database-encryption-at-rest
                        maintainContext: true
                      - name: Role-based access control
                        href: /azure/cosmos-db/role-based-access-control
                        maintainContext: true
                      - name: Azure Policy support
                        href: /azure/cosmos-db/policy
                        maintainContext: true
                      - name: Azure Policy Regulatory Compliance
                        href: /azure/cosmos-db/security-controls-policy
                        maintainContext: true
                      - name: Security baseline for Cosmos DB
                        href: /security/benchmark/azure/baselines/cosmos-db-security-baseline
                        maintainContext: true
                  - name: Backup
                    items:
                      - name: Backup and restore in Cosmos DB
                        href: /azure/cosmos-db/continuous-backup-restore-introduction
                        maintainContext: true
                      - name: Continuous backup in Cosmos DB
                        href: /azure/cosmos-db/continuous-backup-restore-introduction
                        maintainContext: true
                  - name: Cost optimization
                    items:
                      - name: Plan and manage costs
                        href: /azure/cosmos-db/plan-manage-costs
                        maintainContext: true
                      - name: Pricing model
                        href: /azure/cosmos-db/how-pricing-works
                        maintainContext: true
                      - name: Total cost of ownership (TCO)
                        href: /azure/cosmos-db/total-cost-ownership
                        maintainContext: true
                      - name: Understand your bill
                        href: /azure/cosmos-db/understand-your-bill
                        maintainContext: true
                      - name: Optimize provisioned throughput cost
                        href: /azure/cosmos-db/optimize-cost-throughput
                        maintainContext: true
                      - name: Optimize request cost
                        href: /azure/cosmos-db/optimize-cost-reads-writes
                        maintainContext: true
                      - name: Optimize storage cost
                        href: /azure/cosmos-db/optimize-cost-storage
                        maintainContext: true
                      - name: Optimize multi-region cost
                        href: /azure/cosmos-db/optimize-cost-regions
                        maintainContext: true
                      - name: Optimize development/testing cost
                        href: /azure/cosmos-db/optimize-dev-test
                        maintainContext: true
                      - name: Optimize cost with reserved capacity
                        href: /azure/cosmos-db/cosmos-db-reserved-capacity
                        maintainContext: true
                      - name: Optimize with rate limiting
                        href: /azure/cosmos-db/rate-limiting-requests
                        maintainContext: true
                  - name: Change feed in Cosmos DB
                    href: /azure/cosmos-db/change-feed
                    maintainContext: true
                  - name: Built-in Jupyter Notebooks support
                    href: /azure/cosmos-db/cosmosdb-jupyter-notebooks
                    maintainContext: true
                  - name: Service quotas
                    href: /azure/cosmos-db/concepts-limits
                    maintainContext: true
              - name: Monitor Azure Databricks jobs
                items:
                  - name: Overview
                    href: databricks-monitoring/index.md
                  - name: Send Databricks application logs
                    href: databricks-monitoring/application-logs.md
                  - name: Use dashboards to visualize Databricks
                    href: databricks-monitoring/dashboards.md
                  - name: Troubleshoot performance bottlenecks
                    href: databricks-monitoring/performance-troubleshooting.md
              - name: Run Apache Cassandra
                href: best-practices/cassandra.md
          - name: Architectures
            items:
              - name: Azure health data consortium
                href: example-scenario/data/azure-health-data-consortium.yml
              - name: Build a delta lake for ad hoc queries
                href: solution-ideas/articles/build-data-lake-support-adhoc-queries-online.yml
              - name: Cost savings through HTAP with Azure SQL
                href: example-scenario/data/azure-sql-htap.yml
              - name: Data governance with Profisee
                href: reference-architectures/data/profisee-master-data-management-purview.yml
              - name: Data landing zones
                items:
                  - name: Single data landing zone
                    href: /azure/cloud-adoption-framework/scenarios/data-management/architectures/reference-architecture-adatum
                    maintainContext: true
                  - name: Multiple data landing zones
                    href: /azure/cloud-adoption-framework/scenarios/data-management/architectures/reference-architecture-relecloud
                    maintainContext: true
                  - name: Highly sensitive data landing zones
                    href: /azure/cloud-adoption-framework/scenarios/data-management/architectures/reference-architecture-lamna
                    maintainContext: true
              - name: DataOps for modern data warehouse
                href: example-scenario/data-warehouse/dataops-mdw.yml
              - name: Globally distributed apps using Cosmos DB
                href: solution-ideas/articles/globally-distributed-mission-critical-applications-using-cosmos-db.yml
              - name: Hybrid ETL with Azure Data Factory
                href: example-scenario/data/hybrid-etl-with-adf.yml
              - name: "IaaS: Web app with relational database"
                href: high-availability/ref-arch-iaas-web-and-db.yml
              - name: Master data management with CluedIn
                href: reference-architectures/data/cluedin.yml
              - name: Master data management with Profisee
                href: reference-architectures/data/profisee-master-data-management-data-factory.yml
              - name: Migrate master data services with CluedIn
                href: reference-architectures/data/migrate-master-data-services-with-cluedin.yml
              - name: Minimal storage – change feed replication
                href: solution-ideas/articles/minimal-storage-change-feed-replicate-data.yml
              - name: Multi-region web app with private database
                href: example-scenario/sql-failover/app-service-private-sql-multi-region.yml
              - name: N-tier app with Cassandra
                href: reference-architectures/n-tier/n-tier-cassandra.yml
              - name: Observability patterns and metrics
                href: databricks-monitoring/databricks-observability.yml
              - name: Optimize SQL Server with Azure Arc
                href: hybrid/azure-arc-sql-server.yml
              - name: Optimized storage – time based multi writes
                href: solution-ideas/articles/optimized-storage-time-based-multi-writes.yml
              - name: Optimized storage – time based Data Lake
                href: solution-ideas/articles/optimized-storage-time-based-data-lake.yml
              - name: Optimized storage with data classification
                href: solution-ideas/articles/optimized-storage-logical-data-classification.yml
              - name: Oracle migration to Azure
                href: solution-ideas/articles/reference-architecture-for-oracle-database-migration-to-azure.yml
              - name: SQL 2008 R2 failover cluster in Azure
                href: example-scenario/sql-failover/sql-failover-2008r2.yml
              - name: SQL Database and Synapse connectivity
                href: /azure/azure-sql/database/connectivity-architecture
                maintainContext: true
              - name: SQL Managed Instance with CMK
                href: example-scenario/data/sql-managed-instance-cmk.yml
              - name: Web app private database connectivity
                href: example-scenario/private-web-app/private-web-app.yml
              - name: Windows N-tier applications
                href: reference-architectures/n-tier/n-tier-sql-server.yml
          - name: Solution ideas
            items:
              - name: Big data analytics with Azure Data Explorer
                href: solution-ideas/articles/big-data-azure-data-explorer.yml
              - name: Build cloud native applications
                href: solution-ideas/articles/cloud-native-apps.yml
              - name: Campaign optimization with HDInsight
                href: solution-ideas/articles/campaign-optimization-with-azure-hdinsight-spark-clusters.yml
              - name: Campaign optimization with SQL Server
                href: solution-ideas/articles/campaign-optimization-with-sql-server.yml
              - name: Data streaming
                href: solution-ideas/articles/data-streaming-scenario.yml
              - name: Data cache
                href: solution-ideas/articles/data-cache-with-redis-cache.yml
              - name: Digital campaign management
                href: solution-ideas/articles/digital-marketing-using-azure-database-for-postgresql.yml
              - name: Digital marketing using MySQL
                href: solution-ideas/articles/digital-marketing-using-azure-database-for-mysql.yml
              - name: Enterprise data warehouse
                href: solution-ideas/articles/enterprise-data-warehouse.yml
              - name: Finance management using MySQL
                href: solution-ideas/articles/finance-management-apps-using-azure-database-for-mysql.yml
              - name: Finance management using PostgreSQL
                href: solution-ideas/articles/finance-management-apps-using-azure-database-for-postgresql.yml
              - name: Gaming using MySQL
                href: solution-ideas/articles/gaming-using-azure-database-for-mysql.yml
              - name: Gaming using Cosmos DB
                href: solution-ideas/articles/gaming-using-cosmos-db.yml
              - name: Intelligent apps using MySQL
                href: solution-ideas/articles/intelligent-apps-using-azure-database-for-mysql.yml
              - name: Intelligent apps using PostgreSQL
                href: solution-ideas/articles/intelligent-apps-using-azure-database-for-postgresql.yml
              - name: Interactive querying with HDInsight
                href: solution-ideas/articles/interactive-querying-with-hdinsight.yml
              - name: Loan charge-off prediction with HDInsight
                href: solution-ideas/articles/loan-chargeoff-prediction-with-azure-hdinsight-spark-clusters.yml
              - name: Loan charge-off prediction with SQL Server
                href: solution-ideas/articles/loan-chargeoff-prediction-with-sql-server.yml
              - name: Loan credit risk modeling
                href: solution-ideas/articles/loan-credit-risk-analyzer-and-default-modeling.yml
              - name: Loan credit risk with SQL Server
                href: solution-ideas/articles/loan-credit-risk-with-sql-server.yml
              - name: Messaging
                href: solution-ideas/articles/messaging.yml
              - name: Mining equipment monitoring
                href: solution-ideas/articles/monitor-mining-equipment.yml
              - name: Multi-region web app with Cosmos DB
                href: solution-ideas/articles/multi-region-web-app-cosmos-db-replication.yml
              - name: Ops automation using Event Grid
                href: solution-ideas/articles/ops-automation-using-event-grid.yml
              - name: Personalization using Cosmos DB
                href: solution-ideas/articles/personalization-using-cosmos-db.yml
              - name: Retail and e-commerce using MySQL
                href: solution-ideas/articles/retail-and-ecommerce-using-azure-database-for-mysql.yml
              - name: Retail and e-commerce using PostgreSQL
                href: solution-ideas/articles/retail-and-ecommerce-using-azure-database-for-postgresql.yml
              - name: Retail and e-commerce using Cosmos DB
                href: solution-ideas/articles/retail-and-e-commerce-using-cosmos-db.yml
              - name: Serverless apps using Cosmos DB
                href: solution-ideas/articles/serverless-apps-using-cosmos-db.yml
              - name: Streaming using HDInsight
                href: solution-ideas/articles/streaming-using-hdinsight.yml
      - name: Developer Options
        items:
          - name: Microservices
            items:
              - name: Get started
                href: microservices/index.md
              - name: Guides
                items:
                  - name: Microservices assessment and readiness
                    href: guide/technology-choices/microservices-assessment.md
                  - name: Domain modeling for microservices
                    items:
                      - name: Domain analysis
                        href: microservices/model/domain-analysis.md
                      - name: Tactical DDD
                        href: microservices/model/tactical-ddd.md
                      - name: Identify microservice boundaries
                        href: microservices/model/microservice-boundaries.md
                  - name: Design a microservices architecture
                    items:
                      - name: Introduction
                        href: microservices/design/index.md
                      - name: Choose a compute option
                        href: microservices/design/compute-options.md
                      - name: Interservice communication
                        href: microservices/design/interservice-communication.md
                      - name: API design
                        href: microservices/design/api-design.md
                      - name: API gateways
                        href: microservices/design/gateway.md
                      - name: Data considerations
                        href: microservices/design/data-considerations.md
                      - name: Container orchestration
                        href: microservices/design/orchestration.md
                      - name: Design patterns for microservices
                        href: microservices/design/patterns.md
                  - name: Operate microservices in production
                    items:
                      - name: Monitor microservices in AKS
                        href: microservices/logging-monitoring.md
                      - name: CI/CD for microservices
                        href: microservices/ci-cd.md
                      - name: CI/CD for microservices on Kubernetes
                        href: microservices/ci-cd-kubernetes.md
                  - name: Migrate to a microservices architecture
                    items:
                      - name: Migrate monolith to microservices
                        href: microservices/migrate-monolith.md
                      - name: Modernize apps with Service Fabric
                        href: service-fabric/modernize-app-azure-service-fabric.md
                      - name: Migrate from Cloud Services to ASF
                        href: service-fabric/migrate-from-cloud-services.md
                  - name: .NET microservices
                    items:
                      - name: Design a microservice-oriented app
                        href: /dotnet/architecture/microservices/multi-container-microservice-net-applications/microservice-application-design
                        maintainContext: true
                      - name: Create a  CRUD microservice
                        href: /dotnet/architecture/microservices/multi-container-microservice-net-applications/data-driven-crud-microservice
                        maintainContext: true
                      - name: Event-based communication
                        href: /dotnet/architecture/microservices/multi-container-microservice-net-applications/integration-event-based-microservice-communications
                        maintainContext: true
                      - name: Implement API Gateways with Ocelot
                        href: /dotnet/architecture/microservices/multi-container-microservice-net-applications/implement-api-gateways-with-ocelot
                        maintainContext: true
              - name: Architectures
                items:
                   - name: Decompose apps with Service Fabric
                     href: example-scenario/infrastructure/service-fabric-microservices.yml
                   - name: High-availability blue/green deployment
                     href: example-scenario/blue-green-spring/blue-green-spring.yml
                   - name: Microservices on Azure Service Fabric
                     href: reference-architectures/microservices/service-fabric.yml
                   - name: Microservices with Azure Spring Cloud
                     href: /azure/spring-cloud/reference-architecture
                     maintainContext: true
                   - name: Unified logging for microservices apps
                     href: example-scenario/logging/unified-logging.yml     
          - name: Serverless applications
            items:
              - name: Get started
                href: serverless-quest/serverless-overview.md
              - name: Guides
                items:
                  - name: Serverless Functions examples
                    href: serverless-quest/reference-architectures.md
                  - name: Plan for serverless architecture
                    items:
                      - name: Deploy serverless Functions
                        href: serverless-quest/validate-commit-serverless-adoption.md
                      - name: Serverless application assessment
                        href: serverless-quest/application-assessment.md
                      - name: Technical workshops and training
                        href: serverless-quest/technical-training.md
                      - name: Proof of concept or pilot
                        href: serverless-quest/poc-pilot.md
                  - name: Develop and deploy serverless apps
                    items:
                      - name: Serverless Functions app development
                        href: serverless-quest/application-development.md
                      - name: Serverless Functions code walkthrough
                        href: serverless/code.md
                      - name: CI/CD for a serverless frontend
                        href: serverless/guide/serverless-app-cicd-best-practices.md
                  - name: Monitoring serverless event processing
                    href: serverless/guide/monitoring-serverless-event-processing.md
                  - name: Serverless Functions app operations
                    href: serverless-quest/functions-app-operations.md
                  - name: Serverless Functions app security
                    href: serverless-quest/functions-app-security.md
                  - name: Security baseline for Azure Functions
                    href: /security/benchmark/azure/baselines/functions-security-baseline
                    maintainContext: true
                  - name: Serverless with Azure Logic Apps
                    href: /azure/logic-apps/logic-apps-serverless-overview
                    maintainContext: true
                  - name: Event Hubs with Azure Functions
                    items:
                      - name: Overview
                        href: serverless/event-hubs-functions/event-hubs-functions.yml
                      - name: Performance and scale
                        href: serverless/event-hubs-functions/performance-scale.yml
                      - name: Resilient design
                        href: serverless/event-hubs-functions/resilient-design.md
                      - name: Security
                        href: serverless/event-hubs-functions/security.md
                      - name: Observability
                        href: serverless/event-hubs-functions/observability.yml
              - name: Architectures
                items:
                  - name: Azure Functions in a hybrid environment
                    href: hybrid/azure-functions-hybrid.yml
                  - name: Event-based cloud automation
                    href: reference-architectures/serverless/cloud-automation.yml
                  - name: Multicloud with the Serverless Framework
                    href: example-scenario/serverless/serverless-multicloud.yml
                  - name: Real-time location sharing
                    href: example-scenario/signalr/index.yml
                  - name: Serverless event processing
                    href: reference-architectures/serverless/event-processing.yml
              - name: Solution ideas
                items:
                  - name: AKS in event stream processing
                    href: solution-ideas/articles/serverless-event-processing-aks.yml
                  - name: Big data analytics with Data Explorer
                    href: solution-ideas/articles/big-data-azure-data-explorer.yml
                  - name: De-batch and filter with Event Hubs
                    href: solution-ideas/articles/serverless-event-processing-filtering.yml
                  - name: Serverless applications using Event Grid
                    href: solution-ideas/articles/serverless-application-architectures-using-event-grid.yml
                  - name: Serverless apps using Cosmos DB
                    href: solution-ideas/articles/serverless-apps-using-cosmos-db.yml
                  - name: Serverless computing LOB apps
                    href: solution-ideas/articles/onboarding-customers-with-a-cloud-native-serverless-architecture.yml
                  - name: Serverless event stream processing
                    href: solution-ideas/articles/serverless-event-processing-private-link.yml
                  - name: Transit Hub pub-sub messaging system
                    href: solution-ideas/articles/transit-hub.yml
      - name: DevOps
        items:
          - name: Guides
            items:
              - name: DevOps checklist
                href: checklist/dev-ops.md
              - name: Operational Excellence patterns
                href: /azure/architecture/framework/devops/devops-patterns
                maintainContext: true
              - name: Advanced ARM templates
                items:
                  - name: Overview
                    href: guide/azure-resource-manager/advanced-templates/index.md
                  - name: Update a resource
                    href: guide/azure-resource-manager/advanced-templates/update-resource.md
                  - name: Use an object as a parameter
                    href: guide/azure-resource-manager/advanced-templates/objects-as-parameters.md
                  - name: Property transformer and collector
                    href: guide/azure-resource-manager/advanced-templates/collector.md
              - name: DevTest Labs guidance
                items:
                  - name: Deliver a proof of concept
                    href: /azure/devtest-labs/deliver-proof-concept
                    maintainContext: true
                  - name: Orchestrate the implementation
                    href: /azure/devtest-labs/devtest-lab-guidance-orchestrate-implementation
                    maintainContext: true
                  - name: Scale up DevTest Labs infrastructure
                    href: /azure/devtest-labs/devtest-lab-guidance-scale
                    maintainContext: true
                  - name: Security baseline for DevTest Labs
                    href: /security/benchmark/azure/baselines/devtest-labs-security-baseline
                    maintainContext: true
              - name: Azure Monitor guidance
                items:
                  - name: Best practices
                    items:
                      - name: Plan your monitoring strategy
                        href: /azure/azure-monitor/best-practices-plan
                        maintainContext: true
                      - name: Configure data collection
                        href: /azure/azure-monitor/best-practices-data-collection
                        maintainContext: true
                      - name: Analyze and visualize data
                        href: /azure/azure-monitor/best-practices-analysis
                        maintainContext: true
                      - name: Alerts and automated actions
                        href: /azure/azure-monitor/best-practices-alerts
                        maintainContext: true
                  - name: Continuous monitoring
                    href: /azure/azure-monitor/continuous-monitoring
                    maintainContext: true
                  - name: Data sources
                    href: /azure/azure-monitor/agents/data-sources
                    maintainContext: true
                  - name: Data platform
                    href: /azure/azure-monitor/data-platform
                    maintainContext: true
                  - name: Security
                    items:
                      - name: Log data security
                        href: /azure/azure-monitor/logs/data-security
                        maintainContext: true
                      - name: Customer-managed keys
                        href: /azure/azure-monitor/logs/customer-managed-keys
                        maintainContext: true
                      - name: Private Link connection
                        href: /azure/azure-monitor/logs/private-link-security
                        maintainContext: true
                      - name: Private Link design
                        href: /azure/azure-monitor/logs/private-link-design
                        maintainContext: true
                      - name: Personal log data handling
                        href: /azure/azure-monitor/logs/personal-data-mgmt
                        maintainContext: true
                      - name: Data collection, retention, and storage
                        href: /azure/azure-monitor/app/data-retention-privacy
                        maintainContext: true
                      - name: Security baseline
                        href: /security/benchmark/azure/baselines/monitor-security-baseline
                        maintainContext: true
                  - name: Design a logging deployment
                    href: /azure/azure-monitor/logs/design-logs-deployment
                    maintainContext: true
              - name: CI/CD for Synapse Analytics
                href: /azure/synapse-analytics/cicd/continuous-integration-delivery
                maintainContext: true
              - name: DevOps for quantum computing
                href: guide/quantum/devops-for-quantum-computing.md
              - name: Platform automation for VMware Solution
                href: /azure/cloud-adoption-framework/scenarios/azure-vmware/eslz-platform-automation-and-devops
                maintainContext: true
          - name: Architectures
            items:
              - name: Automate multistage DevOps pipelines
                href: example-scenario/devops/automate-azure-pipelines.yml
              - name: Automated API deployments using APIOps
                href: example-scenario/devops/automated-api-deployments-apiops.yml
              - name: Automated Jupyter Notebooks for diagnostics
                href: example-scenario/data/automating-diagnostic-jupyter-notebook.yml
              - name: Azure DevTest Labs for enterprises
                href: example-scenario/infrastructure/devtest-labs-reference-architecture.yml
              - name: CI/CD pipeline for chatbots with ARM
                href: example-scenario/apps/devops-cicd-chatbot.yml
              - name: CI/CD pipeline using Azure DevOps
                href: example-scenario/apps/devops-dotnet-webapp.yml
              - name: DevSecOps in GitHub
                href: solution-ideas/articles/devsecops-in-github.yml
              - name: Enterprise monitoring with Azure Monitor
                href: example-scenario/monitoring/enterprise-monitoring.yml
              - name: High-availability blue/green deployment
                href: example-scenario/blue-green-spring/blue-green-spring.yml
              - name: Jenkins on Azure
                href: example-scenario/apps/jenkins.yml
              - name: Microsoft 365 tenant configuration
                href: example-scenario/devops/manage-microsoft-365-tenant-configuration-microsoft365dsc-devops.yml
              - name: Run containers in a hybrid environment
                href: hybrid/hybrid-containers.yml
              - name: Teacher-provisioned virtual labs in Azure
                href: example-scenario/devops/teacher-provisioned-virtual-labs-azure.yml
          - name: Solution ideas
            items:
              - name: CI/CD for Azure VMs
                href: solution-ideas/articles/cicd-for-azure-vms.yml
              - name: CI/CD for Azure Web Apps
                href: solution-ideas/articles/azure-devops-continuous-integration-and-continuous-deployment-for-azure-web-apps.yml
              - name: CI/CD for Containers
                href: solution-ideas/articles/cicd-for-containers.yml
              - name: CI/CD for Microsoft Power Platform
                href: solution-ideas/articles/azure-devops-continuous-integration-for-power-platform.yml
              - name: CI/CD for quantum computing jobs
                href: solution-ideas/articles/cicd-for-quantum-computing-jobs.yml
              - name: CI/CD for Windows desktop apps
                href: solution-ideas/articles/azure-devops-ci-cd-for-desktop-apps.yml
              - name: CI/CD using Jenkins and AKS
                href: solution-ideas/articles/container-cicd-using-jenkins-and-kubernetes-on-azure-container-service.yml
              - name: CI/CD using Jenkins and Terraform
                href: solution-ideas/articles/immutable-infrastructure-cicd-using-jenkins-and-terraform-on-azure-virtual-architecture-overview.yml
              - name: DevSecOps in Azure
                href: solution-ideas/articles/devsecops-in-azure.yml
              - name: DevSecOps with a rolling main branch
                href: solution-ideas/articles/devsecops-rolling-branch.yml
              - name: DevTest and DevOps for IaaS
                href: solution-ideas/articles/dev-test-iaas.yml
              - name: DevTest and DevOps for PaaS
                href: solution-ideas/articles/dev-test-paas.yml
              - name: DevTest and DevOps with microservices
                href: solution-ideas/articles/dev-test-microservice.yml
              - name: DevTest Image Factory
                href: solution-ideas/articles/dev-test-image-factory.yml
              - name: Hybrid DevOps
                href: solution-ideas/articles/devops-in-a-hybrid-environment.yml
              - name: Java CI/CD using Jenkins and Web Apps
                href: solution-ideas/articles/java-cicd-using-jenkins-and-azure-web-apps.yml
              - name: SharePoint for development testing
                href: solution-ideas/articles/sharepoint-farm-devtest.yml
      - name: Hybrid + Multicloud
        items:
          - name: Get started
            href: hybrid/hybrid-start-here.md
          - name: Guides
            items:
              - name: Hybrid workload in Azure
                href: /azure/architecture/framework/hybrid/hybrid-overview
                maintainContext: true
              - name: Hybrid app design considerations
                href: /hybrid/app-solutions/overview-app-design-considerations
                maintainContext: true
              - name: Azure Arc guidance
                items:
                  - name: Administer SQL Server with Azure Arc
                    href: hybrid/azure-arc-sql-server.yml
                  - name: App Service on Azure Arc
                    href: /azure/app-service/overview-arc-integration
                    maintainContext: true
                  - name: Security baseline for Arc-enabled Servers
                    href: /security/benchmark/azure/baselines/arc-enabled-security-baseline
                    maintainContext: true
              - name: Hybrid deployments
                items:
                  - name: Configure hybrid cloud connectivity
                    href: hybrid/deployments/solution-deployment-guide-connectivity.md
                  - name: Configure hybrid cloud identity
                    href: hybrid/deployments/solution-deployment-guide-identity.md
                  - name: Deploy AI-based footfall detection
                    href: hybrid/deployments/solution-deployment-guide-retail-footfall-detection.md
                  - name: Deploy an app that scales cross-cloud
                    href: hybrid/deployments/solution-deployment-guide-cross-cloud-scaling.md
                  - name: Deploy Kubernetes on Azure Stack Hub
                    href: hybrid/deployments/solution-deployment-guide-highly-available-kubernetes.md
                  - name: Deploy highly available MongoDB
                    href: hybrid/deployments/solution-deployment-guide-mongodb-ha.md
                  - name: Deploy hybrid app with on-premises data
                    href: hybrid/deployments/solution-deployment-guide-cross-cloud-scaling-onprem-data.md
                  - name: Deploy a SQL Server 2016 AG
                    href: hybrid/deployments/solution-deployment-guide-sql-ha.md
                  - name: Direct traffic with a geo-distributed app
                    href: hybrid/deployments/solution-deployment-guide-geo-distributed.md
              - name: Azure VMware Solution guidance
                items:
                  - name: API Management for AVS
                    href: /azure/azure-vmware/concepts-api-management
                    maintainContext: true
                  - name: BCDR for AVS
                    href: /azure/cloud-adoption-framework/scenarios/azure-vmware/eslz-business-continuity-and-disaster-recovery
                    maintainContext: true
                  - name: Govern AVS
                    href: /azure/cloud-adoption-framework/scenarios/azure-vmware/govern
                    maintainContext: true
                  - name: Manage and monitor AVS
                    href: /azure/cloud-adoption-framework/scenarios/azure-vmware/eslz-management-and-monitoring
                    maintainContext: true
                  - name: Migrate with AVS
                    href: /azure/cloud-adoption-framework/scenarios/azure-vmware/migrate
                    maintainContext: true
                  - name: Network interconnectivity for AVS
                    href: /azure/azure-vmware/concepts-networking
                    maintainContext: true
                  - name: Network planning for AVS
                    href: /azure/azure-vmware/tutorial-network-checklist
                    maintainContext: true
                  - name: Platform automation for AVS
                    href: /azure/cloud-adoption-framework/scenarios/azure-vmware/eslz-platform-automation-and-devops
                    maintainContext: true
                  - name: Security and governance for AVS
                    href: /azure/cloud-adoption-framework/scenarios/azure-vmware/eslz-security-governance-and-compliance
                    maintainContext: true                       
              - name: Connect an on-premises network to Azure
                href: reference-architectures/hybrid-networking/index.yml
              - name: FSLogix for the enterprise
                href: example-scenario/wvd/windows-virtual-desktop-fslogix.yml
              - name: Troubleshoot a hybrid VPN connection
                href: reference-architectures/hybrid-networking/troubleshoot-vpn.yml
          - name: Architectures
            items:
              - name: Azure Arc solutions
                expanded: true
                items:
                  - name: Azure Arc hybrid management with AKS
                    href: hybrid/arc-hybrid-kubernetes.yml
                  - name: Manage configurations for Azure Arc
                    href: hybrid/azure-arc-hybrid-config.yml
                  - name: Optimize SQL Server with Azure Arc
                    href: hybrid/azure-arc-sql-server.yml
                  - name: Run containers in a hybrid environment
                    href: hybrid/hybrid-containers.yml
              - name: Azure Automation solutions
                items:                
                  - name: Azure Automation hybrid environment
                    href: hybrid/azure-automation-hybrid.yml
                  - name: Azure Automation update management
                    href: hybrid/azure-update-mgmt.yml
                  - name: Azure Automation State Configuration
                    href: example-scenario/state-configuration/state-configuration.yml
              - name: Azure enterprise cloud file share
                href: hybrid/azure-files-private.yml
              - name: Azure files secured by AD DS
                href: example-scenario/hybrid/azure-files-on-premises-authentication.yml
              - name: Azure Functions in a hybrid environment
                href: hybrid/azure-functions-hybrid.yml
              - name: Azure Stack HCI stretched clusters for DR
                href: hybrid/azure-stack-hci-dr.yml
              - name: Azure Stack HCI switchless interconnect
                href: hybrid/azure-stack-robo.yml
              - name: Azure Stack Hub solutions
                items:
                  - name: AI-based footfall detection
                    href: solution-ideas/articles/hybrid-footfall-detection.yml
                  - name: Back up files on Azure Stack Hub
                    href: hybrid/azure-stack-backup.yml
                  - name: Cross-cloud scaling (on-premises data)
                    href: example-scenario/hybrid/hybrid-cross-cloud-scale-on-premises-data.yml 
                  - name: Cross-cloud scaling with Traffic Manager
                    href: /azure/architecture/example-scenario/hybrid/hybrid-cross-cloud-scaling
                  - name: DevOps with Azure Stack Hub
                    href: solution-ideas/articles/hybrid-continuous-integration.yml
                  - name: Disaster recovery for Stack Hub VMs
                    href: hybrid/azure-stack-vm-dr.yml
                  - name: Hybrid geo-distributed architecture
                    href: example-scenario/hybrid/hybrid-geo-distributed.yml
                  - name: Hybrid relay connection
                    href: solution-ideas/articles/hybrid-relay-connection.yml
              - name: Azure VMware Solution in hub-and-spoke
                href: /azure/azure-vmware/concepts-hub-and-spoke
                maintainContext: true
              - name: Connect on-premises with ExpressRoute
                href: reference-architectures/hybrid-networking/expressroute-vpn-failover.yml
              - name: Connect standalone servers
                href: hybrid/azure-network-adapter.yml
              - name: Deploy AI and ML with Azure Stack Edge
                href: hybrid/deploy-ai-ml-azure-stack-edge.yml
              - name: Design a hybrid Domain Name System
                href: hybrid/hybrid-dns-infra.yml
              - name: "Enhanced-security hybrid messaging: client"
                href: example-scenario/hybrid/secure-hybrid-messaging-client.yml
              - name: "Enhanced-security hybrid messaging: mobile"
                href: example-scenario/hybrid/secure-hybrid-messaging-mobile.yml
              - name: "Enhanced-security hybrid messaging: web"
                href: example-scenario/hybrid/secure-hybrid-messaging-web.yml
              - name: Extend on-premises using ExpressRoute
                href: reference-architectures/hybrid-networking/expressroute.yml
              - name: Extend an on-premises network using VPN
                href: reference-architectures/hybrid-networking/vpn.yml    
              - name: Hybrid availability and monitoring
                href: hybrid/hybrid-perf-monitoring.yml
              - name: Hybrid file services
                href: hybrid/hybrid-file-services.yml
              - name: Hybrid file share with disaster recovery
                href: example-scenario/hybrid/hybrid-file-share-dr-remote-local-branch-workers.yml
              - name: Hybrid security monitoring
                href: hybrid/hybrid-security-monitoring.yml
              - name: Manage hybrid workloads with WAC
                href: hybrid/hybrid-server-os-mgmt.yml
              - name: On-premises data gateway for Logic Apps
                href: hybrid/gateway-logic-apps.yml
              - name: Run containers in a hybrid environment
                href: hybrid/hybrid-containers.yml
              - name: Use Azure file shares in a hybrid environment
                href: hybrid/azure-file-share.yml
          - name: Solution ideas
            items:
              - name: Azure Stack Hub solutions
                items:
                  - name: Cross-cloud scaling
                    href: solution-ideas/articles/cross-cloud-scaling.yml
                  - name: Hybrid connections
                    href: solution-ideas/articles/hybrid-connectivity.yml
                  - name: Hybrid relay connection
                    href: solution-ideas/articles/hybrid-relay-connection.yml
                  - name: Tiered data for analytics
                    href: example-scenario/hybrid/hybrid-tiered-data-analytics.yml
                  - name: Unlock legacy data with Azure Stack
                    href: solution-ideas/articles/unlock-legacy-data.yml
              - name: Azure VMware Solution foundations
                items:
                  - name: Azure VMware Solution capacity planning
                    href: solution-ideas/articles/azure-vmware-solution-foundation-capacity.yml
                  - name: Azure VMware Solution landing zone
                    href: solution-ideas/articles/azure-vmware-solution-foundation-landing-zone.yml
                  - name: Azure VMware Solution networking
                    href: solution-ideas/articles/azure-vmware-solution-foundation-networking.yml
              - name: Cross-platform chat
                href: solution-ideas/articles/cross-platform-chat.yml
      - name: Identity
        items:
          - name: Get started
            href: identity/identity-start-here.yml
          - name: Guides
            items:
              - name: Compare identity services
                href: /azure/active-directory-domain-services/compare-identity-solutions
                maintainContext: true
              - name: Build for resilience
                href: guide/resilience/resilience-overview.md
              - name: Conditional Access
                items:
                  - name: Conditional Access for Zero trust
                    href: guide/security/conditional-access-zero-trust.md 
                  - name: Conditional Access design principles
                    href: guide/security/conditional-access-design.yml
                  - name: Conditional Access architecture  
                    href: guide/security/conditional-access-architecture.yml
                  - name: Conditional Access framework and policies
                    href: guide/security/conditional-access-framework.md
              - name: Identity in multitenant applications
                items:
                  - name: Introduction
                    href: multitenant-identity/index.md
                  - name: The Tailspin scenario
                    href: multitenant-identity/tailspin.md
                  - name: Authentication
                    href: multitenant-identity/authenticate.md
                  - name: Claims-based identity
                    href: multitenant-identity/claims.md
                  - name: Tenant sign-up
                    href: multitenant-identity/signup.md
                  - name: Application roles
                    href: multitenant-identity/app-roles.md
                  - name: Authorization
                    href: multitenant-identity/authorize.md
                  - name: Secure a web API
                    href: multitenant-identity/web-api.md
                  - name: Cache access tokens
                    href: multitenant-identity/token-cache.md
                  - name: Client certificate
                    href: multitenant-identity/client-certificate.md
                  - name: Federate with a customer's AD FS
                    href: multitenant-identity/adfs.md
              - name: Integrate on-premises AD with Azure
                href: reference-architectures/identity/index.yml
              - name: Deployment guidance
                items:
                  - name: Azure AD deployment checklist
                    href: /azure/active-directory/fundamentals/active-directory-deployment-checklist-p2
                    maintainContext: true
                  - name: Azure AD deployment plans
                    href: /azure/active-directory/fundamentals/active-directory-deployment-plans
                    maintainContext: true
                  - name: Azure AD B2C deployment plans
                    href: /azure/active-directory/fundamentals/azure-active-directory-b2c-deployment-plans
                    maintainContext: true
              - name: Migrate applications to Azure AD
                items:
                  - name: Migrate an AD FS app to Azure
                    href: /azure/active-directory/manage-apps/migrate-adfs-apps-to-azure
                    maintainContext: true
                  - name: Migrate app authentication to Azure AD
                    href: /azure/active-directory/manage-apps/migrate-application-authentication-to-azure-active-directory
                    maintainContext: true
                  - name: Use the AD FS application activity report
                    href: /azure/active-directory/manage-apps/migrate-adfs-application-activity
                    maintainContext: true
                  - name: Resources for migrating to Azure AD
                    href: /azure/active-directory/manage-apps/migration-resources
                    maintainContext: true
              - name: Secure identity
                items:
                  - name: Secure development with SPAs
                    href: guide/resilience/azure-ad-secure-single-page-application.md
                  - name: Security baseline for Azure AD
                    href: /security/benchmark/azure/baselines/aad-security-baseline
                    maintainContext: true
              - name: Identity management
                items:
                  - name: Azure billing and AAD tenants
                    href: /azure/cloud-adoption-framework/ready/landing-zone/design-area/azure-billing-ad-tenant?toc=/azure/architecture/toc.json&bc=/azure/architecture/_bread/toc.json
                    maintainContext: true
                  - name: Identity and access management
                    href: /azure/cloud-adoption-framework/ready/landing-zone/design-area/identity-access?toc=/azure/architecture/toc.json&bc=/azure/architecture/_bread/toc.json
                    maintainContext: true
                  - name: Limit cross-tenant private endpoints
                    href: /azure/cloud-adoption-framework/ready/azure-best-practices/limit-cross-tenant-private-endpoint-connections
                    maintainContext: true
                  - name: Resource organization
                    href: /azure/cloud-adoption-framework/ready/landing-zone/design-area/resource-org?toc=/azure/architecture/toc.json&bc=/azure/architecture/_bread/toc.json
                    maintainContext: true
              - name: Hybrid identity
                items:
                  - name: Choose a hybrid identity method
                    href: /azure/active-directory/hybrid/choose-ad-authn
                    maintainContext: true
                  - name: Cloud management for on-premises
                    href: /azure/active-directory/hybrid/cloud-governed-management-for-on-premises
                    maintainContext: true
                  - name: Hybrid identity foundation with Azure AD
                    href: /azure/active-directory/hybrid/four-steps
                    maintainContext: true
                  - name: Azure AD Connect for on-premises
                    href: /azure/active-directory/hybrid/whatis-azure-ad-connect
                    maintainContext: true
              - name: Identity for education
                items:
                  - name: Azure Active Directory for education
                    href: /microsoft-365/education/deploy/intro-azure-active-directory
                    maintainContext: true
                  - name: Multi-tenant for large institutions
                    href: /microsoft-365/education/deploy/design-multi-tenant-architecture
                    maintainContext: true
                  - name: Design a tenant configuration
                    href: /microsoft-365/education/deploy/design-tenant-configurations
                    maintainContext: true
                  - name: Design authentication and credentials
                    href: /microsoft-365/education/deploy/design-credential-authentication-strategies
                    maintainContext: true
                  - name: Design an account strategy
                    href: /microsoft-365/education/deploy/design-account-strategy
                    maintainContext: true
                  - name: Design identity governance 
                    href: /microsoft-365/education/deploy/design-identity-governance
                    maintainContext: true
          - name: Architectures
            items:
              - name: AD DS resource forests in Azure
                href: reference-architectures/identity/adds-forest.yml
              - name: Azure AD identity management for AWS
                href: reference-architectures/aws/aws-azure-ad-security.yml
              - name: Deploy AD DS in an Azure virtual network
                href: reference-architectures/identity/adds-extend-domain.yml
              - name: Extend on-premises AD FS to Azure
                href: reference-architectures/identity/adfs.yml
              - name: Governance of Teams guest users
                href: example-scenario/governance/governance-teams-guest-users.yml
              - name: Hybrid identity
                href: solution-ideas/articles/hybrid-identity.yml
              - name: On-premises AD domains with Azure AD
                href: reference-architectures/identity/azure-ad.yml
          - name: Solution ideas
            items:
              - name: Collaboration with Microsoft 365
                href: solution-ideas/articles/collaboration-microsoft-365.yml
      - name: Integration
        items:
          - name: Guides
            items:
              - name: Connectors in Azure Logic Apps
                href: /azure/connectors/apis-list
                maintainContext: true
              - name: Access to virtual networks from Logic Apps
                href: /azure/logic-apps/connect-virtual-network-vnet-isolated-environment-overview
                maintainContext: true
              - name: BCDR for Logic Apps
                href: /azure/logic-apps/business-continuity-disaster-recovery-guidance
                maintainContext: true
              - name: Azure Policy controls for Logic Apps
                href: /azure/logic-apps/security-controls-policy
                maintainContext: true
              - name: Security baseline for Logic Apps
                href: /security/benchmark/azure/baselines/logic-apps-security-baseline
                maintainContext: true
          - name: Architectures
            items:
              - name: Basic enterprise integration on Azure
                href: reference-architectures/enterprise-integration/basic-enterprise-integration.yml
              - name: Data integration with Logic Apps and SQL
                href: example-scenario/integration/logic-apps-data-integration.yml
              - name: Enterprise business intelligence
                href: reference-architectures/data/enterprise-bi-synapse.yml
              - name: Enterprise integration - queues and events
                href: reference-architectures/enterprise-integration/queues-events.yml
              - name: On-premises data gateway for Logic Apps
                href: hybrid/gateway-logic-apps.yml
              - name: Power Automate deployment at scale
                href: example-scenario/power-automate/power-automate.yml
              - name: Publish internal APIs to external users
                href: example-scenario/apps/publish-internal-apis-externally.yml
          - name: Solution ideas
            items:
              - name: Custom business processes
                href: solution-ideas/articles/custom-business-processes.yml
              - name: Elastic Workplace Search on Azure
                href: solution-ideas/articles/elastic-workplace-search.yml
              - name: Line of business extension
                href: solution-ideas/articles/lob.yml
              - name: Web and mobile front-ends
                href: solution-ideas/articles/front-end.yml
      - name: Internet of Things
        items:
          - name: Get started
            href: reference-architectures/iot/iot-architecture-overview.md
          - name: Guides
            items:
              - name: IoT concepts
                items:
                  - name: Introduction to IoT solutions
                    href: example-scenario/iot/introduction-to-solutions.yml
                  - name: 'Devices, platform, and applications'
                    href: example-scenario/iot/devices-platform-application.yml
                  - name: 'Attestation, authentication, provisioning'
                    href: example-scenario/iot/attestation-provisioning.yml
                  - name: Field and cloud edge gateways
                    href: example-scenario/iot/field-cloud-edge-gateways.yml
                  - name: Application-to-device commands
                    href: example-scenario/iot/cloud-to-device.yml
                  - name: 'Builders, developers, and operators'
                    href: example-scenario/iot/builders-developers-operators.yml
              - name: Computer vision with Azure IoT Edge
                items:
                  - name: Overview
                    href: guide/iot-edge-vision/index.md
                  - name: Camera selection
                    href: guide/iot-edge-vision/camera.md
                  - name: Hardware acceleration
                    href: guide/iot-edge-vision/hardware.md
                  - name: Machine learning
                    href: guide/iot-edge-vision/machine-learning.md
                  - name: Alerting
                    href: guide/iot-edge-vision/alerts.md
                  - name: Image storage
                    href: guide/iot-edge-vision/image-storage.md
                  - name: User interface and scenarios
                    href: guide/iot-edge-vision/user-interface.md
              - name: Industrial IoT analytics
                items:
                  - name: Architecture
                    href: guide/iiot-guidance/iiot-architecture.md
                  - name: Recommended services
                    href: guide/iiot-guidance/iiot-services.md
                  - name: Data visualization
                    href: guide/iiot-guidance/iiot-data.md
                  - name: Considerations
                    href: guide/iiot-guidance/iiot-considerations.md
              - name: IoT patterns
                items:
                  - name: Analyze and optimize loop
                    href: example-scenario/iot/analyze-optimize-loop.yml
                  - name: Event routing
                    href: example-scenario/iot/event-routing.yml
                  - name: Measure and control loop
                    href: example-scenario/iot/measure-control-loop.yml
                  - name: Monitor and manage loop
                    href: example-scenario/iot/monitor-manage-loop.yml
                  - name: Real-time IoT updates
                    href: example-scenario/iot/real-time-iot-updates-cloud-apps.yml
                  - name: Scale solutions with deployment stamps
                    href: example-scenario/iot/application-stamps.yml
              - name: Azure IoT client SDK support
                href: guide/iot/azure-iot-client-sdk-support.md
              - name: Choose an IoT solution
                href: example-scenario/iot/iot-central-iot-hub-cheat-sheet.yml
              - name: Moving from test to production
                href: example-scenario/iot/iot-move-to-production.md
          - name: Architectures
            items:
              - name: Azure IoT reference architecture
                href: reference-architectures/iot.yml
              - name: Automated guided vehicles fleet control
                href: example-scenario/iot/automated-guided-vehicles-fleet-control.yml
              - name: Computer vision at the edge
                href: reference-architectures/ai/end-to-end-smart-factory.yml
              - name: Connected factory hierarchy service
                href: solution-ideas/articles/connected-factory-hierarchy-service.yml
              - name: Connected factory signal pipeline
                href: example-scenario/iot/connected-factory-signal-pipeline.yml
              - name: Efficient Docker image deployment
                href: example-scenario/iot/efficient-docker-image-deployment.yml
              - name: IoT and data analytics
                href: example-scenario/data/big-data-with-iot.yml
              - name: IoT using Cosmos DB
                href: solution-ideas/articles/iot-using-cosmos-db.yml
              - name: Predictive maintenance with IoT
                href: example-scenario/predictive-maintenance/iot-predictive-maintenance.yml
              - name: Smart places with Azure Digital Twins
                href: example-scenario/iot/smart-places.yml
          - name: Solution ideas
            items:
              - name: Azure digital twins builder
                href: solution-ideas/articles/azure-digital-twins-builder.yml
              - name: Buy online, pick up in store
                href: example-scenario/iot/vertical-buy-online-pickup-in-store.yml
              - name: Condition monitoring
                href: solution-ideas/articles/condition-monitoring.yml
              - name: COVID-19 solutions
                items:
                  - name: Cognizant Safe Buildings with IoT
                    href: solution-ideas/articles/safe-buildings.yml
                  - name: Contactless IoT interfaces
                    href: solution-ideas/articles/contactless-interfaces.yml
                  - name: COVID-19 IoT safe environments
                    href: solution-ideas/articles/cctv-iot-edge-for-covid-19-safe-environment-and-mask-detection.yml
                  - name: IoT Connected Platform
                    href: solution-ideas/articles/iot-connected-platform.yml
                  - name: Lighting and disinfection system
                    href: solution-ideas/articles/uven-disinfection.yml
              - name: Environment monitoring
                href: solution-ideas/articles/environment-monitoring-and-supply-chain-optimization.yml
              - name: IoT analytics with Azure Data Explorer
                href: solution-ideas/articles/iot-azure-data-explorer.yml
              - name: IoT Edge data storage and processing
                href: solution-ideas/articles/data-storage-edge.yml
              - name: Light and power for emerging markets
                href: solution-ideas/articles/iot-power-management.yml
              - name: Process real-time vehicle data using IoT
                href: example-scenario/data/realtime-analytics-vehicle-iot.yml
              - name: Project 15 IoT sustainability
                href: solution-ideas/articles/project-15-iot-sustainability.yml
              - name: Real-time asset tracking and management
                href: solution-ideas/articles/real-time-asset-tracking-mgmt-iot-central.yml
              - name: Voice assistants and IoT devices
                href: solution-ideas/articles/iot-controlling-devices-with-voice-assistant.yml
      - name: Mainframe + Midrange
        items:
          - name: Get started
            href: mainframe/mainframe-midrange-architecture.md
          - name: Guides
            items:
              - name: Mainframe migration framework
                items:
                  - name: Mainframe migration overview
                    href: /azure/cloud-adoption-framework/infrastructure/mainframe-migration/index
                    maintainContext: true
                  - name: Mainframe myths and facts
                    href: /azure/cloud-adoption-framework/infrastructure/mainframe-migration/myths-and-facts
                    maintainContext: true
                  - name: Mainframe migration strategies
                    href: /azure/cloud-adoption-framework/infrastructure/mainframe-migration/migration-strategies
                    maintainContext: true
                  - name: Mainframe application migration
                    href: /azure/cloud-adoption-framework/infrastructure/mainframe-migration/application-strategies
                    maintainContext: true
              - name: Mainframe rehosting
                items:
                  - name: Mainframe rehosting on Azure VMs
                    href: /azure/virtual-machines/workloads/mainframe-rehosting/overview
                    maintainContext: true
                  - name: Move mainframe compute to Azure
                    href: /azure/virtual-machines/workloads/mainframe-rehosting/concepts/mainframe-compute-azure
                    maintainContext: true
                  - name: Move mainframe storage to Azure
                    href: /azure/virtual-machines/workloads/mainframe-rehosting/concepts/mainframe-storage-azure
                    maintainContext: true
                  - name: Get started with TmaxSoft OpenFrame
                    href: /azure/virtual-machines/workloads/mainframe-rehosting/tmaxsoft/get-started
                    maintainContext: true
          - name: App modernization
            items:
              - name: Architectures
                items:
                  - name: AIX UNIX to Azure Linux migration
                    href: example-scenario/unix-migration/migrate-aix-azure-linux.yml
                  - name: Batch transaction processing
                    href: example-scenario/mainframe/process-batch-transactions.yml
                  - name: General mainframe refactor to Azure
                    href: example-scenario/mainframe/general-mainframe-refactor.yml
                  - name: IBM System i to Azure using Infinite i
                    href: example-scenario/mainframe/ibm-system-i-azure-infinite-i.yml
                  - name: IBM z/OS migration with Asysco AMT
                    href: example-scenario/mainframe/asysco-zos-migration.yml
                  - name: IBM z/OS online transaction processing
                    href: example-scenario/mainframe/ibm-zos-online-transaction-processing-azure.yml
                  - name: Integrate IBM MQs with Azure
                    href: example-scenario/mainframe/integrate-ibm-message-queues-azure.yml
                  - name: Micro Focus Enterprise Server on Azure
                    href: example-scenario/mainframe/micro-focus-server.yml
                  - name: Migrate AIX workloads with Skytap
                    href: example-scenario/mainframe/migrate-aix-workloads-to-azure-with-skytap.yml
                  - name: Migrate IBM i series to Azure with Skytap
                    href: example-scenario/mainframe/migrate-ibm-i-series-to-azure-with-skytap.yml
                  - name: Refactor IBM z/OS mainframe CF
                    href: reference-architectures/zos/refactor-zos-coupling-facility.yml
                  - name: Refactor mainframe apps with Advanced
                    href: example-scenario/mainframe/refactor-mainframe-applications-advanced.yml
                  - name: Refactor mainframe with Raincode
                    href: reference-architectures/app-modernization/raincode-reference-architecture.yml
                  - name: Unisys CPF rehost using virtualization
                    href: example-scenario/mainframe/unisys-clearpath-forward-mainframe-rehost.yml
                  - name: Unisys Dorado migration
                    href: example-scenario/mainframe/migrate-unisys-dorado-mainframe-apps-with-astadia-micro-focus.yml
                  - name: Unisys mainframe migration with Asysco
                    href: reference-architectures/migration/unisys-mainframe-migration.yml
                  - name: Using LzLabs SDM in Azure
                    href: example-scenario/mainframe/lzlabs-software-defined-mainframe-in-azure.yml
              - name: Solution ideas
                items:
                  - name: Migrate IBM apps with TmaxSoft
                    href: solution-ideas/articles/migrate-mainframe-apps-with-tmaxsoft-openframe.yml
                  - name: Solaris emulator on Azure VMs
                    href: solution-ideas/articles/solaris-azure.yml
          - name: Data modernization
            items:
              - name: Architectures
                items:
                  - name: Mainframe data replication with Qlik
                    href: example-scenario/mainframe/mainframe-midrange-data-replication-azure-qlik.yml
                  - name: Modernize mainframe and midrange data
                    href: reference-architectures/migration/modernize-mainframe-data-to-azure.yml
                  - name: Re-engineer mainframe batch apps
                    href: example-scenario/mainframe/reengineer-mainframe-batch-apps-azure.yml
                  - name: Replicate and sync mainframe data
                    href: reference-architectures/migration/sync-mainframe-data-with-azure.yml
              - name: Solution ideas
                items:
                  - name: Mainframe access to Azure databases
                    href: solution-ideas/articles/mainframe-access-azure-databases.yml
                  - name: Mainframe file replication on Azure
                    href: solution-ideas/articles/mainframe-azure-file-replication.yml
      - name: Management + Governance
        items:
          - name: Guides
            items:
              - name: Governance best practices
                href: /security/compass/governance
                maintainContext: true
              - name: Backup
                items:
                  - name: Backup architecture and components
                    href: /azure/backup/backup-architecture
                    maintainContext: true
                  - name: Azure Backup support matrix
                    href: /azure/backup/backup-support-matrix
                    maintainContext: true
                  - name: Backup cloud and on-premises workloads
                    href: /azure/backup/guidance-best-practices
                    maintainContext: true
              - name: Disaster recovery
                items:
                  - name: Azure to Azure disaster recovery
                    href: /azure/site-recovery/azure-to-azure-architecture
                    maintainContext: true
                  - name: Support matrix for Azure VM DR
                    href: /azure/site-recovery/azure-to-azure-support-matrix
                    maintainContext: true
                  - name: ExpressRoute with Azure VM DR
                    href: /azure/site-recovery/azure-vm-disaster-recovery-with-expressroute
                    maintainContext: true
                  - name: Move Azure VMs to another Azure region
                    href: /azure/site-recovery/azure-to-azure-move-overview
                    maintainContext: true
                  - name: BCDR for Azure VMware Solution
                    href: /azure/cloud-adoption-framework/scenarios/azure-vmware/eslz-business-continuity-and-disaster-recovery
                    maintainContext: true
              - name: Management for Azure environments
                href: /azure/cloud-adoption-framework/ready/landing-zone/design-area/management
                maintainContext: true
              - name: Management for VMware Solution
                href: /azure/cloud-adoption-framework/scenarios/azure-vmware/eslz-management-and-monitoring
                maintainContext: true
          - name: Architectures
            items:
              - name: Back up cloud applications
                href: /azure/backup/guidance-best-practices
                maintainContext: true
              - name: Computer forensics
                href: example-scenario/forensics/index.yml
              - name: End-to-end governance when using CI/CD
                href: example-scenario/governance/end-to-end-governance-in-azure.yml
              - name: Highly available SharePoint Server 2016
                href: reference-architectures/sharepoint/index.yml
              - name: Hybrid management
                items:
                  - name: Azure Arc hybrid management with AKS
                    href: hybrid/arc-hybrid-kubernetes.yml
                  - name: Azure Automation hybrid environment
                    href: hybrid/azure-automation-hybrid.yml
                  - name: Azure Automation Update Management
                    href: hybrid/azure-update-mgmt.yml
                  - name: Back up files on Azure Stack Hub
                    href: hybrid/azure-stack-backup.yml
                  - name: Disaster recovery for Azure Stack Hub
                    href: hybrid/azure-stack-vm-dr.yml
                  - name: Hybrid availability and monitoring
                    href: hybrid/hybrid-perf-monitoring.yml
                  - name: Manage configurations for Azure Arc
                    href: hybrid/azure-arc-hybrid-config.yml
                  - name: Manage hybrid workloads with WAC
                    href: hybrid/hybrid-server-os-mgmt.yml
              - name: Updating Windows VMs in Azure
                href: example-scenario/wsus/index.yml   
          - name: Solution ideas
            items:
              - name: Archive on-premises data to cloud
                href: solution-ideas/articles/backup-archive-on-premises.yml
              - name: Back up on-premises applications
                href: solution-ideas/articles/backup-archive-on-premises-applications.yml
              - name: Centralize app configuration and security
                href: solution-ideas/articles/appconfig-key-vault.yml
              - name: Data Sovereignty & Data Gravity
                href: solution-ideas/articles/data-sovereignty-and-gravity.yml
              - name: Enterprise-scale disaster recovery
                href: solution-ideas/articles/disaster-recovery-enterprise-scale-dr.yml
              - name: High availability for BCDR
                href: solution-ideas/articles/build-high-availability-into-your-bcdr-strategy.yml
              - name: SMB disaster recovery with Site Recovery
                href: solution-ideas/articles/disaster-recovery-smb-azure-site-recovery.yml
              - name: SMB disaster recovery with Double-Take DR
                href: solution-ideas/articles/disaster-recovery-smb-double-take-dr.yml
      - name: Media
        items:
          - name: Get started
            href: /azure/media-services/latest/architecture-concept
            maintainContext: true
          - name: Guides
            items:
              - name: Media Services terminology and concepts
                href: /azure/media-services/latest/concepts-overview
                maintainContext: true
              - name: Encoding video and audio
                href: /azure/media-services/latest/encode-concept
                maintainContext: true
              - name: Live streaming
                href: /azure/media-services/latest/stream-live-streaming-concept
                maintainContext: true
              - name: High availability with video on demand
                href: /azure/media-services/latest/architecture-high-availability-encoding-concept
                maintainContext: true
              - name: Monitor Media Services
                href: /azure/media-services/latest/monitoring/monitor-media-services
                maintainContext: true
              - name: Dynamic encryption
                href: /azure/media-services/latest/drm-content-protection-concept
                maintainContext: true
              - name: Security baseline for Media Services
                href: /security/benchmark/azure/baselines/media-services-security-baseline
                maintainContext: true
          - name: Architectures
            items:
              - name: Gridwich media processing system
                items:
                  - name: Gridwich architecture
                    href: reference-architectures/media-services/gridwich-architecture.yml
                  - name: Gridwich concepts
                    items:
                      - name: Clean monolith design
                        href: reference-architectures/media-services/gridwich-clean-monolith.yml
                      - name: Saga orchestration
                        href: reference-architectures/media-services/gridwich-saga-orchestration.yml
                      - name: Project names and structure
                        href: reference-architectures/media-services/gridwich-project-names.yml
                      - name: Gridwich CI/CD
                        href: reference-architectures/media-services/gridwich-cicd.yml
                      - name: Content protection and DRM
                        href: reference-architectures/media-services/gridwich-content-protection-drm.yml
                      - name: Gridwich Media Services
                        href: reference-architectures/media-services/media-services-setup-scale.yml
                      - name: Gridwich Storage Service
                        href: reference-architectures/media-services/gridwich-storage-service.yml
                      - name: Gridwich logging
                        href: reference-architectures/media-services/gridwich-logging.yml
                      - name: Gridwich message formats
                        href: reference-architectures/media-services/gridwich-message-formats.yml
                      - name: Pipeline variables to Terraform flow
                        href: reference-architectures/media-services/variable-group-terraform-flow.yml
                  - name: Gridwich procedures
                    items:
                      - name: Set up Azure DevOps
                        href: reference-architectures/media-services/set-up-azure-devops.yml
                      - name: Run Azure admin scripts
                        href: reference-architectures/media-services/run-admin-scripts.yml
                      - name: Set up local dev environment
                        href: reference-architectures/media-services/set-up-local-environment.yml
                      - name: Create new cloud environment
                        href: reference-architectures/media-services/create-delete-cloud-environment.yml
                      - name: Maintain and rotate keys
                        href: reference-architectures/media-services/maintain-keys.yml
                      - name: Test Media Services V3 encoding
                        href: reference-architectures/media-services/test-encoding.yml
          - name: Solution ideas
            items:
              - name: Instant broadcasting with serverless
                href: solution-ideas/articles/instant-broadcasting-on-serverless-architecture.yml
              - name: Live streaming digital media
                href: solution-ideas/articles/digital-media-live-stream.yml
              - name: Video-on-demand digital media
                href: solution-ideas/articles/digital-media-video.yml
      - name: Migration
        items:
          - name: Guides
            items:
              - name: Migrate an e-commerce solution to Azure
                href: /previous-versions/azure/industry-marketing/retail/migrating-ecommerce-solution-to-azure
                maintainContext: true
              - name: Migrate with Azure VMware Solution
                href: /azure/cloud-adoption-framework/scenarios/azure-vmware/migrate
                maintainContext: true
          - name: Architectures
            items:
              - name: Banking system
                items:
                  - name: Banking cloud transformation
                    href: example-scenario/banking/banking-system-cloud-transformation.yml
                  - name: Patterns and implementations
                    href: example-scenario/banking/patterns-and-implementations.yml
                  - name: JMeter implementation reference
                    href: example-scenario/banking/jmeter-load-testing-pipeline-implementation-reference.yml
              - name: Lift and shift LOB apps
                href: solution-ideas/articles/modern-customer-support-portal-powered-by-an-agile-business-process.yml
              - name: Oracle database migration
                items:
                  - name: Migration decision process
                    href: example-scenario/oracle-migrate/oracle-migration-overview.yml
                  - name: Cross-cloud connectivity
                    href: example-scenario/oracle-migrate/oracle-migration-cross-cloud.yml
                  - name: Lift and shift to Azure VMs
                    href: example-scenario/oracle-migrate/oracle-migration-lift-shift.yml
                  - name: Refactor
                    href: example-scenario/oracle-migrate/oracle-migration-refactor.yml
                  - name: Rearchitect
                    href: example-scenario/oracle-migrate/oracle-migration-rearchitect.yml
      - name: Mixed Reality
        items:
          - name: Guides
            items:
              - name: Azure mixed reality cloud services
                href: /windows/mixed-reality/develop/mixed-reality-cloud-services
                maintainContext: true
              - name: Choose a mixed reality engine
                href: /windows/mixed-reality/develop/choosing-an-engine
                maintainContext: true
              - name: Design and prototype for mixed reality
                href: /windows/mixed-reality/design/design
                maintainContext: true
              - name: Spatial Anchors in a shared experience
                href: /windows/mixed-reality/develop/unity/tutorials/mr-learning-sharing-05
                maintainContext: true
              - name: MR core concepts
                items:
                  - name: App model
                    href: /windows/mixed-reality/design/app-model
                    maintainContext: true
                  - name: App views
                    href: /windows/mixed-reality/design/app-views
                    maintainContext: true
                  - name: Audio in mixed reality
                    href: /windows/mixed-reality/design/spatial-sound
                    maintainContext: true
                  - name: Comfort
                    href: /windows/mixed-reality/design/comfort
                    maintainContext: true
                  - name: Coordinate systems
                    href: /windows/mixed-reality/design/coordinate-systems
                    maintainContext: true
                  - name: Eye tracking
                    href:  /windows/mixed-reality/design/eye-tracking
                    maintainContext: true
                  - name: Holographic frame
                    href: /windows/mixed-reality/design/holographic-frame
                    maintainContext: true
                  - name: Room scan visualization
                    href: /windows/mixed-reality/design/room-scan-visualization
                    maintainContext: true
                  - name: Scene understanding
                    href: /windows/mixed-reality/design/scene-understanding
                    maintainContext: true
                  - name: Spatial anchors
                    href: /windows/mixed-reality/design/spatial-anchors
                    maintainContext: true
                  - name: Spatial mapping
                    href: /windows/mixed-reality/design/spatial-mapping
                    maintainContext: true
                  - name: Start gesture
                    href: /windows/mixed-reality/design/system-gesture
                    maintainContext: true
              - name: Types of mixed reality apps
                href: /windows/mixed-reality/discover/types-of-mixed-reality-apps
                maintainContext: true
              - name: Design content for holographic display
                href: /windows/mixed-reality/design/designing-content-for-holographic-display
                maintainContext: true
              - name: Shared experiences in mixed reality
                href: /windows/mixed-reality/design/shared-experiences-in-mixed-reality
                maintainContext: true
              - name: Interaction models
                items:
                  - name: Instinctual interactions
                    href: /windows/mixed-reality/design/interaction-fundamentals
                    maintainContext: true
                  - name: Hands and motion controllers
                    items:
                      - name: Direct manipulation with hands
                        href: /windows/mixed-reality/design/direct-manipulation
                        maintainContext: true
                      - name: Motion controllers
                        href: /windows/mixed-reality/design/motion-controllers
                        maintainContext: true
                      - name: Point and commit with hands
                        href: /windows/mixed-reality/design/point-and-commit
                        maintainContext: true
                  - name: Hands-free model
                    items:
                      - name: Hands-free
                        href: /windows/mixed-reality/design/hands-free
                        maintainContext: true
                      - name: Voice input
                        href: /windows/mixed-reality/design/voice-input
                        maintainContext: true
                      - name: Eye-gaze and dwell
                        href: /windows/mixed-reality/design/gaze-and-dwell-eyes
                        maintainContext: true
                      - name: Head-gaze and dwell
                        href: /windows/mixed-reality/design/gaze-and-dwell-head
                        maintainContext: true
                      - name: Eye-gaze-based interaction
                        href: /windows/mixed-reality/design/eye-gaze-interaction
                        maintainContext: true
                  - name: Gaze and commit model
                    items:
                      - name: Gaze and commit
                        href: /windows/mixed-reality/design/gaze-and-commit
                        maintainContext: true
                      - name: Head-gaze and commit
                        href: /windows/mixed-reality/design/gaze-and-commit-head
                        maintainContext: true
              - name: UI controls and behaviors
                items:
                  - name: Cursors
                    href: /windows/mixed-reality/design/cursors
                    maintainContext: true
                  - name: Point and commit with hands
                    href: /windows/mixed-reality/design/point-and-commit
                    maintainContext: true
                  - name: Button
                    href: /windows/mixed-reality/design/button
                    maintainContext: true
                  - name: Interactable object
                    href: /windows/mixed-reality/design/interactable-object
                    maintainContext: true
                  - name: Bounding box and App bar
                    href: /windows/mixed-reality/design/app-bar-and-bounding-box
                    maintainContext: true
                  - name: Direct manipulation with hands
                    href: /windows/mixed-reality/design/direct-manipulation
                    maintainContext: true
                  - name: Hand menu
                    href: /windows/mixed-reality/design/hand-menu
                    maintainContext: true
                  - name: Near menu
                    href: /windows/mixed-reality/design/near-menu
                    maintainContext: true
                  - name: Object collection
                    href: /windows/mixed-reality/design/object-collection
                    maintainContext: true
                  - name: Keyboard
                    href: /windows/mixed-reality/design/keyboard
                    maintainContext: true
                  - name: Tooltip
                    href: /windows/mixed-reality/design/tooltip
                    maintainContext: true
                  - name: Slate
                    href: /windows/mixed-reality/design/slate
                    maintainContext: true
                  - name: Slider
                    href: /windows/mixed-reality/design/slider
                    maintainContext: true
                  - name: Shader
                    href: /windows/mixed-reality/design/shader
                    maintainContext: true
                  - name: Dialog
                    href: /windows/mixed-reality/design/dialog-ui
                    maintainContext: true
                  - name: Hand coach
                    href: /windows/mixed-reality/design/hand-coach
                    maintainContext: true
                  - name: Spatial mesh
                    href: /windows/mixed-reality/design/spatial-mesh-ux
                    maintainContext: true
                  - name: Billboarding and tag-along
                    href: /windows/mixed-reality/design/billboarding-and-tag-along
                    maintainContext: true
                  - name: Progress indicator
                    href: /windows/mixed-reality/design/progress
                    maintainContext: true
                  - name: Surface magnetism
                    href: /windows/mixed-reality/design/surface-magnetism
                    maintainContext: true
          - name: Solution ideas
            items:
              - name: Design review with mixed reality
                href: solution-ideas/articles/collaborative-design-review-powered-by-mixed-reality.yml
              - name: Facilities management with mixed reality
                href: solution-ideas/articles/facilities-management-powered-by-mixed-reality-and-iot.yml
              - name: Training powered by mixed reality
                href: solution-ideas/articles/training-and-procedural-guidance-powered-by-mixed-reality.yml
      - name: Mobile
        items:
          - name: Guides
            items:
              - name: Choose a mobile development framework
                href: /azure/developer/mobile-apps/choose-mobile-framework
                maintainContext: true
              - name: Build a serverless mobile back-end
                href: /azure/developer/mobile-apps/serverless-compute
                maintainContext: true
              - name: Cloud-hosted source control for mobile
                href: /azure/developer/mobile-apps/code-hosting-services
                maintainContext: true
              - name: Continuous build and integration for mobile
                href: /azure/developer/mobile-apps/continuous-integration
                maintainContext: true
              - name: Continuous delivery for mobile apps
                href: /azure/developer/mobile-apps/continuous-delivery
                maintainContext: true
              - name: Add authentication in mobile apps
                href: /azure/developer/mobile-apps/authentication
                maintainContext: true
              - name: Store, sync, and query mobile app data
                href: /azure/developer/mobile-apps/data-storage
                maintainContext: true
              - name: Cloud storage for mobile apps
                href: /azure/developer/mobile-apps/azure-storage
                maintainContext: true
              - name: Analyze mobile app use
                href: /azure/developer/mobile-apps/analytics
                maintainContext: true
          - name: Solution ideas
            items:
              - name: Adding mobile front-ends to legacy apps
                href: solution-ideas/articles/adding-a-modern-web-and-mobile-frontend-to-a-legacy-claims-processing-application.yml
              - name: Custom mobile workforce app
                href: solution-ideas/articles/custom-mobile-workforce-app.yml
              - name: Scalable apps with Azure MySQL
                href: solution-ideas/articles/scalable-web-and-mobile-applications-using-azure-database-for-mysql.yml
              - name: Scalable apps using Azure PostgreSQL
                href: solution-ideas/articles/scalable-web-and-mobile-applications-using-azure-database-for-postgresql.yml
              - name: Social app for with authentication
                href: solution-ideas/articles/social-mobile-and-web-app-with-authentication.yml
              - name: Task-based consumer mobile app
                href: solution-ideas/articles/task-based-consumer-mobile-app.yml
      - name: Networking
        items:
          - name: Get started
            href: guide/networking/networking-start-here.md
          - name: Guides
            items:
              - name: Application Gateway framework review
                href: networking/guide/waf-application-gateway.md
              - name: Azure Firewall guidance
                items:
                  - name: Azure Firewall architecture overview
                    href: example-scenario/firewalls/index.yml
                  - name: Azure Firewall framework review
                    href: networking/guide/well-architected-framework-azure-firewall.md
                  - name: Security baseline for Azure Firewall
                    href: /security/benchmark/azure/baselines/firewall-security-baseline
                    maintainContext: true
              - name: NAT gateway framework review
                href: networking/guide/well-architected-network-address-translation-gateway.md                
              - name: Private Link in hub-and-spoke network
                href: guide/networking/private-link-hub-spoke-network.yml
              - name: Virtual Network guidance
                items:
                  - name: Add IP spaces to peered virtual networks
                    href: networking/prefixes/add-ip-space-peered-vnet.md
                  - name: Segment virtual networks
                    href: reference-architectures/hybrid-networking/network-level-segmentation.yml
                  - name: VNet peering and VPN gateways
                    href: reference-architectures/hybrid-networking/vnet-peering.yml
                  - name: Limit cross-tenant private endpoints
                    href: /azure/cloud-adoption-framework/ready/azure-best-practices/limit-cross-tenant-private-endpoint-connections
                    maintainContext: true
              - name: Build solutions with availability zones
                href: high-availability/building-solutions-for-high-availability.md
              - name: Use ExpressRoute with Power Platform
                items:
                  - name: Overview
                    href: /power-platform/guidance/expressroute/overview
                    maintainContext: true
                  - name: Benefits of using ExpressRoute
                    href: /power-platform/guidance/expressroute/benefits
                    maintainContext: true
                  - name: How ExpressRoute works
                    href: /power-platform/guidance/expressroute/how-expressroute-works
                    maintainContext: true
                  - name: Before you use ExpressRoute
                    href: /power-platform/guidance/expressroute/things-to-consider
                    maintainContext: true
                  - name: Understand Power Platform architecture
                    href: /power-platform/guidance/expressroute/understanding-architecture
                    maintainContext: true
                  - name: Plan an ExpressRoute deployment
                    href: /power-platform/guidance/expressroute/planning-expressroute
                    maintainContext: true
                  - name: Set up ExpressRoute for Power Platform
                    href: /power-platform/guidance/expressroute/setup
                    maintainContext: true
                  - name: ExpressRoute readiness checklist
                    href: /power-platform/guidance/expressroute/checklist
                    maintainContext: true
              - name: ExpressRoute for Office 365
                href: /microsoft-365/enterprise/azure-expressroute
                maintainContext: true
              - name: Connectivity to other cloud providers
                href: /azure/cloud-adoption-framework/ready/azure-best-practices/connectivity-to-other-providers
                maintainContext: true
              - name: Connectivity to Oracle Cloud Infrastructure
                href: /azure/cloud-adoption-framework/ready/azure-best-practices/connectivity-to-other-providers-oci
                maintainContext: true
          - name: Architectures
            items:
              - name: Deploy highly available NVAs
                href: reference-architectures/dmz/nva-ha.yml
              - name: Enterprise-scale landing zone
                href: /azure/cloud-adoption-framework/ready/enterprise-scale/architecture
                maintainContext: true
              - name: Global transit network and Virtual WAN
                href: /azure/virtual-wan/virtual-wan-global-transit-network-architecture
                maintainContext: true
              - name: High availability for IaaS apps
                href: example-scenario/infrastructure/iaas-high-availability-disaster-recovery.yml
              - name: Hub-spoke network topology in Azure
                href: reference-architectures/hybrid-networking/hub-spoke.yml
              - name: Hub-spoke topology with Virtual WAN
                href: networking/hub-spoke-vwan-architecture.yml
              - name: Hybrid networking
                items:
                  - name: Azure Automation Update Management
                    href: hybrid/azure-update-mgmt.yml
                  - name: Connect servers with Network Adapter
                    href: hybrid/azure-network-adapter.yml
                  - name: Design a hybrid DNS solution
                    href: hybrid/hybrid-dns-infra.yml
                  - name: Hybrid availability and monitoring
                    href: hybrid/hybrid-perf-monitoring.yml
              - name: Implement a secure hybrid network
                href: reference-architectures/dmz/secure-vnet-dmz.yml
              - name: Interconnect with China using Virtual WAN
                href: /azure/virtual-wan/interconnect-china
                maintainContext: true
              - name: Migrate to Azure Virtual WAN
                href: /azure/virtual-wan/migrate-from-hub-spoke-topology
                maintainContext: true
              - name: Multi-region N-tier application
                href: reference-architectures/n-tier/multi-region-sql-server.yml
              - name: Multi-region load balancing
                href: high-availability/reference-architecture-traffic-manager-application-gateway.yml
              - name: Multi-tier web application built for HA/DR
                href: example-scenario/infrastructure/multi-tier-app-disaster-recovery.yml
              - name: Multitenant SaaS
                href: example-scenario/multi-saas/multitenant-saas.yml
              - name: Network-hardened web app
                href: example-scenario/security/hardened-web-app.yml
              - name: Network topology and connectivity with AVS
                href: /azure/cloud-adoption-framework/scenarios/azure-vmware/eslz-network-topology-connectivity
                maintainContext: true
              - name: Private Link and DNS integration at scale
                href: /azure/cloud-adoption-framework/ready/azure-best-practices/private-link-and-dns-integration-at-scale
                maintainContext: true
              - name: SD-WAN connectivity with Virtual WAN
                href: /azure/virtual-wan/sd-wan-connectivity-architecture
                maintainContext: true
              - name: Traditional Azure networking topology
                href: /azure/cloud-adoption-framework/ready/azure-best-practices/traditional-azure-networking-topology
                maintainContext: true
              - name: Trusted Internet Connections (TIC) 3.0 compliance
                href: example-scenario/security/trusted-internet-connections.yml
              - name: Update route tables with Route Server
                href: example-scenario/networking/manage-routing-azure-route-server.yml
              - name: Virtual WAN network topology
                href: /azure/cloud-adoption-framework/ready/azure-best-practices/virtual-wan-network-topology
                maintainContext: true
              - name: Virtual WAN optimized for requirements
                href: example-scenario/infrastructure/performance-security-optimized-vwan.yml
          - name: Solution ideas
            items:
              - name: Low-latency network for industry
                href: solution-ideas/articles/low-latency-network.yml
              - name: Video capture and analytics for retail
                href: solution-ideas/articles/video-analytics.yml
              - name: IoT network for healthcare facilities
                href: solution-ideas/articles/healthcare-network.yml
      - name: Oracle
        items:
          - name: Guides
            items:
              - name: Connectivity to Oracle Cloud Infrastructure
                href: /azure/cloud-adoption-framework/ready/azure-best-practices/connectivity-to-other-providers-oci
                maintainContext: true
              - name: Oracle solutions on Azure
                href: /azure/virtual-machines/workloads/oracle/oracle-overview
                maintainContext: true
              - name: Design an Oracle database in Azure
                href: /azure/virtual-machines/workloads/oracle/oracle-design
                maintainContext: true
              - name: Oracle Database backup
                items:
                  - name: Oracle Database backup strategies
                    href: /azure/virtual-machines/workloads/oracle/oracle-database-backup-strategies
                    maintainContext: true
                  - name: Oracle backup using Azure Storage
                    href: /azure/virtual-machines/workloads/oracle/oracle-database-backup-azure-storage
                    maintainContext: true
                  - name: Oracle backup using Azure Backup
                    href: /azure/virtual-machines/workloads/oracle/oracle-database-backup-azure-backup
                    maintainContext: true
              - name: Oracle disaster recovery options
                href: /azure/virtual-machines/workloads/oracle/oracle-disaster-recovery
                maintainContext: true
              - name: Oracle WebLogic Server
                items: 
                  - name: Oracle WebLogic Server on Azure VMs
                    href: /azure/virtual-machines/workloads/oracle/oracle-weblogic
                    maintainContext: true
                  - name: Oracle WebLogic Server on AKS
                    href: /azure/virtual-machines/workloads/oracle/weblogic-aks
                    maintainContext: true
          - name: Architectures
            items:
              - name: Oracle application architectures
                href: /azure/virtual-machines/workloads/oracle/oracle-oci-applications
                maintainContext: true
              - name: Oracle Cloud Infrastructure solutions
                href: /azure/virtual-machines/workloads/oracle/oracle-oci-overview
                maintainContext: true
              - name: Oracle database architectures
                href: /azure/virtual-machines/workloads/oracle/oracle-reference-architecture
                maintainContext: true
              - name: Oracle database migration
                items:
                  - name: Oracle database migration to Azure
                    href: solution-ideas/articles/reference-architecture-for-oracle-database-migration-to-azure.yml
                  - name: Migration decision process
                    href: example-scenario/oracle-migrate/oracle-migration-overview.yml
                  - name: Cross-cloud connectivity
                    href: example-scenario/oracle-migrate/oracle-migration-cross-cloud.yml
                  - name: Lift and shift to Azure VMs
                    href: example-scenario/oracle-migrate/oracle-migration-lift-shift.yml
                  - name: Refactor
                    href: example-scenario/oracle-migrate/oracle-migration-refactor.yml
                  - name: Rearchitect
                    href: example-scenario/oracle-migrate/oracle-migration-rearchitect.yml
              - name: Oracle Database with Azure NetApp Files
                href: example-scenario/file-storage/oracle-azure-netapp-files.yml
              - name: Run Oracle databases on Azure
                href: solution-ideas/articles/reference-architecture-for-oracle-database-on-azure.yml
              - name: SAP deployment using an Oracle database
                href: example-scenario/apps/sap-production.yml
              - name: SAP system on Oracle Database
                href: example-scenario/apps/sap-on-oracle.yml
      - name: SAP
        items:
          - name: Get started
            href: reference-architectures/sap/sap-overview.yml
          - name: Guides
            items:
              - name: SAP checklist
                href: /azure/virtual-machines/workloads/sap/sap-deployment-checklist
                maintainContext: true
              - name: SAP HANA infrastructure configurations
                href: /azure/virtual-machines/workloads/sap/hana-vm-operations
                maintainContext: true
              - name: SAP workload configurations with AZs
                href: /azure/virtual-machines/workloads/sap/sap-ha-availability-zones
                maintainContext: true
              - name: Supported scenarios for HLI
                href: /azure/virtual-machines/workloads/sap/hana-supported-scenario
                maintainContext: true
          - name: Architectures
            items:
              - name: Dev/test for SAP
                href: example-scenario/apps/sap-dev-test.yml
              - name: SAP BusinessObjects BI platform
                href: /azure/virtual-machines/workloads/sap/businessobjects-deployment-guide
                maintainContext: true
              - name: SAP BusinessObjects BI platform for Linux
                href: /azure/virtual-machines/workloads/sap/businessobjects-deployment-guide-linux
                maintainContext: true
              - name: SAP BW/4HANA in Linux on Azure
                href: reference-architectures/sap/run-sap-bw4hana-with-linux-virtual-machines.yml
              - name: SAP deployment using an Oracle DB
                href: example-scenario/apps/sap-production.yml
              - name: SAP HANA on HLI general architecture
                href: /azure/virtual-machines/workloads/sap/hana-architecture
                maintainContext: true
              - name: SAP HANA on HLI network architecture
                href: /azure/virtual-machines/workloads/sap/hana-network-architecture
                maintainContext: true
              - name: SAP HANA on HLI with HA and DR
                href: reference-architectures/sap/hana-large-instances.yml
              - name: SAP HANA scale-out with standby node
                href: /azure/virtual-machines/workloads/sap/sap-hana-scale-out-standby-netapp-files-rhel
                maintainContext: true
              - name: SAP HANA scale-up on Linux
                href: reference-architectures/sap/run-sap-hana-for-linux-virtual-machines.yml
              - name: SAP NetWeaver on Windows on Azure
                href: reference-architectures/sap/sap-netweaver.yml
              - name: SAP S/4HANA in Linux on Azure
                href: reference-architectures/sap/sap-s4hana.yml
              - name: SAP system on Oracle Database on Azure
                href: example-scenario/apps/sap-on-oracle.yml
          - name: Solution ideas
            items:
              - name: SAP NetWeaver on SQL Server
                href: solution-ideas/articles/sap-netweaver-on-sql-server.yml
              - name: SAP S/4 HANA for Large Instances
                href: solution-ideas/articles/sap-s4-hana-on-hli-with-ha-and-dr.yml
              - name: SAP workload automation using SUSE
                href: solution-ideas/articles/sap-workload-automation-suse.yml
      - name: Security
        items:
          - name: Get started
            href: guide/security/security-start-here.yml
          - name: Guides
            items:
              - name: Highly-secure IaaS apps
                href: reference-architectures/n-tier/high-security-iaas.yml
              - name: Security design principles
                href: /azure/architecture/framework/security/security-principles
                maintainContext: true
              - name: Virtual Network security options
                href: example-scenario/gateway/firewall-application-gateway.yml
              - name: Zero-trust network for web applications
                href: example-scenario/gateway/application-gateway-before-azure-firewall.yml
              - name: Azure governance design area
                href: /azure/cloud-adoption-framework/ready/landing-zone/design-area/governance
                maintainContext: true
              - name: Integrate Data Explorer with Sentinel
                href: /azure/sentinel/store-logs-in-azure-data-explorer?tabs=adx-event-hub
                maintainContext: true
          - name: Architectures
            items:
              - name: Azure AD in Security Operations
                href: example-scenario/aadsec/azure-ad-security.yml
              - name: Cyber threat intelligence
                href: example-scenario/data/sentinel-threat-intelligence.yml
              - name: Healthcare platform confidential computing
                href: example-scenario/confidential/healthcare-inference.yml
              - name: Homomorphic encryption with SEAL
                href: solution-ideas/articles/homomorphic-encryption-seal.yml
              - name: Hybrid security monitoring
                href: hybrid/hybrid-security-monitoring.yml
              - name: Improved-security access to multitenant
                href: example-scenario/security/access-multitenant-web-app-from-on-premises.yml
              - name: Long-term security logs in Data Explorer
                href: example-scenario/security/security-log-retention-azure-data-explorer.yml
              - name: MCAS and Azure Sentinel security for AWS
                href: reference-architectures/aws/aws-azure-security-solutions.yml
              - name: Multilayered protection for Azure VMs
                href: solution-ideas/articles/multilayered-protection-azure-vm.yml
              - name: Real-time fraud detection
                href: example-scenario/data/fraud-detection.yml
              - name: Restrict interservice communications
                href: example-scenario/service-to-service/restrict-communications.yml
              - name: Secure OBO refresh tokens
                href: example-scenario/secrets/secure-refresh-tokens.yml
              - name: Securely managed web apps
                href: example-scenario/apps/fully-managed-secure-apps.yml
              - name: Secure a Microsoft Teams channel bot
                href: example-scenario/teams/securing-bot-teams-channel.yml
              - name: SQL Managed Instance with CMK
                href: example-scenario/data/sql-managed-instance-cmk.yml
              - name: Virtual network integrated microservices
                href: example-scenario/integrated-multiservices/virtual-network-integration.yml
              - name: Web app private database connectivity
                href: example-scenario/private-web-app/private-web-app.yml
      - name: Storage
        items:
          - name: Get started
            href: guide/storage/storage-start-here.md
          - name: Guides
            items:
              - name: Storage accounts
                href: /azure/storage/common/storage-account-overview
                maintainContext: true                
              - name: Security and compliance
                items:
                  - name: Storage encryption for data at rest
                    href: /azure/storage/common/storage-service-encryption
                    maintainContext: true
                  - name: Azure Policy controls for Storage
                    href: /azure/storage/common/security-controls-policy
                    maintainContext: true
                  - name: Use private endpoints
                    href: /azure/storage/common/storage-private-endpoints
                    maintainContext: true
                  - name: Security baseline for Azure Storage
                    href: /security/benchmark/azure/baselines/storage-security-baseline
                    maintainContext: true
              - name: Data redundancy
                href: /azure/storage/common/storage-redundancy
                maintainContext: true
              - name: DR and storage account failover
                href: /azure/storage/common/storage-disaster-recovery-guidance
                maintainContext: true
              - name: Azure Storage migration guidance
                href: /azure/storage/common/storage-migration-overview
                maintainContext: true
              - name: FSLogix for the enterprise
                href: example-scenario/wvd/windows-virtual-desktop-fslogix.yml              
              - name: Blob storage guidance
                items: 
                  - name: Authorize access to blobs with AAD
                    href: /azure/storage/blobs/authorize-access-azure-active-directory
                    maintainContext: true
                  - name: Authorize access with role conditions
                    href: /azure/storage/common/storage-auth-abac
                    maintainContext: true
                  - name: Data protection
                    href: /azure/storage/blobs/data-protection-overview
                    maintainContext: true
                  - name: Security recommendations
                    href: /azure/storage/blobs/security-recommendations
                    maintainContext: true
                  - name: Performance and scalability checklist
                    href: /azure/storage/blobs/storage-performance-checklist
                    maintainContext: true
              - name: Data Lake Storage guidance
                items: 
                  - name: Best practices
                    href: /azure/storage/blobs/data-lake-storage-best-practices
                    maintainContext: true
                  - name: Security controls by Azure Policy
                    href: /azure/data-lake-store/security-controls-policy
                    maintainContext: true
              - name: File storage guidance
                items: 
                  - name: Planning for deployment
                    href: /azure/storage/files/storage-files-planning
                    maintainContext: true
                  - name: Identity-based authentication
                    href: /azure/storage/files/storage-files-active-directory-overview
                    maintainContext: true
                  - name: Networking considerations
                    href: /azure/storage/files/storage-files-networking-overview
                    maintainContext: true
                  - name: Disaster recovery and failover
                    href: /azure/storage/common/storage-disaster-recovery-guidance
                    maintainContext: true
                  - name: File share backup
                    href: /azure/backup/azure-file-share-backup-overview
                    maintainContext: true
              - name: Queue storage guidance
                items: 
                  - name: Authorize access with AAD
                    href: /azure/storage/queues/authorize-access-azure-active-directory
                    maintainContext: true
                  - name: Performance and scalability checklist
                    href: /azure/storage/queues/storage-performance-checklist
                    maintainContext: true
              - name: Table storage guidance
                items: 
                  - name: Authorize access with AAD
                    href: /azure/storage/tables/authorize-access-azure-active-directory
                    maintainContext: true
                  - name: Performance and scalability checklist
                    href: /azure/storage/tables/storage-performance-checklist
                    maintainContext: true
                  - name: Design scalable and performant tables
                    href: /azure/storage/tables/table-storage-design
                    maintainContext: true
                  - name: Design for querying
                    href: /azure/storage/tables/table-storage-design-for-query
                    maintainContext: true
                  - name: Table design patterns
                    href: /azure/storage/tables/table-storage-design-patterns
                    maintainContext: true
              - name: Disk storage guidance
                items:
                  - name: Choose a managed disk type
                    href: /azure/virtual-machines/disks-types
                    maintainContext: true
                  - name: Server-side encryption
                    href: /azure/virtual-machines/disk-encryption
                    maintainContext: true
                  - name: Disk Encryption for Linux VMs
                    href: /azure/virtual-machines/linux/disk-encryption-overview
                    maintainContext: true
                  - name: Disk Encryption for Windows VMs
                    href: /azure/virtual-machines/windows/disk-encryption-overview
                    maintainContext: true
                  - name: Design for high performance
                    href: /azure/virtual-machines/premium-storage-performance
                    maintainContext: true
                  - name: Scalability and performance targets
                    href: /azure/virtual-machines/disks-scalability-targets
                    maintainContext: true
                  - name: Create an incremental snapshot
                    href: /azure/virtual-machines/disks-incremental-snapshots
                    maintainContext: true
              - name: Azure NetApp Files guidance
                items:
                  - name: Solution architectures
                    href: /azure/azure-netapp-files/azure-netapp-files-solution-architectures
                    maintainContext: true
                  - name: Use ANF with Oracle Database
                    href: /azure/azure-netapp-files/solutions-benefits-azure-netapp-files-oracle-database
                    maintainContext: true
                  - name: ANF for electronic design automation
                    href: /azure/azure-netapp-files/solutions-benefits-azure-netapp-files-electronic-design-automation
                    maintainContext: true
                  - name: Use ANF with Virtual Desktop
                    href: /azure/azure-netapp-files/solutions-windows-virtual-desktop
                    maintainContext: true
                  - name: Use ANF with SQL Server
                    href: /azure/azure-netapp-files/solutions-benefits-azure-netapp-files-sql-server
                    maintainContext: true
                  - name: ANF application volume group for SAP HANA
                    href: /azure/azure-netapp-files/application-volume-group-introduction
                    maintainContext: true
          - name: Architectures
            items:
              - name: Azure file shares in a hybrid environment
                href: hybrid/azure-file-share.yml
              - name: Azure files secured by AD DS
                href: example-scenario/hybrid/azure-files-on-premises-authentication.yml
              - name: Azure NetApp Files solutions
                items:                    
                  - name: AKS data protection on ANF
                    href: example-scenario/file-storage/data-protection-kubernetes-astra-azure-netapp-files.yml
                  - name: Enterprise file shares with DR
                    href: example-scenario/file-storage/enterprise-file-shares-disaster-recovery.yml
                  - name: Moodle deployment with ANF
                    href: example-scenario/file-storage/moodle-azure-netapp-files.yml
                  - name: Oracle Database with Azure NetApp Files
                    href: example-scenario/file-storage/oracle-azure-netapp-files.yml
                  - name: SQL Server on VMs with ANF
                    href: example-scenario/file-storage/sql-server-azure-netapp-files.yml
              - name: Hybrid file services
                href: hybrid/hybrid-file-services.yml
              - name: Minimal storage – change feed replication
                href: solution-ideas/articles/minimal-storage-change-feed-replicate-data.yml
              - name: Multi-region web app with replication
                href: solution-ideas/articles/multi-region-web-app-multi-writes-azure-table.yml              
              - name: Optimized storage data classification
                href: solution-ideas/articles/optimized-storage-logical-data-classification.yml
          - name: Solution ideas
            items:
              - name: HIPAA/HITRUST Health Data and AI
                href: solution-ideas/articles/security-compliance-blueprint-hipaa-hitrust-health-data-ai.yml
              - name: Media rendering
                href: solution-ideas/articles/azure-batch-rendering.yml
              - name: Medical data storage
                href: solution-ideas/articles/medical-data-storage.yml
              - name: Two-region app with Table storage failover
                href: solution-ideas/articles/multi-region-web-app-azure-table-failover.yml
      - name: Virtual Desktop
        items:
          - name: Guides
            items:
              - name: Authentication in Azure Virtual Desktop
                href: /azure/virtual-desktop/authentication
                maintainContext: true
              - name: Azure Virtual Desktop network connectivity
                href: /azure/virtual-desktop/network-connectivity
                maintainContext: true
              - name: Azure AD join for Azure Virtual Desktop
                href: example-scenario/wvd/azure-virtual-desktop-azure-active-directory-join.md
              - name: Connect RDP Shortpath
                href: /azure/virtual-desktop/shortpath
                maintainContext: true
              - name: FSLogix guidance
                items:
                  - name: FSLogix for the enterprise
                    href: example-scenario/wvd/windows-virtual-desktop-fslogix.yml
                  - name: FSLogix profile containers and files
                    href: /azure/virtual-desktop/fslogix-containers-azure-files
                    maintainContext: true
                  - name: Storage FSLogix profile container
                    href: /azure/virtual-desktop/store-fslogix-profile
                    maintainContext: true
          - name: Architectures
            items:
              - name: Azure Virtual Desktop for the enterprise
                href: example-scenario/wvd/windows-virtual-desktop.yml
              - name: Multiple Active Directory forests
                href: example-scenario/wvd/multi-forest.yml
              - name: Multiple forests with Azure AD DS
                href: example-scenario/wvd/multi-forest-azure-managed.yml
      - name: Web
        items:
          - name: Guides
            items:
              - name: Design principles
                href: guide/design-principles/index.md
              - name: Design and implementation patterns
                href: patterns/category/design-implementation.md
              - name: App Service considerations
                items:
                  - name: Deployment best practices
                    href: /azure/app-service/deploy-best-practices
                    maintainContext: true
                  - name: Security recommendations
                    href: /azure/app-service/security-recommendations
                    maintainContext: true
                  - name: Security baseline for App Service
                    href: /security/benchmark/azure/baselines/app-service-security-baseline
                    maintainContext: true
                  - name: Networking features for App Service
                    href: /azure/app-service/networking-features
                    maintainContext: true
              - name: Modernize web apps
                items:
                  - name: Characteristics of modern web apps
                    href: /dotnet/architecture/modern-web-apps-azure/modern-web-applications-characteristics
                    maintainContext: true
                  - name: Choose between web apps and SPAs
                    href: /dotnet/architecture/modern-web-apps-azure/choose-between-traditional-web-and-single-page-apps
                    maintainContext: true
                  - name: ASP.NET architectural principles
                    href: /dotnet/architecture/modern-web-apps-azure/architectural-principles
                    maintainContext: true
                  - name: Common client-side web technologies
                    href: /dotnet/architecture/modern-web-apps-azure/common-client-side-web-technologies
                    maintainContext: true
                  - name: Development process for Azure
                    href: /dotnet/architecture/modern-web-apps-azure/development-process-for-azure
                    maintainContext: true
                  - name: Azure hosting for ASP.NET web apps
                    href: /dotnet/architecture/modern-web-apps-azure/azure-hosting-recommendations-for-asp-net-web-apps
                    maintainContext: true
              - name: Eventual consistency in Power Platform
                href: reference-architectures/power-platform/eventual-consistency.yml
          - name: Architectures
            items:
              - name: Basic web application
                href: reference-architectures/app-service-web-app/basic-web-app.yml
              - name: Clinical insights with Cloud for Healthcare
                href: example-scenario/mch-health/medical-data-insights.yml
              - name: Common web app architectures
                href: /dotnet/architecture/modern-web-apps-azure/common-web-application-architectures
                maintainContext: true
              - name: Consumer health portal
                href: example-scenario/digital-health/health-portal.yml
              - name: Deployment in App Service Environments
                items:
                  - name: Standard deployment
                    href: reference-architectures/enterprise-integration/ase-standard-deployment.yml
                  - name: High availability deployment
                    href: reference-architectures/enterprise-integration/ase-high-availability-deployment.yml
              - name: E-commerce front end
                href: example-scenario/apps/ecommerce-scenario.yml
              - name: Highly available multi-region web app
                href: reference-architectures/app-service-web-app/multi-region.yml
              - name: "IaaS: Web app with relational database"
                href: high-availability/ref-arch-iaas-web-and-db.yml
              - name: Improved-security access to multitenant web apps from on-premises 
                href: example-scenario/security/access-multitenant-web-app-from-on-premises.yml
              - name: Intelligent search engine for e-commerce
                href: example-scenario/apps/ecommerce-search.yml
              - name: Migrate a web app using Azure APIM
                href: example-scenario/apps/apim-api-scenario.yml
              - name: Multi-region web app with private database
                href: example-scenario/sql-failover/app-service-private-sql-multi-region.yml
              - name: Multi-tier app service with service endpoint
                href: reference-architectures/app-service-web-app/multi-tier-app-service-service-endpoint.yml
              - name: Multi-tier web app built for HA/DR
                href: example-scenario/infrastructure/multi-tier-app-disaster-recovery.yml
              - name: Protect APIs with Application Gateway
                href: reference-architectures/apis/protect-apis.yml
              - name: Real-time location sharing
                href: example-scenario/signalr/index.yml
              - name: Scalable and secure WordPress on Azure
                href: example-scenario/infrastructure/wordpress.yml
              - name: Scalable cloud applications and SRE
                href: example-scenario/apps/scalable-apps-performance-modeling-site-reliability.yml
              - name: Scalable order processing
                href: example-scenario/data/ecommerce-order-processing.yml
              - name: Scalable web app
                href: reference-architectures/app-service-web-app/scalable-web-app.yml
              - name: Serverless web app
                href: reference-architectures/serverless/web-app.yml
              - name: Virtual visits with Cloud for Healthcare
                href: example-scenario/mch-health/virtual-health-mch.yml
              - name: Web app monitoring on Azure
                href: reference-architectures/app-service-web-app/app-monitoring.yml
              - name: Web app private database connectivity
                href: example-scenario/private-web-app/private-web-app.yml
          - name: Solution ideas
            items:
              - name: Dynamics Business Central as a service
                href: solution-ideas/articles/business-central.yml
              - name: E-commerce website running in ASE
                href: solution-ideas/articles/ecommerce-website-running-in-secured-ase.yml
              - name: Highly available SharePoint farm
                href: solution-ideas/articles/highly-available-sharepoint-farm.yml
              - name: Hybrid SharePoint farm with Microsoft 365
                href: solution-ideas/articles/sharepoint-farm-microsoft-365.yml
              - name: Real-time presence with Microsoft 365
                href: solution-ideas/articles/presence-microsoft-365-power-platform.yml
              - name: Scalable e-commerce web app
                href: solution-ideas/articles/scalable-ecommerce-web-app.yml
              - name: Scalable Episerver marketing website
                href: solution-ideas/articles/digital-marketing-episerver.yml
              - name: Scalable Sitecore marketing website
                href: solution-ideas/articles/digital-marketing-sitecore.yml
              - name: Scalable Umbraco CMS web app
                href: solution-ideas/articles/medium-umbraco-web-app.yml
              - name: Scalable web apps with Redis
                href: solution-ideas/articles/scalable-web-apps.yml
              - name: Simple branded website
                href: solution-ideas/articles/simple-branded-website.yml
              - name: Simple digital marketing website
                href: solution-ideas/articles/digital-marketing-smb.yml
              - name: Web/mobile apps with MySQL and Redis
                href: solution-ideas/articles/webapps.yml
  - name: Cloud Adoption Framework
    href: /azure/cloud-adoption-framework<|MERGE_RESOLUTION|>--- conflicted
+++ resolved
@@ -629,15 +629,10 @@
               - name: SWIFT in Azure
                 expanded: true
                 items: 
-<<<<<<< HEAD
                   - name: SWIFT Alliance Connect
                     href: example-scenario/finance/swift-on-azure-srx.yml
                   - name: SWIFT Alliance Connect Virtual
                     href: example-scenario/finance/swift-on-azure-vsrx.yml
-=======
-                  - name: Overview
-                    href: example-scenario/finance/swift-on-azure.yml
->>>>>>> 3dd5de44
                   - name: SWIFT Alliance Messaging Hub
                     href: example-scenario/finance/swift-alliance-messaging-hub.yml
                   - name: SWIFT Alliance Access
