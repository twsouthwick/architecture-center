--- conflicted
+++ resolved
@@ -2596,13 +2596,10 @@
                 href: example-scenario/monitoring/enterprise-monitoring.yml
               - name: Jenkins on Azure
                 href: example-scenario/apps/jenkins.yml
-<<<<<<< HEAD
-              - name:  Microsoft 365 tenant configuration
+              - name: Microsoft 365 tenant configuration
                 href: example-scenario/devops/manage-microsoft-365-tenant-configuration-microsoft365dsc-azure-devops.yml
               - name: Real time location sharing
                 href: example-scenario/signalr/index.yml
-=======
->>>>>>> 4b0a57d9
               - name: Run containers in a hybrid environment
                 href: hybrid/hybrid-containers.yml
           - name: Solution ideas
