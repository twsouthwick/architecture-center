--- conflicted
+++ resolved
@@ -2608,13 +2608,10 @@
                 href: solution-ideas/articles/cicd-for-containers.yml
               - name: CI/CD for Microsoft Power Platform
                 href: solution-ideas/articles/azure-devops-continuous-integration-for-power-platform.yml
-<<<<<<< HEAD
               - name: CI/CD for quantum computing jobs
                 href: solution-ideas/articles/cicd-for-quantum-computing-jobs.yml
-=======
               - name: CI/CD for Windows desktop apps
                 href: solution-ideas/articles/azure-devops-ci-cd-for-desktop-apps.yml
->>>>>>> f461b46b
               - name: CI/CD using Jenkins and AKS
                 href: solution-ideas/articles/container-cicd-using-jenkins-and-kubernetes-on-azure-container-service.yml
               - name: CI/CD using Jenkins and Terraform
