items:
  - name: Azure Architecture Center
    href: ./index.yml
  - name: Browse all Architectures
    href: browse/index.yml
  - name: Architecture icons
    href: icons/index.md
  - name: What's new
    href: changelog.md
  - name: Application architecture fundamentals
    items:
      - name: Introduction
        href: guide/index.md
      - name: Architecture styles 
        items:
          - name: Overview
            href: guide/architecture-styles/index.md
          - name: Big compute
            href: guide/architecture-styles/big-compute.md
          - name: Big data
            href: guide/architecture-styles/big-data.md
          - name: Event-driven architecture
            href: guide/architecture-styles/event-driven.md
          - name: Microservices
            href: guide/architecture-styles/microservices.md
          - name: N-tier application
            href: guide/architecture-styles/n-tier.md
          - name: Web-queue-worker
            href: guide/architecture-styles/web-queue-worker.md
      - name: Design principles for Azure applications
        items:
          - name: Overview
            href: guide/design-principles/index.md
          - name: Design for self-healing
            href: guide/design-principles/self-healing.md
          - name: Make all things redundant
            href: guide/design-principles/redundancy.md
          - name: Minimize coordination
            href: guide/design-principles/minimize-coordination.md
          - name: Design to scale out
            href: guide/design-principles/scale-out.md
          - name: Partition around limits
            href: guide/design-principles/partition.md
          - name: Design for operations
            href: guide/design-principles/design-for-operations.md
          - name: Use managed services
            href: guide/design-principles/managed-services.md
          - name: Use the best data store for the job
            href: guide/design-principles/use-the-best-data-store.md
          - name: Design for evolution
            href: guide/design-principles/design-for-evolution.md
          - name: Build for the needs of business
            href: guide/design-principles/build-for-business.md
      - name: Technology choices
        items:
          - name: Choose a compute service
            href: guide/technology-choices/compute-decision-tree.md
          - name: Choose a microservices compute option
            href: /azure/architecture/microservices/design/compute-options
          - name: Choose a Kubernetes edge option
            items:
              - name: Kubernetes at the edge
                href: operator-guides/aks/choose-kubernetes-edge-compute-option.md
              - name: Bare-metal Kubernetes at the edge
                href: operator-guides/aks/choose-bare-metal-kubernetes.yml
          - name: Choose an identity service
            items:
              - name: Active Directory services
                href: /azure/active-directory-domain-services/compare-identity-solutions
                maintainContext: true
              - name: Hybrid identity authentication methods
                href: /azure/active-directory/hybrid/choose-ad-authn
                maintainContext: true
          - name: Choose a data store
            items:
              - name: Understand data store models
                href: guide/technology-choices/data-store-overview.md
              - name: Select a data store
                href: guide/technology-choices/data-store-decision-tree.md
              - name: Criteria for choosing a data store
                href: guide/technology-choices/data-store-considerations.md
          - name: Choose an analytics solution
            items:
              - name: Analytical data stores
                href: data-guide/technology-choices/analytical-data-stores.md
              - name: Analytics and reporting
                href: data-guide/technology-choices/analysis-visualizations-reporting.md
          - name: Choose an AI/ML service
            items:
              - name: Cognitive services
                href: data-guide/technology-choices/cognitive-services.md
              - name: Machine learning
                href: data-guide/technology-choices/data-science-and-machine-learning.md
              - name: Natural language processing
                href: data-guide/technology-choices/natural-language-processing.md
          - name: Choose a load balancing service
            href: guide/technology-choices/load-balancing-overview.md
          - name: Choose a messaging service
            href: guide/technology-choices/messaging.md
          - name: Choose an IoT solution
            href: example-scenario/iot/iot-central-iot-hub-cheat-sheet.md
      - name: Best practices for cloud applications
        items:
          - name: Overview
            href: best-practices/index-best-practices.md
          - name: API design
            href: best-practices/api-design.md
          - name: API implementation
            href: best-practices/api-implementation.md
          - name: Autoscaling
            href: best-practices/auto-scaling.md
          - name: Background jobs
            href: best-practices/background-jobs.md
          - name: Caching
            href: best-practices/caching.md
          - name: Content Delivery Network
            href: best-practices/cdn.md
          - name: Data partitioning
            href: best-practices/data-partitioning.md
          - name: Data partitioning strategies (by service)
            href: best-practices/data-partitioning-strategies.md
          - name: Message encoding considerations
            href: best-practices/message-encode.md
          - name: Monitoring and diagnostics
            href: best-practices/monitoring.md
          - name: Retry guidance for specific services
            href: best-practices/retry-service-specific.md
          - name: Transient fault handling
            href: best-practices/transient-faults.md
      - name: Performance tuning
        items:
          - name: Introduction
            href: performance/index.md
          - name: Scenario 1 - Distributed transactions
            href: performance/distributed-transaction.md
          - name: Scenario 2 - Multiple backend services
            href: performance/backend-services.md
          - name: Scenario 3 - Event streaming
            href: performance/event-streaming.md
          - name: Performance antipatterns
            items:
              - name: Overview
                href: antipatterns/index.md
              - name: Busy Database
                href: antipatterns/busy-database/index.md
              - name: Busy Front End
                href: antipatterns/busy-front-end/index.md
              - name: Chatty I/O
                href: antipatterns/chatty-io/index.md
              - name: Extraneous Fetching
                href: antipatterns/extraneous-fetching/index.md
              - name: Improper Instantiation
                href: antipatterns/improper-instantiation/index.md
              - name: Monolithic Persistence
                href: antipatterns/monolithic-persistence/index.md
              - name: No Caching
                href: antipatterns/no-caching/index.md
              - name: Noisy Neighbor
                href: antipatterns/noisy-neighbor/index.md
              - name: Retry Storm
                href: antipatterns/retry-storm/index.md
              - name: Synchronous I/O
                href: antipatterns/synchronous-io/index.md
      - name: Responsible innovation
        items:
          - name: Overview
            href: guide/responsible-innovation/index.md
          - name: Judgment call
            href: guide/responsible-innovation/judgmentcall.md
          - name: Harms modeling
            items:
              - name: Understand harm
                href: guide/responsible-innovation/harms-modeling/index.md
              - name: Assess types of harm
                href: guide/responsible-innovation/harms-modeling/type-of-harm.md
          - name: Community jury
            href: guide/responsible-innovation/community-jury/index.md
      - name: Architecture for startups
        items:
          - name: Overview
            href: guide/startups/startup-architecture.md
          - name: Core startup stack architecture
            href: example-scenario/startups/core-startup-stack.yml
      - name: Multitenant applications
        items:
          - name: Considerations
            items:
              - name: Overview
                href: guide/multitenant/considerations/overview.md
              - name: Tenancy models
                href: guide/multitenant/considerations/tenancy-models.md
              - name: Tenant lifecycle
                href: guide/multitenant/considerations/tenant-lifecycle.md
              - name: Pricing models
                href: guide/multitenant/considerations/pricing-models.md
              - name: Measure consumption
                href: guide/multitenant/considerations/measure-consumption.md
              - name: Deploy updates
                href: guide/multitenant/considerations/updates.md
              - name: Map requests to tenants
                href: guide/multitenant/considerations/map-requests.md
              - name: Domain names
                href: guide/multitenant/considerations/domain-names.md
          - name: Approaches
            items:
              - name: Overview
                href: guide/multitenant/approaches/overview.md
              - name: Cost management and allocation
                href: guide/multitenant/approaches/cost-management-allocation.md
              - name: Deployment and configuration
                href: guide/multitenant/approaches/deployment-configuration.yml
              - name: Compute
                href: guide/multitenant/approaches/compute.md
              - name: Storage and data
                href: guide/multitenant/approaches/storage-data.md
          - name: Service-specific guidance
            items:
              - name: Deployment and configuration
                items:
                  - name: Azure Resource Manager
                    href: guide/multitenant/service/resource-manager.md
              - name: Storage and data
                items:
                  - name: Azure Storage
                    href: guide/multitenant/service/storage.md
                  - name: Azure SQL Database
                    href: guide/multitenant/service/sql-database.md
                  - name: Azure Cosmos DB
                    href: guide/multitenant/service/cosmos-db.md
          - name: Related resources
            href: guide/multitenant/related-resources.md
      - name: Azure for AWS Professionals
        items:
          - name: Overview
            href: aws-professional/index.md
          - name: Component information
            expanded: true
            items:
              - name: Accounts
                href: aws-professional/accounts.md
              - name: Compute
                href: aws-professional/compute.md
              - name: Databases
                href: aws-professional/databases.md
              - name: Messaging
                href: aws-professional/messaging.md
              - name: Networking
                href: aws-professional/networking.md
              - name: Regions and zones
                href: aws-professional/regions-zones.md
              - name: Resources
                href: aws-professional/resources.md
              - name: Security and identity
                href: aws-professional/security-identity.md
              - name: Storage
                href: aws-professional/storage.md
          - name: Service comparison
            href: aws-professional/services.md
      - name: Azure for GCP Professionals
        items:
          - name: Overview
            href: gcp-professional/index.md
          - name: Services comparison
            href: gcp-professional/services.md
  - name: Design Patterns
    items:
      - name: Overview
        href: patterns/index.md
      - name: Categories
        items:
          - name: Data management
            href: patterns/category/data-management.md
          - name: Design and implementation
            href: patterns/category/design-implementation.md
          - name: Messaging
            href: patterns/category/messaging.md
      - name: Ambassador
        href: patterns/ambassador.md
      - name: Anti-corruption Layer
        href: patterns/anti-corruption-layer.md
      - name: Asynchronous Request-Reply
        href: patterns/async-request-reply.md
      - name: Backends for Frontends
        href: patterns/backends-for-frontends.md
      - name: Bulkhead
        href: patterns/bulkhead.md
      - name: Cache-Aside
        href: patterns/cache-aside.md
      - name: Choreography
        href: patterns/choreography.md
      - name: Circuit Breaker
        href: patterns/circuit-breaker.md
      - name: Claim Check
        href: patterns/claim-check.md
      - name: Compensating Transaction
        href: patterns/compensating-transaction.md
      - name: Competing Consumers
        href: patterns/competing-consumers.md
      - name: Compute Resource Consolidation
        href: patterns/compute-resource-consolidation.md
      - name: CQRS
        href: patterns/cqrs.md
      - name: Deployment Stamps
        href: patterns/deployment-stamp.md
      - name: Event Sourcing
        href: patterns/event-sourcing.md
      - name: External Configuration Store
        href: patterns/external-configuration-store.md
      - name: Federated Identity
        href: patterns/federated-identity.md
      - name: Gatekeeper
        href: patterns/gatekeeper.md
      - name: Gateway Aggregation
        href: patterns/gateway-aggregation.md
      - name: Gateway Offloading
        href: patterns/gateway-offloading.md
      - name: Gateway Routing
        href: patterns/gateway-routing.md
      - name: Geode
        href: patterns/geodes.md
      - name: Health Endpoint Monitoring
        href: patterns/health-endpoint-monitoring.md
      - name: Index Table
        href: patterns/index-table.md
      - name: Leader Election
        href: patterns/leader-election.md
      - name: Materialized View
        href: patterns/materialized-view.md
      - name: Pipes and Filters
        href: patterns/pipes-and-filters.md
      - name: Priority Queue
        href: patterns/priority-queue.md
      - name: Publisher/Subscriber
        href: patterns/publisher-subscriber.md
      - name: Queue-Based Load Leveling
        href: patterns/queue-based-load-leveling.md
      - name: Rate Limiting
        href: patterns/rate-limiting-pattern.md
      - name: Retry
        href: patterns/retry.md
      - name: Saga
        href: reference-architectures/saga/saga.yml
      - name: Scheduler Agent Supervisor
        href: patterns/scheduler-agent-supervisor.md
      - name: Sequential Convoy
        href: patterns/sequential-convoy.md
      - name: Sharding
        href: patterns/sharding.md
      - name: Sidecar
        href: patterns/sidecar.md
      - name: Static Content Hosting
        href: patterns/static-content-hosting.md
      - name: Strangler Fig
        href: patterns/strangler-fig.md
      - name: Throttling
        href: patterns/throttling.md
      - name: Valet Key
        href: patterns/valet-key.md
  - name: Microsoft Azure Well-Architected Framework
    items:
      - name: Overview
        href: framework/index.md
      - name: Reliability
        items:
              - name: About
                href: framework/resiliency/index.yml
              - name: Overview
                href: framework/resiliency/overview.md
              - name: Principles
                href: framework/resiliency/principles.md
              - name: Design
                items:
                  - name: Checklist
                    href: framework/resiliency/design-checklist.md
                  - name: Requirements
                    href: framework/resiliency/design-requirements.md
                  - name: Application design
                    href: framework/resiliency/app-design.md
                  - name: Resiliency & dependencies
                    href: framework/resiliency/design-resiliency.md
                  - name: Best practices
                    href: framework/resiliency/design-best-practices.md
              - name: Testing
                items:
                  - name: Checklist
                    href: framework/resiliency/test-checklist.md
                  - name: Resiliency testing
                    href: framework/resiliency/testing.md
                  - name: Backup & recovery
                    items:
                      - name: Backup and recovery
                        href: framework/resiliency/backup-and-recovery.md
                      - name: Automatic retry of failed backup jobs
                        href: framework/resiliency/auto-retry.md
                  - name: Error handling
                    href: framework/resiliency/app-design-error-handling.md
                  - name: Chaos engineering
                    href: framework/resiliency/chaos-engineering.md
                  - name: Best practices
                    href: framework/resiliency/test-best-practices.md
              - name: Monitoring
                items:
                  - name: Checklist
                    href: framework/resiliency/monitor-checklist.md
                  - name: Application health
                    href: framework/resiliency/monitoring.md
                  - name: Health modeling
                    href: framework/resiliency/monitor-model.md
                  - name: Best practices
                    href: framework/resiliency/monitor-best-practices.md
              - name: Reliability patterns
                href: framework/resiliency/reliability-patterns.md
      - name: Security
        items:
          - name: Quick links
            href: framework/security/index.yml
          - name: About
            href: framework/security/overview.md
          - name: Principles
            href: framework/security/security-principles.md
          - name: Design
            items:
              - name: Governance
                items:
                  - name: Checklist
                    href: framework/security/design-governance.md
                  - name: Compliance requirements
                    href: framework/security/design-regulatory-compliance.md
                  - name: Landing zone
                    href: framework/security/design-governance-landing-zone.md
                  - name: Segmentation strategy
                    href: framework/security/design-segmentation.md
                  - name: Management groups
                    href: framework/security/design-management-groups.md
                  - name: Administration
                    href: framework/security/design-admins.md
              - name: Identity and access management
                items:
                  - name: Checklist
                    href: framework/security/design-identity.md
                  - name: Roles and responsibilities
                    href: framework/security/design-identity-role-definitions.md
                  - name: Control plane
                    href: framework/security/design-identity-control-plane.md
                  - name: Authentication
                    href: framework/security/design-identity-authentication.md
                  - name: Authorization
                    href: framework/security/design-identity-authorization.md
                  - name: Best practices
                    href: /azure/security/fundamentals/identity-management-best-practices?bc=%2fazure%2farchitecture%2fbread%2ftoc.json&toc=%2fazure%2farchitecture%2ftoc.json
              - name: Networking
                items:
                  - name: Checklist
                    href: framework/security/design-network.md
                  - name: Network segmentation
                    href: framework/security/design-network-segmentation.md
                  - name: Connectivity
                    href: framework/security/design-network-connectivity.md
                  - name: Application endpoints
                    href: framework/security/design-network-endpoints.md
                  - name: Data flow
                    href: framework/security/design-network-flow.md
                  - name: Best practices
                    href: /azure/security/fundamentals/network-best-practices?bc=%2fazure%2farchitecture%2fbread%2ftoc.json&toc=%2fazure%2farchitecture%2ftoc.json
              - name: Data protection
                items:
                  - name: Checklist
                    href: framework/security/design-storage.md
                  - name: Encryption
                    href: framework/security/design-storage-encryption.md
                  - name: Key and secret management
                    href: framework/security/design-storage-keys.md
                  - name: Best practices
                    href: /azure/security/fundamentals/encryption-overview?bc=%2fazure%2farchitecture%2fbread%2ftoc.json&toc=%2fazure%2farchitecture%2ftoc.json
              - name: Applications and services
                items:
                  - name: Application security considerations
                    href: framework/security/design-apps-services.md
                  - name: Application classification
                    href: framework/security/design-apps-considerations.md
                  - name: Threat analysis
                    href: framework/security/design-threat-model.md
                  - name: Secure PaaS deployments
                    href: /azure/security/fundamentals/paas-deployments?bc=%2fazure%2farchitecture%2fbread%2ftoc.json&toc=%2fazure%2farchitecture%2ftoc.json
                  - name: Configuration and dependencies
                    href: framework/security/design-app-dependencies.md
          - name: Build-deploy
            items:
              - name: Checklist
                href: framework/security/deploy.md
              - name: Governance considerations
                href: framework/security/deploy-governance.md
              - name: Infrastructure provisioning
                href: framework/security/deploy-infrastructure.md
              - name: Code deployments
                href: framework/security/deploy-code.md
          - name: Monitor-remediate
            items: 
              - name: Checklist
                href: framework/security/monitor.md
              - name: Tools
                href: framework/security/monitor-tools.md
              - name: Azure resources
                href: framework/security/monitor-resources.md
              - name: Logs and alerts
                href: framework/security/monitor-logs-alerts.md
              - name: Review and remediate
                href: framework/security/monitor-remediate.md
              - name: Compliance review
                href: framework/security/monitor-audit.md
              - name: Validate and test
                href: framework/security/monitor-test.md
              - name: Security operations
                href: framework/security/monitor-security-operations.md
          - name: Tradeoffs
            href: framework/security/security-tradeoffs.md
      - name: Cost Optimization
        items:
          - name: About
            href: framework/cost/index.yml
          - name: Principles
            href: framework/cost/overview.md
          - name: Design
            items:
              - name: Checklist
                href: framework/cost/design-checklist.md
              - name: Cost model
                href: framework/cost/design-model.md
              - name: Capture requirements
                href: framework/cost/design-capture-requirements.md
              - name: Azure regions
                href: framework/cost/design-regions.md
              - name: Azure resources
                href: framework/cost/design-resources.md
              - name: Governance
                href: framework/cost/design-governance.md
              - name: Initial estimate
                href: framework/cost/design-initial-estimate.md
              - name: Managed services
                href: framework/cost/design-paas.md
              - name: Performance and price options
                href: framework/cost/design-price.md
          - name: Provision
            items:
              - name: Checklist
                href: framework/cost/provision-checklist.md
              - name: AI + Machine Learning
                href: framework/cost/provision-ai-ml.md
              - name: Big data
                href: framework/cost/provision-analytics.md
              - name: Compute
                href: framework/cost/provision-compute.md
              - name: Data stores
                href: framework/cost/provision-datastores.md
              - name: Messaging
                href: framework/cost/provision-messaging.md
              - name: Networking
                href: framework/cost/provision-networking.md
                items:
                  - name: Cost for networking services
                    href: framework/cost/provision-networking-services.md
              - name: Web apps
                href: framework/cost/provision-webapps.md
          - name: Monitor
            items:
              - name: Checklist
                href: framework/cost/monitor-checklist.md
              - name: Budgets and alerts
                href: framework/cost/monitor-alert.md
              - name: Reports
                href: framework/cost/monitor-reports.md
              - name: Reviews
                href: framework/cost/monitor-reviews.md
          - name: Optimize
            items:
              - name: Checklist
                href: framework/cost/optimize-checklist.md
              - name: Autoscale
                href: framework/cost/optimize-autoscale.md
              - name: Reserved instances
                href: framework/cost/optimize-reserved.md
              - name: VM instances
                href: framework/cost/optimize-vm.md
              - name: Caching
                href: framework/cost/optimize-cache.md
          - name: Tradeoffs
            href: framework/cost/tradeoffs.md
      - name: Operational Excellence
        items:
          - name: About
            href: framework/devops/index.yml
          - name: Overview
            href: framework/devops/overview.md
          - name: Principles
            href: framework/devops/principles.md
          - name: Automation
            items:
              - name: Automation Overview
                href: framework/devops/automation-overview.md
              - name: Repeatable infrastructure
                href: framework/devops/automation-infrastructure.md
              - name: Configure infrastructure
                href: framework/devops/automation-configuration.md
              - name: Automate operational tasks
                href: framework/devops/automation-tasks.md
          - name: Release engineering
            items:
              - name: Application development
                href: framework/devops/release-engineering-app-dev.md
              - name: Continuous integration
                href: framework/devops/release-engineering-ci.md
              - name: Release testing
                href: framework/devops/release-engineering-testing.md
              - name: Performance
                href: framework/devops/release-engineering-performance.md
              - name: Release deployment
                href: framework/devops/release-engineering-cd.md
              - name: Rollback
                href: framework/devops/release-engineering-rollback.md
          - name: Monitor
            items:
              - name: Checklist
                href: framework/devops/checklist.md
              - name: Monitor cloud applications
                items:
                  - name: Monitoring stages
                    href: framework/devops/monitor-pipeline.md
                  - name: Data sources
                    href: framework/devops/monitor-data-sources.md                  
                  - name: Instrumentation
                    href: framework/devops/monitor-instrument.md
                  - name: Collection and storage
                    href: framework/devops/monitor-collection-data-storage.md
                  - name: Analysis
                    href: framework/devops/monitor-analysis.md
                  - name: Visualization
                    href: framework/devops/monitor-visualize-data.md
                  - name: Alerting
                    href: framework/devops/monitor-alerts.md
              - name: Common use cases
                items:
                  - name: Health monitoring
                    href: framework/devops/health-monitoring.md
                  - name: Usage monitoring
                    href: framework/devops/usage.md
                  - name: Issue tracking
                    href: framework/devops/issue-tracking.md
                  - name: Tracing and debugging
                    href: framework/devops/tracing.md
                  - name: Auditing
                    href: framework/devops/auditing.md
          - name: Checklist
            href: checklist/dev-ops.md
          - name: Operational Excellence patterns
            href: framework/devops/devops-patterns.md
      - name: Performance Efficiency
        items:
          - name: About
            href: framework/scalability/index.yml
          - name: Overview
            href: framework/scalability/overview.md
          - name: Principles
            href: framework/scalability/principles.md
          - name: Design
            items:
              - name: Checklist
                href: framework/scalability/design-checklist.md
              - name: Distributed architecture challenges
                href: framework/scalability/design-distributed.md
              - name: Application design
                href: framework/scalability/design-apps.md
              - name: Application efficiency
                href: framework/scalability/design-efficiency.md
              - name: Scalability
                href: framework/scalability/design-scale.md
              - name: Capacity planning
                href: framework/scalability/design-capacity.md
          - name: Test
            items:
              - name: Checklist
                href: framework/scalability/test-checklist.md
              - name: Performance testing
                href: framework/scalability/performance-test.md
              - name: Testing tools
                href: framework/scalability/test-tools.md
          - name: Monitoring
            items:
              - name: Checklist
                href: framework/scalability/checklist.md
              - name: Application profiling
                href: framework/scalability/monitor-application.md
              - name: Analyze infrastructure
                href: framework/scalability/monitor-infrastructure.md
              - name: Performance data
                href: framework/scalability/monitor-analyze.md
          - name: Performance Efficiency patterns
            href: framework/scalability/performance-efficiency-patterns.md
          - name: Checklist
            href: framework/scalability/performance-efficiency.md
          - name: Tradeoffs
            href: framework/scalability/tradeoffs.md
      - name: Workloads
        items:
          - name: Hybrid
            items:
              - name: Overview
                href: framework/hybrid/hybrid-overview.md
              - name: Cost Optimization
                href: framework/hybrid/hybrid-cost.md
              - name: Operational Excellence
                href: framework/hybrid/hybrid-opex.md
              - name: Performance Efficiency
                href: framework/hybrid/hybrid-performance-efficiency.md
              - name: Reliability
                href: framework/hybrid/hybrid-reliability.md
              - name: Security
                href: framework/hybrid/hybrid-security.md
      - name: Services 
        items:
          - name: Compute
            items: 
              - name: Azure App Service
                items:
                  - name: Reliability
                    href: framework/services/compute/azure-app-service/reliability.md
                  - name: Cost optimization
                    href: framework/services/compute/azure-app-service/cost-optimization.md
                  - name: Operational excellence
                    href: framework/services/compute/azure-app-service/operational-excellence.md                  
              - name: Azure Batch
                items:
                  - name: Reliability
                    href: framework/services/compute/azure-batch/reliability.md
                  - name: Operational excellence
                    href: framework/services/compute/azure-batch/operational-excellence.md
                  - name: Performance efficiency
                    href: framework/services/compute/azure-batch/performance-efficiency.md
              - name: Azure Kubernetes Service
                items: 
                  - name: Reliability
                    href: framework/services/compute/azure-kubernetes-service/reliability.md
                  - name: Security
                    href: framework/services/compute/azure-kubernetes-service/security.md
                  - name: Cost optimization
                    href: framework/services/compute/azure-kubernetes-service/cost-optimization.md
                  - name: Operational excellence
                    href: framework/services/compute/azure-kubernetes-service/operational-excellence.md
                  - name: Performance efficiency
                    href: framework/services/compute/azure-kubernetes-service/performance-efficiency.md
              - name: Functions
                items:
                  - name: Security
                    href: framework/services/compute/functions/security.md
              - name: Service Fabric
                items:
                  - name: Reliability
                    href: framework/services/compute/service-fabric/reliability.md 
                  - name: Security
                    href: framework/services/compute/service-fabric/security.md
                  - name: Operational excellence
                    href: framework/services/compute/service-fabric/operational-excellence.md
                  - name: Performance efficiency
                    href: framework/services/compute/service-fabric/performance-efficiency.md
              - name: Virtual Machines
                items:
                  - name: Reliability
                    href: framework/services/compute/virtual-machines/reliability.md
                  - name: Cost optimization
                    href: framework/services/compute/virtual-machines/cost-optimization.md
                  - name: Operational excellence
                    href: framework/services/compute/virtual-machines/operational-excellence.md
          - name: Data
            items:
              - name: Azure Cache for Redis
                items:
                  - name: Reliability
                    href: framework/services/data/azure-cache-redis/reliability.md
                  - name: Operational excellence
                    href: framework/services/data/azure-cache-redis/operational-excellence.md
              - name: Azure Databricks
                items:
                  - name: Security
                    href: framework/services/data/azure-databricks/security.md
              - name: Azure Database for MySQL
                items:
                  - name: Cost optimization
                    href: framework/services/data/azure-db-mysql/cost-optimization.md
              - name: Azure Database for PostgreSQL
                items:
                  - name: Cost optimization
                    href: framework/services/data/azure-db-postgresql/cost-optimization.md
              - name: Azure SQL Database
                items:
                  - name: Reliability
                    href: framework/services/data/azure-sql-database/reliability.md
                  - name: Cost optimization
                    href: framework/services/data/azure-sql-database/cost-optimization.md
                  - name: Operational excellence
                    href: framework/services/data/azure-sql-database/operational-excellence.md
              - name: Azure SQL Managed Instance
                items:
                  - name: Reliability
                    href: framework/services/data/azure-sql-managed-instance/reliability.md
                  - name: Operational excellence
                    href: framework/services/data/azure-sql-managed-instance/operational-excellence.md
              - name: Cosmos DB
                items:
                  - name: Reliability
                    href: framework/services/data/cosmos-db/reliability.md
                  - name: Operational excellence
                    href: framework/services/data/cosmos-db/operational-excellence.md  
  - name: Industry solutions with Azure
    expanded: true
    items:
      - name: Retail
        items:
          - name: Overview
            href: industries/retail.md
          - name: Guides
            items: 
              - name: Data management in the retail industry
                href: /previous-versions/azure/industry-marketing/retail/retail-data-management-overview
                maintainContext: true
              - name: Migrate your e-commerce solution to Azure
                href: /previous-versions/azure/industry-marketing/retail/migrating-ecommerce-solution-to-azure
                maintainContext: true
              - name: Optimize and reuse recommendations
                href: /previous-versions/azure/industry-marketing/retail/recommendation-engine-optimization
                maintainContext: true
              - name: Visual search in retail with CosmosDB
                href: /previous-versions/azure/industry-marketing/retail/visual-search-use-case-overview
                maintainContext: true
              - name: SKU optimization for consumer brands
                href: /previous-versions/azure/industry-marketing/retail/sku-optimization-solution-guide
                maintainContext: true
          - name: Architectures
            items:
              - name: Build a real-time recommendation API
                href: reference-architectures/ai/real-time-recommendation.yml
              - name: Content-based recommendation
                href: example-scenario/ai/scalable-personalization-with-content-based-recommendation-system.yml
              - name: E-commerce front end
                href: example-scenario/apps/ecommerce-scenario.yml
              - name: Hybrid AI footfall detection for retail
                href: /hybrid/app-solutions/pattern-retail-footfall-detection
                maintainContext: true
              - name: Intelligent search engine for e-commerce
                href: example-scenario/apps/ecommerce-search.yml
              - name: Magento e-commerce platform in AKS
                href: example-scenario/magento/magento-azure.yml
              - name: Movie recommendations on Azure
                href: example-scenario/ai/movie-recommendations-with-machine-learning.yml
              - name: Retail - Buy online, pickup in store
                href: example-scenario/iot/vertical-buy-online-pickup-in-store.yml
              - name: Scalable order processing
                href: example-scenario/data/ecommerce-order-processing.yml
      - name: Finance
        items:
          - name: Overview
            href: industries/finance.md
          - name: Guides
            items:
              - name: Risk grid computing in banking
                href: /previous-versions/azure/industry-marketing/financial/risk-grid-banking-overview
                maintainContext: true
              - name: Risk grid computing solution
                href: /previous-versions/azure/industry-marketing/financial/risk-grid-banking-solution-guide
                maintainContext: true
              - name: Data management in banking
                href: /previous-versions/azure/industry-marketing/financial/data-mgmt-in-banking-overview
                maintainContext: true
              - name: Actuarial risk analysis
                href: /previous-versions/azure/industry-marketing/financial/actuarial-risk-analysis-and-financial-modeling-solution-guide
                maintainContext: true
              - name: Enable the financial services risk lifecycle
                href: /previous-versions/azure/industry-marketing/financial/fsi-risk-modeling
                maintainContext: true
          - name: Architectures
            items:
              - name: Banking system cloud transformation
                href: example-scenario/banking/banking-system-cloud-transformation.yml
              - name: Decentralized trust between banks
                href: example-scenario/apps/decentralized-trust.yml
              - name: Modernize mainframe & midrange data
                href: reference-architectures/migration/modernize-mainframe-data-to-azure.yml
              - name: Patterns and implementations in banking
                href: example-scenario/banking/patterns-and-implementations.yml
              - name: Real-time fraud detection
                href: example-scenario/data/fraud-detection.yml
              - name: Replicate and sync mainframe data in Azure
                href: reference-architectures/migration/sync-mainframe-data-with-azure.yml
              - name: Scale regulated AI and ML in finance
                href: example-scenario/ai/scale-ai-and-machine-learning-in-regulated-industries.yml                
          - name: Compliance solutions
            items:
              - name: AKS regulated cluster for PCI
                href: /azure/architecture/reference-architectures/containers/aks-pci/aks-pci-ra-code-assets
              - name: Blueprint - Analytics for PCI DSS
                href: /previous-versions/azure/security/blueprints/pcidss-analytics-overview
                maintainContext: true
              - name: Blueprint - Data warehouse for PCI DSS
                href: /previous-versions/azure/security/blueprints/pcidss-dw-overview
                maintainContext: true
              - name: Blueprint - IaaS web application for PCI DSS
                href: /previous-versions/azure/security/blueprints/pcidss-iaaswa-overview
                maintainContext: true
              - name: Blueprint - PaaS web application for PCI DSS
                href: /previous-versions/azure/security/blueprints/pcidss-paaswa-overview
                maintainContext: true
      - name: Healthcare
        items:
          - name: Overview
            href: industries/healthcare.md
          - name: Guides
            items:
              - name: Microsoft Cloud for Healthcare
                items:
                  - name: Overview
                    href: /industry/healthcare/overview
                    maintainContext: true
                  - name: Patient engagement
                    href: /industry/healthcare/patient-engagement
                    maintainContext: true
                  - name: Health team collaboration
                    href: /industry/healthcare/health-team-collaboration
                    maintainContext: true
                  - name: Clinical and operational insights
                    href: /industry/healthcare/improve-clinical-operational-insights
                    maintainContext: true
                  - name: Security in Cloud for Healthcare
                    href: /industry/healthcare/security-overview
                    maintainContext: true
              - name: Healthcare APIs
                items:
                  - name: Overview
                    href: /azure/healthcare-apis/healthcare-apis-overview
                    maintainContext: true
                  - name: Healthcare APIs workspace
                    href: /azure/healthcare-apis/workspace-overview
                    maintainContext: true
              - name: Text Analytics for health
                items:
                  - name: Overview
                    href: /azure/cognitive-services/language-service/text-analytics-for-health/overview
                    maintainContext: true
                  - name: Recognized entity categories
                    href: /azure/cognitive-services/language-service/text-analytics-for-health/concepts/health-entity-categories
                    maintainContext: true
                  - name: Relation extraction
                    href: /azure/cognitive-services/language-service/text-analytics-for-health/concepts/relation-extraction
                    maintainContext: true
                  - name: Assertion detection
                    href: /azure/cognitive-services/language-service/text-analytics-for-health/concepts/assertion-detection
                    maintainContext: true
          - name: Architectures
            items:
              - name: Build a telehealth system with Azure
                href: example-scenario/apps/telehealth-system.yml
              - name: Clinical insights with Cloud for Healthcare
                href: example-scenario/mch-health/medical-data-insights.yml
              - name: Confidential computing for healthcare
                href: example-scenario/confidential/healthcare-inference.yml
              - name: Consumer health portal on Azure
                href: example-scenario/digital-health/health-portal.yml
              - name: Health data consortium
                href: example-scenario/data/azure-health-data-consortium.yml
              - name: Population health management
                href: solution-ideas/articles/population-health-management-for-healthcare.yml
              - name: Predict hospital readmissions with ML
                href: example-scenario/ai/predict-hospital-readmissions-machine-learning.yml
              - name: Precision medicine pipeline
                href: example-scenario/precision-medicine/genomic-analysis-reporting.yml
              - name: Virtual visits with Cloud for Healthcare
                href: example-scenario/mch-health/virtual-health-mch.yml
          - name: Compliance solutions
            items:
              - name: Blueprint - HIPAA/HITRUST data and AI
                href: /previous-versions/azure/security/blueprints/azure-health
                maintainContext: true
              - name: Implement the healthcare blueprint for AI
                href: /previous-versions/azure/industry-marketing/health/sg-healthcare-ai-blueprint
                maintainContext: true
              - name: HIPAA and HITRUST compliant health data
                href: solution-ideas/articles/security-compliance-blueprint-hipaa-hitrust-health-data-ai.yml
      - name: Government
        items:
          - name: Overview
            href: industries/government.md
          - name: Guides
            items:
              - name: Compare Azure Government and Azure
                href: /azure/azure-government/compare-azure-government-global-azure
                maintainContext: true
              - name: Considerations for naming resources
                href: /azure/azure-government/documentation-government-concept-naming-resources
                maintainContext: true
              - name: Development
                items:
                  - name: Azure Government developer guide
                    href: /azure/azure-government/documentation-government-developer-guide
                    maintainContext: true
                  - name: Storage on Azure Government
                    href: /azure/azure-government/documentation-government-get-started-connect-to-storage
                    maintainContext: true
                  - name: AI on Azure Government
                    href: /azure/azure-government/documentation-government-cognitiveservices
                    maintainContext: true
                  - name: SSMS on Azure Government
                    href: /azure/azure-government/documentation-government-connect-ssms
                    maintainContext: true
              - name: Security
                items:
                  - name: Security for Azure Government
                    href: /azure/azure-government/documentation-government-plan-security
                    maintainContext: true
                  - name: Impact Level 5 isolation
                    href: /azure/azure-government/documentation-government-impact-level-5
                    maintainContext: true
                  - name: Secure isolation
                    href: /azure/azure-government/azure-secure-isolation-guidance
                    maintainContext: true
                  - name: Secure Azure computing
                    href: /azure/azure-government/compliance/secure-azure-computing-architecture
                    maintainContext: true
              - name: Compliance
                href: /azure/azure-government/documentation-government-plan-compliance
                maintainContext: true
              - name: Identity
                items:
                  - name: Identity for Azure Government
                    href: /azure/azure-government/documentation-government-plan-identity
                    maintainContext: true
                  - name: Integrate Azure AD authentication
                    href: /azure/azure-government/documentation-government-aad-auth-qs
                    maintainContext: true
              - name: Deployment
                items:
                  - name: Deploy with Azure Pipelines
                    href: /azure/azure-government/connect-with-azure-pipelines
                    maintainContext: true
                  - name: ASE with DISA CAP
                    href: /azure/azure-government/documentation-government-ase-disa-cap
                    maintainContext: true
              - name: Management
                items:
                  - name: Azure Monitor logs
                    href: /azure/azure-government/documentation-government-manage-oms
                    maintainContext: true
                  - name: Marketplace
                    href: /azure/azure-government/documentation-government-manage-marketplace
                    maintainContext: true
          - name: Architectures
            items:
              - name: Azure Automation in a hybrid environment
                href: hybrid/azure-automation-hybrid.yml
              - name: Azure Automation update management
                href: hybrid/azure-update-mgmt.yml
              - name: Azure Virtual Desktop for the enterprise
                href: example-scenario/wvd/windows-virtual-desktop.yml
              - name: Computer forensics chain of custody in Azure
                href: example-scenario/forensics/index.yml
              - name: Hybrid security monitoring in Azure
                href: hybrid/hybrid-security-monitoring.yml
              - name: Web app private database connectivity
                href: example-scenario/private-web-app/private-web-app.yml
          - name: Compliance solutions
            items:
              - name: Azure FedRAMP compliance
                href: /azure/compliance/offerings/offering-fedramp
                maintainContext: true
              - name: Blueprint - Analytics for FedRAMP
                href: /previous-versions/azure/security/blueprints/fedramp-analytics-overview
                maintainContext: true
              - name: Blueprint - Data warehouse for FedRAMP
                href: /previous-versions/azure/security/blueprints/fedramp-datawarehouse-overview
                maintainContext: true
              - name: Blueprint - IaaS web app for FedRAMP
                href: /previous-versions/azure/security/blueprints/fedramp-iaaswa-overview
                maintainContext: true
              - name: Blueprint - PaaS web app for FedRAMP
                href: /previous-versions/azure/security/blueprints/fedramp-paaswa-overview
                maintainContext: true
              - name: FedRAMP high compliance
                href: /azure/governance/policy/samples/fedramp-high
                maintainContext: true
              - name: FedRAMP moderate compliance
                href: /azure/governance/policy/samples/fedramp-moderate
                maintainContext: true
      - name: Manufacturing
        items:
          - name: Overview
            href: industries/manufacturing.md
          - name: Guides
            items:
              - name: Industrial IoT analytics
                href: guide/iiot-guidance/iiot-architecture.md
              - name: Upscale ML lifecycle with MLOps framework
                href: example-scenario/mlops/mlops-technical-paper.yml
              - name: On-demand, scalable, high-power compute
                href: /previous-versions/azure/industry-marketing/manufacturing/compute-in-manufacturing-overview
                maintainContext: true
              - name: Azure AI for predictive maintenance
                href: data-science-process/predictive-maintenance-playbook.md
              - name: Predictive maintenance in manufacturing
                href: /previous-versions/azure/industry-marketing/manufacturing/predictive-maintenance-overview
                maintainContext: true
              - name: Predictive maintenance solution
                href: /previous-versions/azure/industry-marketing/manufacturing/predictive-maintenance-solution
                maintainContext: true
              - name: ML Anomaly Detection API
                hrf: data-science-process/apps-anomaly-detection-api.md
              - name: Extract actionable insights from IoT data
                href: /previous-versions/azure/industry-marketing/manufacturing/extracting-insights-from-iot-data
                maintainContext: true
          - name: Architectures
            items:
              - name: Anomaly detector process
                href: solution-ideas/articles/anomaly-detector-process.yml
              - name: Build a speech-to-text transcription pipeline
                href: reference-architectures/ai/speech-to-text-transcription-pipeline.yml
              - name: Computer vision on the edge
                href: reference-architectures/ai/end-to-end-smart-factory.yml
              - name: Connected factory hierarchy service
                href: solution-ideas/articles/connected-factory-hierarchy-service.yml
              - name: Predictive maintenance with IoT
                href: example-scenario/predictive-maintenance/iot-predictive-maintenance.yml
              - name: Quality assurance
                href: solution-ideas/articles/quality-assurance.yml
              - name: Supply chain track and trace
                href: solution-ideas/articles/supply-chain-track-and-trace.yml
      - name: Media and entertainment
        items:
          - name: Overview
            href: industries/media.md
          - name: 3D video rendering
            href: example-scenario/infrastructure/video-rendering.yml
          - name: Content-based recommendation
            href: example-scenario/ai/scalable-personalization-with-content-based-recommendation-system.yml
          - name: Digital image-based modeling on Azure
            href: example-scenario/infrastructure/image-modeling.yml
          - name: Image classification on Azure
            href: example-scenario/ai/intelligent-apps-image-processing.yml
          - name: Movie recommendations on Azure
            href: example-scenario/ai/movie-recommendations-with-machine-learning.yml
      - name: Energy and environment
        items:
          - name: Environmental monitoring
            href: solution-ideas/articles/environment-monitoring-and-supply-chain-optimization.yml
          - name: Geospatial data processing and analytics
            href: example-scenario/data/geospatial-data-processing-analytics-azure.yml
          - name: Mining equipment monitoring
            href: solution-ideas/articles/monitor-mining-equipment.yml
          - name: Oil and gas tank level forecasting
            href: solution-ideas/articles/oil-and-gas-tank-level-forecasting.yml
          - name: Project 15 sustainability
            href: solution-ideas/articles/project-15-iot-sustainability.yml
          - name: Run CFD simulations
            href: example-scenario/infrastructure/hpc-cfd.yml
          - name: Run reservoir simulations
            href: example-scenario/infrastructure/reservoir-simulation.yml
      - name: Game development
        items:
          - name: Rendering
            items:
              - name: 3D video rendering
                href: example-scenario/infrastructure/video-rendering.yml
              - name: Digital image-based modeling on Azure
                href: example-scenario/infrastructure/image-modeling.yml
          - name: Databases for gaming
            items:
              - name: Gaming using Azure MySQL
                href: solution-ideas/articles/gaming-using-azure-database-for-mysql.yml
              - name: Gaming using Cosmos DB
                href: solution-ideas/articles/gaming-using-cosmos-db.yml
          - name: Game server hosting
            items:
              - name: Basic game server hosting
                href: /gaming/azure/reference-architectures/multiplayer-basic-game-server-hosting
                maintainContext: true
              - name: LAMP architectures for gaming
                href: /gaming/azure/reference-architectures/general-purpose-lamp
                maintainContext: true
          - name: Scalable gaming servers
            items:
              - name: Multiplayer backend architectures
                href: /gaming/azure/reference-architectures/multiplayer
                maintainContext: true
              - name: Real-time multiplayer
                items:
                  - name: Custom game server scaling
                    href: /gaming/azure/reference-architectures/multiplayer-custom-server-scaling
                    maintainContext: true
                  - name: Multiplayer hosting with Service Fabric
                    href: /gaming/azure/reference-architectures/multiplayer-synchronous-sf
                    maintainContext: true
                  - name: Multiplayer server hosting with ACI
                    href: /gaming/azure/reference-architectures/multiplayer-synchronous-aci
                    maintainContext: true
                  - name: Multiplayer server hosting with AKS
                    href: /gaming/azure/reference-architectures/multiplayer-synchronous-aks
                    maintainContext: true
                  - name: Multiplayer server hosting with Batch
                    href: /gaming/azure/reference-architectures/multiplayer-synchronous-batch
                    maintainContext: true
              - name: Turn-based multiplayer
                items:
                  - name: Asynchronous multiplayer basics
                    href: /gaming/azure/reference-architectures/multiplayer-asynchronous
                    maintainContext: true
                  - name: Serverless asynchronous multiplayer
                    href: /gaming/azure/reference-architectures/multiplayer-asynchronous-serverless
                    maintainContext: true
          - name: Game analytics
            items:
              - name: In-editor debugging telemetry
                href: /gaming/azure/reference-architectures/analytics-in-editor-debugging
                maintainContext: true
              - name: Non-real-time dashboard
                href: /gaming/azure/reference-architectures/analytics-non-real-time-dashboard
                maintainContext: true
          - name: Matchmaking
            items:
              - name: Multiplayer matchmaker
                href: /gaming/azure/reference-architectures/multiplayer-matchmaker
                maintainContext: true
              - name: Serverless matchmaker
                href: /gaming/azure/reference-architectures/multiplayer-matchmaker-serverless
                maintainContext: true
          - name: Leaderboards
            items:
              - name: Leaderboard basics
                href: /gaming/azure/reference-architectures/leaderboard
                maintainContext: true
              - name: Non-relational leaderboard
                href: /gaming/azure/reference-architectures/leaderboard-non-relational
                maintainContext: true
              - name: Relational leaderboard
                href: /gaming/azure/reference-architectures/leaderboard-relational
                maintainContext: true
          - name: AI in games
            items:
              - name: Content moderation
                href: /gaming/azure/reference-architectures/cognitive-content-moderation
                maintainContext: true
              - name: Customer service bot for gaming
                href: /gaming/azure/reference-architectures/cognitive-css-bot
                maintainContext: true
              - name: Image classification
                href: example-scenario/ai/intelligent-apps-image-processing.yml
              - name: Speech to text for gaming
                href: /gaming/azure/reference-architectures/cognitive-speech-to-text
                maintainContext: true
              - name: Text to speech for gaming
                href: /gaming/azure/reference-architectures/cognitive-text-to-speech
                maintainContext: true
              - name: Text translation for gaming
                href: /gaming/azure/reference-architectures/cognitive-text-translation
                maintainContext: true
          - name: Game streaming
            items:
              - name: Unreal Pixel Streaming
                href: /gaming/azure/reference-architectures/unreal-pixel-streaming-in-azure
                maintainContext: true
              - name: Deploy Unreal Pixel Streaming
                href: /gaming/azure/reference-architectures/unreal-pixel-streaming-deploying
                maintainContext: true
              - name: Unreal Pixel Streaming at scale
                href: /gaming/azure/reference-architectures/unreal-pixel-streaming-at-scale
                maintainContext: true
      - name: Travel and hospitality
        items:
          - name: Build a chatbot for hotel booking
            href: example-scenario/ai/commerce-chatbot.yml
          - name: Build a delta lake in leisure and travel booking
            href: solution-ideas/articles/build-data-lake-support-adhoc-queries-online.yml
          - name: Commerce chatbot as a hotel concierge
            href: solution-ideas/articles/commerce-chatbot.yml
          - name: Custom business processes for airlines
            href: solution-ideas/articles/custom-business-processes.yml
          - name: Migrate a travel web app with APIM
            href: example-scenario/apps/apim-api-scenario.yml
          - name: Predictive aircraft engine monitoring
            href: solution-ideas/articles/aircraft-engine-monitoring-for-predictive-maintenance-in-aerospace.yml
      - name: Automotive and mobility services
        items:
          - name: Automated guided vehicles fleet control
            href: example-scenario/iot/automated-guided-vehicles-fleet-control.yml
          - name: Building blocks for autonomous driving
            href: industries/automotive/building-blocks-autonomous-driving-simulation-environments.yml
          - name: Predictive insights with vehicle telematics
            href: solution-ideas/articles/predictive-insights-with-vehicle-telematics.yml
          - name: Process vehicle data using IoT
            href: example-scenario/data/realtime-analytics-vehicle-iot.yml
          - name: Run CFD simulations
            href: example-scenario/infrastructure/hpc-cfd.yml
      - name: Facilities and real-estate
        items: 
          - name: Cognizant Safe Buildings with IoT
            href: solution-ideas/articles/safe-buildings.yml
          - name: Connected factory signal pipeline
            href: example-scenario/iot/connected-factory-signal-pipeline.yml
          - name: COVID-19 IoT safe environments
            href: solution-ideas/articles/cctv-iot-edge-for-covid-19-safe-environment-and-mask-detection.yml
          - name: Facilities management with mixed reality
            href: solution-ideas/articles/facilities-management-powered-by-mixed-reality-and-iot.yml
          - name: IoT connectivity for healthcare facilities
            href: solution-ideas/articles/healthcare-network.yml
          - name: Lighting and disinfection system
            href: solution-ideas/articles/uven-disinfection.yml
          - name: Smart places with Azure Digital Twins
            href: example-scenario/iot/smart-places.yml
      - name: Education
        items:
          - name: Identity for education
            items:
              - name: Azure Active Directory for education
                href: /microsoft-365/education/deploy/intro-azure-active-directory
                maintainContext: true
              - name: Multi-tenant for large academic institutions
                href: /microsoft-365/education/deploy/design-multi-tenant-architecture
                maintainContext: true
              - name: Design a tenant configuration
                href: /microsoft-365/education/deploy/design-tenant-configurations
                maintainContext: true
              - name: Design authentication and credentials
                href: /microsoft-365/education/deploy/design-credential-authentication-strategies
                maintainContext: true
              - name: Design an account strategy
                href: /microsoft-365/education/deploy/design-account-strategy
                maintainContext: true
              - name: Design identity governance 
                href: /microsoft-365/education/deploy/design-identity-governance
                maintainContext: true
          - name: Secure research for regulated data
            href: example-scenario/ai/secure-compute-for-research.yml
      - name: Agriculture
        items:
          - name: Azure FarmBeats guidance
            items:
              - name: Overview
                href: /azure/industry/agriculture/overview-azure-farmbeats
                maintainContext: true
              - name: Generate soil moisture heatmap
                href: /azure/industry/agriculture/generate-soil-moisture-map-in-azure-farmbeats
                maintainContext: true
              - name: Sensor partner integration
                href: /azure/industry/agriculture/sensor-partner-integration-in-azure-farmbeats
                maintainContext: true
              - name: Weather partner integration
                href: /azure/industry/agriculture/weather-partner-integration-in-azure-farmbeats
                maintainContext: true
              - name: Imagery partner integration
                href: /azure/industry/agriculture/imagery-partner-integration-in-azure-farmbeats
                maintainContext: true
          - name: Architectures
            items:
              - name: Environment monitoring with IoT
                href: solution-ideas/articles/environment-monitoring-and-supply-chain-optimization.yml
              - name: Low-latency network for farming
                href: solution-ideas/articles/low-latency-network.yml
      - name: Space
        items:
          - name: Azure Orbital for space communication
            href: /azure/networking/azure-orbital-overview
            maintainContext: true
          - name: Predictive maintenance for aerospace
            href: data-science-process/predictive-maintenance-technical-guide.md
  - name: Azure categories
    expanded: true
    items:
      - name: AI + Machine Learning
        items:
          - name: Get started
            href: data-guide/big-data/ai-overview.md
          - name: Guides
            items:
              - name: Architecture and key concepts
                href: /azure/machine-learning/concept-azure-machine-learning-architecture
                maintainContext: true
              - name: Cognitive services
                href: data-guide/technology-choices/cognitive-services.md
              - name: Machine learning
                href: data-guide/technology-choices/data-science-and-machine-learning.md
              - name: ML architecture and key concepts
                href: /azure/machine-learning/concept-azure-machine-learning-architecture
                maintainContext: true
              - name: Machine learning at scale
                href: data-guide/big-data/machine-learning-at-scale.md
              - name: Security baseline for AML
                href: /security/benchmark/azure/baselines/machine-learning-security-baseline
                maintainContext: true
              - name: Natural language processing
                href: data-guide/technology-choices/natural-language-processing.md
              - name: R developer's guide to Azure
                href: data-guide/technology-choices/r-developers-guide.md
              - name: Machine teaching
                href: solution-ideas/articles/machine-teaching.yml
              - name: MLOps framework
                items:
                  - name: Upscale ML lifecycle with MLOps
                    href: example-scenario/mlops/mlops-technical-paper.yml
                  - name: MLOps maturity model
                    href: example-scenario/mlops/mlops-maturity-model.yml
                  - name: Azure ML service selection guide
                    href: example-scenario/mlops/aml-decision-tree.yml
              - name: Industry guidance
                items:
                  - name: Enable the financial services risk lifecycle
                    href: /previous-versions/azure/industry-marketing/financial/fsi-risk-modeling
                    maintainContext: true
                  - name: Healthcare blueprint for AI
                    href: /previous-versions/azure/industry-marketing/health/sg-healthcare-ai-blueprint
                    maintainContext: true
                  - name: Optimize and reuse recommendations
                    href: /previous-versions/azure/industry-marketing/retail/recommendation-engine-optimization
                  - name: Predictive maintenance in manufacturing
                    href: /previous-versions/azure/industry-marketing/manufacturing/predictive-maintenance-overview
                    maintainContext: true
                  - name: Predictive maintenance solution
                    href: /previous-versions/azure/industry-marketing/manufacturing/predictive-maintenance-solution
                    maintainContext: true
                  - name: SKU optimization for consumer brands
                    href: /previous-versions/azure/industry-marketing/retail/sku-optimization-solution-guide
                    maintainContext: true
                  - name: Visual search for retail
                    href: /previous-versions/azure/industry-marketing/retail/visual-search-use-case-overview
                    maintainContext: true
              - name: Team Data Science Process
                items:
                  - name: Overview
                    href: data-science-process/overview.md
                  - name: Lifecycle
                    items:
                      - name: Overview
                        href: data-science-process/lifecycle.md
                      - name: 1. Business understanding
                        href: data-science-process/lifecycle-business-understanding.md
                      - name: 2. Data acquisition and understanding
                        href: data-science-process/lifecycle-data.md
                      - name: 3. Modeling
                        href: data-science-process/lifecycle-modeling.md
                      - name: 4. Deployment
                        href: data-science-process/lifecycle-deployment.md
                      - name: 5. Customer acceptance
                        href: data-science-process/lifecycle-acceptance.md
                  - name: Roles and tasks
                    items:
                      - name: Overview
                        href: data-science-process/roles-tasks.md
                      - name: Group manager
                        href: data-science-process/group-manager-tasks.md
                      - name: Team lead
                        href: data-science-process/team-lead-tasks.md
                      - name: Project lead
                        href: data-science-process/project-lead-tasks.md
                      - name: Individual contributor
                        href: data-science-process/project-ic-tasks.md
                  - name: Project planning
                    href: data-science-process/team-data-science-process-project-templates.md
                  - name: Development
                    items:
                      - name: Agile development
                        href: data-science-process/agile-development.md
                      - name: Collaborative coding with Git
                        href: data-science-process/collaborative-coding-with-git.md
                      - name: Execute data science tasks
                        href: data-science-process/execute-data-science-tasks.md
                      - name: Code testing
                        href: data-science-process/code-test.md
                      - name: Track progress
                        href: data-science-process/track-progress.md
                  - name: Operationalization
                    items:
                      - name: DevOps - CI/CD
                        href: data-science-process/ci-cd-flask.md
                  - name: Worked-out examples
                    items:
                      - name: Overview
                        href: data-science-process/walkthroughs.md
                      - name: Spark examples
                        items:
                          - name: Spark with PySpark and Scala
                            href: data-science-process/walkthroughs-spark.md
                          - name: Explore and model data
                            href: data-science-process/spark-data-exploration-modeling.md
                          - name: Advanced data exploration
                            href: data-science-process/spark-advanced-data-exploration-modeling.md
                          - name: Score models
                            href: data-science-process/spark-model-consumption.md
                      - name: Hive with HDInsight Hadoop
                        href: data-science-process/walkthroughs-hdinsight-hadoop.md
                      - name: U-SQL with Azure Data Lake
                        href: data-science-process/walkthroughs-azure-data-lake.md
                      - name: R, Python and T-SQL with SQL Server
                        href: data-science-process/walkthroughs-sql-server.md
                      - name: T-SQL and Python with Synapse Analytics
                        href: data-science-process/walkthroughs-sql-data-warehouse.md
                  - name: Training
                    items:
                      - name: For data scientists
                        href: data-science-process/team-data-science-process-for-data-scientists.md
                      - name: For DevOps
                        href: data-science-process/team-data-science-process-for-devops.md
                  - name: How To
                    items:
                      - name: Set up data science environments
                        items:
                          - name: Environment setup
                            href: data-science-process/environment-setup.md
                          - name: Platforms and tools
                            href: data-science-process/platforms-and-tools.md
                      - name: Analyze business needs
                        items:
                          - name: Identify your scenario
                            href: data-science-process/plan-your-environment.md
                      - name: Acquire and understand data
                        items:
                          - name: Ingest data
                            items:
                              - name: Overview
                                href: data-science-process/ingest-data.md
                              - name: Move to/from Blob storage
                                items:
                                  - name: Overview
                                    href: data-science-process/move-azure-blob.md
                                  - name: Use Storage Explorer
                                    href: data-science-process/move-data-to-azure-blob-using-azure-storage-explorer.md
                                  - name: Use SSIS
                                    href: data-science-process/move-data-to-azure-blob-using-ssis.md
                              - name: Move to SQL on a VM
                                href: data-science-process/move-sql-server-virtual-machine.md
                              - name: Move to Azure SQL Database
                                href: data-science-process/move-sql-azure.md
                              - name: Move to Hive tables
                                href: data-science-process/move-hive-tables.md
                              - name: Move to SQL partitioned tables
                                href: data-science-process/parallel-load-sql-partitioned-tables.md
                              - name: Move from on-premises SQL
                                href: data-science-process/move-sql-azure-adf.md
                          - name: Explore and visualize data
                            items:
                              - name: Prepare data
                                href: data-science-process/prepare-data.md
                              - name: Explore data
                                items:
                                  - name: Overview
                                    href: data-science-process/explore-data.md
                                  - name: Explore Azure Blob Storage
                                    href: data-science-process/explore-data-blob.md
                                  - name: Explore SQL on a VM
                                    href: data-science-process/explore-data-sql-server.md
                                  - name: Explore Hive tables
                                    href: data-science-process/explore-data-hive-tables.md
                              - name: Sample data
                                items:
                                  - name: Overview
                                    href: data-science-process/sample-data.md
                                  - name: Use Blob Storage
                                    href: data-science-process/sample-data-blob.md
                                  - name: Use SQL Server
                                    href: data-science-process/sample-data-sql-server.md
                                  - name: Use Hive tables
                                    href: data-science-process/sample-data-hive.md
                              - name: Process data
                                items:
                                  - name: Access with Python
                                    href: data-science-process/python-data-access.md
                                  - name: Process blob data
                                    href: data-science-process/data-blob.md
                                  - name: Use Azure Data Lake
                                    href: data-science-process/data-lake-walkthrough.md
                                  - name: Use SQL VM
                                    href: data-science-process/sql-server-virtual-machine.md
                                  - name: Use data pipeline
                                    href: data-science-process/automated-data-pipeline-cheat-sheet.md
                                  - name: Use Spark
                                    href: data-science-process/spark-overview.md
                                  - name: Use Scala and Spark
                                    href: data-science-process/scala-walkthrough.md
                      - name: Develop models
                        items:
                          - name: Engineer features
                            items:
                              - name: Overview
                                href: data-science-process/create-features.md
                              - name: Use SQL and Python
                                href: data-science-process/create-features-sql-server.md
                              - name: Use Hive queries
                                href: data-science-process/create-features-hive.md
                          - name: Select features
                            href: data-science-process/select-features.md
                      - name: Deploy models in production
                        href: data-science-process/deploy-models-in-production.md
                  - name: Related
                    items:
                      - name: Anomaly detection
                        href: data-science-process/apps-anomaly-detection-api.md
                      - name: Predictive maintenance
                        items:
                          - name: Overview
                            href: data-science-process/predictive-maintenance-playbook.md
                          - name: Technical guide
                            href: data-science-process/predictive-maintenance-technical-guide.md
          - name: Architectures
            items:
              - name: AI enrichment with Cognitive Search
                href: solution-ideas/articles/cognitive-search-with-skillsets.yml
              - name: Baseball decision analysis with ML.NET
                href: data-guide/big-data/baseball-ml-workload.md
              - name: Batch scoring for deep learning
                href: reference-architectures/ai/batch-scoring-deep-learning.yml
              - name: Batch scoring with Python
                href: reference-architectures/ai/batch-scoring-python.yml
              - name: Batch scoring with R
                href: reference-architectures/ai/batch-scoring-R-models.yml
              - name: Batch scoring with Spark on Databricks
                href: reference-architectures/ai/batch-scoring-databricks.yml
              - name: Blueprint architectures
                items:
                  - name: Blueprint - HIPAA/HITRUST health data and AI
                    href: /previous-versions/azure/security/blueprints/azure-health
                    maintainContext: true
                  - name: Implement the healthcare blueprint for AI
                    href: /previous-versions/azure/industry-marketing/health/sg-healthcare-ai-blueprint
                    maintainContext: true
              - name: Chatbot for hotel booking
                href: example-scenario/ai/commerce-chatbot.yml
              - name: Citizen AI with the Power Platform
                href: example-scenario/ai/citizen-ai-power-platform.yml
              - name: Computer vision on the edge
                href: reference-architectures/ai/end-to-end-smart-factory.yml
              - name: Deploy AI and ML at the edge
                href: hybrid/deploy-ai-ml-azure-stack-edge.yml
              - name: Determine customer lifetime and churn
                href: example-scenario/ai/customer-lifecycle-churn.yml
              - name: Distributed deep learning training
                href: reference-architectures/ai/training-deep-learning.yml
              - name: Enterprise-grade conversational bot
                href: reference-architectures/ai/conversational-bot.yml
              - name: Image classification
                href: example-scenario/ai/intelligent-apps-image-processing.yml
              - name: MLOps for Python models
                href: reference-architectures/ai/mlops-python.yml
              - name: Movie recommendations
                href: example-scenario/ai/movie-recommendations-with-machine-learning.yml
              - name: Orchestrate MLOps on Azure Databricks
                href: reference-architectures/ai/orchestrate-mlops-azure-databricks.yml
              - name: Predict hospital readmissions with ML
                href: example-scenario/ai/predict-hospital-readmissions-machine-learning.yml
              - name: Quality assurance
                href: solution-ideas/articles/quality-assurance.yml
              - name: Real-time recommendation API
                href: reference-architectures/ai/real-time-recommendation.yml
              - name: Real-time scoring Python models
                href: reference-architectures/ai/real-time-scoring-machine-learning-models.yml
              - name: Real-time scoring R models
                href: reference-architectures/ai/realtime-scoring-r.yml
              - name: Scalable personalization
                href: example-scenario/ai/scalable-personalization-with-content-based-recommendation-system.yml
              - name: Scale AI and ML in regulated industries
                href: example-scenario/ai/scale-ai-and-machine-learning-in-regulated-industries.yml
              - name: Speech to text conversion
                href: reference-architectures/ai/speech-to-text-transcription-pipeline.yml
              - name: Training Python models
                href: reference-architectures/ai/training-python-models.yml
          - name: Solution ideas
            items:
              - name: AI at the edge
                href: solution-ideas/articles/ai-at-the-edge.yml
              - name: Auditing and risk management
                href: solution-ideas/articles/auditing-and-risk-compliance.yml
              - name: Autonomous systems
                href: solution-ideas/articles/autonomous-systems.yml
              - name: Business process management
                href: solution-ideas/articles/business-process-management.yml
              - name: Content research
                href: solution-ideas/articles/content-research.yml
              - name: Content tagging with NLP
                href: solution-ideas/articles/website-content-tag-suggestion-with-deep-learning-and-nlp.yml
              - name: Contract management
                href: solution-ideas/articles/contract-management.yml
              - name: Customer churn prediction
                href: solution-ideas/articles/customer-churn-prediction.yml
              - name: Customer feedback
                href: solution-ideas/articles/customer-feedback-and-analytics.yml
              - name: Data science and machine learning
                href: solution-ideas/articles/azure-databricks-data-science-machine-learning.yml
              - name: Defect prevention
                href: solution-ideas/articles/defect-prevention-with-predictive-maintenance.yml
              - name: Digital asset management
                href: solution-ideas/articles/digital-asset-management.yml
              - name: Disconnected AI at the edge
                href: solution-ideas/articles/ai-at-the-edge-disconnected.yml
              - name: E-commerce chatbot
                href: solution-ideas/articles/commerce-chatbot.yml
              - name: Energy demand forecasting
                href: solution-ideas/articles/forecast-energy-power-demand.yml
              - name: Energy supply optimization
                href: solution-ideas/articles/energy-supply-optimization.yml
              - name: Enterprise chatbot disaster recovery
                href: solution-ideas/articles/enterprise-chatbot-disaster-recovery.yml
              - name: Enterprise productivity chatbot
                href: solution-ideas/articles/enterprise-productivity-chatbot.yml
              - name: Environment monitoring
                href: solution-ideas/articles/environment-monitoring-and-supply-chain-optimization.yml
              - name: FAQ chatbot
                href: solution-ideas/articles/faq-chatbot-with-data-champion-model.yml
              - name: Hospital patient predictions
                href: solution-ideas/articles/predict-length-of-stay-and-patient-flow-with-healthcare-analytics.yml
              - name: Image classification with CNNs
                href: solution-ideas/articles/image-classification-with-convolutional-neural-networks.yml
              - name: Interactive voice response bot
                href: solution-ideas/articles/interactive-voice-response-bot.yml
              - name: Keyword digital text processing
                href: solution-ideas/articles/digital-media-speech-text.yml
              - name: Marketing optimization
                href: solution-ideas/articles/optimize-marketing-with-machine-learning.yml
              - name: Model deployment to AKS
                href: solution-ideas/articles/machine-learning-model-deployment-aks.yml
              - name: Personalized marketing solutions
                href: solution-ideas/articles/personalized-marketing.yml
              - name: Personalized offers
                href: solution-ideas/articles/personalized-offers.yml
              - name: Population health management
                href: solution-ideas/articles/population-health-management-for-healthcare.yml
              - name: Predictive maintenance
                href: solution-ideas/articles/predictive-maintenance.yml
              - name: Predictive marketing
                href: solution-ideas/articles/predictive-marketing-campaigns-with-machine-learning-and-spark.yml
              - name: Remote patient monitoring
                href: solution-ideas/articles/remote-patient-monitoring.yml
              - name: Retail assistant with visual capabilities
                href: solution-ideas/articles/retail-assistant-or-vacation-planner-with-visual-capabilities.yml
              - name: Retail product recommendations
                href: solution-ideas/articles/product-recommendations.yml
              - name: Secure research for regulated data
                href: example-scenario/ai/secure-compute-for-research.yml
              - name: Speech services
                href: solution-ideas/articles/speech-services.yml
              - name: Vehicle telematics
                href: solution-ideas/articles/predictive-insights-with-vehicle-telematics.yml
              - name: Vision classifier model
                href: example-scenario/dronerescue/vision-classifier-model-with-custom-vision.yml
              - name: Visual assistant
                href: solution-ideas/articles/visual-assistant.yml
      - name: Analytics
        items:
          - name: Get started
            href: solution-ideas/articles/analytics-start-here.yml
          - name: Guides
            items:
              - name: Technology choices
                items:
                - name: Analytical data stores
                  href: data-guide/technology-choices/analytical-data-stores.md
                - name: Analytics and reporting
                  href: data-guide/technology-choices/analysis-visualizations-reporting.md
                - name: Batch processing
                  href: data-guide/technology-choices/batch-processing.md
              - name: Actuarial risk analysis
                href: /previous-versions/azure/industry-marketing/financial/actuarial-risk-analysis-and-financial-modeling-solution-guide
                maintainContext: true
              - name: Analytics security baselines
                items:
                  - name: Security baseline for Azure Data Factory
                    href: /security/benchmark/azure/baselines/data-factory-security-baseline
                    maintainContext: true
                  - name: Security baseline for Azure Databricks
                    href: /security/benchmark/azure/baselines/databricks-security-baseline
                    maintainContext: true
                  - name: Security baseline for Azure Purview
                    href: /security/benchmark/azure/baselines/purview-security-baseline
                    maintainContext: true
              - name: Apache NiFi guidance
                items:
                  - name: Apache NiFi monitoring with MonitoFi
                    href: guide/data/monitor-apache-nifi-monitofi.yml
                  - name: Helm-based deployments for Apache NiFi
                    href: guide/data/helm-deployments-apache-nifi.yml
          - name: Architectures
            items:
              - name: Anomaly detector process
                href: solution-ideas/articles/anomaly-detector-process.yml
              - name: Apache NiFi on Azure
                href: example-scenario/data/azure-nifi.yml
              - name: Automated enterprise BI
                href: reference-architectures/data/enterprise-bi-adf.yml
              - name: Azure analytics end to end
                href: example-scenario/dataplate2e/data-platform-end-to-end.yml
              - name: Blueprint architectures
                items:
                  - name: Blueprint - Analytics for FedRAMP
                    href: /previous-versions/azure/security/blueprints/fedramp-analytics-overview
                    maintainContext: true
                  - name: Blueprint - Analytics for PCI DSS
                    href: /previous-versions/azure/security/blueprints/pcidss-analytics-overview
                    maintainContext: true
              - name: Data lake queries via Synapse serverless
                href: example-scenario/data/synapse-exploratory-data-analytics.yml
              - name: Data warehouse for small business
                href: example-scenario/data/small-medium-data-warehouse.yml
              - name: Data warehousing and analytics
                href: example-scenario/data/data-warehouse.yml
              - name: Geospatial data processing and analytics
                href: example-scenario/data/geospatial-data-processing-analytics-azure.yml
              - name: High throughput stream ingestion
                href: example-scenario/data/stream-ingestion-synapse.yml
              - name: Ingestion and analysis of news feeds
                href: example-scenario/ai/news-feed-ingestion-and-near-real-time-analysis.yml
              - name: Interactive price analytics
                href: solution-ideas/articles/interactive-price-analytics.yml
              - name: IoT and data analytics
                href: example-scenario/data/big-data-with-iot.yml
              - name: Long-term security logs in Azure Data Explorer
                href: example-scenario/security/security-log-retention-azure-data-explorer.yml
              - name: Many models ML with Spark
                href: example-scenario/ai/many-models-machine-learning-azure-spark.yml
              - name: Many models with Azure Machine Learning
                href: example-scenario/ai/many-models-machine-learning-azure-machine-learning.yml
              - name: Partitioning in Event Hubs and Kafka
                href: reference-architectures/event-hubs/partitioning-in-event-hubs-and-kafka.yml
              - name: Precision medicine pipeline with genomics
                href: example-scenario/precision-medicine/genomic-analysis-reporting.yml
              - name: Stream processing with Azure Databricks
                href: reference-architectures/data/stream-processing-databricks.yml
              - name: Stream processing with Stream Analytics
                href: reference-architectures/data/stream-processing-stream-analytics.yml
              - name: Stream processing with open-source data
                href: example-scenario/data/open-source-data-engine-stream-processing.yml
          - name: Solution ideas
            items:
              - name: Advanced analytics
                href: solution-ideas/articles/advanced-analytics-on-big-data.yml
              - name: App integration using Event Grid
                href: solution-ideas/articles/application-integration-using-event-grid.yml
              - name: Big data analytics with Azure Data Explorer
                href: solution-ideas/articles/big-data-azure-data-explorer.yml
              - name: Big data analytics with enterprise security
                href: solution-ideas/articles/big-data-analytics-enterprise-grade-security.yml
              - name: Content Delivery Network analytics
                href: solution-ideas/articles/content-delivery-network-azure-data-explorer.yml
              - name: Demand forecasting for shipping
                href: solution-ideas/articles/demand-forecasting-for-shipping-and-distribution.yml
              - name: Demand forecasting and price optimization
                href: solution-ideas/articles/demand-forecasting-price-optimization-marketing.yml
              - name: Demand forecasting with Stream Analytics
                href: solution-ideas/articles/demand-forecasting.yml
              - name: Discovery Hub for analytics
                href: solution-ideas/articles/cloud-scale-analytics-with-discovery-hub.yml
              - name: ETL using HDInsight
                href: solution-ideas/articles/extract-transform-and-load-using-hdinsight.yml
              - name: Highly scalable customer service and ERP
                href: solution-ideas/articles/erp-customer-service.yml
              - name: Hybrid big data with HDInsight
                href: solution-ideas/articles/extend-your-on-premises-big-data-investments-with-hdinsight.yml
              - name: Ingestion, ETL, and stream processing
                href: solution-ideas/articles/ingest-etl-stream-with-adb.yml
              - name: Interactive analytics with Data Explorer
                href: solution-ideas/articles/interactive-azure-data-explorer.yml
              - name: IoT analytics with Azure Data Explorer
                href: solution-ideas/articles/iot-azure-data-explorer.yml
              - name: Mining equipment monitoring
                href: solution-ideas/articles/monitor-mining-equipment.yml
              - name: Modern analytics with Azure Databricks
                href: solution-ideas/articles/azure-databricks-modern-analytics-architecture.yml
              - name: Monitoring solution with Data Explorer
                href: solution-ideas/articles/monitor-azure-data-explorer.yml
              - name: Oil and Gas tank level forecasting
                href: solution-ideas/articles/oil-and-gas-tank-level-forecasting.yml
              - name: Predicting length of stay in hospitals
                href: solution-ideas/articles/predicting-length-of-stay-in-hospitals.yml
              - name: Predictive aircraft engine monitoring
                href: solution-ideas/articles/aircraft-engine-monitoring-for-predictive-maintenance-in-aerospace.yml
              - name: Real-time analytics on big data
                href: solution-ideas/articles/real-time-analytics.yml
              - name: Tiering applications & data for analytics
                href: solution-ideas/articles/tiered-data-for-analytics.yml
      - name: Blockchain + Multiparty Compute
        items:
          - name: Get started
            href: guide/blockchain/multiparty-compute.yml
          - name: Guides
            items:
              - name: Azure Confidential Ledger architecture
                href: /azure/confidential-ledger/architecture
                maintainContext: true
              - name: Authenticate Confidential Ledger nodes
                href: /azure/confidential-ledger/authenticate-ledger-nodes
                maintainContext: true
          - name: Architectures
            items:
              - name: Azure SQL Database ledger
                href: /azure/azure-sql/database/ledger-overview
                maintainContext: true
              - name: Decentralized trust between banks
                href: example-scenario/apps/decentralized-trust.yml
              - name: Multi-cloud blockchain DLT
                href: example-scenario/blockchain/multi-cloud-blockchain.yml
          - name: Solution ideas
            items:
              - name: Blockchain workflow application
                href: solution-ideas/articles/blockchain-workflow-application.yml
              - name: Supply chain track and trace
                href: solution-ideas/articles/supply-chain-track-and-trace.yml
      - name: Compute
        items:
          - name: Get started with HPC
            href: topics/high-performance-computing.md
          - name: Guides
            items:
              - name: Choose a compute service
                href: guide/technology-choices/compute-decision-tree.md
              - name: SAS on Azure architecture
                href: guide/sas/sas-overview.yml
              - name: Industry guidance
                items:
                  - name: High-power compute for manufacturing
                    href: /previous-versions/azure/industry-marketing/manufacturing/compute-in-manufacturing-overview
                    maintainContext: true
                  - name: Risk grid computing in banking
                    href: /previous-versions/azure/industry-marketing/financial/risk-grid-banking-overview
                    maintainContext: true
                  - name: Risk grid computing solution
                    href: /previous-versions/azure/industry-marketing/financial/risk-grid-banking-solution-guide
                    maintainContext: true
              - name: VM security baselines
                items:
                  - name: Security baseline for virtual machine scale sets
                    href: /security/benchmark/azure/baselines/virtual-machine-scale-sets-security-baseline
                    maintainContext: true
                  - name: Security baseline for Linux VMs
                    href: /security/benchmark/azure/baselines/virtual-machines-linux-security-baseline
                    maintainContext: true
                  - name: Security baseline for Windows VMs
                    href: /security/benchmark/azure/baselines/virtual-machines-windows-security-baseline
                    maintainContext: true                 
          - name: Architectures
            items:
              - name: 3D video rendering
                href: example-scenario/infrastructure/video-rendering.yml
              - name: Blueprint architectures
                items:
                  - name: Blueprint - IaaS web application for FedRAMP
                    href: /previous-versions/azure/security/blueprints/fedramp-iaaswa-overview
                    maintainContext: true
                  - name: Blueprint - IaaS web application for PCI DSS
                    href: /previous-versions/azure/security/blueprints/pcidss-iaaswa-overview
                    maintainContext: true
              - name: Computer-aided engineering
                href: example-scenario/apps/hpc-saas.yml
              - name: Digital image modeling
                href: example-scenario/infrastructure/image-modeling.yml
              - name: HPC cluster deployed in the cloud
                href: solution-ideas/articles/hpc-cluster.yml
              - name: Linux virtual desktops with Citrix
                href: example-scenario/infrastructure/linux-vdi-citrix.yml
              - name: Manage virtual machine compliance
                href: example-scenario/security/virtual-machine-compliance.yml
              - name: Move Azure resources across regions
                href: solution-ideas/articles/move-azure-resources-across-regions.yml
              - name: Run a Linux VM on Azure
                href: reference-architectures/n-tier/linux-vm.yml
              - name: Run a Windows VM on Azure
                href: reference-architectures/n-tier/windows-vm.yml
              - name: Run CFD simulations
                href: example-scenario/infrastructure/hpc-cfd.yml
              - name: Run reservoir simulations
                href: example-scenario/infrastructure/reservoir-simulation.yml
          - name: Solution ideas
            items:
              - name: HPC risk analysis
                href: solution-ideas/articles/hpc-risk-analysis.yml
              - name: HPC system and big compute
                href: solution-ideas/articles/big-compute-with-azure-batch.yml
              - name: Hybrid HPC with HPC Pack
                href: solution-ideas/articles/hybrid-hpc-in-azure-with-hpc-pack.yml
      - name: Containers
        items:
          - name: Get started
            href: reference-architectures/containers/aks-start-here.md
          - name: Guides
            items:
              - name: AKS cluster best practices
                href: /azure/aks/best-practices
                maintainContext: true
              - name: AKS day-2 operations guide
                items:
                  - name: Introduction
                    href: operator-guides/aks/day-2-operations-guide.md
                  - name: Triage practices
                    items:
                      - name: Overview
                        href: operator-guides/aks/aks-triage-practices.md
                      - name: 1- Cluster health
                        href: operator-guides/aks/aks-triage-cluster-health.md
                      - name: 2- Node and pod health
                        href: operator-guides/aks/aks-triage-node-health.md
                      - name: 3- Workload deployments
                        href: operator-guides/aks/aks-triage-deployment.md
                      - name: 4- Admission controllers
                        href: operator-guides/aks/aks-triage-controllers.md
                      - name: 5- Container registry connectivity
                        href: operator-guides/aks/aks-triage-container-registry.md
                  - name: Patching and upgrade guidance
                    href: operator-guides/aks/aks-upgrade-practices.md
                  - name: Monitoring with Azure Monitor
                    href: /azure/aks/monitor-aks?bc=%2fazure%2farchitecture%2fbread%2ftoc.json&toc=%2fazure%2farchitecture%2ftoc.json
                    maintainContext: true
                  - name: Common issues
                    href: /azure/aks/troubleshooting?bc=%2fazure%2farchitecture%2fbread%2ftoc.json&toc=%2fazure%2farchitecture%2ftoc.json
                    maintainContext: true
              - name: Choose a Kubernetes option
                items:
                  - name: Choose a Kubernetes at the edge option
                    href: operator-guides/aks/choose-kubernetes-edge-compute-option.md
                  - name: Choose a bare-metal Kubernetes option
                    href: operator-guides/aks/choose-bare-metal-kubernetes.yml
              - name: Orchestrate multi-container applications
                href: /dotnet/architecture/containerized-lifecycle/design-develop-containerized-apps/orchestrate-high-scalability-availability
                maintainContext: true
              - name: Governance disciplines for AKS
                href: /azure/cloud-adoption-framework/scenarios/aks/eslz-security-governance-and-compliance
                maintainContext: true
              - name: Cost governance with Kubecost
                href: /azure/cloud-adoption-framework/scenarios/aks/eslz-cost-governance-with-kubecost
                maintainContext: true
              - name: BCDR considerations for AKS
                href: /azure/cloud-adoption-framework/scenarios/aks/eslz-business-continuity-and-disaster-recovery
                maintainContext: true
              - name: Security baseline for AKS
                href: /security/benchmark/azure/baselines/aks-security-baseline
                maintainContext: true
              - name: Docker guidance
                items:
                  - name: Monolithic applications
                    href: /dotnet/architecture/containerized-lifecycle/design-develop-containerized-apps/monolithic-applications
                    maintainContext: true
                  - name: Containerize monolithic applications
                    href: /dotnet/architecture/microservices/architect-microservice-container-applications/containerize-monolithic-applications
                    maintainContext: true
                  - name: Containers for DevOps collaboration
                    href: /dotnet/architecture/containerized-lifecycle/docker-application-lifecycle/containers-foundation-for-devops-collaboration
                    maintainContext: true
          - name: Architectures
            items:
              - name: Advanced microservices architecture on AKS
                href: reference-architectures/containers/aks-microservices/aks-microservices-advanced.yml
              - name: AKS baseline cluster
                href: reference-architectures/containers/aks/secure-baseline-aks.yml
              - name: AKS baseline for multi-region clusters
                href: reference-architectures/containers/aks-multi-region/aks-multi-cluster.yml
              - name: AKS cluster for a PCI-DSS workload
                items:
                  - name: Introduction
                    href: reference-architectures/containers/aks-pci/aks-pci-intro.yml
                  - name: Architecture
                    href: reference-architectures/containers/aks-pci/aks-pci-ra-code-assets.yml
                  - name: Network segmentation
                    href: reference-architectures/containers/aks-pci/aks-pci-network.yml
                  - name: Data protection
                    href: reference-architectures/containers/aks-pci/aks-pci-data.yml
                  - name: Vulnerability management
                    href: reference-architectures/containers/aks-pci/aks-pci-malware.yml
                  - name: Access controls
                    href: reference-architectures/containers/aks-pci/aks-pci-identity.yml
                  - name: Monitoring operations
                    href: reference-architectures/containers/aks-pci/aks-pci-monitor.yml
                  - name: Policy management
                    href: reference-architectures/containers/aks-pci/aks-pci-policy.yml
                  - name: Summary
                    href: reference-architectures/containers/aks-pci/aks-pci-summary.yml
              - name: Autonomous-driving simulation
                href: industries/automotive/building-blocks-autonomous-driving-simulation-environments.yml
              - name: Build a telehealth system
                href: example-scenario/apps/telehealth-system.yml
              - name: Build CNCF projects by using AKS
                href: example-scenario/apps/build-cncf-incubated-graduated-projects-aks.yml  
              - name: CI/CD pipeline for container workloads
                href: example-scenario/apps/devops-with-aks.yml
              - name: GitOps for AKS
                href: example-scenario/gitops-aks/gitops-blueprint-aks.yml
              - name: Magento e-commerce in AKS
                href: example-scenario/magento/magento-azure.yml
              - name: Microservices architecture on AKS
                href: reference-architectures/containers/aks-microservices/aks-microservices.yml
              - name: Multiplayer server hosting with ACI
                href: /gaming/azure/reference-architectures/multiplayer-synchronous-aci
                maintainContext: true
              - name: Multiplayer server hosting with AKS
                href: /gaming/azure/reference-architectures/multiplayer-synchronous-aks
                maintainContext: true
              - name: Multiplayer hosting with Service Fabric
                href: /gaming/azure/reference-architectures/multiplayer-synchronous-sf
                maintainContext: true
              - name: Multitenancy with AKS and AGIC
                href: example-scenario/aks-agic/aks-agic.yml
          - name: Solution ideas
            items:
              - name: API-first SaaS business model with AKS
                href: solution-ideas/articles/aks-api-first.yml
              - name: AKS in event stream processing
                href: solution-ideas/articles/serverless-event-processing-aks.yml
              - name: Build cloud native applications
                href: solution-ideas/articles/cloud-native-apps.yml
              - name: Bursting from AKS with ACI
                href: solution-ideas/articles/scale-using-aks-with-aci.yml
              - name: Data streaming with AKS
                href: solution-ideas/articles/data-streaming-scenario.yml
              - name: Elastic demand handling with AKS
                href: solution-ideas/articles/aks-demand-spikes.yml
              - name: Instant IoT data streaming with AKS
                href: solution-ideas/articles/aks-iot-data-streaming.yml
              - name: JBoss deployment with Red Hat on Azure
                href: solution-ideas/articles/jboss-deployment-red-hat.yml
              - name: Microservices with AKS and Azure DevOps
                href: solution-ideas/articles/microservices-with-aks.yml
              - name: Secure DevOps for AKS
                href: solution-ideas/articles/secure-devops-for-kubernetes.yml
      - name: Databases
        items:
          - name: Guides
            items:
              - name: Get started
                href: data-guide/index.md
              - name: Relational data
                items:
                  - name: 'Extract, transform, and load (ETL)'
                    href: data-guide/relational-data/etl.md
                  - name: Online analytical processing (OLAP)
                    href: data-guide/relational-data/online-analytical-processing.md
                  - name: Online transaction processing (OLTP)
                    href: data-guide/relational-data/online-transaction-processing.md
                  - name: Data Warehousing
                    href: data-guide/relational-data/data-warehousing.md
              - name: Non-relational data
                items:
                  - name: Non-relational data stores
                    href: data-guide/big-data/non-relational-data.md
                  - name: Free-form text search
                    href: data-guide/scenarios/search.md
                  - name: Time series data
                    href: data-guide/scenarios/time-series.md
                  - name: Working with CSV and JSON files
                    href: data-guide/scenarios/csv-and-json.md
              - name: Build a scalable system for massive data
                href: data-guide/scenarios/build-scalable-database-solutions-azure-services.md
              - name: Big Data
                items:
                  - name: Big Data architectures
                    href: data-guide/big-data/index.md
                  - name: Batch processing
                    href: data-guide/big-data/batch-processing.md
                  - name: Real-time processing
                    href: data-guide/big-data/real-time-processing.md
              - name: Technology choices
                items:
                  - name: Analytical data stores
                    href: data-guide/technology-choices/analytical-data-stores.md
                  - name: Analytics and reporting
                    href: data-guide/technology-choices/analysis-visualizations-reporting.md
                  - name: Batch processing
                    href: data-guide/technology-choices/batch-processing.md
                  - name: Data lakes
                    href: data-guide/scenarios/data-lake.md
                  - name: Data storage
                    href: data-guide/technology-choices/data-storage.md
                  - name: Choose a data store
                    items:
                      - name: Understand data store models
                        href: guide/technology-choices/data-store-overview.md
                      - name: Select a data store
                        href: guide/technology-choices/data-store-decision-tree.md
                      - name: Criteria for choosing a data store
                        href: guide/technology-choices/data-store-considerations.md
                  - name: Pipeline orchestration
                    href: data-guide/technology-choices/pipeline-orchestration-data-movement.md
                  - name: Real-time message ingestion
                    href: data-guide/technology-choices/real-time-ingestion.md
                  - name: Search data stores
                    href: data-guide/technology-choices/search-options.md
                  - name: Stream processing
                    href: data-guide/technology-choices/stream-processing.md
              - name: Data management patterns
                href: patterns/category/data-management.md
              - name: Use the Transactional Outbox pattern
                href: best-practices/transactional-outbox-cosmos.yml
              - name: Industry guidance
                items:
                  - name: Data management in banking
                    href: /previous-versions/azure/industry-marketing/financial/data-mgmt-in-banking-overview
                    maintainContext: true
                  - name: Data management in retail
                    href: /previous-versions/azure/industry-marketing/retail/retail-data-management-overview
                    maintainContext: true
                  - name: Visual search for retail
                    href: /previous-versions/azure/industry-marketing/retail/visual-search-use-case-overview
                    maintainContext: true
              - name: Transfer data to and from Azure
                href: data-guide/scenarios/data-transfer.md
              - name: Extend on-premises data solutions to Azure
                href: data-guide/scenarios/hybrid-on-premises-and-cloud.md
              - name: Secure data solutions
                href: data-guide/scenarios/securing-data-solutions.md
              - name: Tenancy models for SaaS databases
                href: isv/application-tenancy.md
              - name: High availability for SQL DB and SQL MI
                href: /azure/azure-sql/database/high-availability-sla
                maintainContext: true
              - name: Monitor Azure Databricks jobs
                items:
                  - name: Overview
                    href: databricks-monitoring/index.md
                  - name: Send Databricks application logs to Monitor
                    href: databricks-monitoring/application-logs.md
                  - name: Use dashboards to visualize Databricks metrics
                    href: databricks-monitoring/dashboards.md
                  - name: Troubleshoot performance bottlenecks
                    href: databricks-monitoring/performance-troubleshooting.md
                  - name: Observability patterns for performance tuning
                    href: databricks-monitoring/databricks-observability.yml
              - name: Run Apache Cassandra
                href: best-practices/cassandra.md
          - name: Architectures
            items:
              - name: Azure health data consortium
                href: example-scenario/data/azure-health-data-consortium.yml
              - name: Build a delta lake for ad hoc queries
                href: solution-ideas/articles/build-data-lake-support-adhoc-queries-online.yml
              - name: Blueprint architectures
                items:
                  - name: Blueprint - Data warehouse for FedRAMP
                    href: /previous-versions/azure/security/blueprints/fedramp-datawarehouse-overview
                    maintainContext: true
                  - name: Blueprint - Data warehouse for PCI DSS
                    href: /previous-versions/azure/security/blueprints/pcidss-dw-overview
                    maintainContext: true
                  - name: Blueprint - HIPAA/HITRUST health data and AI
                    href: /previous-versions/azure/security/blueprints/azure-health
                    maintainContext: true
              - name: Cost savings through HTAP with Azure SQL
                href: example-scenario/data/azure-sql-htap.yml
              - name: Data governance with Profisee
                href: reference-architectures/data/profisee-master-data-management-purview.yml
              - name: DataOps for modern data warehouse
                href: example-scenario/data-warehouse/dataops-mdw.yml
              - name: Globally distributed apps using Cosmos DB
                href: solution-ideas/articles/globally-distributed-mission-critical-applications-using-cosmos-db.yml
              - name: Hybrid ETL with Azure Data Factory
                href: example-scenario/data/hybrid-etl-with-adf.yml
              - name: "IaaS: Web app with relational database"
                href: high-availability/ref-arch-iaas-web-and-db.yml
              - name: Master data management with CluedIn
                href: reference-architectures/data/cluedin.yml
              - name: Master data management with Profisee
                href: reference-architectures/data/profisee-master-data-management-data-factory.yml
              - name: Migrate master data services with CluedIn
                href: reference-architectures/data/migrate-master-data-services-with-cluedin.yml
              - name: Minimal storage – change feed to replicate data
                href: solution-ideas/articles/minimal-storage-change-feed-replicate-data.yml
              - name: Multi-region web app with private database
                href: example-scenario/sql-failover/app-service-private-sql-multi-region.yml
              - name: N-tier app with Cassandra
                href: reference-architectures/n-tier/n-tier-cassandra.yml
              - name: Optimize SQL Server with Azure Arc
                href: hybrid/azure-arc-sql-server.yml
              - name: Optimized storage – time based - multi writes
                href: solution-ideas/articles/optimized-storage-time-based-multi-writes.yml
              - name: Optimized storage – time based with Data Lake
                href: solution-ideas/articles/optimized-storage-time-based-data-lake.yml
              - name: Optimized storage with logical data classification
                href: solution-ideas/articles/optimized-storage-logical-data-classification.yml
              - name: Oracle migration to Azure
                href: solution-ideas/articles/reference-architecture-for-oracle-database-migration-to-azure.yml
              - name: SQL 2008 R2 failover cluster in Azure
                href: example-scenario/sql-failover/sql-failover-2008r2.yml
              - name: SQL Database and Synapse Analytics connectivity
                href: /azure/azure-sql/database/connectivity-architecture
                maintainContext: true
              - name: Web app private database connectivity
                href: example-scenario/private-web-app/private-web-app.yml
              - name: Windows N-tier applications
                href: reference-architectures/n-tier/n-tier-sql-server.yml
          - name: Solution ideas
            items:
              - name: Big data analytics with Azure Data Explorer
                href: solution-ideas/articles/big-data-azure-data-explorer.yml
              - name: Build cloud native applications
                href: solution-ideas/articles/cloud-native-apps.yml
              - name: Campaign optimization with HDInsight Spark
                href: solution-ideas/articles/campaign-optimization-with-azure-hdinsight-spark-clusters.yml
              - name: Campaign optimization with SQL Server
                href: solution-ideas/articles/campaign-optimization-with-sql-server.yml
              - name: Data streaming
                href: solution-ideas/articles/data-streaming-scenario.yml
              - name: Data cache
                href: solution-ideas/articles/data-cache-with-redis-cache.yml
              - name: Digital campaign management
                href: solution-ideas/articles/digital-marketing-using-azure-database-for-postgresql.yml
              - name: Digital marketing using Azure MySQL
                href: solution-ideas/articles/digital-marketing-using-azure-database-for-mysql.yml
              - name: Enterprise data warehouse
                href: solution-ideas/articles/enterprise-data-warehouse.yml
              - name: Finance management using Azure MySQL
                href: solution-ideas/articles/finance-management-apps-using-azure-database-for-mysql.yml
              - name: Finance management using Azure PostgreSQL
                href: solution-ideas/articles/finance-management-apps-using-azure-database-for-postgresql.yml
              - name: Gaming using Azure MySQL
                href: solution-ideas/articles/gaming-using-azure-database-for-mysql.yml
              - name: Gaming using Cosmos DB
                href: solution-ideas/articles/gaming-using-cosmos-db.yml
              - name: Intelligent apps using Azure MySQL
                href: solution-ideas/articles/intelligent-apps-using-azure-database-for-mysql.yml
              - name: Intelligent apps using Azure PostgreSQL
                href: solution-ideas/articles/intelligent-apps-using-azure-database-for-postgresql.yml
              - name: Interactive querying with HDInsight
                href: solution-ideas/articles/interactive-querying-with-hdinsight.yml
              - name: Loan charge-off prediction with HDInsight Spark
                href: solution-ideas/articles/loan-chargeoff-prediction-with-azure-hdinsight-spark-clusters.yml
              - name: Loan charge-off prediction with SQL Server
                href: solution-ideas/articles/loan-chargeoff-prediction-with-sql-server.yml
              - name: Loan credit risk modeling
                href: solution-ideas/articles/loan-credit-risk-analyzer-and-default-modeling.yml
              - name: Loan credit risk with SQL Server
                href: solution-ideas/articles/loan-credit-risk-with-sql-server.yml
              - name: Messaging
                href: solution-ideas/articles/messaging.yml
              - name: Mining equipment monitoring
                href: solution-ideas/articles/monitor-mining-equipment.yml
              - name: Multi-region web app with Cosmos DB replication
                href: solution-ideas/articles/multi-region-web-app-cosmos-db-replication.yml
              - name: Ops automation using Event Grid
                href: solution-ideas/articles/ops-automation-using-event-grid.yml
              - name: Personalization using Cosmos DB
                href: solution-ideas/articles/personalization-using-cosmos-db.yml
              - name: Retail and e-commerce using Azure MySQL
                href: solution-ideas/articles/retail-and-ecommerce-using-azure-database-for-mysql.yml
              - name: Retail and e-commerce using Azure PostgreSQL
                href: solution-ideas/articles/retail-and-ecommerce-using-azure-database-for-postgresql.yml
              - name: Retail and e-commerce using Cosmos DB
                href: solution-ideas/articles/retail-and-e-commerce-using-cosmos-db.yml
              - name: Running Oracle Databases on Azure
                href: solution-ideas/articles/reference-architecture-for-oracle-database-on-azure.yml
              - name: Serverless apps using Cosmos DB
                href: solution-ideas/articles/serverless-apps-using-cosmos-db.yml
              - name: Streaming using HDInsight
                href: solution-ideas/articles/streaming-using-hdinsight.yml
      - name: Developer Options
        items:
          - name: Microservices
            items:
              - name: Get started
                href: microservices/index.md
              - name: Guides
                items:
                  - name: Domain modeling for microservices
                    items:
                      - name: Domain analysis
                        href: microservices/model/domain-analysis.md
                      - name: Tactical DDD
                        href: microservices/model/tactical-ddd.md
                      - name: Identify microservice boundaries
                        href: microservices/model/microservice-boundaries.md
                  - name: Design a microservices architecture
                    items:
                      - name: Introduction
                        href: microservices/design/index.md
                      - name: Choose a compute option
                        href: microservices/design/compute-options.md
                      - name: Interservice communication
                        href: microservices/design/interservice-communication.md
                      - name: API design
                        href: microservices/design/api-design.md
                      - name: API gateways
                        href: microservices/design/gateway.md
                      - name: Data considerations
                        href: microservices/design/data-considerations.md
                      - name: Container orchestration
                        href: microservices/design/orchestration.md
                      - name: Design patterns for microservices
                        href: microservices/design/patterns.md
                  - name: Operate microservices in production
                    items:
                      - name: Monitor microservices in AKS
                        href: microservices/logging-monitoring.md
                      - name: CI/CD for microservices
                        href: microservices/ci-cd.md
                      - name: CI/CD for microservices on Kubernetes
                        href: microservices/ci-cd-kubernetes.md
                  - name: Migrate to a microservices architecture
                    items:
                      - name: Migrate a monolith app to microservices
                        href: microservices/migrate-monolith.md
                      - name: Modernize apps with Service Fabric
                        href: service-fabric/modernize-app-azure-service-fabric.md
                      - name: Migrate from Cloud Services to ASF
                        href: service-fabric/migrate-from-cloud-services.md
                  - name: .NET microservices
                    items:
                      - name: Design a microservice-oriented app
                        href: /dotnet/architecture/microservices/multi-container-microservice-net-applications/microservice-application-design
                        maintainContext: true
                      - name: Create a  CRUD microservice
                        href: /dotnet/architecture/microservices/multi-container-microservice-net-applications/data-driven-crud-microservice
                        maintainContext: true
                      - name: Event-based communication
                        href: /dotnet/architecture/microservices/multi-container-microservice-net-applications/integration-event-based-microservice-communications
                        maintainContext: true
                      - name: Implement API Gateways with Ocelot
                        href: /dotnet/architecture/microservices/multi-container-microservice-net-applications/implement-api-gateways-with-ocelot
                        maintainContext: true
              - name: Architectures
                items:
                   - name: Decompose apps with Service Fabric
                     href: example-scenario/infrastructure/service-fabric-microservices.yml
                   - name: Microservices on Azure Service Fabric
                     href: reference-architectures/microservices/service-fabric.yml
                   - name: Microservices with Azure Spring Cloud
                     href: /azure/spring-cloud/reference-architecture
                     maintainContext: true
                   - name: Unified logging for microservices apps
                     href: example-scenario/logging/unified-logging.yml
          - name: Serverless applications
            items:
              - name: Get started
                href: serverless-quest/serverless-overview.md
              - name: Guides
                items:
                  - name: Serverless Functions examples
                    href: serverless-quest/reference-architectures.md
                  - name: Plan for serverless architecture
                    items:
                      - name: Deploy serverless Functions
                        href: serverless-quest/validate-commit-serverless-adoption.md
                      - name: Serverless application assessment
                        href: serverless-quest/application-assessment.md
                      - name: Technical workshops and training
                        href: serverless-quest/technical-training.md
                      - name: Proof of concept or pilot
                        href: serverless-quest/poc-pilot.md
                  - name: Develop and deploy serverless apps
                    items:
                      - name: Serverless Functions app development
                        href: serverless-quest/application-development.md
                      - name: Serverless Functions code walkthrough
                        href: serverless/code.md
                      - name: CI/CD for a serverless frontend
                        href: serverless/guide/serverless-app-cicd-best-practices.md
                  - name: Monitoring serverless event processing
                    href: serverless/guide/monitoring-serverless-event-processing.md
                  - name: Serverless Functions app operations
                    href: serverless-quest/functions-app-operations.md
                  - name: Serverless Functions app security
                    href: serverless-quest/functions-app-security.md
                  - name: Security baseline for Azure Functions
                    href: /security/benchmark/azure/baselines/functions-security-baseline
                    maintainContext: true
                  - name: Serverless with Azure Logic Apps
                    href: /azure/logic-apps/logic-apps-serverless-overview
                    maintainContext: true
                  - name: Event Hubs with Azure Functions
                    items:
                      - name: Overview
                        href: serverless/event-hubs-functions/event-hubs-functions.yml
                      - name: Performance and scale
                        href: serverless/event-hubs-functions/performance-scale.yml
                      - name: Resilient design
                        href: serverless/event-hubs-functions/resilient-design.md
                      - name: Security
                        href: serverless/event-hubs-functions/security.md
                      - name: Observability
                        href: serverless/event-hubs-functions/observability.yml
              - name: Architectures
                items:
                  - name: Azure Functions in a hybrid environment
                    href: hybrid/azure-functions-hybrid.yml
                  - name: Event-based cloud automation
                    href: reference-architectures/serverless/cloud-automation.yml
                  - name: Multicloud with the Serverless Framework
                    href: example-scenario/serverless/serverless-multicloud.yml
                  - name: Real-time location sharing
                    href: example-scenario/signalr/index.yml
                  - name: Serverless event processing
                    href: reference-architectures/serverless/event-processing.yml
              - name: Solution ideas
                items:
                  - name: AKS in event stream processing
                    href: solution-ideas/articles/serverless-event-processing-aks.yml
                  - name: Big data analytics with Data Explorer
                    href: solution-ideas/articles/big-data-azure-data-explorer.yml
                  - name: De-batch and filter with Event Hubs
                    href: solution-ideas/articles/serverless-event-processing-filtering.yml
                  - name: Serverless applications using Event Grid
                    href: solution-ideas/articles/serverless-application-architectures-using-event-grid.yml
                  - name: Serverless computing LOB apps
                    href: solution-ideas/articles/onboarding-customers-with-a-cloud-native-serverless-architecture.yml
                  - name: Serverless event stream processing
                    href: solution-ideas/articles/serverless-event-processing-private-link.yml
                  - name: Transit Hub pub-sub messaging system
                    href: solution-ideas/articles/transit-hub.yml
      - name: DevOps
        items:
          - name: Guides
            items:
              - name: DevOps Checklist
                href: checklist/dev-ops.md
              - name: Advanced ARM templates
                items:
                  - name: Overview
                    href: guide/azure-resource-manager/advanced-templates/index.md
                  - name: Update a resource
                    href: guide/azure-resource-manager/advanced-templates/update-resource.md
                  - name: Use an object as a parameter
                    href: guide/azure-resource-manager/advanced-templates/objects-as-parameters.md
                  - name: Property transformer and collector
                    href: guide/azure-resource-manager/advanced-templates/collector.md
              - name: DevTest Labs guidance
                list:
                  - name: Deliver a proof of concept with DevTest Labs
                    href: /azure/devtest-labs/deliver-proof-concept
                    maintainContext: true
                  - name: Orchestrate the implementation of DevTest Labs
                    href: /azure/devtest-labs/devtest-lab-guidance-orchestrate-implementation
                    maintainContext: true
                  - name: Scale up DevTest Labs infrastructure
                    href: /azure/devtest-labs/devtest-lab-guidance-scale
                    maintainContext: true
                  - name: Security baseline for Azure DevTest Labs
                    href: /security/benchmark/azure/baselines/devtest-labs-security-baseline
                    maintainContext: true
              - name: CI/CD for Synapse Analytics
                href: /azure/synapse-analytics/cicd/continuous-integration-delivery
                maintainContext: true
              - name: Platform automation for VMware Solution
                href: /azure/cloud-adoption-framework/scenarios/azure-vmware/eslz-platform-automation-and-devops
                maintainContext: true
          - name: Architectures
            items:
              - name: Azure DevTest Labs for enterprises
                href: example-scenario/infrastructure/devtest-labs-reference-architecture.yml
              - name: CI/CD pipeline for chatbots with ARM
                href: example-scenario/apps/devops-cicd-chatbot.yml
              - name: CI/CD pipeline using Azure DevOps
                href: example-scenario/apps/devops-dotnet-webapp.yml
              - name: DevSecOps in GitHub
                href: solution-ideas/articles/devsecops-in-github.yml
              - name: Enterprise monitoring with Azure Monitor
                href: example-scenario/monitoring/enterprise-monitoring.yml
              - name: Jenkins on Azure
                href: example-scenario/apps/jenkins.yml
              - name: Run containers in a hybrid environment
                href: hybrid/hybrid-containers.yml
          - name: Solution ideas
            items:
              - name: CI/CD for Azure VMs
                href: solution-ideas/articles/cicd-for-azure-vms.yml
              - name: CI/CD for Azure Web Apps
                href: solution-ideas/articles/azure-devops-continuous-integration-and-continuous-deployment-for-azure-web-apps.yml
              - name: CI/CD for Containers
                href: solution-ideas/articles/cicd-for-containers.yml
              - name: CI/CD for Microsoft Power Platform
                href: solution-ideas/articles/azure-devops-continuous-integration-for-power-platform.yml
              - name: CI/CD using Jenkins and AKS
                href: solution-ideas/articles/container-cicd-using-jenkins-and-kubernetes-on-azure-container-service.yml
              - name: CI/CD using Jenkins and Terraform
                href: solution-ideas/articles/immutable-infrastructure-cicd-using-jenkins-and-terraform-on-azure-virtual-architecture-overview.yml
              - name: DevSecOps in Azure
                href: solution-ideas/articles/devsecops-in-azure.yml
              - name: DevTest and DevOps for IaaS
                href: solution-ideas/articles/dev-test-iaas.yml
              - name: DevTest and DevOps for PaaS
                href: solution-ideas/articles/dev-test-paas.yml
              - name: DevTest and DevOps with microservices
                href: solution-ideas/articles/dev-test-microservice.yml
              - name: DevTest Image Factory
                href: solution-ideas/articles/dev-test-image-factory.yml
              - name: Hybrid DevOps
                href: solution-ideas/articles/devops-in-a-hybrid-environment.yml
              - name: Java CI/CD using Jenkins and Web Apps
                href: solution-ideas/articles/java-cicd-using-jenkins-and-azure-web-apps.yml
              - name: SharePoint for development testing
                href: solution-ideas/articles/sharepoint-farm-devtest.yml
      - name: Hybrid + Multicloud
        items:
          - name: Get started
            href: hybrid/hybrid-start-here.md
          - name: Guides
            items:
              - name: Hybrid workload in Azure
                href: ./framework/hybrid/hybrid-overview.md
              - name: Azure Arc guidance
                list:
                  - name: Administer SQL Server anywhere with Azure Arc
                    href: hybrid/azure-arc-sql-server.yml
                  - name: App Service on Azure Arc
                    href: /azure/app-service/overview-arc-integration
                    maintainContext: true
                  - name: Security baseline for Arc-enabled Servers
                    href: /security/benchmark/azure/baselines/arc-enabled-security-baseline
                    maintainContext: true
              - name: Hybrid deployments
                items:
                - name: Configure hybrid cloud connectivity
                  href: hybrid/deployments/solution-deployment-guide-connectivity.md
                - name: Configure hybrid cloud identity
                  href: hybrid/deployments/solution-deployment-guide-identity.md
                - name: Deploy AI-based footfall detection
                  href: hybrid/deployments/solution-deployment-guide-retail-footfall-detection.md
                - name: Deploy an app that scales cross-cloud
                  href: hybrid/deployments/solution-deployment-guide-cross-cloud-scaling.md
                - name: Deploy Kubernetes on Azure Stack Hub
                  href: hybrid/deployments/solution-deployment-guide-highly-available-kubernetes.md
                - name: Deploy highly available MongoDB
                  href: hybrid/deployments/solution-deployment-guide-mongodb-ha.md
                - name: Deploy hybrid app with on-premises data
                  href: hybrid/deployments/solution-deployment-guide-cross-cloud-scaling-onprem-data.md
                - name: Deploy a SQL Server 2016 AG
                  href: hybrid/deployments/solution-deployment-guide-sql-ha.md
                - name: Direct traffic with a geo-distributed app
                  href: hybrid/deployments/solution-deployment-guide-geo-distributed.md
              - name: Azure Stack stretched clusters for DR
                href: hybrid/azure-stack-hci-dr.yml
              - name: Azure Stack for remote offices and branches
                href: hybrid/azure-stack-robo.yml
              - name: Azure VMware Solution guidance
                items:
                  - name: API Management for AVS
                    href: /azure/azure-vmware/concepts-api-management
                    maintainContext: true
                  - name: BCDR for AVS
                    href: /azure/cloud-adoption-framework/scenarios/azure-vmware/eslz-business-continuity-and-disaster-recovery
                    maintainContext: true
                  - name: Govern AVS
                    href: /azure/cloud-adoption-framework/scenarios/azure-vmware/govern
                    maintainContext: true
                  - name: Manage and monitor AVS
                    href: /azure/cloud-adoption-framework/scenarios/azure-vmware/eslz-management-and-monitoring
                    maintainContext: true
                  - name: Migrate with AVS
                    href: /azure/cloud-adoption-framework/scenarios/azure-vmware/migrate
                    maintainContext: true
                  - name: Network interconnectivity for AVS
                    href: /azure/azure-vmware/concepts-networking
                    maintainContext: true
                  - name: Network planning for AVS
                    href: /azure/azure-vmware/tutorial-network-checklist
                    maintainContext: true
                  - name: Platform automation for AVS
                    href: /azure/cloud-adoption-framework/scenarios/azure-vmware/eslz-platform-automation-and-devops
                    maintainContext: true
                  - name: Security and governance for AVS
                    href: /azure/cloud-adoption-framework/scenarios/azure-vmware/eslz-security-governance-and-compliance
                    maintainContext: true                       
              - name: Connect an on-premises network to Azure
                href: reference-architectures/hybrid-networking/index.yml
              - name: FSLogix for the enterprise
                href: example-scenario/wvd/windows-virtual-desktop-fslogix.yml
              - name: Troubleshoot a hybrid VPN connection
                href: reference-architectures/hybrid-networking/troubleshoot-vpn.yml
          - name: Architectures
            items:
              - name: Azure Arc solutions
                items:
                - name: Azure Arc hybrid management with AKS
                  href: hybrid/arc-hybrid-kubernetes.yml
                - name: Manage configurations for Azure Arc
                  href: hybrid/azure-arc-hybrid-config.yml
                - name: Optimize SQL Server with Azure Arc
                  href: hybrid/azure-arc-sql-server.yml
                - name: Run containers in a hybrid environment
                  href: hybrid/hybrid-containers.yml
              - name: Azure Automation solutions
                items:                
                  - name: Azure Automation in a hybrid environment
                    href: hybrid/azure-automation-hybrid.yml
                  - name: Azure Automation update management
                    href: hybrid/azure-update-mgmt.yml
                  - name: Azure Automation State Configuration
                    href: example-scenario/state-configuration/state-configuration.yml
              - name: Azure enterprise cloud file share
                href: hybrid/azure-files-private.yml
              - name: Azure Functions in a hybrid environment
                href: hybrid/azure-functions-hybrid.yml
              - name: Azure VMware Solution in hub-and-spoke
                href: /azure/azure-vmware/concepts-hub-and-spoke
                maintainContext: true
              - name: Back up files on Azure Stack Hub
                href: hybrid/azure-stack-backup.yml
              - name: Connect on-premises with ExpressRoute
                href: reference-architectures/hybrid-networking/expressroute-vpn-failover.yml
              - name: Connect standalone servers
                href: hybrid/azure-network-adapter.yml
              - name: Deploy AI and ML with Azure Stack Edge
                href: hybrid/deploy-ai-ml-azure-stack-edge.yml
              - name: Design a hybrid Domain Name System
                href: hybrid/hybrid-dns-infra.yml
              - name: Disaster recovery for Stack Hub VMs
                href: hybrid/azure-stack-vm-dr.yml
              - name: Extend on-premises using ExpressRoute
                href: reference-architectures/hybrid-networking/expressroute.yml
              - name: Extend an on-premises network using VPN
                href: reference-architectures/hybrid-networking/vpn.yml
              - name: Hybrid availability and monitoring
                href: hybrid/hybrid-perf-monitoring.yml
              - name: Hybrid file services
                href: hybrid/hybrid-file-services.yml
              - name: Hybrid file share with disaster recovery for remote and local branch workers
                href: example-scenario/hybrid/hybrid-file-share-dr-remote-local-branch-workers.yml
              - name: Hybrid security monitoring
                href: hybrid/hybrid-security-monitoring.yml
              - name: Manage hybrid workloads with WAC
                href: hybrid/hybrid-server-os-mgmt.yml
              - name: On-premises data gateway for Logic Apps
                href: hybrid/gateway-logic-apps.yml
              - name: Run containers in a hybrid environment
                href: hybrid/hybrid-containers.yml
              - name: Azure file shares in hybrid environment
                href: hybrid/azure-file-share.yml
          - name: Solution ideas
            items:
              - name: Azure VMware Solution foundations
                items:
                  - name: Azure VMware Solution capacity planning
                    href: solution-ideas/articles/azure-vmware-solution-foundation-capacity.yml
                  - name: Azure VMware Solution landing zone
                    href: solution-ideas/articles/azure-vmware-solution-foundation-landing-zone.yml
                  - name: Azure VMware Solution networking
                    href: solution-ideas/articles/azure-vmware-solution-foundation-networking.yml
              - name: Cross-cloud scaling
                href: solution-ideas/articles/cross-cloud-scaling.yml
              - name: Cross-platform chat
                href: solution-ideas/articles/cross-platform-chat.yml
              - name: Hybrid connections
                href: solution-ideas/articles/hybrid-connectivity.yml
              - name: Unlock legacy data with Azure Stack
                href: solution-ideas/articles/unlock-legacy-data.yml
      - name: Identity
        items:
          - name: Guides
            items:
              - name: Compare identity services
                href: /azure/active-directory-domain-services/compare-identity-solutions
                maintainContext: true
              - name: Build for resilience
                href: guide/resilience/resilience-overview.md
              - name: Identity in multitenant applications
                items:
                  - name: Introduction
                    href: multitenant-identity/index.md
                  - name: The Tailspin scenario
                    href: multitenant-identity/tailspin.md
                  - name: Authentication
                    href: multitenant-identity/authenticate.md
                  - name: Claims-based identity
                    href: multitenant-identity/claims.md
                  - name: Tenant sign-up
                    href: multitenant-identity/signup.md
                  - name: Application roles
                    href: multitenant-identity/app-roles.md
                  - name: Authorization
                    href: multitenant-identity/authorize.md
                  - name: Secure a web API
                    href: multitenant-identity/web-api.md
                  - name: Cache access tokens
                    href: multitenant-identity/token-cache.md
                  - name: Client certificate
                    href: multitenant-identity/client-certificate.md
                  - name: Federate with a customer's AD FS
                    href: multitenant-identity/adfs.md
              - name: Integrate on-premises AD with Azure
                href: reference-architectures/identity/index.yml
              - name: Deployment guidance
                items:
                  - name: Azure AD deployment checklist
                    href: /azure/active-directory/fundamentals/active-directory-deployment-checklist-p2
                    maintainContext: true
                  - name: Azure AD deployment plans
                    href: /azure/active-directory/fundamentals/active-directory-deployment-plans
                    maintainContext: true
                  - name: Azure AD B2C deployment plans
                    href: /azure/active-directory/fundamentals/azure-active-directory-b2c-deployment-plans
                    maintainContext: true
              - name: Migrate applications to Azure AD
                items:
                  - name: Migrate an AD FS app to Azure
                    href: /azure/active-directory/manage-apps/migrate-adfs-apps-to-azure
                    maintainContext: true
                  - name: Migrate app authentication to Azure AD
                    href: /azure/active-directory/manage-apps/migrate-application-authentication-to-azure-active-directory
                    maintainContext: true
                  - name: Use the AD FS application activity report
                    href: /azure/active-directory/manage-apps/migrate-adfs-application-activity
                    maintainContext: true
                  - name: Resources for migrating to Azure AD
                    href: /azure/active-directory/manage-apps/migration-resources
                    maintainContext: true
              - name: Secure identity
                items:
                  - name: Secure development with SPAs
                    href: guide/resilience/azure-ad-secure-single-page-application.md
                  - name: Security baseline for Azure AD
                    hef: /security/benchmark/azure/baselines/aad-security-baseline
                    maintainContext: true
              - name: Identity management
                items:
                  - name: Enterprise enrollment and AAD tenants
                    href: /azure/cloud-adoption-framework/ready/enterprise-scale/enterprise-enrollment-and-azure-ad-tenants
                    maintainContext: true
                  - name: Identity and access management
                    href: /azure/cloud-adoption-framework/ready/enterprise-scale/identity-and-access-management
                    maintainContext: true
                  - name: Limit cross-tenant private endpoints
                    href: /azure/cloud-adoption-framework/ready/azure-best-practices/limit-cross-tenant-private-endpoint-connections
                    maintainContext: true
                  - name: Management groups and subscriptions
                    href: /azure/cloud-adoption-framework/ready/enterprise-scale/management-group-and-subscription-organization
                    maintainContext: true
              - name: Hybrid identity
                items:
                  - name: Choose a hybrid identity method
                    href: /azure/active-directory/hybrid/choose-ad-authn
                    maintainContext: true
                  - name: Cloud governed management for on-premises
                    href: /azure/active-directory/hybrid/cloud-governed-management-for-on-premises
                    maintainContext: true
                  - name: Hybrid identity foundation with Azure AD
                    href: /azure/active-directory/hybrid/four-steps
                    maintainContext: true
                  - name: Azure AD Connect for on-premises
                    href: /azure/active-directory/hybrid/whatis-azure-ad-connect
                    maintainContext: true
              - name: Identity for education
                items:
                  - name: Azure Active Directory for education
                    href: /microsoft-365/education/deploy/intro-azure-active-directory
                    maintainContext: true
                  - name: Multi-tenant for large academic institutions
                    href: /microsoft-365/education/deploy/design-multi-tenant-architecture
                    maintainContext: true
                  - name: Design a tenant configuration
                    href: /microsoft-365/education/deploy/design-tenant-configurations
                    maintainContext: true
                  - name: Design authentication and credentials
                    href: /microsoft-365/education/deploy/design-credential-authentication-strategies
                    maintainContext: true
                  - name: Design an account strategy
                    href: /microsoft-365/education/deploy/design-account-strategy
                    maintainContext: true
                  - name: Design identity governance 
                    href: /microsoft-365/education/deploy/design-identity-governance
                    maintainContext: true
          - name: Architectures
            items:
              - name: AD DS resource forests in Azure
                href: reference-architectures/identity/adds-forest.yml
              - name: Azure AD identity management for AWS
                href: reference-architectures/aws/aws-azure-ad-security.yml
              - name: Deploy AD DS in an Azure virtual network
                href: reference-architectures/identity/adds-extend-domain.yml
              - name: Extend on-premises AD FS to Azure
                href: reference-architectures/identity/adfs.yml
              - name: Hybrid identity
                href: solution-ideas/articles/hybrid-identity.yml
              - name: On-premises AD domains with Azure AD
                href: reference-architectures/identity/azure-ad.yml
      - name: Integration
        items:
          - name: Guides
            items:
              - name: Connectors in Azure Logic Apps
                href: /azure/connectors/apis-list
                maintainContext: true
              - name: Access to virtual networks from Logic Apps
                href: /azure/logic-apps/connect-virtual-network-vnet-isolated-environment-overview
                maintainContext: true
              - name: BCDR for Logic Apps
                href: /azure/logic-apps/business-continuity-disaster-recovery-guidance
                maintainContext: true
              - name: Azure Policy controls for Logic Apps
                href: /azure/logic-apps/security-controls-policy
                maintainContext: true
              - name: Security baseline for Logic Apps
                href: /security/benchmark/azure/baselines/logic-apps-security-baseline
                maintainContext: true
          - name: Architectures
            items:
              - name: Basic enterprise integration on Azure
                href: reference-architectures/enterprise-integration/basic-enterprise-integration.yml
              - name: Data integration with Logic Apps and SQL
                href: example-scenario/integration/logic-apps-data-integration.yml
              - name: Enterprise business intelligence
                href: reference-architectures/data/enterprise-bi-synapse.yml
              - name: Enterprise integration - queues and events
                href: reference-architectures/enterprise-integration/queues-events.yml
              - name: On-premises data gateway for Logic Apps
                href: hybrid/gateway-logic-apps.yml
              - name: Power Automate deployment at scale
                href: example-scenario/power-automate/power-automate.yml
              - name: Publish internal APIs to external users
                href: example-scenario/apps/publish-internal-apis-externally.yml
          - name: Solution ideas
            items:
              - name: Custom business processes
                href: solution-ideas/articles/custom-business-processes.yml
              - name: Elastic Workplace Search on Azure
                href: solution-ideas/articles/elastic-workplace-search.yml
              - name: Line of business extension
                href: solution-ideas/articles/lob.yml
              - name: Web and mobile front-ends
                href: solution-ideas/articles/front-end.yml
      - name: Internet of Things
        items:
          - name: Get started
            href: reference-architectures/iot/iot-architecture-overview.md
          - name: Guides
            items:
              - name: IoT concepts
                items:
                  - name: Introduction to IoT solutions
                    href: example-scenario/iot/introduction-to-solutions.yml
                  - name: 'Devices, platform, and applications'
                    href: example-scenario/iot/devices-platform-application.yml
                  - name: 'Attestation, authentication, and provisioning'
                    href: example-scenario/iot/attestation-provisioning.yml
                  - name: Field and cloud edge gateways
                    href: example-scenario/iot/field-cloud-edge-gateways.yml
                  - name: Application-to-device commands
                    href: example-scenario/iot/cloud-to-device.yml
                  - name: 'Builders, developers, and operators'
                    href: example-scenario/iot/builders-developers-operators.yml
              - name: Azure IoT Edge Vision
                items:
                  - name: Overview
                    href: guide/iot-edge-vision/index.md
                  - name: Camera selection
                    href: guide/iot-edge-vision/camera.md
                  - name: Hardware acceleration
                    href: guide/iot-edge-vision/hardware.md
                  - name: Machine learning
                    href: guide/iot-edge-vision/machine-learning.md
                  - name: Image storage
                    href: guide/iot-edge-vision/image-storage.md
                  - name: Alert persistence
                    href: guide/iot-edge-vision/alerts.md
                  - name: User interface
                    href: guide/iot-edge-vision/user-interface.md
              - name: Industrial IoT Analytics
                items:
                  - name: Architecture
                    href: guide/iiot-guidance/iiot-architecture.md
                  - name: Recommended services
                    href: guide/iiot-guidance/iiot-services.md
                  - name: Data visualization
                    href: guide/iiot-guidance/iiot-data.md
                  - name: Considerations
                    href: guide/iiot-guidance/iiot-considerations.md
              - name: IoT patterns
                items:
                  - name: Analyze and optimize loop
                    href: example-scenario/iot/analyze-optimize-loop.yml
                  - name: Event routing
                    href: example-scenario/iot/event-routing.yml
                  - name: Measure and control loop
                    href: example-scenario/iot/measure-control-loop.yml
                  - name: Monitor and manage loop
                    href: example-scenario/iot/monitor-manage-loop.yml
                  - name: Real-time IoT updates
                    href: example-scenario/iot/real-time-iot-updates-cloud-apps.yml
                  - name: Scale solutions with deployment stamps
                    href: example-scenario/iot/application-stamps.yml
              - name: Azure IoT client SDK support
                href: guide/iot/azure-iot-client-sdk-support.md
              - name: Choose an IoT solution
                href: example-scenario/iot/iot-central-iot-hub-cheat-sheet.md
              - name: Moving from test to production
                href: example-scenario/iot/iot-move-to-production.md
          - name: Architectures
            items:
              - name: Azure IoT reference architecture
                href: reference-architectures/iot.yml
              - name: Automated guided vehicles fleet control
                href: example-scenario/iot/automated-guided-vehicles-fleet-control.yml
              - name: Buy online, pick up in store
                href: example-scenario/iot/vertical-buy-online-pickup-in-store.yml
              - name: Computer vision on the edge
                href: reference-architectures/ai/end-to-end-smart-factory.yml
              - name: Connected factory hierarchy service
                href: solution-ideas/articles/connected-factory-hierarchy-service.yml
              - name: Connected factory signal pipeline
                href: example-scenario/iot/connected-factory-signal-pipeline.yml
              - name: Efficient Docker image deployment
                href: example-scenario/iot/efficient-docker-image-deployment.yml
              - name: IoT and data analytics
                href: example-scenario/data/big-data-with-iot.yml
              - name: IoT using Cosmos DB
                href: solution-ideas/articles/iot-using-cosmos-db.yml
              - name: Predictive maintenance with IoT
                href: example-scenario/predictive-maintenance/iot-predictive-maintenance.yml
              - name: Project 15 IoT sustainability
                href: solution-ideas/articles/project-15-iot-sustainability.yml
              - name: Smart places with Azure Digital Twins
                href: example-scenario/iot/smart-places.yml
          - name: Solution ideas
            items:
              - name: Condition monitoring
                href: solution-ideas/articles/condition-monitoring.yml
              - name: COVID-19 solutions
                items:
                  - name: Cognizant Safe Buildings with IoT
                    href: solution-ideas/articles/safe-buildings.yml
                  - name: Contactless IoT interfaces
                    href: solution-ideas/articles/contactless-interfaces.yml
                  - name: COVID-19 IoT safe environments
                    href: solution-ideas/articles/cctv-iot-edge-for-covid-19-safe-environment-and-mask-detection.yml
                  - name: IoT Connected Platform
                    href: solution-ideas/articles/iot-connected-platform.yml
                  - name: Lighting and disinfection system
                    href: solution-ideas/articles/uven-disinfection.yml
              - name: Environment monitoring
                href: solution-ideas/articles/environment-monitoring-and-supply-chain-optimization.yml
              - name: IoT analytics with Azure Data Explorer
                href: solution-ideas/articles/iot-azure-data-explorer.yml
              - name: IoT Edge data storage and processing
                href: solution-ideas/articles/data-storage-edge.yml
              - name: Light and power for emerging markets
                href: solution-ideas/articles/iot-power-management.yml
              - name: Process real-time vehicle data using IoT
                href: example-scenario/data/realtime-analytics-vehicle-iot.yml
              - name: Real-time asset tracking and management
                href: solution-ideas/articles/real-time-asset-tracking-mgmt-iot-central.yml
              - name: Voice assistants and IoT devices
                href: solution-ideas/articles/iot-controlling-devices-with-voice-assistant.yml
      - name: Mainframe + Midrange
        items:
          - name: Get started
            href: mainframe/mainframe-midrange-architecture.md
          - name: Guides
            items:
              - name: Mainframe migration framework
                items:
                  - name: Mainframe migration overview
                    href: /azure/cloud-adoption-framework/infrastructure/mainframe-migration/index
                    maintainContext: true
                  - name: Mainframe myths and facts
                    href: /azure/cloud-adoption-framework/infrastructure/mainframe-migration/myths-and-facts
                    maintainContext: true
                  - name: Mainframe migration strategies
                    href: /azure/cloud-adoption-framework/infrastructure/mainframe-migration/migration-strategies
                    maintainContext: true
                  - name: Mainframe application migration
                    href: /azure/cloud-adoption-framework/infrastructure/mainframe-migration/application-strategies
                    maintainContext: true
              - name: Mainframe rehosting
                items:
                  - name: Mainframe rehosting on Azure VMs
                    href: /azure/virtual-machines/workloads/mainframe-rehosting/overview
                    maintainContext: true
                  - name: Move mainframe compute to Azure
                    href: /azure/virtual-machines/workloads/mainframe-rehosting/concepts/mainframe-compute-azure
                    maintainContext: true
                  - name: Move mainframe storage to Azure
                    href: /azure/virtual-machines/workloads/mainframe-rehosting/concepts/mainframe-storage-azure
                    maintainContext: true
                  - name: Get started with TmaxSoft OpenFrame
                    href: /azure/virtual-machines/workloads/mainframe-rehosting/tmaxsoft/get-started
                    maintainContext: true
          - name: App modernization
            items:
              - name: Architectures
                items:
                  - name: AIX UNIX to Azure Linux migration
                    href: example-scenario/unix-migration/migrate-aix-azure-linux.yml
                  - name: Batch transaction processing
                    href: example-scenario/mainframe/process-batch-transactions.yml
                  - name: General mainframe refactor to Azure
                    href: example-scenario/mainframe/general-mainframe-refactor.yml
                  - name: IBM System i to Azure using Infinite i
                    href: example-scenario/mainframe/ibm-system-i-azure-infinite-i.yml
                  - name: IBM z/OS migration with Asysco AMT
                    href: example-scenario/mainframe/asysco-zos-migration.yml
                  - name: IBM z/OS online transaction processing
                    href: example-scenario/mainframe/ibm-zos-online-transaction-processing-azure.yml
                  - name: Integrate IBM MQs with Azure
                    href: example-scenario/mainframe/integrate-ibm-message-queues-azure.yml
                  - name: Micro Focus Enterprise Server on Azure
                    href: example-scenario/mainframe/micro-focus-server.yml
                  - name: Migrate AIX workloads to Skytap
                    href: example-scenario/mainframe/migrate-aix-workloads-to-skytap.yml
                  - name: Migrate IBM i series to Skytap on Azure
                    href: example-scenario/mainframe/migrate-ibm-i-series-applications.yml
                  - name: Refactor IBM z/OS mainframe CF
                    href: reference-architectures/zos/refactor-zos-coupling-facility.yml
                  - name: Refactor Mainframe Applications with Advanced
                    href: example-scenario/mainframe/refactor-mainframe-applications-advanced.yml
                  - name: Refactor mainframe with Raincode
                    href: reference-architectures/app-modernization/raincode-reference-architecture.yml
                  - name: Unisys CPF rehost using virtualization
                    href: example-scenario/mainframe/unisys-clearpath-forward-mainframe-rehost.yml
                  - name: Unisys Dorado migration
                    href: example-scenario/mainframe/migrate-unisys-dorado-mainframe-apps-with-astadia-micro-focus.yml
                  - name: Unisys mainframe migration with Asysco
                    href: reference-architectures/migration/unisys-mainframe-migration.yml
                  - name: Using LzLabs SDM in Azure
                    href: example-scenario/mainframe/lzlabs-software-defined-mainframe-in-azure.yml
              - name: Solution ideas
                items:
                  - name: Migrate IBM apps with TmaxSoft
                    href: solution-ideas/articles/migrate-mainframe-apps-with-tmaxsoft-openframe.yml
                  - name: Solaris emulator on Azure VMs
                    href: solution-ideas/articles/solaris-azure.yml
          - name: Data modernization
            items:
              - name: Architectures
                items:
                  - name: Mainframe data replication with Qlik
                    href: example-scenario/mainframe/mainframe-midrange-data-replication-azure-qlik.yml
                  - name: Modernize mainframe and midrange data
                    href: reference-architectures/migration/modernize-mainframe-data-to-azure.yml
                  - name: Re-engineer mainframe batch apps
                    href: example-scenario/mainframe/reengineer-mainframe-batch-apps-azure.yml
                  - name: Replicate and sync mainframe data
                    href: reference-architectures/migration/sync-mainframe-data-with-azure.yml
              - name: Solution ideas
                items:
                  - name: Mainframe access to Azure databases
                    href: solution-ideas/articles/mainframe-access-azure-databases.yml
                  - name: Mainframe file replication on Azure
                    href: solution-ideas/articles/mainframe-azure-file-replication.yml
      - name: Management + Governance
        items:
          - name: Guides
            items:
              - name: Backup
                items:
                  - name: Backup architecture and components
                    href: /azure/backup/backup-architecture
                    maintainContext: true
                  - name: Azure Backup support matrix
                    href: /azure/backup/backup-support-matrix
                    maintainContext: true
                  - name: Backup cloud and on-premises workloads
                    href: /azure/backup/guidance-best-practices
                    maintainContext: true
              - name: Disaster recovery
                items:
                  - name: Azure to Azure disaster recovery
                    href: /azure/site-recovery/azure-to-azure-architecture
                    maintainContext: true
                  - name: Support matrix for Azure VM DR
                    href: /azure/site-recovery/azure-to-azure-support-matrix
                    maintainContext: true
                  - name: ExpressRoute with Azure VM DR
                    href: /azure/site-recovery/azure-vm-disaster-recovery-with-expressroute
                    maintainContext: true
                  - name: Move Azure VMs to another Azure region
                    href: /azure/site-recovery/azure-to-azure-move-overview
                    maintainContext: true
                  - name: BCDR for Azure VMware Solution
                    href: /azure/cloud-adoption-framework/scenarios/azure-vmware/eslz-business-continuity-and-disaster-recovery
                    maintainContext: true
              - name: Management and monitoring
                href: /azure/cloud-adoption-framework/ready/enterprise-scale/management-and-monitoring
                maintainContext: true
              - name: Management for VMware Solution
                href: /azure/cloud-adoption-framework/scenarios/azure-vmware/eslz-management-and-monitoring
                maintainContext: true
          - name: Architectures
            items:
              - name: Back up cloud applications
                href: /azure/backup/guidance-best-practices
                maintainContext: true
              - name: Computer forensics
                href: example-scenario/forensics/index.yml
              - name: End-to-end governance when using CI/CD
                href: example-scenario/governance/end-to-end-governance-in-azure.yml
              - name: Highly available SharePoint Server 2016
                href: reference-architectures/sharepoint/index.yml
              - name: Hybrid management
                items:
                  - name: Azure Arc hybrid management with AKS
                    href: hybrid/arc-hybrid-kubernetes.yml
                  - name: Azure Automation in a hybrid environment
                    href: hybrid/azure-automation-hybrid.yml
                  - name: Azure Automation Update Management
                    href: hybrid/azure-update-mgmt.yml
                  - name: Back up files and apps on Azure Stack Hub
                    href: hybrid/azure-stack-backup.yml
                  - name: Disaster recovery for Azure Stack Hub VMs
                    href: hybrid/azure-stack-vm-dr.yml
                  - name: Hybrid availability and performance monitoring
                    href: hybrid/hybrid-perf-monitoring.yml
                  - name: Manage configurations for Azure Arc
                    href: hybrid/azure-arc-hybrid-config.yml
                  - name: Manage hybrid workloads with WAC
                    href: hybrid/hybrid-server-os-mgmt.yml
              - name: Updating Windows VMs in Azure
                href: example-scenario/wsus/index.yml   
          - name: Solution ideas
            items:
              - name: Archive on-premises data to cloud
                href: solution-ideas/articles/backup-archive-on-premises.yml
              - name: Back up on-premises applications
                href: solution-ideas/articles/backup-archive-on-premises-applications.yml
              - name: Centralize app configuration and security
                href: solution-ideas/articles/appconfig-key-vault.yml
              - name: Data Sovereignty & Data Gravity
                href: solution-ideas/articles/data-sovereignty-and-gravity.yml
              - name: Enterprise-scale disaster recovery
                href: solution-ideas/articles/disaster-recovery-enterprise-scale-dr.yml
              - name: High availability for BCDR
                href: solution-ideas/articles/build-high-availability-into-your-bcdr-strategy.yml
              - name: SMB disaster recovery with Site Recovery
                href: solution-ideas/articles/disaster-recovery-smb-azure-site-recovery.yml
              - name: SMB disaster recovery with Double-Take DR
                href: solution-ideas/articles/disaster-recovery-smb-double-take-dr.yml
      - name: Media
        items:
          - name: Guides
            items:
              - name: Media Services terminology and concepts
                href: /azure/media-services/latest/concepts-overview
                maintainContext: true
              - name: Encoding video and audio
                href: /azure/media-services/latest/encode-concept
                maintainContext: true
              - name: Security baseline for Media Services
                href: /security/benchmark/azure/baselines/media-services-security-baseline
                maintainContext: true
          - name: Architectures
            items:
              - name: Gridwich media processing system
                items:
                  - name: Gridwich architecture
                    href: reference-architectures/media-services/gridwich-architecture.yml
                  - name: Gridwich concepts
                    items:
                      - name: Clean monolith design
                        href: reference-architectures/media-services/gridwich-clean-monolith.yml
                      - name: Saga orchestration
                        href: reference-architectures/media-services/gridwich-saga-orchestration.yml
                      - name: Project names and structure
                        href: reference-architectures/media-services/gridwich-project-names.yml
                      - name: Gridwich CI/CD
                        href: reference-architectures/media-services/gridwich-cicd.yml
                      - name: Content protection and DRM
                        href: reference-architectures/media-services/gridwich-content-protection-drm.yml
                      - name: Gridwich Media Services
                        href: reference-architectures/media-services/media-services-setup-scale.yml
                      - name: Gridwich Storage Service
                        href: reference-architectures/media-services/gridwich-storage-service.yml
                      - name: Gridwich logging
                        href: reference-architectures/media-services/gridwich-logging.yml
                      - name: Gridwich message formats
                        href: reference-architectures/media-services/gridwich-message-formats.yml
                      - name: Pipeline variables to Terraform flow
                        href: reference-architectures/media-services/variable-group-terraform-flow.yml
                  - name: Gridwich procedures
                    items:
                      - name: Set up Azure DevOps
                        href: reference-architectures/media-services/set-up-azure-devops.yml
                      - name: Run Azure admin scripts
                        href: reference-architectures/media-services/run-admin-scripts.yml
                      - name: Set up local dev environment
                        href: reference-architectures/media-services/set-up-local-environment.yml
                      - name: Create new cloud environment
                        href: reference-architectures/media-services/create-delete-cloud-environment.yml
                      - name: Maintain and rotate keys
                        href: reference-architectures/media-services/maintain-keys.yml
                      - name: Test Media Services V3 encoding
                        href: reference-architectures/media-services/test-encoding.yml
          - name: Solution ideas
            items:
              - name: Instant broadcasting with serverless
                href: solution-ideas/articles/instant-broadcasting-on-serverless-architecture.yml
              - name: Live streaming digital media
                href: solution-ideas/articles/digital-media-live-stream.yml
              - name: Video-on-demand digital media
                href: solution-ideas/articles/digital-media-video.yml
      - name: Migration
        items:
          - name: Guides
            items:
              - name: Migrate an e-commerce solution to Azure
                href: /previous-versions/azure/industry-marketing/retail/migrating-ecommerce-solution-to-azure
                maintainContext: true
              - name: Migrate with Azure VMware Solution
                href: /azure/cloud-adoption-framework/scenarios/azure-vmware/migrate
                maintainContext: true
          - name: Architectures
            items:
              - name: Banking system
                items:
                  - name: Banking cloud transformation
                    href: example-scenario/banking/banking-system-cloud-transformation.yml
                  - name: Patterns and implementations
                    href: example-scenario/banking/patterns-and-implementations.yml
                  - name: JMeter implementation reference
                    href: example-scenario/banking/jmeter-load-testing-pipeline-implementation-reference.yml
              - name: Lift and shift LOB apps
                href: solution-ideas/articles/modern-customer-support-portal-powered-by-an-agile-business-process.yml
              - name: Oracle database migration
                items:
                  - name: Migration decision process
                    href: example-scenario/oracle-migrate/oracle-migration-overview.yml
                  - name: Cross-cloud connectivity
                    href: example-scenario/oracle-migrate/oracle-migration-cross-cloud.yml
                  - name: Lift and shift to Azure VMs
                    href: example-scenario/oracle-migrate/oracle-migration-lift-shift.yml
                  - name: Refactor
                    href: example-scenario/oracle-migrate/oracle-migration-refactor.yml
                  - name: Rearchitect
                    href: example-scenario/oracle-migrate/oracle-migration-rearchitect.yml
      - name: Mixed Reality
        items:
          - name: Guides
            items:
              - name: Azure mixed reality cloud services
                href: /windows/mixed-reality/develop/mixed-reality-cloud-services
                maintainContext: true
              - name: Choose a mixed reality engine
                href: /windows/mixed-reality/develop/choosing-an-engine
                maintainContext: true
              - name: Design and prototype for mixed reality
                href: /windows/mixed-reality/design/design
                maintainContext: true
              - name: Integrate Spatial Anchors into a shared experience
                href: /windows/mixed-reality/develop/unity/tutorials/mr-learning-sharing-05
                maintainContext: true
              - name: MR core concepts
                items:
                  - name: App model
                    href: /windows/mixed-reality/design/app-model
                    maintainContext: true
                  - name: App views
                    href: /windows/mixed-reality/design/app-views
                    maintainContext: true
                  - name: Audio in mixed reality
                    href: /windows/mixed-reality/design/spatial-sound
                    maintainContext: true
                  - name: Comfort
                    href: /windows/mixed-reality/design/comfort
                    maintainContext: true
                  - name: Coordinate systems
                    href: /windows/mixed-reality/design/coordinate-systems
                    maintainContext: true
                  - name: Eye tracking
                    href:  /windows/mixed-reality/design/eye-tracking
                    maintainContext: true
                  - name: Holographic frame
                    href: /windows/mixed-reality/design/holographic-frame
                    maintainContext: true
                  - name: Room scan visualization
                    href: /windows/mixed-reality/design/room-scan-visualization
                    maintainContext: true
                  - name: Scene understanding
                    href: /windows/mixed-reality/design/scene-understanding
                    maintainContext: true
                  - name: Spatial anchors
                    href: /windows/mixed-reality/design/spatial-anchors
                    maintainContext: true
                  - name: Spatial mapping
                    href: /windows/mixed-reality/design/spatial-mapping
                    maintainContext: true
                  - name: Start gesture
                    href: /windows/mixed-reality/design/system-gesture
                    maintainContext: true
              - name: Types of mixed reality apps
                href: /windows/mixed-reality/design/types-of-mixed-reality-apps
                maintainContext: true
              - name: Design content for holographic display
                href: /windows/mixed-reality/design/designing-content-for-holographic-display
                maintainContext: true
              - name: Shared experiences in mixed reality
                href: /windows/mixed-reality/design/shared-experiences-in-mixed-reality
                maintainContext: true
              - name: Interaction models
                items:
                  - name: Instinctual interactions
                    href: /windows/mixed-reality/design/interaction-fundamentals
                    maintainContext: true
                  - name: Hands and motion controllers
                    items:
                      - name: Direct manipulation with hands
                        href: /windows/mixed-reality/design/direct-manipulation
                        maintainContext: true
                      - name: Motion controllers
                        href: /windows/mixed-reality/design/motion-controllers
                        maintainContext: true
                      - name: Point and commit with hands
                        href: /windows/mixed-reality/design/point-and-commit
                        maintainContext: true
                  - name: Hands-free model
                    items:
                      - name: Hands-free
                        href: /windows/mixed-reality/design/hands-free
                        maintainContext: true
                      - name: Voice input
                        href: /windows/mixed-reality/design/voice-input
                        maintainContext: true
                      - name: Eye-gaze and dwell
                        href: /windows/mixed-reality/design/gaze-and-dwell-eyes
                        maintainContext: true
                      - name: Head-gaze and dwell
                        href: /windows/mixed-reality/design/gaze-and-dwell-head
                        maintainContext: true
                      - name: Eye-gaze-based interaction
                        href: /windows/mixed-reality/design/eye-gaze-interaction
                        maintainContext: true
                  - name: Gaze and commit model
                    items:
                      - name: Gaze and commit
                        href: /windows/mixed-reality/design/gaze-and-commit
                        maintainContext: true
                      - name: Head-gaze and commit
                        href: /windows/mixed-reality/design/gaze-and-commit-head
                        maintainContext: true
              - name: UI controls and behaviors
                items:
                  - name: Cursors
                    href: /windows/mixed-reality/design/cursors
                    maintainContext: true
                  - name: Point and commit with hands
                    href: /windows/mixed-reality/design/point-and-commit
                    maintainContext: true
                  - name: Button
                    href: /windows/mixed-reality/design/button
                    maintainContext: true
                  - name: Interactable object
                    href: /windows/mixed-reality/design/interactable-object
                    maintainContext: true
                  - name: Bounding box and App bar
                    href: /windows/mixed-reality/design/app-bar-and-bounding-box
                    maintainContext: true
                  - name: Direct manipulation with hands
                    href: /windows/mixed-reality/design/direct-manipulation
                    maintainContext: true
                  - name: Hand menu
                    href: /windows/mixed-reality/design/hand-menu
                    maintainContext: true
                  - name: Near menu
                    href: /windows/mixed-reality/design/near-menu
                    maintainContext: true
                  - name: Object collection
                    href: /windows/mixed-reality/design/object-collection
                    maintainContext: true
                  - name: Keyboard
                    href: /windows/mixed-reality/design/keyboard
                    maintainContext: true
                  - name: Tooltip
                    href: /windows/mixed-reality/design/tooltip
                    maintainContext: true
                  - name: Slate
                    href: /windows/mixed-reality/design/slate
                    maintainContext: true
                  - name: Slider
                    href: /windows/mixed-reality/design/slider
                    maintainContext: true
                  - name: Shader
                    href: /windows/mixed-reality/design/shader
                    maintainContext: true
                  - name: Dialog
                    href: /windows/mixed-reality/design/dialog-ui
                    maintainContext: true
                  - name: Hand coach
                    href: /windows/mixed-reality/design/hand-coach
                    maintainContext: true
                  - name: Spatial mesh
                    href: /windows/mixed-reality/design/spatial-mesh-ux
                    maintainContext: true
                  - name: Billboarding and tag-along
                    href: /windows/mixed-reality/design/billboarding-and-tag-along
                    maintainContext: true
                  - name: Progress indicator
                    href: /windows/mixed-reality/design/progress
                    maintainContext: true
                  - name: Surface magnetism
                    href: /windows/mixed-reality/design/surface-magnetism
                    maintainContext: true
          - name: Solution ideas
            items:
              - name: Design review with mixed reality
                href: solution-ideas/articles/collaborative-design-review-powered-by-mixed-reality.yml
              - name: Facilities management with mixed reality
                href: solution-ideas/articles/facilities-management-powered-by-mixed-reality-and-iot.yml
              - name: Training powered by mixed reality
                href: solution-ideas/articles/training-and-procedural-guidance-powered-by-mixed-reality.yml
      - name: Mobile
        items:
          - name: Guides
            items:
              - name: Choose a mobile development framework
                href: /azure/developer/mobile-apps/choose-mobile-framework
                maintainContext: true
              - name: Add authentication in mobile apps
                href: /azure/developer/mobile-apps/authentication
                maintainContext: true
              - name: Store, sync, and query mobile app data
                href: /azure/developer/mobile-apps/data-storage
                maintainContext: true
              - name: Cloud storage for mobile apps
                href: /azure/developer/mobile-apps/azure-storage
                maintainContext: true
          - name: Solution ideas
            items:
              - name: Adding mobile front-ends to legacy apps
                href: solution-ideas/articles/adding-a-modern-web-and-mobile-frontend-to-a-legacy-claims-processing-application.yml
              - name: Custom mobile workforce app
                href: solution-ideas/articles/custom-mobile-workforce-app.yml
              - name: Scalable apps with Azure MySQL
                href: solution-ideas/articles/scalable-web-and-mobile-applications-using-azure-database-for-mysql.yml
              - name: Scalable apps using Azure PostgreSQL
                href: solution-ideas/articles/scalable-web-and-mobile-applications-using-azure-database-for-postgresql.yml
              - name: Social app for with authentication
                href: solution-ideas/articles/social-mobile-and-web-app-with-authentication.yml
              - name: Task-based consumer mobile app
                href: solution-ideas/articles/task-based-consumer-mobile-app.yml
      - name: Networking
        items:
          - name: Guides
            items:
              - name: Add IP spaces to peered virtual networks
                href: networking/prefixes/add-ip-space-peered-vnet.md
              - name: Application Gateway framework review
                href: networking/guide/waf-application-gateway.md
              - name: Azure Firewall architecture overview
                href: example-scenario/firewalls/index.yml
              - name: Azure Firewall framework review
                href: networking/guide/well-architected-framework-azure-firewall.md
              - name: NAT gateway framework review
                href: networking/guide/well-architected-network-address-translation-gateway.md                
              - name: Private Link in hub-and-spoke network
                href: guide/networking/private-link-hub-spoke-network.yml
              - name: Segment Virtual Networks
                href: reference-architectures/hybrid-networking/network-level-segmentation.yml
              - name: Build solutions with Availability Zones
                href: high-availability/building-solutions-for-high-availability.md
              - name: Use ExpressRoute with Power Platform
                items:
                  - name: Overview
                    href: /power-platform/guidance/expressroute/overview
                    maintainContext: true
                  - name: Benefits of using ExpressRoute
                    href: /power-platform/guidance/expressroute/benefits
                    maintainContext: true
                  - name: How ExpressRoute works
                    href: /power-platform/guidance/expressroute/how-expressroute-works
                    maintainContext: true
                  - name: Before you use ExpressRoute
                    href: /power-platform/guidance/expressroute/things-to-consider
                    maintainContext: true
                  - name: Understand Power Platform architecture
                    href: /power-platform/guidance/expressroute/understanding-architecture
                    maintainContext: true
                  - name: Plan an ExpressRoute deployment
                    href: /power-platform/guidance/expressroute/planning-expressroute
                    maintainContext: true
                  - name: Set up ExpressRoute for Power Platform
                    href: /power-platform/guidance/expressroute/setup
                    maintainContext: true
                  - name: ExpressRoute readiness checklist
                    href: /power-platform/guidance/expressroute/checklist
                    maintainContext: true
              - name: Virtual network peering and VPN gateways
                href: reference-architectures/hybrid-networking/vnet-peering.yml
          - name: Architectures
            items:
              - name: Deploy highly available NVAs
                href: reference-architectures/dmz/nva-ha.yml
              - name: Enterprise-scale landing zone
                href: /azure/cloud-adoption-framework/ready/enterprise-scale/architecture
                maintainContext: true
              - name: Global transit network and Virtual WAN
                href: /azure/virtual-wan/virtual-wan-global-transit-network-architecture
                maintainContext: true
              - name: High availability for IaaS apps
                href: example-scenario/infrastructure/iaas-high-availability-disaster-recovery.yml
              - name: Hub-spoke network topology in Azure
                href: reference-architectures/hybrid-networking/hub-spoke.yml
              - name: Hub-spoke topology with Virtual WAN
                href: networking/hub-spoke-vwan-architecture.yml
              - name: Hybrid networking
                items:
                  - name: Azure Automation Update Management
                    href: hybrid/azure-update-mgmt.yml
                  - name: Connect servers with Network Adapter
                    href: hybrid/azure-network-adapter.yml
                  - name: Design a hybrid DNS solution
                    href: hybrid/hybrid-dns-infra.yml
                  - name: Hybrid availability and monitoring
                    href: hybrid/hybrid-perf-monitoring.yml
              - name: Implement a secure hybrid network
                href: reference-architectures/dmz/secure-vnet-dmz.yml
<<<<<<< HEAD
              - name: Virtual WAN optimized for varying requirements
                href: example-scenario/infrastructure/performance-security-optimized-vwan.yml
=======
              - name: Interconnect with China using Virtual WAN
                href: /azure/virtual-wan/interconnect-china
                maintainContext: true
              - name: Migrate to Azure Virtual WAN
                href: /azure/virtual-wan/migrate-from-hub-spoke-topology
                maintainContext: true
              - name: Multi-region N-tier application
                href: reference-architectures/n-tier/multi-region-sql-server.yml
              - name: Multi-region load balancing with Traffic Manager
                href: high-availability/reference-architecture-traffic-manager-application-gateway.yml
              - name: Multi-tier web application built for HA/DR
                href: example-scenario/infrastructure/multi-tier-app-disaster-recovery.yml
              - name: Multitenant SaaS
                href: example-scenario/multi-saas/multitenant-saas.yml
              - name: Network topology and connectivity with AVS
                href: /azure/cloud-adoption-framework/scenarios/azure-vmware/eslz-network-topology-connectivity
                maintainContext: true
              - name: Private Link and DNS integration at scale
                href: /azure/cloud-adoption-framework/ready/azure-best-practices/private-link-and-dns-integration-at-scale
                maintainContext: true
              - name: SD-WAN connectivity with Azure Virtual WAN
                href: /azure/virtual-wan/sd-wan-connectivity-architecture
                maintainContext: true
              - name: Traditional Azure networking topology
                href: /azure/cloud-adoption-framework/ready/azure-best-practices/traditional-azure-networking-topology
                maintainContext: true
              - name: Virtual WAN network topology
                href: /azure/cloud-adoption-framework/ready/azure-best-practices/virtual-wan-network-topology
                maintainContext: true
>>>>>>> ee81d661
          - name: Solution ideas
            items:
              - name: Low-latency network for industry
                href: solution-ideas/articles/low-latency-network.yml
              - name: Video capture and analytics for retail
                href: solution-ideas/articles/video-analytics.yml
              - name: IoT network for healthcare facilities
                href: solution-ideas/articles/healthcare-network.yml
      - name: SAP
        items:
          - name: Get started
            href: reference-architectures/sap/sap-overview.yml
          - name: Guides
            items:
              - name: Checklist
                href: /azure/virtual-machines/workloads/sap/sap-deployment-checklist
                maintainContext: true
              - name: SAP HANA infrastructure configurations
                href: /azure/virtual-machines/workloads/sap/hana-vm-operations
                maintainContext: true
              - name: SAP workload configurations with AZs
                href: /azure/virtual-machines/workloads/sap/sap-ha-availability-zones
                maintainContext: true
              - name: Supported scenarios for HLI
                href: /azure/virtual-machines/workloads/sap/hana-supported-scenario
                maintainContext: true
          - name: Architectures
            items:
              - name: Dev/test for SAP
                href: example-scenario/apps/sap-dev-test.yml
              - name: SAP BusinessObjects BI platform
                href: /azure/virtual-machines/workloads/sap/businessobjects-deployment-guide
                maintainContext: true
              - name: SAP BusinessObjects BI platform for Linux
                href: /azure/virtual-machines/workloads/sap/businessobjects-deployment-guide-linux
                maintainContext: true
              - name: SAP BW/4HANA in Linux on Azure
                href: reference-architectures/sap/run-sap-bw4hana-with-linux-virtual-machines.yml
              - name: SAP deployment using an Oracle DB
                href: example-scenario/apps/sap-production.yml
              - name: SAP HANA on HLI general architecture
                href: /azure/virtual-machines/workloads/sap/hana-architecture
                maintainContext: true
              - name: SAP HANA on HLI network architecture
                href: /azure/virtual-machines/workloads/sap/hana-network-architecture
                maintainContext: true
              - name: SAP HANA on HLI with HA and DR
                href: reference-architectures/sap/hana-large-instances.yml
              - name: SAP HANA scale-out with standby node
                href: /azure/virtual-machines/workloads/sap/sap-hana-scale-out-standby-netapp-files-rhel
                maintainContext: true
              - name: SAP HANA scale-up on Linux
                href: reference-architectures/sap/run-sap-hana-for-linux-virtual-machines.yml
              - name: SAP NetWeaver on Windows on Azure
                href: reference-architectures/sap/sap-netweaver.yml
              - name: SAP S/4HANA in Linux on Azure
                href: reference-architectures/sap/sap-s4hana.yml
              - name: SAP System on Oracle Database on Azure
                href: example-scenario/apps/sap-on-oracle.yml
          - name: Solution ideas
            items:
              - name: SAP NetWeaver on SQL Server
                href: solution-ideas/articles/sap-netweaver-on-sql-server.yml
              - name: SAP S/4 HANA for Large Instances
                href: solution-ideas/articles/sap-s4-hana-on-hli-with-ha-and-dr.yml
              - name: SAP workload automation using SUSE
                href: solution-ideas/articles/sap-workload-automation-suse.yml
      - name: Security
        items:
          - name: Guides
            items:
              - name: Highly-secure IaaS apps
                href: reference-architectures/n-tier/high-security-iaas.yml
              - name: Security design principles
                href: framework/security/security-principles.md
              - name: Virtual Network security options
                href: example-scenario/gateway/firewall-application-gateway.yml
              - name: Zero-trust network for web applications
                href: example-scenario/gateway/application-gateway-before-azure-firewall.yml
          - name: Architectures
            items:
              - name: Azure AD in Security Operations
                href: example-scenario/aadsec/azure-ad-security.yml
              - name: Cyber threat intelligence
                href: example-scenario/data/sentinel-threat-intelligence.yml
              - name: Healthcare platform confidential computing
                href: example-scenario/confidential/healthcare-inference.yml
              - name: Homomorphic encryption with SEAL
                href: solution-ideas/articles/homomorphic-encryption-seal.yml
              - name: Hybrid security monitoring
                href: hybrid/hybrid-security-monitoring.yml
              - name: Improved-security access to multitenant web apps 
                href: example-scenario/security/access-multitenant-web-app-from-on-premises.yml
              - name: Long-term security logs in Azure Data Explorer
                href: example-scenario/security/security-log-retention-azure-data-explorer.yml
              - name: MCAS and Azure Sentinel security for AWS
                href: reference-architectures/aws/aws-azure-security-solutions.yml
              - name: Multilayered protection for Azure VMs
                href: solution-ideas/articles/multilayered-protection-azure-vm.yml
              - name: Real-time fraud detection
                href: example-scenario/data/fraud-detection.yml
              - name: Restrict interservice communications
                href: example-scenario/service-to-service/restrict-communications.yml
              - name: Secure OBO refresh tokens
                href: example-scenario/secrets/secure-refresh-tokens.yml
              - name: Securely managed web apps
                href: example-scenario/apps/fully-managed-secure-apps.yml
              - name: Secure a Microsoft Teams channel bot
                href: example-scenario/teams/securing-bot-teams-channel.yml
              - name: Virtual network integrated microservices
                href: example-scenario/integrated-multiservices/virtual-network-integration.yml
              - name: Web app private database connectivity
                href: example-scenario/private-web-app/private-web-app.yml
      - name: Storage
        items:
          - name: Guides
            items:
              - name: Storage accounts
                href: /azure/storage/common/storage-account-overview
                maintainContext: true
              - name: Data protection
                href: /azure/storage/blobs/data-protection-overview
                maintainContext: true
              - name: Storage encryption for data at rest
                href: /azure/storage/common/storage-service-encryption
                maintainContext: true
              - name: Azure Policy controls for Storage
                href: /azure/storage/common/security-controls-policy
                maintainContext: true
          - name: Architectures
            items:
              - name: Azure file shares in a hybrid environment
                href: hybrid/azure-file-share.yml
              - name: Hybrid file services
                href: hybrid/hybrid-file-services.yml
              - name: Minimal storage – change feed to replicate data
                href: solution-ideas/articles/minimal-storage-change-feed-replicate-data.yml
              - name: Multi-region web app with replication
                href: solution-ideas/articles/multi-region-web-app-multi-writes-azure-table.yml
              - name: Optimized storage with logical data classification
                href: solution-ideas/articles/optimized-storage-logical-data-classification.yml
              - name: Oracle Database with Azure NetApp Files
                href: example-scenario/file-storage/oracle-azure-netapp-files.yml
              - name: SQL Server on VMs with Azure NetApp Files
                href: example-scenario/file-storage/sql-server-azure-netapp-files.yml
          - name: Solution ideas
            items:
              - name: HIPAA/HITRUST Health Data and AI
                href: solution-ideas/articles/security-compliance-blueprint-hipaa-hitrust-health-data-ai.yml
              - name: Media rendering
                href: solution-ideas/articles/azure-batch-rendering.yml
              - name: Medical data storage
                href: solution-ideas/articles/medical-data-storage.yml
              - name: Two-region app with Table storage failover
                href: solution-ideas/articles/multi-region-web-app-azure-table-failover.yml
      - name: Virtual Desktop
        items:
          - name: Guides
            items:
              - name: Authentication in Azure Virtual Desktop
                href: /azure/virtual-desktop/authentication
                maintainContext: true
              - name: Azure Virtual Desktop network connectivity
                href: /azure/virtual-desktop/network-connectivity
                maintainContext: true
              - name: Azure AD join for Azure Virtual Desktop
                href: example-scenario/wvd/azure-virtual-desktop-azure-active-directory-join.md
              - name: Connect RDP Shortpath
                href: /azure/virtual-desktop/shortpath
                maintainContext: true
              - name: FSLogix guidance
                items:
                  - name: FSLogix for the enterprise
                    href: example-scenario/wvd/windows-virtual-desktop-fslogix.yml
                  - name: FSLogix profile containers and files
                    href: /azure/virtual-desktop/fslogix-containers-azure-files
                    maintainContext: true
                  - name: Storage FSLogix profile container
                    href: /azure/virtual-desktop/store-fslogix-profile
                    maintainContext: true
          - name: Architectures
            items:
              - name: Azure Virtual Desktop for the enterprise
                href: example-scenario/wvd/windows-virtual-desktop.yml
              - name: Multiple Active Directory forests
                href: example-scenario/wvd/multi-forest.yml
              - name: Multiple forests with Azure AD DS
                href: example-scenario/wvd/multi-forest-azure-managed.yml
      - name: Web
        items:
          - name: Guides
            items:
              - name: Design principles
                href: guide/design-principles/index.md
              - name: Design and implementation patterns
                href: patterns/category/design-implementation.md
              - name: App Service considerations
                items:
                  - name: Deployment best practices
                    href: /azure/app-service/deploy-best-practices
                    maintainContext: true
                  - name: Security recommendations
                    href: /azure/app-service/security-recommendations
                    maintainContext: true
                  - name: Security baseline for App Service
                    href: /security/benchmark/azure/baselines/app-service-security-baseline
                    maintainContext: true
                  - name: Networking features for App Service
                    href: /azure/app-service/networking-features
                    maintainContext: true
              - name: Modernize web apps
                items:
                  - name: Characteristics of modern web apps
                    href: /dotnet/architecture/modern-web-apps-azure/modern-web-applications-characteristics
                    maintainContext: true
                  - name: Choose between web apps and SPAs
                    href: /dotnet/architecture/modern-web-apps-azure/choose-between-traditional-web-and-single-page-apps
                    maintainContext: true
                  - name: ASP.NET architectural principles
                    href: /dotnet/architecture/modern-web-apps-azure/architectural-principles
                    maintainContext: true
                  - name: Common client-side web technologies
                    href: /dotnet/architecture/modern-web-apps-azure/common-client-side-web-technologies
                    maintainContext: true
                  - name: Development process for Azure
                    href: /dotnet/architecture/modern-web-apps-azure/development-process-for-azure
                    maintainContext: true
                  - name: Azure hosting for ASP.NET web apps
                    href: /dotnet/architecture/modern-web-apps-azure/azure-hosting-recommendations-for-asp-net-web-apps
                    maintainContext: true
              - name: Eventual consistency in Power Platform
                href: reference-architectures/power-platform/eventual-consistency.yml
          - name: Architectures
            items:
              - name: Basic web application
                href: reference-architectures/app-service-web-app/basic-web-app.yml
              - name: Blueprint architectures
                items:
                 - name: Blueprint - PaaS web application for FedRAMP
                   href: /previous-versions/azure/security/blueprints/fedramp-paaswa-overview
                   maintainContext: true
                 - name: Blueprint - PaaS web application for PCI DSS
                   href: /previous-versions/azure/security/blueprints/pcidss-paaswa-overview
                   maintainContext: true
              - name: Clinical insights with Microsoft Cloud for Healthcare
                href: example-scenario/mch-health/medical-data-insights.yml
              - name: Common web app architectures
                href: /dotnet/architecture/modern-web-apps-azure/common-web-application-architectures
                maintainContext: true
              - name: Consumer health portal
                href: example-scenario/digital-health/health-portal.yml
              - name: Deployment in App Service Environments
                items:
                  - name: Standard deployment
                    href: reference-architectures/enterprise-integration/ase-standard-deployment.yml
                  - name: High availability deployment
                    href: reference-architectures/enterprise-integration/ase-high-availability-deployment.yml
              - name: E-commerce front end
                href: example-scenario/apps/ecommerce-scenario.yml
              - name: Highly available multi-region web app
                href: reference-architectures/app-service-web-app/multi-region.yml
              - name: "IaaS: Web app with relational database"
                href: high-availability/ref-arch-iaas-web-and-db.yml
              - name: Improved-security access to multitenant web apps from on-premises 
                href: example-scenario/security/access-multitenant-web-app-from-on-premises.yml
              - name: Intelligent search engine for e-commerce
                href: example-scenario/apps/ecommerce-search.yml
              - name: Migrate a web app using Azure APIM
                href: example-scenario/apps/apim-api-scenario.yml
              - name: Multi-region web app with private database
                href: example-scenario/sql-failover/app-service-private-sql-multi-region.yml
              - name: Multi-tier app service with service endpoint
                href: reference-architectures/app-service-web-app/multi-tier-app-service-service-endpoint.yml
              - name: Multi-tier web app built for HA/DR
                href: example-scenario/infrastructure/multi-tier-app-disaster-recovery.yml
              - name: Protect APIs with Application Gateway
                href: reference-architectures/apis/protect-apis.yml
              - name: Real-time location sharing
                href: example-scenario/signalr/index.yml
              - name: Scalable and secure WordPress on Azure
                href: example-scenario/infrastructure/wordpress.yml
              - name: Scalable order processing
                href: example-scenario/data/ecommerce-order-processing.yml
              - name: Scalable web app
                href: reference-architectures/app-service-web-app/scalable-web-app.yml
              - name: Serverless web app
                href: reference-architectures/serverless/web-app.yml
              - name: Virtual visits with Microsoft Cloud for Healthcare
                href: example-scenario/mch-health/virtual-health-mch.yml
              - name: Web app monitoring on Azure
                href: reference-architectures/app-service-web-app/app-monitoring.yml
              - name: Web app private database connectivity
                href: example-scenario/private-web-app/private-web-app.yml
          - name: Solution ideas
            items:
              - name: Dynamics Business Central as a Service on Azure
                href: solution-ideas/articles/business-central.yml
              - name: E-commerce website running in ASE
                href: solution-ideas/articles/ecommerce-website-running-in-secured-ase.yml
              - name: Highly available SharePoint farm
                href: solution-ideas/articles/highly-available-sharepoint-farm.yml
              - name: Hybrid SharePoint farm with Microsoft 365
                href: solution-ideas/articles/sharepoint-farm-microsoft-365.yml
              - name: Scalable e-commerce web app
                href: solution-ideas/articles/scalable-ecommerce-web-app.yml
              - name: Scalable Episerver marketing website
                href: solution-ideas/articles/digital-marketing-episerver.yml
              - name: Scalable Sitecore marketing website
                href: solution-ideas/articles/digital-marketing-sitecore.yml
              - name: Scalable Umbraco CMS web app
                href: solution-ideas/articles/medium-umbraco-web-app.yml
              - name: Scalable web apps with Redis
                href: solution-ideas/articles/scalable-web-apps.yml
              - name: Simple branded website
                href: solution-ideas/articles/simple-branded-website.yml
              - name: Simple digital marketing website
                href: solution-ideas/articles/digital-marketing-smb.yml
              - name: Web and mobile apps with MySQL and Redis
                href: solution-ideas/articles/webapps.yml
  - name: Cloud Adoption Framework
    href: /azure/cloud-adoption-framework<|MERGE_RESOLUTION|>--- conflicted
+++ resolved
@@ -3589,10 +3589,8 @@
                     href: hybrid/hybrid-perf-monitoring.yml
               - name: Implement a secure hybrid network
                 href: reference-architectures/dmz/secure-vnet-dmz.yml
-<<<<<<< HEAD
               - name: Virtual WAN optimized for varying requirements
                 href: example-scenario/infrastructure/performance-security-optimized-vwan.yml
-=======
               - name: Interconnect with China using Virtual WAN
                 href: /azure/virtual-wan/interconnect-china
                 maintainContext: true
@@ -3622,7 +3620,6 @@
               - name: Virtual WAN network topology
                 href: /azure/cloud-adoption-framework/ready/azure-best-practices/virtual-wan-network-topology
                 maintainContext: true
->>>>>>> ee81d661
           - name: Solution ideas
             items:
               - name: Low-latency network for industry
