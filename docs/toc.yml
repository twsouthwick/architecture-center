items:
- name: Azure Architecture Center
  href: ./index.yml
- name: Architecture icons
  href: icons/index.md
- name: Browse all Architectures
  href: browse/index.md
- name: What's new
  href: changelog.md
- name: Application Architecture Guide
  items:
  - name: Introduction
    href: guide/index.md
  - name: Architecture styles
    items:
    - name: Overview
      href: guide/architecture-styles/index.md
    - name: Big compute
      href: guide/architecture-styles/big-compute.md
    - name: Big data
      href: guide/architecture-styles/big-data.md
    - name: Event-driven architecture
      href: guide/architecture-styles/event-driven.md
    - name: Microservices
      href: guide/architecture-styles/microservices.md
    - name: N-tier application
      href: guide/architecture-styles/n-tier.md
    - name: Web-queue-worker
      href: guide/architecture-styles/web-queue-worker.md
  - name: Design principles for Azure applications
    items:
    - name: Overview
      href: guide/design-principles/index.md
    - name: Design for self-healing
      href: guide/design-principles/self-healing.md
    - name: Make all things redundant
      href: guide/design-principles/redundancy.md
    - name: Minimize coordination
      href: guide/design-principles/minimize-coordination.md
    - name: Design to scale out
      href: guide/design-principles/scale-out.md
    - name: Partition around limits
      href: guide/design-principles/partition.md
    - name: Design for operations
      href: guide/design-principles/design-for-operations.md
    - name: Use managed services
      href: guide/design-principles/managed-services.md
    - name: Use the best data store for the job
      href: guide/design-principles/use-the-best-data-store.md
    - name: Design for evolution
      href: guide/design-principles/design-for-evolution.md
    - name: Build for the needs of business
      href: guide/design-principles/build-for-business.md
  - name: Technology choices
    items:
    - name: Choose a compute service
      href: guide/technology-choices/compute-decision-tree.md
    - name: Choose a data store
      items:
      - name: Understand data store models
        href: guide/technology-choices/data-store-overview.md
      - name: Select a data store
        href: guide/technology-choices/data-store-decision-tree.md
      - name: Criteria for choosing a data store
        href: guide/technology-choices/data-store-considerations.md
    - name: Choose a load balancing service
      href: guide/technology-choices/load-balancing-overview.md
    - name: Choose a messaging service
      href: guide/technology-choices/messaging.md
  - name: Best practices for cloud applications
    items:
    - name: API design
      href: best-practices/api-design.md
    - name: API implementation
      href: best-practices/api-implementation.md
    - name: Autoscaling
      href: best-practices/auto-scaling.md
    - name: Background jobs
      href: best-practices/background-jobs.md
    - name: Caching
      href: best-practices/caching.md
    - name: Content Delivery Network
      href: best-practices/cdn.md
    - name: Data partitioning
      href: best-practices/data-partitioning.md
    - name: Data partitioning strategies (by service)
      href: best-practices/data-partitioning-strategies.md
    - name: Message encoding considerations
      href: best-practices/message-encode.md
    - name: Monitoring and diagnostics
      href: best-practices/monitoring.md
    - name: Retry guidance for specific services
      href: best-practices/retry-service-specific.md
    - name: Transient fault handling
      href: best-practices/transient-faults.md
  - name: Performance tuning
    items:
    - name: Introduction
      href: performance/index.md
    - name: Scenario 1 - Distributed transactions
      href: performance/distributed-transaction.md
    - name: Scenario 2 - Multiple backend services
      href: performance/backend-services.md
    - name: Scenario 3 - Event streaming
      href: performance/event-streaming.md
    - name: Performance antipatterns
      items:
      - name: Overview
        href: antipatterns/index.md
      - name: Busy Database
        href: antipatterns/busy-database/index.md
      - name: Busy Front End
        href: antipatterns/busy-front-end/index.md
      - name: Chatty I/O
        href: antipatterns/chatty-io/index.md
      - name: Extraneous Fetching
        href: antipatterns/extraneous-fetching/index.md
      - name: Improper Instantiation
        href: antipatterns/improper-instantiation/index.md
      - name: Monolithic Persistence
        href: antipatterns/monolithic-persistence/index.md
      - name: No Caching
        href: antipatterns/no-caching/index.md
      - name: Synchronous I/O
        href: antipatterns/synchronous-io/index.md
  - name: Responsible Innovation
    items:
    - name: Overview
      href: guide/responsible-innovation/index.md
    - name: Judgment Call
      href: guide/responsible-innovation/judgmentcall.md
    - name: Harms Modeling
      items:
      - name: Understand Harm
        href: guide/responsible-innovation/harms-modeling/index.md
      - name: Assess Types of Harm
        href: guide/responsible-innovation/harms-modeling/type-of-harm.md
    - name: Community Jury
      href: guide/responsible-innovation/community-jury/index.md
  - name: Azure for AWS Professionals
    items:
    - name: Overview
      href: aws-professional/index.md
    - name: Component information
      expanded: true
      items:
      - name: Accounts
        href: aws-professional/accounts.md
      - name: Compute
        href: aws-professional/compute.md
      - name: Databases
        href: aws-professional/databases.md
      - name: Messaging
        href: aws-professional/messaging.md
      - name: Networking
        href: aws-professional/networking.md
      - name: Regions and Zones
        href: aws-professional/regions-zones.md
      - name: Resources
        href: aws-professional/resources.md
      - name: Security and Identity
        href: aws-professional/security-identity.md
      - name: Storage
        href: aws-professional/storage.md
    - name: Service comparison
      href: aws-professional/services.md
  - name: Azure for GCP Professionals
    items:
    - name: Overview
      href: gcp-professional/index.md
    - name: Services comparison
      href: gcp-professional/services.md
- name: Microsoft Azure Well-Architected Framework
  items:
  - name: Overview
    href: framework/index.md
  - name: Cost Optimization
    items:
    - name: About
      href: framework/cost/index.yml
    - name: Principles
      href: framework/cost/overview.md
    - name: Design
      items:
      - name: Checklist
        href: framework/cost/design-checklist.md
      - name: Cost model
        href: framework/cost/design-model.md
      - name: Capture requirements
        href: framework/cost/design-capture-requirements.md                
      - name: Azure regions
        href: framework/cost/design-regions.md 
      - name: Azure resources
        href: framework/cost/design-resources.md 
      - name: Governance
        href: framework/cost/design-governance.md
      - name: Initial estimate
        href: framework/cost/design-initial-estimate.md
      - name: Managed services
        href: framework/cost/design-paas.md
      - name: Performance and price options
        href: framework/cost/design-price.md        
    - name: Provision
      items:
        - name: Checklist
          href: framework/cost/provision-checklist.md      
        - name: AI + Machine Learning
          href: framework/cost/provision-ai-ml.md
        - name: Big data
          href: framework/cost/provision-analytics.md
        - name: Compute
          href: framework/cost/provision-compute.md
        - name: Data stores
          href: framework/cost/provision-datastores.md
        - name: Networking
          href: framework/cost/provision-networking.md
          items:
            - name: Cost for networking services
              href: framework/cost/provision-networking-services.md
        - name: Web apps    
          href: framework/cost/provision-webapps.md                      
    - name: Monitor
      items: 
      - name: Checklist
        href: framework/cost/monitor-checklist.md
      - name: Budgets and alerts
        href: framework/cost/monitor-alert.md
      - name: Reports
        href: framework/cost/monitor-reports.md
      - name: Reviews
        href: framework/cost/monitor-reviews.md
    - name: Optimize
      items:
      - name: Checklist
        href: framework/cost/optimize-checklist.md
      - name: Autoscale
        href: framework/cost/optimize-autoscale.md
      - name: Reserved instances
        href: framework/cost/optimize-reserved.md
      - name: VM instances
        href: framework/cost/optimize-vm.md
      - name: Caching 
        href: framework/cost/optimize-cache.md
    - name: Tradeoffs
      href: framework/cost/tradeoffs.md
  - name: Operational Excellence
    items:
    - name: Overview
      href: framework/devops/overview.md
    - name: Application design
      href: framework/devops/app-design.md
    - name: Development
      href: framework/devops/development.md
    - name: Deployment
      href: framework/devops/deployment.md
    - name: Infrastructure Deployments
      href: framework/devops/iac.md
    - name: Monitoring
      href: framework/devops/monitoring.md
    - name: Performance
      href: framework/devops/performance.md
    - name: Testing
      href: framework/devops/testing.md
    - name: Checklist
      href: checklist/dev-ops.md
  - name: Performance Efficiency
    items:
    - name: Overview
      href: framework/scalability/overview.md
    - name: Application design
      href: framework/scalability/app-design.md
    - name: Capacity planning
      href: framework/scalability/capacity.md
    - name: Load testing
      href: framework/scalability/load-testing.md
    - name: Monitoring
      href: framework/scalability/monitoring.md
    - name: Checklist
      href: framework/scalability/performance-efficiency.md
  - name: Reliability
    items:
    - name: Overview
      href: framework/resiliency/overview.md
    - name: Application design
      items:
      - name: Design overview
        href: framework/resiliency/app-design.md
      - name: Error handling
        href: framework/resiliency/app-design-error-handling.md
      - name: Failure mode analysis
        href: resiliency/failure-mode-analysis.md
    - name: Backup and recovery
      href: framework/resiliency/backup-and-recovery.md
    - name: Business metrics
      href: framework/resiliency/business-metrics.md
    - name: Chaos engineering
      href: framework/resiliency/chaos-engineering.md
    - name: Data management
      href: framework/resiliency/data-management.md
    - name: Monitoring and disaster recovery
      href: framework/resiliency/monitoring.md
    - name: Recover from a region-wide service disruption
      href: resiliency/recovery-loss-azure-region.md
    - name: Resiliency testing
      href: framework/resiliency/testing.md
    - name: Checklist
      href: checklist/resiliency-per-service.md
  - name: Security
    items:
    - name: Overview
      href: framework/security/overview.md
    - name: Role of security
      href: framework/security/role-of-security.md
    - name: Security design principles
      href: framework/security/security-principles.md
    - name: Types of attacks to resist
      href: framework/security/architecture-type.md
    - name: Regulatory compliance
      href: framework/security/law-authority.md
    - name: Reduce organizational risk
      href: framework/security/resilience.md
    - name: Governance, risk, and compliance
      href: framework/security/governance.md
    - name: Identity and access management
      href: framework/security/identity.md
    - name: Network security and containment
      href: framework/security/network-security-containment.md
    - name: Storage, data, and encryption
      href: framework/security/storage-data-encryption.md
    - name: Applications and services
      href: framework/security/applications-services.md
    - name: Administration
      href: framework/security/critical-impact-accounts.md
    - name: Security operations
      href: framework/security/security-operations.md
- name: Design Patterns
  items:
  - name: Overview
    href: patterns/index.md
  - name: Categories
    items:
    - name: Availability
      href: patterns/category/availability.md
    - name: Data management
      href: patterns/category/data-management.md
    - name: Design and implementation
      href: patterns/category/design-implementation.md
    - name: Management and monitoring
      href: patterns/category/management-monitoring.md
    - name: Messaging
      href: patterns/category/messaging.md
    - name: Performance and scalability
      href: patterns/category/performance-scalability.md
    - name: Resiliency
      href: patterns/category/resiliency.md
    - name: Security
      href: patterns/category/security.md
  - name: Ambassador
    href: patterns/ambassador.md
  - name: Anti-corruption Layer
    href: patterns/anti-corruption-layer.md
  - name: Asynchronous Request-Reply
    href: patterns/async-request-reply.md
  - name: Backends for Frontends
    href: patterns/backends-for-frontends.md
  - name: Bulkhead
    href: patterns/bulkhead.md
  - name: Cache-Aside
    href: patterns/cache-aside.md
  - name: Choreography
    href: patterns/choreography.md
  - name: Circuit Breaker
    href: patterns/circuit-breaker.md
  - name: Claim Check
    href: patterns/claim-check.md
  - name: Command and Query Responsibility Segregation (CQRS)
    href: patterns/cqrs.md
  - name: Compensating Transaction
    href: patterns/compensating-transaction.md
  - name: Competing Consumers
    href: patterns/competing-consumers.md
  - name: Compute Resource Consolidation
    href: patterns/compute-resource-consolidation.md
  - name: Deployment Stamps
    href: patterns/deployment-stamp.md
  - name: Event Sourcing
    href: patterns/event-sourcing.md
  - name: External Configuration Store
    href: patterns/external-configuration-store.md
  - name: Federated Identity
    href: patterns/federated-identity.md
  - name: Gatekeeper
    href: patterns/gatekeeper.md
  - name: Gateway Aggregation
    href: patterns/gateway-aggregation.md
  - name: Gateway Offloading
    href: patterns/gateway-offloading.md
  - name: Gateway Routing
    href: patterns/gateway-routing.md
  - name: Geodes
    href: patterns/geodes.md
  - name: Health Endpoint Monitoring
    href: patterns/health-endpoint-monitoring.md
  - name: Index Table
    href: patterns/index-table.md
  - name: Leader Election
    href: patterns/leader-election.md
  - name: Materialized View
    href: patterns/materialized-view.md
  - name: Pipes and Filters
    href: patterns/pipes-and-filters.md
  - name: Priority Queue
    href: patterns/priority-queue.md
  - name: Publisher/Subscriber
    href: patterns/publisher-subscriber.md
  - name: Queue-Based Load Leveling
    href: patterns/queue-based-load-leveling.md
  - name: Retry
    href: patterns/retry.md
  - name: Saga
    href: reference-architectures/saga/saga.md
  - name: Scheduler Agent Supervisor
    href: patterns/scheduler-agent-supervisor.md
  - name: Sequential Convoy
    href: patterns/sequential-convoy.md
  - name: Sharding
    href: patterns/sharding.md
  - name: Sidecar
    href: patterns/sidecar.md
  - name: Static Content Hosting
    href: patterns/static-content-hosting.md
  - name: Strangler
    href: patterns/strangler.md
  - name: Throttling
    href: patterns/throttling.md
  - name: Valet Key
    href: patterns/valet-key.md
- name: Azure categories
  expanded: true
  items:
  - name: AI + Machine Learning
    items:
    - name: Overview
      href: data-guide/big-data/ai-overview.md
    - name: Technology guide
      items:
      - name: Cognitive services
        href: data-guide/technology-choices/cognitive-services.md
      - name: Machine learning
        href: data-guide/technology-choices/data-science-and-machine-learning.md
      - name: Machine learning at scale
        href: data-guide/big-data/machine-learning-at-scale.md
      - name: Natural language processing
        href: data-guide/technology-choices/natural-language-processing.md
      - name: R developer's guide to Azure
        href: data-guide/technology-choices/r-developers-guide.md
    - name: Architectures
      items:      
      - name: AI at the edge
        href: solution-ideas/articles/ai-at-the-edge.md
      - name: AI enrichment in Cognitive Search
        href: solution-ideas/articles/cognitive-search-with-skillsets.md
      - name: AI for Earth
        href: solution-ideas/articles/ai-for-earth.md
      - name: Auditing and risk management
        href: solution-ideas/articles/auditing-and-risk-compliance.md
      - name: Autonomous systems
        href: solution-ideas/articles/autonomous-systems.md
      - name: Disconnected AI at the edge
        href: solution-ideas/articles/ai-at-the-edge-disconnected.md
      - name: Baseball decision analysis with ML.NET and Blazor
        href: data-guide/big-data/baseball-ml-workload.md
      - name: Batch scoring for deep Learning
        href: reference-architectures/ai/batch-scoring-deep-learning.md
      - name: Batch scoring with Python
        href: reference-architectures/ai/batch-scoring-python.md
      - name: Batch scoring with Spark on Databricks
        href: reference-architectures/ai/batch-scoring-databricks.md
      - name: Batch scoring with R
        href: reference-architectures/ai/batch-scoring-R-models.md
      - name: Business Process Management
        href: solution-ideas/articles/business-process-management.md
      - name: Real-time recommendation API
        href: reference-architectures/ai/real-time-recommendation.md
      - name: Chatbot for hotel reservations
        href: example-scenario/ai/commerce-chatbot.md
      - name: E-commerce chatbot
        href: solution-ideas/articles/commerce-chatbot.md
      - name: Enterprise chatbot disaster recovery
        href: solution-ideas/articles/enterprise-chatbot-disaster-recovery.md
      - name: Enterprise-grade conversational bot
        href: reference-architectures/ai/conversational-bot.md
      - name: Enterprise productivity chatbot
        href: solution-ideas/articles/enterprise-productivity-chatbot.md
      - name: FAQ chatbot
        href: solution-ideas/articles/faq-chatbot-with-data-champion-model.md
      - name: Content Research
        href: solution-ideas/articles/content-research.md
      - name: Contract Management
        href: solution-ideas/articles/contract-management.md
      - name: Customer churn prediction
        href: solution-ideas/articles/customer-churn-prediction.md
      - name: Customer feedback
        href: solution-ideas/articles/customer-feedback-and-analytics.md
      - name: Defect prevention
        href: solution-ideas/articles/defect-prevention-with-predictive-maintenance.md
      - name: Distributed deep learning training
        href: reference-architectures/ai/training-deep-learning.md
      - name: Digital Asset Management
        href: solution-ideas/articles/digital-asset-management.md
      - name: Energy supply optimization
        href: solution-ideas/articles/energy-supply-optimization.md
      - name: Energy demand forecasting
        href: solution-ideas/articles/forecast-energy-power-demand.md
      - name: Image classification
        href: example-scenario/ai/intelligent-apps-image-processing.md
      - name: Image classification with CNN's
        href: solution-ideas/articles/image-classification-with-convolutional-neural-networks.md
      - name: Information discovery with NLP
        href: solution-ideas/articles/information-discovery-with-deep-learning-and-nlp.md
      - name: Interactive voice response bot
        href: solution-ideas/articles/interactive-voice-response-bot.md
      - name: Digital text processing
        href: solution-ideas/articles/digital-media-speech-text.md
      - name: Machine teaching
        href: solution-ideas/articles/machine-teaching.md
      - name: MLOps for Python models
        href: reference-architectures/ai/mlops-python.md
      - name: MLOps technical paper
        items:      
        - name: Upscale ML lifecycle with MLOps
          href: example-scenario/mlops/mlops-technical-paper.md
        - name: MLOps maturity model
          href: example-scenario/mlops/mlops-maturity-model.md
        - name: Azure ML service selection guide
          href: example-scenario/mlops/aml-decision-tree.md
      - name: Model training with AKS
        href: solution-ideas/articles/machine-learning-with-aks.md
      - name: Movie recommendations
        href: example-scenario/ai/movie-recommendations.md
      - name: Marketing optimization
        href: solution-ideas/articles/optimize-marketing-with-machine-learning.md
      - name: Personalized offers
        href: solution-ideas/articles/personalized-offers.md
      - name: Personalized marketing solutions
        href: solution-ideas/articles/personalized-marketing.md
      - name: Population health management
        href: solution-ideas/articles/population-health-management-for-healthcare.md
      - name: Hospital patient predictions
        href: solution-ideas/articles/predict-length-of-stay-and-patient-flow-with-healthcare-analytics.md
      - name: Vehicle telematics
        href: solution-ideas/articles/predictive-insights-with-vehicle-telematics.md
      - name: Predictive maintenance
        href: solution-ideas/articles/predictive-maintenance.md
      - name: Predictive marketing
        href: solution-ideas/articles/predictive-marketing-campaigns-with-machine-learning-and-spark.md
      - name: Quality assurance
        href: solution-ideas/articles/quality-assurance.md
      - name: Real-time scoring Python models
        href: reference-architectures/ai/realtime-scoring-python.md
      - name: Real-time scoring R models
        href: reference-architectures/ai/realtime-scoring-r.md
      - name: Remote patient monitoring
        href: solution-ideas/articles/remote-patient-monitoring.md
      - name: Retail assistant with visual capabilities
        href: solution-ideas/articles/retail-assistant-or-vacation-planner-with-visual-capabilities.md
      - name: Retail product recommendations
        href: solution-ideas/articles/product-recommendations.md
      - name: Scalable personalization
        href: example-scenario/ai/scalable-personalization.md
      - name: Speech services
        href: solution-ideas/articles/speech-services.md
      - name: Speech to text conversion
        href: reference-architectures/ai/speech-ai-ingestion.md
      - name: Training Python models
        href: reference-architectures/ai/training-python-models.md
      - name: Vision classifier model
        href: example-scenario/dronerescue/vision-classifier-model-with-custom-vision.md
      - name: Visual assistant
        href: solution-ideas/articles/visual-assistant.md
  - name: Analytics
    items:
    - name: Architectures
      items:
      - name: Advanced analytics
        href: solution-ideas/articles/advanced-analytics-on-big-data.md
      - name: Anomaly detector process
        href: solution-ideas/articles/anomaly-detector-process.md
      - name: App integration using Event Grid
        href: solution-ideas/articles/application-integration-using-event-grid.md
      - name: Automated enterprise BI
        href: reference-architectures/data/enterprise-bi-adf.md
      - name: Big data analytics with Azure Data Explorer
        href: solution-ideas/articles/big-data-azure-data-explorer.md
      - name: Content Delivery Network analytics
        href: solution-ideas/articles/content-delivery-network-azure-data-explorer.md
      - name: Data warehousing and analytics
        href: example-scenario/data/data-warehouse.md
      - name: Demand forecasting
        href: solution-ideas/articles/demand-forecasting.md
      - name: Demand forecasting for marketing
        href: solution-ideas/articles/demand-forecasting-price-optimization-marketing.md
      - name: Demand forecasting for price optimization
        href: solution-ideas/articles/demand-forecasting-and-price-optimization.md
      - name: Demand forecasting for shipping
        href: solution-ideas/articles/demand-forecasting-for-shipping-and-distribution.md
      - name: Discovery Hub for analytics
        href: solution-ideas/articles/cloud-scale-analytics-with-discovery-hub.md
      - name: Hybrid big data with HDInsight
        href: solution-ideas/articles/extend-your-on-premises-big-data-investments-with-hdinsight.md
      - name: Monitoring solution with Azure Data Explorer
        href: solution-ideas/articles/monitor-azure-data-explorer.md
      - name: ETL using HDInsight
        href: solution-ideas/articles/extract-transform-and-load-using-hdinsight.md
      - name: Interactive analytics with Azure Data Explorer
        href: solution-ideas/articles/interactive-azure-data-explorer.md
      - name: IoT telemetry analytics with Azure Data Explorer
        href: solution-ideas/articles/iot-azure-data-explorer.md
      - name: Interactive price analytics
        href: solution-ideas/articles/interactive-price-analytics.md
      - name: Mass ingestion of news feeds on Azure
        href: example-scenario/ai/newsfeed-ingestion.md
      - name: Oil and Gas tank level forecasting
        href: solution-ideas/articles/oil-and-gas-tank-level-forecasting.md
      - name: Predicting length of stay in hospitals
        href: solution-ideas/articles/predicting-length-of-stay-in-hospitals.md
      - name: Predictive aircraft engine monitoring
        href: solution-ideas/articles/aircraft-engine-monitoring-for-predictive-maintenance-in-aerospace.md
      - name: Real Time analytics on on big data
        href: solution-ideas/articles/real-time-analytics.md
      - name: Stream processing with Azure Databricks
        href: reference-architectures/data/stream-processing-databricks.md
      - name: Stream processing with Azure Stream Analytics
        href: reference-architectures/data/stream-processing-stream-analytics.md
      - name: Tiering applications & data for analytics
        href: solution-ideas/articles/tiered-data-for-analytics.md
  - name: Blockchain
    items:
    - name: Architectures
      items:
      - name: Blockchain workflow application
        href: solution-ideas/articles/blockchain-workflow-application.md
      - name: Decentralized trust between banks
        href: example-scenario/apps/decentralized-trust.md
      - name: Supply chain track and trace
        href: solution-ideas/articles/supply-chain-track-and-trace.md
  - name: Compute
    items:
    - name: HPC Overview
      href: topics/high-performance-computing.md
    - name: Architectures
      items:
      - name: 3D video rendering
        href: example-scenario/infrastructure/video-rendering.md
      - name: Computer-aided engineering
        href: example-scenario/apps/hpc-saas.md
      - name: Digital image modeling
        href: example-scenario/infrastructure/image-modeling.md
      - name: HPC risk analysis
        href: solution-ideas/articles/hpc-risk-analysis.md
      - name: HPC and big compute
        href: solution-ideas/articles/big-compute-with-azure-batch.md
      - name: Cloud-based HPC cluster
        href: solution-ideas/articles/hpc-cluster.md
      - name: Hybrid HPC with HPC Pack
        href: solution-ideas/articles/hybrid-hpc-in-azure-with-hpc-pack.md
      - name: Linux virtual desktops with Citrix
        href: example-scenario/infrastructure/linux-vdi-citrix.md
      - name: Run a Linux VM on Azure
        href: reference-architectures/n-tier/linux-vm.md
      - name: Run a Windows VM on Azure
        href: reference-architectures/n-tier/windows-vm.md
      - name: Reservoir simulations
        href: example-scenario/infrastructure/reservoir-simulation.md
      - name: CFD simulations
        href: example-scenario/infrastructure/hpc-cfd.md
  - name: Containers
    items:
    - name: AKS Production Baseline
      items:
      - name: Overview
        href: reference-architectures/containers/aks/secure-baseline-aks.md
      - name: Operational Excellence
        href: reference-architectures/containers/aks/secure-baseline-aks.md#operational-excellence
      - name: Security
        href: reference-architectures/containers/aks/secure-baseline-aks.md#security
      - name: Reliability
        href: reference-architectures/containers/aks/secure-baseline-aks.md#reliability
      - name: Performance Efficiency
        href: reference-architectures/containers/aks/secure-baseline-aks.md#performance-efficiency
      - name: Cost Optimization
        href: reference-architectures/containers/aks/secure-baseline-aks.md#cost-optimization
    - name: Microservices on AKS
      items:
      - name: Microservices architecture on AKS
        href: reference-architectures/containers/aks-microservices/aks-microservices.md
    - name: Architectures 
      items:
        - name: Microservices with AKS and Azure DevOps
          href: solution-ideas/articles/microservices-with-aks.md
        - name: Secure DevOps for AKS
          href: solution-ideas/articles/secure-devops-for-kubernetes.md
        - name: Building a telehealth system
          href: example-scenario/apps/telehealth-system.md
        - name: CI/CD pipeline for container-based workloads
          href: example-scenario/apps/devops-with-aks.md
  - name: Databases
    items:
    - name: Guides
      items:
      - name: Overview
        href: data-guide/index.md
      - name: Relational data
        items:
        - name: Extract, transform, and load (ETL)
          href: data-guide/relational-data/etl.md
        - name: Online analytical processing (OLAP)
          href: data-guide/relational-data/online-analytical-processing.md
        - name: Online transaction processing (OLTP)
          href: data-guide/relational-data/online-transaction-processing.md
        - name: Data Warehousing
          href: data-guide/relational-data/data-warehousing.md
      - name: Non-relational data
        items:
        - name: Non-relational data stores
          href: data-guide/big-data/non-relational-data.md
        - name: Free-form text search
          href: data-guide/scenarios/search.md
        - name: Time series data
          href: data-guide/scenarios/time-series.md
        - name: Working with CSV and JSON files
          href: data-guide/scenarios/csv-and-json.md
      - name: Big Data
        items:
        - name: Big Data architectures
          href: data-guide/big-data/index.md
        - name: Batch processing
          href: data-guide/big-data/batch-processing.md
        - name: Real time processing
          href: data-guide/big-data/real-time-processing.md
      - name: Technology choices
        items:
        - name: Analytical data stores
          href: data-guide/technology-choices/analytical-data-stores.md
        - name: Analytics and reporting
          href: data-guide/technology-choices/analysis-visualizations-reporting.md
        - name: Batch processing
          href: data-guide/technology-choices/batch-processing.md
        - name: Data lakes
          href: data-guide/scenarios/data-lake.md
        - name: Data storage
          href: data-guide/technology-choices/data-storage.md
        - name: Pipeline orchestration
          href: data-guide/technology-choices/pipeline-orchestration-data-movement.md
        - name: Real-time message ingestion
          href: data-guide/technology-choices/real-time-ingestion.md
        - name: Search data stores
          href: data-guide/technology-choices/search-options.md
        - name: Stream processing
          href: data-guide/technology-choices/stream-processing.md
      - name: Monitor Azure Databricks jobs
        items:
        - name: Overview
          href: databricks-monitoring/index.md
        - name: Send Databricks application logs to Azure Monitor
          href: databricks-monitoring/application-logs.md
        - name: Use dashboards to visualize Databricks metrics
          href: databricks-monitoring/dashboards.md
        - name: Troubleshoot performance bottlenecks
          href: databricks-monitoring/performance-troubleshooting.md
      - name: Transfer data to and from Azure
        href: data-guide/scenarios/data-transfer.md
      - name: Extend on-premises data solutions to Azure
        href: data-guide/scenarios/hybrid-on-premises-and-cloud.md
      - name: Securing data solutions
        href: data-guide/scenarios/securing-data-solutions.md
    - name: Architectures
      items:
      - name: Apache Cassandra
        href: best-practices/cassandra.md
      - name: Azure data platform
        href: example-scenario/dataplate2e/data-platform-end-to-end.md
      - name: Campaign optimization with HDInsight Spark
        href: solution-ideas/articles/campaign-optimization-with-azure-hdinsight-spark-clusters.md
      - name: Campaign optimization with SQL Server
        href: solution-ideas/articles/campaign-optimization-with-sql-server.md
      - name: DataOps for modern data warehouse
        href: example-scenario/data-warehouse/dataops-mdw.md
      - name: Data streaming
        href: solution-ideas/articles/data-streaming-scenario.md
      - name: Data cache
        href: solution-ideas/articles/data-cache-with-redis-cache.md
      - name: Digital campaign management
        href: solution-ideas/articles/digital-marketing-using-azure-database-for-postgresql.md
      - name: Digital marketing using Azure MySQL
        href: solution-ideas/articles/digital-marketing-using-azure-database-for-mysql.md
      - name: Finance management using Azure MySQL
        href: solution-ideas/articles/finance-management-apps-using-azure-database-for-mysql.md
      - name: Finance management using Azure PostgreSQL
        href: solution-ideas/articles/finance-management-apps-using-azure-database-for-postgresql.md
      - name: Gaming using Azure MySQL
        href: solution-ideas/articles/gaming-using-azure-database-for-mysql.md
      - name: Gaming using Cosmos DB
        href: solution-ideas/articles/gaming-using-cosmos-db.md
      - name: Globally distributed apps using Cosmos DB
        href: solution-ideas/articles/globally-distributed-mission-critical-applications-using-cosmos-db.md
      - name: Hybrid ETL with Azure Data Factory
        href: example-scenario/data/hybrid-etl-with-adf.md
      - name: Intelligent apps using Azure MySQL
        href: solution-ideas/articles/intelligent-apps-using-azure-database-for-mysql.md
      - name: Intelligent apps using Azure PostgreSQL
        href: solution-ideas/articles/intelligent-apps-using-azure-database-for-postgresql.md
      - name: Interactive querying with HDInsight
        href: solution-ideas/articles/interactive-querying-with-hdinsight.md
      - name: Loan charge-off prediction with HDInsight Spark
        href: solution-ideas/articles/loan-chargeoff-prediction-with-azure-hdinsight-spark-clusters.md
      - name: Loan charge-off prediction with SQL Server
        href: solution-ideas/articles/loan-chargeoff-prediction-with-sql-server.md
      - name: Loan credit risk modeling
        href: solution-ideas/articles/loan-credit-risk-analyzer-and-default-modeling.md
      - name: Loan credit risk with SQL Server
        href: solution-ideas/articles/loan-credit-risk-with-sql-server.md
      - name: Messaging
        href: solution-ideas/articles/messaging.md
      - name: Modern data warehouse
        href: solution-ideas/articles/modern-data-warehouse.md
      - name: N-tier app with Cassandra
        href: reference-architectures/n-tier/n-tier-cassandra.md
      - name: Ops automation using Event Grid
        href: solution-ideas/articles/ops-automation-using-event-grid.md
      - name: Oracle migration to Azure
        href: solution-ideas/articles/reference-architecture-for-oracle-database-migration-to-azure.md
      - name: Personalization using Cosmos DB
        href: solution-ideas/articles/personalization-using-cosmos-db.md
      - name: Retail and e-commerce using Azure MySQL
        href: solution-ideas/articles/retail-and-ecommerce-using-azure-database-for-mysql.md
      - name: Retail and e-commerce using Azure PostgreSQL
        href: solution-ideas/articles/retail-and-ecommerce-using-azure-database-for-postgresql.md
      - name: Retail and e-commerce using Cosmos DB
        href: solution-ideas/articles/retail-and-e-commerce-using-cosmos-db.md
      - name: Running Oracle Databases on Azure
        href: solution-ideas/articles/reference-architecture-for-oracle-database-on-azure.md
      - name: Serverless apps using Cosmos DB
        href: solution-ideas/articles/serverless-apps-using-cosmos-db.md
      - name: Streaming using HDInsight
        href: solution-ideas/articles/streaming-using-hdinsight.md
      - name: Windows N-tier applications
        href: reference-architectures/n-tier/n-tier-sql-server.md

  - name: Developer Options
    items:
    - name: Microservices
      items:
      - name: Overview
        href: microservices/index.md
      - name: Guides
        items:
        - name: Domain modeling for microservices
          items:
          - name: Domain analysis
            href: microservices/model/domain-analysis.md
          - name: Tactical DDD
            href: microservices/model/tactical-ddd.md
          - name: Identify microservice boundaries
            href: microservices/model/microservice-boundaries.md
        - name: Design a microservices architecture
          items:
          - name: Introduction
            href: microservices/design/index.md
          - name: Choose a compute option
            href: microservices/design/compute-options.md
          - name: Interservice communication
            href: microservices/design/interservice-communication.md
          - name: API design
            href: microservices/design/api-design.md
          - name: API gateways
            href: microservices/design/gateway.md
          - name: Data considerations
            href: microservices/design/data-considerations.md
          - name: Design patterns for microservices
            href: microservices/design/patterns.md
        - name: Operate microservices in production
          items:
          - name: Monitor microservices in Azure Kubernetes Service (AKS)
            href: microservices/logging-monitoring.md
          - name: CI/CD for microservices
            href: microservices/ci-cd.md
          - name: CI/CD for microservices on Kubernetes
            href: microservices/ci-cd-kubernetes.md
          - name: Automated Kubernetes deployments with Bedrock
            href: example-scenario/bedrock/bedrock-automated-deployments.md
        - name: Migrate to a microservices architecture
          items:
          - name: Migrate a monolith application to microservices
            href: microservices/migrate-monolith.md
          - name: Modernize enterprise applications with Service Fabric
            href: service-fabric/modernize-app-azure-service-fabric.md
          - name: Migrate from Cloud Services to Service Fabric
            href: service-fabric/migrate-from-cloud-services.md
    - name: Serverless applications
      items:
      - name: Serverless Functions overview
        href: serverless-quest/serverless-overview.md
      - name: Serverless Functions examples
        href: serverless-quest/reference-architectures.md
      - name: Plan for serverless architecture
        items:
        - name: Serverless Functions decision and planning
          href: serverless-quest/validate-commit-serverless-adoption.md
        - name: Serverless application assessment
          href: serverless-quest/application-assessment.md
        - name: Technical workshops and training
          href: serverless-quest/technical-training.md
        - name: Proof of concept or pilot
          href: serverless-quest/poc-pilot.md
      - name: Develop and deploy serverless apps
        items:
        - name: Serverless Functions app development
          href: serverless-quest/application-development.md
        - name: Serverless Functions code walkthrough
          href: serverless/code.md
        - name: CI/CD for a serverless frontend
          href: serverless/guide/serverless-app-cicd-best-practices.md
      - name: Serverless Functions app operations
        href: serverless-quest/functions-app-operations.md
      - name: Serverless Functions app security
        href: serverless-quest/functions-app-security.md
    - name: Architectures
      items:
      - name: Big data analytics with Azure Data Explorer
        href: solution-ideas/articles/big-data-azure-data-explorer.md
      - name: CI/CD pipeline using Azure DevOps
        href: example-scenario/apps/devops-dotnet-webapp.md
      - name: Event-based cloud automation
        href: reference-architectures/serverless/cloud-automation.md
      - name: Microservices on Azure Service Fabric
        href: reference-architectures/microservices/service-fabric.md
      - name: Multicloud with the Serverless Framework
        href: example-scenario/serverless/serverless-multicloud.md
      - name: Serverless applications using Event Grid
        href: solution-ideas/articles/serverless-application-architectures-using-event-grid.md
      - name: Serverless event processing
        href: reference-architectures/serverless/event-processing.md
      - name: Unified logging for microservices apps
        href: example-scenario/logging/unified-logging.md
  - name: DevOps
    items:
    - name: Checklist
      href: checklist/dev-ops.md
    - name: Guides
      items:
      - name: Extending Resource Manager templates
        items:
        - name: Overview
          href: building-blocks/extending-templates/index.md
        - name: Update a resource
          href: building-blocks/extending-templates/update-resource.md
        - name: Conditionally deploy a resource
          href: building-blocks/extending-templates/conditional-deploy.md
        - name: Use an object as a parameter
          href: building-blocks/extending-templates/objects-as-parameters.md
        - name: Property transformer and collector
          href: building-blocks/extending-templates/collector.md
    - name: Architectures
      items:
        - name: CI/CD pipeline for chatbots with ARM templates
          href: example-scenario/apps/devops-cicd-chatbot.md
        - name: CI/CD for Azure VMs
          href: solution-ideas/articles/cicd-for-azure-vms.md
        - name: CI/CD for Azure Web Apps
          href: solution-ideas/articles/azure-devops-continuous-integration-and-continuous-deployment-for-azure-web-apps.md
        - name: CI/CD for Containers
          href: solution-ideas/articles/cicd-for-containers.md
        - name: CI/CD using Jenkins and AKS
          href: solution-ideas/articles/container-cicd-using-jenkins-and-kubernetes-on-azure-container-service.md
        - name: DevSecOps in Azure
          href: solution-ideas/articles/devsecops-in-azure.md
        - name: DevSecOps in GitHub
          href: solution-ideas/articles/devsecops-in-github.md
        - name: Dev-Test for IaaS
          href: solution-ideas/articles/dev-test-iaas.md
        - name: Dev-Test for PaaS
          href: solution-ideas/articles/dev-test-paas.md
        - name: Dev-Test for microservices
          href: solution-ideas/articles/dev-test-microservice.md
        - name: Dev-Test Image Factory
          href: solution-ideas/articles/dev-test-image-factory.md
        - name: CI/CD using Jenkins and Terraform
          href: solution-ideas/articles/immutable-infrastructure-cicd-using-jenkins-and-terraform-on-azure-virtual-architecture-overview.md
        - name: Hybrid DevOps
          href: solution-ideas/articles/devops-in-a-hybrid-environment.md
        - name: Java CI/CD using Jenkins and Azure Web Apps
          href: solution-ideas/articles/java-cicd-using-jenkins-and-azure-web-apps.md
        - name: Jenkins on Azure
          href: example-scenario/apps/jenkins.md
        - name: SharePoint for Dev-Test
          href: solution-ideas/articles/sharepoint-farm-devtest.md
        - name: Real time location sharing
          href: example-scenario/signalr/index.md
  - name: High Availability
    items:
    -  name: Overview
       href: high-availability/building-solutions-for-high-availability.md
    - name: Architectures
      items: 
      - name: IaaS - Web application with relational database
        href: high-availability/ref-arch-iaas-web-and-db.md     
  - name: Hybrid
    items:
    - name: Architectures
      items:
      - name: Connect an on-premises network to Azure
        href: reference-architectures/hybrid-networking/index.md
      - name: Connect an on-premises network to Azure using ExpressRoute
        href: reference-architectures/hybrid-networking/expressroute-vpn-failover.md
      - name: Cross cloud scaling
        href: solution-ideas/articles/cross-cloud-scaling.md
      - name: Cross-platform chat
        href: solution-ideas/articles/cross-platform-chat.md
      - name: Extend an on-premises network using ExpressRoute
        href: reference-architectures/hybrid-networking/expressroute.md
      - name: Extend an on-premises network using VPN
        href: reference-architectures/hybrid-networking/vpn.md
      - name: Hybrid connections
        href: solution-ideas/articles/hybrid-connectivity.md
      - name: Implement a hub-spoke network topology
        href: reference-architectures/hybrid-networking/shared-services.md

      - name: Troubleshoot a hybrid VPN connection
        href: reference-architectures/hybrid-networking/troubleshoot-vpn.md
      - name: Connect using Windows Virtual Desktop
        items:
        - name: Windows Virtual Desktop for enterprises
          href: example-scenario/wvd/windows-virtual-desktop.md
        - name: Multiple Active Directory forests
          href: example-scenario/wvd/multi-forest.md
        - name: Multiple forests with Azure AD DS
          href: example-scenario/wvd/multi-forest-azure-managed.md
  - name: Identity
    items:
    - name: Guides
      items:
      - name: Identity in multitenant applications
        items:
        - name: Introduction
          href: multitenant-identity/index.md
        - name: The Tailspin scenario
          href: multitenant-identity/tailspin.md
        - name: Authentication
          href: multitenant-identity/authenticate.md
        - name: Claims-based identity
          href: multitenant-identity/claims.md
        - name: Tenant sign-up
          href: multitenant-identity/signup.md
        - name: Application roles
          href: multitenant-identity/app-roles.md
        - name: Authorization
          href: multitenant-identity/authorize.md
        - name: Secure a web API
          href: multitenant-identity/web-api.md
        - name: Cache access tokens
          href: multitenant-identity/token-cache.md
        - name: Client assertion
          href: multitenant-identity/client-assertion.md
        - name: Federate with a customer's AD FS
          href: multitenant-identity/adfs.md
    - name: Architectures
      items:
      - name: AD DS resource forests in Azure
        href: reference-architectures/identity/adds-forest.md
      - name: Deploy AD DS in an Azure virtual network
        href: reference-architectures/identity/adds-extend-domain.md
      - name: Extend on-premises AD FS to Azure
        href: reference-architectures/identity/adfs.md
      - name: Hybrid Identity
        href: solution-ideas/articles/hybrid-identity.md
      - name: Integrate on-premises AD domains with Azure AD
        href: reference-architectures/identity/azure-ad.md
      - name: Integrate on-premises AD with Azure
        href: reference-architectures/identity/index.md
  - name: Integration
    items:
    - name: Architectures
      items:
      - name: Basic enterprise integration on Azure
        href: reference-architectures/enterprise-integration/basic-enterprise-integration.md
      - name: Enterprise business intelligence
        href: reference-architectures/data/enterprise-bi-synapse.md
      - name: Enterprise integration using queues and events
        href: reference-architectures/enterprise-integration/queues-events.md
      - name: Publishing internal APIs to external users
        href: example-scenario/apps/publish-internal-apis-externally.md
      - name: Web and Mobile front-ends
        href: solution-ideas/articles/front-end.md
      - name: Custom Business Processes
        href: solution-ideas/articles/custom-business-processes.md
      - name: Line of Business Extension
        href: solution-ideas/articles/lob.md
  - name: Internet of Things
    items:
    - name: Architectures
      items:
      - name: IoT reference architecture
        href: reference-architectures/iot.md
      - name: Condition Monitoring
        href: solution-ideas/articles/condition-monitoring.md
      - name: IoT and data analytics
        href: example-scenario/data/big-data-with-iot.md
      - name: IoT using Cosmos DB
        href: solution-ideas/articles/iot-using-cosmos-db.md
      - name: Predictive Maintenance for Industrial IoT
        href: solution-ideas/articles/iot-predictive-maintenance.md
      - name: IoT Connected Platform
        href: solution-ideas/articles/iot-connected-platform.md
      - name: Contactless IoT interfaces
        href: solution-ideas/articles/contactless-interfaces.md
      - name: COVID-19 IoT Safe Solutions
        href: solution-ideas/articles/cctv-mask-detection.md
      - name: Lighting and disinfection system
        href: solution-ideas/articles/uven-disinfection.md
      - name: Light and power for emerging markets
        href: solution-ideas/articles/iot-power-management.md
      - name: Predictive maintenance with IoT
        href: example-scenario/predictive-maintenance/iot-predictive-maintenance.md
      - name: Process real-time vehicle data using IoT
        href: example-scenario/data/realtime-analytics-vehicle-iot.md
      - name: Safe Buildings with IoT and Azure
        href: solution-ideas/articles/safe-buildings.md
      - name: Secure access to IoT apps with Azure AD
        href: example-scenario/iot-aad/iot-aad.md
      - name: Voice assistants and IoT devices
        href: solution-ideas/articles/iot-controlling-devices-with-voice-assistant.md
<<<<<<< HEAD
=======
      - name: IoT using Azure Data Explorer
        href: solution-ideas/articles/iot-azure-data-explorer.md
>>>>>>> b4f7b05c
    - name: Industrial IoT Analytics
      items:
      - name: Architecture
        href: guide/iiot-guidance/iiot-architecture.md
      - name: Recommended services
        href: guide/iiot-guidance/iiot-services.md
      - name: Data visualization
        href: guide/iiot-guidance/iiot-data.md
      - name: Considerations
        href: guide/iiot-guidance/iiot-considerations.md
    - name: IoT concepts
      items:
      - name: Introduction to IoT solutions
        href: example-scenario/iot/introduction-to-solutions.md
      - name: Devices, platform, and applications
        href: example-scenario/iot/devices-platform-application.md
      - name: Attestation, authentication, and provisioning
        href: example-scenario/iot/attestation-provisioning.md 
      - name: Field and cloud edge gateways
        href: example-scenario/iot/field-cloud-edge-gateways.md        
      - name: Application-to-device commands
        href: example-scenario/iot/cloud-to-device.md
      - name: Builders, developers, and operators
        href: example-scenario/iot/builders-developers-operators.md
      - name: Solution scaling with application stamps
        href: example-scenario/iot/application-stamps.md
  - name: Management and Governance
    items:
    - name: Architectures
      items:
      - name: Archive on-premises data to cloud
        href: solution-ideas/articles/backup-archive-on-premises.md
      - name: Back up cloud applications
        href: /azure/backup/guidance-best-practices
      - name: Back up on-premises applications
        href: solution-ideas/articles/backup-archive-on-premises-applications.md
      - name: Centralize app configuration and security
        href: solution-ideas/articles/appconfig-key-vault.md
      - name: Computer forensics
        href: example-scenario/forensics/index.md
      - name: High availability for BCDR
        href: solution-ideas/articles/build-high-availability-into-your-bcdr-strategy.md
      - name: Data Sovereignty & Data Gravity
        href: solution-ideas/articles/data-sovereignty-and-gravity.md
      - name: Enterprise-scale disaster recovery
        href: solution-ideas/articles/disaster-recovery-enterprise-scale-dr.md
      - name: Updating Windows VMs in Azure
        href: example-scenario/wsus/index.md
      - name: Highly available SharePoint Server 2016
        href: reference-architectures/sharepoint/index.md
      - name: SMB disaster recovery with Azure Site Recovery
        href: solution-ideas/articles/disaster-recovery-smb-azure-site-recovery.md
      - name: SMB disaster recovery with Double-Take DR
        href: solution-ideas/articles/disaster-recovery-smb-double-take-dr.md
  - name: Media
    items:
    - name: Architectures
      items:
      - name: Instant broadcasting with serverless
        href: solution-ideas/articles/instant-broadcasting-on-serverless-architecture.md
      - name: Live streaming digital media
        href: solution-ideas/articles/digital-media-live-stream.md
      - name: Video-on-demand digital media
        href: solution-ideas/articles/digital-media-video.md
  - name: Migration
    items:
    - name: Architectures
      items:
      - name: Adding modern front-ends to legacy apps
        href: solution-ideas/articles/adding-a-modern-web-and-mobile-frontend-to-a-legacy-claims-processing-application.md
      - name: Banking system
        items:
        - name: Banking cloud transformation
          href: example-scenario/banking/banking-system-cloud-transformation.md
        - name: Patterns and implementations
          href: example-scenario/banking/patterns-and-implementations.md
        - name: JMeter implementation reference
          href: example-scenario/banking/jmeter-load-testing-pipeline-implementation-reference.md
      - name: Lift and shift LOB apps
        href: solution-ideas/articles/modern-customer-support-portal-powered-by-an-agile-business-process.md
      - name: Lift and shift with AKS
        href: solution-ideas/articles/migrate-existing-applications-with-aks.md
      - name: Oracle database migration
        items:
        - name: Migration decision process
          href: example-scenario/oracle-migrate/oracle-migration-overview.md
        - name: Cross-cloud connectivity
          href: example-scenario/oracle-migrate/oracle-migration-cross-cloud.md
        - name: Lift and shift to Azure VMs
          href: example-scenario/oracle-migrate/oracle-migration-lift-shift.md
        - name: Refactor
          href: example-scenario/oracle-migrate/oracle-migration-refactor.md
        - name: Rearchitect
          href: example-scenario/oracle-migrate/oracle-migration-rearchitect.md
      - name: Serverless computing LOB apps
        href: solution-ideas/articles/onboarding-customers-with-a-cloud-native-serverless-architecture.md
      - name: Unlock Legacy Data with Azure Stack
        href: solution-ideas/articles/unlock-legacy-data.md
      - name: Decompose apps with Service Fabric
        href: example-scenario/infrastructure/service-fabric-microservices.md
  - name: Mixed Reality
    items:
    - name: Architectures
      items:
      - name: Mixed reality design reviews
        href: solution-ideas/articles/collaborative-design-review-powered-by-mixed-reality.md
      - name: Facilities management with mixed reality
        href: solution-ideas/articles/facilities-management-powered-by-mixed-reality-and-iot.md
      - name: Training powered by mixed reality
        href: solution-ideas/articles/training-and-procedural-guidance-powered-by-mixed-reality.md
  - name: Mobile
    items:
    - name: Architectures
      items:
      - name: Custom mobile workforce app
        href: solution-ideas/articles/custom-mobile-workforce-app.md
      - name: Scalable apps with Azure MySQL
        href: solution-ideas/articles/scalable-web-and-mobile-applications-using-azure-database-for-mysql.md
      - name: Scalable apps using Azure PostgreSQL
        href: solution-ideas/articles/scalable-web-and-mobile-applications-using-azure-database-for-postgresql.md
      - name: Social app for with authentication
        href: solution-ideas/articles/social-mobile-and-web-app-with-authentication.md
      - name: Task-based consumer mobile app
        href: solution-ideas/articles/task-based-consumer-mobile-app.md
  - name: Networking
    items:
    - name: Guides
      items:
      - name: Add IP spaces to peered virtual networks
        href: networking/prefixes/add-ip-space-peered-vnet.md
      - name: Azure Firewall Architecture Guide
        href: example-scenario/firewalls/index.md
    - name: Architectures
      items:
      - name: Virtual network peering and VPN gateways
        href: reference-architectures/hybrid-networking/vnet-peering.md
      - name: Deploy highly available NVAs
        href: reference-architectures/dmz/nva-ha.md
      - name: High availability for IaaS apps
        href: example-scenario/infrastructure/iaas-high-availability-disaster-recovery.md
      - name: Hub-spoke network topology in Azure
        href: reference-architectures/hybrid-networking/hub-spoke.md
      - name: Implement a secure hybrid network
        href: reference-architectures/dmz/secure-vnet-dmz.md
      - name: Segmenting Virtual Networks
        href: reference-architectures/hybrid-networking/network-level-segmentation.md
  - name: SAP
    items:
    - name: Overview
      href: reference-architectures/sap/sap-overview.md
    - name: Architectures
      items:
      - name: SAP HANA on Azure (Large Instances)
        href: reference-architectures/sap/hana-large-instances.md
      - name: SAP HANA Scale-up on Linux
        href: reference-architectures/sap/run-sap-hana-for-linux-virtual-machines.md
      - name: SAP NetWeaver on Windows on Azure
        href: reference-architectures/sap/sap-netweaver.md
      - name: SAP S/4HANA in Linux on Azure
        href: reference-architectures/sap/sap-s4hana.md
      - name: SAP BW/4HANA in Linux on Azure
        href: reference-architectures/sap/run-sap-bw4hana-with-linux-virtual-machines.md
      - name: SAP NetWeaver on SQL Server
        href: solution-ideas/articles/sap-netweaver-on-sql-server.md  
      - name: SAP deployment using an Oracle DB
        href: example-scenario/apps/sap-production.md
      - name: Dev/test for SAP
        href: example-scenario/apps/sap-dev-test.md           
  - name: Security
    items:
    - name: Architectures
      items:
      - name: Azure AD in Security Operations
        href: example-scenario/aadsec/azure-ad-security.md
      - name: Cyber threat intelligence
        href: example-scenario/data/sentinel-threat-intelligence.md
      - name: Highly-secure IaaS apps
        href: reference-architectures/n-tier/high-security-iaas.md
      - name: Homomorphic encryption with SEAL
        href: solution-ideas/articles/homomorphic-encryption-seal.md
      - name: Real-time fraud detection
        href: example-scenario/data/fraud-detection.md
      - name: Secure OBO refresh tokens
        href: example-scenario/secrets/secure-refresh-tokens.md
      - name: Securely managed web apps
        href: example-scenario/apps/fully-managed-secure-apps.md
      - name: Virtual network integrated microservices
        href: example-scenario/integrated-multiservices/virtual-network-integration.md
      - name: Virtual Network security options
        href: example-scenario/gateway/firewall-application-gateway.md
  - name: Storage
    items:
    - name: Architectures
      items:
      - name: Media rendering
        href: solution-ideas/articles/azure-batch-rendering.md
      - name: Medical data storage
        href: solution-ideas/articles/medical-data-storage.md
      - name: HIPAA/HITRUST Health Data and AI
        href: solution-ideas/articles/security-compliance-blueprint-hipaa-hitrust-health-data-ai.md
  - name: Web
    items:
    - name: Architectures
      items:
      - name: Basic web application
        href: reference-architectures/app-service-web-app/basic-web-app.md
      - name: Deployment in App Service Environments
        items:
          - name: Standard deployment
            href: reference-architectures/enterprise-integration/ase-standard-deployment.md
          - name: High availability deployment
            href: reference-architectures/enterprise-integration/ase-high-availability-deployment.md 
      - name: E-commerce front end
        href: example-scenario/apps/ecommerce-scenario.md
      - name: E-commerce website running in ASE
        href: solution-ideas/articles/ecommerce-website-running-in-secured-ase.md
      - name: Highly available SharePoint farm
        href: solution-ideas/articles/highly-available-sharepoint-farm.md
      - name: Highly available multi-region web application
        href: reference-architectures/app-service-web-app/multi-region.md
      - name: Hybrid SharePoint farm with Office 365
        href: solution-ideas/articles/sharepoint-farm-office-365.md
      - name: Intelligent product search engine for e-commerce
        href: example-scenario/apps/ecommerce-search.md
      - name: Migrate a web app using Azure APIM
        href: example-scenario/apps/apim-api-scenario.md
      - name: Multi-region N-tier application
        href: reference-architectures/n-tier/multi-region-sql-server.md
      - name: Multitenant SaaS
        href: example-scenario/multi-saas/multitenant-saas.md
      - name: Multi-tier web application built for HA/DR
        href: example-scenario/infrastructure/multi-tier-app-disaster-recovery.md
      - name: SAP S/4 HANA for Large Instances
        href: solution-ideas/articles/sap-s4-hana-on-hli-with-ha-and-dr.md
      - name: Scalable e-commerce web app
        href: solution-ideas/articles/scalable-ecommerce-web-app.md
      - name: Scalable Episerver marketing website
        href: solution-ideas/articles/digital-marketing-episerver.md
      - name: Scalable Sitecore marketing website
        href: solution-ideas/articles/digital-marketing-sitecore.md
      - name: Scalable Umbraco CMS web app
        href: solution-ideas/articles/medium-umbraco-web-app.md
      - name: Scalable and secure WordPress on Azure
        href: example-scenario/infrastructure/wordpress.md
      - name: Scalable order processing
        href: example-scenario/data/ecommerce-order-processing.md
      - name: Scalable web app
        href: reference-architectures/app-service-web-app/scalable-web-app.md
      - name: More Scalable web apps
        href: solution-ideas/articles/scalable-web-apps.md
      - name: Serverless web app
        href: reference-architectures/serverless/web-app.md
      - name: Simple branded website
        href: solution-ideas/articles/simple-branded-website.md
      - name: Simple digital marketing website
        href: solution-ideas/articles/digital-marketing-smb.md
      - name: Web app monitoring on Azure
        href: reference-architectures/app-service-web-app/app-monitoring.md
      - name: Web and mobile applications with MySQL, Cosmos DB, and Redis 
        href: solution-ideas/articles/webapps.md
      - name: Dynamics Business Central as a Service on Azure
        href: solution-ideas/articles/business-central.md
- name: Cloud Adoption Framework
  href: /azure/cloud-adoption-framework<|MERGE_RESOLUTION|>--- conflicted
+++ resolved
@@ -975,8 +975,6 @@
           href: solution-ideas/articles/container-cicd-using-jenkins-and-kubernetes-on-azure-container-service.md
         - name: DevSecOps in Azure
           href: solution-ideas/articles/devsecops-in-azure.md
-        - name: DevSecOps in GitHub
-          href: solution-ideas/articles/devsecops-in-github.md
         - name: Dev-Test for IaaS
           href: solution-ideas/articles/dev-test-iaas.md
         - name: Dev-Test for PaaS
@@ -1130,11 +1128,8 @@
         href: example-scenario/iot-aad/iot-aad.md
       - name: Voice assistants and IoT devices
         href: solution-ideas/articles/iot-controlling-devices-with-voice-assistant.md
-<<<<<<< HEAD
-=======
       - name: IoT using Azure Data Explorer
         href: solution-ideas/articles/iot-azure-data-explorer.md
->>>>>>> b4f7b05c
     - name: Industrial IoT Analytics
       items:
       - name: Architecture
