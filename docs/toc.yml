items:
- name: Azure Architecture Center
  href: ./index.yml
- name: Browse all Architectures
  href: browse/index.yml
- name: Architecture icons
  href: icons/index.md
- name: What's new
  href: changelog.md
- name: Landing zones
  items:
  - name: Deployment Options
    href: landing-zones/landing-zone-deploy.md
  - name: Platform landing zone design guides
    items:
    - name: Bicep landing zone implementation
      href: landing-zones/bicep/landing-zone-bicep.md
    - name: Terraform landing zone implementation
      href: landing-zones/terraform/landing-zone-terraform.md
  - name: Application landing zone design guides
    items:
    - name: Azure Virtual Desktop
      href: landing-zones/azure-virtual-desktop/design-guide.md      
  - name: Subscription vending implementation
    href: landing-zones/subscription-vending.yml
- name: Application architecture fundamentals
  items:
  - name: Introduction
    href: guide/index.md
  - name: Architecture styles
    items:
    - name: Overview
      href: guide/architecture-styles/index.md
    - name: Big compute
      href: guide/architecture-styles/big-compute.yml
    - name: Big data
      href: guide/architecture-styles/big-data.yml
    - name: Event-driven architecture
      href: guide/architecture-styles/event-driven.yml
    - name: Microservices
      href: guide/architecture-styles/microservices.yml
    - name: N-tier application
      href: guide/architecture-styles/n-tier.yml
    - name: Web-queue-worker
      href: guide/architecture-styles/web-queue-worker.yml
  - name: Design principles for Azure applications
    items:
    - name: Overview
      href: guide/design-principles/index.md
    - name: Design for self-healing
      href: guide/design-principles/self-healing.md
    - name: Make all things redundant
      href: guide/design-principles/redundancy.md
    - name: Minimize coordination
      href: guide/design-principles/minimize-coordination.yml
    - name: Design to scale out
      href: guide/design-principles/scale-out.md
    - name: Partition around limits
      href: guide/design-principles/partition.md
    - name: Design for operations
      href: guide/design-principles/design-for-operations.md
    - name: Use managed services
      href: guide/design-principles/managed-services.md
    - name: Use an identity service
      href: guide/design-principles/identity.md
    - name: Use the best data store
      href: /azure/architecture/guide/design-principles/use-best-data-store
    - name: Design for evolution
      href: guide/design-principles/design-for-evolution.md
    - name: Build for the needs of business
      href: guide/design-principles/build-for-business.md
    - name: Resiliency checklist for services
      href: checklist/resiliency-per-service.md
    - name: Failure mode analysis for services
      href: resiliency/failure-mode-analysis.md
  - name: Technology choices
    items:
    - name: Overview
      href: guide/technology-choices/technology-choices-overview.md
    - name: Choose a compute service
      items:
      - name: Azure compute services
        href: guide/technology-choices/compute-decision-tree.yml
      - name: High availability and disaster recovery
        href: example-scenario/infrastructure/iaas-high-availability-disaster-recovery.yml
      - name: Microservices compute options
        href: /azure/architecture/microservices/design/compute-options
      - name: Web apps and single page apps
        href: /dotnet/architecture/modern-web-apps-azure/choose-between-traditional-web-and-single-page-apps
        maintainContext: true
      - name: Multiparty computing
        href: guide/technology-choices/multiparty-computing-service.yml
    - name: Choose a container option
      items:
      - name: Container options
        href: /azure/container-apps/compare-options
        maintainContext: true
      - name: Containers for confidential computing
        href: /azure/confidential-computing/choose-confidential-containers-offerings
        maintainContext: true
      - name: Kubernetes at the edge
        href: operator-guides/aks/choose-kubernetes-edge-compute-option.md
      - name: Bare-metal Kubernetes at the edge
        href: operator-guides/aks/choose-bare-metal-kubernetes.yml
    - name: Choose a hybrid service
      items:
      - name: Hybrid options
        href: guide/technology-choices/hybrid-considerations.yml
      - name: Compare Azure Stack Hub and Azure
        href: /azure-stack/user/azure-stack-considerations
        maintainContext: true
      - name: Compare Azure, Stack Hub, and Stack HCI
        href: /azure-stack/operator/compare-azure-azure-stack
        maintainContext: true
      - name: Compare Azure Stack HCI and Stack Hub
        href: /azure-stack/hci/concepts/compare-azure-stack-hub
        maintainContext: true
      - name: Compare Stack HCI and Windows Server
        href: /azure-stack/hci/concepts/compare-windows-server
        maintainContext: true
      - name: Choose drives for Azure Stack HCI
        href: /azure-stack/hci/concepts/choose-drives
        maintainContext: true
      - name: FSLogix in Azure Virtual Desktop
        href: /azure/virtual-desktop/store-fslogix-profile
        maintainContext: true
    - name: Choose a security option
      items:
      - name: Deployment models
        href: /azure/confidential-computing/confidential-computing-deployment-models
        maintainContext: true
      - name: Containers for confidential computing
        href: /azure/confidential-computing/choose-confidential-containers-offerings
        maintainContext: true
    - name: Choose an identity service
      items:
      - name: Active Directory services
        href: /azure/active-directory-domain-services/compare-identity-solutions
        maintainContext: true
      - name: Hybrid identity authentication methods
        href: /azure/active-directory/hybrid/choose-ad-authn
        maintainContext: true
    - name: Choose a storage service
      items:
      - name: Storage options
        href: guide/technology-choices/storage-options.md
      - name: Managed disk types
        href: /azure/virtual-machines/disks-types
        maintainContext: true
      - name: Data transfer
        items:
        - name: Data transfer solutions
          href: /azure/storage/common/storage-choose-data-transfer-solution
          maintainContext: true
        - name: Compare data transfer options
          href: /azure/storsimple/storsimple-8000-choose-storage-solution
          maintainContext: true
        - name: Large datasets, low bandwidth
          href: /azure/storage/common/storage-solution-large-dataset-low-network
          maintainContext: true
        - name: Large datasets, moderate bandwidth
          href: /azure/storage/common/storage-solution-large-dataset-moderate-high-network
          maintainContext: true
        - name: Small datasets, low bandwidth
          href: /azure/storage/common/storage-solution-small-dataset-low-moderate-network
          maintainContext: true
        - name: Periodic data transfer
          href: /azure/storage/common/storage-solution-periodic-data-transfer
          maintainContext: true
    - name: Choose a data store
      items:
      - name: Understand data store models
        href: guide/technology-choices/data-store-overview.md
      - name: Select a data store
        href: guide/technology-choices/data-store-decision-tree.md
      - name: Review data options
        href: guide/technology-choices/data-options.md
      - name: Criteria for choosing a data store
        href: guide/technology-choices/data-store-considerations.md
      - name: Big data storage
        href: data-guide/technology-choices/data-storage.md
      - name: Database scenarios
        items:
        - name: OLAP solutions
          href: data-guide/relational-data/online-analytical-processing.yml
        - name: OLTP solutions
          href: data-guide/relational-data/online-transaction-processing.md
        - name: Data warehousing
          href: data-guide/relational-data/data-warehousing.yml
        - name: Data lakes
          href: data-guide/scenarios/data-lake.md
        - name: Non-relational data store
          href: data-guide/big-data/non-relational-data.yml
        - name: Compare NoSQL and relational
          href: /azure/cosmos-db/relational-nosql
          maintainContext: true
        - name: Pipeline orchestration
          href: data-guide/technology-choices/pipeline-orchestration-data-movement.md
        - name: Search data store
          href: data-guide/technology-choices/search-options.md
        - name: PostgreSQL options
          href: /azure/postgresql/single-server/overview-postgres-choose-server-options
          maintainContext: true
        - name: Data transfer options
          href: data-guide/scenarios/data-transfer.md
        - name: Choose an API in Cosmos DB
          href: /azure/cosmos-db/choose-api
          maintainContext: true
    - name: Choose an analytics solution
      items:
      - name: Analytical data stores
        href: data-guide/technology-choices/analytical-data-stores.md
      - name: Analytics and reporting
        href: data-guide/technology-choices/analysis-visualizations-reporting.md
      - name: Advanced analytics
        href: data-guide/scenarios/advanced-analytics.md
      - name: Batch processing
        href: data-guide/technology-choices/batch-processing.md
      - name: Stream processing
        href: data-guide/technology-choices/stream-processing.md
      - name: Streaming analytics
        href: /azure/stream-analytics/streaming-technologies
        maintainContext: true
    - name: Choose an AI/ML service
      items:
      - name: Cognitive Services
        href: data-guide/technology-choices/cognitive-services.md
      - name: API services  
        items:
        - name: Language API services
          href: data-guide/cognitive-services/language-api.md
        - name: Speech API services
          href: data-guide/cognitive-services/speech-api.md
        - name: Vision API services
          href: data-guide/cognitive-services/vision-api.md
        - name: Decision APIs and Applied AI Services
          href: data-guide/cognitive-services/decision-applied-ai.md
      - name: Natural language processing
        href: data-guide/technology-choices/natural-language-processing.yml
      - name: Machine learning
        href: data-guide/technology-choices/data-science-and-machine-learning.md
      - name: Machine learning tools
        href: example-scenario/mlops/aml-decision-tree.yml
      - name: Compare MLflow and Azure ML
        href: /azure/machine-learning/concept-mlflow
        maintainContext: true
    - name: Choose a networking service
      items:
      - name: Load balancing options
        href: guide/technology-choices/load-balancing-overview.yml
      - name: VNet peering and VPN gateways
        href: reference-architectures/hybrid-networking/vnet-peering.yml
    - name: Choose a messaging service
      items:
      - name: Compare messaging services
        href: /azure/event-grid/compare-messaging-services
        maintainContext: true
      - name: Asynchronous messaging
        href: guide/technology-choices/messaging.yml
      - name: Real-time message ingestion
        href: data-guide/technology-choices/real-time-ingestion.md
    - name: Choose an IoT option
      items:
      - name: IoT solutions in Azure
        href: example-scenario/iot/iot-central-iot-hub-cheat-sheet.yml
      - name: Compare IoT Hub and Event Hubs
        href: /azure/iot-hub/iot-hub-compare-event-hubs
        maintainContext: true
    - name: Choose a command-line tool
      href: /cli/azure/choose-the-right-azure-command-line-tool
      maintainContext: true
    - name: Development tools
      items:
      - name: Choose a mobile development framework
        href: /azure/developer/mobile-apps/choose-mobile-framework
        maintainContext: true
      - name: Choose a mixed reality engine
        href: /windows/mixed-reality/develop/choosing-an-engine
        maintainContext: true
  - name: Best practices for cloud applications
    items:
    - name: Overview
      href: best-practices/index-best-practices.md
    - name: API design
      href: best-practices/api-design.md
    - name: API implementation
      href: best-practices/api-implementation.md
    - name: Autoscaling
      href: best-practices/auto-scaling.md
    - name: Background jobs
      href: best-practices/background-jobs.md
    - name: Caching
      href: best-practices/caching.yml
    - name: Content Delivery Network
      href: best-practices/cdn.yml
    - name: Data partitioning
      href: best-practices/data-partitioning.yml
    - name: Data partitioning strategies (by service)
      href: best-practices/data-partitioning-strategies.yml
    - name: Host name preservation
      href: best-practices/host-name-preservation.yml
    - name: Message encoding considerations
      href: best-practices/message-encode.md
    - name: Monitoring and diagnostics
      href: best-practices/monitoring.yml
    - name: Retry guidance for specific services
      href: best-practices/retry-service-specific.md
    - name: Transient fault handling
      href: best-practices/transient-faults.md
  - name: Performance tuning and antipatterns
    items:
    - name: Introduction
      href: performance/index.md
    - name: Scenario 1 - Distributed transactions
      href: performance/distributed-transaction.yml
    - name: Scenario 2 - Multiple backend services
      href: performance/backend-services.yml
    - name: Scenario 3 - Event streaming
      href: performance/event-streaming.yml
    - name: Performance antipatterns
      items:
      - name: Overview
        href: antipatterns/index.md
      - name: Busy Database
        href: antipatterns/busy-database/index.md
      - name: Busy Front End
        href: antipatterns/busy-front-end/index.md
      - name: Chatty I/O
        href: antipatterns/chatty-io/index.md
      - name: Extraneous Fetching
        href: antipatterns/extraneous-fetching/index.md
      - name: Improper Instantiation
        href: antipatterns/improper-instantiation/index.md
      - name: Monolithic Persistence
        href: antipatterns/monolithic-persistence/index.md
      - name: No Caching
        href: antipatterns/no-caching/index.md
      - name: Noisy Neighbor
        href: antipatterns/noisy-neighbor/noisy-neighbor.yml
      - name: Retry Storm
        href: antipatterns/retry-storm/index.md
      - name: Synchronous I/O
        href: antipatterns/synchronous-io/index.md
  - name: Responsible engineering
    items:
    - name: Responsible innovation
      items:
      - name: Overview
        href: guide/responsible-innovation/index.md
      - name: Judgment call
        href: guide/responsible-innovation/judgmentcall.md
      - name: Harms modeling
        items:
        - name: Understand harm
          href: guide/responsible-innovation/harms-modeling/index.md
        - name: Assess types of harm
          href: guide/responsible-innovation/harms-modeling/type-of-harm.md
      - name: Community jury
        href: guide/responsible-innovation/community-jury/index.md
    - name: Responsible AI
      items:
      - name: Overview
        href: /azure/cloud-adoption-framework/strategy/responsible-ai
        maintainContext: true
      - name: Six key principles
        href: /azure/cloud-adoption-framework/innovate/best-practices/trusted-ai
        maintainContext: true
      - name: Guidelines for human-AI interaction
        href: /ai/guidelines-human-ai-interaction/?toc=/azure/architecture/toc.json&bc=/azure/architecture/_bread/toc.json
      - name: Responsible AI with Cognitive Services
        href: /azure/cognitive-services/responsible-use-of-ai-overview
        maintainContext: true
      - name: Machine learning
        items:
        - name: Responsible AI and machine learning
          href: /azure/machine-learning/concept-responsible-ml
          maintainContext: true
        - name: Model interpretability
          href: /azure/machine-learning/how-to-machine-learning-interpretability
          maintainContext: true
        - name: ML fairness
          href: /azure/machine-learning/concept-fairness-ml
          maintainContext: true
        - name: Differential privacy
          href: /azure/machine-learning/concept-differential-privacy
          maintainContext: true
  - name: Architecture for SaaS and multitenancy
    items:
    - name: Overview
      href: guide/saas/overview.md
    - name: SaaS
      items:
      - name: Plan your journey to SaaS
        href: guide/saas/plan-journey-saas.md
      - name: Case studies
        items:
        - name: Microsoft SaaS stories
          href: guide/saas/case-studies/saas-stories.md
      - name: Resources
        items:
        - name: SaaS starter web app reference architecture
          href: example-scenario/apps/saas-starter-web-app.yml
        - name: Multitenant SaaS reference architecture
          href: example-scenario/multi-saas/multitenant-saas.yml
    - name: Startups
      items:
      - name: Overview
        href: guide/startups/startup-architecture.md
      - name: Core startup stack architecture
        href: example-scenario/startups/core-startup-stack.yml
    - name: Multitenant applications
      items:
      - name: Overview
        href: guide/multitenant/overview.md
      - name: Considerations
        items:
        - name: Overview
          href: guide/multitenant/considerations/overview.yml
        - name: Tenancy models
          href: guide/multitenant/considerations/tenancy-models.yml
        - name: Tenant lifecycle
          href: guide/multitenant/considerations/tenant-lifecycle.md
        - name: Pricing models
          href: guide/multitenant/considerations/pricing-models.md
        - name: Control planes
          href: guide/multitenant/considerations/control-planes.yml
        - name: Measure consumption
          href: guide/multitenant/considerations/measure-consumption.md
        - name: Deploy updates
          href: guide/multitenant/considerations/updates.md
        - name: Map requests to tenants
          href: guide/multitenant/considerations/map-requests.yml
        - name: Identity
          href: guide/multitenant/considerations/identity.md
        - name: Domain names
          href: guide/multitenant/considerations/domain-names.yml
      - name: Approaches
        items:
        - name: Overview
          href: guide/multitenant/approaches/overview.yml
        - name: Resource organization
          href: guide/multitenant/approaches/resource-organization.yml
        - name: Governance and compliance
          href: guide/multitenant/approaches/governance-compliance.md
        - name: Cost management and allocation
          href: guide/multitenant/approaches/cost-management-allocation.yml
        - name: Deployment and configuration
          href: guide/multitenant/approaches/deployment-configuration.yml
        - name: Compute
          href: guide/multitenant/approaches/compute.md
        - name: Networking
          href: guide/multitenant/approaches/networking.md
        - name: Storage and data
          href: guide/multitenant/approaches/storage-data.yml
        - name: Messaging
          href: guide/multitenant/approaches/messaging.md
        - name: Identity
          href: guide/multitenant/approaches/identity.md
        - name: Integration
          href: guide/multitenant/approaches/integration.md
        - name: IoT
          href: guide/multitenant/approaches/iot.md
        - name: AI and ML
          href: guide/multitenant/approaches/ai-ml.md
      - name: Service-specific guidance
        items:
        - name: Overview
          href: guide/multitenant/service/overview.md
        - name: Deployment and configuration
          items:
          - name: Azure App Configuration
            href: guide/multitenant/service/app-configuration.md
          - name: Azure Resource Manager
            href: guide/multitenant/service/resource-manager.md
        - name: Compute
          items:
          - name: App Service and Functions
            href: guide/multitenant/service/app-service.yml
          - name: Azure Container Apps
            href: guide/multitenant/service/container-apps.md
          - name: Azure Kubernetes Service (AKS)
            href: guide/multitenant/service/aks.yml
        - name: Networking
          items:
          - name: Azure Front Door
            href: guide/multitenant/service/front-door.md
          - name: Azure NAT Gateway
            href: guide/multitenant/service/nat-gateway.md
          - name: Azure Private Link
            href: guide/multitenant/service/private-link.md
        - name: Storage and data
          items:
          - name: Azure Cache for Redis
            href: guide/multitenant/service/cache-redis.md
          - name: Azure Cosmos DB
            href: guide/multitenant/service/cosmos-db.md
          - name: Azure Database for PostgreSQL
            href: guide/multitenant/service/postgresql.md
          - name: Azure SQL Database
            href: guide/multitenant/service/sql-database.md
          - name: Azure Storage
            href: guide/multitenant/service/storage.md
        - name: Messaging
          items:
          - name: Azure Event Hubs
            href: guide/multitenant/service/event-hubs.md
          - name: Azure Service Bus
            href: guide/multitenant/service/service-bus.md
        - name: Security
          items:
          - name: Azure Key Vault
            href: guide/multitenant/service/key-vault.md
        - name: Identity
          items:
          - name: Azure Active Directory B2C
            href: guide/multitenant/service/azure-ad-b2c.md
        - name: AI and ML
          items:
          - name: Azure Cognitive Search
            href: /azure/search/search-modeling-multitenant-saas-applications
            maintainContext: true
      - name: Multitenancy checklist
        href: guide/multitenant/checklist.md
      - name: Related resources
        href: guide/multitenant/related-resources.md      
  - name: Mission critical applications
    items:
    - name: Mission-critical baseline architecture
      href: reference-architectures/containers/aks-mission-critical/mission-critical-intro.yml
    - name: Mission-critical baseline with network controls
      href: reference-architectures/containers/aks-mission-critical/mission-critical-network-architecture.yml
    - name: Mission-critical baseline architecture in Azure landing zones
      href: reference-architectures/containers/aks-mission-critical/mission-critical-landing-zone.yml
    - name: Design areas
      items:
      - name: Application platform
        href: reference-architectures/containers/aks-mission-critical/mission-critical-app-platform.md
      - name: Application design
        href: reference-architectures/containers/aks-mission-critical/mission-critical-app-design.md
      - name: Networking and connectivity platform
        href: reference-architectures/containers/aks-mission-critical/mission-critical-networking.md
      - name: Data platform
        href: reference-architectures/containers/aks-mission-critical/mission-critical-data-platform.md
      - name: Deployment and testing
        href: reference-architectures/containers/aks-mission-critical/mission-critical-deploy-test.md
      - name: Health modeling
        href: reference-architectures/containers/aks-mission-critical/mission-critical-health-modeling.md
      - name: Security
        href: reference-architectures/containers/aks-mission-critical/mission-critical-security.md
      - name: Operational procedures
        href: reference-architectures/containers/aks-mission-critical/mission-critical-operations.md
    - name: Guides
      items:
      - name: Continuous validation
        href: guide/testing/mission-critical-deployment-testing.md
    - name: Mitigation strategies
      items:
        - name: Global routing redundancy for highly available web applications
          items:
          - name: Overview
            href: guide/networking/global-web-applications/overview.md
          - name: Content delivery
            href: guide/networking/global-web-applications/mission-critical-content-delivery.md
          - name: Global HTTP ingress
            href: guide/networking/global-web-applications/mission-critical-global-http-ingress.md 
  - name: Solutions across Microsoft platforms
    items:
    - name: Microsoft cloud developer docs
      href: /microsoft-cloud
    - name: Azure and Power Platform scenarios
      items:
      - name: Overview
        href: solutions/power-platform-scenarios.md
      - name: All Power Platform architectures
        href: /azure/architecture/browse/?products=power-platform
      - name: CI/CD for Power Platform
        href: solution-ideas/articles/azure-devops-continuous-integration-for-power-platform.yml
      - name: Citizen AI with Power Platform
        href: example-scenario/ai/citizen-ai-power-platform.yml
      - name: Eventual consistency with Power Apps
        href: guide/power-platform/eventual-consistency.yml
      - name: Extract text using Power Automate
        href: example-scenario/ai/extract-object-text.yml
      - name: Optimize inventory and forecast demand
        href: example-scenario/analytics/optimize-inventory-forecast-demand.yml
      - name: Power Automate deployment at scale
        href: example-scenario/power-automate/power-automate.yml
      - name: Real-time ML with Power Platform
        href: example-scenario/ai/deploy-real-time-machine-learning-model-application-ui.yml
    - name: Azure and Microsoft 365 scenarios
      items:
      - name: Overview
        href: solutions/microsoft-365-scenarios.md
      - name: All Microsoft 365 architectures
        href: /azure/architecture/browse/?products=m365
      - name: Extend Project Online reporting
        href: example-scenario/data/extend-reporting-capabilities.yml
      - name: Governance of Teams guest users
        href: example-scenario/governance/governance-teams-guest-users.yml
      - name: Hybrid SharePoint farm with Microsoft 365
        href: solution-ideas/articles/sharepoint-farm-microsoft-365.yml
      - name: Manage Microsoft 365 with DevOps
        href: example-scenario/devops/manage-microsoft-365-tenant-configuration-microsoft365dsc-devops.yml
      - name: Real-time collaboration
        href: solution-ideas/articles/collaboration-microsoft-365.yml
      - name: Real-time presence
        href: solution-ideas/articles/presence-microsoft-365-power-platform.yml
      - name: Secure a Teams channel bot with a firewall
        href: example-scenario/teams/securing-bot-teams-channel.yml
    - name: Azure and Dynamics 365 scenarios
      items:
      - name: Overview
        href: solutions/dynamics-365-scenarios.md
      - name: All Dynamics 365 architectures
        href: /azure/architecture/browse/?terms=dynamics%20365
      - name: Customer 360 with Dynamics 365 CI
        href: example-scenario/analytics/synapse-customer-insights.yml
      - name: Dynamics Business Central as a service
        href: solution-ideas/articles/business-central.yml
      - name: Enhanced customer dimension
        href: solution-ideas/articles/customer-insights-synapse.yml
    - name: Azure and Microsoft on-premises servers
      href: guide/on-premises-microsoft-technologies.md
  - name: Third-party scenarios
    items:
    - name: Apache technologies
      href: guide/apache-scenarios.md
    - name: Other open-source technologies
      href: guide/open-source-scenarios.md
    - name: Partner technologies
      href: guide/partner-scenarios.md
  - name: Azure for AWS professionals
    items:
    - name: Overview
      href: aws-professional/index.md
    - name: Component information
      items:
      - name: Accounts
        href: aws-professional/accounts.md
      - name: Compute
        href: aws-professional/compute.md
      - name: Databases
        href: aws-professional/databases.md
      - name: Messaging
        href: aws-professional/messaging.md
      - name: Networking
        href: aws-professional/networking.md
      - name: Regions and zones
        href: aws-professional/regions-zones.md
      - name: Resources
        href: aws-professional/resources.md
      - name: Security and identity
        href: aws-professional/security-identity.md
      - name: Storage
        href: aws-professional/storage.md
    - name: Services comparison
      href: aws-professional/services.md
    - name: Guidance
      items:
      - name: Automation for AWS
        items:
        - name: Authenticate runbooks with AWS
          href: /azure/automation/automation-config-aws-account
          maintainContext: true
        - name: Deploy an AWS VM with a runbook
          href: /azure/automation/automation-scenario-aws-deployment
          maintainContext: true
      - name: Cost management for AWS
        items:
        - name: Set up AWS for Cost Management
          href: /azure/cost-management-billing/costs/aws-integration-set-up-configure
          maintainContext: true
        - name: Manage AWS costs in Azure
          href: /azure/cost-management-billing/costs/aws-integration-manage
          maintainContext: true
      - name: Hybrid solutions for AWS
        items:
        - name: AWS Ubuntu with Terraform and Azure
          href: /azure/cloud-adoption-framework/manage/hybrid/server/best-practices/aws-terraform-ubuntu
          maintainContext: true
        - name: AWS Linux with Terraform and Azure Arc
          href: /azure/cloud-adoption-framework/manage/hybrid/server/best-practices/aws-terraform-al2
          maintainContext: true
        - name: AWS EC2 with Ansible and Azure Arc
          href: /azure/cloud-adoption-framework/manage/hybrid/server/best-practices/aws-scale-ansible
          maintainContext: true
      - name: Identity management for AWS
        items:
        - name: Azure AD identity management for AWS
          href: reference-architectures/aws/aws-azure-ad-security.yml
        - name: Onboard an AWS account
          href: /azure/active-directory/cloud-infrastructure-entitlement-management/onboard-aws
          maintainContext: true
        - name: Amazon Managed Grafana
          href: /azure/active-directory/saas-apps/amazon-managed-grafana-tutorial
          maintainContext: true
        - name: AWS single-account access
          href: /azure/active-directory/saas-apps/amazon-web-service-tutorial
          maintainContext: true
        - name: AWS Single Sign-on
          href: /azure/active-directory/saas-apps/aws-single-sign-on-tutorial
          maintainContext: true
        - name: Configure AWS Single Sign-On
          href: /azure/active-directory/saas-apps/aws-single-sign-on-provisioning-tutorial
          maintainContext: true
        - name: AWS multiple accounts
          href: /azure/active-directory/saas-apps/aws-multi-accounts-tutorial
          maintainContext: true
        - name: AWS ClientVPN
          href: /azure/active-directory/saas-apps/aws-clientvpn-tutorial
          maintainContext: true
        - name: Attach and detach policies
          href: /azure/active-directory/cloud-infrastructure-entitlement-management/how-to-attach-detach-permissions
          maintainContext: true
      - name: AKS for AWS
        items:
        - name: AKS for Amazon EKS professionals
          href: aws-professional/eks-to-aks/index.md
        - name: Identity and access management
          href: aws-professional/eks-to-aks/workload-identity.yml
        - name: Cluster monitoring and logging
          href: aws-professional/eks-to-aks/monitoring.yml
        - name: Network topologies and security
          href: aws-professional/eks-to-aks/private-clusters.yml
        - name: Storage options
          href: aws-professional/eks-to-aks/storage.md
        - name: Cost management and optimization
          href: aws-professional/eks-to-aks/cost-management.yml
        - name: Agent node management
          href: aws-professional/eks-to-aks/node-pools.yml
        - name: Cluster governance
          href: aws-professional/eks-to-aks/governance.md
      - name: Migration from AWS
        items:
        - name: Azure Migrate
          items:
          - name: Discover AWS instances
            href: /azure/migrate/tutorial-discover-aws
            maintainContext: true
          - name: Assess AWS instances
            href: /azure/migrate/tutorial-assess-aws
            maintainContext: true
          - name: Migrate AWS VMs
            href: /azure/migrate/tutorial-migrate-aws-virtual-machines
            maintainContext: true
        - name: Compute
          items:
          - name: Migrate AWS to managed disks
            href: /azure/virtual-machines/windows/on-prem-to-azure
            maintainContext: true
          - name: Migrate an AWS Windows VM
            href: /azure/virtual-machines/windows/aws-to-azure
            maintainContext: true
      - name: Security for AWS
        items:
<<<<<<< HEAD
          - name: Overview
            href: industries/telecommunications.md
          - name: Guides
            items:
              - name: Field and cloud edge gateways
                href: /azure/architecture/example-scenario/iot/field-cloud-edge-gateways
              - name: Edge Workload Configuration pattern
                href: /azure/architecture/patterns/edge-workload-configuration
              - name: Kubernetes at the edge
                items:
                  - name: Choose a Kubernetes at the edge option
                    href: /azure/architecture/operator-guides/aks/choose-kubernetes-edge-compute-option
                  - name: Choose a bare-metal Kubernetes option
                    href: /azure/architecture/operator-guides/aks/choose-bare-metal-kubernetes
              - name: Dynamics 365 telecommunications accelerator
                items:
                  - name: Overview
                    href: /dynamics365/industry/accelerators/telecommunications-overview
                    maintainContext: true
                  - name: Configure the accelerator for Azure Maps
                    href: /dynamics365/industry/accelerators/telecommunications-configure
                    maintainContext: true
              - name: Private multi-access edge compute
                items:
                  - name: Overview
                    href: /azure/private-multi-access-edge-compute-mec/overview
                    maintainContext: true
                  - name: Partner services
                    href: /azure/private-multi-access-edge-compute-mec/partner-programs
                    maintainContext: true
                  - name: Fusion Core
                    href: /azure/private-multi-access-edge-compute-mec/metaswitch-fusion-core-overview
                    maintainContext: true
                  - name: Affirmed Private Network Service
                    href: /azure/private-multi-access-edge-compute-mec/affirmed-private-network-service-overview
                    maintainContext: true
              - name: Azure Network Function Manager
                href: /azure/network-function-manager/overview
                maintainContext: true
          - name: Architectures
            items:
              - name: All telecommunications architectures
                href: /azure/architecture/browse/?terms=telecommunications
              - name: Carrier-grade solution
                href: industries/telecommunications/carrier-grade.yml
              - name: Customer churn prediction
                href: /azure/architecture/solution-ideas/articles/customer-churn-prediction
              - name: Deploy AI and ML at the edge
                href: /azure/architecture/hybrid/deploy-ai-ml-azure-stack-edge
              - name: Determine customer lifetime and churn
                href: /azure/architecture/example-scenario/ai/customer-lifecycle-churn
              - name: Enterprise-grade conversational bot
                href: /azure/architecture/reference-architectures/ai/conversational-bot
              - name: Geospatial analysis for telecommunications
                href: example-scenario/data/geospatial-analysis-telecommunications-industry.yml
              - name: IoT connected light, power, and internet
                href: /azure/architecture/solution-ideas/articles/iot-power-management
              - name: IoT device connectivity for industry
                href: /azure/architecture/solution-ideas/articles/healthcare-network
              - name: IoT Edge safety and maintenance system
                href: /azure/architecture/example-scenario/predictive-maintenance/iot-predictive-maintenance
              - name: Low-latency network connections
                href: /azure/architecture/solution-ideas/articles/low-latency-network
              - name: Public MEC deployment
                href: example-scenario/hybrid/public-multi-access-edge-compute-deployment.yml
              - name: Public MEC high availability
                href: example-scenario/hybrid/multi-access-edge-compute-ha.yml
              - name: Real-time fraud detection 
                href: /azure/architecture/example-scenario/data/fraud-detection
              - name: Video capture and analytics 
                href: /azure/architecture/solution-ideas/articles/video-analytics
          - name: Compliance solutions
            items:
              - name: GSMA overview
                href: /azure/compliance/offerings/offering-gsma
                maintainContext: true
      - name: Automotive, Mobility, and Transportation
=======
        - name: Azure security for AWS
          href: guide/aws/aws-azure-security-solutions.yml
        - name: Connect AWS to Microsoft Sentinel
          href: /azure/sentinel/connect-aws
          maintainContext: true
        - name: Microsoft Defender for AWS
          items:
          - name: Protect AWS with Microsoft Defender
            href: /defender-cloud-apps/protect-aws
            maintainContext: true
          - name: Defender recommendations for AWS
            href: /azure/defender-for-cloud/recommendations-reference-aws
            maintainContext: true
          - name: Connect AWS to Microsoft Defender
            href: /defender-cloud-apps/connect-aws
            maintainContext: true
          - name: 'Video: AWS connector in Defender'
            href: /azure/defender-for-cloud/episode-one
            maintainContext: true
      - name: Azure Databricks for AWS
>>>>>>> 02f8c512
        items:
        - name: Connect to Amazon Kinesis
          href: /azure/databricks/structured-streaming/kinesis
          maintainContext: true
        - name: Repo access with AWS CodeCommit
          href: /azure/databricks/repos/set-up-git-provider-access
          maintainContext: true
      - name: Azure Service Fabric for AWS
        href: /azure/service-fabric/service-fabric-tutorial-standalone-create-infrastructure
        maintainContext: true
      - name: Azure VPN Gateway for AWS
        href: /azure/vpn-gateway/vpn-gateway-howto-aws-bgp
        maintainContext: true
  - name: Azure for Google Cloud professionals
    items:
    - name: Overview
      href: gcp-professional/index.md
    - name: Services comparison
      href: gcp-professional/services.md
    - name: Guidance
      items:
      - name: Hybrid solutions for Google Cloud
        items:
        - name: GC Ubuntu with Terraform
          href: /azure/cloud-adoption-framework/manage/hybrid/server/best-practices/gcp-terraform-ubuntu
          maintainContext: true
        - name: GC Windows with Terraform
          href: /azure/cloud-adoption-framework/manage/hybrid/server/best-practices/gcp-terraform-windows
          maintainContext: true
      - name: Identity management for Google Cloud
        items:
        - name: Onboard a Google Cloud project
          href: /azure/active-directory/cloud-infrastructure-entitlement-management/onboard-gcp
          maintainContext: true
        - name: Add and remove roles and tasks
          href: /azure/active-directory/cloud-infrastructure-entitlement-management/how-to-add-remove-role-task
          maintainContext: true
      - name: Migration from Google Cloud
        items:
        - name: Discover Google Cloud instances
          href: /azure/migrate/tutorial-discover-gcp
          maintainContext: true
        - name: Assess Google Cloud VM instances
          href: /azure/migrate/tutorial-assess-gcp
          maintainContext: true
        - name: Migrate Google Cloud VMs to Azure
          href: /azure/migrate/tutorial-migrate-gcp-virtual-machines
          maintainContext: true
      - name: Security for Google Cloud
        items:
        - name: Protect Google Cloud with Defender
          href: /defender-cloud-apps/protect-gcp
          maintainContext: true
        - name: Connect Google Cloud projects
          href: /azure/defender-for-cloud/quickstart-onboard-gcp
          maintainContext: true
        - name: Connect Google Cloud to Defender
          href: /defender-cloud-apps/connect-google-gcp
          maintainContext: true
        - name: 'Video: Protect containers'
          href: /azure/defender-for-cloud/episode-ten
          maintainContext: true
- name: Design Patterns
  items:
  - name: Overview
    href: patterns/index.md
  - name: Categories
    items:
    - name: Data management
      href: patterns/category/data-management.md
    - name: Design and implementation
      href: patterns/category/design-implementation.md
    - name: Messaging
      href: patterns/category/messaging.md
  - name: Pattern implementations
    items:
    - name: Network secure global ingress
      href: pattern-implementations/network-secure-ingress.md
  - name: Ambassador
    href: patterns/ambassador.yml
  - name: Anti-corruption Layer
    href: patterns/anti-corruption-layer.yml
  - name: Asynchronous Request-Reply
    href: patterns/async-request-reply.yml
  - name: Backends for Frontends
    href: patterns/backends-for-frontends.yml
  - name: Bulkhead
    href: patterns/bulkhead.yml
  - name: Cache-Aside
    href: patterns/cache-aside.yml
  - name: Choreography
    href: patterns/choreography.yml
  - name: Circuit Breaker
    href: patterns/circuit-breaker.yml
  - name: Claim Check
    href: patterns/claim-check.yml
  - name: Compensating Transaction
    href: patterns/compensating-transaction.yml
  - name: Competing Consumers
    href: patterns/competing-consumers.yml
  - name: Compute Resource Consolidation
    href: patterns/compute-resource-consolidation.yml
  - name: CQRS
    href: patterns/cqrs.yml
  - name: Deployment Stamps
    href: patterns/deployment-stamp.yml
  - name: Edge Workload Configuration
    href: patterns/edge-workload-configuration.md
  - name: Event Sourcing
    href: patterns/event-sourcing.yml
  - name: External Configuration Store
    href: patterns/external-configuration-store.yml
  - name: Federated Identity
    href: patterns/federated-identity.yml
  - name: Gatekeeper
    href: patterns/gatekeeper.yml
  - name: Gateway Aggregation
    href: patterns/gateway-aggregation.yml
  - name: Gateway Offloading
    href: patterns/gateway-offloading.yml
  - name: Gateway Routing
    href: patterns/gateway-routing.yml
  - name: Geode
    href: patterns/geodes.yml
  - name: Health Endpoint Monitoring
    href: patterns/health-endpoint-monitoring.yml
  - name: Index Table
    href: patterns/index-table.yml
  - name: Leader Election
    href: patterns/leader-election.yml
  - name: Materialized View
    href: patterns/materialized-view.yml
  - name: Pipes and Filters
    href: patterns/pipes-and-filters.yml
  - name: Priority Queue
    href: patterns/priority-queue.yml
  - name: Publisher/Subscriber
    href: patterns/publisher-subscriber.yml
  - name: Queue-Based Load Leveling
    href: patterns/queue-based-load-leveling.yml
  - name: Rate Limiting
    href: patterns/rate-limiting-pattern.yml
  - name: Retry
    href: patterns/retry.yml
  - name: Saga
    href: reference-architectures/saga/saga.yml
  - name: Scheduler Agent Supervisor
    href: patterns/scheduler-agent-supervisor.yml
  - name: Sequential Convoy
    href: patterns/sequential-convoy.yml
  - name: Sharding
    href: patterns/sharding.yml
  - name: Sidecar
    href: patterns/sidecar.yml
  - name: Static Content Hosting
    href: patterns/static-content-hosting.yml
  - name: Strangler Fig
    href: patterns/strangler-fig.yml
  - name: Throttling
    href: patterns/throttling.yml
  - name: Valet Key
    href: patterns/valet-key.yml
- name: Microsoft Azure Well-Architected Framework
  href: /azure/architecture/framework
- name: Industry solutions with Azure
  items:
  - name: Overview
    href: industries/overview.md
  - name: Retail
    items:
    - name: Overview
      href: industries/retail.md
    - name: Guides
      items:
      - name: Microsoft Cloud for Retail
        items:
        - name: Overview
          href: /industry/retail/overview
          maintainContext: true
        - name: Elevate the shopping experience
          href: /industry/retail/elevate-shopping-experience
          maintainContext: true
        - name: Maximize the value of your data
          href: /industry/retail/maximize-data
          maintainContext: true
        - name: Security
          href: /industry/retail/security-overview
          maintainContext: true
        - name: Compliance
          href: /industry/retail/compliance-overview
          maintainContext: true
      - name: Dynamics 365 Commerce
        items:
        - name: Commerce home page
          href: /dynamics365/commerce/
          maintainContext: true
        - name: Commerce architecture overview
          href: /dynamics365/commerce/commerce-architecture
          maintainContext: true
        - name: Authentication flows
          href: /dynamics365/commerce/arch-auth-flow
          maintainContext: true
        - name: Headless commerce architecture
          href: /dynamics365/commerce/dev-itpro/retail-server-architecture
          maintainContext: true
        - name: Commerce channel communications
          href: /dynamics365/commerce/dev-itpro/define-retail-channel-communications-cdx
          maintainContext: true
        - name: Modern POS architecture
          href: /dynamics365/commerce/dev-itpro/retail-modern-pos-architecture
          maintainContext: true
        - name: Set up Azure DevOps
          href: /dynamics365/commerce/dev-itpro/new-environments-visual-studio-teams-branch-retail-projects
          maintainContext: true
        - name: Deployment
          items:
          - name: Configure and install CSU
            href: /dynamics365/commerce/dev-itpro/retail-store-scale-unit-configuration-installation
            maintainContext: true
          - name: Configure, install, and activate MPOS
            href: /dynamics365/commerce/retail-modern-pos-device-activation
            maintainContext: true
          - name: POS device activation
            href: /dynamics365/commerce/dev-itpro/retail-device-activation
            maintainContext: true
          - name: Retail hardware station
            href: /dynamics365/commerce/retail-hardware-station-configuration-installation
            maintainContext: true
          - name: Sealed self-service components
            href: /dynamics365/commerce/dev-itpro/enhanced-mass-deployment
            maintainContext: true
          - name: Updates to cloud environments
            href: /dynamics365/fin-ops-core/dev-itpro/deployment/apply-deployable-package-system
            maintainContext: true
      - name: Data management in retail
        href: industries/retail/retail-data-management-overview.md
      - name: AI and ML in retail
        items:
        - name: Deploy AI-based footfall detection
          href: hybrid/deployments/solution-deployment-guide-retail-footfall-detection.md
        - name: Forecast bike rental demand
          href: /azure/machine-learning/tutorial-automated-ml-forecast
          maintainContext: true
        - name: Intelligent Recommendations
          items:
          - name: Overview
            href: /industry/retail/intelligent-recommendations/overview
            maintainContext: true
          - name: Architecture
            href: /industry/retail/intelligent-recommendations/architecture
            maintainContext: true
          - name: Personalized lists
            href: /industry/retail/intelligent-recommendations/personalized-recommendations
            maintainContext: true
        - name: Personalizer
          items:
          - name: Overview
            href: /azure/cognitive-services/personalizer/what-is-personalizer
            maintainContext: true
          - name: How Personalizer works
            href: /azure/cognitive-services/personalizer/how-personalizer-works
            maintainContext: true
          - name: Where to use Personalizer
            href: /azure/cognitive-services/personalizer/where-can-you-use-personalizer
            maintainContext: true
          - name: Data and privacy
            href: /azure/cognitive-services/personalizer/responsible-data-and-privacy
            maintainContext: true
      - name: IoT in retail
        items:
        - name: Digital distribution center
          href: /azure/iot-central/retail/tutorial-iot-central-digital-distribution-center
          maintainContext: true
        - name: In-store analytics checkout
          items:
          - name: Create a retail application
            href: /azure/iot-central/retail/tutorial-in-store-analytics-create-app
            maintainContext: true
          - name: Customize the operator dashboard
            href: /azure/iot-central/retail/tutorial-in-store-analytics-customize-dashboard
            maintainContext: true
          - name: Export data and visualize insights
            href: /azure/iot-central/retail/tutorial-in-store-analytics-export-data-visualize-insights
            maintainContext: true
        - name: Smart inventory management
          href: /azure/iot-central/retail/tutorial-iot-central-smart-inventory-management
          maintainContext: true
      - name: Migrate your e-commerce solution to Azure
        href: industries/retail/migrate-ecommerce-solution.md
      - name: Mixed reality in retail
        items:
        - name: Marketing and advertisement
          href: /windows/mixed-reality/enthusiast-guide/marketing-advertisement
          maintainContext: true
        - name: Immersive shopping experiences
          href: /windows/mixed-reality/enthusiast-guide/immersive-shopping
          maintainContext: true
      - name: SKU optimization for consumer brands
        href: industries/retail/sku-optimization-solution-guide.yml
      - name: Visual search in retail with Azure Cosmos DB
        href: industries/retail/visual-search-use-case-overview.yml
    - name: Architectures
      items:
      - name: All retail architectures
        href: /azure/architecture/browse/?terms=retail
      - name: AI-based footfall detection
        href: solution-ideas/articles/hybrid-footfall-detection.yml
      - name: Analyze MongoDB Atlas data
        href: example-scenario/analytics/azure-synapse-analytics-integrate-mongodb-atlas.yml
      - name: Build a real-time recommendation API
        href: reference-architectures/ai/real-time-recommendation.yml
      - name: Buy online, pick up in store (retail)
        href: example-scenario/iot/vertical-buy-online-pickup-in-store.yml
      - name: Content-based recommendation
        href: solution-ideas/articles/build-content-based-recommendation-system-using-recommender.yml
      - name: E-commerce front end
        href: example-scenario/apps/ecommerce-scenario.yml
      - name: Interactive price analytics
        href: solution-ideas/articles/interactive-price-analytics.yml
      - name: Intelligent search engine for e-commerce
        href: example-scenario/apps/ecommerce-search.yml
      - name: Magento e-commerce platform in AKS
        href: example-scenario/magento/magento-azure.yml
      - name: Movie recommendations on Azure
        href: example-scenario/ai/movie-recommendations-with-machine-learning.yml
      - name: Optimize inventory and forecast demand
        href: example-scenario/analytics/optimize-inventory-forecast-demand.yml
      - name: Out of stock detection (retail)
        href: /hybrid/app-solutions/pattern-out-of-stock-at-edge
        maintainContext: true
      - name: Scalable order processing
        href: example-scenario/data/ecommerce-order-processing.yml
      - name: Video capture and analytics for retail
        href: solution-ideas/articles/video-analytics.yml
    - name: Datasets
      items:
      - name: OJ sales simulated
        href: /azure/open-datasets/dataset-oj-sales-simulated
        maintainContext: true
      - name: US Consumer Price Index
        items:
        - name: US Consumer Price Index
          href: /azure/open-datasets/dataset-us-consumer-price-index
          maintainContext: true
        - name: US Producer Price Index - Commodities
          href: /azure/open-datasets/dataset-us-producer-price-index-commodities
          maintainContext: true
        - name: US Producer Price Index - Industry
          href: /azure/open-datasets/dataset-us-producer-price-index-industry
          maintainContext: true
      - name: US Population
        items:
        - name: US Population by County
          href: /azure/open-datasets/dataset-us-population-county
          maintainContext: true
        - name: US Population by ZIP code
          href: /azure/open-datasets/dataset-us-population-zip
          maintainContext: true
    - name: Compliance solutions
      items:
      - name: Compliance in Cloud for Retail
        href: /industry/retail/compliance-overview
        maintainContext: true
      - name: GDPR (EU)
        items:
        - name: GDPR overview
          href: /compliance/regulatory/gdpr
          maintainContext: true
        - name: Data Subject Requests
          items:
          - name: Azure DSRs
            href: /compliance/regulatory/gdpr-dsr-azure
            maintainContext: true
          - name: Azure DevOps DSRs
            href: /compliance/regulatory/gdpr-dsr-vsts
            maintainContext: true
        - name: Breach notification
          href: /compliance/regulatory/gdpr-breach-azure-dynamics-windows
          maintainContext: true
        - name: Data controllers with Azure
          href: /compliance/regulatory/gdpr-dpia-azure
          maintainContext: true
        - name: Information protection
          href: /microsoft-365/solutions/information-protection-deploy
          maintainContext: true
        - name: Best practices with Delta Lake
          href: /azure/databricks/security/privacy/gdpr-delta
          maintainContext: true
      - name: ISO standards
        items:
        - name: ISO 22301
          href: /azure/compliance/offerings/offering-iso-22301
          maintainContext: true
        - name: ISO 27001
          href: /azure/compliance/offerings/offering-iso-27001
          maintainContext: true
        - name: ISO 27017
          href: /azure/compliance/offerings/offering-iso-27017
          maintainContext: true
        - name: ISO 27018
          href: /azure/compliance/offerings/offering-iso-27018
          maintainContext: true
      - name: SOC2 Type 2
        href: /azure/compliance/offerings/offering-soc-2
        maintainContext: true
      - name: PCI DSS
        href: /azure/compliance/offerings/offering-pci-dss
        maintainContext: true
      - name: GDPR (EU)
        href: /compliance/regulatory/gdpr
        maintainContext: true
  - name: Financial Services
    items:
    - name: Overview
      href: industries/finance.md
    - name: Guides
      items:
      - name: Microsoft Cloud for Financial Services
        items:
        - name: Overview
          href: /industry/financial-services/overview
          maintainContext: true
        - name: Security
          href: /industry/financial-services/security-overview
          maintainContext: true
        - name: Compliance
          href: /industry/financial-services/compliance-overview
          maintainContext: true
      - name: Dynamics 365 Finance and Operations
        items:
        - name: Export to Azure Data Lake overview
          href: /dynamics365/fin-ops-core/dev-itpro/data-entities/azure-data-lake-ga-version-overview
          maintainContext: true
        - name: Export in Finance and Operations apps
          href: /dynamics365/fin-ops-core/dev-itpro/data-entities/finance-data-azure-data-lake
          maintainContext: true
        - name: Change data in Azure Data Lake
          href: /dynamics365/fin-ops-core/dev-itpro/data-entities/azure-data-lake-change-feeds
          maintainContext: true
      - name: Compliance risk analysis
        href: guide/ai/compliance-risk-analysis.yml
      - name: Data management in banking
        href: industries/finance/data-management-banking-overview.yml
      - name: Detect mobile bank fraud
        href: guide/ai/bank-fraud-solution.yml
      - name: Financial institutions with data mesh
        href: /azure/cloud-adoption-framework/scenarios/cloud-scale-analytics/architectures/data-mesh-scenario
        maintainContext: true
      - name: Financial services risk lifecycle
        href: industries/finance/financial-risk-model.md
      - name: Risk grid computing in banking
        href: industries/finance/risk-grid-banking-overview.yml
      - name: Risk grid computing solution
        href: industries/finance/risk-grid-banking-solution-guide.yml
      - name: Big compute for financial risk modeling
        href: guide/architecture-styles/big-compute.yml
      - name: Actuarial risk analysis
        href: industries/finance/actuarial-risk-analysis-financial-model.yml
    - name: Architectures
      items:
      - name: All finance architectures
        href: /azure/architecture/browse/?terms=finance
      - name: Automate document processing
        href: example-scenario/ai/automate-document-processing-azure-form-recognizer.yml
      - name: Banking system cloud transformation
        href: example-scenario/banking/banking-system-cloud-transformation.yml
      - name: Decentralized trust between banks
        href: example-scenario/apps/decentralized-trust.yml
      - name: Finance management using PostgreSQL
        href: solution-ideas/articles/finance-management-apps-using-azure-database-for-postgresql.yml
      - name: Host a Murex MX.3 workload on Azure
        href: example-scenario/finance/murex-mx3-azure.yml
      - name: Location-based conditional access control
        href: example-scenario/financial/location-based-access.yml
      - name: Modernize mainframe & midrange data
        href: example-scenario/mainframe/modernize-mainframe-data-to-azure.yml
      - name: Patterns and implementations in banking
        href: example-scenario/banking/patterns-and-implementations.yml
      - name: Real-time fraud detection
        href: example-scenario/data/fraud-detection.yml
      - name: Replicate and sync mainframe data
        href: reference-architectures/migration/sync-mainframe-data-with-azure.yml
      - name: Scale regulated AI and ML in finance
        href: example-scenario/ai/scale-ai-and-machine-learning-in-regulated-industries.yml
      - name: SWIFT on Azure
        items:
        - name: SWIFT Alliance Connect Virtual
          href: example-scenario/finance/swift-on-azure-vsrx.yml
        - name: SWIFT Alliance Lite2
          href: example-scenario/finance/swift-alliance-lite2-on-azure.yml
        - name: SWIFT Alliance Cloud
          href: example-scenario/finance/swift-alliance-cloud-on-azure.yml
        - name: SWIFT Alliance Access
          href: example-scenario/finance/swift-alliance-access-vsrx-on-azure.yml
        - name: SWIFT Alliance Message Hub
          href: example-scenario/finance/swift-alliance-messaging-hub-vsrx.yml
    - name: Datasets
      items:
      - name: US Consumer Price Index
        items:
        - name: US Consumer Price Index
          href: /azure/open-datasets/dataset-us-consumer-price-index
          maintainContext: true
        - name: US Producer Price Index - Commodities
          href: /azure/open-datasets/dataset-us-producer-price-index-commodities
          maintainContext: true
        - name: US Producer Price Index - Industry
          href: /azure/open-datasets/dataset-us-producer-price-index-industry
          maintainContext: true
      - name: US Employment
        items:
        - name: US Labor Force Statistics
          href: /azure/open-datasets/dataset-us-labor-force
          maintainContext: true
        - name: US Local Area Unemployment
          href: /azure/open-datasets/dataset-us-local-unemployment
          maintainContext: true
        - name: US National Employment Hours
          href: /azure/open-datasets/dataset-us-national-employment-earnings
          maintainContext: true
        - name: US State Employment Hours
          href: /azure/open-datasets/dataset-us-state-employment-earnings
          maintainContext: true
      - name: US Population
        items:
        - name: US Population by County
          href: /azure/open-datasets/dataset-us-population-county
          maintainContext: true
        - name: US Population by ZIP code
          href: /azure/open-datasets/dataset-us-population-zip
          maintainContext: true
    - name: Compliance solutions
      items:
      - name: FFIEC
        href: /compliance/regulatory/offering-ffiec-us
        maintainContext: true
      - name: FINRA 4511
        href: /compliance/regulatory/offering-finra-4511
        maintainContext: true
      - name: IRS 1075
        items:
        - name: IRS 1075 overview
          href: /azure/compliance/offerings/offering-irs-1075
          maintainContext: true
        - name: IRS 1075 regulatory compliance
          href: /azure/governance/policy/samples/irs-1075-sept2016
          maintainContext: true
      - name: Microsoft 365 financial services
        href: /microsoft-365/solutions/financial-services-secure-collaboration
        maintainContext: true
      - name: PCI 3DS
        href: /azure/compliance/offerings/offering-pci-3ds
        maintainContext: true
      - name: PCI DSS
        items:
        - name: PCI DSS overview
          href: /azure/compliance/offerings/offering-pci-dss
          maintainContext: true
        - name: PCI DSS 3.2.1 regulatory compliance
          href: /azure/governance/policy/samples/pci-dss-3-2-1
          maintainContext: true
        - name: AKS regulated cluster for PCI
          href: /azure/architecture/reference-architectures/containers/aks-pci/aks-pci-ra-code-assets
        - name: AKS regulated - Protect cardholder data
          href: /azure/architecture/reference-architectures/containers/aks-pci/aks-pci-data
      - name: SEC
        items:
        - name: SEC 17a-4
          href: /compliance/regulatory/offering-sec-17a-4
          maintainContext: true
        - name: SEC Regulation SCI
          href: /azure/compliance/offerings/offering-sec-reg-sci-us
          maintainContext: true
      - name: SWIFT CSP v2020 blueprint
        items:
        - name: Overview
          href: /azure/governance/blueprints/samples/swift-2020/index
          maintainContext: true
        - name: Control mapping
          href: /azure/governance/blueprints/samples/swift-2020/control-mapping
          maintainContext: true
        - name: Deployment
          href: /azure/governance/blueprints/samples/swift-2020/deploy
          maintainContext: true
  - name: Healthcare
    items:
    - name: Overview
      href: industries/healthcare.md
    - name: Guides
      items:
      - name: Microsoft Cloud for Healthcare
        items:
        - name: Overview
          href: /industry/healthcare/overview
          maintainContext: true
        - name: Azure setup
          href: /industry/healthcare/configure-cloud-for-healthcare
          maintainContext: true
        - name: Patient engagement
          href: /industry/healthcare/patient-engagement
          maintainContext: true
        - name: Health team collaboration
          href: /industry/healthcare/health-team-collaboration
          maintainContext: true
        - name: Clinical and operational insights
          href: /industry/healthcare/improve-clinical-operational-insights
          maintainContext: true
        - name: Security in Cloud for Healthcare
          href: /industry/healthcare/security-overview
          maintainContext: true
        - name: Compliance in Cloud for Healthcare
          href: /industry/healthcare/compliance-overview
          maintainContext: true
      - name: Azure Health Bot
        items:
        - name: Overview
          href: /azure/health-bot/overview
          maintainContext: true
        - name: Built-in medical intelligence
          href: /azure/health-bot/bot_docs/triage_symptom_checking
          maintainContext: true
        - name: Debugging
          href: /azure/health-bot/scenario-authoring/debugging
          maintainContext: true
        - name: Advanced functionality
          href: /azure/health-bot/scenario-authoring/advanced_functionality
          maintainContext: true
        - name: Language models
          href: /azure/health-bot/language_models
          maintainContext: true
        - name: Handoff to a live agent
          href: /azure/health-bot/handoff
          maintainContext: true
        - name: Handoff using Microsoft Teams
          href: /azure/health-bot/handoff-teams
          maintainContext: true
        - name: Dynamics 365 Omnichannel integration
          href: /azure/health-bot/omnichannel
          maintainContext: true
        - name: Health Bot custom telemetry
          href: /azure/health-bot/custom_telemetry
          maintainContext: true
      - name: Azure Health Data Services
        items:
        - name: Overview
          href: /azure/healthcare-apis/healthcare-apis-overview
          maintainContext: true
        - name: Azure Health Data Services workspace
          href: /azure/healthcare-apis/workspace-overview
          maintainContext: true
      - name: Azure API for FHIR
        items:
        - name: Overview
          href: /azure/healthcare-apis/azure-api-for-fhir/overview
          maintainContext: true
        - name: FHIR features
          href: /azure/healthcare-apis/azure-api-for-fhir/fhir-features-supported
          maintainContext: true
        - name: Azure AD and Azure API for FHIR
          href: /azure/healthcare-apis/azure-api-for-fhir/azure-active-directory-identity-configuration
          maintainContext: true
        - name: Add data to audits using HTTP headers
          href: /azure/healthcare-apis/azure-api-for-fhir/use-custom-headers
          maintainContext: true
        - name: Azure IoT Connector for FHIR
          items:
          - name: Overview
            href: /azure/healthcare-apis/azure-api-for-fhir/iot-data-flow
            maintainContext: true
          - name: Mapping templates
            href: /azure/healthcare-apis/azure-api-for-fhir/iot-mapping-templates
            maintainContext: true
        - name: Azure Policy compliance controls
          href: /azure/healthcare-apis/azure-api-for-fhir/security-controls-policy
          maintainContext: true
        - name: Related GitHub projects
          href: /azure/healthcare-apis/azure-api-for-fhir/fhir-github-projects
          maintainContext: true
      - name: Text Analytics for health
        items:
        - name: Overview
          href: /azure/cognitive-services/language-service/text-analytics-for-health/overview
          maintainContext: true
        - name: Recognized entity categories
          href: /azure/cognitive-services/language-service/text-analytics-for-health/concepts/health-entity-categories
          maintainContext: true
        - name: Relation extraction
          href: /azure/cognitive-services/language-service/text-analytics-for-health/concepts/relation-extraction
          maintainContext: true
        - name: Assertion detection
          href: /azure/cognitive-services/language-service/text-analytics-for-health/concepts/assertion-detection
          maintainContext: true
      - name: IoT scenarios
        items:
        - name: Continuous patient monitoring
          href: /azure/iot-central/healthcare/tutorial-continuous-patient-monitoring
          maintainContext: true
        - name: Health triage dashboard
          href: /azure/iot-central/healthcare/tutorial-health-data-triage
          maintainContext: true
      - name: Healthcare for data management
        href: /azure/cloud-adoption-framework/scenarios/cloud-scale-analytics/architectures/reference-architecture-lamna
        maintainContext: true
    - name: Architectures
      items:
      - name: All healthcare architectures
        href: /azure/architecture/browse/?terms=healthcare
      - name: Analyze observational patient data
        href: example-scenario/digital-health/patient-data-ohdsi-omop-cdm.yml
      - name: Automate COVID-19 test forms
        href: example-scenario/ai/form-recognizer-covid.yml
      - name: Build a telehealth system with Azure
        href: example-scenario/apps/telehealth-system.yml
      - name: Clinical insights with Cloud for Healthcare
        href: example-scenario/mch-health/medical-data-insights.yml
      - name: Confidential computing for healthcare
        href: example-scenario/confidential/healthcare-inference.yml
      - name: Consumer health portal on Azure
        href: example-scenario/digital-health/health-portal.yml
      - name: Donor-patient cross matching
        href: example-scenario/machine-learning/donor-patient-cross-match.yml
      - name: Health data consortium
        href: example-scenario/data/azure-health-data-consortium.yml
      - name: Implement risk prediction for surgeries
        href: example-scenario/ai/risk-stratification-surgery.yml
      - name: Population health management
        href: solution-ideas/articles/population-health-management-for-healthcare.yml
      - name: Predict hospital readmissions with ML
        href: example-scenario/ai/predict-hospital-readmissions-machine-learning.yml
      - name: Predict patient length of stay and flow
        href: example-scenario/digital-health/predict-patient-length-of-stay.yml
      - name: Precision medicine pipeline
        href: example-scenario/precision-medicine/genomic-analysis-reporting.yml
      - name: Remote patient monitoring
        href: example-scenario/digital-health/remote-patient-monitoring.yml
      - name: Virtual network for patient records
        href: example-scenario/integrated-multiservices/virtual-network-integration.yml
      - name: Virtual visits with Cloud for Healthcare
        href: example-scenario/mch-health/virtual-health-mch.yml
    - name: Datasets
      items:
      - name: COVID-19 data lake
        items:
        - name: Bing COVID-19 data
          href: /azure/open-datasets/dataset-bing-covid-19
          maintainContext: true
        - name: COVID Tracking project
          href: /azure/open-datasets/dataset-covid-tracking
          maintainContext: true
        - name: ECDC COVID-19 cases
          href: /azure/open-datasets/dataset-ecdc-covid-cases
          maintainContext: true
        - name: Oxford COVID-19 Government Response
          href: /azure/open-datasets/dataset-oxford-covid-government-response-tracker
          maintainContext: true
      - name: COVID-19 Open Research
        href: /azure/open-datasets/dataset-covid-19-open-research
        maintainContext: true
      - name: Diabetes dataset
        href: /azure/open-datasets/dataset-diabetes
        maintainContext: true
      - name: Genomics data lake
        items:
        - name: 1000 Genomes
          href: /azure/open-datasets/dataset-1000-genomes
          maintainContext: true
        - name: ClinVar annotations
          href: /azure/open-datasets/dataset-clinvar-annotations
          maintainContext: true
        - name: ENCODE DNA elements
          href: /azure/open-datasets/dataset-encode
          maintainContext: true
        - name: GATK Resource Bundle
          href: /azure/open-datasets/dataset-gatk-resource-bundle
          maintainContext: true
        - name: Genome Aggregation
          href: /azure/open-datasets/dataset-gnomad
          maintainContext: true
        - name: Human Reference Genomes
          href: /azure/open-datasets/dataset-human-reference-genomes
          maintainContext: true
        - name: Illumina Platinum Genomes
          href: /azure/open-datasets/dataset-illumina-platinum-genomes
          maintainContext: true
        - name: 'OpenCravat: Analysis of Variants'
          href: /azure/open-datasets/dataset-open-cravat
          maintainContext: true
        - name: 'SnpEff: Genomic variants'
          href: /azure/open-datasets/dataset-snpeff
          maintainContext: true
    - name: Compliance solutions
      items:
      - name: EPCS (US)
        href: /azure/compliance/offerings/offering-epcs-us
        maintainContext: true
      - name: FDA 21
        href: /azure/compliance/offerings/offering-gxp
        maintainContext: true
      - name: HIPAA and HITRUST
        items:
        - name: HIPAA (US) overview
          href: /azure/compliance/offerings/offering-hipaa-us
          maintainContext: true
        - name: HITRUST overview
          href: /azure/compliance/offerings/offering-hitrust
          maintainContext: true
        - name: Implement healthcare blueprint for AI
          href: industries/healthcare/healthcare-ai-blueprint.yml
        - name: HIPAA/HITRUST compliant health data
          href: solution-ideas/articles/security-compliance-blueprint-hipaa-hitrust-health-data-ai.yml
        - name: HIPAA HITRUST 9.2 compliance
          href: /azure/governance/policy/samples/hipaa-hitrust-9-2
          maintainContext: true
      - name: MARS-E (US)
        href: /azure/compliance/offerings/offering-mars-e-us
        maintainContext: true
  - name: Government
    items:
    - name: Overview
      href: industries/government.md
    - name: Guides
      items:
      - name: Compare Azure Government and Azure
        href: /azure/azure-government/compare-azure-government-global-azure
        maintainContext: true
      - name: Dynamics 365 government accelerator
        items:
        - name: Overview
          href: /dynamics365/industry/accelerators/government-overview
          maintainContext: true
        - name: Configure the accelerator
          href: /dynamics365/industry/accelerators/government-configure
          maintainContext: true
      - name: Considerations for naming resources
        href: /azure/azure-government/documentation-government-concept-naming-resources
        maintainContext: true
      - name: IoT scenarios
        items:
        - name: Connected waste management
          href: /azure/iot-central/government/tutorial-connected-waste-management
          maintainContext: true
        - name: Secure worldwide public sector
          href: /azure/azure-government/documentation-government-overview-wwps
          maintainContext: true
        - name: Water consumption monitoring
          href: /azure/iot-central/government/tutorial-water-consumption-monitoring
          maintainContext: true
        - name: Water quality monitoring
          href: /azure/iot-central/government/tutorial-water-quality-monitoring
          maintainContext: true
      - name: Development
        items:
        - name: Azure Government developer guide
          href: /azure/azure-government/documentation-government-developer-guide
          maintainContext: true
        - name: Storage on Azure Government
          href: /azure/azure-government/documentation-government-get-started-connect-to-storage
          maintainContext: true
        - name: AI on Azure Government
          href: /azure/azure-government/documentation-government-cognitiveservices
          maintainContext: true
        - name: SSMS on Azure Government
          href: /azure/azure-government/documentation-government-connect-ssms
          maintainContext: true
      - name: Security
        items:
        - name: Security for Azure Government
          href: /azure/azure-government/documentation-government-plan-security
          maintainContext: true
        - name: Impact Level 5 isolation
          href: /azure/azure-government/documentation-government-impact-level-5
          maintainContext: true
        - name: Secure isolation
          href: /azure/azure-government/azure-secure-isolation-guidance
          maintainContext: true
        - name: Secure Azure computing
          href: /azure/azure-government/compliance/secure-azure-computing-architecture
          maintainContext: true
      - name: Identity
        items:
        - name: Identity for Azure Government
          href: /azure/azure-government/documentation-government-plan-identity
          maintainContext: true
        - name: Integrate Azure AD authentication
          href: /azure/azure-government/documentation-government-aad-auth-qs
          maintainContext: true
      - name: Deployment
        items:
        - name: Deploy with Azure Pipelines
          href: /azure/azure-government/connect-with-azure-pipelines
          maintainContext: true
        - name: ASE with DISA CAP
          href: /azure/azure-government/documentation-government-ase-disa-cap
          maintainContext: true
      - name: Management
        items:
        - name: Azure Monitor logs
          href: /azure/azure-government/documentation-government-manage-oms
          maintainContext: true
        - name: Marketplace
          href: /azure/azure-government/documentation-government-manage-marketplace
          maintainContext: true
    - name: Architectures
      items:
      - name: All government architectures
        href: /azure/architecture/browse/?terms=government
      - name: Azure Automation for hybrid
        href: hybrid/azure-automation-hybrid.yml
      - name: Azure Automation update management
        href: hybrid/azure-update-mgmt.yml
      - name: Azure Virtual Desktop for the enterprise
        href: example-scenario/wvd/windows-virtual-desktop.yml
      - name: Computer forensics chain of custody
        href: example-scenario/forensics/index.yml
      - name: Hybrid security monitoring in Azure
        href: hybrid/hybrid-security-monitoring.yml
      - name: Web app private database connectivity
        href: example-scenario/private-web-app/private-web-app.yml
    - name: Datasets
      items:
      - name: MNIST handwritten digits
        href: /azure/open-datasets/dataset-mnist
        maintainContext: true
      - name: Public Holidays
        href: /azure/open-datasets/dataset-public-holidays
        maintainContext: true
      - name: Safety data
        items:
        - name: Boston Safety Data
          href: /azure/open-datasets/dataset-boston-safety
          maintainContext: true
        - name: Chicago Safety Data
          href: /azure/open-datasets/dataset-chicago-safety
          maintainContext: true
        - name: New York City Safety Data
          href: /azure/open-datasets/dataset-new-york-city-safety
          maintainContext: true
        - name: San Francisco Safety Data
          href: /azure/open-datasets/dataset-san-francisco-safety
          maintainContext: true
        - name: Seattle Safety Data
          href: /azure/open-datasets/dataset-seattle-safety
          maintainContext: true
      - name: US Labor Force
        href: /azure/open-datasets/dataset-us-labor-force
        maintainContext: true
      - name: US Population
        items:
        - name: US Population by County
          href: /azure/open-datasets/dataset-us-population-county
          maintainContext: true
        - name: US Population by ZIP code
          href: /azure/open-datasets/dataset-us-population-zip
          maintainContext: true
    - name: Compliance solutions
      items:
      - name: General compliance
        items:
        - name: Azure Government compliance
          href: /azure/azure-government/documentation-government-plan-compliance
          maintainContext: true
        - name: Services compliance scope
          href: /azure/azure-government/compliance/azure-services-in-fedramp-auditscope
          maintainContext: true
        - name: Azure Security Benchmark
          href: /azure/governance/policy/samples/gov-azure-security-benchmark
          maintainContext: true
        - name: Compliance export controls
          href: /azure/azure-government/documentation-government-overview-itar
          maintainContext: true
      - name: CIS Azure Foundations
        href: /azure/governance/policy/samples/gov-cis-azure-1-3-0
        maintainContext: true
      - name: CJIS
        href: /azure/compliance/offerings/offering-cjis
        maintainContext: true
      - name: DoD
        items:
        - name: DoD overview
          href: /azure/azure-government/documentation-government-overview-dod
          maintainContext: true
        - name: DoD IL2
          href: /azure/compliance/offerings/offering-dod-il2
          maintainContext: true
        - name: DoD IL4
          href: /azure/compliance/offerings/offering-dod-il4
          maintainContext: true
        - name: DoD IL4 Regulatory Compliance built-in
          href: /azure/governance/policy/samples/gov-dod-impact-level-4
          maintainContext: true
        - name: DoD IL5
          href: /azure/compliance/offerings/offering-dod-il5
          maintainContext: true
        - name: DoD IL5 Regulatory Compliance built-in
          href: /azure/governance/policy/samples/gov-dod-impact-level-5
          maintainContext: true
        - name: DoD IL6
          href: /azure/compliance/offerings/offering-dod-il6
          maintainContext: true
      - name: DoE 10 CFR Part 810
        href: /azure/compliance/offerings/offering-doe-10-cfr-part-810
        maintainContext: true
      - name: EAR
        href: /azure/compliance/offerings/offering-ear
        maintainContext: true
      - name: FedRAMP
        items:
        - name: FedRAMP overview
          href: /azure/compliance/offerings/offering-fedramp
          maintainContext: true
        - name: FedRAMP high compliance
          href: /azure/governance/policy/samples/fedramp-high
          maintainContext: true
        - name: FedRAMP moderate compliance
          href: /azure/governance/policy/samples/fedramp-moderate
          maintainContext: true
        - name: Compliance with FedRAMP ATO
          href: /azure/azure-government/compliance/documentation-accelerate-compliance
          maintainContext: true
      - name: IRS 1075
        items:
        - name: IRS 1075 overview
          href: /azure/compliance/offerings/offering-irs-1075
          maintainContext: true
        - name: IRS 1075 regulatory compliance
          href: /azure/governance/policy/samples/gov-irs-1075-sept2016
          maintainContext: true
      - name: ISO 27001:2013
        href: /azure/governance/policy/samples/gov-iso-27001
        maintainContext: true
      - name: ITAR
        href: /azure/compliance/offerings/offering-itar
        maintainContext: true
      - name: JSIG
        href: /azure/compliance/offerings/offering-jsig
        maintainContext: true
      - name: NDAA
        href: /azure/compliance/offerings/offering-ndaa-section-889
        maintainContext: true
      - name: NIST
        items:
        - name: NIST SP 800-53 Rev. 4
          href: /azure/governance/policy/samples/nist-sp-800-53-r4
          maintainContext: true
        - name: NIST SP 800-53 Rev. 5
          href: /azure/governance/policy/samples/nist-sp-800-53-r5
          maintainContext: true
        - name: NIST 800-63
          href: /azure/compliance/offerings/offering-nist-800-63
          maintainContext: true
        - name: NIST 800-171
          items:
          - name: Overview
            href: /azure/compliance/offerings/offering-nist-800-171
            maintainContext: true
          - name: Regulatory compliance
            href: /azure/governance/policy/samples/nist-sp-800-171-r2
            maintainContext: true
        - name: NIST CSF
          href: /azure/compliance/offerings/offering-nist-csf
          maintainContext: true
      - name: StateRAMP
        href: /azure/compliance/offerings/offering-stateramp
        maintainContext: true
      - name: TIC solutions
        href: /azure/azure-government/compliance/compliance-tic
        maintainContext: true
  - name: Manufacturing
    items:
    - name: Overview
      href: industries/manufacturing.md
    - name: Guides
      items:
      - name: HPC for manufacturing
        href: industries/manufacturing/compute-manufacturing-overview.yml
      - name: AI and ML scenarios
        items:
        - name: Continuous manufacturing with Bonsai
          href: /bonsai/concepts/continuous-manufacturing
          maintainContext: true
        - name: Machine teaching for manufacturing
          href: solution-ideas/articles/machine-teaching.yml
        - name: MLOps to upscale ML lifecycle
          href: example-scenario/mlops/mlops-technical-paper.yml
        - name: Predictive maintenance in manufacturing
          href: industries/manufacturing/predictive-maintenance-overview.yml
        - name: Predictive maintenance solution
          href: industries/manufacturing/predictive-maintenance-solution.yml
      - name: IoT scenarios
        items:
        - name: Azure Sphere scenarios
          items:
          - name: Cloud-configuration tasks
            href: /azure-sphere/hardware/cloud-configuration-tasks
            maintainContext: true
          - name: Factory-floor tasks
            href: /azure-sphere/hardware/factory-floor-tasks
            maintainContext: true
          - name: Guardian modules
            href: /azure-sphere/hardware/guardian-modules
            maintainContext: true
          - name: Manufacturing connected devices
            href: /azure-sphere/hardware/manufacturing-guide
            maintainContext: true
          - name: Manufacturing preparation
            href: /azure-sphere/hardware/manufacturing-preparation-tasks
            maintainContext: true
          - name: Radio Frequency tools
            href: /azure-sphere/hardware/rf-tools
            maintainContext: true
        - name: IoT Central scenarios
          items:
          - name: Connected logistics application
            href: /azure/iot-central/retail/tutorial-iot-central-connected-logistics
            maintainContext: true
          - name: Digital distribution center
            href: /azure/iot-central/retail/tutorial-iot-central-digital-distribution-center
            maintainContext: true
          - name: Micro-fulfillment center
            href: /azure/iot-central/retail/tutorial-micro-fulfillment-center
            maintainContext: true
        - name: Enable machine learning inference
          href: guide/iot/machine-learning-inference-iot-edge.yml
        - name: Extract actionable insights
          href: industries/manufacturing/extract-insights-iot-data.yml
        - name: Industrial IoT
          items:
          - name: Overview
            href: /azure/industrial-iot/overview-what-is-industrial-iot
            maintainContext: true
          - name: Industrial IoT analytics
            href: guide/iiot-guidance/iiot-architecture.yml
          - name: Deploy the IIoT platform
            href: /azure/industrial-iot/tutorial-deploy-industrial-iot-platform
            maintainContext: true
      - name: Mixed reality - Prototyping
        href: /windows/mixed-reality/enthusiast-guide/prototyping-manufacturing
        maintainContext: true
      - name: Manufacturing Windows engineering
        href: /windows-hardware/manufacture/desktop/manufacturing-windows-engineering-guide
        maintainContext: true
    - name: Architectures
      items:
      - name: All manufacturing architectures
        href: /azure/architecture/browse/?terms=manufacturing
      - name: Anomaly detection for conveyor belts
        href: example-scenario/ai/real-time-anomaly-detection-conveyor-belt.yml
      - name: Anomaly detector process
        href: solution-ideas/articles/anomaly-detector-process.yml
      - name: Automated fab scheduling and dispatching
        href: example-scenario/manufacturing/fab-scheduling-azure.yml  
      - name: Batch integration in a factory
        href: example-scenario/iot/batch-integration-azure-data-factory-digital-twins.yml
      - name: CAE simulations for manufacturing
        href: example-scenario/hpc/hpc-run-cae-simulations.yml
      - name: Computer vision for manufacturing
        href: reference-architectures/ai/end-to-end-smart-factory.yml
      - name: Condition monitoring
        href: solution-ideas/articles/condition-monitoring.yml
      - name: Connected factory hierarchy service
        href: solution-ideas/articles/connected-factory-hierarchy-service.yml
      - name: Connected factory signal pipeline
        href: example-scenario/iot/connected-factory-signal-pipeline.yml
      - name: IoT and data analytics in manufacturing
        href: example-scenario/data/big-data-with-iot.yml
      - name: IoT Edge safety and maintenance system
        href: example-scenario/predictive-maintenance/iot-predictive-maintenance.yml
      - name: Low-latency network for manufacturing
        href: solution-ideas/articles/low-latency-network.yml
      - name: Quality assurance
        href: solution-ideas/articles/quality-assurance.yml
      - name: Real-time asset tracking and management
        href: solution-ideas/articles/real-time-asset-tracking-mgmt-iot-central.yml
      - name: Supply chain track and trace
        href: solution-ideas/articles/supply-chain-track-and-trace.yml
      - name: Tiered data for manufacturing
        href: example-scenario/hybrid/hybrid-tiered-data-analytics.yml
        maintainContext: true
    - name: Compliance solutions
      items:
      - name: GDPR (EU)
        href: /compliance/regulatory/gdpr
        maintainContext: true
      - name: GxP
        href: /compliance/regulatory/offering-gxp
        maintainContext: true
      - name: ISO 27018
        href: /azure/compliance/offerings/offering-iso-27018
        maintainContext: true
      - name: ITAR
        href: /azure/compliance/offerings/offering-itar
        maintainContext: true
    - name: Solution ideas
      items:
      - name: Customer order forecasting
        href: solution-ideas/articles/next-order-forecasting.yml
      - name: Azure 5G split core shop floor network
        href: solution-ideas/articles/private-network-split-core-manufacture.yml
  - name: Energy and Environment
    items:
    - name: Overview
      href: industries/energy-environment.md
    - name: Guides
      items:
      - name: Microsoft Cloud for Sustainability
        href: /industry/sustainability/overview
        maintainContext: true
      - name: Sustainability outcomes and benefits
        href: /azure/cloud-adoption-framework/strategy/business-outcomes/sustainability
        maintainContext: true
      - name: Big compute for oil exploration
        href: guide/architecture-styles/big-compute.yml
      - name: IoT scenarios
        items:
        - name: Connected waste management
          href: /azure/iot-central/government/tutorial-connected-waste-management
          maintainContext: true
        - name: Smart meter energy monitoring
          href: /azure/iot-central/energy/tutorial-smart-meter-app
          maintainContext: true
        - name: Solar panel monitoring
          href: /azure/iot-central/energy/tutorial-solar-panel-app
          maintainContext: true
        - name: Water consumption monitoring
          href: /azure/iot-central/government/tutorial-water-consumption-monitoring
          maintainContext: true
        - name: Water quality monitoring
          href: /azure/iot-central/government/tutorial-water-quality-monitoring
          maintainContext: true
    - name: Architectures
      items:
      - name: All energy and environment architectures
        href: /azure/architecture/browse/?terms=energy
      - name: Environmental monitoring
        href: solution-ideas/articles/environment-monitoring-and-supply-chain-optimization.yml
      - name: Geospatial data processing and analytics
        href: example-scenario/data/geospatial-data-processing-analytics-azure.yml
      - name: IoT Edge data processing - Monitor oil rigs
        href: solution-ideas/articles/data-storage-edge.yml
      - name: Mining equipment monitoring
        href: solution-ideas/articles/monitor-mining-equipment.yml
      - name: Oil and gas tank level forecasting
        href: solution-ideas/articles/oil-and-gas-tank-level-forecasting.yml
      - name: Project 15 sustainability
        href: solution-ideas/articles/project-15-iot-sustainability.yml
      - name: Run CFD simulations
        href: example-scenario/infrastructure/hpc-cfd.yml
      - name: Run reservoir simulations
        href: example-scenario/infrastructure/reservoir-simulation.yml
    - name: Compliance solutions
      items:
      - name: NERC (US) overview
        href: /azure/compliance/offerings/offering-nerc
        maintainContext: true
  - name: Telecommunications
    items:
    - name: Overview
      href: industries/telecommunications.md
    - name: Guides
      items:
      - name: Deploy private 5G networks
        items:
        - name: Overview
          href: industries/telecommunications/deploy-private-mobile-network.md
        - name: Build a private 5G network
          href: industries/telecommunications/build-private-5g-network.md
      - name: Field and cloud edge gateways
        href: /azure/architecture/example-scenario/iot/field-cloud-edge-gateways
      - name: Edge Workload Configuration pattern
        href: /azure/architecture/patterns/edge-workload-configuration
      - name: Kubernetes at the edge
        items:
        - name: Choose a Kubernetes at the edge option
          href: /azure/architecture/operator-guides/aks/choose-kubernetes-edge-compute-option
        - name: Choose a bare-metal Kubernetes option
          href: /azure/architecture/operator-guides/aks/choose-bare-metal-kubernetes
      - name: Dynamics 365 telecommunications
        items:
        - name: Overview
          href: /dynamics365/industry/accelerators/telecommunications-overview
          maintainContext: true
        - name: Configure for Azure Maps
          href: /dynamics365/industry/accelerators/telecommunications-configure
          maintainContext: true
      - name: Private multi-access edge compute
        items:
        - name: Overview
          href: /azure/private-multi-access-edge-compute-mec/overview
          maintainContext: true
        - name: Partner services
          href: /azure/private-multi-access-edge-compute-mec/partner-programs
          maintainContext: true
        - name: Fusion Core
          href: /azure/private-multi-access-edge-compute-mec/metaswitch-fusion-core-overview
          maintainContext: true
        - name: Affirmed Private Network Service
          href: /azure/private-multi-access-edge-compute-mec/affirmed-private-network-service-overview
          maintainContext: true
      - name: Azure Network Function Manager
        href: /azure/network-function-manager/overview
        maintainContext: true
    - name: Architectures
      items:
      - name: All telecommunications architectures
        href: /azure/architecture/browse/?terms=telecommunications
      - name: Customer churn prediction
        href: /azure/architecture/solution-ideas/articles/customer-churn-prediction
      - name: Deploy AI and ML at the edge
        href: /azure/architecture/hybrid/deploy-ai-ml-azure-stack-edge
      - name: Determine customer lifetime and churn
        href: /azure/architecture/example-scenario/ai/customer-lifecycle-churn
      - name: Enterprise-grade conversational bot
        href: /azure/architecture/reference-architectures/ai/conversational-bot
      - name: Geospatial analysis for telecommunications
        href: example-scenario/data/geospatial-analysis-telecommunications-industry.yml
      - name: IoT connected light, power, and internet
        href: /azure/architecture/solution-ideas/articles/iot-power-management
      - name: IoT device connectivity for industry
        href: /azure/architecture/solution-ideas/articles/healthcare-network
      - name: IoT Edge safety and maintenance system
        href: /azure/architecture/example-scenario/predictive-maintenance/iot-predictive-maintenance
      - name: Low-latency network connections
        href: /azure/architecture/solution-ideas/articles/low-latency-network
      - name: Public MEC deployment
        href: example-scenario/hybrid/public-multi-access-edge-compute-deployment.yml
      - name: Public MEC high availability
        href: example-scenario/hybrid/multi-access-edge-compute-ha.yml
      - name: Real-time fraud detection
        href: /azure/architecture/example-scenario/data/fraud-detection
      - name: Video capture and analytics
        href: /azure/architecture/solution-ideas/articles/video-analytics
    - name: Compliance solutions
      items:
      - name: GSMA overview
        href: /azure/compliance/offerings/offering-gsma
        maintainContext: true
  - name: Automotive, Mobility, and Transportation
    items:
    - name: Overview
      href: industries/automotive.md
    - name: Guides
      items:
      - name: Autonomous Vehicle Operations design guide
        href: /azure/architecture/guide/machine-learning/avops-design-guide
      - name: Autonomous Vehicle Operations solution idea
        href: /azure/architecture/solution-ideas/articles/avops-architecture
      - name: Dynamics 365 automotive accelerator
        href: /dynamics365/industry/accelerators/automotive
        maintainContext: true
      - name: Azure Maps guidance
        items:
        - name: Azure Maps traffic coverage
          href: /azure/azure-maps/traffic-coverage
          maintainContext: true
        - name: Vehicle consumption model
          href: /azure/azure-maps/consumption-model
          maintainContext: true
        - name: Best practices for Route Service
          href: /azure/azure-maps/how-to-use-best-practices-for-routing
          maintainContext: true
      - name: Move NYC Taxi data with SSIS
        href: data-science-process/move-data-to-azure-blob-using-ssis.md
      - name: Single sign on for car park management
        href: /azure/active-directory/saas-apps/parkalot-car-park-management-tutorial
        maintainContext: true
    - name: Architectures
      items:
      - name: All automotive architectures
        href: /azure/architecture/browse/?terms=automotive
      - name: Automated guided vehicles fleet control
        href: example-scenario/iot/automated-guided-vehicles-fleet-control.yml
      - name: Automotive test data analytics
        href: industries/automotive/automotive-telemetry-analytics.yml
      - name: IoT Edge railroad maintenance and safety
        href: /azure/architecture/example-scenario/predictive-maintenance/iot-predictive-maintenance
      - name: Machine teaching for autonomous vehicles
        href: solution-ideas/articles/autonomous-systems.yml
      - name: Predictive insights with vehicle telematics
        href: solution-ideas/articles/predictive-insights-with-vehicle-telematics.yml
      - name: Process vehicle data using IoT
        href: example-scenario/data/realtime-analytics-vehicle-iot.yml
      - name: Real-time asset tracking for vehicles
        href: solution-ideas/articles/real-time-asset-tracking-mgmt-iot-central.yml
      - name: Real-time ML to estimate a car's value
        href: example-scenario/ai/deploy-real-time-machine-learning-model-application-ui.yml
      - name: Run CFD simulations
        href: example-scenario/infrastructure/hpc-cfd.yml
    - name: Datasets
      items:
      - name: NYC Taxi
        items:
        - name: NYC Taxi - yellow records
          href: /azure/open-datasets/dataset-taxi-yellow
          maintainContext: true
        - name: NYC Taxi - green records
          href: /azure/open-datasets/dataset-taxi-green
          maintainContext: true
        - name: NYC Taxi - for-hire vehicles
          href: /azure/open-datasets/dataset-taxi-for-hire-vehicle
          maintainContext: true
      - name: TartanAir AirSim
        href: /azure/open-datasets/dataset-tartanair-simulation
        maintainContext: true
    - name: Compliance solutions
      items:
      - name: TISAX overview
        href: /azure/compliance/offerings/offering-tisax
        maintainContext: true
  - name: Education
    items:
    - name: Overview
      href: industries/education.md
    - name: Guides
      items:
      - name: Azure Education Hub
        items:
        - name: Overview
          href: /azure/education-hub/about-education-hub
          maintainContext: true
        - name: Create a lab with REST APIs
          href: /azure/education-hub/create-lab-education-hub
          maintainContext: true
        - name: Azure Dev Tools for Teaching
          href: /azure/education-hub/azure-dev-tools-teaching/about-program
          maintainContext: true
      - name: Dynamics 365 education accelerator
        items:
        - name: Overview
          href: /dynamics365/industry/accelerators/edu-overview
          maintainContext: true
        - name: Higher education
          href: /dynamics365/industry/accelerators/hied
          maintainContext: true
        - name: K-12 education
          maintainContext: true
        - name: Configure portals
          href: /dynamics365/industry/accelerators/edu-k12
          maintainContext: true
      - name: Identity for education
        items:
        - name: Azure Active Directory for education
          href: /microsoft-365/education/deploy/intro-azure-active-directory
          maintainContext: true
        - name: Multi-tenant for academic institutions
          href: /microsoft-365/education/deploy/design-multi-tenant-architecture
          maintainContext: true
        - name: Design a tenant configuration
          href: /microsoft-365/education/deploy/design-tenant-configurations
          maintainContext: true
        - name: Design authentication and credentials
          href: /microsoft-365/education/deploy/design-credential-authentication-strategies
          maintainContext: true
        - name: Design an account strategy
          href: /microsoft-365/education/deploy/design-account-strategy
          maintainContext: true
        - name: Design identity governance
          href: /microsoft-365/education/deploy/design-identity-governance
          maintainContext: true
      - name: Mixed reality scenarios
        items:
        - name: Immersive education
          href: /windows/mixed-reality/enthusiast-guide/immersive-education
          maintainContext: true
        - name: Training and simulation
          href: /windows/mixed-reality/enthusiast-guide/training-simulation
          maintainContext: true
        - name: Virtual museums and exhibits
          href: /windows/mixed-reality/enthusiast-guide/virtual-museums
          maintainContext: true
    - name: Architectures
      items:
      - name: All education architectures
        href: /azure/architecture/browse/?terms=education
      - name: Create smart campuses
        href: example-scenario/iot/smart-places.yml
      - name: Governance of Teams guest users
        href: example-scenario/governance/governance-teams-guest-users.yml
      - name: Knowledge mining for content research
        href: solution-ideas/articles/content-research.yml
      - name: Moodle deployment with NetApp Files
        href: example-scenario/file-storage/moodle-azure-netapp-files.yml
      - name: Predict student attrition
        href: example-scenario/ai/student-attrition-prediction.yml
      - name: Secure research for regulated data
        href: example-scenario/ai/secure-compute-for-research.yml
      - name: Scalable secure open source Capture the Flag (CTF)
        href: example-scenario/apps/capture-the-flag-platform-on-azure-paas.yml
      - name: Teacher-provisioned virtual labs in Azure
        href: example-scenario/devops/teacher-provisioned-virtual-labs-azure.yml
      - name: Training and guidance with mixed reality
        href: solution-ideas/articles/training-and-procedural-guidance-powered-by-mixed-reality.yml
    - name: Compliance solutions
      items:
      - name: FERPA overview
        href: /compliance/regulatory/offering-ferpa
        maintainContext: true
  - name: Nonprofit
    items:
    - name: Azure subscription for nonprofits
      href: /azure/industry/training-services/microsoft-community-training/infrastructure-management/install-your-platform-instance/setup-platform-instance-on-azure-subscription-for-nonprofits
      maintainContext: true
    - name: Microsoft Cloud for Nonprofit
      items:
      - name: Overview
        href: /industry/nonprofit/overview
        maintainContext: true
      - name: Set up Microsoft Cloud for Nonprofit
        href: /industry/nonprofit/configure-cloud-for-nonprofit
        maintainContext: true
      - name: Donors and supporters
        href: /industry/nonprofit/donors-supporters
        maintainContext: true
      - name: Renew an Azure nonprofit grant
        href: /industry/nonprofit/renew
        maintainContext: true
    - name: Fundraising and Engagement
      items:
      - name: Overview
        href: /dynamics365/industry/nonprofit/fundraising-engagement-get-started-overview
        maintainContext: true
      - name: Configure
        href: /dynamics365/industry/nonprofit/fundraising-engagement-configure
        maintainContext: true
      - name: Deploy
        href: /dynamics365/industry/nonprofit/fundraising-engagement-deploy
        maintainContext: true
    - name: Dynamics 365 nonprofit accelerator for Azure
      href: /dynamics365/industry/accelerators/nfp
      maintainContext: true
  - name: Additional verticals
    items:
    - name: Game Development
      items:
      - name: Overview
        href: industries/game-development.md
      - name: Guides
        items:
        - name: Azure PlayFab
          items:
          - name: Overview
            href: /gaming/playfab/what-is-playfab
            maintainContext: true
          - name: Azure AD authentication
            href: /gaming/playfab/features/authentication/aad-authentication/index
            maintainContext: true
          - name: CloudScript with Azure Functions
            href: /gaming/playfab/features/automation/cloudscript-af/index
            maintainContext: true
          - name: Multiplayer guidance
            items:
            - name: Multiplayer with PlayFab
              href: /gaming/playfab/features/multiplayer/mpintro
              maintainContext: true
            - name: Host multiplayer games
              href: /gaming/playfab/features/multiplayer/servers/using-playfab-servers-to-host-games
              maintainContext: true
            - name: Create virtual machines
              href: /gaming/playfab/features/multiplayer/servers/deploying-playfab-multiplayer-server-builds
              maintainContext: true
            - name: Build definition
              href: /gaming/playfab/features/multiplayer/servers/build-definition
              maintainContext: true
            - name: Linux container images
              href: /gaming/playfab/features/multiplayer/servers/deploying-linux-based-builds
              maintainContext: true
            - name: Measure player latency
              href: /gaming/playfab/features/multiplayer/servers/using-qos-beacons-to-measure-player-latency-to-azure
              maintainContext: true
            - name: Connect clients to servers
              href: /gaming/playfab/features/multiplayer/servers/connecting-clients-to-game-servers
              maintainContext: true
            - name: Increase core limits and regions
              href: /gaming/playfab/features/multiplayer/servers/identifying-and-increasing-core-limits
              maintainContext: true
          - name: PlayFab Insights
            href: /gaming/playfab/features/insights/overview
            maintainContext: true
          - name: PlayFab samples
            href: /gaming/playfab/resources/playfab-samples
            maintainContext: true
        - name: Azure Game Development VMs
          items:
          - name: Overview
            href: /gaming/azure/game-dev-virtual-machine/overview
            maintainContext: true
          - name: Tools included
            href: /gaming/azure/game-dev-virtual-machine/tools-included-azure-game-dev-kit
            maintainContext: true
          - name: GPU SKUs and optimizing costs
            href: /gaming/azure/game-dev-virtual-machine/choosing-gpu-sku
            maintainContext: true
          - name: Striped disks for more IOPS
            href: /gaming/azure/game-dev-virtual-machine/striped-disks-iops
            maintainContext: true
          - name: Integrate with Azure AD
            href: /gaming/azure/game-dev-virtual-machine/integrate-vm-with-aad
            maintainContext: true
          - name: Azure Files with Unreal Engine
            href: /gaming/azure/game-dev-virtual-machine/use-azure-files-for-global-ddc
            maintainContext: true
          - name: Azure DevOps build pipelines
            href: /gaming/azure/reference-architectures/azurecloudbuilds-0-intro
            maintainContext: true
        - name: Set up a STUN and TURN Server
          href: /gaming/azure/reference-architectures/stun-turn-server-in-azure
          maintainContext: true
      - name: Architectures
        items:
        - name: All game development architectures
          href: /azure/architecture/browse/?terms=game
        - name: AI in games
          items:
          - name: Content moderation
            href: /gaming/azure/reference-architectures/cognitive-content-moderation
            maintainContext: true
          - name: Customer service bot for gaming
            href: /gaming/azure/reference-architectures/cognitive-css-bot
            maintainContext: true
          - name: Image classification
            href: example-scenario/ai/intelligent-apps-image-processing.yml
          - name: Speech to text for gaming
            href: /gaming/azure/reference-architectures/cognitive-speech-to-text
            maintainContext: true
          - name: Text to speech for gaming
            href: /gaming/azure/reference-architectures/cognitive-text-to-speech
            maintainContext: true
          - name: Text translation for gaming
            href: /gaming/azure/reference-architectures/cognitive-text-translation
            maintainContext: true
        - name: Analytics in games
          items:
          - name: In-editor debugging telemetry
            href: /gaming/azure/reference-architectures/analytics-in-editor-debugging
            maintainContext: true
          - name: Non-real-time dashboard
            href: /gaming/azure/reference-architectures/analytics-non-real-time-dashboard
            maintainContext: true
        - name: Databases for gaming
          items:
          - name: Gaming using Azure MySQL
            href: solution-ideas/articles/gaming-using-azure-database-for-mysql.yml
          - name: Gaming using Azure Cosmos DB
            href: solution-ideas/articles/gaming-using-cosmos-db.yml
        - name: Game streaming
          items:
          - name: Unreal Pixel Streaming
            href: /gaming/azure/reference-architectures/unreal-pixel-streaming-in-azure
            maintainContext: true
          - name: Deploy Unreal Pixel Streaming
            href: /gaming/azure/reference-architectures/unreal-pixel-streaming-deploying
            maintainContext: true
          - name: Unreal Pixel Streaming at scale
            href: /gaming/azure/reference-architectures/unreal-pixel-streaming-at-scale
            maintainContext: true
        - name: Leaderboards
          items:
          - name: Leaderboard basics
            href: /gaming/azure/reference-architectures/leaderboard
            maintainContext: true
          - name: Non-relational leaderboard
            href: /gaming/azure/reference-architectures/leaderboard-non-relational
            maintainContext: true
          - name: Relational leaderboard
            href: /gaming/azure/reference-architectures/leaderboard-relational
            maintainContext: true
        - name: Matchmaking
          items:
          - name: Multiplayer matchmaker
            href: /gaming/azure/reference-architectures/multiplayer-matchmaker
            maintainContext: true
          - name: Serverless matchmaker
            href: /gaming/azure/reference-architectures/multiplayer-matchmaker-serverless
            maintainContext: true
        - name: Rendering
          items:
          - name: 3D video rendering
            href: example-scenario/infrastructure/video-rendering.yml
          - name: Digital image-based modeling
            href: example-scenario/infrastructure/image-modeling.yml
        - name: Scalable gaming servers
          items:
          - name: Multiplayer backend architectures
            href: /gaming/azure/reference-architectures/multiplayer
            maintainContext: true
          - name: Real-time multiplayer
            items:
            - name: Azure Batch
              href: /gaming/azure/reference-architectures/multiplayer-synchronous-batch
              maintainContext: true
            - name: Azure Container Instances (ACI)
              href: /gaming/azure/reference-architectures/multiplayer-synchronous-aci
              maintainContext: true
            - name: Azure Kubernetes Services (AKS)
              href: /gaming/azure/reference-architectures/multiplayer-synchronous-aks
              maintainContext: true
            - name: Custom server scaling
              href: /gaming/azure/reference-architectures/multiplayer-custom-server-scaling
              maintainContext: true
          - name: Turn-based multiplayer
            items:
            - name: Asynchronous multiplayer basics
              href: /gaming/azure/reference-architectures/multiplayer-asynchronous
              maintainContext: true
            - name: Azure Functions (serverless)
              href: /gaming/azure/reference-architectures/multiplayer-asynchronous-serverless
              maintainContext: true
        - name: Server hosting
          items:
          - name: Basic game server hosting
            href: /gaming/azure/reference-architectures/multiplayer-basic-game-server-hosting
            maintainContext: true
          - name: LAMP architectures for gaming
            href: /gaming/azure/reference-architectures/general-purpose-lamp
            maintainContext: true
      - name: Compliance solutions
        items:
        - name: GDPR (EU)
          items:
          - name: GDPR overview
            href: /compliance/regulatory/gdpr
            maintainContext: true
          - name: Delete and export player data
            href: /gaming/playfab/features/data/playerdata/playfab-gdpr-deleting-and-exporting-player-data
            maintainContext: true
          - name: Accountability with Azure logs
            href: /compliance/regulatory/gdpr-arc
            maintainContext: true
          - name: Azure breach response
            href: /compliance/regulatory/gdpr-breach-azure-dynamics-windows
            maintainContext: true
          - name: Azure DSRs
            href: /compliance/regulatory/gdpr-dsr-azure
            maintainContext: true
          - name: Azure DevOps DSRs
            href: /compliance/regulatory/gdpr-dsr-vsts
            maintainContext: true
          - name: Data controllers with Azure
            href: /compliance/regulatory/gdpr-dpia-azure
            maintainContext: true
          - name: Information protection
            href: /microsoft-365/solutions/information-protection-deploy
            maintainContext: true
        - name: FERPA, COPPA, and CIPA
          href: /compliance/regulatory/offering-FERPA
          maintainContext: true
    - name: Media and Entertainment
      items:
      - name: Overview
        href: industries/media.md
      - name: Guides
        items:
        - name: Media Services guidance
          items:
          - name: Media Services architectures
            href: /azure/media-services/latest/architecture-concept
            maintainContext: true
          - name: Terminology and concepts
            href: /azure/media-services/latest/concepts-overview
            maintainContext: true
          - name: Media players for Media Services
            href: /azure/media-services/latest/player-media-players-concept
            maintainContext: true
          - name: Test Media Services v3 encoding
            href: reference-architectures/media-services/test-encoding.yml
        - name: Dynamics 365 media accelerator
          items:
          - name: Overview
            href: /dynamics365/industry/accelerators/media
            maintainContext: true
          - name: Content Production solution
            href: /dynamics365/industry/accelerators/content-production
            maintainContext: true
          - name: Configure the accelerator
            href: /dynamics365/industry/accelerators/configure-media
            maintainContext: true
          - name: Fan and guest engagement
            href: /dynamics365/industry/accelerators/fan-engagement
            maintainContext: true
        - name: Mixed reality scenarios
          items:
          - name: Free-roam VR multiusers
            href: /windows/mixed-reality/enthusiast-guide/free-roam-vr-multiuser-experiences
            maintainContext: true
          - name: Immersive education
            href: /windows/mixed-reality/enthusiast-guide/immersive-education
            maintainContext: true
          - name: Theme parks and family entertainment
            href: /windows/mixed-reality/enthusiast-guide/theme-parks-family-entertainment
            maintainContext: true
          - name: Training and simulation
            href: /windows/mixed-reality/enthusiast-guide/training-simulation
            maintainContext: true
          - name: Virtual museums and exhibits
            href: /windows/mixed-reality/enthusiast-guide/virtual-museums
            maintainContext: true
          - name: Virtual reality arcades
            href: /windows/mixed-reality/enthusiast-guide/virtual-reality-arcades
            maintainContext: true
        - name: Delivering a media experience
          href: /windows-hardware/test/weg/delivering-a-great-media-experience
          maintainContext: true
      - name: Architectures
        items:
        - name: All media and entertainment architectures
          href: /azure/architecture/browse/?terms=media
        - name: 3D video rendering
          href: example-scenario/infrastructure/video-rendering.yml
        - name: Analyze news feeds
          href: example-scenario/ai/news-feed-ingestion-and-near-real-time-analysis.yml
        - name: Digital image-based modeling on Azure
          href: example-scenario/infrastructure/image-modeling.yml
        - name: Gridwich cloud media system
          href: reference-architectures/media-services/gridwich-architecture.yml
        - name: HPC media rendering
          href: solution-ideas/articles/azure-batch-rendering.yml
        - name: Image classification on Azure
          href: example-scenario/ai/intelligent-apps-image-processing.yml
        - name: Live streaming digital media
          href: solution-ideas/articles/digital-media-live-stream.yml
        - name: Mixed reality solutions
          items:
          - name: Design review
            href: solution-ideas/articles/collaborative-design-review-powered-by-mixed-reality.yml
          - name: Facilities management
            href: solution-ideas/articles/facilities-management-powered-by-mixed-reality-and-iot.yml
          - name: Training and procedural guidance
            href: solution-ideas/articles/training-and-procedural-guidance-powered-by-mixed-reality.yml
        - name: Movie recommendations on Azure
          href: example-scenario/ai/movie-recommendations-with-machine-learning.yml
        - name: Real-time monitoring and observable systems for media
          href: example-scenario/monitoring/monitoring-observable-systems-media.yml
      - name: Datasets
        items:
        - name: Microsoft News recommendation
          href: /azure/open-datasets/dataset-microsoft-news
          maintainContext: true
        - name: TartanAir AirSim
          href: /azure/open-datasets/dataset-tartanair-simulation
          maintainContext: true
      - name: Compliance solutions
        items:
        - name: CDSA
          href: /azure/compliance/offerings/offering-cdsa
          maintainContext: true
        - name: Media Services compliance
          items:
          - name: Regulatory compliance
            href: /azure/media-services/latest/compliance-concept
            maintainContext: true
          - name: Privacy and security compliance
            href: /azure/media-services/latest/media-services-compliance
            maintainContext: true
        - name: MPA
          href: /azure/compliance/offerings/offering-mpa
          maintainContext: true
    - name: Travel and Hospitality
      items:
      - name: Overview
        href: industries/travel-hospitality.md
      - name: Guides
        items:
        - name: AI scenarios
          items:
          - name: Create a search index for hotels
            href: /azure/search/search-get-started-portal
            maintainContext: true
          - name: Data science for airport travel
            href: data-science-process/spark-overview.md
        - name: IoT spatial analytics - Car rental tracking
          href: /azure/azure-maps/tutorial-iot-hub-maps
          maintainContext: true
        - name: No-code voice assistant for hospitality
          href: /azure/azure-percept/tutorial-no-code-speech
          maintainContext: true
        - name: Observer pattern - baggage claims
          href: /dotnet/standard/events/observer-design-pattern
          maintainContext: true
      - name: Architectures
        items:
        - name: All travel and hospitality architectures
          href: /azure/architecture/browse/?terms=travel
        - name: Build a chatbot for hotel booking
          href: example-scenario/ai/commerce-chatbot.yml
        - name: Build a delta lake in leisure and travel
          href: solution-ideas/articles/build-data-lake-support-adhoc-queries-online.yml
        - name: Commerce chatbot as a hotel concierge
          href: solution-ideas/articles/commerce-chatbot.yml
        - name: Custom business processes for airlines
          href: solution-ideas/articles/custom-business-processes.yml
        - name: Migrate a travel web app with APIM
          href: example-scenario/apps/apim-api-scenario.yml
        - name: Predictive aircraft engine monitoring
          href: solution-ideas/articles/aircraft-engine-monitoring-for-predictive-maintenance-in-aerospace.yml
      - name: Datasets
        items:
        - name: Public Holidays
          href: /azure/open-datasets/dataset-public-holidays
          maintainContext: true
        - name: Russian open speech to text
          href: /azure/open-datasets/dataset-open-speech-text
          maintainContext: true
        - name: TartanAir AirSim
          href: /azure/open-datasets/dataset-tartanair-simulation
          maintainContext: true
    - name: Facilities and Real Estate
      items:
      - name: Overview
        href: industries/facilities-real-estate.md
      - name: Guides
        items:
        - name: Smart buildings ontologies
          href: /azure/digital-twins/concepts-ontologies-adopt
          maintainContext: true
        - name: Azure Maps indoor maps
          items:
          - name: Creator for indoor maps
            href: /azure/azure-maps/creator-indoor-maps
            maintainContext: true
          - name: Make indoor maps
            href: /azure/azure-maps/tutorial-creator-indoor-maps
            maintainContext: true
          - name: Use the Indoor Maps module
            href: /azure/azure-maps/how-to-use-indoor-module
            maintainContext: true
        - name: Facility ontology for Azure Maps
          href: /azure/azure-maps/creator-facility-ontology?pivots=facility-ontology-v1
          maintainContext: true
      - name: Architectures
        items:
        - name: All facilities and real estate architectures
          href: /azure/architecture/browse/?terms=facilities
        - name: Azure digital twins (construction)
          href: solution-ideas/articles/azure-digital-twins-builder.yml
        - name: Cognizant Safe Buildings with IoT
          href: solution-ideas/articles/safe-buildings.yml
        - name: COVID-19 IoT safe environments
          href: solution-ideas/articles/cctv-iot-edge-for-covid-19-safe-environment-and-mask-detection.yml
        - name: Customer 360 for property management
          href: example-scenario/analytics/synapse-customer-insights.yml
        - name: Facilities management with MR
          href: solution-ideas/articles/facilities-management-powered-by-mixed-reality-and-iot.yml
        - name: IoT and data analytics for construction
          href: example-scenario/data/big-data-with-iot.yml
        - name: IoT connected light, power, and internet
          href: solution-ideas/articles/iot-power-management.yml
        - name: IoT connectivity for healthcare facilities
          href: solution-ideas/articles/healthcare-network.yml
        - name: Lighting and disinfection system
          href: solution-ideas/articles/uven-disinfection.yml
        - name: Smart places with Azure Digital Twins
          href: example-scenario/iot/smart-places.yml
    - name: Aerospace
      items:
      - name: Overview
        href: industries/aerospace.md
      - name: Guides
        items:
        - name: Azure Orbital guidance
          items:
          - name: Overview
            href: /azure/orbital/overview
            maintainContext: true
          - name: Ground station contact
            href: /azure/orbital/concepts-contact
            maintainContext: true
          - name: Contact profile
            href: /azure/orbital/concepts-contact-profile
            maintainContext: true
          - name: Spacecraft object
            href: /azure/orbital/spacecraft-object
            maintainContext: true
        - name: Modular Datacenter
          href: /azure-stack/mdc/mdc-overview
          maintainContext: true
        - name: Drone delivery
          items:
          - name: Domain-driven design for drones
            items:
            - name: Domain analysis
              href: /azure/architecture/microservices/model/domain-analysis
            - name: Tactical DDD
              href: /azure/architecture/microservices/model/tactical-ddd
            - name: Identify microservice boundaries
              href: /azure/architecture/microservices/model/microservice-boundaries
          - name: Design microservices for drones
            items:
            - name: Introduction
              href: microservices/design/index.yml
            - name: Interservice communication
              href: /azure/architecture/microservices/design/interservice-communication
            - name: API design
              href: /azure/architecture/microservices/design/api-design
            - name: Data considerations
              href: /azure/architecture/microservices/design/data-considerations
          - name: Monitor drone delivery in production
            href: microservices/logging-monitoring.yml
          - name: Performance tuning for drones
            items:
            - name: Distributed business transactions
              href: /azure/architecture/performance/distributed-transaction
            - name: Multiple backend services
              href: /azure/architecture/performance/backend-services
            - name: Event streaming
              href: /azure/architecture/performance/event-streaming
      - name: Architectures
        items:
        - name: All aerospace architectures
          href: /azure/architecture/browse/?terms=aerospace
        - name: Advanced (AKS) microservices - drones
          href: reference-architectures/containers/aks-microservices/aks-microservices-advanced.yml
        - name: End-to-end geospatial solution
          href: /azure/orbital/geospatial-reference-architecture
          maintainContext: true
        - name: Ingest FAA content to analyze flights
          href: example-scenario/analytics/ingest-faa-swim-analyze-flight-data.yml
        - name: Organize spaceborne geospatial data
          href: /azure/orbital/organize-stac-data
          maintainContext: true
        - name: Predictive maintenance for aircraft
          href: solution-ideas/articles/predictive-maintenance.yml
        - name: SAR reference architecture
          href: /azure/orbital/sar-reference-architecture
          maintainContext: true
        - name: Serverless web app for drone delivery
          href: reference-architectures/serverless/web-app.yml
        - name: Spaceborne data analysis
          href: industries/aerospace/geospatial-processing-analytics.yml
        - name: Vision classifier - simulated drone
          href: example-scenario/dronerescue/vision-classifier-model-with-custom-vision.yml
    - name: Agriculture
      items:
      - name: Guides
        items:
        - name: Azure FarmBeats overview
          href: /azure/industry/agriculture/overview-azure-farmbeats
          maintainContext: true
        - name: Generate soil moisture heatmap
          href: /azure/industry/agriculture/generate-soil-moisture-map-in-azure-farmbeats
          maintainContext: true
        - name: Sensor partner integration
          href: /azure/industry/agriculture/sensor-partner-integration-in-azure-farmbeats
          maintainContext: true
        - name: Weather partner integration
          href: /azure/industry/agriculture/weather-partner-integration-in-azure-farmbeats
          maintainContext: true
        - name: Imagery partner integration
          href: /azure/industry/agriculture/imagery-partner-integration-in-azure-farmbeats
          maintainContext: true
      - name: Architectures
        items:
        - name: All agriculture architectures
          href: /azure/architecture/browse/?terms=agriculture
        - name: Environment monitoring with IoT
          href: solution-ideas/articles/environment-monitoring-and-supply-chain-optimization.yml
        - name: Low-latency network for farming
          href: solution-ideas/articles/low-latency-network.yml
    - name: Sports
      items:
      - name: Overview
        href: industries/sports.md
      - name: Guides
        items:
        - name: Fan Engagement solution
          href: /dynamics365/industry/accelerators/fan-engagement
          maintainContext: true
      - name: Architectures
        items:
        - name: All sports architectures
          href: /azure/architecture/browse/?terms=sports
        - name: Baseball decision analysis with ML.NET
          href: data-guide/big-data/baseball-ml-workload.yml
        - name: Create smart stadiums
          href: example-scenario/iot/smart-places.yml
        - name: Sports analytics on Azure
          href: example-scenario/analytics/sports-analytics-architecture-azure.yml
        - name: Stream sporting events
          items:
          - name: Live stream sports
            href: solution-ideas/articles/digital-media-live-stream.yml
          - name: Video-on-demand digital media
            href: solution-ideas/articles/digital-media-video.yml
  - name: IoT-specific industry solutions
    href: reference-architectures/iot/industry-iot-hub-page.md
- name: Azure categories
  items:
  - name: AI + Machine Learning
    items:
    - name: Get started
      href: data-guide/big-data/ai-overview.md
    - name: Guides
      items:
      - name: Automate PDF forms processing
        href: example-scenario/document-processing/automate-pdf-forms-processing.yml
      - name: Cognitive services
        href: data-guide/technology-choices/cognitive-services.md
      - name: Custom speech-to-text overview
        href: guide/ai/custom-speech-text.yml
      - name: Natural language processing
        href: data-guide/technology-choices/natural-language-processing.yml
      - name: OpenAI GPT-3 summarization
        href: guide/ai/query-based-summarization.md
      - name: Conversation summarization
        href: guide/ai/conversation-summarization.yml  
      - name: R developer's guide to Azure
        href: data-guide/technology-choices/r-developers-guide.md
      - name: Machine learning
        items:
        - name: Machine learning options
          href: data-guide/technology-choices/data-science-and-machine-learning.md
        - name: ML resources and assets
          href: /azure/machine-learning/concept-azure-machine-learning-v2
          maintainContext: true
        - name: Machine learning at scale
          href: data-guide/big-data/machine-learning-at-scale.md
        - name: ML pipelines
          href: /azure/machine-learning/concept-ml-pipelines
          maintainContext: true
        - name: Compare MLflow and Azure ML
          href: /azure/machine-learning/concept-mlflow
          maintainContext: true
        - name: Machine teaching
          href: solution-ideas/articles/machine-teaching.yml
        - name: Machine learning on Azure IoT Edge
          href: /azure/iot-edge/tutorial-machine-learning-edge-01-intro
          maintainContext: true
        - name: Enterprise security and governance
          href: /azure/machine-learning/concept-enterprise-security
          maintainContext: true
        - name: Security baseline for AML
          href: /security/benchmark/azure/baselines/machine-learning-security-baseline
          maintainContext: true
      - name: MLOps framework
        items:
        - name: Upscale ML lifecycle with MLOps
          href: example-scenario/mlops/mlops-technical-paper.yml
        - name: Machine learning operations (MLOps) v2
          href: data-guide/technology-choices/machine-learning-operations-v2.md
        - name: MLOps maturity model
          href: example-scenario/mlops/mlops-maturity-model.yml
        - name: Azure ML service selection guide
          href: example-scenario/mlops/aml-decision-tree.yml
      - name: Industry guidance
        items:
        - name: Compliance risk analysis
          href: guide/ai/compliance-risk-analysis.yml
        - name: Detect mobile bank fraud
          href: guide/ai/bank-fraud-solution.yml
        - name: Financial services risk lifecycle
          href: industries/finance/financial-risk-model.md
        - name: Healthcare blueprint for AI
          href: industries/healthcare/healthcare-ai-blueprint.yml
        - name: Predictive maintenance in manufacturing
          href: industries/manufacturing/predictive-maintenance-overview.yml
        - name: Predictive maintenance solution
          href: industries/manufacturing/predictive-maintenance-solution.yml
        - name: SKU optimization for consumer brands
          href: industries/retail/sku-optimization-solution-guide.yml
        - name: Visual search for retail
          href: industries/retail/visual-search-use-case-overview.yml
      - name: Team Data Science Process
        items:
        - name: Overview
          href: data-science-process/overview.yml
        - name: Lifecycle
          items:
          - name: Overview
            href: data-science-process/lifecycle.md
          - name: 1. Business understanding
            href: data-science-process/lifecycle-business-understanding.md
          - name: 2. Data acquisition and understanding
            href: data-science-process/lifecycle-data.md
          - name: 3. Modeling
            href: data-science-process/lifecycle-modeling.md
          - name: 4. Deployment
            href: data-science-process/lifecycle-deployment.md
          - name: 5. Customer acceptance
            href: data-science-process/lifecycle-acceptance.md
        - name: Roles and tasks
          items:
          - name: Overview
            href: data-science-process/roles-tasks.md
          - name: Group manager
            href: data-science-process/group-manager-tasks.md
          - name: Team lead
            href: data-science-process/team-lead-tasks.md
          - name: Project lead
            href: data-science-process/project-lead-tasks.md
          - name: Individual contributor
            href: data-science-process/project-ic-tasks.md
        - name: Project planning
          href: data-science-process/team-data-science-process-project-templates.md
        - name: Development
          items:
          - name: Agile development
            href: data-science-process/agile-development.md
          - name: Collaborative coding with Git
            href: data-science-process/collaborative-coding-with-git.md
          - name: Execute data science tasks
            href: data-science-process/execute-data-science-tasks.md
          - name: Code testing
            href: data-science-process/code-test.md
          - name: Track progress
            href: data-science-process/track-progress.md
        - name: Operationalization
          items:
          - name: DevOps - CI/CD
            href: data-science-process/ci-cd-flask.yml
        - name: Training
          items:
          - name: For data scientists
            href: data-science-process/team-data-science-process-for-data-scientists.md
          - name: For DevOps
            href: data-science-process/team-data-science-process-for-devops.md
        - name: How To
          items:
          - name: Set up data science environments
            items:
            - name: Environment setup
              href: data-science-process/environment-setup.md
            - name: Platforms and tools
              href: data-science-process/platforms-and-tools.md
          - name: Analyze business needs
            items:
            - name: Identify your scenario
              href: data-science-process/plan-your-environment.md
          - name: Acquire and understand data
            items:
            - name: Ingest data
              items:
              - name: Overview
                href: data-science-process/ingest-data.md
              - name: Move to/from Blob storage
                items:
                - name: Overview
                  href: data-science-process/move-azure-blob.md
                - name: Use Storage Explorer
                  href: data-science-process/move-data-to-azure-blob-using-azure-storage-explorer.md
                - name: Use SSIS
                  href: data-science-process/move-data-to-azure-blob-using-ssis.md
              - name: Move to SQL on a VM
                href: data-science-process/move-sql-server-virtual-machine.md
              - name: Move to Azure SQL Database
                href: data-science-process/move-sql-azure.md
              - name: Move to Hive tables
                href: data-science-process/move-hive-tables.md
              - name: Move to SQL partitioned tables
                href: data-science-process/parallel-load-sql-partitioned-tables.md
              - name: Move from on-premises SQL
                href: data-science-process/move-sql-azure-adf.md
            - name: Explore and visualize data
              items:
              - name: Prepare data
                href: data-science-process/prepare-data.md
              - name: Explore data
                items:
                - name: Overview
                  href: data-science-process/explore-data.md
                - name: Explore Azure Blob Storage
                  href: data-science-process/explore-data-blob.md
                - name: Explore SQL on a VM
                  href: data-science-process/explore-data-sql-server.md
                - name: Explore Hive tables
                  href: data-science-process/explore-data-hive-tables.md
              - name: Sample data
                items:
                - name: Overview
                  href: data-science-process/sample-data.md
                - name: Use Blob Storage
                  href: data-science-process/sample-data-blob.md
                - name: Use SQL Server
                  href: data-science-process/sample-data-sql-server.md
                - name: Use Hive tables
                  href: data-science-process/sample-data-hive.md
              - name: Process data
                items:
                - name: Access with Python
                  href: data-science-process/python-data-access.md
                - name: Process blob data
                  href: data-science-process/data-blob.md
                - name: Use Azure Data Lake
                  href: data-science-process/data-lake-walkthrough.md
                - name: Use SQL VM
                  href: data-science-process/sql-server-virtual-machine.md
                - name: Use data pipeline
                  href: data-science-process/automated-data-pipeline-cheat-sheet.md
                - name: Use Spark
                  href: data-science-process/spark-overview.md
                - name: Use Scala and Spark
                  href: data-science-process/scala-walkthrough.md
          - name: Develop models
            items:
            - name: Engineer features
              items:
              - name: Overview
                href: data-science-process/create-features.md
              - name: Use SQL and Python
                href: data-science-process/create-features-sql-server.md
              - name: Use Hive queries
                href: data-science-process/create-features-hive.md
            - name: Select features
              href: data-science-process/select-features.md
          - name: Deploy models in production
            href: data-science-process/deploy-models-in-production.md
          - name: Build and deploy a model using Azure Synapse Analytics
            href: data-science-process/sqldw-walkthrough.md
    - name: Architectures
      items:
      - name: Analyze browser information
        href: example-scenario/ai/analyze-browser-info-for-security-insights.yml
      - name: Analyze observational patient data
        href: example-scenario/digital-health/patient-data-ohdsi-omop-cdm.yml
      - name: Anomaly detection for conveyor belts
        href: example-scenario/ai/real-time-anomaly-detection-conveyor-belt.yml
      - name: Automate document classification
        href: example-scenario/ai/automate-document-classification-durable-functions.yml
      - name: Automate document processing
        href: example-scenario/ai/automate-document-processing-azure-form-recognizer.yml
      - name: Automate COVID-19 test forms
        href: example-scenario/ai/form-recognizer-covid.yml
      - name: Automate PDF form processing
        href: example-scenario/document-processing/automate-pdf-forms-processing.yml
      - name: Automate video analysis
        href: example-scenario/ai/analyze-video-computer-vision-machine-learning.yml
      - name: Baseball decision analysis with ML.NET
        href: data-guide/big-data/baseball-ml-workload.yml
      - name: Batch scoring for deep learning
        href: reference-architectures/ai/batch-scoring-deep-learning.yml
      - name: Batch scoring with Python
        href: reference-architectures/ai/batch-scoring-python.yml
      - name: Batch scoring with R
        href: reference-architectures/ai/batch-scoring-R-models.yml
      - name: Batch scoring with Spark on Databricks
        href: reference-architectures/ai/batch-scoring-databricks.yml
      - name: Build custom document processing models
        href: example-scenario/document-processing/build-deploy-custom-models.yml
      - name: Chatbot for hotel booking
        href: example-scenario/ai/commerce-chatbot.yml
      - name: Citizen AI with the Power Platform
        href: example-scenario/ai/citizen-ai-power-platform.yml
      - name: Deploy AI and ML at the edge
        href: hybrid/deploy-ai-ml-azure-stack-edge.yml
      - name: Deploy models to multiple data sources
        href: example-scenario/ai/multiline-model-deployment.yml
      - name: Determine customer lifetime and churn
        href: example-scenario/ai/customer-lifecycle-churn.yml
      - name: Distributed deep learning training
        href: reference-architectures/ai/training-deep-learning.yml
      - name: Distributed model hyperparameter tuning
        href: example-scenario/ai/training-python-models.yml
      - name: Donor-patient cross matching
        href: example-scenario/machine-learning/donor-patient-cross-match.yml
      - name: End-to-end computer vision at the edge
        href: reference-architectures/ai/end-to-end-smart-factory.yml
      - name: Enterprise-grade conversational bot
        href: reference-architectures/ai/conversational-bot.yml
      - name: Extract text with Power Automate
        href: example-scenario/ai/extract-object-text.yml
      - name: Image classification
        href: example-scenario/ai/intelligent-apps-image-processing.yml
      - name: Implement risk prediction for surgeries
        href: example-scenario/ai/risk-stratification-surgery.yml
      - name: Implement the healthcare blueprint for AI
        href: industries/healthcare/healthcare-ai-blueprint.yml
      - name: Many models ML with Spark
        href: example-scenario/ai/many-models-machine-learning-azure-spark.yml
      - name: Many models with Machine Learning
        href: example-scenario/ai/many-models-machine-learning-azure-machine-learning.yml
      - name: MLOps for Python models
        href: reference-architectures/ai/mlops-python.yml
      - name: Movie recommendations
        href: example-scenario/ai/movie-recommendations-with-machine-learning.yml
      - name: Multiple indexers with Azure Cognitive Search
        href: example-scenario/data/search-blob-metadata.yml
      - name: Network security for MLOps
        href: example-scenario/ai/network-security-mlops.yml
      - name: Predict hospital readmissions with ML
        href: example-scenario/ai/predict-hospital-readmissions-machine-learning.yml
      - name: Predict student attrition
        href: example-scenario/ai/student-attrition-prediction.yml
      - name: Quality assurance
        href: solution-ideas/articles/quality-assurance.yml
      - name: Real-time machine learning on Azure
        href: example-scenario/ai/deploy-real-time-machine-learning-model-application-ui.yml
      - name: Real-time recommendation API
        href: reference-architectures/ai/real-time-recommendation.yml
      - name: Real-time scoring Python models
        href: reference-architectures/ai/real-time-scoring-machine-learning-models.yml
      - name: Real-time scoring R models
        href: reference-architectures/ai/realtime-scoring-r.yml
      - name: Scale AI and ML in regulated industries
        href: example-scenario/ai/scale-ai-and-machine-learning-in-regulated-industries.yml
      - name: Secure research for regulated data
        href: example-scenario/ai/secure-compute-for-research.yml
      - name: Speech transcription pipeline
        href: example-scenario/ai/speech-to-text-transcription-analytics.yml
      - name: Social media analytics solution
        href: example-scenario/ai/build-deploy-social-media-analytics-solution.yml
    - name: Solution ideas
      items:
      - name: AI at the edge
        href: solution-ideas/articles/ai-at-the-edge.yml
      - name: AI enrichment with Cognitive Search
        href: solution-ideas/articles/cognitive-search-with-skillsets.yml
      - name: Auditing and risk management
        href: solution-ideas/articles/auditing-and-risk-compliance.yml
      - name: Autonomous systems
        href: solution-ideas/articles/autonomous-systems.yml
      - name: Azure Machine Learning architecture
        href: solution-ideas/articles/azure-machine-learning-solution-architecture.yml
      - name: Business process management
        href: solution-ideas/articles/business-process-management.yml
      - name: Content-based recommendations
        href: solution-ideas/articles/build-content-based-recommendation-system-using-recommender.yml
      - name: Content research
        href: solution-ideas/articles/content-research.yml
      - name: Content tagging with NLP
        href: solution-ideas/articles/website-content-tag-suggestion-with-deep-learning-and-nlp.yml
      - name: Contract management
        href: solution-ideas/articles/contract-management.yml
      - name: Custom speech-to-text
        href: guide/ai/custom-speech-text-deploy.yml
      - name: Customer churn prediction
        href: solution-ideas/articles/customer-churn-prediction.yml
      - name: Customer feedback
        href: solution-ideas/articles/customer-feedback-and-analytics.yml
      - name: Customer order forecasting
        href: solution-ideas/articles/next-order-forecasting.yml
      - name: Data science and machine learning
        href: solution-ideas/articles/azure-databricks-data-science-machine-learning.yml
      - name: Defect prevention
        href: solution-ideas/articles/defect-prevention-with-predictive-maintenance.yml
      - name: Digital asset management
        href: solution-ideas/articles/digital-asset-management.yml
      - name: Disconnected AI at the edge
        href: solution-ideas/articles/ai-at-the-edge-disconnected.yml
      - name: E-commerce chatbot
        href: solution-ideas/articles/commerce-chatbot.yml
      - name: Energy demand forecasting
        href: solution-ideas/articles/forecast-energy-power-demand.yml
      - name: Energy supply optimization
        href: solution-ideas/articles/energy-supply-optimization.yml
      - name: Enterprise chatbot disaster recovery
        href: solution-ideas/articles/enterprise-chatbot-disaster-recovery.yml
      - name: Enterprise productivity chatbot
        href: solution-ideas/articles/enterprise-productivity-chatbot.yml
      - name: Environment monitoring
        href: solution-ideas/articles/environment-monitoring-and-supply-chain-optimization.yml
      - name: FAQ chatbot
        href: solution-ideas/articles/faq-chatbot-with-data-champion-model.yml
      - name: Image classification with CNNs
        href: solution-ideas/articles/image-classification-with-convolutional-neural-networks.yml
      - name: Interactive voice response bot
        href: solution-ideas/articles/interactive-voice-response-bot.yml
      - name: Keyword digital text processing
        href: solution-ideas/articles/digital-media-speech-text.yml
      - name: Large-scale custom NLP
        href: solution-ideas/articles/large-scale-custom-natural-language-processing.yml
      - name: Marketing optimization
        href: solution-ideas/articles/optimize-marketing-with-machine-learning.yml
      - name: Model deployment to AKS
        href: solution-ideas/articles/machine-learning-model-deployment-aks.yml
      - name: Orchestrate MLOps with Azure Databricks
        href: reference-architectures/ai/orchestrate-mlops-azure-databricks.yml
      - name: Personalized marketing solutions
        href: solution-ideas/articles/personalized-marketing.yml
      - name: Personalized offers
        href: solution-ideas/articles/personalized-offers.yml
      - name: Population health management
        href: solution-ideas/articles/population-health-management-for-healthcare.yml
      - name: Predictive maintenance
        href: solution-ideas/articles/predictive-maintenance.yml
      - name: Predictive marketing
        href: solution-ideas/articles/predictive-marketing-campaigns-with-machine-learning-and-spark.yml
      - name: Retail assistant with visual capabilities
        href: solution-ideas/articles/retail-assistant-or-vacation-planner-with-visual-capabilities.yml
      - name: Retail product recommendations
        href: solution-ideas/articles/product-recommendations.yml
      - name: Speech services
        href: solution-ideas/articles/speech-services.yml
      - name: Vehicle telematics
        href: solution-ideas/articles/predictive-insights-with-vehicle-telematics.yml
      - name: Vision classifier model
        href: example-scenario/dronerescue/vision-classifier-model-with-custom-vision.yml
      - name: Visual assistant
        href: solution-ideas/articles/visual-assistant.yml
    - name: OpenAI
      items: 
      - name: Architectures 
        items:      
        - name: Monitor OpenAI models
          href: example-scenario/ai/log-monitor-azure-openai.yml
  - name: Analytics
    items:
    - name: Get started
      href: solution-ideas/articles/analytics-start-here.yml
    - name: Guides
      items:
      - name: Technology choices
        items:
        - name: Analytical data stores
          href: data-guide/technology-choices/analytical-data-stores.md
        - name: Analytics and reporting
          href: data-guide/technology-choices/analysis-visualizations-reporting.md
        - name: Batch processing
          href: data-guide/technology-choices/batch-processing.md
        - name: Extract, transform, and load
          href: data-guide/relational-data/etl.yml
        - name: Online analytical processing
          href: data-guide/relational-data/online-analytical-processing.yml
        - name: Stream processing
          href: /azure/architecture/data-guide/technology-choices/stream-processing
      - name: Disaster recovery for Azure data platform
        items:
        - name: Overview
          href: data-guide/disaster-recovery/dr-for-azure-data-platform-overview.yml
        - name: Architecture
          href: data-guide/disaster-recovery/dr-for-azure-data-platform-architecture.yml
        - name: Scenario details
          href: data-guide/disaster-recovery/dr-for-azure-data-platform-scenario-details.yml
        - name: Recommendations
          href: data-guide/disaster-recovery/dr-for-azure-data-platform-recommendations.yml
        - name: Deploy this scenario
          href: data-guide/disaster-recovery/dr-for-azure-data-platform-deploy-this-scenario.yml
        - name: Summary
          href: data-guide/disaster-recovery/dr-for-azure-data-platform-summary.yml
      - name: Industry guidance
        items:
        - name: Actuarial risk analysis
          href: industries/finance/actuarial-risk-analysis-financial-model.yml
        - name: Financial institutions with data mesh
          href: /azure/cloud-adoption-framework/scenarios/cloud-scale-analytics/architectures/data-mesh-scenario
          maintainContext: true
      - name: Analytics security baselines
        items:
        - name: Security baseline for Azure Data Factory
          href: /security/benchmark/azure/baselines/data-factory-security-baseline
          maintainContext: true
        - name: Security baseline for Azure Databricks
          href: /security/benchmark/azure/baselines/databricks-security-baseline
          maintainContext: true
        - name: Security baseline for Azure Purview
          href: /security/benchmark/azure/baselines/purview-security-baseline
          maintainContext: true
      - name: Monitor Azure Databricks jobs
        items:
        - name: Overview
          href: databricks-monitoring/index.md
        - name: Send Databricks application logs
          href: databricks-monitoring/application-logs.md
        - name: Use dashboards to visualize Databricks
          href: databricks-monitoring/dashboards.md
        - name: Troubleshoot performance bottlenecks
          href: databricks-monitoring/performance-troubleshooting.md
    - name: Architectures
      items:
      - name: Analytics end to end
        href: example-scenario/dataplate2e/data-platform-end-to-end.yml
      - name: Analyze MongoDB Atlas data
        href: example-scenario/analytics/azure-synapse-analytics-integrate-mongodb-atlas.yml
      - name: Anomaly detector process
        href: solution-ideas/articles/anomaly-detector-process.yml
      - name: Apache NiFi on Azure
        href: example-scenario/data/azure-nifi.yml
      - name: Automated enterprise BI
        href: reference-architectures/data/enterprise-bi-adf.yml
      - name: Automotive test data analytics
        href: industries/automotive/automotive-telemetry-analytics.yml
      - name: Azure Synapse for landing zones
        href: example-scenario/analytics/synapse-analytics-landing-zone.yml
      - name: Big data on confidential computing
        href: example-scenario/confidential/data-analytics-containers-spark-kubernetes-azure-sql.yml
      - name: Customer 360 with Azure Synapse
        href: example-scenario/analytics/synapse-customer-insights.yml
      - name: Data contextualization with graph in SQL Database
        href: example-scenario/data/data-contextualization-based-on-azure-sql-graph.yml
      - name: Data lake queries via Synapse serverless
        href: example-scenario/data/synapse-exploratory-data-analytics.yml
      - name: Data warehouse for small business
        href: example-scenario/data/small-medium-data-warehouse.yml
      - name: Data warehousing and analytics
        href: example-scenario/data/data-warehouse.yml
      - name: Disaster recovery for data analytics pipelines
        href: example-scenario/analytics/pipelines-disaster-recovery.yml
      - name: Employee retention with Databricks and AKS
        href: example-scenario/ai/employee-retention-databricks-kubernetes.yml
      - name: Enterprise business intelligence
        href: example-scenario/analytics/enterprise-bi-synapse.yml
      - name: Geospatial analysis for telecommunications
        href: example-scenario/data/geospatial-analysis-telecommunications-industry.yml
      - name: Geospatial analysis with Azure Synapse
        href: industries/aerospace/geospatial-processing-analytics.yml
      - name: Geospatial data processing and analytics
        href: example-scenario/data/geospatial-data-processing-analytics-azure.yml
      - name: Helm-based deployments for Apache NiFi
        href: guide/data/helm-deployments-apache-nifi.yml
      - name: High throughput stream ingestion
        href: example-scenario/data/stream-ingestion-synapse.yml
      - name: Ingest FAA content to analyze flight data
        href: example-scenario/analytics/ingest-faa-swim-analyze-flight-data.yml
      - name: Ingestion and analysis of news feeds
        href: example-scenario/ai/news-feed-ingestion-and-near-real-time-analysis.yml
      - name: Interactive price analytics
        href: solution-ideas/articles/interactive-price-analytics.yml
      - name: IoT and data analytics
        href: example-scenario/data/big-data-with-iot.yml
      - name: Long-term security logs in Data Explorer
        href: example-scenario/security/security-log-retention-azure-data-explorer.yml
      - name: Near real-time lakehouse processing
        href: example-scenario/data/real-time-lakehouse-data-processing.yml
      - name: Partitioning in Event Hubs and Kafka
        href: reference-architectures/event-hubs/partitioning-in-event-hubs-and-kafka.yml
      - name: Precision medicine pipeline with genomics
        href: example-scenario/precision-medicine/genomic-analysis-reporting.yml
      - name: Relationship mesh solution on Azure
        href: example-scenario/analytics/relationship-mesh-solution-azure.yml
      - name: Secure a data lakehouse
        href: example-scenario/analytics/secure-data-lakehouse-synapse.yml
      - name: Sentiment analysis and face recognition
        href: example-scenario/ai/nifi-sentiment-analysis-face-recognition.yml
      - name: Sports analytics on Azure
        href: example-scenario/analytics/sports-analytics-architecture-azure.yml
      - name: Stream processing with Azure Databricks
        href: reference-architectures/data/stream-processing-databricks.yml
      - name: Stream processing with Stream Analytics
        href: reference-architectures/data/stream-processing-stream-analytics.yml
      - name: Stream processing with open-source data
        href: example-scenario/data/open-source-data-engine-stream-processing.yml
    - name: Solution ideas
      items:
      - name: Advanced analytics
        href: solution-ideas/articles/advanced-analytics-on-big-data.yml
      - name: Apache NiFi monitoring with MonitoFi
        href: guide/data/monitor-apache-nifi-monitofi.yml
      - name: App integration using Event Grid
        href: solution-ideas/articles/application-integration-using-event-grid.yml
      - name: Azure Data Explorer solutions
        items:
        - name: Big data analytics with Data Explorer
          href: solution-ideas/articles/big-data-azure-data-explorer.yml
        - name: Interactive analytics with Data Explorer
          href: solution-ideas/articles/interactive-azure-data-explorer.yml
        - name: IoT analytics with Data Explorer
          href: solution-ideas/articles/iot-azure-data-explorer.yml
        - name: Monitoring with Data Explorer
          href: solution-ideas/articles/monitor-azure-data-explorer.yml
      - name: Big data analytics with enterprise security
        href: solution-ideas/articles/big-data-analytics-enterprise-grade-security.yml
      - name: Content Delivery Network analytics
        href: solution-ideas/articles/content-delivery-network-azure-data-explorer.yml
      - name: Data management with Azure Purview
        href: solution-ideas/articles/azure-purview-data-lake-estate-architecture.yml
      - name: Metadata ingestion from external catalogs to Microsoft Purview
        href: solution-ideas/articles/sync-framework-metadata-ingestion.yml
      - name: Demand forecasting for shipping
        href: solution-ideas/articles/demand-forecasting-for-shipping-and-distribution.yml
      - name: Demand forecasting for pricing
        href: solution-ideas/articles/demand-forecasting-price-optimization-marketing.yml
      - name: Demand forecasting with Stream Analytics
        href: solution-ideas/articles/demand-forecasting.yml
      - name: Discovery Hub for analytics
        href: solution-ideas/articles/cloud-scale-analytics-with-discovery-hub.yml
      - name: Enhanced customer dimension
        href: solution-ideas/articles/customer-insights-synapse.yml
      - name: ETL using HDInsight
        href: solution-ideas/articles/extract-transform-and-load-using-hdinsight.yml
      - name: Highly scalable customer service and ERP
        href: solution-ideas/articles/erp-customer-service.yml
      - name: Hybrid big data with HDInsight
        href: solution-ideas/articles/extend-your-on-premises-big-data-investments-with-hdinsight.yml
      - name: Ingestion, ETL, and stream processing
        href: solution-ideas/articles/ingest-etl-stream-with-adb.yml
      - name: Logical data warehouse with Azure Synapse
        href: solution-ideas/articles/logical-data-warehouse.yml
      - name: Manage data across the Azure SQL estate
        href: solution-ideas/articles/azure-purview-sql-estate-architecture.yml
      - name: Mining equipment monitoring
        href: solution-ideas/articles/monitor-mining-equipment.yml
      - name: Modern analytics with Azure Databricks
        href: solution-ideas/articles/azure-databricks-modern-analytics-architecture.yml
      - name: Oil and Gas tank level forecasting
        href: solution-ideas/articles/oil-and-gas-tank-level-forecasting.yml
      - name: Predictive aircraft engine monitoring
        href: solution-ideas/articles/aircraft-engine-monitoring-for-predictive-maintenance-in-aerospace.yml
      - name: Real-time analytics on big data
        href: solution-ideas/articles/real-time-analytics.yml
      - name: Tier applications and data for analytics
        href: solution-ideas/articles/tiered-data-for-analytics.yml
  - name: Blockchain + Multiparty Compute
    items:
    - name: Get started
      href: guide/blockchain/multiparty-compute.yml
    - name: Guides
      items:
      - name: Azure Confidential Ledger guidance
        items:
        - name: Overview
          href: /azure/confidential-ledger/overview
          maintainContext: true
        - name: Architecture
          href: /azure/confidential-ledger/architecture
          maintainContext: true
        - name: Authenticate Confidential Ledger nodes
          href: /azure/confidential-ledger/authenticate-ledger-nodes
          maintainContext: true
      - name: SQL Database ledger guidance
        items:
        - name: Overview
          href: /sql/relational-databases/security/ledger/ledger-database-ledger
          maintainContext: true
        - name: Updatable ledger tables
          href: /sql/relational-databases/security/ledger/ledger-updatable-ledger-tables
          maintainContext: true
        - name: Append-only ledger tables
          href: /sql/relational-databases/security/ledger/ledger-append-only-ledger-tables
          maintainContext: true
        - name: Digest management
          href: /sql/relational-databases/security/ledger/ledger-digest-management
          maintainContext: true
        - name: Database verification
          href: /sql/relational-databases/security/ledger/ledger-database-verification
          maintainContext: true
        - name: Ledger considerations
          href: /sql/relational-databases/security/ledger/ledger-limits
          maintainContext: true
    - name: Architectures
      items:
      - name: Azure SQL Database ledger
        href: /sql/relational-databases/security/ledger/ledger-overview
        maintainContext: true
      - name: Decentralized trust between banks
        href: example-scenario/apps/decentralized-trust.yml
      - name: Multicloud blockchain DLT
        href: example-scenario/blockchain/multi-cloud-blockchain.yml
    - name: Solution ideas
      items:
      - name: Blockchain workflow application
        href: https://azure.microsoft.com/updates/action-required-migrate-your-azure-blockchain-service-data-by-10-september-2021
      - name: Supply chain management with QBS
        href: guide/blockchain/quorum-blockchain-service.yml
      - name: Supply chain track and trace
        href: solution-ideas/articles/supply-chain-track-and-trace.yml
  - name: Compute + HPC
    items:
    - name: Get started
      href: topics/high-performance-computing.md
    - name: Guides
      items:
      - name: Choose a compute service
        href: guide/technology-choices/compute-decision-tree.yml
      - name: SAS on Azure architecture
        href: guide/sas/sas-overview.yml
      - name: SAS Grid on Azure NetApp Files
        href: guide/hpc/netapp-files-sas.yml
      - name: HPC deployments
        items:
        - name: Overview
          href: guide/hpc/hpc-deployments.md
        - name: ADS CFD Code Leo
          href: guide/hpc/hpc-ads-cfd.yml
        - name: Altair deployments
          items:
          - name: Altair AcuSolve
            href: guide/hpc/hpc-altair-acusolve.yml
          - name: Altair EDEM
            href: guide/hpc/altair-edem.yml
          - name: Altair nanoFluidX
            href: guide/hpc/nanofluidx.yml
          - name: Altair Radioss
            href: guide/hpc/altair-radioss.yml
          - name: Altair ultraFluidX
            href: guide/hpc/ultrafluidx.yml
        - name: Ansys deployments
          items:
          - name: Ansys CFX
            href: guide/hpc/ansys-cfx.yml
          - name: Ansys Fluent
            href: guide/hpc/ansys-fluent.yml
          - name: Ansys LS-DYNA
            href: guide/hpc/ls-dyna.yml
          - name: Ansys Rocky
            href: guide/hpc/ansys-rocky.yml
        - name: Autodesk deployments
          items:
          - name: Autodesk Civil 3D
            href: guide/hpc/civil-3d.yml
          - name: Autodesk Inventor
            href: guide/hpc/autodesk-inventor.yml
          - name: Autodesk Revit 
            href: guide/hpc/hpc-autodesk-revit.yml 
          - name: Autodesk VRED
            href: guide/hpc/hpc-autodesk-vred.md
        - name: AVL FIRE M
          href: guide/hpc/hpc-avl-fire-m.yml
        - name: Barracuda Virtual Reactor
          href: guide/hpc/barracuda-virtual-reactor.yml
        - name: Engys deployments
          items:
          - name: Engys ELEMENTS
            href: guide/hpc/engys-elements.yml
          - name: Engys HELYX
            href: guide/hpc/engys-helyx.yml
        - name: GROMACS
          href: guide/hpc/gromacs.yml
        - name: Indica Labs HALO AI
          href: guide/hpc/indica-labs-halo-ai.yml
        - name: Luxion KeyShot
          href: guide/hpc/luxion-keyshot.yml
        - name: OpenFOAM
          href: guide/hpc/openfoam.yml
        - name: Remcom XFdtd
          href: guide/hpc/remcom-xfdtd.yml
        - name: Samadii deployments
          items:
          - name: Samadii DEM
            href: guide/hpc/samadii-dem.yml
          - name: Samadii EM
            href: guide/hpc/samadii-em.yml
          - name: Samadii Plasma
            href: guide/hpc/plasma.yml
          - name: Samadii SCIV
            href: guide/hpc/samadii-sciv.yml
        - name: Sandi HiFUN
          href: guide/hpc/hpc-sandi-hifun.yml
        - name: Siemens deployments
          items:
          - name: Siemens NX
            href: guide/hpc/siemens-nx.yml
          - name: Siemens Tecnomatix
            href: guide/hpc/siemens-tecnomatix.yml
        - name: Turbostream
          href: guide/hpc/turbostream.yml
        - name: Visiopharm
          href: guide/hpc/visiopharm.yml
        - name: WRF
          href: guide/hpc/weather-research-forecasting.yml
      - name: Industry guidance
        items:
        - name: HPC for manufacturing
          href: industries/manufacturing/compute-manufacturing-overview.yml
        - name: Risk grid computing in banking
          href: industries/finance/risk-grid-banking-overview.yml
        - name: Risk grid computing solution
          href: industries/finance/risk-grid-banking-solution-guide.yml
      - name: VM security baselines
        items:
        - name: Security baseline for scale sets
          href: /security/benchmark/azure/baselines/virtual-machine-scale-sets-security-baseline
          maintainContext: true
        - name: Security baseline for Linux VMs
          href: /security/benchmark/azure/baselines/virtual-machines-linux-security-baseline
          maintainContext: true
        - name: Security baseline for Windows VMs
          href: /security/benchmark/azure/baselines/virtual-machines-windows-security-baseline
          maintainContext: true
      - name: SQL Server on Azure VMs
        items:
        - name: SQL Server on Windows VMs
          href: /azure/azure-sql/virtual-machines/windows/sql-server-on-azure-vm-iaas-what-is-overview
          maintainContext: true
        - name: SQL Server on Linux VMs
          href: /azure/azure-sql/virtual-machines/linux/sql-server-on-linux-vm-what-is-iaas-overview
          maintainContext: true
        - name: BC and HADR
          href: /azure/azure-sql/virtual-machines/windows/business-continuity-high-availability-disaster-recovery-hadr-overview
          maintainContext: true
        - name: Best practices checklist
          href: /azure/azure-sql/virtual-machines/windows/performance-guidelines-best-practices-checklist
          maintainContext: true
        - name: VM size
          href: /azure/azure-sql/virtual-machines/windows/performance-guidelines-best-practices-vm-size
          maintainContext: true
        - name: Storage
          href: /azure/azure-sql/virtual-machines/windows/performance-guidelines-best-practices-storage
          maintainContext: true
        - name: Security
          href: /azure/azure-sql/virtual-machines/windows/security-considerations-best-practices
          maintainContext: true
        - name: HADR configuration
          href: /azure/azure-sql/virtual-machines/windows/hadr-cluster-best-practices
          maintainContext: true
        - name: Application patterns
          href: /azure/azure-sql/virtual-machines/windows/application-patterns-development-strategies
          maintainContext: true
        - name: Performance baseline
          href: /azure/azure-sql/virtual-machines/windows/performance-guidelines-best-practices-collect-baseline
          maintainContext: true
      - name: Red Hat on Azure guidance
        items:
        - name: Red Hat workloads on Azure
          href: /azure/virtual-machines/workloads/redhat/overview
          maintainContext: true
        - name: Red Hat OpenShift in Azure
          href: /azure/virtual-machines/linux/openshift-get-started
          maintainContext: true
        - name: Red Hat JBoss EAP on Azure
          href: /azure/developer/java/ee/jboss-on-azure
          maintainContext: true
      - name: Building on spot VMs
        href: guide/spot/spot-eviction.yml
    - name: Architectures
      items:
      - name: 3D video rendering
        href: example-scenario/infrastructure/video-rendering.yml
      - name: Computer-aided engineering
        href: example-scenario/apps/hpc-saas.yml
      - name: Deploy IBM Maximo Application Suite
        href: example-scenario/apps/deploy-ibm-maximo-application-suite.yml
      - name: Deploy IBM Sterling Order Management
        href: reference-architectures/ibm/deploy-ibm-sterling-oms.yml
      - name: Digital image modeling
        href: example-scenario/infrastructure/image-modeling.yml
      - name: HPC cluster deployed in the cloud
        href: solution-ideas/articles/hpc-cluster.yml
      - name: Linux virtual desktops with Citrix
        href: example-scenario/infrastructure/linux-vdi-citrix.yml
      - name: Manage virtual machine compliance
        href: example-scenario/security/virtual-machine-compliance.yml
      - name: Move Azure resources across regions
        href: solution-ideas/articles/move-azure-resources-across-regions.yml
      - name: Quantum computing solutions
        items:
        - name: Quantum computing integration with classical apps
          href: example-scenario/quantum/quantum-computing-integration-with-classical-apps.yml
      - name: Run a Linux VM on Azure
        href: reference-architectures/n-tier/linux-vm.yml
      - name: Run a Windows VM on Azure
        href: reference-architectures/n-tier/windows-vm.yml
      - name: Run CFD simulations
        href: example-scenario/infrastructure/hpc-cfd.yml
      - name: Run reservoir simulations
        href: example-scenario/infrastructure/reservoir-simulation.yml
    - name: Solution ideas
      items:
      - name: DFS failover cluster
        href: solution-ideas/articles/dfs-failover-cluster-vms.yml
      - name: HPC media rendering
        href: solution-ideas/articles/azure-batch-rendering.yml
      - name: HPC risk analysis
        href: solution-ideas/articles/hpc-risk-analysis.yml
      - name: HPC system and big compute
        href: solution-ideas/articles/big-compute-with-azure-batch.yml
      - name: Hybrid HPC with HPC Packwindows-containers-on-aks
        href: solution-ideas/articles/hybrid-hpc-in-azure-with-hpc-pack.yml
  - name: Containers
    items:
    - name: Kubernetes-based hosting
      items:
      - name: Get started
        href: reference-architectures/containers/aks-start-here.md
      - name: Choose a Kubernetes option
        items:
        - name: Choose a Kubernetes at the edge option
          href: operator-guides/aks/choose-kubernetes-edge-compute-option.md
        - name: Choose a bare-metal Kubernetes option
          href: operator-guides/aks/choose-bare-metal-kubernetes.yml
      - name: Architectures
        items:
        - name: Application
          items:
          - name: Microservices architecture on AKS
            href: reference-architectures/containers/aks-microservices/aks-microservices.yml
          - name: Advanced microservices on AKS
            href: reference-architectures/containers/aks-microservices/aks-microservices-advanced.yml
        - name: Infrastructure
          items: 
          - name: AKS baseline cluster
            href: reference-architectures/containers/aks/baseline-aks.yml
          - name: AKS baseline for multi-region clusters
            href: reference-architectures/containers/aks-multi-region/aks-multi-cluster.yml
          - name: Running Windows containers on AKS
            href: reference-architectures/containers/aks/windows-containers-on-aks.yml
          - name: AKS cluster for a PCI-DSS workload
            items:
            - name: Introduction
              href: reference-architectures/containers/aks-pci/aks-pci-intro.yml
            - name: Architecture
              href: reference-architectures/containers/aks-pci/aks-pci-ra-code-assets.yml
            - name: Network segmentation
              href: reference-architectures/containers/aks-pci/aks-pci-network.yml
            - name: Data protection
              href: reference-architectures/containers/aks-pci/aks-pci-data.yml
            - name: Vulnerability management
              href: reference-architectures/containers/aks-pci/aks-pci-malware.yml
            - name: Access controls
              href: reference-architectures/containers/aks-pci/aks-pci-identity.yml
            - name: Monitoring operations
              href: reference-architectures/containers/aks-pci/aks-pci-monitor.yml
            - name: Policy management
              href: reference-architectures/containers/aks-pci/aks-pci-policy.yml
            - name: Summary
              href: reference-architectures/containers/aks-pci/aks-pci-summary.yml
      - name: Guides
        items:
        - name: Application
          items:
          - name: High availability for multitier AKS apps
            href: guide/aks/aks-high-availability.yml
          - name: CI/CD for AKS apps (Azure Pipelines)
            href: guide/aks/aks-cicd-azure-pipelines.yml
          - name: CI/CD for AKS apps (GitHub Actions and GitOps)
            href: guide/aks/aks-cicd-github-actions-and-gitops.yml
          - name: GitOps for AKS
            href: example-scenario/gitops-aks/gitops-blueprint-aks.yml
          - name: Migrate an app from Service Fabric to AKS
            href: guide/aks/migrate-app-service-fabric-azure-kubernetes-service.md
        - name: Infrastructure
          items:
          - name: Access an AKS API server
            href: guide/security/access-azure-kubernetes-service-cluster-api-server.yml
          - name: AKS day-2 operations guide
            items:
            - name: Introduction
              href: operator-guides/aks/day-2-operations-guide.md
            - name: Triage practices
              items:
              - name: Overview
                href: operator-guides/aks/aks-triage-practices.md
              - name: 1. Cluster health
                href: operator-guides/aks/aks-triage-cluster-health.md
              - name: 2. Node and pod health
                href: operator-guides/aks/aks-triage-node-health.md
              - name: 3. Workload deployments
                href: operator-guides/aks/aks-triage-deployment.md
              - name: 4. Admission controllers
                href: operator-guides/aks/aks-triage-controllers.md
              - name: 5. Container registry connectivity
                href: operator-guides/aks/aks-triage-container-registry.md
            - name: Patch and upgrade worker nodes
              href: operator-guides/aks/aks-upgrade-practices.md
            - name: Troubleshoot networking
              href: operator-guides/aks/troubleshoot-network-aks.md
            - name: Troubleshoot virtual nodes
              href: operator-guides/aks/troubleshoot-virtual-nodes-aks.md
            - name: Monitor AKS with Azure Monitor
              href: /azure/aks/monitor-aks?toc=/azure/architecture/toc.json&bc=/azure/architecture/_bread/toc.json
              maintainContext: true
            - name: Common issues
              href: /azure/aks/troubleshooting?toc=/azure/architecture/toc.json&bc=/azure/architecture/_bread/toc.json
              maintainContext: true
          - name: Blue-green deployment of AKS clusters
            href: guide/aks/blue-green-deployment-for-aks.yml
          - name: Firewall protection for an AKS cluster
            href: guide/aks/aks-firewall.yml
          - name: Overview of migration from Service Fabric to AKS
            href: guide/aks/service-fabric-azure-kubernetes-service.md
          - name: Multitenancy with AKS and AGIC
            href: example-scenario/aks-agic/aks-agic.yml
          - name: AKS data protection on Azure NetApp Files
            href: example-scenario/file-storage/data-protection-kubernetes-astra-azure-netapp-files.yml
          - name: AKS dual-stack network traffic
            href: guide/aks/aks-dual-stack.yml
      - name: Solution ideas
        items:
        - name: Build CNCF projects by using AKS
          href: example-scenario/apps/build-cncf-incubated-graduated-projects-aks.yml
        - name: Data streaming with AKS
          href: solution-ideas/articles/data-streaming-scenario.yml
        - name: JBoss deployment with Red Hat on Azure
          href: solution-ideas/articles/jboss-deployment-red-hat.yml         
        - name: AKS in event stream processing
          href: solution-ideas/articles/serverless-event-processing-aks.yml          
    - name: PaaS container hosting
      items:
      - name: Architectures
        items:
        - name: Microservices with Container Apps
          href: example-scenario/serverless/microservices-with-container-apps.yml
        - name: Microservices with Dapr and KEDA
          href: example-scenario/serverless/microservices-with-container-apps-dapr.yml        
  - name: Databases
    items:
    - name: Get started
      href: data-guide/databases-architecture-design.yml
    - name: Guides
      items:
      - name: Overview
        href: data-guide/index.md
      - name: Relational data
        items:
        - name: Extract, transform, and load (ETL)
          href: data-guide/relational-data/etl.yml
        - name: Online analytical processing (OLAP)
          href: data-guide/relational-data/online-analytical-processing.yml
        - name: Online transaction processing (OLTP)
          href: data-guide/relational-data/online-transaction-processing.md
        - name: Data warehousing
          href: data-guide/relational-data/data-warehousing.yml
      - name: Non-relational data
        items:
        - name: Non-relational data stores
          href: data-guide/big-data/non-relational-data.yml
        - name: Free-form text search
          href: data-guide/scenarios/search.yml
        - name: Time series data
          href: data-guide/scenarios/time-series.yml
        - name: Working with CSV and JSON files
          href: data-guide/scenarios/csv-and-json.md
      - name: Big data
        items:
        - name: Big data architectures
          href: data-guide/big-data/index.yml
        - name: Batch processing
          href: data-guide/big-data/batch-processing.yml
        - name: Real-time processing
          href: data-guide/big-data/real-time-processing.yml
        - name: VantageCloud integration with Azure Data Factory
          href: guide/data/teradata-vantage-data-factory.yml
      - name: Technology choices
        items:
        - name: Analytical data stores
          href: data-guide/technology-choices/analytical-data-stores.md
        - name: Analytics and reporting
          href: data-guide/technology-choices/analysis-visualizations-reporting.md
        - name: Batch processing
          href: data-guide/technology-choices/batch-processing.md
        - name: Data lakes
          href: data-guide/scenarios/data-lake.md
        - name: Data storage
          href: data-guide/technology-choices/data-storage.md
        - name: Choose a data store
          items:
          - name: Understand data store models
            href: guide/technology-choices/data-store-overview.md
          - name: Select a data store
            href: guide/technology-choices/data-store-decision-tree.md
          - name: Criteria for choosing a data store
            href: guide/technology-choices/data-store-considerations.md
        - name: Interactive data exploration
          href: data-guide/scenarios/interactive-data-exploration.md
        - name: Pipeline orchestration
          href: data-guide/technology-choices/pipeline-orchestration-data-movement.md
        - name: Real-time message ingestion
          href: data-guide/technology-choices/real-time-ingestion.md
        - name: Search data stores
          href: data-guide/technology-choices/search-options.md
        - name: Stream processing
          href: data-guide/technology-choices/stream-processing.md
      - name: Database scenarios
        items:
        - name: Build a scalable system for massive data
          href: data-guide/scenarios/build-scalable-database-solutions-azure-services.md
        - name: Use the best data store
          href: guide/design-principles/use-best-data-store.md
        - name: Use the Transactional Outbox pattern
          href: best-practices/transactional-outbox-cosmos.yml
        - name: Transfer data to and from Azure
          href: data-guide/scenarios/data-transfer.md
        - name: Extend on-premises data solutions to Azure
          href: data-guide/scenarios/hybrid-on-premises-and-cloud.md
        - name: Secure data solutions
          href: data-guide/scenarios/securing-data-solutions.md
        - name: Database security checklist
          href: /azure/security/fundamentals/database-security-checklist
          maintainContext: true
        - name: High availability for SQL DB and SQL MI
          href: /azure/azure-sql/database/high-availability-sla
          maintainContext: true
      - name: Data management patterns
        href: patterns/category/data-management.md
      - name: Industry guidance
        items:
        - name: Data management in banking
          href: industries/finance/data-management-banking-overview.yml
        - name: Data management in retail
          href: industries/retail/retail-data-management-overview.md
        - name: Financial institutions with data mesh
          href: /azure/cloud-adoption-framework/scenarios/cloud-scale-analytics/architectures/data-mesh-scenario
          maintainContext: true
        - name: Healthcare with highly sensitive data
          href: /azure/cloud-adoption-framework/scenarios/cloud-scale-analytics/architectures/reference-architecture-lamna
          maintainContext: true
        - name: Visual search for retail
          href: industries/retail/visual-search-use-case-overview.yml
      - name: Data use cases
        items:
        - name: 'Adatum: single landing zone'
          href: /azure/cloud-adoption-framework/scenarios/cloud-scale-analytics/architectures/reference-architecture-adatum
          maintainContext: true
        - name: 'Relecloud: multiple landing zones'
          href: /azure/cloud-adoption-framework/scenarios/cloud-scale-analytics/architectures/reference-architecture-relecloud
          maintainContext: true
      - name: Tenancy models for SaaS apps
        items:
        - name: Overview
          href: isv/application-tenancy.yml
        - name: Multitenant SaaS database patterns
          href: /azure/azure-sql/database/saas-tenancy-app-design-patterns
          maintainContext: true
      - name: Azure Cosmos DB guidance
        items:
        - name: Azure Cosmos DB resource model
          href: /azure/cosmos-db/account-databases-containers-items
          maintainContext: true
        - name: Global distribution
          items:
          - name: Distribute data globally
            href: /azure/cosmos-db/distribute-data-globally
            maintainContext: true
          - name: Consistency levels in Azure Cosmos DB
            href: /azure/cosmos-db/consistency-levels
            maintainContext: true
          - name: High availability with Azure Cosmos DB
            href: /azure/cosmos-db/high-availability
            maintainContext: true
          - name: Global distribution functional details
            href: /azure/cosmos-db/global-dist-under-the-hood
            maintainContext: true
        - name: Partitioning and horizontal scaling
          href: /azure/cosmos-db/partitioning-overview
          maintainContext: true
        - name: Capacity
          items:
          - name: Request units in Azure Cosmos DB
            href: /azure/cosmos-db/request-units
            maintainContext: true
          - name: Provisioned throughput
            href: /azure/cosmos-db/set-throughput
            maintainContext: true
          - name: Autoscale throughput
            href: /azure/cosmos-db/provision-throughput-autoscale
            maintainContext: true
          - name: Serverless in Azure Cosmos DB
            href: /azure/cosmos-db/serverless
            maintainContext: true
          - name: Autoscale and standard throughput
            href: /azure/cosmos-db/how-to-choose-offer
            maintainContext: true
          - name: Provisioned and serverless throughput
            href: /azure/cosmos-db/throughput-serverless
            maintainContext: true
          - name: Scaling provisioned throughput
            href: /azure/cosmos-db/scaling-provisioned-throughput-best-practices
            maintainContext: true
        - name: Security
          items:
          - name: Security in Azure Cosmos DB
            href: /azure/cosmos-db/database-security
            maintainContext: true
          - name: Data encryption
            href: /azure/cosmos-db/database-encryption-at-rest
            maintainContext: true
          - name: Role-based access control
            href: /azure/cosmos-db/role-based-access-control
            maintainContext: true
          - name: Azure Policy support
            href: /azure/cosmos-db/policy
            maintainContext: true
          - name: Azure Policy Regulatory Compliance
            href: /azure/cosmos-db/security-controls-policy
            maintainContext: true
          - name: Security baseline for Azure Cosmos DB
            href: /security/benchmark/azure/baselines/cosmos-db-security-baseline
            maintainContext: true
        - name: Backup
          items:
          - name: Backup and restore in Azure Cosmos DB
            href: /azure/cosmos-db/continuous-backup-restore-introduction
            maintainContext: true
          - name: Continuous backup in Azure Cosmos DB
            href: /azure/cosmos-db/continuous-backup-restore-introduction
            maintainContext: true
        - name: Cost optimization
          items:
          - name: Plan and manage costs
            href: /azure/cosmos-db/plan-manage-costs
            maintainContext: true
          - name: Pricing model
            href: /azure/cosmos-db/how-pricing-works
            maintainContext: true
          - name: Total cost of ownership (TCO)
            href: /azure/cosmos-db/total-cost-ownership
            maintainContext: true
          - name: Understand your bill
            href: /azure/cosmos-db/understand-your-bill
            maintainContext: true
          - name: Optimize provisioned throughput cost
            href: /azure/cosmos-db/optimize-cost-throughput
            maintainContext: true
          - name: Optimize request cost
            href: /azure/cosmos-db/optimize-cost-reads-writes
            maintainContext: true
          - name: Optimize storage cost
            href: /azure/cosmos-db/optimize-cost-storage
            maintainContext: true
          - name: Optimize multi-region cost
            href: /azure/cosmos-db/optimize-cost-regions
            maintainContext: true
          - name: Optimize development/testing cost
            href: /azure/cosmos-db/optimize-dev-test
            maintainContext: true
          - name: Optimize cost with reserved capacity
            href: /azure/cosmos-db/cosmos-db-reserved-capacity
            maintainContext: true
          - name: Optimize with rate limiting
            href: /azure/cosmos-db/rate-limiting-requests
            maintainContext: true
        - name: Change feed in Azure Cosmos DB
          href: /azure/cosmos-db/change-feed
          maintainContext: true
        - name: Built-in Jupyter Notebooks support
          href: /azure/cosmos-db/cosmosdb-jupyter-notebooks
          maintainContext: true
        - name: Service quotas
          href: /azure/cosmos-db/concepts-limits
          maintainContext: true
      - name: Run Apache Cassandra
        href: best-practices/cassandra.md
    - name: Architectures
      items:
      - name: Azure health data consortium
        href: example-scenario/data/azure-health-data-consortium.yml
      - name: Build a delta lake for ad hoc queries
        href: solution-ideas/articles/build-data-lake-support-adhoc-queries-online.yml
      - name: Cost savings through HTAP with Azure SQL
        href: example-scenario/data/azure-sql-htap.yml
      - name: Data governance with Profisee
        href: reference-architectures/data/profisee-master-data-management-purview.yml
      - name: Data obfuscation with Delphix
        href: example-scenario/ai/data-obfuscation-with-delphix-in-azure-data-factory.yml
      - name: Data scrambling for SAP with Delphix
        href: example-scenario/ai/data-scrambling-for-sap-using-delphix-and-azure-data-factory.yml
      - name: DataOps for modern data warehouse
        href: example-scenario/data-warehouse/dataops-mdw.yml
      - name: Extend Project Online reporting
        href: example-scenario/data/extend-reporting-capabilities.yml
      - name: Globally distributed apps with Cosmos DB
        href: solution-ideas/articles/globally-distributed-mission-critical-applications-using-cosmos-db.yml
      - name: Hybrid ETL with Azure Data Factory
        href: example-scenario/data/hybrid-etl-with-adf.yml
      - name: 'IaaS: Web app with relational database'
        href: high-availability/ref-arch-iaas-web-and-db.yml
      - name: Loan credit risk modeling
        href: example-scenario/ai/loan-credit-risk-analyzer-default-modeling.yml
      - name: Master data management with CluedIn
        href: reference-architectures/data/cluedin.yml
      - name: Master data management with Profisee
        href: reference-architectures/data/profisee-master-data-management-data-factory.yml
      - name: Migrate master data services with CluedIn
        href: reference-architectures/data/migrate-master-data-services-with-cluedin.yml
      - name: Migrate master data services with Profisee
        href: example-scenario/profisee-mds/profisee-mds-migration-utility.yml
      - name: Minimal storage – change feed replication
        href: solution-ideas/articles/minimal-storage-change-feed-replicate-data.yml
      - name: Multi-region web app with private database
        href: example-scenario/sql-failover/app-service-private-sql-multi-region.yml
      - name: N-tier app with Cassandra
        href: reference-architectures/n-tier/n-tier-cassandra.yml
      - name: Observability patterns and metrics
        href: databricks-monitoring/databricks-observability.yml
      - name: Optimize SQL Server with Azure Arc
        href: hybrid/azure-arc-sql-server.yml
      - name: Optimized storage – multi writes
        href: solution-ideas/articles/optimized-storage-time-based-multi-writes.yml
      - name: Optimized storage – time based Data Lake
        href: solution-ideas/articles/optimized-storage-time-based-data-lake.yml
      - name: Optimized storage with data classification
        href: solution-ideas/articles/optimized-storage-logical-data-classification.yml
      - name: Oracle migration to Azure
        href: solution-ideas/articles/reference-architecture-for-oracle-database-migration-to-azure.yml
      - name: SQL 2008 R2 failover cluster in Azure
        href: example-scenario/sql-failover/sql-failover-2008r2.yml
      - name: SQL Database and Synapse connectivity
        href: /azure/azure-sql/database/connectivity-architecture
        maintainContext: true
      - name: SQL Managed Instance with CMK
        href: example-scenario/data/sql-managed-instance-cmk.yml
      - name: Web app private database connectivity
        href: example-scenario/private-web-app/private-web-app.yml
      - name: Windows N-tier applications
        href: reference-architectures/n-tier/n-tier-sql-server.yml
    - name: Solution ideas
      items:
      - name: Big data analytics with Azure Data Explorer
        href: solution-ideas/articles/big-data-azure-data-explorer.yml
      - name: Campaign optimization with SQL Server
        href: solution-ideas/articles/campaign-optimization-with-sql-server.yml
      - name: Data streaming
        href: solution-ideas/articles/data-streaming-scenario.yml
      - name: Data cache
        href: solution-ideas/articles/data-cache-with-redis-cache.yml
      - name: Enterprise data warehouse
        href: solution-ideas/articles/enterprise-data-warehouse.yml
      - name: Finance management using MySQL
        href: solution-ideas/articles/finance-management-apps-using-azure-database-for-mysql.yml
      - name: Finance management using PostgreSQL
        href: solution-ideas/articles/finance-management-apps-using-azure-database-for-postgresql.yml
      - name: Gaming using MySQL
        href: solution-ideas/articles/gaming-using-azure-database-for-mysql.yml
      - name: Gaming using Azure Cosmos DB
        href: solution-ideas/articles/gaming-using-cosmos-db.yml
      - name: Intelligent apps using MySQL
        href: solution-ideas/articles/intelligent-apps-using-azure-database-for-mysql.yml
      - name: Intelligent apps using PostgreSQL
        href: solution-ideas/articles/intelligent-apps-using-azure-database-for-postgresql.yml
      - name: Interactive querying with HDInsight
        href: solution-ideas/articles/interactive-querying-with-hdinsight.yml
      - name: Loan charge-off prediction with SQL Server
        href: solution-ideas/articles/loan-chargeoff-prediction-with-sql-server.yml
      - name: Loan credit risk with SQL Server
        href: solution-ideas/articles/loan-credit-risk-with-sql-server.yml
      - name: Logical data warehouse with Azure Synapse
        href: solution-ideas/articles/logical-data-warehouse.yml
      - name: Messaging
        href: solution-ideas/articles/messaging.yml
      - name: Mining equipment monitoring
        href: solution-ideas/articles/monitor-mining-equipment.yml
      - name: Multi-region web app with Azure Cosmos DB
        href: solution-ideas/articles/multi-region-web-app-cosmos-db-replication.yml
      - name: Ops automation using Event Grid
        href: solution-ideas/articles/ops-automation-using-event-grid.yml
      - name: Personalization using Azure Cosmos DB
        href: solution-ideas/articles/personalization-using-cosmos-db.yml
      - name: Retail and e-commerce using MySQL
        href: solution-ideas/articles/retail-and-ecommerce-using-azure-database-for-mysql.yml
      - name: Retail and e-commerce using PostgreSQL
        href: solution-ideas/articles/retail-and-ecommerce-using-azure-database-for-postgresql.yml
      - name: Retail and e-commerce with Cosmos DB
        href: solution-ideas/articles/retail-and-e-commerce-using-cosmos-db.yml
      - name: Serverless apps using Azure Cosmos DB
        href: solution-ideas/articles/serverless-apps-using-cosmos-db.yml
  - name: DataOps
    items:
    - name: Get started
      href: data-guide/azure-dataops-architecture-design.md
    - name: Guides
      items:
      - name: DataOps checklist
        href: checklist/data-ops.md
      - name: Analytics and reporting
        href: data-guide/technology-choices/analysis-visualizations-reporting.md
      - name: Build a scalable system for massive data
        href: data-guide/scenarios/build-scalable-database-solutions-azure-services.md
      - name: Microsoft Purview guidance
        items:
        - name: Collection structure for a federated catalog
          href: guide/data/collection-structure-federated-catalog.md
        - name: Accounts architectures and best practices
          href: /azure/purview/concept-best-practices-accounts
          maintainContext: true
        - name: Managing data effectively
          href: /azure/purview/concept-best-practices-asset-lifecycle
          maintainContext: true
        - name: Automation best practices
          href: /azure/purview/concept-best-practices-automation
          maintainContext: true
        - name: Backup and recovery for migration
          href: /azure/purview/concept-best-practices-migration
          maintainContext: true
        - name: Classification best practices
          href: /azure/purview/concept-best-practices-classification
          maintainContext: true
        - name: Collections architectures and practices
          href: /azure/purview/concept-best-practices-collections
          maintainContext: true
        - name: Deployment best practices
          href: /azure/purview/deployment-best-practices
          maintainContext: true
        - name: Glossary best practices
          href: /azure/purview/concept-best-practices-glossary
          maintainContext: true
        - name: Labeling best practices
          href: /azure/purview/concept-best-practices-sensitivity-labels
          maintainContext: true
        - name: Data lineage best practices
          href: /azure/purview/concept-best-practices-lineage-azure-data-factory
          maintainContext: true
        - name: Network architecture and best practices
          href: /azure/purview/concept-best-practices-network
          maintainContext: true
        - name: Pricing guidelines
          href: /azure/purview/concept-guidelines-pricing
          maintainContext: true
        - name: Scanning best practices
          href: /azure/purview/concept-best-practices-scanning
          maintainContext: true
        - name: Security best practices
          href: /azure/purview/concept-best-practices-security
          maintainContext: true
      - name: Azure Data Factory guidance
        items:
        - name: Continuous integration in Data Factory
          href: /azure/data-factory/continuous-integration-delivery
          maintainContext: true
        - name: Automated publishing for CI/CD
          href: /azure/data-factory/continuous-integration-delivery-improvements
          maintainContext: true
      - name: Azure Databricks guidance
        items:
        - name: Repos for Git integration
          href: /azure/databricks/repos/index
          maintainContext: true
        - name: GitHub version control
          href: /azure/databricks/notebooks/github-version-control
          maintainContext: true
        - name: Azure DevOps version control
          href: /azure/databricks/notebooks/azure-devops-services-version-control
          maintainContext: true
        - name: Bitbucket Cloud version control
          href: /azure/databricks/notebooks/bitbucket-cloud-version-control
          maintainContext: true
        - name: GitLab version control
          href: /azure/databricks/repos/gitlab-version-control
          maintainContext: true
        - name: CI/CD with Azure DevOps
          href: /azure/databricks/dev-tools/ci-cd/ci-cd-azure-devops
          maintainContext: true
        - name: CI/CD with Jenkins
          href: /azure/databricks/dev-tools/ci-cd/ci-cd-jenkins
          maintainContext: true
      - name: Power BI guidance
        items:
        - name: Power BI security
          href: /power-bi/guidance/whitepaper-powerbi-security
          maintainContext: true
        - name: Power BI enterprise deployment
          href: /power-bi/guidance/whitepaper-powerbi-enterprise-deployment
          maintainContext: true
        - name: Power BI Premium deployment
          href: /power-bi/guidance/whitepaper-powerbi-premium-deployment
          maintainContext: true
        - name: Deployment pipelines
          items:
          - name: Overview
            href: /power-bi/create-reports/deployment-pipelines-overview
            maintainContext: true
          - name: The deployment process
            href: /power-bi/create-reports/deployment-pipelines-process
            maintainContext: true
          - name: Best practices
            href: /power-bi/create-reports/deployment-pipelines-best-practices
            maintainContext: true
          - name: Automate your deployment pipeline
            href: /power-bi/create-reports/deployment-pipelines-automation
            maintainContext: true
      - name: Continuous integration for Azure Synapse
        href: /azure/synapse-analytics/cicd/continuous-integration-delivery
        maintainContext: true
    - name: Architectures
      items:
      - name: Anomaly detector process
        href: solution-ideas/articles/anomaly-detector-process.yml
      - name: Apache NiFi on Azure
        href: example-scenario/data/azure-nifi.yml
      - name: Automated enterprise BI
        href: reference-architectures/data/enterprise-bi-adf.yml
      - name: Data governance with Profisee
        href: reference-architectures/data/profisee-master-data-management-purview.yml
      - name: Data warehousing and analytics
        href: example-scenario/data/data-warehouse.yml
      - name: DataOps for modern data warehouse
        href: example-scenario/data-warehouse/dataops-mdw.yml
      - name: Disaster recovery for data analytics pipelines
        href: example-scenario/analytics/pipelines-disaster-recovery.yml
      - name: Geospatial data processing and analytics
        href: example-scenario/data/geospatial-data-processing-analytics-azure.yml
      - name: Helm-based deployments
        href: guide/data/helm-deployments-apache-nifi.yml
      - name: Hybrid ETL with Azure Data Factory
        href: example-scenario/data/hybrid-etl-with-adf.yml
      - name: Master data management with CluedIn
        href: reference-architectures/data/cluedin.yml
      - name: Master data management with Profisee
        href: reference-architectures/data/profisee-master-data-management-data-factory.yml
      - name: Measure Azure app sustainability
        href: example-scenario/apps/measure-azure-app-sustainability-sci-score.yml
      - name: Modern data warehouse for small business
        href: example-scenario/data/small-medium-data-warehouse.yml
      - name: Modernize mainframe and midrange data
        href: /azure/architecture/example-scenario/mainframe/modernize-mainframe-data-to-azure
      - name: Optimized storage with data classification
        href: solution-ideas/articles/optimized-storage-logical-data-classification.yml
      - name: Power BI data write-back
        href: example-scenario/data/power-bi-write-back-power-apps.yml
      - name: Replicate and sync mainframe data
        href: reference-architectures/migration/sync-mainframe-data-with-azure.yml
    - name: Solution ideas
      items:
      - name: Apache NiFi monitoring with MonitoFi
        href: guide/data/monitor-apache-nifi-monitofi.yml
      - name: Azure Data Explorer monitoring
        href: solution-ideas/articles/monitor-azure-data-explorer.yml
      - name: Data management with Azure Purview
        href: solution-ideas/articles/azure-purview-data-lake-estate-architecture.yml
      - name: Discovery Hub for analytics
        href: solution-ideas/articles/cloud-scale-analytics-with-discovery-hub.yml
      - name: Ingestion, ETL, and stream processing
        href: solution-ideas/articles/ingest-etl-stream-with-adb.yml
      - name: Mining equipment monitoring
        href: solution-ideas/articles/monitor-mining-equipment.yml
      - name: Ops automation using Event Grid
        href: solution-ideas/articles/ops-automation-using-event-grid.yml
      - name: Tier applications for analytics
        href: solution-ideas/articles/tiered-data-for-analytics.yml
  - name: Developer Options
    items:
    - name: Microservices
      items:
      - name: Get started
        href: microservices/index.yml
      - name: Guides
        items:
        - name: Microservices assessment and readiness
          href: guide/technology-choices/microservices-assessment.md
        - name: Compare Java application hosting options
          href: guide/technology-choices/service-for-java-comparison.yml
        - name: Domain modeling for microservices
          items:
          - name: Domain analysis
            href: microservices/model/domain-analysis.md
          - name: Tactical DDD
            href: microservices/model/tactical-ddd.yml
          - name: Identify microservice boundaries
            href: microservices/model/microservice-boundaries.yml
        - name: Design a microservices architecture
          items:
          - name: Introduction
            href: microservices/design/index.yml
          - name: Choose a compute option
            href: microservices/design/compute-options.md
          - name: Spring Apps via reverse proxy
            href: reference-architectures/microservices/spring-cloud-reverse-proxy.yml
          - name: Interservice communication
            href: microservices/design/interservice-communication.yml
          - name: API design
            href: microservices/design/api-design.yml
          - name: API gateways
            href: microservices/design/gateway.yml
          - name: Data considerations
            href: microservices/design/data-considerations.yml
          - name: Container orchestration
            href: microservices/design/orchestration.yml
          - name: Design patterns for microservices
            href: microservices/design/patterns.yml
        - name: Operate microservices in production
          items:
          - name: Monitor microservices in AKS
            href: microservices/logging-monitoring.yml
          - name: CI/CD for microservices
            href: microservices/ci-cd.yml
          - name: CI/CD for microservices on Kubernetes
            href: microservices/ci-cd-kubernetes.yml
        - name: Migrate to a microservices architecture
          items:
          - name: Migrate monolith to microservices
            href: microservices/migrate-monolith.yml
          - name: Modernize apps with Service Fabric
            href: service-fabric/modernize-app-azure-service-fabric.yml
          - name: Migrate from Cloud Services to ASF
            href: service-fabric/migrate-from-cloud-services.yml
        - name: .NET microservices
          items:
          - name: Design a microservice-oriented app
            href: /dotnet/architecture/microservices/multi-container-microservice-net-applications/microservice-application-design
            maintainContext: true
          - name: Create a  CRUD microservice
            href: /dotnet/architecture/microservices/multi-container-microservice-net-applications/data-driven-crud-microservice
            maintainContext: true
          - name: Event-based communication
            href: /dotnet/architecture/microservices/multi-container-microservice-net-applications/integration-event-based-microservice-communications
            maintainContext: true
          - name: Implement API Gateways with Ocelot
            href: /dotnet/architecture/microservices/multi-container-microservice-net-applications/implement-api-gateways-with-ocelot
            maintainContext: true
      - name: Architectures
        items:
        - name: Azure Spring Apps multiregion deployment
          href: reference-architectures/microservices/spring-apps-multi-region.yml
        - name: Blue/green on Azure Spring Apps
          href: example-scenario/blue-green-spring/blue-green-spring.yml
        - name: Decompose apps with Service Fabric
          href: example-scenario/infrastructure/service-fabric-microservices.yml
        - name: Enterprise-grade logging on Azure
          href: reference-architectures/logging/enterprise-grade-logging.yml
        - name: Highly available zone-redundant Spring Apps
          href: reference-architectures/microservices/spring-apps-multi-zone.yml
        - name: Microservices on Azure Service Fabric
          href: reference-architectures/microservices/service-fabric.yml
        - name: Microservices with Azure Spring Apps
          href: /azure/spring-apps/reference-architecture
          maintainContext: true
        - name: Microservices with Container Apps
          href: example-scenario/serverless/microservices-with-container-apps.yml
        - name: Microservices with Dapr and KEDA
          href: example-scenario/serverless/microservices-with-container-apps-dapr.yml
        - name: Unified logging for microservices apps
          href: example-scenario/logging/unified-logging.yml
    - name: Serverless applications
      items:
      - name: Get started
        href: serverless-quest/serverless-overview.md
      - name: Guides
        items:
        - name: Serverless Functions examples
          href: serverless-quest/reference-architectures.md
        - name: Plan for serverless architecture
          items:
          - name: Deploy serverless Functions
            href: serverless-quest/validate-commit-serverless-adoption.md
          - name: Serverless application assessment
            href: serverless-quest/application-assessment.md
          - name: Technical workshops and training
            href: serverless-quest/technical-training.md
          - name: Proof of concept or pilot
            href: serverless-quest/poc-pilot.md
        - name: Develop and deploy serverless apps
          items:
          - name: App development and deployment
            href: serverless-quest/application-development.md
          - name: Code walkthrough
            href: serverless/code.yml
          - name: CI/CD for a serverless frontend
            href: serverless/guide/serverless-app-cicd-best-practices.yml
        - name: Monitoring serverless event processing
          href: serverless/guide/monitoring-serverless-event-processing.md
        - name: Serverless Functions app operations
          href: serverless-quest/functions-app-operations.md
        - name: Serverless Functions app security
          href: serverless-quest/functions-app-security.md
        - name: Security baseline for Azure Functions
          href: /security/benchmark/azure/baselines/functions-security-baseline
          maintainContext: true
        - name: Serverless with Azure Logic Apps
          href: /azure/logic-apps/logic-apps-serverless-overview
          maintainContext: true
        - name: Event Hubs with Azure Functions
          items:
          - name: Overview
            href: serverless/event-hubs-functions/event-hubs-functions.yml
          - name: Performance and scale
            href: serverless/event-hubs-functions/performance-scale.yml
          - name: Resilient design
            href: serverless/event-hubs-functions/resilient-design.md
          - name: Security
            href: serverless/event-hubs-functions/security.md
          - name: Observability
            href: serverless/event-hubs-functions/observability.yml
      - name: Architectures
        items:
        - name: Azure Functions in a hybrid environment
          href: hybrid/azure-functions-hybrid.yml
        - name: Event-based cloud automation
          href: reference-architectures/serverless/cloud-automation.yml
        - name: Multicloud with Serverless Framework
          href: example-scenario/serverless/serverless-multicloud.yml
        - name: Real-time location sharing
          href: example-scenario/signalr/index.yml
        - name: Serverless event processing
          href: reference-architectures/serverless/event-processing.yml
      - name: Solution ideas
        items:
        - name: AKS in event stream processing
          href: solution-ideas/articles/serverless-event-processing-aks.yml
        - name: Big data analytics with Data Explorer
          href: solution-ideas/articles/big-data-azure-data-explorer.yml
        - name: De-batch and filter with Event Hubs
          href: solution-ideas/articles/serverless-event-processing-filtering.yml
        - name: HIPAA/HITRUST compliant health data
          href: solution-ideas/articles/security-compliance-blueprint-hipaa-hitrust-health-data-ai.yml
        - name: Instant broadcasting with serverless
          href: /azure/architecture/serverless-quest/serverless-overview
        - name: Serverless applications using Event Grid
          href: solution-ideas/articles/serverless-application-architectures-using-event-grid.yml
        - name: Serverless apps using Azure Cosmos DB
          href: solution-ideas/articles/serverless-apps-using-cosmos-db.yml
        - name: Serverless computing LOB apps
          href: solution-ideas/articles/onboarding-customers-with-a-cloud-native-serverless-architecture.yml
        - name: Serverless event stream processing
          href: solution-ideas/articles/serverless-event-processing-private-link.yml
        - name: Transit Hub pub-sub messaging system
          href: solution-ideas/articles/transit-hub.yml
  - name: DevOps
    items:
    - name: Get started
      href: guide/devops/devops-start-here.md
    - name: Guides
      items:
      - name: Azure Sandbox
        href: guide/azure-sandbox/azure-sandbox.yml
      - name: DevOps checklist
        href: checklist/dev-ops.md
      - name: Operational Excellence patterns
        href: /azure/architecture/framework/devops/devops-patterns
        maintainContext: true
      - name: Advanced ARM templates
        items:
        - name: Overview
          href: guide/azure-resource-manager/advanced-templates/index.md
        - name: Update a resource
          href: guide/azure-resource-manager/advanced-templates/update-resource.md
        - name: Use an object as a parameter
          href: guide/azure-resource-manager/advanced-templates/objects-as-parameters.md
        - name: Property transformer and collector
          href: guide/azure-resource-manager/advanced-templates/collector.md
        - name: Infrastructure as code with Bicep
          href: guide/azure-resource-manager/advanced-templates/enterprise-infrastructure-bicep-container-registry.yml
      - name: DevTest Labs guidance
        items:
        - name: Deliver a proof of concept
          href: /azure/devtest-labs/deliver-proof-concept
          maintainContext: true
        - name: Orchestrate the implementation
          href: /azure/devtest-labs/devtest-lab-guidance-orchestrate-implementation
          maintainContext: true
        - name: Scale up DevTest Labs infrastructure
          href: /azure/devtest-labs/devtest-lab-guidance-scale
          maintainContext: true
        - name: Security baseline for DevTest Labs
          href: /security/benchmark/azure/baselines/devtest-labs-security-baseline
          maintainContext: true
      - name: Azure Monitor guidance
        items:
        - name: Best practices
          items:
          - name: Plan your monitoring strategy
            href: /azure/azure-monitor/best-practices-plan
            maintainContext: true
          - name: Configure data collection
            href: /azure/azure-monitor/best-practices-data-collection
            maintainContext: true
          - name: Analyze and visualize data
            href: /azure/azure-monitor/best-practices-analysis
            maintainContext: true
          - name: Alerts and automated actions
            href: /azure/azure-monitor/best-practices-alerts
            maintainContext: true
        - name: Continuous monitoring
          href: /azure/azure-monitor/continuous-monitoring
          maintainContext: true
        - name: Data sources
          href: /azure/azure-monitor/data-sources
          maintainContext: true
        - name: Data platform
          href: /azure/azure-monitor/data-platform
          maintainContext: true
        - name: Security
          items:
          - name: Log data security
            href: /azure/azure-monitor/logs/data-security
            maintainContext: true
          - name: Customer-managed keys
            href: /azure/azure-monitor/logs/customer-managed-keys
            maintainContext: true
          - name: Private Link connection
            href: /azure/azure-monitor/logs/private-link-security
            maintainContext: true
          - name: Private Link design
            href: /azure/azure-monitor/logs/private-link-design
            maintainContext: true
          - name: Personal log data handling
            href: /azure/azure-monitor/logs/personal-data-mgmt
            maintainContext: true
          - name: Data collection, retention, and storage
            href: /azure/azure-monitor/app/data-retention-privacy
            maintainContext: true
          - name: Security baseline
            href: /security/benchmark/azure/baselines/monitor-security-baseline
            maintainContext: true
        - name: Design a Log Analytics workspace
          href: /azure/azure-monitor/logs/workspace-design
          maintainContext: true
      - name: CI/CD for Synapse Analytics
        href: /azure/synapse-analytics/cicd/continuous-integration-delivery
        maintainContext: true
      - name: DevOps for quantum computing
        href: guide/quantum/devops-for-quantum-computing.yml
      - name: DevSecOps on AKS
        href: guide/devsecops/devsecops-on-aks.yml
      - name: Platform automation for VMware Solution
        href: /azure/cloud-adoption-framework/scenarios/azure-vmware/eslz-platform-automation-and-devops
        maintainContext: true
      - name: Use deployment scripts to check resource properties
        href: guide/devops/deployment-scripts-property-check.yml
    - name: Architectures
      items:
      - name: Automate multistage pipeline setup
        href: example-scenario/devops/automate-azure-pipelines.yml
      - name: Automate API deployments with APIOps
        href: example-scenario/devops/automated-api-deployments-apiops.yml
      - name: Automate Jupyter Notebooks
        href: example-scenario/data/automating-diagnostic-jupyter-notebook.yml
      - name: Automate Sentinel integration
        href: example-scenario/devops/automate-sentinel-integration.yml
      - name: Azure DevTest Labs for enterprises
        href: example-scenario/infrastructure/devtest-labs-reference-architecture.yml
      - name: CI/CD pipeline for chatbots with ARM
        href: example-scenario/apps/devops-cicd-chatbot.yml
      - name: CI/CD pipeline using Azure DevOps
        href: example-scenario/apps/devops-dotnet-baseline.yml
      - name: DevSecOps in GitHub
        href: solution-ideas/articles/devsecops-in-github.yml
      - name: Enterprise monitoring with Azure Monitor
        href: example-scenario/monitoring/enterprise-monitoring.yml
      - name: High-availability blue/green deployment
        href: example-scenario/blue-green-spring/blue-green-spring.yml
      - name: Jenkins on Azure
        href: example-scenario/apps/jenkins.yml
      - name: Microsoft 365 tenant configuration
        href: example-scenario/devops/manage-microsoft-365-tenant-configuration-microsoft365dsc-devops.yml
      - name: Run containers in a hybrid environment
        href: hybrid/hybrid-containers.yml
      - name: Teacher-provisioned virtual labs in Azure
        href: example-scenario/devops/teacher-provisioned-virtual-labs-azure.yml
    - name: Solution ideas
      items:
      - name: CI/CD for Containers
        href: solution-ideas/articles/cicd-for-containers.yml
      - name: CI/CD for Microsoft Power Platform
        href: solution-ideas/articles/azure-devops-continuous-integration-for-power-platform.yml
      - name: CI/CD for quantum computing jobs
        href: /azure/architecture/example-scenario/quantum/quantum-computing-integration-with-classical-apps
      - name: CI/CD for Windows desktop apps
        href: solution-ideas/articles/azure-devops-ci-cd-for-desktop-apps.yml
      - name: CI/CD using Jenkins and AKS
        href: solution-ideas/articles/container-cicd-using-jenkins-and-kubernetes-on-azure-container-service.yml
      - name: CI/CD using Jenkins and Terraform
        href: solution-ideas/articles/immutable-infrastructure-cicd-using-jenkins-and-terraform-on-azure-virtual-architecture-overview.yml
      - name: Configuration-driven data pipeline
        href: solution-ideas/articles/configuration-driven-data-pipeline.yml
      - name: DevSecOps for infrastructure as code
        href: solution-ideas/articles/devsecops-infrastructure-as-code.yml
      - name: DevSecOps with a rolling main branch
        href: solution-ideas/articles/devsecops-rolling-branch.yml
      - name: DevTest and DevOps for PaaS
        href: solution-ideas/articles/dev-test-paas.yml
      - name: DevTest and DevOps with microservices
        href: solution-ideas/articles/dev-test-microservice.yml
      - name: DevTest Image Factory
        href: solution-ideas/articles/dev-test-image-factory.yml
      - name: Hybrid DevOps
        href: solution-ideas/articles/devops-in-a-hybrid-environment.yml
      - name: Java CI/CD using Jenkins and Web Apps
        href: solution-ideas/articles/java-cicd-using-jenkins-and-azure-web-apps.yml
      - name: SharePoint for development testing
        href: solution-ideas/articles/sharepoint-farm-devtest.yml
  - name: Hybrid + Multicloud
    items:
    - name: Get started
      href: hybrid/hybrid-start-here.md
    - name: Guides
      items:
      - name: Hybrid workload in Azure
        href: /azure/architecture/framework/hybrid/hybrid-overview
        maintainContext: true
      - name: Hybrid app design considerations
        href: /hybrid/app-solutions/overview-app-design-considerations
        maintainContext: true
      - name: Technology choices
        items:
        - name: Azure hybrid options
          href: guide/technology-choices/hybrid-considerations.yml
        - name: Compare Azure Stack Hub and Azure
          href: /azure-stack/user/azure-stack-considerations
          maintainContext: true
        - name: Compare Azure, Stack Hub, Stack HCI
          href: /azure-stack/operator/compare-azure-azure-stack
          maintainContext: true
        - name: Compare Azure Stack HCI and Stack Hub
          href: /azure-stack/hci/concepts/compare-azure-stack-hub
          maintainContext: true
        - name: Compare Stack HCI to Windows Server
          href: /azure-stack/hci/concepts/compare-windows-server
          maintainContext: true
        - name: Choose drives for Azure Stack HCI
          href: /azure-stack/hci/concepts/choose-drives
          maintainContext: true
      - name: Azure Arc guidance
        items:
        - name: App Service on Azure Arc
          href: /azure/app-service/overview-arc-integration
          maintainContext: true
        - name: Security baseline for Arc-enabled servers
          href: /security/benchmark/azure/baselines/azure-arc-enabled-servers-security-baseline
          maintainContext: true
      - name: Hybrid deployments
        items:
        - name: Configure hybrid cloud connectivity
          href: hybrid/deployments/solution-deployment-guide-connectivity.md
        - name: Configure hybrid cloud identity
          href: hybrid/deployments/solution-deployment-guide-identity.md
        - name: Deploy AI-based footfall detection
          href: hybrid/deployments/solution-deployment-guide-retail-footfall-detection.md
        - name: Deploy an app that scales cross-cloud
          href: hybrid/deployments/solution-deployment-guide-cross-cloud-scaling.md
        - name: Deploy Kubernetes on Azure Stack Hub
          href: hybrid/deployments/solution-deployment-guide-highly-available-kubernetes.md
        - name: Deploy highly available MongoDB
          href: hybrid/deployments/solution-deployment-guide-mongodb-ha.md
        - name: Deploy hybrid with on-premises data
          href: hybrid/deployments/solution-deployment-guide-cross-cloud-scaling-onprem-data.md
        - name: Deploy a SQL Server 2016 AG
          href: hybrid/deployments/solution-deployment-guide-sql-ha.md
        - name: Direct traffic with a geo-distributed app
          href: hybrid/deployments/solution-deployment-guide-geo-distributed.md
      - name: Azure VMware Solution guidance
        items:
        - name: API Management for AVS
          href: /azure/azure-vmware/concepts-api-management
          maintainContext: true
        - name: BCDR for AVS
          href: /azure/cloud-adoption-framework/scenarios/azure-vmware/eslz-business-continuity-and-disaster-recovery
          maintainContext: true
        - name: Govern AVS
          href: /azure/cloud-adoption-framework/scenarios/azure-vmware/govern
          maintainContext: true
        - name: Internet connectivity design
          href: /azure/azure-vmware/concepts-design-public-internet-access
          maintainContext: true
        - name: Manage and monitor AVS
          href: /azure/cloud-adoption-framework/scenarios/azure-vmware/eslz-management-and-monitoring
          maintainContext: true
        - name: Migrate with AVS
          href: /azure/cloud-adoption-framework/scenarios/azure-vmware/migrate
          maintainContext: true
        - name: Migration assessment
          href: /azure/migrate/concepts-azure-vmware-solution-assessment-calculation
          maintainContext: true
        - name: Networking for AVS
          items:
          - name: Network design
            href: /azure/azure-vmware/concepts-network-design-considerations
            maintainContext: true
          - name: Network interconnectivity
            href: /azure/azure-vmware/concepts-networking
            maintainContext: true
          - name: Network planning
            href: /azure/azure-vmware/tutorial-network-checklist
            maintainContext: true
          - name: Network topology and connectivity
            href: /azure/cloud-adoption-framework/scenarios/azure-vmware/eslz-network-topology-connectivity
            maintainContext: true
        - name: Platform automation for AVS
          href: /azure/cloud-adoption-framework/scenarios/azure-vmware/eslz-platform-automation-and-devops
          maintainContext: true
        - name: Security and governance for AVS
          href: /azure/cloud-adoption-framework/scenarios/azure-vmware/eslz-security-governance-and-compliance
          maintainContext: true
        - name: Storage for AVS
          href: /azure/azure-vmware/concepts-storage
          maintainContext: true
      - name: Connect an on-premises network to Azure
        href: reference-architectures/hybrid-networking/index.yml

      - name: Troubleshoot a hybrid VPN connection
        href: reference-architectures/hybrid-networking/troubleshoot-vpn.yml
    - name: Architectures
      items:
      - name: Azure Arc solutions
        items:
        - name: Azure Arc hybrid management with AKS
          href: hybrid/arc-hybrid-kubernetes.yml
        - name: Deploy an Azure Arc-enabled SQL managed instance for DR
          href: hybrid/arc-sql-managed-instance-disaster-recovery.yml
        - name: Manage configurations for Azure Arc
          href: hybrid/azure-arc-hybrid-config.yml
        - name: Optimize SQL Server with Azure Arc
          href: hybrid/azure-arc-sql-server.yml
        - name: Run containers in a hybrid environment
          href: hybrid/hybrid-containers.yml
      - name: AKS on Azure Stack HCI (AKS hybrid)
        items:
        - name: AKS on Azure Stack HCI baseline architecture
          href: example-scenario/hybrid/aks-baseline.yml
        - name: AKS on Azure Stack HCI network architecture
          href: example-scenario/hybrid/aks-network.yml
        - name: Deploy apps with AKS hybrid on Azure Stack ACI
          href: example-scenario/hybrid/aks-hybrid-stack-hci.yml  
      - name: Azure Automation solutions
        items:
        - name: Azure Automation hybrid environment
          href: hybrid/azure-automation-hybrid.yml
        - name: Azure Automation update management
          href: hybrid/azure-update-mgmt.yml
        - name: Azure Automation State Configuration
          href: example-scenario/state-configuration/state-configuration.yml
      - name: Azure enterprise cloud file share
        href: hybrid/azure-files-private.yml
      - name: Azure files secured by AD DS
        href: example-scenario/hybrid/azure-files-on-premises-authentication.yml
      - name: Azure Functions in a hybrid environment
        href: hybrid/azure-functions-hybrid.yml
      - name: Azure Stack HCI stretched clusters for DR
        href: hybrid/azure-stack-hci-dr.yml
      - name: Azure Stack HCI switchless interconnect
        href: hybrid/azure-stack-robo.yml
      - name: Azure Stack Hub solutions
        items:
        - name: AI-based footfall detection
          href: solution-ideas/articles/hybrid-footfall-detection.yml
        - name: Back up files on Azure Stack Hub
          href: hybrid/azure-stack-backup.yml
        - name: Cross-cloud scaling (on-premises data)
          href: example-scenario/hybrid/hybrid-cross-cloud-scale-on-premises-data.yml
        - name: Cross-cloud scaling with Traffic Manager
          href: example-scenario/hybrid/hybrid-cross-cloud-scaling.yml
        - name: DevOps with Azure Stack Hub
          href: solution-ideas/articles/hybrid-continuous-integration.yml
        - name: Disaster recovery for Stack Hub VMs
          href: hybrid/azure-stack-vm-disaster-recovery.yml
        - name: High-availability Kubernetes cluster
          href: example-scenario/hybrid/high-availability-kubernetes.yml
        - name: Hybrid geo-distributed architecture
          href: example-scenario/hybrid/hybrid-geo-distributed.yml
        - name: Hybrid relay connection
          href: solution-ideas/articles/hybrid-relay-connection.yml
        - name: Tiered data for analytics
          href: example-scenario/hybrid/hybrid-tiered-data-analytics.yml
      - name: Azure VMware Solution in hub-and-spoke
        href: /azure/azure-vmware/concepts-hub-and-spoke
        maintainContext: true
      - name: Connect on-premises with ExpressRoute
        href: reference-architectures/hybrid-networking/expressroute-vpn-failover.yml
      - name: Connect standalone servers
        href: hybrid/azure-network-adapter.yml
      - name: Deploy AI and ML with Azure Stack Edge
        href: hybrid/deploy-ai-ml-azure-stack-edge.yml
      - name: Design a hybrid Domain Name System
        href: hybrid/hybrid-dns-infra.yml
      - name: 'Enhanced-security hybrid: client access'
        href: example-scenario/hybrid/secure-hybrid-messaging-client.yml
      - name: 'Enhanced-security hybrid: mobile access'
        href: example-scenario/hybrid/secure-hybrid-messaging-mobile.yml
      - name: 'Enhanced-security hybrid: web access'
        href: example-scenario/hybrid/secure-hybrid-messaging-web.yml
      - name: Extend on-premises using ExpressRoute
        href: reference-architectures/hybrid-networking/expressroute.yml
      - name: Hybrid availability and monitoring
        href: hybrid/hybrid-perf-monitoring.yml
      - name: Hybrid file services
        href: hybrid/hybrid-file-services.yml
      - name: Hybrid file share with disaster recovery
        href: example-scenario/hybrid/hybrid-file-share-dr-remote-local-branch-workers.yml
      - name: Hybrid security monitoring
        href: hybrid/hybrid-security-monitoring.yml
      - name: Manage hybrid workloads with WAC
        href: hybrid/hybrid-server-os-mgmt.yml
      - name: On-premises data gateway for Logic Apps
        href: hybrid/gateway-logic-apps.yml
      - name: Out-of-stock detection at the edge
        href: example-scenario/hybrid/stock-detection-edge.yml
      - name: Public MEC compute deployment
        href: example-scenario/hybrid/public-multi-access-edge-compute-deployment.yml
      - name: Public MEC high availability
        href: example-scenario/hybrid/multi-access-edge-compute-ha.yml
      - name: Run containers in a hybrid environment
        href: hybrid/hybrid-containers.yml
      - name: Train machine learning at the edge
        href: example-scenario/hybrid/train-machine-learning-models-on-premises-data.yml
      - name: Use file shares in a hybrid environment
        href: hybrid/azure-file-share.yml
    - name: Solution ideas
      items:
      - name: Azure Stack Hub solutions
        items:
        - name: Cross-cloud scaling
          href: solution-ideas/articles/cross-cloud-scaling.yml
        - name: Hybrid connections
          href: solution-ideas/articles/hybrid-connectivity.yml
        - name: Unlock legacy data with Azure Stack
          href: solution-ideas/articles/unlock-legacy-data.yml
      - name: Azure VMware Solution foundations
        items:
        - name: Capacity planning considerations
          href: solution-ideas/articles/azure-vmware-solution-foundation-capacity.yml
        - name: Landing zone considerations
          href: solution-ideas/articles/azure-vmware-solution-foundation-landing-zone.yml
        - name: Networking considerations
          href: solution-ideas/articles/azure-vmware-solution-foundation-networking.yml
      - name: Cross-platform chat
        href: solution-ideas/articles/cross-platform-chat.yml
  - name: Identity
    items:
    - name: Get started
      href: identity/identity-start-here.yml
    - name: Guides
      items:
      - name: Azure Active Directory architecture
        href: /azure/active-directory/fundamentals/active-directory-architecture
        maintainContext: true
      - name: Identity and access management in Azure
        href: /security/compass/identity
        maintainContext: true
      - name: Compare identity services
        href: /azure/active-directory-domain-services/compare-identity-solutions
        maintainContext: true
      - name: Build for resilience
        href: guide/resilience/resilience-overview.yml
      - name: Conditional Access
        items:
        - name: Conditional Access for Zero trust
          href: guide/security/conditional-access-zero-trust.md
        - name: Conditional Access design principles
          href: guide/security/conditional-access-design.yml
        - name: Conditional Access architecture
          href: guide/security/conditional-access-architecture.yml
        - name: Conditional Access framework
          href: guide/security/conditional-access-framework.md
      - name: Integrate on-premises AD with Azure
        href: reference-architectures/identity/index.yml
      - name: Deployment guidance
        items:
        - name: Azure AD deployment checklist
          href: /azure/active-directory/fundamentals/active-directory-deployment-checklist-p2
          maintainContext: true
        - name: Azure AD deployment plans
          href: /azure/active-directory/fundamentals/active-directory-deployment-plans
          maintainContext: true
        - name: Azure AD B2C deployment plans
          href: /azure/active-directory/fundamentals/azure-active-directory-b2c-deployment-plans
          maintainContext: true
      - name: Migrate applications to Azure AD
        items:
        - name: Migrate an AD FS app to Azure
          href: /azure/active-directory/manage-apps/migrate-adfs-apps-to-azure
          maintainContext: true
        - name: Migrate app authentication to Azure AD
          href: /azure/active-directory/manage-apps/migrate-application-authentication-to-azure-active-directory
          maintainContext: true
        - name: Use the AD FS application activity report
          href: /azure/active-directory/manage-apps/migrate-adfs-application-activity
          maintainContext: true
        - name: Resources for migrating to Azure AD
          href: /azure/active-directory/manage-apps/migration-resources
          maintainContext: true
      - name: Secure identity
        items:
        - name: Secure development with SPAs
          href: guide/resilience/azure-ad-secure-single-page-application.yml
        - name: Security baseline for Azure AD
          href: /security/benchmark/azure/baselines/aad-security-baseline
          maintainContext: true
      - name: Identity management
        items:
        - name: Azure billing and Azure AD tenants
          href: /azure/cloud-adoption-framework/ready/landing-zone/design-area/azure-billing-ad-tenant?toc=/azure/architecture/toc.json&bc=/azure/architecture/_bread/toc.json
          maintainContext: true
        - name: Identity and access management
          href: /azure/cloud-adoption-framework/ready/landing-zone/design-area/identity-access?toc=/azure/architecture/toc.json&bc=/azure/architecture/_bread/toc.json
          maintainContext: true
        - name: Limit cross-tenant private endpoints
          href: /azure/cloud-adoption-framework/ready/azure-best-practices/limit-cross-tenant-private-endpoint-connections
          maintainContext: true
        - name: Resource organization
          href: /azure/cloud-adoption-framework/ready/landing-zone/design-area/resource-org?toc=/azure/architecture/toc.json&bc=/azure/architecture/_bread/toc.json
          maintainContext: true
      - name: Hybrid identity
        items:
        - name: Choose a hybrid identity method
          href: /azure/active-directory/hybrid/choose-ad-authn
          maintainContext: true
        - name: Cloud management for on-premises
          href: /azure/active-directory/hybrid/cloud-governed-management-for-on-premises
          maintainContext: true
        - name: Hybrid identity foundation with Azure AD
          href: /azure/active-directory/hybrid/four-steps
          maintainContext: true
        - name: Azure AD Connect for on-premises
          href: /azure/active-directory/hybrid/whatis-azure-ad-connect
          maintainContext: true
      - name: Identity for education
        items:
        - name: Azure Active Directory for education
          href: /microsoft-365/education/deploy/intro-azure-active-directory
          maintainContext: true
        - name: Multi-tenant for large institutions
          href: /microsoft-365/education/deploy/design-multi-tenant-architecture
          maintainContext: true
        - name: Design a tenant configuration
          href: /microsoft-365/education/deploy/design-tenant-configurations
          maintainContext: true
        - name: Design authentication and credentials
          href: /microsoft-365/education/deploy/design-credential-authentication-strategies
          maintainContext: true
        - name: Design an account strategy
          href: /microsoft-365/education/deploy/design-account-strategy
          maintainContext: true
        - name: Design identity governance
          href: /microsoft-365/education/deploy/design-identity-governance
          maintainContext: true
    - name: Architectures
      items:
      - name: AD DS resource forests in Azure
        href: reference-architectures/identity/adds-forest.yml
      - name: Apply Zero Trust to your API implementation
        href: example-scenario/security/apps-zero-trust-identity.yml
      - name: Azure AD identity management for AWS
        href: reference-architectures/aws/aws-azure-ad-security.yml
      - name: Deploy AD DS in an Azure virtual network
        href: example-scenario/identity/adds-extend-domain.yml
      - name: Extend on-premises AD FS to Azure
        href: reference-architectures/identity/adfs.yml
      - name: Governance of Teams guest users
        href: example-scenario/governance/governance-teams-guest-users.yml
      - name: On-premises AD domains with Azure AD
        href: reference-architectures/identity/azure-ad.yml
    - name: Solution ideas
      items:
      - name: Collaboration with Microsoft 365
        href: solution-ideas/articles/collaboration-microsoft-365.yml
      - name: Hybrid identity
        href: solution-ideas/articles/hybrid-identity.yml
  - name: Integration
    items:
    - name: Get started
      href: integration/integration-start-here.yml
    - name: Guides
      items:
      - name: Azure Logic Apps
        items:
        - name: Overview
          href: /azure/logic-apps/logic-apps-overview
          maintainContext: true
        - name: Connectors overview
          href: /azure/connectors/apis-list
          maintainContext: true
        - name: Access to virtual networks
          href: /azure/logic-apps/connect-virtual-network-vnet-isolated-environment-overview
          maintainContext: true
        - name: Business disaster and recovery
          href: /azure/logic-apps/business-continuity-disaster-recovery-guidance
          maintainContext: true
        - name: Azure Policy controls
          href: /azure/logic-apps/security-controls-policy
          maintainContext: true
        - name: Security baseline
          href: /security/benchmark/azure/baselines/logic-apps-security-baseline
          maintainContext: true
      - name: BizTalk Server to Azure Integration Services
        items:
        - name: Migration overview
          href: /azure/logic-apps/biztalk-server-to-azure-integration-services-overview
          maintainContext: true
        - name: Which integration services to choose?
          href: /azure/logic-apps/azure-integration-services-choose-capabilities
          maintainContext: true
        - name: Migration options and best practices
          href: /azure/logic-apps/biztalk-server-azure-integration-services-migration-approaches
          maintainContext: true
    - name: Architectures
      items:
      - name: API Management landing zone accelerator
        href: example-scenario/integration/app-gateway-internal-api-management-function.yml
      - name: Basic enterprise integration on Azure
        href: reference-architectures/enterprise-integration/basic-enterprise-integration.yml
      - name: Data integration with Logic Apps and SQL
        href: example-scenario/integration/logic-apps-data-integration.yml
      - name: Disaster recovery for data analytics pipelines
        href: example-scenario/analytics/pipelines-disaster-recovery.yml
      - name: Enterprise integration - queues and events
        href: example-scenario/integration/queues-events.yml
      - name: On-premises data gateway for Logic Apps
        href: hybrid/gateway-logic-apps.yml
      - name: Power Automate deployment at scale
        href: example-scenario/power-automate/power-automate.yml
      - name: Publish internal APIs to external users
        href: example-scenario/apps/publish-internal-apis-externally.yml
    - name: Solution ideas
      items:
      - name: Custom business processes
        href: solution-ideas/articles/custom-business-processes.yml
      - name: Elastic Enterprise Search on Azure
        href: solution-ideas/articles/elastic-workplace-search.yml
      - name: Line of business extension
        href: solution-ideas/articles/lob.yml
      - name: Protect backend APIs in Azure
        href: solution-ideas/articles/protect-backend-apis-azure-management.yml
  - name: Internet of Things
    items:
    - name: Get started
      href: reference-architectures/iot/iot-architecture-overview.md
    - name: Guides
      items:
      - name: Choose an IoT solution
        href: example-scenario/iot/iot-central-iot-hub-cheat-sheet.yml
      - name: Enable machine learning inference
        href: guide/iot/machine-learning-inference-iot-edge.yml
      - name: Industry-specific example solutions
        href: reference-architectures/iot/industry-iot-hub-page.md
      - name: IoT concepts
        items:
        - name: Introduction to IoT concepts
          href: example-scenario/iot/introduction-to-solutions.yml
        - name: Devices, platform, and applications
          href: example-scenario/iot/devices-platform-application.yml
        - name: Attestation, authentication, provisioning
          href: example-scenario/iot/attestation-provisioning.yml
        - name: Field and cloud edge gateways
          href: example-scenario/iot/field-cloud-edge-gateways.yml
        - name: Application-to-device commands
          href: example-scenario/iot/cloud-to-device.yml
      - name: Computer vision with Azure IoT Edge
        items:
        - name: Overview
          href: guide/iot-edge-vision/index.md
        - name: Camera selection
          href: guide/iot-edge-vision/camera.md
        - name: Hardware acceleration
          href: guide/iot-edge-vision/hardware.md
        - name: Machine learning
          href: guide/iot-edge-vision/machine-learning.yml
        - name: Alerting
          href: guide/iot-edge-vision/alerts.md
        - name: Image storage
          href: guide/iot-edge-vision/image-storage.md
        - name: User interface and scenarios
          href: guide/iot-edge-vision/user-interface.md
      - name: Industrial IoT analytics
        items:
        - name: Architecture
          href: guide/iiot-guidance/iiot-architecture.yml
        - name: Recommended services
          href: guide/iiot-guidance/iiot-services.md
        - name: Data visualization
          href: guide/iiot-guidance/iiot-data.yml
        - name: Considerations
          href: guide/iiot-guidance/iiot-considerations.md
      - name: Industrial IoT patterns
        items:
        - name: Overview
          href: guide/iiot-patterns/iiot-patterns-overview.yml
        - name: Connectivity patterns
          href: guide/iiot-patterns/iiot-connectivity-patterns.yml
        - name: Visibility patterns
          href: guide/iiot-patterns/iiot-visibility-patterns.yml
        - name: Transparency patterns
          href: guide/iiot-patterns/iiot-transparency-patterns.yml
        - name: Prediction patterns
          href: guide/iiot-patterns/iiot-prediction-patterns.yml
      - name: IoT patterns
        items:
        - name: Analyze and optimize loop
          href: example-scenario/iot/analyze-optimize-loop.yml
        - name: Event routing
          href: example-scenario/iot/event-routing.yml
        - name: Measure and control loop
          href: example-scenario/iot/measure-control-loop.yml
        - name: Monitor and manage loop
          href: example-scenario/iot/monitor-manage-loop.yml
        - name: Real-time IoT updates
          href: example-scenario/iot/real-time-iot-updates-cloud-apps.yml
        - name: Scale solutions with deployment stamps
          href: example-scenario/iot/application-stamps.yml
      - name: Migration to Azure IoT best practices
        href: guide/iot/azure-iot-migration-best-practices.md
      - name: Migrate your IoT solutions to Azure
        href: guide/iot/migrate-iot-solution-azure.yml
      - name: Scale your Azure IoT solutions 
        href: guide/iot/scale-iot-solution-azure.md
      - name: Azure IoT client SDK support
        href: guide/iot/azure-iot-client-sdk-support.yml
      - name: Moving from test to production
        href: example-scenario/iot/iot-move-to-production.yml
    - name: Architectures
      items:
      - name: Azure IoT reference architecture
        href: reference-architectures/iot.yml
      - name: Automated guided vehicles fleet control
        href: example-scenario/iot/automated-guided-vehicles-fleet-control.yml
      - name: Batch integration with Azure Digital Twins
        href: example-scenario/iot/batch-integration-azure-data-factory-digital-twins.yml
      - name: Computer vision at the edge
        href: reference-architectures/ai/end-to-end-smart-factory.yml
      - name: Connected factory hierarchy service
        href: solution-ideas/articles/connected-factory-hierarchy-service.yml
      - name: Connected factory signal pipeline
        href: example-scenario/iot/connected-factory-signal-pipeline.yml
      - name: Efficient Docker image deployment
        href: example-scenario/iot/efficient-docker-image-deployment.yml
      - name: IoT and data analytics
        href: example-scenario/data/big-data-with-iot.yml
      - name: IoT Edge safety and maintenance system
        href: example-scenario/predictive-maintenance/iot-predictive-maintenance.yml
      - name: IoT using Azure Cosmos DB
        href: solution-ideas/articles/iot-using-cosmos-db.yml
      - name: Secure tunneling with Azure Relay  
        href: example-scenario/networking/secure-tunneling-azure-relay.yml
      - name: Smart places with Azure Digital Twins
        href: example-scenario/iot/smart-places.yml
    - name: Solution ideas
      items:
      - name: Azure digital twins builder
        href: solution-ideas/articles/azure-digital-twins-builder.yml
      - name: Buy online, pick up in store
        href: example-scenario/iot/vertical-buy-online-pickup-in-store.yml
      - name: Condition monitoring
        href: solution-ideas/articles/condition-monitoring.yml
      - name: COVID-19 solutions
        items:
        - name: Cognizant Safe Buildings with IoT
          href: solution-ideas/articles/safe-buildings.yml
        - name: Contactless IoT interfaces
          href: solution-ideas/articles/contactless-interfaces.yml
        - name: COVID-19 IoT safe environments
          href: solution-ideas/articles/cctv-iot-edge-for-covid-19-safe-environment-and-mask-detection.yml
        - name: Lighting and disinfection system
          href: solution-ideas/articles/uven-disinfection.yml
      - name: Environment monitoring
        href: solution-ideas/articles/environment-monitoring-and-supply-chain-optimization.yml
      - name: IoT analytics with Azure Data Explorer
        href: solution-ideas/articles/iot-azure-data-explorer.yml
      - name: IoT Edge data storage and processing
        href: solution-ideas/articles/data-storage-edge.yml
      - name: Light and power for emerging markets
        href: solution-ideas/articles/iot-power-management.yml
      - name: Predictive maintenance
        href: solution-ideas/articles/iot-predictive-maintenance.yml
      - name: Process real-time vehicle data using IoT
        href: example-scenario/data/realtime-analytics-vehicle-iot.yml
      - name: Project 15 IoT sustainability
        href: solution-ideas/articles/project-15-iot-sustainability.yml
      - name: Real-time asset tracking and management
        href: solution-ideas/articles/real-time-asset-tracking-mgmt-iot-central.yml
      - name: Voice assistants and IoT devices
        href: solution-ideas/articles/iot-controlling-devices-with-voice-assistant.yml
  - name: Mainframe + Midrange
    items:
    - name: Get started
      href: mainframe/mainframe-midrange-architecture.md
    - name: Guides
      items:
      - name: Mainframe migration framework
        items:
        - name: Mainframe migration overview
          href: /azure/cloud-adoption-framework/infrastructure/mainframe-migration/index
          maintainContext: true
        - name: Mainframe myths and facts
          href: /azure/cloud-adoption-framework/infrastructure/mainframe-migration/myths-and-facts
          maintainContext: true
        - name: Mainframe migration strategies
          href: /azure/cloud-adoption-framework/infrastructure/mainframe-migration/migration-strategies
          maintainContext: true
        - name: Mainframe application migration
          href: /azure/cloud-adoption-framework/infrastructure/mainframe-migration/application-strategies
          maintainContext: true
      - name: Mainframe rehosting
        items:
        - name: Mainframe rehosting on Azure VMs
          href: /azure/virtual-machines/workloads/mainframe-rehosting/overview
          maintainContext: true
        - name: Move mainframe compute to Azure
          href: /azure/virtual-machines/workloads/mainframe-rehosting/concepts/mainframe-compute-azure
          maintainContext: true
        - name: Move mainframe storage to Azure
          href: /azure/virtual-machines/workloads/mainframe-rehosting/concepts/mainframe-storage-azure
          maintainContext: true
        - name: Get started with TmaxSoft OpenFrame
          href: /azure/virtual-machines/workloads/mainframe-rehosting/tmaxsoft/get-started
          maintainContext: true
    - name: App modernization
      items:
      - name: Architectures
        items:
        - name: AIX UNIX to Azure Linux migration
          href: example-scenario/unix-migration/migrate-aix-azure-linux.yml
        - name: Batch transaction processing
          href: example-scenario/mainframe/process-batch-transactions.yml
        - name: Extend mainframe applications with Verastream
          href: example-scenario/mainframe/extend-mainframe-applications.yml
        - name: General mainframe refactor to Azure
          href: example-scenario/mainframe/general-mainframe-refactor.yml
        - name: IBM System i to Azure using Infinite i
          href: example-scenario/mainframe/ibm-system-i-azure-infinite-i.yml
        - name: IBM z/OS migration with Avanade AMT
          href: example-scenario/mainframe/asysco-zos-migration.yml
        - name: IBM z/OS online transaction processing
          href: example-scenario/mainframe/ibm-zos-online-transaction-processing-azure.yml
        - name: Integrate IBM MQs with Azure
          href: example-scenario/mainframe/integrate-ibm-message-queues-azure.yml
        - name: Micro Focus Enterprise Server on Azure
          href: example-scenario/mainframe/micro-focus-server.yml
        - name: Migrate AIX workloads with Skytap
          href: example-scenario/mainframe/migrate-aix-workloads-to-azure-with-skytap.yml
        - name: Migrate HP-UX workloads
          href: example-scenario/mainframe/hp-ux-stromasys-charon-par.yml
        - name: Migrate IBM i series to Azure with Skytap
          href: example-scenario/mainframe/migrate-ibm-i-series-to-azure-with-skytap.yml
        - name: Refactor mainframe with CloudFrame Renovate
          href: example-scenario/mainframe/cloudframe-renovate-mainframe-refactor.yml
        - name: Refactor IBM z/OS mainframe CF
          href: reference-architectures/zos/refactor-zos-coupling-facility.yml
        - name: Refactor IBM z/TPF mainframe
          href: example-scenario/mainframe/refactor-ibm-ztpf-mainframe.yml
        - name: Refactor mainframe apps with Astadia
          href: example-scenario/mainframe/refactor-mainframe-applications-astadia.yml
        - name: Refactor mainframe apps with Advanced
          href: example-scenario/mainframe/refactor-mainframe-applications-advanced.yml
        - name: Refactor Adabas & Natural systems
          href: example-scenario/mainframe/refactor-adabas-aks.yml
        - name: Refactor mainframe with Raincode
          href: reference-architectures/app-modernization/raincode-reference-architecture.yml
        - name: Rehost a general mainframe on Azure
          href: example-scenario/mainframe/mainframe-rehost-architecture-azure.yml
        - name: Rehost Adabas & Natural applications
          href: example-scenario/mainframe/rehost-adabas-software-ag.yml
        - name: Rehost IMS workloads by using IMSql
          href: example-scenario/mainframe/imsql-rehost-ims.yml
        - name: Rehost mainframe with NTT DATA UniKix
          href: example-scenario/mainframe/rehost-mainframe-ntt-data-unikix.yml
        - name: Unisys CPF rehost using virtualization
          href: example-scenario/mainframe/unisys-clearpath-forward-mainframe-rehost.yml
        - name: Unisys Dorado migration
          href: example-scenario/mainframe/migrate-unisys-dorado-mainframe-apps-with-astadia-micro-focus.yml
        - name: Unisys mainframe migration with Avanade AMT
          href: reference-architectures/migration/unisys-mainframe-migration.yml
        - name: Use LzLabs SDM in Azure
          href: example-scenario/mainframe/lzlabs-software-defined-mainframe-in-azure.yml
      - name: Solution ideas
        items:
        - name: Migrate IBM apps with TmaxSoft
          href: solution-ideas/articles/migrate-mainframe-apps-with-tmaxsoft-openframe.yml
        - name: Solaris emulator on Azure VMs
          href: solution-ideas/articles/solaris-azure.yml
    - name: Data modernization
      items:
      - name: Architectures
        items:
        - name: Mainframe data replication with Connect
          href: example-scenario/mainframe/mainframe-replication-precisely-connect.yml
        - name: Mainframe data replication with Qlik
          href: example-scenario/mainframe/mainframe-midrange-data-replication-azure-qlik.yml
        - name: Mainframe data replication with tcVISION
          href: example-scenario/mainframe/mainframe-data-replication-azure-tcvision.yml
        - name: Mainframe file and tape backup to Azure using Luminex
          href: example-scenario/mainframe/luminex-mainframe-file-tape-transfer.yml
        - name: Migrate mainframe data tier to Azure with mLogica LIBER*IRIS
          href: example-scenario/mainframe/mainframe-data-replication-azure-data-platform.yml
        - name: Model9 mainframe modernization
          href: example-scenario/mainframe/mainframe-modernization-model9.yml
        - name: Modernize mainframe midrange data
          href: /azure/architecture/example-scenario/mainframe/modernize-mainframe-data-to-azure
        - name: Move mainframe archive data to Azure
          href: example-scenario/mainframe/move-archive-data-mainframes.yml
        - name: Re-engineer mainframe batch apps
          href: example-scenario/mainframe/reengineer-mainframe-batch-apps-azure.yml
        - name: Rehost IMS DC and IMS DB
          href: example-scenario/mainframe/rehost-ims-raincode-imsql.yml
        - name: Replicate and sync mainframe data
          href: reference-architectures/migration/sync-mainframe-data-with-azure.yml
      - name: Solution ideas
        items:
        - name: Mainframe access to Azure databases
          href: solution-ideas/articles/mainframe-access-azure-databases.yml
        - name: Mainframe file replication on Azure
          href: solution-ideas/articles/mainframe-azure-file-replication.yml
        - name: SMA OpCon in Azure
          href: solution-ideas/articles/sma-opcon-azure.yml
  - name: Management + Governance
    items:
    - name: Get started
      href: guide/management-governance/management-governance-start-here.md
    - name: Guides
      items:
      - name: Governance best practices
        href: /security/compass/governance
        maintainContext: true
      - name: Update Windows VMs in Azure
        href: example-scenario/wsus/index.yml
      - name: Backup
        items:
        - name: Backup architecture and components
          href: /azure/backup/backup-architecture
          maintainContext: true
        - name: Azure Backup support matrix
          href: /azure/backup/backup-support-matrix
          maintainContext: true
        - name: Backup cloud and on-premises
          href: /azure/backup/guidance-best-practices
          maintainContext: true
      - name: Disaster recovery
        items:
        - name: Azure to Azure disaster recovery
          href: /azure/site-recovery/azure-to-azure-architecture
          maintainContext: true
        - name: Support matrix for Azure VM DR
          href: /azure/site-recovery/azure-to-azure-support-matrix
          maintainContext: true
        - name: ExpressRoute with Azure VM DR
          href: /azure/site-recovery/azure-vm-disaster-recovery-with-expressroute
          maintainContext: true
        - name: Recover from a region-wide disruption
          href: resiliency/recovery-loss-azure-region.md
        - name: Move Azure VMs to another region
          href: /azure/site-recovery/azure-to-azure-move-overview
          maintainContext: true
        - name: BCDR for Azure VMware Solution
          href: /azure/cloud-adoption-framework/scenarios/azure-vmware/eslz-business-continuity-and-disaster-recovery
          maintainContext: true
      - name: Management for Azure environments
        href: /azure/cloud-adoption-framework/ready/landing-zone/design-area/management
        maintainContext: true
      - name: Management for VMware Solution
        href: /azure/cloud-adoption-framework/scenarios/azure-vmware/eslz-management-and-monitoring
        maintainContext: true
    - name: Architectures
      items:
      - name: Back up cloud applications
        href: /azure/backup/guidance-best-practices
        maintainContext: true
      - name: Computer forensics
        href: example-scenario/forensics/index.yml
      - name: End-to-end governance when using CI/CD
        href: example-scenario/governance/end-to-end-governance-in-azure.yml
      - name: Highly available SharePoint Server 2016
        href: reference-architectures/sharepoint/index.yml
      - name: Hybrid management
        items:
        - name: Azure Arc hybrid management with AKS
          href: hybrid/arc-hybrid-kubernetes.yml
        - name: Azure Automation hybrid environment
          href: hybrid/azure-automation-hybrid.yml
        - name: Azure Automation update management
          href: hybrid/azure-update-mgmt.yml
        - name: Back up files on Azure Stack Hub
          href: hybrid/azure-stack-backup.yml
        - name: Disaster recovery for Azure Stack Hub
          href: hybrid/azure-stack-vm-disaster-recovery.yml
        - name: Hybrid availability and monitoring
          href: hybrid/hybrid-perf-monitoring.yml
        - name: Manage configurations for Azure Arc
          href: hybrid/azure-arc-hybrid-config.yml
        - name: Manage hybrid workloads with WAC
          href: hybrid/hybrid-server-os-mgmt.yml
      - name: Line-of-business app with ASEv3
        href: example-scenario/apps/line-of-business-internal-app-service-environment-v3.yml
    - name: Solution ideas
      items:
      - name: Archive on-premises data to cloud
        href: solution-ideas/articles/backup-archive-on-premises.yml
      - name: Back up on-premises applications
        href: solution-ideas/articles/backup-archive-on-premises-applications.yml
      - name: Centralize app configuration and security
        href: solution-ideas/articles/appconfig-key-vault.yml
      - name: Deploy AKS and API Management with mTLS
        href: solution-ideas/articles/mutual-tls-deploy-aks-api-management.yml
      - name: Enterprise-scale disaster recovery
        href: solution-ideas/articles/disaster-recovery-enterprise-scale-dr.yml
      - name: High availability for BCDR
        href: solution-ideas/articles/build-high-availability-into-your-bcdr-strategy.yml
      - name: HPC media rendering
        href: solution-ideas/articles/azure-batch-rendering.yml
      - name: Keyword search and speech-to-text
        href: solution-ideas/articles/digital-media-speech-text.yml
      - name: SMB disaster recovery with Site Recovery
        href: solution-ideas/articles/disaster-recovery-smb-azure-site-recovery.yml
      - name: SMB disaster recovery with Double-Take DR
        href: solution-ideas/articles/disaster-recovery-smb-double-take-dr.yml
      - name: Training and procedural guidance
        href: solution-ideas/articles/training-and-procedural-guidance-powered-by-mixed-reality.yml
      - name: Video capture and analytics for retail
        href: solution-ideas/articles/video-analytics.yml
  - name: Media
    items:
    - name: Get started
      href: guide/media/start-here.md
    - name: Guides
      items:
      - name: Media Services terminology and concepts
        href: /azure/media-services/latest/concepts-overview
        maintainContext: true
      - name: Encoding video and audio
        href: /azure/media-services/latest/encode-concept
        maintainContext: true
      - name: Live streaming
        href: /azure/media-services/latest/stream-live-streaming-concept
        maintainContext: true
      - name: High availability with video on demand
        href: /azure/media-services/latest/architecture-high-availability-encoding-concept
        maintainContext: true
      - name: Monitor Media Services
        href: /azure/media-services/latest/monitoring/monitor-media-services
        maintainContext: true
      - name: Dynamic encryption
        href: /azure/media-services/latest/drm-content-protection-concept
        maintainContext: true
      - name: Security baseline for Media Services
        href: /security/benchmark/azure/baselines/media-services-security-baseline
        maintainContext: true
    - name: Architectures
      items:
      - name: 3D video rendering
        href: example-scenario/infrastructure/video-rendering.yml
      - name: Batch scoring for media
        href: reference-architectures/ai/batch-scoring-deep-learning.yml
      - name: Gridwich media processing system
        items:
        - name: Gridwich architecture
          href: reference-architectures/media-services/gridwich-architecture.yml
        - name: Gridwich concepts
          items:
          - name: Clean monolith design
            href: reference-architectures/media-services/gridwich-clean-monolith.yml
          - name: Saga orchestration
            href: reference-architectures/media-services/gridwich-saga-orchestration.yml
          - name: Project names and structure
            href: reference-architectures/media-services/gridwich-project-names.yml
          - name: Gridwich CI/CD
            href: reference-architectures/media-services/gridwich-cicd.yml
          - name: Content protection and DRM
            href: reference-architectures/media-services/gridwich-content-protection-drm.yml
          - name: Gridwich Media Services
            href: reference-architectures/media-services/media-services-setup-scale.yml
          - name: Gridwich Storage Service
            href: reference-architectures/media-services/gridwich-storage-service.yml
          - name: Gridwich logging
            href: reference-architectures/media-services/gridwich-logging.yml
          - name: Gridwich message formats
            href: reference-architectures/media-services/gridwich-message-formats.yml
          - name: Pipeline variables to Terraform flow
            href: reference-architectures/media-services/variable-group-terraform-flow.yml
        - name: Gridwich procedures
          items:
          - name: Set up Azure DevOps
            href: reference-architectures/media-services/set-up-azure-devops.yml
          - name: Run Azure admin scripts
            href: reference-architectures/media-services/run-admin-scripts.yml
          - name: Set up local dev environment
            href: reference-architectures/media-services/set-up-local-environment.yml
          - name: Create new cloud environment
            href: reference-architectures/media-services/create-delete-cloud-environment.yml
          - name: Maintain and rotate keys
            href: reference-architectures/media-services/maintain-keys.yml
          - name: Test Media Services V3 encoding
            href: reference-architectures/media-services/test-encoding.yml
      - name: Real-time monitoring and observable systems for media
        href: example-scenario/monitoring/monitoring-observable-systems-media.yml
    - name: Solution ideas
      items:
      - name: HPC media rendering
        href: solution-ideas/articles/azure-batch-rendering.yml
      - name: Instant broadcasting with serverless
        href: /azure/architecture/serverless-quest/serverless-overview
      - name: Keyword search in videos
        href: solution-ideas/articles/digital-media-speech-text.yml
      - name: Live streaming digital media
        href: solution-ideas/articles/digital-media-live-stream.yml
      - name: Video-on-demand digital media
        href: solution-ideas/articles/digital-media-video.yml
  - name: Migration
    items:
    - name: Get started
      href: guide/migration/migration-start-here.md
    - name: Guides
      items:
      - name: Hadoop migration to Azure
        items:
        - name: Overview
          href: guide/hadoop/overview.md
        - name: Apache HDFS migration to Azure
          href: guide/hadoop/apache-hdfs-migration.yml
        - name: Apache HBase migration to Azure
          href: guide/hadoop/apache-hbase-migration.yml
        - name: Apache Kafka migration to Azure
          href: guide/hadoop/apache-kafka-migration.yml
        - name: Apache Sqoop migration to Azure
          href: guide/hadoop/apache-sqoop-migration.yml
      - name: BizTalk Server to Azure Integration Services
        items:
        - name: Migration overview
          href: /azure/logic-apps/biztalk-server-to-azure-integration-services-overview
          maintainContext: true
        - name: Which integration services to choose?
          href: /azure/logic-apps/azure-integration-services-choose-capabilities
          maintainContext: true
        - name: Migration options and best practices
          href: /azure/logic-apps/biztalk-server-azure-integration-services-migration-approaches
          maintainContext: true
      - name: Migration deployments
        items:
        - name: Migrate Cloud Services to Service Fabric
          href: service-fabric/migrate-from-cloud-services.yml
        - name: Migrate a monolith app to microservices
          href: microservices/migrate-monolith.yml
        - name: Migrate an e-commerce solution
          href: industries/retail/migrate-ecommerce-solution.md
        - name: Migrate with Azure VMware Solution
          href: /azure/cloud-adoption-framework/scenarios/azure-vmware/migrate
          maintainContext: true
      - name: Migration planning
        items:
        - name: Build a migration plan
          href: /azure/migrate/concepts-migration-planning
          maintainContext: true
        - name: Support for VMware migration
          href: /azure/migrate/migrate-support-matrix-vmware-migration
          maintainContext: true
        - name: Support for Hyper-V migration
          href: /azure/migrate/migrate-support-matrix-hyper-v-migration
          maintainContext: true
        - name: Support for physical server migration
          href: /azure/migrate/migrate-support-matrix-physical-migration
          maintainContext: true
      - name: Security baseline for Azure Migrate
        href: /security/benchmark/azure/baselines/migrate-security-baseline
        maintainContext: true
      - name: Hyper-V migration
        href: /azure/migrate/hyper-v-migration-architecture
        maintainContext: true
      - name: VMware agentless migration
        items:
        - name: Agentless migration of VMware VMs
          href: /azure/migrate/concepts-vmware-agentless-migration
          maintainContext: true
        - name: Prepare for VMware agentless migration
          href: /azure/migrate/prepare-for-agentless-migration
          maintainContext: true
      - name: VMware agent-based migration
        href: /azure/migrate/agent-based-migration-architecture
        maintainContext: true
    - name: Architectures
      items:
      - name: Banking system
        items:
        - name: Banking cloud transformation
          href: example-scenario/banking/banking-system-cloud-transformation.yml
        - name: Patterns and implementations
          href: example-scenario/banking/patterns-and-implementations.yml
      - name: General mainframe refactor to Azure
        href: example-scenario/mainframe/general-mainframe-refactor.yml
      - name: Migrate a web app with APIM
        href: example-scenario/apps/apim-api-scenario.yml
      - name: Migrate master data services with Profisee
        href: example-scenario/profisee-mds/profisee-mds-migration-utility.yml
      - name: Modernize mainframe and midrange data
        href: /azure/architecture/example-scenario/mainframe/modernize-mainframe-data-to-azure
      - name: Oracle database migration
        items:
        - name: Oracle migration to Azure
          href: solution-ideas/articles/reference-architecture-for-oracle-database-migration-to-azure.yml
        - name: Migration decision process
          href: example-scenario/oracle-migrate/oracle-migration-overview.yml
        - name: Cross-cloud connectivity
          href: example-scenario/oracle-migrate/oracle-migration-cross-cloud.yml
        - name: Lift and shift to Azure VMs
          href: example-scenario/oracle-migrate/oracle-migration-lift-shift.yml
        - name: Refactor
          href: example-scenario/oracle-migrate/oracle-migration-refactor.yml
        - name: Rearchitect
          href: example-scenario/oracle-migrate/oracle-migration-rearchitect.yml
    - name: Solution ideas
      items:
      - name: JMeter implementation reference
        href: example-scenario/banking/jmeter-load-testing-pipeline-implementation-reference.yml
      - name: Lift and shift to containers with App Service
        href: solution-ideas/articles/migrate-existing-applications-to-container-apps.yml
      - name: Migrate .NET applications
        href: solution-ideas/articles/net-app-modernization.yml
      - name: Migrate cloud workloads across security tenants
        href: solution-ideas/articles/migrate-cloud-workloads-across-security-tenants.yml
      - name: Migrate IBM mainframe apps
        href: solution-ideas/articles/migrate-mainframe-apps-with-tmaxsoft-openframe.yml
  - name: Mixed Reality
    items:
    - name: Get started
      href: guide/mixed-reality/mixed-reality-overview.md
    - name: Guides
      items:
      - name: Mixed reality core concepts
        href: /windows/mixed-reality/design/core-concepts-landingpage
        maintainContext: true
      - name: Mixed reality design guidance
        href: /windows/mixed-reality/design/about-this-design-guidance
        maintainContext: true
      - name: Design and prototype for mixed reality
        href: /windows/mixed-reality/design/design
        maintainContext: true
      - name: Design for holographic display
        href: /windows/mixed-reality/design/designing-content-for-holographic-display
        maintainContext: true
      - name: Choose a mixed reality engine
        href: /windows/mixed-reality/develop/choosing-an-engine
        maintainContext: true
      - name: Unity development
        href: /windows/mixed-reality/develop/unity/unity-development-overview
        maintainContext: true
      - name: Install the tools
        href: /windows/mixed-reality/develop/install-the-tools
        maintainContext: true
      - name: Mixed reality interactions
        href: /windows/mixed-reality/design/interaction-fundamentals
        maintainContext: true
      - name: Mixed reality UX elements
        href: /windows/mixed-reality/design/app-patterns-landingpage
        maintainContext: true
      - name: Comfort
        href: /windows/mixed-reality/design/comfort
        maintainContext: true
      - name: Spatial sound best practices
        href: /windows/mixed-reality/design/spatial-sound-design
        maintainContext: true
      - name: Types of mixed reality apps
        href: /windows/mixed-reality/discover/types-of-mixed-reality-apps
        maintainContext: true
      - name: App quality criteria overview
        href: /windows/mixed-reality/develop/advanced-concepts/app-quality-criteria-overview
        maintainContext: true
      - name: Azure mixed reality cloud services
        href: /windows/mixed-reality/develop/mixed-reality-cloud-services
        maintainContext: true
      - name: Shared experiences in mixed reality
        href: /windows/mixed-reality/design/shared-experiences-in-mixed-reality
        maintainContext: true
      - name: Free-roaming multiuser VR experiences
        href: /windows/mixed-reality/enthusiast-guide/free-roam-vr-multiuser-experiences
        maintainContext: true
      - name: Prototyping and manufacturing for enterprises
        href: /windows/mixed-reality/enthusiast-guide/prototyping-manufacturing
        maintainContext: true
      - name: Education and entertainment scenarios
        items:
        - name: Immersive education
          href: /windows/mixed-reality/enthusiast-guide/immersive-education
          maintainContext: true
        - name: Theme parks and family entertainment
          href: /windows/mixed-reality/enthusiast-guide/theme-parks-family-entertainment
          maintainContext: true
        - name: Training and simulation
          href: /windows/mixed-reality/enthusiast-guide/training-simulation
          maintainContext: true
        - name: Virtual museums and exhibits
          href: /windows/mixed-reality/enthusiast-guide/virtual-museums
          maintainContext: true
        - name: Virtual reality arcades
          href: /windows/mixed-reality/enthusiast-guide/virtual-reality-arcades
          maintainContext: true
      - name: Mixed reality samples and apps
        href: /windows/mixed-reality/develop/features-and-samples
        maintainContext: true
      - name: Spatial Anchors guidance
        items:
        - name: Authentication and authorization
          href: /azure/spatial-anchors/concepts/authentication
          maintainContext: true
        - name: Anchor relationships
          href: /azure/spatial-anchors/concepts/anchor-relationships-way-finding
          maintainContext: true
        - name: Coarse relocalization
          href: /azure/spatial-anchors/concepts/coarse-reloc
          maintainContext: true
        - name: Experience guidelines
          href: /azure/spatial-anchors/concepts/guidelines-effective-anchor-experiences
          maintainContext: true
    - name: Solution ideas
      items:
      - name: Design review with mixed reality
        href: solution-ideas/articles/collaborative-design-review-powered-by-mixed-reality.yml
      - name: Facilities management with mixed reality
        href: solution-ideas/articles/facilities-management-powered-by-mixed-reality-and-iot.yml
      - name: Training powered by mixed reality
        href: solution-ideas/articles/training-and-procedural-guidance-powered-by-mixed-reality.yml
  - name: Mobile
    items:
    - name: Get started
      href: guide/mobile/mobile-start-here.md
    - name: Guides
      items:
      - name: Azure Communication Services architecture
        href: guide/mobile/azure-communication-services-architecture.yml
      - name: Choose a mobile development framework
        href: /azure/developer/mobile-apps/choose-mobile-framework
        maintainContext: true
      - name: Build a serverless mobile back-end
        href: /azure/developer/mobile-apps/serverless-compute
        maintainContext: true
      - name: Cloud-hosted source control for mobile
        href: /azure/developer/mobile-apps/code-hosting-services
        maintainContext: true
      - name: Continuous build and integration
        href: /azure/developer/mobile-apps/continuous-integration
        maintainContext: true
      - name: Continuous delivery for mobile apps
        href: /azure/developer/mobile-apps/continuous-delivery
        maintainContext: true
      - name: Power Automate mobile task flows
        href: /power-automate/create-mobile-task-flow
        maintainContext: true
      - name: Secure mobile task flows with Intune
        href: /power-automate/intune-support
        maintainContext: true
      - name: Add authentication in mobile apps
        href: /azure/developer/mobile-apps/authentication
        maintainContext: true
      - name: Store, sync, and query mobile app data
        href: /azure/developer/mobile-apps/data-storage
        maintainContext: true
      - name: Cloud storage for mobile apps
        href: /azure/developer/mobile-apps/azure-storage
        maintainContext: true
      - name: Analyze mobile app use
        href: /azure/developer/mobile-apps/analytics
        maintainContext: true
    - name: Solution ideas
      items:
      - name: Adding mobile front-ends to legacy apps
        href: solution-ideas/articles/adding-a-modern-web-and-mobile-frontend-to-a-legacy-claims-processing-application.yml
      - name: Custom mobile workforce app
        href: solution-ideas/articles/custom-mobile-workforce-app.yml
      - name: Modern customer support portal
        href: solution-ideas/articles/modern-customer-support-portal-powered-by-an-agile-business-process.yml
      - name: Scalable apps with Azure MySQL
        href: solution-ideas/articles/scalable-web-and-mobile-applications-using-azure-database-for-mysql.yml
      - name: Scalable apps using Azure PostgreSQL
        href: solution-ideas/articles/scalable-web-and-mobile-applications-using-azure-database-for-postgresql.yml
      - name: Social app for with authentication
        href: solution-ideas/articles/social-mobile-and-web-app-with-authentication.yml
      - name: Task-based consumer mobile app
        href: solution-ideas/articles/task-based-consumer-mobile-app.yml
  - name: Networking
    items:
    - name: Get started
      href: guide/networking/networking-start-here.md
    - name: Guides
      items:
      - name: Deploy private 5G networks
        items:
        - name: Overview
          href: industries/telecommunications/deploy-private-mobile-network.md
        - name: Build a private 5G network
          href: industries/telecommunications/build-private-5g-network.md
      - name: Spoke-to-spoke networking
        href: networking/spoke-to-spoke-networking.yml
      - name: Network security
        items:
        - name: Azure network security overview
          href: /azure/security/fundamentals/network-overview
          maintainContext: true
        - name: Best practices for network security
          href: /azure/security/fundamentals/network-best-practices
          maintainContext: true
        - name: Network security and containment
          href: /security/compass/network-security-containment
          maintainContext: true
        - name: Azure DDoS Protection features
          href: /azure/ddos-protection/ddos-protection-features
          maintainContext: true
        - name: Azure DDoS Protection architectures
          href: /azure/ddos-protection/ddos-protection-reference-architectures
          maintainContext: true
        - name: Security baseline for DDoS Protection
          href: /security/benchmark/azure/baselines/azure-ddos-protection-security-baseline
          maintainContext: true
      - name: Application Gateway v2 framework review
        href: /azure/architecture/framework/services/networking/azure-application-gateway
        maintainContext: true
      - name: Azure Firewall guidance
        items:
        - name: Azure NVA Firewall architecture overview
          href: example-scenario/firewalls/index.yml
        - name: Security baseline for Azure Firewall
          href: /security/benchmark/azure/baselines/firewall-security-baseline
          maintainContext: true
      - name: NAT gateway framework review
        href: networking/guide/well-architected-network-address-translation-gateway.yml
      - name: Private Link in hub-and-spoke network
        href: guide/networking/private-link-hub-spoke-network.yml
      - name: Guide to Private Link and DNS with Azure Virtual WAN
        items:
        - name: Guide overview
          href: guide/networking/private-link-virtual-wan-dns-guide.yml
        - name: Virtual hub extension pattern
          href: guide/networking/private-link-virtual-wan-dns-virtual-hub-extension-pattern.yml
        - name: Single region accessing single resource
          href: guide/networking/private-link-virtual-wan-dns-single-region-workload.yml
      - name: Virtual Network guidance
        items:
        - name: Add IP spaces to peered virtual networks
          href: networking/prefixes/add-ip-space-peered-vnet.yml
        - name: Segment virtual networks
          href: reference-architectures/hybrid-networking/network-level-segmentation.yml
        - name: VNet peering and VPN gateways
          href: reference-architectures/hybrid-networking/vnet-peering.yml
        - name: Integrate virtual networks for isolation
          href: /azure/virtual-network/vnet-integration-for-azure-services
          maintainContext: true
        - name: Deploy services into virtual networks
          href: /azure/virtual-network/virtual-network-for-azure-services
          maintainContext: true
        - name: Virtual Network service endpoints
          href: /azure/virtual-network/virtual-network-service-endpoints-overview
          maintainContext: true
        - name: Limit cross-tenant private endpoints
          href: /azure/cloud-adoption-framework/ready/azure-best-practices/limit-cross-tenant-private-endpoint-connections
          maintainContext: true
        - name: Virtual network service tags
          href: /azure/virtual-network/service-tags-overview
          maintainContext: true
      - name: Global transit network and Virtual WAN
        href: /azure/virtual-wan/virtual-wan-global-transit-network-architecture
        maintainContext: true
      - name: Build solutions with availability zones
        href: high-availability/building-solutions-for-high-availability.yml
      - name: Deploy highly available NVAs
        href: reference-architectures/dmz/nva-ha.yml
      - name: Use ExpressRoute with Power Platform
        items:
        - name: Overview
          href: /power-platform/guidance/expressroute/overview
          maintainContext: true
        - name: Benefits of using ExpressRoute
          href: /power-platform/guidance/expressroute/benefits
          maintainContext: true
        - name: How ExpressRoute works
          href: /power-platform/guidance/expressroute/how-expressroute-works
          maintainContext: true
        - name: Before you use ExpressRoute
          href: /power-platform/guidance/expressroute/things-to-consider
          maintainContext: true
        - name: Understand Power Platform architecture
          href: /power-platform/guidance/expressroute/understanding-architecture
          maintainContext: true
        - name: Plan an ExpressRoute deployment
          href: /power-platform/guidance/expressroute/planning-expressroute
          maintainContext: true
        - name: Set up ExpressRoute for Power Platform
          href: /power-platform/guidance/expressroute/setup
          maintainContext: true
        - name: ExpressRoute readiness checklist
          href: /power-platform/guidance/expressroute/checklist
          maintainContext: true
      - name: ExpressRoute for Office 365
        href: /microsoft-365/enterprise/azure-expressroute
        maintainContext: true
      - name: Connectivity to other cloud providers
        href: /azure/cloud-adoption-framework/ready/azure-best-practices/connectivity-to-other-providers
        maintainContext: true
      - name: Connectivity to Oracle Cloud Infrastructure
        href: /azure/cloud-adoption-framework/ready/azure-best-practices/connectivity-to-other-providers-oci
        maintainContext: true
      - name: Resolve overlapping IP address space constraints
        href: guide/networking/private-link-ip-constraints.yml
      - name: Cross-tenant secure access to apps
        href: guide/networking/cross-tenant-secure-access-private-endpoints.yml
      - name: Global web applications
        items:
          - name: Overview
            href: guide/networking/global-web-applications/overview.md
          - name: Mission-critical global HTTP ingress
            href: guide/networking/global-web-applications/mission-critical-global-http-ingress.md
          - name: Mission-critical content delivery
            href: guide/networking/global-web-applications/mission-critical-content-delivery.md
    - name: Architectures
      items:
      - name: Azure DNS Private Resolver
        href: example-scenario/networking/azure-dns-private-resolver.yml
      - name: High availability for IaaS apps
        href: example-scenario/infrastructure/iaas-high-availability-disaster-recovery.yml
      - name: Hub-spoke network topology in Azure
        href: reference-architectures/hybrid-networking/hub-spoke.yml
      - name: Hybrid networking
        items:
        - name: Azure Automation Update Management
          href: hybrid/azure-update-mgmt.yml
        - name: Connect servers with Network Adapter
          href: hybrid/azure-network-adapter.yml
        - name: Design a hybrid DNS solution
          href: hybrid/hybrid-dns-infra.yml
        - name: Hybrid availability and monitoring
          href: hybrid/hybrid-perf-monitoring.yml
      - name: Implement a secure hybrid network
        href: reference-architectures/dmz/secure-vnet-dmz.yml
      - name: Implement an open-source jump server
        href: example-scenario/infrastructure/apache-guacamole.yml
      - name: Interconnect with China using Virtual WAN
        href: /azure/virtual-wan/interconnect-china
        maintainContext: true
      - name: Migrate to Azure Virtual WAN
        href: /azure/virtual-wan/migrate-from-hub-spoke-topology
        maintainContext: true
      - name: Multi-region N-tier application
        href: reference-architectures/n-tier/multi-region-sql-server.yml
      - name: Multi-region load balancing
        href: high-availability/reference-architecture-traffic-manager-application-gateway.yml
      - name: Multi-tier web application built for HA/DR
        href: example-scenario/infrastructure/multi-tier-app-disaster-recovery.yml
      - name: Multitenant SaaS
        href: example-scenario/multi-saas/multitenant-saas.yml
      - name: Network-hardened web app
        href: example-scenario/security/hardened-web-app.yml
      - name: Network topology and connectivity with AVS
        href: /azure/cloud-adoption-framework/scenarios/azure-vmware/eslz-network-topology-connectivity
        maintainContext: true
      - name: Private Link and DNS integration at scale
        href: /azure/cloud-adoption-framework/ready/azure-best-practices/private-link-and-dns-integration-at-scale
        maintainContext: true
      - name: SD-WAN connectivity with Virtual WAN
        href: /azure/virtual-wan/sd-wan-connectivity-architecture
        maintainContext: true
      - name: Traditional Azure networking topology
        href: /azure/cloud-adoption-framework/ready/azure-best-practices/traditional-azure-networking-topology
        maintainContext: true
      - name: TIC 3.0 compliance
        href: example-scenario/security/trusted-internet-connections.yml
      - name: Update route tables with Route Server
        href: example-scenario/networking/manage-routing-azure-route-server.yml
      - name: Virtual WAN solutions
        items:
        - name: Hub-spoke topology with VWAN
          href: networking/hub-spoke-vwan-architecture.yml
        - name: Interconnect with China
          href: /azure/virtual-wan/interconnect-china
          maintainContext: true
        - name: Massive-scale VWAN architecture design
          href: example-scenario/networking/massive-scale-azure-architecture.yml
        - name: Migrate to Azure Virtual WAN
          href: /azure/virtual-wan/migrate-from-hub-spoke-topology
          maintainContext: true
        - name: SD-WAN connectivity with VWAN
          href: /azure/virtual-wan/sd-wan-connectivity-architecture
          maintainContext: true
        - name: Virtual WAN network topology
          href: /azure/cloud-adoption-framework/ready/azure-best-practices/virtual-wan-network-topology
          maintainContext: true
        - name: Virtual WAN optimized for requirements
          href: example-scenario/infrastructure/performance-security-optimized-vwan.yml
    - name: Solution ideas
      items:
      - name: Low-latency network for industry
        href: solution-ideas/articles/low-latency-network.yml
      - name: Video capture and analytics for retail
        href: solution-ideas/articles/video-analytics.yml
      - name: IoT network for healthcare facilities
        href: solution-ideas/articles/healthcare-network.yml
  - name: Oracle
    items:
    - name: Get started
      href: solution-ideas/articles/oracle-on-azure-start-here.md
    - name: Guides
      items:
      - name: Connectivity to Oracle Cloud Infrastructure
        href: /azure/cloud-adoption-framework/ready/azure-best-practices/connectivity-to-other-providers-oci
        maintainContext: true
      - name: Oracle solutions on Azure
        href: /azure/virtual-machines/workloads/oracle/oracle-overview
        maintainContext: true
      - name: Design an Oracle database in Azure
        href: /azure/virtual-machines/workloads/oracle/oracle-design
        maintainContext: true
      - name: Oracle Database backup
        items:
        - name: Oracle Database backup strategies
          href: /azure/virtual-machines/workloads/oracle/oracle-database-backup-strategies
          maintainContext: true
        - name: Oracle backup using Azure Storage
          href: /azure/virtual-machines/workloads/oracle/oracle-database-backup-azure-storage
          maintainContext: true
        - name: Oracle backup using Azure Backup
          href: /azure/virtual-machines/workloads/oracle/oracle-database-backup-azure-backup
          maintainContext: true
      - name: Oracle disaster recovery options
        href: /azure/virtual-machines/workloads/oracle/oracle-disaster-recovery
        maintainContext: true
      - name: Oracle WebLogic Server
        items:
        - name: Oracle WebLogic Server on Azure VMs
          href: /azure/virtual-machines/workloads/oracle/oracle-weblogic
          maintainContext: true
        - name: Oracle WebLogic Server on AKS
          href: /azure/virtual-machines/workloads/oracle/weblogic-aks
          maintainContext: true
        - name: Migrate WebLogic to Azure
          items:
          - name: WebLogic to Azure VMs
            href: /azure/developer/java/migration/migrate-weblogic-to-virtual-machines
            maintainContext: true
          - name: WebLogic with Azure AD via LDAP
            href: /azure/developer/java/migration/migrate-weblogic-with-aad-ldap
            maintainContext: true
          - name: WebLogic with App Gateway
            href: /azure/developer/java/migration/migrate-weblogic-with-app-gateway
            maintainContext: true
          - name: WebLogic with Elastic on Azure
            href: /azure/developer/java/migration/migrate-weblogic-with-elk
            maintainContext: true
          - name: WebLogic to JBoss EAP
            href: /azure/developer/java/migration/migrate-jboss-eap-to-jboss-eap-on-azure-app-service
            maintainContext: true
    - name: Architectures
      items:
      - name: Oracle application architectures
        href: /azure/virtual-machines/workloads/oracle/oracle-oci-applications
        maintainContext: true
      - name: Oracle Cloud Infrastructure solutions
        href: /azure/virtual-machines/workloads/oracle/oracle-oci-overview
        maintainContext: true
      - name: Oracle database architectures
        href: /azure/virtual-machines/workloads/oracle/oracle-reference-architecture
        maintainContext: true
      - name: Oracle database migration
        items:
        - name: Oracle database migration to Azure
          href: solution-ideas/articles/reference-architecture-for-oracle-database-migration-to-azure.yml
        - name: Migration decision process
          href: example-scenario/oracle-migrate/oracle-migration-overview.yml
        - name: Cross-cloud connectivity
          href: example-scenario/oracle-migrate/oracle-migration-cross-cloud.yml
        - name: Lift and shift to Azure VMs
          href: example-scenario/oracle-migrate/oracle-migration-lift-shift.yml
        - name: Refactor
          href: example-scenario/oracle-migrate/oracle-migration-refactor.yml
        - name: Rearchitect
          href: example-scenario/oracle-migrate/oracle-migration-rearchitect.yml
      - name: Oracle Database with Azure NetApp Files
        href: example-scenario/file-storage/oracle-azure-netapp-files.yml
      - name: Run Oracle databases on Azure
        href: solution-ideas/articles/reference-architecture-for-oracle-database-on-azure.yml
      - name: SAP deployment using an Oracle database
        href: example-scenario/apps/sap-production.yml
  - name: SAP
    items:
    - name: Get started
      href: reference-architectures/sap/sap-overview.yml
    - name: Guides
      items:
      - name: SAP checklist
        href: /azure/virtual-machines/workloads/sap/sap-deployment-checklist
        maintainContext: true
      - name: SAP landscape architecture
        href: guide/sap/sap-whole-landscape.yml
      - name: SAP HANA infrastructure configurations
        href: /azure/virtual-machines/workloads/sap/hana-vm-operations
        maintainContext: true
      - name: Inbound and outbound internet connections for SAP on Azure
        href: guide/sap/sap-internet-inbound-outbound.yml
      - name: SAP workload configurations with AZs
        href: /azure/virtual-machines/workloads/sap/sap-ha-availability-zones
        maintainContext: true
      - name: Supported scenarios for HLI
        href: /azure/virtual-machines/workloads/sap/hana-supported-scenario
        maintainContext: true
      - name: ANF volume group for SAP HANA
        href: /azure/azure-netapp-files/application-volume-group-introduction
        maintainContext: true
    - name: Architectures
      items:
      - name: Dev/test for SAP
        href: example-scenario/apps/sap-dev-test.yml
      - name: SAP BusinessObjects BI platform
        href: /azure/virtual-machines/workloads/sap/businessobjects-deployment-guide
        maintainContext: true
      - name: SAP BusinessObjects BI platform for Linux
        href: /azure/virtual-machines/workloads/sap/businessobjects-deployment-guide-linux
        maintainContext: true
      - name: SAP BW/4HANA in Linux on Azure
        href: reference-architectures/sap/run-sap-bw4hana-with-linux-virtual-machines.yml
      - name: SAP deployment using an Oracle DB
        href: example-scenario/apps/sap-production.yml
      - name: SAP HANA on HLI
        href: reference-architectures/sap/hana-large-instances.yml
      - name: SAP HANA scale-out with standby node
        href: /azure/virtual-machines/workloads/sap/sap-hana-scale-out-standby-netapp-files-rhel
        maintainContext: true
      - name: SAP HANA scale-up on Linux
        href: reference-architectures/sap/run-sap-hana-for-linux-virtual-machines.yml
      - name: SAP NetWeaver in Windows on Azure
        href: guide/sap/sap-netweaver.yml
      - name: SAP S/4HANA in Linux on Azure
        href: guide/sap/sap-s4hana.yml
    - name: Solution ideas
      items:
      - name: SAP NetWeaver on SQL Server
        href: solution-ideas/articles/sap-netweaver-on-sql-server.yml
      - name: SAP S/4 HANA for Large Instances
        href: solution-ideas/articles/sap-s4-hana-on-hli-with-ha-and-dr.yml
      - name: SAP workload automation using SUSE
        href: solution-ideas/articles/sap-workload-automation-suse.yml
  - name: Security
    items:
    - name: Get started
      href: guide/security/security-start-here.yml
    - name: Guides
      items:
      - name: General security
        items:
        - name: Introduction to Azure security
          href: /azure/security/fundamentals/overview
          maintainContext: true
        - name: Security design principles
          href: /azure/architecture/framework/security/security-principles
          maintainContext: true
        - name: Security patterns
          href: /azure/architecture/framework/security/security-patterns
          maintainContext: true
        - name: End-to-end security
          href: /azure/security/fundamentals/end-to-end
          maintainContext: true
        - name: Shared responsibility
          href: /azure/security/fundamentals/shared-responsibility
          maintainContext: true
        - name: SecOps best practices
          href: /security/compass/security-operations
          maintainContext: true
        - name: Application security in Azure
          href: /security/compass/applications-services
          maintainContext: true
      - name: Azure security for AWS
        href: guide/aws/aws-azure-security-solutions.yml
      - name: Highly secure IaaS apps
        href: reference-architectures/n-tier/high-security-iaas.yml
      - name: Microsoft Cybersecurity Architectures
        href: /security/cybersecurity-reference-architecture/mcra
        maintainContext: true
      - name: Use Azure monitoring to integrate security
        href: guide/security/azure-monitor-integrate-security-components.yml
      - name: Virtual Network security options
        href: example-scenario/gateway/firewall-application-gateway.yml
      - name: Zero-trust network for web applications
        href: example-scenario/gateway/application-gateway-before-azure-firewall.yml
      - name: Azure governance design area
        href: /azure/cloud-adoption-framework/ready/landing-zone/design-area/governance
        maintainContext: true
      - name: Microsoft Sentinel guidance
        items:
        - name: Connect AWS to Sentinel
          href: /azure/sentinel/connect-aws
          maintainContext: true
        - name: Connect Azure AD to Sentinel
          href: /azure/sentinel/connect-azure-active-directory
          maintainContext: true
        - name: Connect Defender for Cloud
          href: /azure/sentinel/connect-defender-for-cloud
          maintainContext: true
        - name: Connect Microsoft 365 Defender
          href: /azure/sentinel/connect-microsoft-365-defender
          maintainContext: true
        - name: Integrate Data Explorer with Sentinel
          href: /azure/sentinel/store-logs-in-azure-data-explorer?tabs=adx-event-hub
          maintainContext: true
      - name: Microsoft Defender for Cloud
        items:
        - name: Overview
          href: /azure/defender-for-cloud/defender-for-cloud-introduction
          maintainContext: true
        - name: Security recommendations
          href: /azure/defender-for-cloud/recommendations-reference
          maintainContext: true
        - name: Security recommendations for AWS
          href: /azure/defender-for-cloud/recommendations-reference-aws
          maintainContext: true
        - name: Security alerts and incidents
          href: /azure/defender-for-cloud/alerts-overview
          maintainContext: true
    - name: Architectures
      items:
      - name: Automate Sentinel integration with DevOps
        href: example-scenario/devops/automate-sentinel-integration.yml
      - name: Azure AD in security operations
        href: example-scenario/aadsec/azure-ad-security.yml
      - name: Confidential computing for healthcare
        href: example-scenario/confidential/healthcare-inference.yml
      - name: Cyber threat intelligence
        href: example-scenario/data/sentinel-threat-intelligence.yml
      - name: Homomorphic encryption with SEAL
        href: solution-ideas/articles/homomorphic-encryption-seal.yml
      - name: Hybrid security monitoring
        href: hybrid/hybrid-security-monitoring.yml
      - name: Improved-security access to multitenant
        href: example-scenario/security/access-multitenant-web-app-from-on-premises.yml
      - name: Long-term security logs in Data Explorer
        href: example-scenario/security/security-log-retention-azure-data-explorer.yml
      - name: Real-time fraud detection
        href: example-scenario/data/fraud-detection.yml
      - name: Restrict interservice communications
        href: example-scenario/service-to-service/restrict-communications.yml
      - name: Secure OBO refresh tokens
        href: example-scenario/secrets/secure-refresh-tokens.yml
      - name: Securely managed web apps
        href: example-scenario/apps/fully-managed-secure-apps.yml
      - name: Secure a Microsoft Teams channel bot
        href: example-scenario/teams/securing-bot-teams-channel.yml
      - name: Secure research for regulated data
        href: example-scenario/ai/secure-compute-for-research.yml
      - name: SQL Managed Instance with CMK
        href: example-scenario/data/sql-managed-instance-cmk.yml
      - name: Virtual network integrated microservices
        href: example-scenario/integrated-multiservices/virtual-network-integration.yml
      - name: Web app private database connectivity
        href: example-scenario/private-web-app/private-web-app.yml
    - name: Solution ideas
      items:
      - name: Centralize app configuration and security
        href: solution-ideas/articles/appconfig-key-vault.yml
      - name: Multilayered protection for Azure VMs
        href: solution-ideas/articles/multilayered-protection-azure-vm.yml
      - name: Protect backend APIs
        href: solution-ideas/articles/protect-backend-apis-azure-management.yml
      - name: Threat assessments
        items:
        - name: Map threats to your IT environment
          href: solution-ideas/articles/map-threats-it-environment.yml
        - name: 'First layer of defense: Azure security'
          href: solution-ideas/articles/azure-security-build-first-layer-defense.yml
        - name: 'Second layer of defense: Defender'
          href: solution-ideas/articles/microsoft-365-defender-build-second-layer-defense.yml
        - name: Integrate Azure and Defender
          href: solution-ideas/articles/microsoft-365-defender-security-integrate-azure.yml
        - name: Microsoft Sentinel automated responses
          href: solution-ideas/articles/microsoft-sentinel-automated-response.yml
  - name: Storage
    items:
    - name: Get started
      href: guide/storage/storage-start-here.md
    - name: Guides
      items:
      - name: Storage accounts
        href: /azure/storage/common/storage-account-overview
        maintainContext: true
      - name: Security and compliance
        items:
        - name: Storage encryption for data at rest
          href: /azure/storage/common/storage-service-encryption
          maintainContext: true
        - name: Azure Policy controls for Storage
          href: /azure/storage/common/security-controls-policy
          maintainContext: true
        - name: Use private endpoints
          href: /azure/storage/common/storage-private-endpoints
          maintainContext: true
        - name: Security baseline for Azure Storage
          href: /security/benchmark/azure/baselines/storage-security-baseline
          maintainContext: true
      - name: Data redundancy
        href: /azure/storage/common/storage-redundancy
        maintainContext: true
      - name: DR and storage account failover
        href: /azure/storage/common/storage-disaster-recovery-guidance
        maintainContext: true
      - name: Azure Storage migration guidance
        href: /azure/storage/common/storage-migration-overview
        maintainContext: true
      - name: Blob storage guidance
        items:
        - name: Authorize access to blobs with Azure AD
          href: /azure/storage/blobs/authorize-access-azure-active-directory
          maintainContext: true
        - name: Authorize access with role conditions
          href: /azure/storage/blobs/storage-auth-abac
          maintainContext: true
        - name: Data protection
          href: /azure/storage/blobs/data-protection-overview
          maintainContext: true
        - name: Security recommendations
          href: /azure/storage/blobs/security-recommendations
          maintainContext: true
        - name: Performance and scalability checklist
          href: /azure/storage/blobs/storage-performance-checklist
          maintainContext: true
      - name: Data Lake Storage guidance
        items:
        - name: Best practices
          href: /azure/storage/blobs/data-lake-storage-best-practices
          maintainContext: true
        - name: Security controls by Azure Policy
          href: /azure/data-lake-store/security-controls-policy
          maintainContext: true
      - name: File storage guidance
        items:
        - name: Planning for deployment
          href: /azure/storage/files/storage-files-planning
          maintainContext: true
        - name: Identity-based authentication
          href: /azure/storage/files/storage-files-active-directory-overview
          maintainContext: true
        - name: Networking considerations
          href: /azure/storage/files/storage-files-networking-overview
          maintainContext: true
        - name: Disaster recovery and failover
          href: /azure/storage/common/storage-disaster-recovery-guidance
          maintainContext: true
        - name: File share backup
          href: /azure/backup/azure-file-share-backup-overview
          maintainContext: true
      - name: Queue storage guidance
        items:
        - name: Authorize access with Azure AD
          href: /azure/storage/queues/authorize-access-azure-active-directory
          maintainContext: true
        - name: Performance and scalability checklist
          href: /azure/storage/queues/storage-performance-checklist
          maintainContext: true
      - name: Table storage guidance
        items:
        - name: Authorize access with Azure AD
          href: /azure/storage/tables/authorize-access-azure-active-directory
          maintainContext: true
        - name: Performance and scalability checklist
          href: /azure/storage/tables/storage-performance-checklist
          maintainContext: true
        - name: Design scalable and performant tables
          href: /azure/storage/tables/table-storage-design
          maintainContext: true
        - name: Design for querying
          href: /azure/storage/tables/table-storage-design-for-query
          maintainContext: true
        - name: Table design patterns
          href: /azure/storage/tables/table-storage-design-patterns
          maintainContext: true
      - name: Disk storage guidance
        items:
        - name: Choose a managed disk type
          href: /azure/virtual-machines/disks-types
          maintainContext: true
        - name: Server-side encryption
          href: /azure/virtual-machines/disk-encryption
          maintainContext: true
        - name: Disk Encryption for Linux VMs
          href: /azure/virtual-machines/linux/disk-encryption-overview
          maintainContext: true
        - name: Disk Encryption for Windows VMs
          href: /azure/virtual-machines/windows/disk-encryption-overview
          maintainContext: true
        - name: Design for high performance
          href: /azure/virtual-machines/premium-storage-performance
          maintainContext: true
        - name: Scalability and performance targets
          href: /azure/virtual-machines/disks-scalability-targets
          maintainContext: true
        - name: Create an incremental snapshot
          href: /azure/virtual-machines/disks-incremental-snapshots
          maintainContext: true
      - name: Azure NetApp Files guidance
        items:
        - name: Solution architectures
          href: /azure/azure-netapp-files/azure-netapp-files-solution-architectures
          maintainContext: true
        - name: Use ANF with Oracle Database
          href: /azure/azure-netapp-files/solutions-benefits-azure-netapp-files-oracle-database
          maintainContext: true
        - name: ANF for electronic design automation
          href: /azure/azure-netapp-files/solutions-benefits-azure-netapp-files-electronic-design-automation
          maintainContext: true
        - name: Use ANF with Virtual Desktop
          href: /azure/azure-netapp-files/solutions-windows-virtual-desktop
          maintainContext: true
        - name: Use ANF with SQL Server
          href: /azure/azure-netapp-files/solutions-benefits-azure-netapp-files-sql-server
          maintainContext: true
        - name: ANF volume group for SAP HANA
          href: /azure/azure-netapp-files/application-volume-group-introduction
          maintainContext: true
    - name: Architectures
      items:
      - name: Azure file shares in a hybrid environment
        href: hybrid/azure-file-share.yml
      - name: Azure files secured by AD DS
        href: example-scenario/hybrid/azure-files-on-premises-authentication.yml
      - name: Azure NetApp Files solutions
        items:
        - name: AKS data protection on ANF
          href: example-scenario/file-storage/data-protection-kubernetes-astra-azure-netapp-files.yml
        - name: Enterprise file shares with DR
          href: example-scenario/file-storage/enterprise-file-shares-disaster-recovery.yml
        - name: Moodle deployment with ANF
          href: example-scenario/file-storage/moodle-azure-netapp-files.yml
        - name: Oracle Database with Azure NetApp Files
          href: example-scenario/file-storage/oracle-azure-netapp-files.yml
        - name: SQL Server on VMs with ANF
          href: example-scenario/file-storage/sql-server-azure-netapp-files.yml
      - name: Hybrid file services
        href: hybrid/hybrid-file-services.yml
      - name: Minimal storage – change feed replication
        href: solution-ideas/articles/minimal-storage-change-feed-replicate-data.yml
      - name: Multi-region web app with replication
        href: solution-ideas/articles/multi-region-web-app-multi-writes-azure-table.yml
      - name: Optimized storage data classification
        href: solution-ideas/articles/optimized-storage-logical-data-classification.yml
    - name: Solution ideas
      items:
      - name: HIPAA/HITRUST Health Data and AI
        href: solution-ideas/articles/security-compliance-blueprint-hipaa-hitrust-health-data-ai.yml
      - name: Media rendering
        href: solution-ideas/articles/azure-batch-rendering.yml
      - name: Medical data storage
        href: solution-ideas/articles/medical-data-storage.yml
      - name: Two-region app with Table storage failover
        href: solution-ideas/articles/multi-region-web-app-azure-table-failover.yml
  - name: Virtual Desktop
    items:
    - name: Get started
      href: guide/virtual-desktop/start-here.md
    - name: Guides
      items:
      - name: Azure Virtual Desktop environment
        href: /azure/virtual-desktop/environment-setup
        maintainContext: true
      - name: Azure Virtual Desktop Agent
        href: /azure/virtual-desktop/agent-overview
        maintainContext: true
      - name: Authentication in Azure Virtual Desktop
        href: /azure/virtual-desktop/authentication
        maintainContext: true
      - name: Network connectivity
        items:
        - name: Overview
          href: /azure/virtual-desktop/network-connectivity
          maintainContext: true
        - name: RDP Shortpath
          href: /azure/virtual-desktop/shortpath
          maintainContext: true
        - name: Implement Quality of Service
          href: /azure/virtual-desktop/rdp-quality-of-service-qos
          maintainContext: true
        - name: RDP bandwidth
          href: /azure/virtual-desktop/rdp-bandwidth
          maintainContext: true
        - name: Proxy server guidelines
          href: /azure/virtual-desktop/proxy-server-support
          maintainContext: true
        - name: Connection quality
          href: /azure/virtual-desktop/connection-latency
          maintainContext: true
      - name: Azure AD join for Azure Virtual Desktop
        href: example-scenario/wvd/azure-virtual-desktop-azure-active-directory-join.md
      - name: Multiregion BCDR for AVD
        href: example-scenario/wvd/azure-virtual-desktop-multi-region-bcdr.yml
      - name: AVD for Azure Stack HCI
        href: /azure/virtual-desktop/azure-stack-hci-overview
        maintainContext: true
      - name: FSLogix guidance
        items:
        - name: FSLogix configuration examples
          href: /fslogix/concepts-configuration-examples
        - name: FSLogix profile containers and files
          href: /azure/virtual-desktop/fslogix-containers-azure-files
          maintainContext: true
        - name: Storage FSLogix profile container
          href: /azure/virtual-desktop/store-fslogix-profile
          maintainContext: true
    - name: Architectures
      items:
      - name: Azure Virtual Desktop for the enterprise
        href: example-scenario/wvd/windows-virtual-desktop.yml
      - name: Esri ArcGIS on Azure Virtual Desktop
        href: example-scenario/data/esri-arcgis-azure-virtual-desktop.yml
      - name: Multiple Active Directory forests
        href: example-scenario/wvd/multi-forest.yml
      - name: Multiple forests with Azure AD DS
        href: example-scenario/wvd/multi-forest-azure-managed.yml
  - name: Web
    items:
    - name: Get started
      href: guide/web/web-start-here.md
    - name: Guides
      items:
      - name: Design principles
        href: guide/design-principles/index.md
      - name: Design and implementation patterns
        href: patterns/category/design-implementation.md
      - name: Application guidance
        items:
        - name: Characteristics of modern web apps
          href: /dotnet/architecture/modern-web-apps-azure/modern-web-applications-characteristics
          maintainContext: true
        - name: Enterprise app patterns
          items:
          - name: Reliable web app pattern
            items:
            - name: .NET
              items:
              - name: Plan the implementation
                href: reference-architectures/reliable-web-app/dotnet/pattern-overview.yml
              - name: Apply the pattern
                href: reference-architectures/reliable-web-app/dotnet/apply-pattern.yml
      - name: App Service considerations
        items:
        - name: Deployment best practices
          href: /azure/app-service/deploy-best-practices
          maintainContext: true
        - name: Security recommendations
          href: /azure/app-service/security-recommendations
          maintainContext: true
        - name: Security baseline for App Service
          href: /security/benchmark/azure/baselines/app-service-security-baseline
          maintainContext: true
        - name: Networking features for App Service
          href: /azure/app-service/networking-features
          maintainContext: true
      - name: Cross-tenant secure access to apps
        href: guide/networking/cross-tenant-secure-access-private-endpoints.yml
      - name: Red Hat JBoss EAP on Azure
        href: /azure/developer/java/ee/jboss-on-azure
        maintainContext: true
      - name: Automate Application Gateway reconfiguration for web apps
        href: example-scenario/serverless/automation-application-gateway.yml
      - name: Eventual consistency in Power Platform
        href: guide/power-platform/eventual-consistency.yml
      - name: Single-page application authorization
        href: guide/web/secure-single-page-application-authorization.yml
    - name: Architectures
      items:
      - name: Basic web application
        href: reference-architectures/app-service-web-app/basic-web-app.yml
      - name: Clinical insights with Cloud for Healthcare
        href: example-scenario/mch-health/medical-data-insights.yml
      - name: Common web app architectures
        href: /dotnet/architecture/modern-web-apps-azure/common-web-application-architectures
        maintainContext: true
      - name: Consumer health portal
        href: example-scenario/digital-health/health-portal.yml
      - name: Deployment in App Service Environments
        items:
        - name: Standard deployment
          href: reference-architectures/enterprise-integration/ase-standard-deployment.yml
        - name: High availability deployment
          href: reference-architectures/enterprise-integration/ase-high-availability-deployment.yml
      - name: Design great API developer experiences
        href: example-scenario/web/design-api-developer-experiences-management-github.yml
      - name: E-commerce front end
        href: example-scenario/apps/ecommerce-scenario.yml
      - name: Highly available multi-region web app
        href: reference-architectures/app-service-web-app/multi-region.yml
      - name: Highly available zone-redundant web app
        href: reference-architectures/app-service-web-app/zone-redundant.yml
      - name: 'IaaS: Web app with relational database'
        href: high-availability/ref-arch-iaas-web-and-db.yml
      - name: Improved access to multitenant web apps
        href: example-scenario/security/access-multitenant-web-app-from-on-premises.yml
      - name: Intelligent search engine for e-commerce
        href: example-scenario/apps/ecommerce-search.yml
      - name: Migrate a web app using Azure APIM
        href: example-scenario/apps/apim-api-scenario.yml
      - name: Multi-region web app with private database
        href: example-scenario/sql-failover/app-service-private-sql-multi-region.yml
      - name: Multi-tier app service with private endpoint
        href: example-scenario/web/multi-tier-app-service-private-endpoint.yml
      - name: Multi-tier app service with service endpoint
        href: reference-architectures/app-service-web-app/multi-tier-app-service-service-endpoint.yml
      - name: Multi-tier web app built for HA/DR
        href: example-scenario/infrastructure/multi-tier-app-disaster-recovery.yml
      - name: Protect APIs with Application Gateway
        href: reference-architectures/apis/protect-apis.yml
      - name: Real-time location sharing
        href: example-scenario/signalr/index.yml
      - name: SaaS Starter web app
        href: example-scenario/apps/saas-starter-web-app.yml
      - name: Scalable and secure WordPress on Azure
        href: example-scenario/infrastructure/wordpress.yml
      - name: Scalable cloud applications and SRE
        href: example-scenario/apps/scalable-apps-performance-modeling-site-reliability.yml
      - name: Scalable order processing
        href: example-scenario/data/ecommerce-order-processing.yml
      - name: Scalable web app
        href: reference-architectures/app-service-web-app/scalable-web-app.yml
      - name: Serverless web app
        href: reference-architectures/serverless/web-app.yml
      - name: Virtual health on Cloud for Healthcare
        href: example-scenario/mch-health/virtual-health-mch.yml
      - name: Web app monitoring on Azure
        href: reference-architectures/app-service-web-app/app-monitoring.yml
      - name: Web app private database connectivity
        href: example-scenario/private-web-app/private-web-app.yml
    - name: Solution ideas
      items:
      - name: Dynamics Business Central as a service
        href: solution-ideas/articles/business-central.yml
      - name: E-commerce website running in ASE
        href: solution-ideas/articles/ecommerce-website-running-in-secured-ase.yml
      - name: Highly available SharePoint farm
        href: solution-ideas/articles/highly-available-sharepoint-farm.yml
      - name: Hybrid SharePoint farm with Microsoft 365
        href: solution-ideas/articles/sharepoint-farm-microsoft-365.yml
      - name: Lift-and-shift migration to containers with App Service
        href: solution-ideas/articles/migrate-existing-applications-to-container-apps.yml
      - name: Modern customer support portal
        href: solution-ideas/articles/modern-customer-support-portal-powered-by-an-agile-business-process.yml
      - name: Real-time presence with Microsoft 365
        href: solution-ideas/articles/presence-microsoft-365-power-platform.yml
      - name: Scalable e-commerce web app
        href: solution-ideas/articles/scalable-ecommerce-web-app.yml
      - name: Scalable Episerver marketing website
        href: solution-ideas/articles/digital-marketing-episerver.yml
      - name: Scalable Sitecore marketing website
        href: solution-ideas/articles/digital-marketing-sitecore.yml
      - name: Scalable Umbraco CMS web app
        href: solution-ideas/articles/medium-umbraco-web-app.yml
      - name: Simple branded website
        href: solution-ideas/articles/simple-branded-website.yml
      - name: Simple digital marketing website
        href: solution-ideas/articles/digital-marketing-smb.yml
      - name: Web/mobile apps with MySQL and Redis
        href: solution-ideas/articles/webapps.yml
- name: Cloud Adoption Framework
  href: /azure/cloud-adoption-framework<|MERGE_RESOLUTION|>--- conflicted
+++ resolved
@@ -753,85 +753,6 @@
             maintainContext: true
       - name: Security for AWS
         items:
-<<<<<<< HEAD
-          - name: Overview
-            href: industries/telecommunications.md
-          - name: Guides
-            items:
-              - name: Field and cloud edge gateways
-                href: /azure/architecture/example-scenario/iot/field-cloud-edge-gateways
-              - name: Edge Workload Configuration pattern
-                href: /azure/architecture/patterns/edge-workload-configuration
-              - name: Kubernetes at the edge
-                items:
-                  - name: Choose a Kubernetes at the edge option
-                    href: /azure/architecture/operator-guides/aks/choose-kubernetes-edge-compute-option
-                  - name: Choose a bare-metal Kubernetes option
-                    href: /azure/architecture/operator-guides/aks/choose-bare-metal-kubernetes
-              - name: Dynamics 365 telecommunications accelerator
-                items:
-                  - name: Overview
-                    href: /dynamics365/industry/accelerators/telecommunications-overview
-                    maintainContext: true
-                  - name: Configure the accelerator for Azure Maps
-                    href: /dynamics365/industry/accelerators/telecommunications-configure
-                    maintainContext: true
-              - name: Private multi-access edge compute
-                items:
-                  - name: Overview
-                    href: /azure/private-multi-access-edge-compute-mec/overview
-                    maintainContext: true
-                  - name: Partner services
-                    href: /azure/private-multi-access-edge-compute-mec/partner-programs
-                    maintainContext: true
-                  - name: Fusion Core
-                    href: /azure/private-multi-access-edge-compute-mec/metaswitch-fusion-core-overview
-                    maintainContext: true
-                  - name: Affirmed Private Network Service
-                    href: /azure/private-multi-access-edge-compute-mec/affirmed-private-network-service-overview
-                    maintainContext: true
-              - name: Azure Network Function Manager
-                href: /azure/network-function-manager/overview
-                maintainContext: true
-          - name: Architectures
-            items:
-              - name: All telecommunications architectures
-                href: /azure/architecture/browse/?terms=telecommunications
-              - name: Carrier-grade solution
-                href: industries/telecommunications/carrier-grade.yml
-              - name: Customer churn prediction
-                href: /azure/architecture/solution-ideas/articles/customer-churn-prediction
-              - name: Deploy AI and ML at the edge
-                href: /azure/architecture/hybrid/deploy-ai-ml-azure-stack-edge
-              - name: Determine customer lifetime and churn
-                href: /azure/architecture/example-scenario/ai/customer-lifecycle-churn
-              - name: Enterprise-grade conversational bot
-                href: /azure/architecture/reference-architectures/ai/conversational-bot
-              - name: Geospatial analysis for telecommunications
-                href: example-scenario/data/geospatial-analysis-telecommunications-industry.yml
-              - name: IoT connected light, power, and internet
-                href: /azure/architecture/solution-ideas/articles/iot-power-management
-              - name: IoT device connectivity for industry
-                href: /azure/architecture/solution-ideas/articles/healthcare-network
-              - name: IoT Edge safety and maintenance system
-                href: /azure/architecture/example-scenario/predictive-maintenance/iot-predictive-maintenance
-              - name: Low-latency network connections
-                href: /azure/architecture/solution-ideas/articles/low-latency-network
-              - name: Public MEC deployment
-                href: example-scenario/hybrid/public-multi-access-edge-compute-deployment.yml
-              - name: Public MEC high availability
-                href: example-scenario/hybrid/multi-access-edge-compute-ha.yml
-              - name: Real-time fraud detection 
-                href: /azure/architecture/example-scenario/data/fraud-detection
-              - name: Video capture and analytics 
-                href: /azure/architecture/solution-ideas/articles/video-analytics
-          - name: Compliance solutions
-            items:
-              - name: GSMA overview
-                href: /azure/compliance/offerings/offering-gsma
-                maintainContext: true
-      - name: Automotive, Mobility, and Transportation
-=======
         - name: Azure security for AWS
           href: guide/aws/aws-azure-security-solutions.yml
         - name: Connect AWS to Microsoft Sentinel
@@ -852,7 +773,6 @@
             href: /azure/defender-for-cloud/episode-one
             maintainContext: true
       - name: Azure Databricks for AWS
->>>>>>> 02f8c512
         items:
         - name: Connect to Amazon Kinesis
           href: /azure/databricks/structured-streaming/kinesis
@@ -2119,16 +2039,6 @@
           href: industries/telecommunications/deploy-private-mobile-network.md
         - name: Build a private 5G network
           href: industries/telecommunications/build-private-5g-network.md
-      - name: Field and cloud edge gateways
-        href: /azure/architecture/example-scenario/iot/field-cloud-edge-gateways
-      - name: Edge Workload Configuration pattern
-        href: /azure/architecture/patterns/edge-workload-configuration
-      - name: Kubernetes at the edge
-        items:
-        - name: Choose a Kubernetes at the edge option
-          href: /azure/architecture/operator-guides/aks/choose-kubernetes-edge-compute-option
-        - name: Choose a bare-metal Kubernetes option
-          href: /azure/architecture/operator-guides/aks/choose-bare-metal-kubernetes
       - name: Dynamics 365 telecommunications
         items:
         - name: Overview
@@ -2158,32 +2068,16 @@
       items:
       - name: All telecommunications architectures
         href: /azure/architecture/browse/?terms=telecommunications
-      - name: Customer churn prediction
-        href: /azure/architecture/solution-ideas/articles/customer-churn-prediction
-      - name: Deploy AI and ML at the edge
-        href: /azure/architecture/hybrid/deploy-ai-ml-azure-stack-edge
-      - name: Determine customer lifetime and churn
-        href: /azure/architecture/example-scenario/ai/customer-lifecycle-churn
-      - name: Enterprise-grade conversational bot
-        href: /azure/architecture/reference-architectures/ai/conversational-bot
+      - name: Carrier-grade example
+        href: industries/telecommunications.md        
       - name: Geospatial analysis for telecommunications
         href: example-scenario/data/geospatial-analysis-telecommunications-industry.yml
-      - name: IoT connected light, power, and internet
-        href: /azure/architecture/solution-ideas/articles/iot-power-management
-      - name: IoT device connectivity for industry
-        href: /azure/architecture/solution-ideas/articles/healthcare-network
-      - name: IoT Edge safety and maintenance system
-        href: /azure/architecture/example-scenario/predictive-maintenance/iot-predictive-maintenance
       - name: Low-latency network connections
         href: /azure/architecture/solution-ideas/articles/low-latency-network
       - name: Public MEC deployment
         href: example-scenario/hybrid/public-multi-access-edge-compute-deployment.yml
       - name: Public MEC high availability
         href: example-scenario/hybrid/multi-access-edge-compute-ha.yml
-      - name: Real-time fraud detection
-        href: /azure/architecture/example-scenario/data/fraud-detection
-      - name: Video capture and analytics
-        href: /azure/architecture/solution-ideas/articles/video-analytics
     - name: Compliance solutions
       items:
       - name: GSMA overview
