--- conflicted
+++ resolved
@@ -1601,6 +1601,8 @@
                 href: solution-ideas/articles/homomorphic-encryption-seal.yml
               - name: Real-time fraud detection
                 href: example-scenario/data/fraud-detection.yml
+              - name: Restrict inter-service communications
+                href: example-scenario/service-to-service/restrict-communications.yml
               - name: Secure OBO refresh tokens
                 href: example-scenario/secrets/secure-refresh-tokens.yml
               - name: Securely managed web apps
@@ -1617,149 +1619,6 @@
                 href: reference-architectures/aws/aws-azure-security-solutions.yml
       - name: Storage
         items:
-<<<<<<< HEAD
-        - name: Migration decision process
-          href: example-scenario/oracle-migrate/oracle-migration-overview.md
-        - name: Cross-cloud connectivity
-          href: example-scenario/oracle-migrate/oracle-migration-cross-cloud.md
-        - name: Lift and shift to Azure VMs
-          href: example-scenario/oracle-migrate/oracle-migration-lift-shift.md
-        - name: Refactor
-          href: example-scenario/oracle-migrate/oracle-migration-refactor.md
-        - name: Rearchitect
-          href: example-scenario/oracle-migrate/oracle-migration-rearchitect.md
-      - name: Serverless computing LOB apps
-        href: solution-ideas/articles/onboarding-customers-with-a-cloud-native-serverless-architecture.md
-      - name: Unlock Legacy Data with Azure Stack
-        href: solution-ideas/articles/unlock-legacy-data.md
-      - name: Decompose apps with Service Fabric
-        href: example-scenario/infrastructure/service-fabric-microservices.md
-  - name: Mixed Reality
-    items:
-    - name: Architectures
-      items:
-      - name: Mixed reality design reviews
-        href: solution-ideas/articles/collaborative-design-review-powered-by-mixed-reality.md
-      - name: Facilities management with mixed reality
-        href: solution-ideas/articles/facilities-management-powered-by-mixed-reality-and-iot.md
-      - name: Training powered by mixed reality
-        href: solution-ideas/articles/training-and-procedural-guidance-powered-by-mixed-reality.md
-  - name: Mobile
-    items:
-    - name: Architectures
-      items:
-      - name: Custom mobile workforce app
-        href: solution-ideas/articles/custom-mobile-workforce-app.md
-      - name: Scalable apps with Azure MySQL
-        href: solution-ideas/articles/scalable-web-and-mobile-applications-using-azure-database-for-mysql.md
-      - name: Scalable apps using Azure PostgreSQL
-        href: solution-ideas/articles/scalable-web-and-mobile-applications-using-azure-database-for-postgresql.md
-      - name: Social app for with authentication
-        href: solution-ideas/articles/social-mobile-and-web-app-with-authentication.md
-      - name: Task-based consumer mobile app
-        href: solution-ideas/articles/task-based-consumer-mobile-app.md
-  - name: Networking
-    items:
-    - name: Guides
-      items:
-      - name: Add IP spaces to peered virtual networks
-        href: networking/prefixes/add-ip-space-peered-vnet.md
-      - name: Azure Firewall Architecture Guide
-        href: example-scenario/firewalls/index.md
-    - name: Architectures
-      items:
-      - name: Virtual network peering and VPN gateways
-        href: reference-architectures/hybrid-networking/vnet-peering.md
-      - name: Deploy highly available NVAs
-        href: reference-architectures/dmz/nva-ha.md
-      - name: High availability for IaaS apps
-        href: example-scenario/infrastructure/iaas-high-availability-disaster-recovery.md
-      - name: Hub-spoke network topology in Azure
-        href: reference-architectures/hybrid-networking/hub-spoke.md
-      - name: Implement a secure hybrid network
-        href: reference-architectures/dmz/secure-vnet-dmz.md
-      - name: Segmenting Virtual Networks
-        href: reference-architectures/hybrid-networking/network-level-segmentation.md
-      - name: Azure Automation Update Management
-        href: hybrid/azure-update-mgmt.md
-      - name: Design a hybrid Domain Name System solution with Azure
-        href: hybrid/hybrid-dns-infra.md
-      - name: Hybrid availability and performance monitoring
-        href: hybrid/hybrid-perf-monitoring.md
-      - name: Connect standalone servers by using Azure Network Adapter
-        href: hybrid/azure-network-adapter.md
-  - name: SAP
-    items:
-    - name: Overview
-      href: reference-architectures/sap/sap-overview.md
-    - name: Architectures
-      items:
-      - name: SAP HANA on Azure (Large Instances)
-        href: reference-architectures/sap/hana-large-instances.md
-      - name: SAP HANA Scale-up on Linux
-        href: reference-architectures/sap/run-sap-hana-for-linux-virtual-machines.md
-      - name: SAP NetWeaver on Windows on Azure
-        href: reference-architectures/sap/sap-netweaver.md
-      - name: SAP S/4HANA in Linux on Azure
-        href: reference-architectures/sap/sap-s4hana.md
-      - name: SAP BW/4HANA in Linux on Azure
-        href: reference-architectures/sap/run-sap-bw4hana-with-linux-virtual-machines.md
-      - name: SAP NetWeaver on SQL Server
-        href: solution-ideas/articles/sap-netweaver-on-sql-server.md  
-      - name: SAP deployment using an Oracle DB
-        href: example-scenario/apps/sap-production.md
-      - name: Dev/test for SAP
-        href: example-scenario/apps/sap-dev-test.md           
-  - name: Security
-    items:
-    - name: Architectures
-      items:
-      - name: Azure AD in Security Operations
-        href: example-scenario/aadsec/azure-ad-security.md
-      - name: Cyber threat intelligence
-        href: example-scenario/data/sentinel-threat-intelligence.md
-      - name: Highly-secure IaaS apps
-        href: reference-architectures/n-tier/high-security-iaas.md
-      - name: Homomorphic encryption with SEAL
-        href: solution-ideas/articles/homomorphic-encryption-seal.md
-      - name: Real-time fraud detection
-        href: example-scenario/data/fraud-detection.md
-      - name: Restrict inter-service communications
-        href: example-scenario/service-to-service/restrict-communications.yml
-      - name: Secure OBO refresh tokens
-        href: example-scenario/secrets/secure-refresh-tokens.md
-      - name: Securely managed web apps
-        href: example-scenario/apps/fully-managed-secure-apps.md
-      - name: Web app private database connectivity
-        href: example-scenario/private-web-app/private-web-app.md
-      - name: Virtual network integrated microservices
-        href: example-scenario/integrated-multiservices/virtual-network-integration.md
-      - name: Virtual Network security options
-        href: example-scenario/gateway/firewall-application-gateway.md
-      - name: Hybrid Security Monitoring using Azure Security Center and Azure Sentinel
-        href: hybrid/hybrid-security-monitoring.md
-  - name: Storage
-    items:
-    - name: Architectures
-      items:
-      - name: Media rendering
-        href: solution-ideas/articles/azure-batch-rendering.md
-      - name: Medical data storage
-        href: solution-ideas/articles/medical-data-storage.md
-      - name: HIPAA/HITRUST Health Data and AI
-        href: solution-ideas/articles/security-compliance-blueprint-hipaa-hitrust-health-data-ai.md
-      - name: Using Azure file shares in a hybrid environment
-        href: hybrid/azure-file-share.md
-      - name: Hybrid file services
-        href: hybrid/hybrid-file-services.md
-  - name: Web
-    items:
-    - name: Architectures
-      items:
-      - name: Basic web application
-        href: reference-architectures/app-service-web-app/basic-web-app.md
-      - name: Deployment in App Service Environments
-=======
           - name: Architectures
             items:
               - name: Media rendering
@@ -1773,7 +1632,6 @@
               - name: Hybrid file services
                 href: hybrid/hybrid-file-services.yml
       - name: Web
->>>>>>> 8358f80a
         items:
           - name: Architectures
             items:
