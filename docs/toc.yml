--- conflicted
+++ resolved
@@ -691,13 +691,10 @@
                     href: example-scenario/finance/swift-alliance-messaging-hub.yml
                   - name: SWIFT Alliance Access with Alliance Connect
                     href: example-scenario/finance/swift-alliance-access-on-azure.yml
-<<<<<<< HEAD
+                  - name: SWIFT Alliance Access with Alliance Connect Virtual
+                    href: example-scenario/finance/swift-alliance-access-vsrx-on-azure.yml
                   - name: SWIFT Alliance Lite2
                     href: example-scenario/finance/swift-alliance-lite2-on-azure.yml
-=======
-                  - name: SWIFT Alliance Access with Alliance Connect Virtual
-                    href: example-scenario/finance/swift-alliance-access-vsrx-on-azure.yml
->>>>>>> 6f273719
           - name: Compliance solutions
             items:
               - name: PCI DSS overview
