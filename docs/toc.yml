--- conflicted
+++ resolved
@@ -1233,6 +1233,8 @@
                 href: reference-architectures/identity/azure-ad.yml
               - name: Integrate on-premises AD with Azure
                 href: reference-architectures/identity/index.yml
+              - name: Azure AD identity management for AWS
+                href: reference-architectures/aws/aws-azure-ad-security.md
       - name: Integration
         items:
           - name: Architectures
@@ -1497,7 +1499,6 @@
                 href: solution-ideas/articles/training-and-procedural-guidance-powered-by-mixed-reality.yml
       - name: Mobile
         items:
-<<<<<<< HEAD
         - name: Introduction
           href: multitenant-identity/index.md
         - name: The Tailspin scenario
@@ -1520,62 +1521,7 @@
           href: multitenant-identity/client-assertion.md
         - name: Federate with a customer's AD FS
           href: multitenant-identity/adfs.md
-    - name: Architectures
-      items:
-      - name: AD DS resource forests in Azure
-        href: reference-architectures/identity/adds-forest.md
-      - name: Deploy AD DS in an Azure virtual network
-        href: reference-architectures/identity/adds-extend-domain.md
-      - name: Extend on-premises AD FS to Azure
-        href: reference-architectures/identity/adfs.md
-      - name: Hybrid Identity
-        href: solution-ideas/articles/hybrid-identity.md
-      - name: Integrate on-premises AD domains with Azure AD
-        href: reference-architectures/identity/azure-ad.md
-      - name: Integrate on-premises AD with Azure
-        href: reference-architectures/identity/index.md
-      - name: Azure AD identity management for AWS
-        href: reference-architectures/aws/aws-azure-ad-security.md
-  - name: Integration
-    items:
-    - name: Architectures
-      items:
-      - name: Basic enterprise integration on Azure
-        href: reference-architectures/enterprise-integration/basic-enterprise-integration.md
-      - name: Enterprise business intelligence
-        href: reference-architectures/data/enterprise-bi-synapse.md
-      - name: Enterprise integration using queues and events
-        href: reference-architectures/enterprise-integration/queues-events.md
-      - name: Publishing internal APIs to external users
-        href: example-scenario/apps/publish-internal-apis-externally.md
-      - name: Web and Mobile front-ends
-        href: solution-ideas/articles/front-end.md
-      - name: Custom Business Processes
-        href: solution-ideas/articles/custom-business-processes.md
-      - name: Line of Business Extension
-        href: solution-ideas/articles/lob.md
-      - name: On-premises data gateway for Azure Logic Apps
-        href: hybrid/gateway-logic-apps.md
-  - name: Internet of Things
-    items:
-    - name: Guides
-      items:
-      - name: Azure IoT Edge Vision
-=======
-          - name: Architectures
-            items:
-              - name: Custom mobile workforce app
-                href: solution-ideas/articles/custom-mobile-workforce-app.yml
-              - name: Scalable apps with Azure MySQL
-                href: solution-ideas/articles/scalable-web-and-mobile-applications-using-azure-database-for-mysql.yml
-              - name: Scalable apps using Azure PostgreSQL
-                href: solution-ideas/articles/scalable-web-and-mobile-applications-using-azure-database-for-postgresql.yml
-              - name: Social app for with authentication
-                href: solution-ideas/articles/social-mobile-and-web-app-with-authentication.yml
-              - name: Task-based consumer mobile app
-                href: solution-ideas/articles/task-based-consumer-mobile-app.yml
       - name: Networking
->>>>>>> 317f6e0f
         items:
           - name: Guides
             items:
@@ -1653,9 +1599,10 @@
                 href: example-scenario/gateway/firewall-application-gateway.yml
               - name: Hybrid Security Monitoring using Azure Security Center and Azure Sentinel
                 href: hybrid/hybrid-security-monitoring.yml
+              - name: MCAS and Azure Sentinel security for AWS
+                href: reference-architectures/aws/aws-azure-security-solutions.md
       - name: Storage
         items:
-<<<<<<< HEAD
         - name: Migration decision process
           href: example-scenario/oracle-migrate/oracle-migration-overview.md
         - name: Cross-cloud connectivity
@@ -1680,146 +1627,7 @@
         href: reference-architectures/migration/unisys-mainframe-migration.md
       - name: Refactor IBM z/OS mainframe CF on Azure
         href: reference-architectures/zos/refactor-zos-coupling-facility.md
-  - name: Mixed Reality
-    items:
-    - name: Architectures
-      items:
-      - name: Mixed reality design reviews
-        href: solution-ideas/articles/collaborative-design-review-powered-by-mixed-reality.md
-      - name: Facilities management with mixed reality
-        href: solution-ideas/articles/facilities-management-powered-by-mixed-reality-and-iot.md
-      - name: Training powered by mixed reality
-        href: solution-ideas/articles/training-and-procedural-guidance-powered-by-mixed-reality.md
-  - name: Mobile
-    items:
-    - name: Architectures
-      items:
-      - name: Custom mobile workforce app
-        href: solution-ideas/articles/custom-mobile-workforce-app.md
-      - name: Scalable apps with Azure MySQL
-        href: solution-ideas/articles/scalable-web-and-mobile-applications-using-azure-database-for-mysql.md
-      - name: Scalable apps using Azure PostgreSQL
-        href: solution-ideas/articles/scalable-web-and-mobile-applications-using-azure-database-for-postgresql.md
-      - name: Social app for with authentication
-        href: solution-ideas/articles/social-mobile-and-web-app-with-authentication.md
-      - name: Task-based consumer mobile app
-        href: solution-ideas/articles/task-based-consumer-mobile-app.md
-  - name: Networking
-    items:
-    - name: Guides
-      items:
-      - name: Add IP spaces to peered virtual networks
-        href: networking/prefixes/add-ip-space-peered-vnet.md
-      - name: Azure Firewall Architecture Guide
-        href: example-scenario/firewalls/index.md
-    - name: Architectures
-      items:
-      - name: Virtual network peering and VPN gateways
-        href: reference-architectures/hybrid-networking/vnet-peering.md
-      - name: Deploy highly available NVAs
-        href: reference-architectures/dmz/nva-ha.md
-      - name: High availability for IaaS apps
-        href: example-scenario/infrastructure/iaas-high-availability-disaster-recovery.md
-      - name: Hub-spoke network topology in Azure
-        href: reference-architectures/hybrid-networking/hub-spoke.md
-      - name: Implement a secure hybrid network
-        href: reference-architectures/dmz/secure-vnet-dmz.md
-      - name: Segmenting Virtual Networks
-        href: reference-architectures/hybrid-networking/network-level-segmentation.md
-      - name: Azure Automation Update Management
-        href: hybrid/azure-update-mgmt.md
-      - name: Design a hybrid Domain Name System solution with Azure
-        href: hybrid/hybrid-dns-infra.md
-      - name: Hybrid availability and performance monitoring
-        href: hybrid/hybrid-perf-monitoring.md
-      - name: Connect standalone servers by using Azure Network Adapter
-        href: hybrid/azure-network-adapter.md
-  - name: SAP
-    items:
-    - name: Overview
-      href: reference-architectures/sap/sap-overview.md
-    - name: Architectures
-      items:
-      - name: SAP HANA on Azure (Large Instances)
-        href: reference-architectures/sap/hana-large-instances.md
-      - name: SAP HANA Scale-up on Linux
-        href: reference-architectures/sap/run-sap-hana-for-linux-virtual-machines.md
-      - name: SAP NetWeaver on Windows on Azure
-        href: reference-architectures/sap/sap-netweaver.md
-      - name: SAP S/4HANA in Linux on Azure
-        href: reference-architectures/sap/sap-s4hana.md
-      - name: SAP BW/4HANA in Linux on Azure
-        href: reference-architectures/sap/run-sap-bw4hana-with-linux-virtual-machines.md
-      - name: SAP NetWeaver on SQL Server
-        href: solution-ideas/articles/sap-netweaver-on-sql-server.md  
-      - name: SAP deployment using an Oracle DB
-        href: example-scenario/apps/sap-production.md
-      - name: Dev/test for SAP
-        href: example-scenario/apps/sap-dev-test.md           
-  - name: Security
-    items:
-    - name: Architectures
-      items:
-      - name: Azure AD in Security Operations
-        href: example-scenario/aadsec/azure-ad-security.md
-      - name: Cyber threat intelligence
-        href: example-scenario/data/sentinel-threat-intelligence.md
-      - name: Highly-secure IaaS apps
-        href: reference-architectures/n-tier/high-security-iaas.md
-      - name: Homomorphic encryption with SEAL
-        href: solution-ideas/articles/homomorphic-encryption-seal.md
-      - name: Real-time fraud detection
-        href: example-scenario/data/fraud-detection.md
-      - name: Secure OBO refresh tokens
-        href: example-scenario/secrets/secure-refresh-tokens.md
-      - name: Securely managed web apps
-        href: example-scenario/apps/fully-managed-secure-apps.md
-      - name: Web app private database connectivity
-        href: example-scenario/private-web-app/private-web-app.md
-      - name: Virtual network integrated microservices
-        href: example-scenario/integrated-multiservices/virtual-network-integration.md
-      - name: Virtual Network security options
-        href: example-scenario/gateway/firewall-application-gateway.md
-      - name: Hybrid Security Monitoring using Azure Security Center and Azure Sentinel
-        href: hybrid/hybrid-security-monitoring.md
-      - name: MCAS and Azure Sentinel security for AWS
-        href: reference-architectures/aws/aws-security-solutions.md
-  - name: Storage
-    items:
-    - name: Architectures
-      items:
-      - name: Media rendering
-        href: solution-ideas/articles/azure-batch-rendering.md
-      - name: Medical data storage
-        href: solution-ideas/articles/medical-data-storage.md
-      - name: HIPAA/HITRUST Health Data and AI
-        href: solution-ideas/articles/security-compliance-blueprint-hipaa-hitrust-health-data-ai.md
-      - name: Using Azure file shares in a hybrid environment
-        href: hybrid/azure-file-share.md
-      - name: Hybrid file services
-        href: hybrid/hybrid-file-services.md
-  - name: Web
-    items:
-    - name: Architectures
-      items:
-      - name: Basic web application
-        href: reference-architectures/app-service-web-app/basic-web-app.md
-      - name: Deployment in App Service Environments
-=======
-          - name: Architectures
-            items:
-              - name: Media rendering
-                href: solution-ideas/articles/azure-batch-rendering.yml
-              - name: Medical data storage
-                href: solution-ideas/articles/medical-data-storage.yml
-              - name: HIPAA/HITRUST Health Data and AI
-                href: solution-ideas/articles/security-compliance-blueprint-hipaa-hitrust-health-data-ai.yml
-              - name: Using Azure file shares in a hybrid environment
-                href: hybrid/azure-file-share.yml
-              - name: Hybrid file services
-                href: hybrid/hybrid-file-services.yml
       - name: Web
->>>>>>> 317f6e0f
         items:
           - name: Architectures
             items:
