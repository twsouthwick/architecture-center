--- conflicted
+++ resolved
@@ -2835,13 +2835,10 @@
                     href: solution-ideas/articles/hybrid-footfall-detection.yml
                   - name: Cross-cloud scaling (Azure Functions)
                     href: solution-ideas/articles/cross-cloud-scaling.yml
-<<<<<<< HEAD
                   - name: Cross-cloud scaling (routing method)
                     href: solution-ideas/articles/hybrid-cross-cloud-scaling.yml
-=======
                   - name: DevOps with Azure Stack Hub
                     href: solution-ideas/articles/hybrid-continuous-integration.yml
->>>>>>> 627c00bc
                   - name: Hybrid connections
                     href: solution-ideas/articles/hybrid-connectivity.yml
                   - name: Hybrid relay connection
