--- conflicted
+++ resolved
@@ -2681,13 +2681,9 @@
                     href: reference-architectures/enterprise-integration/ase-high-availability-deployment.yml
               - name: E-commerce front end
                 href: example-scenario/apps/ecommerce-scenario.yml
-<<<<<<< HEAD
               - name: Improved-security access to multitenant web apps from on-premises 
-                href: example-scenario/security/access-multitenant-web-app-from-on-premises.yml 
-              - name: Intelligent search engine for e-commerce
-=======
+                href: example-scenario/security/access-multitenant-web-app-from-on-premises.yml
               - name: Intelligent product search engine for e-commerce
->>>>>>> 572efe90
                 href: example-scenario/apps/ecommerce-search.yml
               - name: Migrate a web app using Azure APIM
                 href: example-scenario/apps/apim-api-scenario.yml
