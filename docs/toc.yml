items:
  - name: Azure Architecture Center
    href: ./index.yml
  - name: Architecture icons
    href: icons/index.md
  - name: Browse all Architectures
    href: browse/index.yml
  - name: Browse Hybrid and Multicloud Architectures
    href: browse/index.yml?&azure_categories=hybrid
  - name: What's new
    href: changelog.md
  - name: Application Architecture Guide
    items:
      - name: Introduction
        href: guide/index.md
      - name: Architecture styles
        items:
          - name: Overview
            href: guide/architecture-styles/index.md
          - name: Big compute
            href: guide/architecture-styles/big-compute.md
          - name: Big data
            href: guide/architecture-styles/big-data.md
          - name: Event-driven architecture
            href: guide/architecture-styles/event-driven.md
          - name: Microservices
            href: guide/architecture-styles/microservices.md
          - name: N-tier application
            href: guide/architecture-styles/n-tier.md
          - name: Web-queue-worker
            href: guide/architecture-styles/web-queue-worker.md
      - name: Design principles for Azure applications
        items:
          - name: Overview
            href: guide/design-principles/index.md
          - name: Design for self-healing
            href: guide/design-principles/self-healing.md
          - name: Make all things redundant
            href: guide/design-principles/redundancy.md
          - name: Minimize coordination
            href: guide/design-principles/minimize-coordination.md
          - name: Design to scale out
            href: guide/design-principles/scale-out.md
          - name: Partition around limits
            href: guide/design-principles/partition.md
          - name: Design for operations
            href: guide/design-principles/design-for-operations.md
          - name: Use managed services
            href: guide/design-principles/managed-services.md
          - name: Use the best data store for the job
            href: guide/design-principles/use-the-best-data-store.md
          - name: Design for evolution
            href: guide/design-principles/design-for-evolution.md
          - name: Build for the needs of business
            href: guide/design-principles/build-for-business.md
      - name: Technology choices
        items:
          - name: Choose a compute service
            href: guide/technology-choices/compute-decision-tree.md
          - name: Choose a data store
            items:
              - name: Understand data store models
                href: guide/technology-choices/data-store-overview.md
              - name: Select a data store
                href: guide/technology-choices/data-store-decision-tree.md
              - name: Criteria for choosing a data store
                href: guide/technology-choices/data-store-considerations.md
          - name: Choose a load balancing service
            href: guide/technology-choices/load-balancing-overview.md
          - name: Choose a messaging service
            items:
              - name: Asynchronous messaging options in Azure
                href: guide/technology-choices/messaging.md
      - name: Best practices for cloud applications
        items:
          - name: API design
            href: best-practices/api-design.md
          - name: API implementation
            href: best-practices/api-implementation.md
          - name: Autoscaling
            href: best-practices/auto-scaling.md
          - name: Background jobs
            href: best-practices/background-jobs.md
          - name: Caching
            href: best-practices/caching.md
          - name: Content Delivery Network
            href: best-practices/cdn.md
          - name: Data partitioning
            href: best-practices/data-partitioning.md
          - name: Data partitioning strategies (by service)
            href: best-practices/data-partitioning-strategies.md
          - name: Message encoding considerations
            href: best-practices/message-encode.md
          - name: Monitoring and diagnostics
            href: best-practices/monitoring.md
          - name: Retry guidance for specific services
            href: best-practices/retry-service-specific.md
          - name: Transient fault handling
            href: best-practices/transient-faults.md
      - name: Performance tuning
        items:
          - name: Introduction
            href: performance/index.md
          - name: Scenario 1 - Distributed transactions
            href: performance/distributed-transaction.md
          - name: Scenario 2 - Multiple backend services
            href: performance/backend-services.md
          - name: Scenario 3 - Event streaming
            href: performance/event-streaming.md
          - name: Performance antipatterns
            items:
              - name: Overview
                href: antipatterns/index.md
              - name: Busy Database
                href: antipatterns/busy-database/index.md
              - name: Busy Front End
                href: antipatterns/busy-front-end/index.md
              - name: Chatty I/O
                href: antipatterns/chatty-io/index.md
              - name: Extraneous Fetching
                href: antipatterns/extraneous-fetching/index.md
              - name: Improper Instantiation
                href: antipatterns/improper-instantiation/index.md
              - name: Monolithic Persistence
                href: antipatterns/monolithic-persistence/index.md
              - name: No Caching
                href: antipatterns/no-caching/index.md
              - name: Synchronous I/O
                href: antipatterns/synchronous-io/index.md
      - name: Responsible Innovation
        items:
          - name: Overview
            href: guide/responsible-innovation/index.md
          - name: Judgment Call
            href: guide/responsible-innovation/judgmentcall.md
          - name: Harms Modeling
            items:
              - name: Understand Harm
                href: guide/responsible-innovation/harms-modeling/index.md
              - name: Assess Types of Harm
                href: guide/responsible-innovation/harms-modeling/type-of-harm.md
          - name: Community Jury
            href: guide/responsible-innovation/community-jury/index.md
      - name: Azure for AWS Professionals
        items:
          - name: Overview
            href: aws-professional/index.md
          - name: Component information
            expanded: true
            items:
              - name: Accounts
                href: aws-professional/accounts.md
              - name: Compute
                href: aws-professional/compute.md
              - name: Databases
                href: aws-professional/databases.md
              - name: Messaging
                href: aws-professional/messaging.md
              - name: Networking
                href: aws-professional/networking.md
              - name: Regions and Zones
                href: aws-professional/regions-zones.md
              - name: Resources
                href: aws-professional/resources.md
              - name: Security and Identity
                href: aws-professional/security-identity.md
              - name: Storage
                href: aws-professional/storage.md
          - name: Service comparison
            href: aws-professional/services.md
      - name: Azure for GCP Professionals
        items:
          - name: Overview
            href: gcp-professional/index.md
          - name: Services comparison
            href: gcp-professional/services.md
  - name: Microsoft Azure Well-Architected Framework
    items:
      - name: Overview
        href: framework/index.md
      - name: Cost Optimization
        items:
          - name: About
            href: framework/cost/index.yml
          - name: Principles
            href: framework/cost/overview.md
          - name: Design
            items:
              - name: Checklist
                href: framework/cost/design-checklist.md
              - name: Cost model
                href: framework/cost/design-model.md
              - name: Capture requirements
                href: framework/cost/design-capture-requirements.md
              - name: Azure regions
                href: framework/cost/design-regions.md
              - name: Azure resources
                href: framework/cost/design-resources.md
              - name: Governance
                href: framework/cost/design-governance.md
              - name: Initial estimate
                href: framework/cost/design-initial-estimate.md
              - name: Managed services
                href: framework/cost/design-paas.md
              - name: Performance and price options
                href: framework/cost/design-price.md
          - name: Provision
            items:
              - name: Checklist
                href: framework/cost/provision-checklist.md
              - name: AI + Machine Learning
                href: framework/cost/provision-ai-ml.md
              - name: Big data
                href: framework/cost/provision-analytics.md
              - name: Compute
                href: framework/cost/provision-compute.md
              - name: Data stores
                href: framework/cost/provision-datastores.md
              - name: Messaging
                href: framework/cost/provision-messaging.md
              - name: Networking
                href: framework/cost/provision-networking.md
                items:
                  - name: Cost for networking services
                    href: framework/cost/provision-networking-services.md
              - name: Web apps
                href: framework/cost/provision-webapps.md
          - name: Monitor
            items:
              - name: Checklist
                href: framework/cost/monitor-checklist.md
              - name: Budgets and alerts
                href: framework/cost/monitor-alert.md
              - name: Reports
                href: framework/cost/monitor-reports.md
              - name: Reviews
                href: framework/cost/monitor-reviews.md
          - name: Optimize
            items:
              - name: Checklist
                href: framework/cost/optimize-checklist.md
              - name: Autoscale
                href: framework/cost/optimize-autoscale.md
              - name: Reserved instances
                href: framework/cost/optimize-reserved.md
              - name: VM instances
                href: framework/cost/optimize-vm.md
              - name: Caching
                href: framework/cost/optimize-cache.md
          - name: Tradeoffs
            href: framework/cost/tradeoffs.md
      - name: Operational Excellence
        items:
          - name: Overview
            href: framework/devops/overview.md
          - name: Principles
            href: framework/devops/principles.md
          - name: Automation
            items:
              - name: Automation Overview
                href: framework/devops/automation-overview.md
              - name: Repeatable infrastructure
                href: framework/devops/automation-infrastructure.md
              - name: Configure infrastructure
                href: framework/devops/automation-configuration.md
              - name: Automate operational tasks
                href: framework/devops/automation-tasks.md
          - name: Release engineering
            items:
              - name: Application development
                href: framework/devops/release-engineering-app-dev.md
              - name: Continuous integration
                href: framework/devops/release-engineering-ci.md
              - name: Release testing
                href: framework/devops/release-engineering-testing.md
              - name: Performance
                href: framework/devops/release-engineering-performance.md
              - name: Release deployment
                href: framework/devops/release-engineering-cd.md
              - name: Rollback
                href: framework/devops/release-engineering-rollback.md
          - name: Observability (operational awareness)
            items:
              - name: Monitoring
                href: framework/devops/monitoring.md
          - name: Checklist
            href: checklist/dev-ops.md
      - name: Performance Efficiency
        items:
          - name: Overview
            href: framework/scalability/overview.md
          - name: Design
            items:
              - name: Design checklist
                href: framework/scalability/design-checklist.md
              - name: Application design
                href: framework/scalability/design-apps.md
              - name: Application efficiency
                href: framework/scalability/design-efficiency.md
              - name: Scalability
                href: framework/scalability/design-scale.md
              - name: Capacity planning
                href: framework/scalability/design-capacity.md
          - name: Testing
            items:
              - name: Testing checklist
                href: framework/scalability/test-checklist.md
              - name: Performance testing
                href: framework/scalability/performance-test.md
              - name: Testing tools
                href: framework/scalability/test-tools.md
          - name: Monitoring
            href: framework/scalability/monitoring.md
<<<<<<< HEAD
          - name: Checklist
            href: framework/scalability/performance-efficiency.md
          - name: Tradeoffs
            href: framework/scalability/tradeoffs.md
=======
          - name: Optimize
            items:
              - name: Caching
                href: framework/scalability/optimize-cache.md
              - name: Partition
                href: framework/scalability/optimize-partition.md
              - name: Sustain
                href: framework/scalability/optimize-sustain.md 
>>>>>>> c788facd
      - name: Reliability
        items:
          - name: Overview
            href: framework/resiliency/overview.md
          - name: Application design
            items:
              - name: Design overview
                href: framework/resiliency/app-design.md
              - name: Error handling
                href: framework/resiliency/app-design-error-handling.md
              - name: Failure mode analysis
                href: resiliency/failure-mode-analysis.md
          - name: Backup and recovery
            href: framework/resiliency/backup-and-recovery.md
          - name: Business metrics
            href: framework/resiliency/business-metrics.md
          - name: Chaos engineering
            href: framework/resiliency/chaos-engineering.md
          - name: Data management
            href: framework/resiliency/data-management.md
          - name: Monitoring and disaster recovery
            href: framework/resiliency/monitoring.md
          - name: Recover from a region-wide service disruption
            href: resiliency/recovery-loss-azure-region.md
          - name: Resiliency testing
            href: framework/resiliency/testing.md
          - name: Checklist
            href: checklist/resiliency-per-service.md
      - name: Security
        items:
          - name: About
            href: framework/security/overview.md
          - name: Principles
            href: framework/security/security-principles.md
          - name: Design
            items:
              - name: Governance
                items:
                  - name: Overview
                    href: framework/security/design-governance.md
                  - name: Segmentation strategy
                    href: framework/security/design-segmentation.md
                  - name: Management groups
                    href: framework/security/design-management-groups.md
                  - name: Administration
                    href: framework/security/design-admins.md
              - name: Identity and access management
                items:
                  - name: Checklist
                    href: framework/security/design-identity.md
                  - name: Roles and responsibilities
                    href: framework/security/design-identity-role-definitions.md
                  - name: Control plane
                    href: framework/security/design-identity-control-plane.md
                  - name: Authentication
                    href: framework/security/design-identity-authentication.md
                  - name: Authorization
                    href: framework/security/design-identity-authorization.md
                  - name: Best practices
                    href: /azure/security/fundamentals/identity-management-best-practices?bc=%2fazure%2farchitecture%2fbread%2ftoc.json&toc=%2fazure%2farchitecture%2ftoc.json
              - name: Networking
                items:
                  - name: Network security review
                    href: framework/security/design-network-review.md
                  - name: Containment strategies for organizations
                    href: framework/security/design-network.md
                  - name: Best practices
                    href: /azure/security/fundamentals/network-best-practices?bc=%2fazure%2farchitecture%2fbread%2ftoc.json&toc=%2fazure%2farchitecture%2ftoc.json
              - name: Storage
                href: framework/security/design-storage.md
              - name: Applications and services
                items:
                  - name: Application security considerations
                    href: framework/security/design-apps-services.md
                  - name: Application classification
                    href: framework/security/design-apps-considerations.md
                  - name: Threat analysis
                    href: framework/security/design-threat-model.md
                  - name: Securing PaaS deployments
                    href: /azure/security/fundamentals/paas-deployments?bc=%2fazure%2farchitecture%2fbread%2ftoc.json&toc=%2fazure%2farchitecture%2ftoc.json
                  - name: Compliance requirements
                    href: framework/security/design-regulatory-compliance.md
                  - name: Configuration and dependencies
                    href: framework/security/design-app-dependencies.md
          - name: Monitor
            items:
              - name: Health modeling
                href: framework/security/monitor.md
              - name: Tools
                href: framework/security/monitor-tools.md
              - name: Security operations
                href: framework/security/monitor-security-operations.md
              - name: Review and audit
                href: framework/security/monitor-audit.md
              - name: Identity and network risks
                href: framework/security/monitor-identity-network.md
          - name: Optimize
            items:
              - name: Automate
                href: framework/security/governance.md
              - name: Replace insecure protocols
                href: framework/security/governance.md
              - name: Elevate security capabilities
                href: framework/security/governance.md
      - name: Workloads
        items:
          - name: Hybrid
            items:          
              - name: Overview
                href: framework/hybrid/hybrid-overview.md
              - name: Cost
                href: framework/hybrid/hybrid-cost.md 
              - name: Operational Excellence
                href: framework/hybrid/hybrid-opex.md
              - name: Security
                href: framework/hybrid/hybrid-security.md  
  - name: Design Patterns
    items:
      - name: Overview
        href: patterns/index.md
      - name: Categories
        items:
          - name: Availability
            href: patterns/category/availability.md
          - name: Data management
            href: patterns/category/data-management.md
          - name: Design and implementation
            href: patterns/category/design-implementation.md
          - name: Management and monitoring
            href: patterns/category/management-monitoring.md
          - name: Messaging
            href: patterns/category/messaging.md
          - name: Performance and scalability
            href: patterns/category/performance-scalability.md
          - name: Resiliency
            href: patterns/category/resiliency.md
          - name: Security
            href: patterns/category/security.md
      - name: Ambassador
        href: patterns/ambassador.md
      - name: Anti-corruption Layer
        href: patterns/anti-corruption-layer.md
      - name: Asynchronous Request-Reply
        href: patterns/async-request-reply.md
      - name: Backends for Frontends
        href: patterns/backends-for-frontends.md
      - name: Bulkhead
        href: patterns/bulkhead.md
      - name: Cache-Aside
        href: patterns/cache-aside.md
      - name: Choreography
        href: patterns/choreography.md
      - name: Circuit Breaker
        href: patterns/circuit-breaker.md
      - name: Claim Check
        href: patterns/claim-check.md
      - name: Command and Query Responsibility Segregation (CQRS)
        href: patterns/cqrs.md
      - name: Compensating Transaction
        href: patterns/compensating-transaction.md
      - name: Competing Consumers
        href: patterns/competing-consumers.md
      - name: Compute Resource Consolidation
        href: patterns/compute-resource-consolidation.md
      - name: Deployment Stamps
        href: patterns/deployment-stamp.md
      - name: Event Sourcing
        href: patterns/event-sourcing.md
      - name: External Configuration Store
        href: patterns/external-configuration-store.md
      - name: Federated Identity
        href: patterns/federated-identity.md
      - name: Gatekeeper
        href: patterns/gatekeeper.md
      - name: Gateway Aggregation
        href: patterns/gateway-aggregation.md
      - name: Gateway Offloading
        href: patterns/gateway-offloading.md
      - name: Gateway Routing
        href: patterns/gateway-routing.md
      - name: Geodes
        href: patterns/geodes.md
      - name: Health Endpoint Monitoring
        href: patterns/health-endpoint-monitoring.md
      - name: Index Table
        href: patterns/index-table.md
      - name: Leader Election
        href: patterns/leader-election.md
      - name: Materialized View
        href: patterns/materialized-view.md
      - name: Pipes and Filters
        href: patterns/pipes-and-filters.md
      - name: Priority Queue
        href: patterns/priority-queue.md
      - name: Publisher/Subscriber
        href: patterns/publisher-subscriber.md
      - name: Queue-Based Load Leveling
        href: patterns/queue-based-load-leveling.md
      - name: Retry
        href: patterns/retry.md
      - name: Saga
        href: reference-architectures/saga/saga.yml
      - name: Scheduler Agent Supervisor
        href: patterns/scheduler-agent-supervisor.md
      - name: Sequential Convoy
        href: patterns/sequential-convoy.md
      - name: Sharding
        href: patterns/sharding.md
      - name: Sidecar
        href: patterns/sidecar.md
      - name: Static Content Hosting
        href: patterns/static-content-hosting.md
      - name: Strangler Fig
        href: patterns/strangler-fig.md
      - name: Throttling
        href: patterns/throttling.md
      - name: Valet Key
        href: patterns/valet-key.md
  - name: Azure categories
    expanded: true
    items:
      - name: AI + Machine Learning
        items:
          - name: Overview
            href: data-guide/big-data/ai-overview.md
          - name: Technology guide
            items:
              - name: Cognitive services
                href: data-guide/technology-choices/cognitive-services.md
              - name: Machine learning
                href: data-guide/technology-choices/data-science-and-machine-learning.md
              - name: Machine learning at scale
                href: data-guide/big-data/machine-learning-at-scale.md
              - name: Natural language processing
                href: data-guide/technology-choices/natural-language-processing.md
              - name: R developer's guide to Azure
                href: data-guide/technology-choices/r-developers-guide.md
          - name: Architectures
            items:
              - name: AI at the edge
                href: solution-ideas/articles/ai-at-the-edge.yml
              - name: AI enrichment in Cognitive Search
                href: solution-ideas/articles/cognitive-search-with-skillsets.yml
              - name: AI for Earth
                href: solution-ideas/articles/ai-for-earth.yml
              - name: Auditing and risk management
                href: solution-ideas/articles/auditing-and-risk-compliance.yml
              - name: Autonomous systems
                href: solution-ideas/articles/autonomous-systems.yml
              - name: Disconnected AI at the edge
                href: solution-ideas/articles/ai-at-the-edge-disconnected.yml
              - name: Baseball decision analysis with ML.NET and Blazor
                href: data-guide/big-data/baseball-ml-workload.md
              - name: Batch scoring for deep Learning
                href: reference-architectures/ai/batch-scoring-deep-learning.yml
              - name: Batch scoring with Python
                href: reference-architectures/ai/batch-scoring-python.yml
              - name: Batch scoring with Spark on Databricks
                href: reference-architectures/ai/batch-scoring-databricks.yml
              - name: Batch scoring with R
                href: reference-architectures/ai/batch-scoring-R-models.yml
              - name: Business Process Management
                href: solution-ideas/articles/business-process-management.yml
              - name: Real-time recommendation API
                href: reference-architectures/ai/real-time-recommendation.yml
              - name: Chatbot for hotel reservations
                href: example-scenario/ai/commerce-chatbot.yml
              - name: E-commerce chatbot
                href: solution-ideas/articles/commerce-chatbot.yml
              - name: Enterprise chatbot disaster recovery
                href: solution-ideas/articles/enterprise-chatbot-disaster-recovery.yml
              - name: Enterprise-grade conversational bot
                href: reference-architectures/ai/conversational-bot.yml
              - name: Enterprise productivity chatbot
                href: solution-ideas/articles/enterprise-productivity-chatbot.yml
              - name: FAQ chatbot
                href: solution-ideas/articles/faq-chatbot-with-data-champion-model.yml
              - name: Content Research
                href: solution-ideas/articles/content-research.yml
              - name: Contract Management
                href: solution-ideas/articles/contract-management.yml
              - name: Customer churn prediction
                href: solution-ideas/articles/customer-churn-prediction.yml
              - name: Customer feedback
                href: solution-ideas/articles/customer-feedback-and-analytics.yml
              - name: Defect prevention
                href: solution-ideas/articles/defect-prevention-with-predictive-maintenance.yml
              - name: Distributed deep learning training
                href: reference-architectures/ai/training-deep-learning.yml
              - name: Digital Asset Management
                href: solution-ideas/articles/digital-asset-management.yml
              - name: Energy supply optimization
                href: solution-ideas/articles/energy-supply-optimization.yml
              - name: Energy demand forecasting
                href: solution-ideas/articles/forecast-energy-power-demand.yml
              - name: Image classification
                href: example-scenario/ai/intelligent-apps-image-processing.yml
              - name: Image classification with CNN's
                href: solution-ideas/articles/image-classification-with-convolutional-neural-networks.yml
              - name: Information discovery with NLP
                href: solution-ideas/articles/information-discovery-with-deep-learning-and-nlp.yml
              - name: Interactive voice response bot
                href: solution-ideas/articles/interactive-voice-response-bot.yml
              - name: Digital text processing
                href: solution-ideas/articles/digital-media-speech-text.yml
              - name: Machine teaching
                href: solution-ideas/articles/machine-teaching.yml
              - name: MLOps for Python models
                href: reference-architectures/ai/mlops-python.yml
              - name: MLOps technical paper
                items:
                  - name: Upscale ML lifecycle with MLOps
                    href: example-scenario/mlops/mlops-technical-paper.yml
                  - name: MLOps maturity model
                    href: example-scenario/mlops/mlops-maturity-model.yml
                  - name: Azure ML service selection guide
                    href: example-scenario/mlops/aml-decision-tree.yml
              - name: Model training with AKS
                href: solution-ideas/articles/machine-learning-with-aks.yml
              - name: Movie recommendations
                href: example-scenario/ai/movie-recommendations.yml
              - name: Marketing optimization
                href: solution-ideas/articles/optimize-marketing-with-machine-learning.yml
              - name: Personalized offers
                href: solution-ideas/articles/personalized-offers.yml
              - name: Personalized marketing solutions
                href: solution-ideas/articles/personalized-marketing.yml
              - name: Population health management
                href: solution-ideas/articles/population-health-management-for-healthcare.yml
              - name: Hospital patient predictions
                href: solution-ideas/articles/predict-length-of-stay-and-patient-flow-with-healthcare-analytics.yml
              - name: Vehicle telematics
                href: solution-ideas/articles/predictive-insights-with-vehicle-telematics.yml
              - name: Predictive maintenance
                href: solution-ideas/articles/predictive-maintenance.yml
              - name: Predictive marketing
                href: solution-ideas/articles/predictive-marketing-campaigns-with-machine-learning-and-spark.yml
              - name: Quality assurance
                href: solution-ideas/articles/quality-assurance.yml
              - name: Real-time scoring Python models
                href: reference-architectures/ai/realtime-scoring-python.yml
              - name: Real-time scoring R models
                href: reference-architectures/ai/realtime-scoring-r.yml
              - name: Remote patient monitoring
                href: solution-ideas/articles/remote-patient-monitoring.yml
              - name: Retail assistant with visual capabilities
                href: solution-ideas/articles/retail-assistant-or-vacation-planner-with-visual-capabilities.yml
              - name: Retail product recommendations
                href: solution-ideas/articles/product-recommendations.yml
              - name: Scalable personalization
                href: example-scenario/ai/scalable-personalization.yml
              - name: Speech services
                href: solution-ideas/articles/speech-services.yml
              - name: Speech to text conversion
                href: reference-architectures/ai/speech-ai-ingestion.yml
              - name: Training Python models
                href: reference-architectures/ai/training-python-models.yml
              - name: Vision classifier model
                href: example-scenario/dronerescue/vision-classifier-model-with-custom-vision.yml
              - name: Visual assistant
                href: solution-ideas/articles/visual-assistant.yml
              - name: Deploy AI and machine learning at the edge by using Azure Stack Edge
                href: hybrid/deploy-ai-ml-azure-stack-edge.yml
      - name: Analytics
        items:
          - name: Architectures
            items:
              - name: Advanced analytics
                href: solution-ideas/articles/advanced-analytics-on-big-data.yml
              - name: Anomaly detector process
                href: solution-ideas/articles/anomaly-detector-process.yml
              - name: App integration using Event Grid
                href: solution-ideas/articles/application-integration-using-event-grid.yml
              - name: Automated enterprise BI
                href: reference-architectures/data/enterprise-bi-adf.yml
              - name: Big data analytics with Azure Data Explorer
                href: solution-ideas/articles/big-data-azure-data-explorer.yml
              - name: Content Delivery Network analytics
                href: solution-ideas/articles/content-delivery-network-azure-data-explorer.yml
              - name: Data warehousing and analytics
                href: example-scenario/data/data-warehouse.yml
              - name: Demand forecasting
                href: solution-ideas/articles/demand-forecasting.yml
              - name: Demand forecasting for marketing
                href: solution-ideas/articles/demand-forecasting-price-optimization-marketing.yml
              - name: Demand forecasting for price optimization
                href: solution-ideas/articles/demand-forecasting-and-price-optimization.yml
              - name: Demand forecasting for shipping
                href: solution-ideas/articles/demand-forecasting-for-shipping-and-distribution.yml
              - name: Discovery Hub for analytics
                href: solution-ideas/articles/cloud-scale-analytics-with-discovery-hub.yml
              - name: Hybrid big data with HDInsight
                href: solution-ideas/articles/extend-your-on-premises-big-data-investments-with-hdinsight.yml
              - name: Monitoring solution with Azure Data Explorer
                href: solution-ideas/articles/monitor-azure-data-explorer.yml
              - name: ETL using HDInsight
                href: solution-ideas/articles/extract-transform-and-load-using-hdinsight.yml
              - name: Interactive analytics with Azure Data Explorer
                href: solution-ideas/articles/interactive-azure-data-explorer.yml
              - name: IoT telemetry analytics with Azure Data Explorer
                href: solution-ideas/articles/iot-azure-data-explorer.yml
              - name: Interactive price analytics
                href: solution-ideas/articles/interactive-price-analytics.yml
              - name: Mass ingestion of news feeds on Azure
                href: example-scenario/ai/newsfeed-ingestion.yml
              - name: Oil and Gas tank level forecasting
                href: solution-ideas/articles/oil-and-gas-tank-level-forecasting.yml
              - name: Partitioning in Event Hubs and Kafka
                href: reference-architectures/event-hubs/partitioning-in-event-hubs-and-kafka.yml
              - name: Predicting length of stay in hospitals
                href: solution-ideas/articles/predicting-length-of-stay-in-hospitals.yml
              - name: Predictive aircraft engine monitoring
                href: solution-ideas/articles/aircraft-engine-monitoring-for-predictive-maintenance-in-aerospace.yml
              - name: Real Time analytics on big data
                href: solution-ideas/articles/real-time-analytics.yml
              - name: Stream processing with Azure Databricks
                href: reference-architectures/data/stream-processing-databricks.yml
              - name: Stream processing with Azure Stream Analytics
                href: reference-architectures/data/stream-processing-stream-analytics.yml
              - name: Tiering applications & data for analytics
                href: solution-ideas/articles/tiered-data-for-analytics.yml
      - name: Blockchain
        items:
          - name: Architectures
            items:
              - name: Blockchain workflow application
                href: solution-ideas/articles/blockchain-workflow-application.yml
              - name: Decentralized trust between banks
                href: example-scenario/apps/decentralized-trust.yml
              - name: Supply chain track and trace
                href: solution-ideas/articles/supply-chain-track-and-trace.yml
      - name: Compute
        items:
          - name: HPC Overview
            href: topics/high-performance-computing.md
          - name: Architectures
            items:
              - name: 3D video rendering
                href: example-scenario/infrastructure/video-rendering.yml
              - name: Computer-aided engineering
                href: example-scenario/apps/hpc-saas.yml
              - name: Digital image modeling
                href: example-scenario/infrastructure/image-modeling.yml
              - name: HPC risk analysis
                href: solution-ideas/articles/hpc-risk-analysis.yml
              - name: HPC and big compute
                href: solution-ideas/articles/big-compute-with-azure-batch.yml
              - name: Cloud-based HPC cluster
                href: solution-ideas/articles/hpc-cluster.yml
              - name: Hybrid HPC with HPC Pack
                href: solution-ideas/articles/hybrid-hpc-in-azure-with-hpc-pack.yml
              - name: Linux virtual desktops with Citrix
                href: example-scenario/infrastructure/linux-vdi-citrix.yml
              - name: Move Azure resources across regions
                href: solution-ideas/articles/move-azure-resources-across-regions.yml
              - name: Run a Linux VM on Azure
                href: reference-architectures/n-tier/linux-vm.yml
              - name: Run a Windows VM on Azure
                href: reference-architectures/n-tier/windows-vm.yml
              - name: Solaris emulator on Azure VMs
                href: solution-ideas/articles/solaris-azure.yml
              - name: Migrate IBM applications with TmaxSoft OpenFrame
                href: solution-ideas/articles/migrate-mainframe-apps-with-tmaxsoft-openframe.yml
              - name: Reservoir simulations
                href: example-scenario/infrastructure/reservoir-simulation.yml
              - name: CFD simulations
                href: example-scenario/infrastructure/hpc-cfd.yml
      - name: Containers
        items:
          - name: AKS Solution Journey
            href: reference-architectures/containers/aks-start-here.md
          - name: AKS Baseline Cluster
            href: reference-architectures/containers/aks/secure-baseline-aks.yml
          - name: AKS Cluster Best Practices
            href: /Azure/aks/best-practices
            maintainContext: true
          - name: AKS Workload Best Practices
            href: /Azure/aks/best-practices#developer-best-practices
            maintainContext: true
          - name: AKS day-2 operations guide
            items:
              - name: Introduction
                href: operator-guides/aks/day-2-operations-guide.md
              - name: Triage practices
                items:
                  - name: Overview
                    href: operator-guides/aks/aks-triage-practices.md
                  - name: 1- Cluster health
                    href: operator-guides/aks/aks-triage-cluster-health.md
                  - name: 2- Node and pod health
                    href: operator-guides/aks/aks-triage-node-health.md
                  - name: 3- Workload deployments
                    href: operator-guides/aks/aks-triage-deployment.md
                  - name: 4- Admission controllers
                    href: operator-guides/aks/aks-triage-controllers.md
                  - name: 5- Container registry connectivity
                    href: operator-guides/aks/aks-triage-container-registry.md
              - name: Patching and upgrade guidance
                href: operator-guides/aks/aks-upgrade-practices.md
              - name: Common issues
                href: /azure/aks/troubleshooting?bc=%2fazure%2farchitecture%2fbread%2ftoc.json&toc=%2fazure%2farchitecture%2ftoc.json
                maintainContext: true
          - name: AKS Example Solutions
            items:
              - name: Microservices architecture on AKS
                href: reference-architectures/containers/aks-microservices/aks-microservices.yml
              - name: Microservices with AKS and Azure DevOps
                href: solution-ideas/articles/microservices-with-aks.yml
              - name: Secure DevOps for AKS
                href: solution-ideas/articles/secure-devops-for-kubernetes.yml
              - name: Building a telehealth system
                href: example-scenario/apps/telehealth-system.yml
              - name: CI/CD pipeline for container-based workloads
                href: example-scenario/apps/devops-with-aks.yml
      - name: Databases
        items:
          - name: Guides
            items:
              - name: Overview
                href: data-guide/index.md
              - name: Relational data
                items:
                  - name: 'Extract, transform, and load (ETL)'
                    href: data-guide/relational-data/etl.md
                  - name: Online analytical processing (OLAP)
                    href: data-guide/relational-data/online-analytical-processing.md
                  - name: Online transaction processing (OLTP)
                    href: data-guide/relational-data/online-transaction-processing.md
                  - name: Data Warehousing
                    href: data-guide/relational-data/data-warehousing.md
              - name: Non-relational data
                items:
                  - name: Non-relational data stores
                    href: data-guide/big-data/non-relational-data.md
                  - name: Free-form text search
                    href: data-guide/scenarios/search.md
                  - name: Time series data
                    href: data-guide/scenarios/time-series.md
                  - name: Working with CSV and JSON files
                    href: data-guide/scenarios/csv-and-json.md
              - name: Big Data
                items:
                  - name: Big Data architectures
                    href: data-guide/big-data/index.md
                  - name: Batch processing
                    href: data-guide/big-data/batch-processing.md
                  - name: Real time processing
                    href: data-guide/big-data/real-time-processing.md
              - name: Technology choices
                items:
                  - name: Analytical data stores
                    href: data-guide/technology-choices/analytical-data-stores.md
                  - name: Analytics and reporting
                    href: data-guide/technology-choices/analysis-visualizations-reporting.md
                  - name: Batch processing
                    href: data-guide/technology-choices/batch-processing.md
                  - name: Data lakes
                    href: data-guide/scenarios/data-lake.md
                  - name: Data storage
                    href: data-guide/technology-choices/data-storage.md
                  - name: Data store comparison
                    href: ./guide/technology-choices/data-store-overview.md
                  - name: Pipeline orchestration
                    href: data-guide/technology-choices/pipeline-orchestration-data-movement.md
                  - name: Real-time message ingestion
                    href: data-guide/technology-choices/real-time-ingestion.md
                  - name: Search data stores
                    href: data-guide/technology-choices/search-options.md
                  - name: Stream processing
                    href: data-guide/technology-choices/stream-processing.md
              - name: Application tenancy in SaaS Databases
                items:
                  - name: Tenancy models
                    href: isv/application-tenancy.md
              - name: Monitor Azure Databricks jobs
                items:
                  - name: Overview
                    href: databricks-monitoring/index.md
                  - name: Send Databricks application logs to Azure Monitor
                    href: databricks-monitoring/application-logs.md
                  - name: Use dashboards to visualize Databricks metrics
                    href: databricks-monitoring/dashboards.md
                  - name: Troubleshoot performance bottlenecks
                    href: databricks-monitoring/performance-troubleshooting.md
              - name: Transfer data to and from Azure
                href: data-guide/scenarios/data-transfer.md
              - name: Extend on-premises data solutions to Azure
                href: data-guide/scenarios/hybrid-on-premises-and-cloud.md
              - name: Securing data solutions
                href: data-guide/scenarios/securing-data-solutions.md
          - name: Architectures
            items:
              - name: Apache Cassandra
                href: best-practices/cassandra.md
              - name: Azure data platform
                href: example-scenario/dataplate2e/data-platform-end-to-end.yml
              - name: Big data analytics with Azure Data Explorer
                href: solution-ideas/articles/big-data-azure-data-explorer.yml
              - name: Campaign optimization with HDInsight Spark
                href: solution-ideas/articles/campaign-optimization-with-azure-hdinsight-spark-clusters.yml
              - name: Campaign optimization with SQL Server
                href: solution-ideas/articles/campaign-optimization-with-sql-server.yml
              - name: DataOps for modern data warehouse
                href: example-scenario/data-warehouse/dataops-mdw.yml
              - name: Data streaming
                href: solution-ideas/articles/data-streaming-scenario.yml
              - name: Data cache
                href: solution-ideas/articles/data-cache-with-redis-cache.yml
              - name: Digital campaign management
                href: solution-ideas/articles/digital-marketing-using-azure-database-for-postgresql.yml
              - name: Digital marketing using Azure MySQL
                href: solution-ideas/articles/digital-marketing-using-azure-database-for-mysql.yml
              - name: Finance management using Azure MySQL
                href: solution-ideas/articles/finance-management-apps-using-azure-database-for-mysql.yml
              - name: Finance management using Azure PostgreSQL
                href: solution-ideas/articles/finance-management-apps-using-azure-database-for-postgresql.yml
              - name: Gaming using Azure MySQL
                href: solution-ideas/articles/gaming-using-azure-database-for-mysql.yml
              - name: Gaming using Cosmos DB
                href: solution-ideas/articles/gaming-using-cosmos-db.yml
              - name: Globally distributed apps using Cosmos DB
                href: solution-ideas/articles/globally-distributed-mission-critical-applications-using-cosmos-db.yml
              - name: Hybrid ETL with Azure Data Factory
                href: example-scenario/data/hybrid-etl-with-adf.yml
              - name: Intelligent apps using Azure MySQL
                href: solution-ideas/articles/intelligent-apps-using-azure-database-for-mysql.yml
              - name: Intelligent apps using Azure PostgreSQL
                href: solution-ideas/articles/intelligent-apps-using-azure-database-for-postgresql.yml
              - name: Interactive querying with HDInsight
                href: solution-ideas/articles/interactive-querying-with-hdinsight.yml
              - name: Loan charge-off prediction with HDInsight Spark
                href: solution-ideas/articles/loan-chargeoff-prediction-with-azure-hdinsight-spark-clusters.yml
              - name: Loan charge-off prediction with SQL Server
                href: solution-ideas/articles/loan-chargeoff-prediction-with-sql-server.yml
              - name: Loan credit risk modeling
                href: solution-ideas/articles/loan-credit-risk-analyzer-and-default-modeling.yml
              - name: Loan credit risk with SQL Server
                href: solution-ideas/articles/loan-credit-risk-with-sql-server.yml
              - name: Master Data Management with CluedIn
                href: reference-architectures/data/cluedin.yml
              - name: Messaging
                href: solution-ideas/articles/messaging.yml
              - name: Modern data warehouse
                href: solution-ideas/articles/modern-data-warehouse.yml
              - name: N-tier app with Cassandra
                href: reference-architectures/n-tier/n-tier-cassandra.yml
              - name: Ops automation using Event Grid
                href: solution-ideas/articles/ops-automation-using-event-grid.yml
              - name: Oracle migration to Azure
                href: solution-ideas/articles/reference-architecture-for-oracle-database-migration-to-azure.yml
              - name: Personalization using Cosmos DB
                href: solution-ideas/articles/personalization-using-cosmos-db.yml
              - name: Retail and e-commerce using Azure MySQL
                href: solution-ideas/articles/retail-and-ecommerce-using-azure-database-for-mysql.yml
              - name: Retail and e-commerce using Azure PostgreSQL
                href: solution-ideas/articles/retail-and-ecommerce-using-azure-database-for-postgresql.yml
              - name: Retail and e-commerce using Cosmos DB
                href: solution-ideas/articles/retail-and-e-commerce-using-cosmos-db.yml
              - name: Running Oracle Databases on Azure
                href: solution-ideas/articles/reference-architecture-for-oracle-database-on-azure.yml
              - name: Serverless apps using Cosmos DB
                href: solution-ideas/articles/serverless-apps-using-cosmos-db.yml
              - name: Streaming using HDInsight
                href: solution-ideas/articles/streaming-using-hdinsight.yml
              - name: Windows N-tier applications
                href: reference-architectures/n-tier/n-tier-sql-server.yml
      - name: Developer Options
        items:
          - name: Microservices
            items:
              - name: Overview
                href: microservices/index.md
              - name: Guides
                items:
                  - name: Domain modeling for microservices
                    items:
                      - name: Domain analysis
                        href: microservices/model/domain-analysis.md
                      - name: Tactical DDD
                        href: microservices/model/tactical-ddd.md
                      - name: Identify microservice boundaries
                        href: microservices/model/microservice-boundaries.md
                  - name: Design a microservices architecture
                    items:
                      - name: Introduction
                        href: microservices/design/index.md
                      - name: Choose a compute option
                        href: microservices/design/compute-options.md
                      - name: Interservice communication
                        href: microservices/design/interservice-communication.md
                      - name: API design
                        href: microservices/design/api-design.md
                      - name: API gateways
                        href: microservices/design/gateway.md
                      - name: Data considerations
                        href: microservices/design/data-considerations.md
                      - name: Design patterns for microservices
                        href: microservices/design/patterns.md
                  - name: Operate microservices in production
                    items:
                      - name: Monitor microservices in Azure Kubernetes Service (AKS)
                        href: microservices/logging-monitoring.md
                      - name: CI/CD for microservices
                        href: microservices/ci-cd.md
                      - name: CI/CD for microservices on Kubernetes
                        href: microservices/ci-cd-kubernetes.md
                  - name: Migrate to a microservices architecture
                    items:
                      - name: Migrate a monolith application to microservices
                        href: microservices/migrate-monolith.md
                      - name: Modernize enterprise applications with Service Fabric
                        href: service-fabric/modernize-app-azure-service-fabric.md
                      - name: Migrate from Cloud Services to Service Fabric
                        href: service-fabric/migrate-from-cloud-services.md
          - name: Serverless applications
            items:
              - name: Serverless Functions overview
                href: serverless-quest/serverless-overview.md
              - name: Serverless Functions examples
                href: serverless-quest/reference-architectures.md
              - name: Plan for serverless architecture
                items:
                  - name: Serverless Functions decision and planning
                    href: serverless-quest/validate-commit-serverless-adoption.md
                  - name: Serverless application assessment
                    href: serverless-quest/application-assessment.md
                  - name: Technical workshops and training
                    href: serverless-quest/technical-training.md
                  - name: Proof of concept or pilot
                    href: serverless-quest/poc-pilot.md
              - name: Develop and deploy serverless apps
                items:
                  - name: Serverless Functions app development
                    href: serverless-quest/application-development.md
                  - name: Serverless Functions code walkthrough
                    href: serverless/code.md
                  - name: CI/CD for a serverless frontend
                    href: serverless/guide/serverless-app-cicd-best-practices.md
              - name: Serverless Functions app operations
                href: serverless-quest/functions-app-operations.md
              - name: Serverless Functions app security
                href: serverless-quest/functions-app-security.md
          - name: Architectures
            items:
              - name: Big data analytics with Azure Data Explorer
                href: solution-ideas/articles/big-data-azure-data-explorer.yml
              - name: CI/CD pipeline using Azure DevOps
                href: example-scenario/apps/devops-dotnet-webapp.yml
              - name: Event-based cloud automation
                href: reference-architectures/serverless/cloud-automation.yml
              - name: Microservices on Azure Service Fabric
                href: reference-architectures/microservices/service-fabric.yml
              - name: Multicloud with the Serverless Framework
                href: example-scenario/serverless/serverless-multicloud.yml
              - name: Serverless applications using Event Grid
                href: solution-ideas/articles/serverless-application-architectures-using-event-grid.yml
              - name: Serverless event processing
                href: reference-architectures/serverless/event-processing.yml
              - name: Unified logging for microservices apps
                href: example-scenario/logging/unified-logging.yml
      - name: DevOps
        items:
          - name: Checklist
            href: checklist/dev-ops.md
          - name: Guides
            items:
              - name: Advanced Azure Resource Manager templates
                items:
                  - name: Overview
                    href: guide/azure-resource-manager/advanced-templates/index.md
                  - name: Update a resource
                    href: guide/azure-resource-manager/advanced-templates/update-resource.md
                  - name: Conditionally deploy a resource
                    href: guide/azure-resource-manager/advanced-templates/conditional-deploy.md
                  - name: Use an object as a parameter
                    href: guide/azure-resource-manager/advanced-templates/objects-as-parameters.md
                  - name: Property transformer and collector
                    href: guide/azure-resource-manager/advanced-templates/collector.md
          - name: Architectures
            items:
              - name: CI/CD pipeline for chatbots with ARM templates
                href: example-scenario/apps/devops-cicd-chatbot.yml
              - name: CI/CD for Azure VMs
                href: solution-ideas/articles/cicd-for-azure-vms.yml
              - name: CI/CD for Azure Web Apps
                href: solution-ideas/articles/azure-devops-continuous-integration-and-continuous-deployment-for-azure-web-apps.yml
              - name: CI/CD for Containers
                href: solution-ideas/articles/cicd-for-containers.yml
              - name: CI/CD using Jenkins and AKS
                href: solution-ideas/articles/container-cicd-using-jenkins-and-kubernetes-on-azure-container-service.yml
              - name: DevSecOps in Azure
                href: solution-ideas/articles/devsecops-in-azure.yml
              - name: DevSecOps in GitHub
                href: solution-ideas/articles/devsecops-in-github.yml
              - name: DevTest and DevOps for IaaS
                href: solution-ideas/articles/dev-test-iaas.yml
              - name: DevTest and DevOps for PaaS
                href: solution-ideas/articles/dev-test-paas.yml
              - name: DevTest and DevOps for microservices
                href: solution-ideas/articles/dev-test-microservice.yml
              - name: DevTest Image Factory
                href: solution-ideas/articles/dev-test-image-factory.yml
              - name: CI/CD using Jenkins and Terraform
                href: solution-ideas/articles/immutable-infrastructure-cicd-using-jenkins-and-terraform-on-azure-virtual-architecture-overview.yml
              - name: Hybrid DevOps
                href: solution-ideas/articles/devops-in-a-hybrid-environment.yml
              - name: Java CI/CD using Jenkins and Azure Web Apps
                href: solution-ideas/articles/java-cicd-using-jenkins-and-azure-web-apps.yml
              - name: Jenkins on Azure
                href: example-scenario/apps/jenkins.yml
              - name: SharePoint for Dev-Test
                href: solution-ideas/articles/sharepoint-farm-devtest.yml
              - name: Real time location sharing
                href: example-scenario/signalr/index.yml
              - name: Run containers in a hybrid environment
                href: hybrid/hybrid-containers.yml
      - name: High Availability
        items:
          - name: Overview
            href: high-availability/building-solutions-for-high-availability.md
          - name: Architectures
            items:
              - name: IaaS - Web application with relational database
                href: high-availability/ref-arch-iaas-web-and-db.md
      - name: Hybrid
        items:
          - name: Guides
            items:
              - name: FSLogix for the enterprise
                href: example-scenario/wvd/windows-virtual-desktop-fslogix.yml
              - name: Administer SQL Server anywhere with Azure Arc
                href: hybrid/azure-arc-sql-server.yml
              - name: Azure Stack stretched clusters for DR
                href: hybrid/azure-stack-hci-dr.yml
              - name: Azure Stack for remote offices and branches
                href: hybrid/azure-stack-robo.yml
          - name: Architectures
            items:
              - name: Manage configurations for Azure Arc enabled servers
                href: hybrid/azure-arc-hybrid-config.yml
              - name: Azure Automation in a hybrid environment
                href: hybrid/azure-automation-hybrid.yml
              - name: Azure enterprise cloud file share
                href: hybrid/azure-files-private.yml
              - name: Using Azure file shares in a hybrid environment
                href: hybrid/azure-file-share.yml
              - name: Azure Functions in a hybrid environment
                href: hybrid/azure-functions-hybrid.yml
              - name: Back up files and applications on Azure Stack Hub
                href: hybrid/azure-stack-backup.yml
              - name: Azure Automation Update Management
                href: hybrid/azure-update-mgmt.yml
              - name: Deploy AI and machine learning at the edge by using Azure Stack Edge
                href: hybrid/deploy-ai-ml-azure-stack-edge.yml
              - name: Design a hybrid Domain Name System solution with Azure
                href: hybrid/hybrid-dns-infra.yml
              - name: Hybrid file services
                href: hybrid/hybrid-file-services.yml
              - name: Hybrid availability and performance monitoring
                href: hybrid/hybrid-perf-monitoring.yml
              - name: Hybrid Security Monitoring using Azure Security Center and Azure Sentinel
                href: hybrid/hybrid-security-monitoring.yml
              - name: Manage hybrid Azure workloads using Windows Admin Center
                href: hybrid/hybrid-server-os-mgmt.yml
              - name: Azure Arc hybrid management and deployment for Kubernetes clusters
                href: hybrid/arc-hybrid-kubernetes.yml
              - name: Connect standalone servers by using Azure Network Adapter
                href: hybrid/azure-network-adapter.yml
              - name: Disaster Recovery for Azure Stack Hub virtual machines
                href: hybrid/azure-stack-vm-dr.yml
              - name: On-premises data gateway for Azure Logic Apps
                href: hybrid/gateway-logic-apps.yml
              - name: Run containers in a hybrid environment
                href: hybrid/hybrid-containers.yml
              - name: Connect an on-premises network to Azure
                href: reference-architectures/hybrid-networking/index.yml
              - name: Connect an on-premises network to Azure using ExpressRoute
                href: reference-architectures/hybrid-networking/expressroute-vpn-failover.yml
              - name: Cross cloud scaling
                href: solution-ideas/articles/cross-cloud-scaling.yml
              - name: Cross-platform chat
                href: solution-ideas/articles/cross-platform-chat.yml
              - name: Extend an on-premises network using ExpressRoute
                href: reference-architectures/hybrid-networking/expressroute.yml
              - name: Extend an on-premises network using VPN
                href: reference-architectures/hybrid-networking/vpn.yml
              - name: Hybrid connections
                href: solution-ideas/articles/hybrid-connectivity.yml
              - name: Troubleshoot a hybrid VPN connection
                href: reference-architectures/hybrid-networking/troubleshoot-vpn.yml
              - name: Connect using Windows Virtual Desktop
                items:
                  - name: Windows Virtual Desktop for enterprises
                    href: example-scenario/wvd/windows-virtual-desktop.yml
                  - name: Multiple Active Directory forests
                    href: example-scenario/wvd/multi-forest.yml
                  - name: Multiple forests with Azure AD DS
                    href: example-scenario/wvd/multi-forest-azure-managed.yml
      - name: Identity
        items:
          - name: Guides
            items:
              - name: Identity in multitenant applications
                items:
                  - name: Introduction
                    href: multitenant-identity/index.md
                  - name: The Tailspin scenario
                    href: multitenant-identity/tailspin.md
                  - name: Authentication
                    href: multitenant-identity/authenticate.md
                  - name: Claims-based identity
                    href: multitenant-identity/claims.md
                  - name: Tenant sign-up
                    href: multitenant-identity/signup.md
                  - name: Application roles
                    href: multitenant-identity/app-roles.md
                  - name: Authorization
                    href: multitenant-identity/authorize.md
                  - name: Secure a web API
                    href: multitenant-identity/web-api.md
                  - name: Cache access tokens
                    href: multitenant-identity/token-cache.md
                  - name: Client assertion
                    href: multitenant-identity/client-assertion.md
                  - name: Federate with a customer's AD FS
                    href: multitenant-identity/adfs.md
          - name: Architectures
            items:
              - name: AD DS resource forests in Azure
                href: reference-architectures/identity/adds-forest.yml
              - name: Deploy AD DS in an Azure virtual network
                href: reference-architectures/identity/adds-extend-domain.yml
              - name: Extend on-premises AD FS to Azure
                href: reference-architectures/identity/adfs.yml
              - name: Hybrid Identity
                href: solution-ideas/articles/hybrid-identity.yml
              - name: Integrate on-premises AD domains with Azure AD
                href: reference-architectures/identity/azure-ad.yml
              - name: Integrate on-premises AD with Azure
                href: reference-architectures/identity/index.yml
              - name: Azure AD identity management for AWS
                href: reference-architectures/aws/aws-azure-ad-security.yml
      - name: Integration
        items:
          - name: Architectures
            items:
              - name: Basic enterprise integration on Azure
                href: reference-architectures/enterprise-integration/basic-enterprise-integration.yml
              - name: Enterprise business intelligence
                href: reference-architectures/data/enterprise-bi-synapse.yml
              - name: Enterprise integration using queues and events
                href: reference-architectures/enterprise-integration/queues-events.yml
              - name: Publishing internal APIs to external users
                href: example-scenario/apps/publish-internal-apis-externally.yml
              - name: Web and Mobile front-ends
                href: solution-ideas/articles/front-end.yml
              - name: Custom Business Processes
                href: solution-ideas/articles/custom-business-processes.yml
              - name: Line of Business Extension
                href: solution-ideas/articles/lob.yml
              - name: On-premises data gateway for Azure Logic Apps
                href: hybrid/gateway-logic-apps.yml
      - name: Internet of Things
        items:
          - name: Guides
            items:
              - name: Azure IoT Edge Vision
                items:
                  - name: Overview
                    href: guide/iot-edge-vision/index.md
                  - name: Camera selection
                    href: guide/iot-edge-vision/camera.md
                  - name: Hardware acceleration
                    href: guide/iot-edge-vision/hardware.md
                  - name: Machine learning
                    href: guide/iot-edge-vision/machine-learning.md
                  - name: Image storage
                    href: guide/iot-edge-vision/image-storage.md
                  - name: Alert persistence
                    href: guide/iot-edge-vision/alerts.md
                  - name: User interface
                    href: guide/iot-edge-vision/user-interface.md
          - name: Architectures
            items:
              - name: IoT reference architecture
                href: reference-architectures/iot.yml
              - name: Condition Monitoring
                href: solution-ideas/articles/condition-monitoring.yml
              - name: IoT and data analytics
                href: example-scenario/data/big-data-with-iot.yml
              - name: IoT using Cosmos DB
                href: solution-ideas/articles/iot-using-cosmos-db.yml
              - name: Predictive Maintenance for Industrial IoT
                href: solution-ideas/articles/iot-predictive-maintenance.yml
              - name: IoT Connected Platform
                href: solution-ideas/articles/iot-connected-platform.yml
              - name: Contactless IoT interfaces
                href: solution-ideas/articles/contactless-interfaces.yml
              - name: COVID-19 IoT Safe Solutions
                href: solution-ideas/articles/cctv-mask-detection.yml
              - name: Lighting and disinfection system
                href: solution-ideas/articles/uven-disinfection.yml
              - name: Light and power for emerging markets
                href: solution-ideas/articles/iot-power-management.yml
              - name: Predictive maintenance with IoT
                href: example-scenario/predictive-maintenance/iot-predictive-maintenance.yml
              - name: Process real-time vehicle data using IoT
                href: example-scenario/data/realtime-analytics-vehicle-iot.yml
              - name: Safe Buildings with IoT and Azure
                href: solution-ideas/articles/safe-buildings.yml
              - name: Secure access to IoT apps with Azure AD
                href: example-scenario/iot-aad/iot-aad.yml
              - name: Voice assistants and IoT devices
                href: solution-ideas/articles/iot-controlling-devices-with-voice-assistant.yml
              - name: IoT using Azure Data Explorer
                href: solution-ideas/articles/iot-azure-data-explorer.yml
              - name: 'Buy online, pickup in store'
                href: example-scenario/iot/vertical-buy-online-pickup-in-store.yml
              - name: Project 15 Open Platform
                href: solution-ideas/articles/project-15-iot-sustainability.yml
          - name: Industrial IoT Analytics
            items:
              - name: Architecture
                href: guide/iiot-guidance/iiot-architecture.md
              - name: Recommended services
                href: guide/iiot-guidance/iiot-services.md
              - name: Data visualization
                href: guide/iiot-guidance/iiot-data.md
              - name: Considerations
                href: guide/iiot-guidance/iiot-considerations.md
          - name: IoT concepts
            items:
              - name: Introduction to IoT solutions
                href: example-scenario/iot/introduction-to-solutions.yml
              - name: 'Devices, platform, and applications'
                href: example-scenario/iot/devices-platform-application.yml
              - name: 'Attestation, authentication, and provisioning'
                href: example-scenario/iot/attestation-provisioning.yml
              - name: Field and cloud edge gateways
                href: example-scenario/iot/field-cloud-edge-gateways.yml
              - name: Application-to-device commands
                href: example-scenario/iot/cloud-to-device.yml
              - name: 'Builders, developers, and operators'
                href: example-scenario/iot/builders-developers-operators.yml
          - name: IoT patterns
            items:
              - name: Measure and control loop
                href: example-scenario/iot/measure-control-loop.yml
              - name: Monitor and manage loop
                href: example-scenario/iot/monitor-manage-loop.yml
              - name: Analyze and optimize loop
                href: example-scenario/iot/analyze-optimize-loop.yml
              - name: Event routing
                href: example-scenario/iot/event-routing.yml
              - name: Solution scaling with application stamps
                href: example-scenario/iot/application-stamps.yml
      - name: Management and Governance
        items:
          - name: Architectures
            items:
              - name: Archive on-premises data to cloud
                href: solution-ideas/articles/backup-archive-on-premises.yml
              - name: Back up cloud applications
                href: /azure/backup/guidance-best-practices
              - name: Back up on-premises applications
                href: solution-ideas/articles/backup-archive-on-premises-applications.yml
              - name: Centralize app configuration and security
                href: solution-ideas/articles/appconfig-key-vault.yml
              - name: Computer forensics
                href: example-scenario/forensics/index.yml
              - name: High availability for BCDR
                href: solution-ideas/articles/build-high-availability-into-your-bcdr-strategy.yml
              - name: Data Sovereignty & Data Gravity
                href: solution-ideas/articles/data-sovereignty-and-gravity.yml
              - name: Enterprise-scale disaster recovery
                href: solution-ideas/articles/disaster-recovery-enterprise-scale-dr.yml
              - name: Updating Windows VMs in Azure
                href: example-scenario/wsus/index.yml
              - name: Highly available SharePoint Server 2016
                href: reference-architectures/sharepoint/index.yml
              - name: SMB disaster recovery with Azure Site Recovery
                href: solution-ideas/articles/disaster-recovery-smb-azure-site-recovery.yml
              - name: SMB disaster recovery with Double-Take DR
                href: solution-ideas/articles/disaster-recovery-smb-double-take-dr.yml
              - name: Manage configurations for Azure Arc enabled servers
                href: hybrid/azure-arc-hybrid-config.yml
              - name: Azure Automation in a hybrid environment
                href: hybrid/azure-automation-hybrid.yml
              - name: Back up files and applications on Azure Stack Hub
                href: hybrid/azure-stack-backup.yml
              - name: Azure Automation Update Management
                href: hybrid/azure-update-mgmt.yml
              - name: Hybrid availability and performance monitoring
                href: hybrid/hybrid-perf-monitoring.yml
              - name: Manage hybrid Azure workloads using Windows Admin Center
                href: hybrid/hybrid-server-os-mgmt.yml
              - name: Azure Arc hybrid management and deployment for Kubernetes clusters
                href: hybrid/arc-hybrid-kubernetes.yml
              - name: Disaster Recovery for Azure Stack Hub virtual machines
                href: hybrid/azure-stack-vm-dr.yml
      - name: Media
        items:
          - name: Architectures
            items:
              - name: Instant broadcasting with serverless
                href: solution-ideas/articles/instant-broadcasting-on-serverless-architecture.yml
              - name: Live streaming digital media
                href: solution-ideas/articles/digital-media-live-stream.yml
              - name: Video-on-demand digital media
                href: solution-ideas/articles/digital-media-video.yml
              - name: Gridwich media processing system
                items:
                  - name: Gridwich architecture
                    href: reference-architectures/media-services/gridwich-architecture.yml
                  - name: Gridwich concepts
                    items:
                      - name: Clean monolith design
                        href: reference-architectures/media-services/gridwich-clean-monolith.yml
                      - name: Saga orchestration
                        href: reference-architectures/media-services/gridwich-saga-orchestration.yml
                      - name: Project names and structure
                        href: reference-architectures/media-services/gridwich-project-names.yml
                      - name: Gridwich CI/CD
                        href: reference-architectures/media-services/gridwich-cicd.yml
                      - name: Content protection and DRM
                        href: reference-architectures/media-services/gridwich-content-protection-drm.yml
                      - name: Gridwich Media Services
                        href: reference-architectures/media-services/media-services-setup-scale.yml
                      - name: Gridwich Storage Service
                        href: reference-architectures/media-services/gridwich-storage-service.yml
                      - name: Gridwich logging
                        href: reference-architectures/media-services/gridwich-logging.yml
                      - name: Gridwich message formats
                        href: reference-architectures/media-services/gridwich-message-formats.yml
                      - name: Pipeline variables to Terraform flow
                        href: reference-architectures/media-services/variable-group-terraform-flow.yml
                  - name: Gridwich procedures
                    items:
                      - name: Set up Azure DevOps
                        href: reference-architectures/media-services/set-up-azure-devops.yml
                      - name: Run Azure admin scripts
                        href: reference-architectures/media-services/run-admin-scripts.yml
                      - name: Set up local dev environment
                        href: reference-architectures/media-services/set-up-local-environment.yml
                      - name: Create new cloud environment
                        href: reference-architectures/media-services/create-delete-cloud-environment.yml
                      - name: Maintain and rotate keys
                        href: reference-architectures/media-services/maintain-keys.yml
                      - name: Test Media Services V3 encoding
                        href: reference-architectures/media-services/test-encoding.yml
      - name: Migration
        items:
          - name: Architectures
            items:
              - name: Adding modern front-ends to legacy apps
                href: solution-ideas/articles/adding-a-modern-web-and-mobile-frontend-to-a-legacy-claims-processing-application.yml
              - name: Banking system
                items:
                  - name: Banking cloud transformation
                    href: example-scenario/banking/banking-system-cloud-transformation.yml
                  - name: Patterns and implementations
                    href: example-scenario/banking/patterns-and-implementations.yml
                  - name: JMeter implementation reference
                    href: example-scenario/banking/jmeter-load-testing-pipeline-implementation-reference.yml
              - name: Lift and shift LOB apps
                href: solution-ideas/articles/modern-customer-support-portal-powered-by-an-agile-business-process.yml
              - name: Lift and shift with AKS
                href: solution-ideas/articles/modern-customer-support-portal-powered-by-an-agile-business-process.yml
              - name: Oracle database migration
                items:
                  - name: Migration decision process
                    href: example-scenario/oracle-migrate/oracle-migration-overview.yml
                  - name: Cross-cloud connectivity
                    href: example-scenario/oracle-migrate/oracle-migration-cross-cloud.yml
                  - name: Lift and shift to Azure VMs
                    href: example-scenario/oracle-migrate/oracle-migration-lift-shift.yml
                  - name: Refactor
                    href: example-scenario/oracle-migrate/oracle-migration-refactor.yml
                  - name: Rearchitect
                    href: example-scenario/oracle-migrate/oracle-migration-rearchitect.yml
              - name: Serverless computing LOB apps
                href: solution-ideas/articles/onboarding-customers-with-a-cloud-native-serverless-architecture.yml
              - name: Unlock Legacy Data with Azure Stack
                href: solution-ideas/articles/unlock-legacy-data.yml
              - name: Decompose apps with Service Fabric
                href: example-scenario/infrastructure/service-fabric-microservices.yml
              - name: SQL 2008 R2 failover cluster in Azure
                href: example-scenario/sql-failover/sql-failover-2008r2.yml
              - name: Migrate mainframe data to Azure
                href: reference-architectures/migration/modernize-mainframe-data-to-azure.yml
              - name: Migrate Unisys mainframes to Azure
                href: reference-architectures/migration/unisys-mainframe-migration.yml
              - name: Refactor IBM z/OS mainframe CF on Azure
                href: reference-architectures/zos/refactor-zos-coupling-facility.yml
      - name: Mixed Reality
        items:
          - name: Architectures
            items:
              - name: Mixed reality design reviews
                href: solution-ideas/articles/collaborative-design-review-powered-by-mixed-reality.yml
              - name: Facilities management with mixed reality
                href: solution-ideas/articles/facilities-management-powered-by-mixed-reality-and-iot.yml
              - name: Training powered by mixed reality
                href: solution-ideas/articles/training-and-procedural-guidance-powered-by-mixed-reality.yml
      - name: Mobile
        items:
          - name: Architectures
            items:
              - name: Custom mobile workforce app
                href: solution-ideas/articles/custom-mobile-workforce-app.yml
              - name: Scalable apps with Azure MySQL
                href: solution-ideas/articles/scalable-web-and-mobile-applications-using-azure-database-for-mysql.yml
              - name: Scalable apps using Azure PostgreSQL
                href: solution-ideas/articles/scalable-web-and-mobile-applications-using-azure-database-for-postgresql.yml
              - name: Social app for with authentication
                href: solution-ideas/articles/social-mobile-and-web-app-with-authentication.yml
              - name: Task-based consumer mobile app
                href: solution-ideas/articles/task-based-consumer-mobile-app.yml
      - name: Networking
        items:
          - name: Guides
            items:
              - name: Add IP spaces to peered virtual networks
                href: networking/prefixes/add-ip-space-peered-vnet.md
              - name: Azure Firewall Architecture Guide
                href: example-scenario/firewalls/index.yml
          - name: Architectures
            items:
              - name: Virtual network peering and VPN gateways
                href: reference-architectures/hybrid-networking/vnet-peering.yml
              - name: Deploy highly available NVAs
                href: reference-architectures/dmz/nva-ha.yml
              - name: High availability for IaaS apps
                href: example-scenario/infrastructure/iaas-high-availability-disaster-recovery.yml
              - name: Hub-spoke network topology in Azure
                href: reference-architectures/hybrid-networking/hub-spoke.yml
              - name: Implement a secure hybrid network
                href: reference-architectures/dmz/secure-vnet-dmz.yml
              - name: Segmenting Virtual Networks
                href: reference-architectures/hybrid-networking/network-level-segmentation.yml
              - name: Azure Automation Update Management
                href: hybrid/azure-update-mgmt.yml
              - name: Design a hybrid Domain Name System solution with Azure
                href: hybrid/hybrid-dns-infra.yml
              - name: Hybrid availability and performance monitoring
                href: hybrid/hybrid-perf-monitoring.yml
              - name: Connect standalone servers by using Azure Network Adapter
                href: hybrid/azure-network-adapter.yml
      - name: SAP
        items:
          - name: Overview
            href: reference-architectures/sap/sap-overview.yml
          - name: Architectures
            items:
              - name: SAP HANA on Azure (Large Instances)
                href: reference-architectures/sap/hana-large-instances.yml
              - name: SAP HANA Scale-up on Linux
                href: reference-architectures/sap/run-sap-hana-for-linux-virtual-machines.yml
              - name: SAP NetWeaver on Windows on Azure
                href: reference-architectures/sap/sap-netweaver.yml
              - name: SAP S/4HANA in Linux on Azure
                href: reference-architectures/sap/sap-s4hana.yml
              - name: SAP BW/4HANA in Linux on Azure
                href: reference-architectures/sap/run-sap-bw4hana-with-linux-virtual-machines.yml
              - name: SAP NetWeaver on SQL Server
                href: solution-ideas/articles/sap-netweaver-on-sql-server.yml
              - name: SAP deployment using an Oracle DB
                href: example-scenario/apps/sap-production.yml
              - name: Dev/test for SAP
                href: example-scenario/apps/sap-dev-test.yml
      - name: Security
        items:
          - name: Architectures
            items:
              - name: Azure AD in Security Operations
                href: example-scenario/aadsec/azure-ad-security.yml
              - name: Cyber threat intelligence
                href: example-scenario/data/sentinel-threat-intelligence.yml
              - name: Highly-secure IaaS apps
                href: reference-architectures/n-tier/high-security-iaas.yml
              - name: Homomorphic encryption with SEAL
                href: solution-ideas/articles/homomorphic-encryption-seal.yml
              - name: Real-time fraud detection
                href: example-scenario/data/fraud-detection.yml
              - name: Secure OBO refresh tokens
                href: example-scenario/secrets/secure-refresh-tokens.yml
              - name: Securely managed web apps
                href: example-scenario/apps/fully-managed-secure-apps.yml
              - name: Web app private database connectivity
                href: example-scenario/private-web-app/private-web-app.yml
              - name: Virtual network integrated microservices
                href: example-scenario/integrated-multiservices/virtual-network-integration.yml
              - name: Virtual Network security options
                href: example-scenario/gateway/firewall-application-gateway.yml
              - name: Hybrid Security Monitoring using Azure Security Center and Azure Sentinel
                href: hybrid/hybrid-security-monitoring.yml
              - name: MCAS and Azure Sentinel security for AWS
                href: reference-architectures/aws/aws-azure-security-solutions.yml
              - name: Healthcare platform confidential computing
                href: example-scenario/confidential/healthcare-inference.md
      - name: Storage
        items:
          - name: Architectures
            items:
              - name: Media rendering
                href: solution-ideas/articles/azure-batch-rendering.yml
              - name: Medical data storage
                href: solution-ideas/articles/medical-data-storage.yml
              - name: HIPAA/HITRUST Health Data and AI
                href: solution-ideas/articles/security-compliance-blueprint-hipaa-hitrust-health-data-ai.yml
              - name: Using Azure file shares in a hybrid environment
                href: hybrid/azure-file-share.yml
              - name: Hybrid file services
                href: hybrid/hybrid-file-services.yml
      - name: Web
        items:
          - name: Architectures
            items:
              - name: Basic web application
                href: reference-architectures/app-service-web-app/basic-web-app.yml
              - name: Deployment in App Service Environments
                items:
                  - name: Standard deployment
                    href: reference-architectures/enterprise-integration/ase-standard-deployment.yml
                  - name: High availability deployment
                    href: reference-architectures/enterprise-integration/ase-high-availability-deployment.yml
              - name: E-commerce front end
                href: example-scenario/apps/ecommerce-scenario.yml
              - name: E-commerce website running in ASE
                href: solution-ideas/articles/ecommerce-website-running-in-secured-ase.yml
              - name: Highly available SharePoint farm
                href: solution-ideas/articles/highly-available-sharepoint-farm.yml
              - name: Highly available multi-region web application
                href: reference-architectures/app-service-web-app/multi-region.yml
              - name: Hybrid SharePoint farm with Microsoft 365
                href: solution-ideas/articles/sharepoint-farm-microsoft-365.yml
              - name: Intelligent product search engine for e-commerce
                href: example-scenario/apps/ecommerce-search.yml
              - name: Magento e-commerce in AKS
                href: example-scenario/magento/magento-azure.yml
              - name: Migrate a web app using Azure APIM
                href: example-scenario/apps/apim-api-scenario.yml
              - name: Multi-region N-tier application
                href: reference-architectures/n-tier/multi-region-sql-server.yml
              - name: Multitenant SaaS
                href: example-scenario/multi-saas/multitenant-saas.yml
              - name: Multi-tier web application built for HA/DR
                href: example-scenario/infrastructure/multi-tier-app-disaster-recovery.yml
              - name: SAP S/4 HANA for Large Instances
                href: solution-ideas/articles/sap-s4-hana-on-hli-with-ha-and-dr.yml
              - name: Scalable e-commerce web app
                href: solution-ideas/articles/scalable-ecommerce-web-app.yml
              - name: Scalable Episerver marketing website
                href: solution-ideas/articles/digital-marketing-episerver.yml
              - name: Scalable Sitecore marketing website
                href: solution-ideas/articles/digital-marketing-sitecore.yml
              - name: Scalable Umbraco CMS web app
                href: solution-ideas/articles/medium-umbraco-web-app.yml
              - name: Scalable and secure WordPress on Azure
                href: example-scenario/infrastructure/wordpress.yml
              - name: Scalable order processing
                href: example-scenario/data/ecommerce-order-processing.yml
              - name: Scalable web app
                href: reference-architectures/app-service-web-app/scalable-web-app.yml
              - name: More Scalable web apps
                href: solution-ideas/articles/scalable-web-apps.yml
              - name: Serverless web app
                href: reference-architectures/serverless/web-app.yml
              - name: Simple branded website
                href: solution-ideas/articles/simple-branded-website.yml
              - name: Simple digital marketing website
                href: solution-ideas/articles/digital-marketing-smb.yml
              - name: Web app monitoring on Azure
                href: reference-architectures/app-service-web-app/app-monitoring.yml
              - name: 'Web and mobile applications with MySQL, Cosmos DB, and Redis'
                href: solution-ideas/articles/webapps.yml
              - name: Dynamics Business Central as a Service on Azure
                href: solution-ideas/articles/business-central.yml
              - name: Azure Functions in a hybrid environment
                href: hybrid/azure-functions-hybrid.yml
  - name: Cloud Adoption Framework
    href: /azure/cloud-adoption-framework<|MERGE_RESOLUTION|>--- conflicted
+++ resolved
@@ -311,21 +311,10 @@
                 href: framework/scalability/test-tools.md
           - name: Monitoring
             href: framework/scalability/monitoring.md
-<<<<<<< HEAD
           - name: Checklist
             href: framework/scalability/performance-efficiency.md
           - name: Tradeoffs
             href: framework/scalability/tradeoffs.md
-=======
-          - name: Optimize
-            items:
-              - name: Caching
-                href: framework/scalability/optimize-cache.md
-              - name: Partition
-                href: framework/scalability/optimize-partition.md
-              - name: Sustain
-                href: framework/scalability/optimize-sustain.md 
->>>>>>> c788facd
       - name: Reliability
         items:
           - name: Overview
