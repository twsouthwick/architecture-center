items:
  - name: Azure Architecture Center
    href: ./index.yml
  - name: Architecture icons
    href: icons/index.md
  - name: Browse all Architectures
    href: browse/index.yml
  - name: Browse Hybrid and Multicloud Architectures
    href: browse/index.yml?&azure_categories=hybrid
  - name: What's new
    href: changelog.md
  - name: Application Architecture Guide
    items:
      - name: Introduction
        href: guide/index.md
      - name: Architecture styles
        items:
          - name: Overview
            href: guide/architecture-styles/index.md
          - name: Big compute
            href: guide/architecture-styles/big-compute.md
          - name: Big data
            href: guide/architecture-styles/big-data.md
          - name: Event-driven architecture
            href: guide/architecture-styles/event-driven.md
          - name: Microservices
            href: guide/architecture-styles/microservices.md
          - name: N-tier application
            href: guide/architecture-styles/n-tier.md
          - name: Web-queue-worker
            href: guide/architecture-styles/web-queue-worker.md
      - name: Design principles for Azure applications
        items:
          - name: Overview
            href: guide/design-principles/index.md
          - name: Design for self-healing
            href: guide/design-principles/self-healing.md
          - name: Make all things redundant
            href: guide/design-principles/redundancy.md
          - name: Minimize coordination
            href: guide/design-principles/minimize-coordination.md
          - name: Design to scale out
            href: guide/design-principles/scale-out.md
          - name: Partition around limits
            href: guide/design-principles/partition.md
          - name: Design for operations
            href: guide/design-principles/design-for-operations.md
          - name: Use managed services
            href: guide/design-principles/managed-services.md
          - name: Use the best data store for the job
            href: guide/design-principles/use-the-best-data-store.md
          - name: Design for evolution
            href: guide/design-principles/design-for-evolution.md
          - name: Build for the needs of business
            href: guide/design-principles/build-for-business.md
      - name: Technology choices
        items:
          - name: Choose a compute service
            href: guide/technology-choices/compute-decision-tree.md
          - name: Choose a data store
            items:
              - name: Understand data store models
                href: guide/technology-choices/data-store-overview.md
              - name: Select a data store
                href: guide/technology-choices/data-store-decision-tree.md
              - name: Criteria for choosing a data store
                href: guide/technology-choices/data-store-considerations.md
          - name: Choose a load balancing service
            href: guide/technology-choices/load-balancing-overview.md
          - name: Choose a messaging service
            items:
              - name: Asynchronous messaging options in Azure
                href: guide/technology-choices/messaging.md
      - name: Best practices for cloud applications
        items:
          - name: API design
            href: best-practices/api-design.md
          - name: API implementation
            href: best-practices/api-implementation.md
          - name: Autoscaling
            href: best-practices/auto-scaling.md
          - name: Background jobs
            href: best-practices/background-jobs.md
          - name: Caching
            href: best-practices/caching.md
          - name: Content Delivery Network
            href: best-practices/cdn.md
          - name: Data partitioning
            href: best-practices/data-partitioning.md
          - name: Data partitioning strategies (by service)
            href: best-practices/data-partitioning-strategies.md
          - name: Message encoding considerations
            href: best-practices/message-encode.md
          - name: Monitoring and diagnostics
            href: best-practices/monitoring.md
          - name: Retry guidance for specific services
            href: best-practices/retry-service-specific.md
          - name: Transient fault handling
            href: best-practices/transient-faults.md
      - name: Performance tuning
        items:
          - name: Introduction
            href: performance/index.md
          - name: Scenario 1 - Distributed transactions
            href: performance/distributed-transaction.md
          - name: Scenario 2 - Multiple backend services
            href: performance/backend-services.md
          - name: Scenario 3 - Event streaming
            href: performance/event-streaming.md
          - name: Performance antipatterns
            items:
              - name: Overview
                href: antipatterns/index.md
              - name: Busy Database
                href: antipatterns/busy-database/index.md
              - name: Busy Front End
                href: antipatterns/busy-front-end/index.md
              - name: Chatty I/O
                href: antipatterns/chatty-io/index.md
              - name: Extraneous Fetching
                href: antipatterns/extraneous-fetching/index.md
              - name: Improper Instantiation
                href: antipatterns/improper-instantiation/index.md
              - name: Monolithic Persistence
                href: antipatterns/monolithic-persistence/index.md
              - name: No Caching
                href: antipatterns/no-caching/index.md
              - name: Synchronous I/O
                href: antipatterns/synchronous-io/index.md
      - name: Responsible Innovation
        items:
          - name: Overview
            href: guide/responsible-innovation/index.md
          - name: Judgment Call
            href: guide/responsible-innovation/judgmentcall.md
          - name: Harms Modeling
            items:
              - name: Understand Harm
                href: guide/responsible-innovation/harms-modeling/index.md
              - name: Assess Types of Harm
                href: guide/responsible-innovation/harms-modeling/type-of-harm.md
          - name: Community Jury
            href: guide/responsible-innovation/community-jury/index.md
      - name: Azure for AWS Professionals
        items:
          - name: Overview
            href: aws-professional/index.md
          - name: Component information
            expanded: true
            items:
              - name: Accounts
                href: aws-professional/accounts.md
              - name: Compute
                href: aws-professional/compute.md
              - name: Databases
                href: aws-professional/databases.md
              - name: Messaging
                href: aws-professional/messaging.md
              - name: Networking
                href: aws-professional/networking.md
              - name: Regions and Zones
                href: aws-professional/regions-zones.md
              - name: Resources
                href: aws-professional/resources.md
              - name: Security and Identity
                href: aws-professional/security-identity.md
              - name: Storage
                href: aws-professional/storage.md
          - name: Service comparison
            href: aws-professional/services.md
      - name: Azure for GCP Professionals
        items:
          - name: Overview
            href: gcp-professional/index.md
          - name: Services comparison
            href: gcp-professional/services.md
  - name: Microsoft Azure Well-Architected Framework
    items:
      - name: Overview
        href: framework/index.md
      - name: Cost Optimization
        items:
          - name: About
            href: framework/cost/index.yml
          - name: Principles
            href: framework/cost/overview.md
          - name: Design
            items:
              - name: Checklist
                href: framework/cost/design-checklist.md
              - name: Cost model
                href: framework/cost/design-model.md
              - name: Capture requirements
                href: framework/cost/design-capture-requirements.md
              - name: Azure regions
                href: framework/cost/design-regions.md
              - name: Azure resources
                href: framework/cost/design-resources.md
              - name: Governance
                href: framework/cost/design-governance.md
              - name: Initial estimate
                href: framework/cost/design-initial-estimate.md
              - name: Managed services
                href: framework/cost/design-paas.md
              - name: Performance and price options
                href: framework/cost/design-price.md
          - name: Provision
            items:
              - name: Checklist
                href: framework/cost/provision-checklist.md
              - name: AI + Machine Learning
                href: framework/cost/provision-ai-ml.md
              - name: Big data
                href: framework/cost/provision-analytics.md
              - name: Compute
                href: framework/cost/provision-compute.md
              - name: Data stores
                href: framework/cost/provision-datastores.md
              - name: Messaging
                href: framework/cost/provision-messaging.md
              - name: Networking
                href: framework/cost/provision-networking.md
                items:
                  - name: Cost for networking services
                    href: framework/cost/provision-networking-services.md
              - name: Web apps
                href: framework/cost/provision-webapps.md
          - name: Monitor
            items:
              - name: Checklist
                href: framework/cost/monitor-checklist.md
              - name: Budgets and alerts
                href: framework/cost/monitor-alert.md
              - name: Reports
                href: framework/cost/monitor-reports.md
              - name: Reviews
                href: framework/cost/monitor-reviews.md
          - name: Optimize
            items:
              - name: Checklist
                href: framework/cost/optimize-checklist.md
              - name: Autoscale
                href: framework/cost/optimize-autoscale.md
              - name: Reserved instances
                href: framework/cost/optimize-reserved.md
              - name: VM instances
                href: framework/cost/optimize-vm.md
              - name: Caching
                href: framework/cost/optimize-cache.md
          - name: Tradeoffs
            href: framework/cost/tradeoffs.md
      - name: Operational Excellence
        items:
          - name: Overview
            href: framework/devops/overview.md
          - name: Principles
            href: framework/devops/principles.md
          - name: Automation
            items:
              - name: Automation Overview
                href: framework/devops/automation-overview.md
              - name: Repeatable infrastructure
                href: framework/devops/automation-infrastructure.md
              - name: Configure infrastructure
                href: framework/devops/automation-configuration.md
              - name: Automate operational tasks
                href: framework/devops/automation-tasks.md
          - name: Release engineering
            items:
              - name: Application development
                href: framework/devops/release-engineering-app-dev.md
              - name: Continuous integration
                href: framework/devops/release-engineering-ci.md
              - name: Release testing
                href: framework/devops/release-engineering-testing.md
              - name: Performance
                href: framework/devops/release-engineering-performance.md
              - name: Release deployment
                href: framework/devops/release-engineering-cd.md
              - name: Rollback
                href: framework/devops/release-engineering-rollback.md
          - name: Observability (operational awareness)
            items:
              - name: Monitoring
                href: framework/devops/monitoring.md
          - name: Checklist
            href: checklist/dev-ops.md
      - name: Performance Efficiency
        items:
          - name: Overview
            href: framework/scalability/overview.md
          - name: Design
            items:
              - name: Design checklist
                href: framework/scalability/design-checklist.md
              - name: Application design
                href: framework/scalability/design-apps.md
              - name: Application efficiency
                href: framework/scalability/design-efficiency.md
              - name: Scalability
                href: framework/scalability/design-scale.md
              - name: Capacity planning
                href: framework/scalability/design-capacity.md
          - name: Testing
            items:
              - name: Testing checklist
                href: framework/scalability/test-checklist.md
              - name: Performance testing
                href: framework/scalability/performance-test.md
              - name: Testing tools
                href: framework/scalability/test-tools.md
          - name: Monitoring
<<<<<<< HEAD
            href: framework/scalability/monitor.md
          - name: Checklist
            href: framework/scalability/performance-efficiency.md
          - name: Tradeoffs
            href: framework/scalability/tradeoffs.md
=======
            href: framework/scalability/monitoring.md
          - name: Optimize
            items:
              - name: Caching
                href: framework/scalability/optimize-cache.md
              - name: Partition
                href: framework/scalability/optimize-partition.md
              - name: Sustain
                href: framework/scalability/optimize-sustain.md 
>>>>>>> f3df3a24
      - name: Reliability
        items:
          - name: Overview
            href: framework/resiliency/overview.md
          - name: Application design
            items:
              - name: Design overview
                href: framework/resiliency/app-design.md
              - name: Error handling
                href: framework/resiliency/app-design-error-handling.md
              - name: Failure mode analysis
                href: resiliency/failure-mode-analysis.md
          - name: Backup and recovery
            href: framework/resiliency/backup-and-recovery.md
          - name: Business metrics
            href: framework/resiliency/business-metrics.md
          - name: Chaos engineering
            href: framework/resiliency/chaos-engineering.md
          - name: Data management
            href: framework/resiliency/data-management.md
          - name: Monitoring and disaster recovery
            href: framework/resiliency/monitoring.md
          - name: Recover from a region-wide service disruption
            href: resiliency/recovery-loss-azure-region.md
          - name: Resiliency testing
            href: framework/resiliency/testing.md
          - name: Checklist
            href: checklist/resiliency-per-service.md
      - name: Security
        items:
          - name: About
            href: framework/security/overview.md
          - name: Principles
            href: framework/security/security-principles.md
          - name: Design
            items:
              - name: Governance
                items:
                  - name: Overview
                    href: framework/security/design-governance.md
                  - name: Segmentation strategy
                    href: framework/security/design-segmentation.md
                  - name: Management groups
                    href: framework/security/design-management-groups.md
                  - name: Administration
                    href: framework/security/design-admins.md
              - name: Identity and access management
                items:
                  - name: Checklist
                    href: framework/security/design-identity.md
                  - name: Roles and responsibilities
                    href: framework/security/design-identity-role-definitions.md
                  - name: Control plane
                    href: framework/security/design-identity-control-plane.md
                  - name: Authentication
                    href: framework/security/design-identity-authentication.md
                  - name: Authorization
                    href: framework/security/design-identity-authorization.md
                  - name: Best practices
                    href: /azure/security/fundamentals/identity-management-best-practices?bc=%2fazure%2farchitecture%2fbread%2ftoc.json&toc=%2fazure%2farchitecture%2ftoc.json
              - name: Networking
                items:
                  - name: Network security review
                    href: framework/security/design-network-review.md
                  - name: Containment strategies for organizations
                    href: framework/security/design-network.md
                  - name: Best practices
                    href: /azure/security/fundamentals/network-best-practices?bc=%2fazure%2farchitecture%2fbread%2ftoc.json&toc=%2fazure%2farchitecture%2ftoc.json
              - name: Storage
                href: framework/security/design-storage.md
              - name: Applications and services
                items:
                  - name: Application security considerations
                    href: framework/security/design-apps-services.md
                  - name: Application classification
                    href: framework/security/design-apps-considerations.md
                  - name: Threat analysis
                    href: framework/security/design-threat-model.md
                  - name: Securing PaaS deployments
                    href: /azure/security/fundamentals/paas-deployments?bc=%2fazure%2farchitecture%2fbread%2ftoc.json&toc=%2fazure%2farchitecture%2ftoc.json
                  - name: Compliance requirements
                    href: framework/security/design-regulatory-compliance.md
                  - name: Configuration and dependencies
                    href: framework/security/design-app-dependencies.md
          - name: Monitor
            items:
              - name: Health modeling
                href: framework/security/monitor.md
              - name: Tools
                href: framework/security/monitor-tools.md
              - name: Security operations
                href: framework/security/monitor-security-operations.md
              - name: Review and audit
                href: framework/security/monitor-audit.md
              - name: Identity and network risks
                href: framework/security/monitor-identity-network.md
          - name: Optimize
            items:
              - name: Automate
                href: framework/security/governance.md
              - name: Replace insecure protocols
                href: framework/security/governance.md
              - name: Elevate security capabilities
                href: framework/security/governance.md
  - name: Design Patterns
    items:
      - name: Overview
        href: patterns/index.md
      - name: Categories
        items:
          - name: Availability
            href: patterns/category/availability.md
          - name: Data management
            href: patterns/category/data-management.md
          - name: Design and implementation
            href: patterns/category/design-implementation.md
          - name: Management and monitoring
            href: patterns/category/management-monitoring.md
          - name: Messaging
            href: patterns/category/messaging.md
          - name: Performance and scalability
            href: patterns/category/performance-scalability.md
          - name: Resiliency
            href: patterns/category/resiliency.md
          - name: Security
            href: patterns/category/security.md
      - name: Ambassador
        href: patterns/ambassador.md
      - name: Anti-corruption Layer
        href: patterns/anti-corruption-layer.md
      - name: Asynchronous Request-Reply
        href: patterns/async-request-reply.md
      - name: Backends for Frontends
        href: patterns/backends-for-frontends.md
      - name: Bulkhead
        href: patterns/bulkhead.md
      - name: Cache-Aside
        href: patterns/cache-aside.md
      - name: Choreography
        href: patterns/choreography.md
      - name: Circuit Breaker
        href: patterns/circuit-breaker.md
      - name: Claim Check
        href: patterns/claim-check.md
      - name: Command and Query Responsibility Segregation (CQRS)
        href: patterns/cqrs.md
      - name: Compensating Transaction
        href: patterns/compensating-transaction.md
      - name: Competing Consumers
        href: patterns/competing-consumers.md
      - name: Compute Resource Consolidation
        href: patterns/compute-resource-consolidation.md
      - name: Deployment Stamps
        href: patterns/deployment-stamp.md
      - name: Event Sourcing
        href: patterns/event-sourcing.md
      - name: External Configuration Store
        href: patterns/external-configuration-store.md
      - name: Federated Identity
        href: patterns/federated-identity.md
      - name: Gatekeeper
        href: patterns/gatekeeper.md
      - name: Gateway Aggregation
        href: patterns/gateway-aggregation.md
      - name: Gateway Offloading
        href: patterns/gateway-offloading.md
      - name: Gateway Routing
        href: patterns/gateway-routing.md
      - name: Geodes
        href: patterns/geodes.md
      - name: Health Endpoint Monitoring
        href: patterns/health-endpoint-monitoring.md
      - name: Index Table
        href: patterns/index-table.md
      - name: Leader Election
        href: patterns/leader-election.md
      - name: Materialized View
        href: patterns/materialized-view.md
      - name: Pipes and Filters
        href: patterns/pipes-and-filters.md
      - name: Priority Queue
        href: patterns/priority-queue.md
      - name: Publisher/Subscriber
        href: patterns/publisher-subscriber.md
      - name: Queue-Based Load Leveling
        href: patterns/queue-based-load-leveling.md
      - name: Retry
        href: patterns/retry.md
      - name: Saga
        href: reference-architectures/saga/saga.yml
      - name: Scheduler Agent Supervisor
        href: patterns/scheduler-agent-supervisor.md
      - name: Sequential Convoy
        href: patterns/sequential-convoy.md
      - name: Sharding
        href: patterns/sharding.md
      - name: Sidecar
        href: patterns/sidecar.md
      - name: Static Content Hosting
        href: patterns/static-content-hosting.md
      - name: Strangler Fig
        href: patterns/strangler-fig.md
      - name: Throttling
        href: patterns/throttling.md
      - name: Valet Key
        href: patterns/valet-key.md
  - name: Azure categories
    expanded: true
    items:
      - name: AI + Machine Learning
        items:
          - name: Overview
            href: data-guide/big-data/ai-overview.md
          - name: Technology guide
            items:
              - name: Cognitive services
                href: data-guide/technology-choices/cognitive-services.md
              - name: Machine learning
                href: data-guide/technology-choices/data-science-and-machine-learning.md
              - name: Machine learning at scale
                href: data-guide/big-data/machine-learning-at-scale.md
              - name: Natural language processing
                href: data-guide/technology-choices/natural-language-processing.md
              - name: R developer's guide to Azure
                href: data-guide/technology-choices/r-developers-guide.md
          - name: Architectures
            items:
              - name: AI at the edge
                href: solution-ideas/articles/ai-at-the-edge.yml
              - name: AI enrichment in Cognitive Search
                href: solution-ideas/articles/cognitive-search-with-skillsets.yml
              - name: AI for Earth
                href: solution-ideas/articles/ai-for-earth.yml
              - name: Auditing and risk management
                href: solution-ideas/articles/auditing-and-risk-compliance.yml
              - name: Autonomous systems
                href: solution-ideas/articles/autonomous-systems.yml
              - name: Disconnected AI at the edge
                href: solution-ideas/articles/ai-at-the-edge-disconnected.yml
              - name: Baseball decision analysis with ML.NET and Blazor
                href: data-guide/big-data/baseball-ml-workload.md
              - name: Batch scoring for deep Learning
                href: reference-architectures/ai/batch-scoring-deep-learning.yml
              - name: Batch scoring with Python
                href: reference-architectures/ai/batch-scoring-python.yml
              - name: Batch scoring with Spark on Databricks
                href: reference-architectures/ai/batch-scoring-databricks.yml
              - name: Batch scoring with R
                href: reference-architectures/ai/batch-scoring-R-models.yml
              - name: Business Process Management
                href: solution-ideas/articles/business-process-management.yml
              - name: Real-time recommendation API
                href: reference-architectures/ai/real-time-recommendation.yml
              - name: Chatbot for hotel reservations
                href: example-scenario/ai/commerce-chatbot.yml
              - name: E-commerce chatbot
                href: solution-ideas/articles/commerce-chatbot.yml
              - name: Enterprise chatbot disaster recovery
                href: solution-ideas/articles/enterprise-chatbot-disaster-recovery.yml
              - name: Enterprise-grade conversational bot
                href: reference-architectures/ai/conversational-bot.yml
              - name: Enterprise productivity chatbot
                href: solution-ideas/articles/enterprise-productivity-chatbot.yml
              - name: FAQ chatbot
                href: solution-ideas/articles/faq-chatbot-with-data-champion-model.yml
              - name: Content Research
                href: solution-ideas/articles/content-research.yml
              - name: Contract Management
                href: solution-ideas/articles/contract-management.yml
              - name: Customer churn prediction
                href: solution-ideas/articles/customer-churn-prediction.yml
              - name: Customer feedback
                href: solution-ideas/articles/customer-feedback-and-analytics.yml
              - name: Defect prevention
                href: solution-ideas/articles/defect-prevention-with-predictive-maintenance.yml
              - name: Distributed deep learning training
                href: reference-architectures/ai/training-deep-learning.yml
              - name: Digital Asset Management
                href: solution-ideas/articles/digital-asset-management.yml
              - name: Energy supply optimization
                href: solution-ideas/articles/energy-supply-optimization.yml
              - name: Energy demand forecasting
                href: solution-ideas/articles/forecast-energy-power-demand.yml
              - name: Image classification
                href: example-scenario/ai/intelligent-apps-image-processing.yml
              - name: Image classification with CNN's
                href: solution-ideas/articles/image-classification-with-convolutional-neural-networks.yml
              - name: Information discovery with NLP
                href: solution-ideas/articles/information-discovery-with-deep-learning-and-nlp.yml
              - name: Interactive voice response bot
                href: solution-ideas/articles/interactive-voice-response-bot.yml
              - name: Digital text processing
                href: solution-ideas/articles/digital-media-speech-text.yml
              - name: Machine teaching
                href: solution-ideas/articles/machine-teaching.yml
              - name: MLOps for Python models
                href: reference-architectures/ai/mlops-python.yml
              - name: MLOps technical paper
                items:
                  - name: Upscale ML lifecycle with MLOps
                    href: example-scenario/mlops/mlops-technical-paper.yml
                  - name: MLOps maturity model
                    href: example-scenario/mlops/mlops-maturity-model.yml
                  - name: Azure ML service selection guide
                    href: example-scenario/mlops/aml-decision-tree.yml
              - name: Model training with AKS
                href: solution-ideas/articles/machine-learning-with-aks.yml
              - name: Movie recommendations
                href: example-scenario/ai/movie-recommendations.yml
              - name: Marketing optimization
                href: solution-ideas/articles/optimize-marketing-with-machine-learning.yml
              - name: Personalized offers
                href: solution-ideas/articles/personalized-offers.yml
              - name: Personalized marketing solutions
                href: solution-ideas/articles/personalized-marketing.yml
              - name: Population health management
                href: solution-ideas/articles/population-health-management-for-healthcare.yml
              - name: Hospital patient predictions
                href: solution-ideas/articles/predict-length-of-stay-and-patient-flow-with-healthcare-analytics.yml
              - name: Vehicle telematics
                href: solution-ideas/articles/predictive-insights-with-vehicle-telematics.yml
              - name: Predictive maintenance
                href: solution-ideas/articles/predictive-maintenance.yml
              - name: Predictive marketing
                href: solution-ideas/articles/predictive-marketing-campaigns-with-machine-learning-and-spark.yml
              - name: Quality assurance
                href: solution-ideas/articles/quality-assurance.yml
              - name: Real-time scoring Python models
                href: reference-architectures/ai/realtime-scoring-python.yml
              - name: Real-time scoring R models
                href: reference-architectures/ai/realtime-scoring-r.yml
              - name: Remote patient monitoring
                href: solution-ideas/articles/remote-patient-monitoring.yml
              - name: Retail assistant with visual capabilities
                href: solution-ideas/articles/retail-assistant-or-vacation-planner-with-visual-capabilities.yml
              - name: Retail product recommendations
                href: solution-ideas/articles/product-recommendations.yml
              - name: Scalable personalization
                href: example-scenario/ai/scalable-personalization.yml
              - name: Speech services
                href: solution-ideas/articles/speech-services.yml
              - name: Speech to text conversion
                href: reference-architectures/ai/speech-ai-ingestion.yml
              - name: Training Python models
                href: reference-architectures/ai/training-python-models.yml
              - name: Vision classifier model
                href: example-scenario/dronerescue/vision-classifier-model-with-custom-vision.yml
              - name: Visual assistant
                href: solution-ideas/articles/visual-assistant.yml
              - name: Deploy AI and machine learning at the edge by using Azure Stack Edge
                href: hybrid/deploy-ai-ml-azure-stack-edge.yml
      - name: Analytics
        items:
          - name: Architectures
            items:
              - name: Advanced analytics
                href: solution-ideas/articles/advanced-analytics-on-big-data.yml
              - name: Anomaly detector process
                href: solution-ideas/articles/anomaly-detector-process.yml
              - name: App integration using Event Grid
                href: solution-ideas/articles/application-integration-using-event-grid.yml
              - name: Automated enterprise BI
                href: reference-architectures/data/enterprise-bi-adf.yml
              - name: Big data analytics with Azure Data Explorer
                href: solution-ideas/articles/big-data-azure-data-explorer.yml
              - name: Content Delivery Network analytics
                href: solution-ideas/articles/content-delivery-network-azure-data-explorer.yml
              - name: Data warehousing and analytics
                href: example-scenario/data/data-warehouse.yml
              - name: Demand forecasting
                href: solution-ideas/articles/demand-forecasting.yml
              - name: Demand forecasting for marketing
                href: solution-ideas/articles/demand-forecasting-price-optimization-marketing.yml
              - name: Demand forecasting for price optimization
                href: solution-ideas/articles/demand-forecasting-and-price-optimization.yml
              - name: Demand forecasting for shipping
                href: solution-ideas/articles/demand-forecasting-for-shipping-and-distribution.yml
              - name: Discovery Hub for analytics
                href: solution-ideas/articles/cloud-scale-analytics-with-discovery-hub.yml
              - name: Hybrid big data with HDInsight
                href: solution-ideas/articles/extend-your-on-premises-big-data-investments-with-hdinsight.yml
              - name: Monitoring solution with Azure Data Explorer
                href: solution-ideas/articles/monitor-azure-data-explorer.yml
              - name: ETL using HDInsight
                href: solution-ideas/articles/extract-transform-and-load-using-hdinsight.yml
              - name: Interactive analytics with Azure Data Explorer
                href: solution-ideas/articles/interactive-azure-data-explorer.yml
              - name: IoT telemetry analytics with Azure Data Explorer
                href: solution-ideas/articles/iot-azure-data-explorer.yml
              - name: Interactive price analytics
                href: solution-ideas/articles/interactive-price-analytics.yml
              - name: Mass ingestion of news feeds on Azure
                href: example-scenario/ai/newsfeed-ingestion.yml
              - name: Oil and Gas tank level forecasting
                href: solution-ideas/articles/oil-and-gas-tank-level-forecasting.yml
              - name: Partitioning in Event Hubs and Kafka
                href: reference-architectures/event-hubs/partitioning-in-event-hubs-and-kafka.yml
              - name: Predicting length of stay in hospitals
                href: solution-ideas/articles/predicting-length-of-stay-in-hospitals.yml
              - name: Predictive aircraft engine monitoring
                href: solution-ideas/articles/aircraft-engine-monitoring-for-predictive-maintenance-in-aerospace.yml
              - name: Real Time analytics on big data
                href: solution-ideas/articles/real-time-analytics.yml
              - name: Stream processing with Azure Databricks
                href: reference-architectures/data/stream-processing-databricks.yml
              - name: Stream processing with Azure Stream Analytics
                href: reference-architectures/data/stream-processing-stream-analytics.yml
              - name: Tiering applications & data for analytics
                href: solution-ideas/articles/tiered-data-for-analytics.yml
      - name: Blockchain
        items:
          - name: Architectures
            items:
              - name: Blockchain workflow application
                href: solution-ideas/articles/blockchain-workflow-application.yml
              - name: Decentralized trust between banks
                href: example-scenario/apps/decentralized-trust.yml
              - name: Supply chain track and trace
                href: solution-ideas/articles/supply-chain-track-and-trace.yml
      - name: Compute
        items:
          - name: HPC Overview
            href: topics/high-performance-computing.md
          - name: Architectures
            items:
              - name: 3D video rendering
                href: example-scenario/infrastructure/video-rendering.yml
              - name: Computer-aided engineering
                href: example-scenario/apps/hpc-saas.yml
              - name: Digital image modeling
                href: example-scenario/infrastructure/image-modeling.yml
              - name: HPC risk analysis
                href: solution-ideas/articles/hpc-risk-analysis.yml
              - name: HPC and big compute
                href: solution-ideas/articles/big-compute-with-azure-batch.yml
              - name: Cloud-based HPC cluster
                href: solution-ideas/articles/hpc-cluster.yml
              - name: Hybrid HPC with HPC Pack
                href: solution-ideas/articles/hybrid-hpc-in-azure-with-hpc-pack.yml
              - name: Linux virtual desktops with Citrix
                href: example-scenario/infrastructure/linux-vdi-citrix.yml
              - name: Move Azure resources across regions
                href: solution-ideas/articles/move-azure-resources-across-regions.yml
              - name: Run a Linux VM on Azure
                href: reference-architectures/n-tier/linux-vm.yml
              - name: Run a Windows VM on Azure
                href: reference-architectures/n-tier/windows-vm.yml
              - name: Solaris emulator on Azure VMs
                href: solution-ideas/articles/solaris-azure.yml
              - name: Migrate IBM applications with TmaxSoft OpenFrame
                href: solution-ideas/articles/migrate-mainframe-apps-with-tmaxsoft-openframe.yml
              - name: Reservoir simulations
                href: example-scenario/infrastructure/reservoir-simulation.yml
              - name: CFD simulations
                href: example-scenario/infrastructure/hpc-cfd.yml
      - name: Containers
        items:
          - name: AKS Solution Journey
            href: reference-architectures/containers/aks-start-here.md
          - name: AKS Baseline Cluster
            href: reference-architectures/containers/aks/secure-baseline-aks.yml
          - name: AKS Cluster Best Practices
            href: /Azure/aks/best-practices
            maintainContext: true
          - name: AKS Workload Best Practices
            href: /Azure/aks/best-practices#developer-best-practices
            maintainContext: true
          - name: AKS day-2 operations guide
            items:
              - name: Introduction
                href: operator-guides/aks/day-2-operations-guide.md
              - name: Triage practices
                items:
                  - name: Overview
                    href: operator-guides/aks/aks-triage-practices.md
                  - name: 1- Cluster health
                    href: operator-guides/aks/aks-triage-cluster-health.md
                  - name: 2- Node and pod health
                    href: operator-guides/aks/aks-triage-node-health.md
                  - name: 3- Workload deployments
                    href: operator-guides/aks/aks-triage-deployment.md
                  - name: 4- Admission controllers
                    href: operator-guides/aks/aks-triage-controllers.md
                  - name: 5- Container registry connectivity
                    href: operator-guides/aks/aks-triage-container-registry.md
              - name: Patching and upgrade guidance
                href: operator-guides/aks/aks-upgrade-practices.md
              - name: Common issues
                href: /azure/aks/troubleshooting?bc=%2fazure%2farchitecture%2fbread%2ftoc.json&toc=%2fazure%2farchitecture%2ftoc.json
                maintainContext: true
          - name: AKS Example Solutions
            items:
              - name: Microservices architecture on AKS
                href: reference-architectures/containers/aks-microservices/aks-microservices.yml
              - name: Microservices with AKS and Azure DevOps
                href: solution-ideas/articles/microservices-with-aks.yml
              - name: Secure DevOps for AKS
                href: solution-ideas/articles/secure-devops-for-kubernetes.yml
              - name: Building a telehealth system
                href: example-scenario/apps/telehealth-system.yml
              - name: CI/CD pipeline for container-based workloads
                href: example-scenario/apps/devops-with-aks.yml
      - name: Databases
        items:
          - name: Guides
            items:
              - name: Overview
                href: data-guide/index.md
              - name: Relational data
                items:
                  - name: 'Extract, transform, and load (ETL)'
                    href: data-guide/relational-data/etl.md
                  - name: Online analytical processing (OLAP)
                    href: data-guide/relational-data/online-analytical-processing.md
                  - name: Online transaction processing (OLTP)
                    href: data-guide/relational-data/online-transaction-processing.md
                  - name: Data Warehousing
                    href: data-guide/relational-data/data-warehousing.md
              - name: Non-relational data
                items:
                  - name: Non-relational data stores
                    href: data-guide/big-data/non-relational-data.md
                  - name: Free-form text search
                    href: data-guide/scenarios/search.md
                  - name: Time series data
                    href: data-guide/scenarios/time-series.md
                  - name: Working with CSV and JSON files
                    href: data-guide/scenarios/csv-and-json.md
              - name: Big Data
                items:
                  - name: Big Data architectures
                    href: data-guide/big-data/index.md
                  - name: Batch processing
                    href: data-guide/big-data/batch-processing.md
                  - name: Real time processing
                    href: data-guide/big-data/real-time-processing.md
              - name: Technology choices
                items:
                  - name: Analytical data stores
                    href: data-guide/technology-choices/analytical-data-stores.md
                  - name: Analytics and reporting
                    href: data-guide/technology-choices/analysis-visualizations-reporting.md
                  - name: Batch processing
                    href: data-guide/technology-choices/batch-processing.md
                  - name: Data lakes
                    href: data-guide/scenarios/data-lake.md
                  - name: Data storage
                    href: data-guide/technology-choices/data-storage.md
                  - name: Data store comparison
                    href: ./guide/technology-choices/data-store-overview.md
                  - name: Pipeline orchestration
                    href: data-guide/technology-choices/pipeline-orchestration-data-movement.md
                  - name: Real-time message ingestion
                    href: data-guide/technology-choices/real-time-ingestion.md
                  - name: Search data stores
                    href: data-guide/technology-choices/search-options.md
                  - name: Stream processing
                    href: data-guide/technology-choices/stream-processing.md
              - name: Application tenancy in SaaS Databases
                items:
                  - name: Tenancy models
                    href: isv/application-tenancy.md
              - name: Monitor Azure Databricks jobs
                items:
                  - name: Overview
                    href: databricks-monitoring/index.md
                  - name: Send Databricks application logs to Azure Monitor
                    href: databricks-monitoring/application-logs.md
                  - name: Use dashboards to visualize Databricks metrics
                    href: databricks-monitoring/dashboards.md
                  - name: Troubleshoot performance bottlenecks
                    href: databricks-monitoring/performance-troubleshooting.md
              - name: Transfer data to and from Azure
                href: data-guide/scenarios/data-transfer.md
              - name: Extend on-premises data solutions to Azure
                href: data-guide/scenarios/hybrid-on-premises-and-cloud.md
              - name: Securing data solutions
                href: data-guide/scenarios/securing-data-solutions.md
          - name: Architectures
            items:
              - name: Apache Cassandra
                href: best-practices/cassandra.md
              - name: Azure data platform
                href: example-scenario/dataplate2e/data-platform-end-to-end.yml
              - name: Big data analytics with Azure Data Explorer
                href: solution-ideas/articles/big-data-azure-data-explorer.yml
              - name: Campaign optimization with HDInsight Spark
                href: solution-ideas/articles/campaign-optimization-with-azure-hdinsight-spark-clusters.yml
              - name: Campaign optimization with SQL Server
                href: solution-ideas/articles/campaign-optimization-with-sql-server.yml
              - name: DataOps for modern data warehouse
                href: example-scenario/data-warehouse/dataops-mdw.yml
              - name: Data streaming
                href: solution-ideas/articles/data-streaming-scenario.yml
              - name: Data cache
                href: solution-ideas/articles/data-cache-with-redis-cache.yml
              - name: Digital campaign management
                href: solution-ideas/articles/digital-marketing-using-azure-database-for-postgresql.yml
              - name: Digital marketing using Azure MySQL
                href: solution-ideas/articles/digital-marketing-using-azure-database-for-mysql.yml
              - name: Finance management using Azure MySQL
                href: solution-ideas/articles/finance-management-apps-using-azure-database-for-mysql.yml
              - name: Finance management using Azure PostgreSQL
                href: solution-ideas/articles/finance-management-apps-using-azure-database-for-postgresql.yml
              - name: Gaming using Azure MySQL
                href: solution-ideas/articles/gaming-using-azure-database-for-mysql.yml
              - name: Gaming using Cosmos DB
                href: solution-ideas/articles/gaming-using-cosmos-db.yml
              - name: Globally distributed apps using Cosmos DB
                href: solution-ideas/articles/globally-distributed-mission-critical-applications-using-cosmos-db.yml
              - name: Hybrid ETL with Azure Data Factory
                href: example-scenario/data/hybrid-etl-with-adf.yml
              - name: Intelligent apps using Azure MySQL
                href: solution-ideas/articles/intelligent-apps-using-azure-database-for-mysql.yml
              - name: Intelligent apps using Azure PostgreSQL
                href: solution-ideas/articles/intelligent-apps-using-azure-database-for-postgresql.yml
              - name: Interactive querying with HDInsight
                href: solution-ideas/articles/interactive-querying-with-hdinsight.yml
              - name: Loan charge-off prediction with HDInsight Spark
                href: solution-ideas/articles/loan-chargeoff-prediction-with-azure-hdinsight-spark-clusters.yml
              - name: Loan charge-off prediction with SQL Server
                href: solution-ideas/articles/loan-chargeoff-prediction-with-sql-server.yml
              - name: Loan credit risk modeling
                href: solution-ideas/articles/loan-credit-risk-analyzer-and-default-modeling.yml
              - name: Loan credit risk with SQL Server
                href: solution-ideas/articles/loan-credit-risk-with-sql-server.yml
              - name: Master Data Management with CluedIn
                href: reference-architectures/data/cluedin.yml
              - name: Messaging
                href: solution-ideas/articles/messaging.yml
              - name: Modern data warehouse
                href: solution-ideas/articles/modern-data-warehouse.yml
              - name: N-tier app with Cassandra
                href: reference-architectures/n-tier/n-tier-cassandra.yml
              - name: Ops automation using Event Grid
                href: solution-ideas/articles/ops-automation-using-event-grid.yml
              - name: Oracle migration to Azure
                href: solution-ideas/articles/reference-architecture-for-oracle-database-migration-to-azure.yml
              - name: Personalization using Cosmos DB
                href: solution-ideas/articles/personalization-using-cosmos-db.yml
              - name: Retail and e-commerce using Azure MySQL
                href: solution-ideas/articles/retail-and-ecommerce-using-azure-database-for-mysql.yml
              - name: Retail and e-commerce using Azure PostgreSQL
                href: solution-ideas/articles/retail-and-ecommerce-using-azure-database-for-postgresql.yml
              - name: Retail and e-commerce using Cosmos DB
                href: solution-ideas/articles/retail-and-e-commerce-using-cosmos-db.yml
              - name: Running Oracle Databases on Azure
                href: solution-ideas/articles/reference-architecture-for-oracle-database-on-azure.yml
              - name: Serverless apps using Cosmos DB
                href: solution-ideas/articles/serverless-apps-using-cosmos-db.yml
              - name: Streaming using HDInsight
                href: solution-ideas/articles/streaming-using-hdinsight.yml
              - name: Windows N-tier applications
                href: reference-architectures/n-tier/n-tier-sql-server.yml
      - name: Developer Options
        items:
          - name: Microservices
            items:
              - name: Overview
                href: microservices/index.md
              - name: Guides
                items:
                  - name: Domain modeling for microservices
                    items:
                      - name: Domain analysis
                        href: microservices/model/domain-analysis.md
                      - name: Tactical DDD
                        href: microservices/model/tactical-ddd.md
                      - name: Identify microservice boundaries
                        href: microservices/model/microservice-boundaries.md
                  - name: Design a microservices architecture
                    items:
                      - name: Introduction
                        href: microservices/design/index.md
                      - name: Choose a compute option
                        href: microservices/design/compute-options.md
                      - name: Interservice communication
                        href: microservices/design/interservice-communication.md
                      - name: API design
                        href: microservices/design/api-design.md
                      - name: API gateways
                        href: microservices/design/gateway.md
                      - name: Data considerations
                        href: microservices/design/data-considerations.md
                      - name: Design patterns for microservices
                        href: microservices/design/patterns.md
                  - name: Operate microservices in production
                    items:
                      - name: Monitor microservices in Azure Kubernetes Service (AKS)
                        href: microservices/logging-monitoring.md
                      - name: CI/CD for microservices
                        href: microservices/ci-cd.md
                      - name: CI/CD for microservices on Kubernetes
                        href: microservices/ci-cd-kubernetes.md
                  - name: Migrate to a microservices architecture
                    items:
                      - name: Migrate a monolith application to microservices
                        href: microservices/migrate-monolith.md
                      - name: Modernize enterprise applications with Service Fabric
                        href: service-fabric/modernize-app-azure-service-fabric.md
                      - name: Migrate from Cloud Services to Service Fabric
                        href: service-fabric/migrate-from-cloud-services.md
          - name: Serverless applications
            items:
              - name: Serverless Functions overview
                href: serverless-quest/serverless-overview.md
              - name: Serverless Functions examples
                href: serverless-quest/reference-architectures.md
              - name: Plan for serverless architecture
                items:
                  - name: Serverless Functions decision and planning
                    href: serverless-quest/validate-commit-serverless-adoption.md
                  - name: Serverless application assessment
                    href: serverless-quest/application-assessment.md
                  - name: Technical workshops and training
                    href: serverless-quest/technical-training.md
                  - name: Proof of concept or pilot
                    href: serverless-quest/poc-pilot.md
              - name: Develop and deploy serverless apps
                items:
                  - name: Serverless Functions app development
                    href: serverless-quest/application-development.md
                  - name: Serverless Functions code walkthrough
                    href: serverless/code.md
                  - name: CI/CD for a serverless frontend
                    href: serverless/guide/serverless-app-cicd-best-practices.md
              - name: Serverless Functions app operations
                href: serverless-quest/functions-app-operations.md
              - name: Serverless Functions app security
                href: serverless-quest/functions-app-security.md
          - name: Architectures
            items:
              - name: Big data analytics with Azure Data Explorer
                href: solution-ideas/articles/big-data-azure-data-explorer.yml
              - name: CI/CD pipeline using Azure DevOps
                href: example-scenario/apps/devops-dotnet-webapp.yml
              - name: Event-based cloud automation
                href: reference-architectures/serverless/cloud-automation.yml
              - name: Microservices on Azure Service Fabric
                href: reference-architectures/microservices/service-fabric.yml
              - name: Multicloud with the Serverless Framework
                href: example-scenario/serverless/serverless-multicloud.yml
              - name: Serverless applications using Event Grid
                href: solution-ideas/articles/serverless-application-architectures-using-event-grid.yml
              - name: Serverless event processing
                href: reference-architectures/serverless/event-processing.yml
              - name: Unified logging for microservices apps
                href: example-scenario/logging/unified-logging.yml
      - name: DevOps
        items:
          - name: Checklist
            href: checklist/dev-ops.md
          - name: Guides
            items:
              - name: Advanced Azure Resource Manager templates
                items:
                  - name: Overview
                    href: guide/azure-resource-manager/advanced-templates/index.md
                  - name: Update a resource
                    href: guide/azure-resource-manager/advanced-templates/update-resource.md
                  - name: Conditionally deploy a resource
                    href: guide/azure-resource-manager/advanced-templates/conditional-deploy.md
                  - name: Use an object as a parameter
                    href: guide/azure-resource-manager/advanced-templates/objects-as-parameters.md
                  - name: Property transformer and collector
                    href: guide/azure-resource-manager/advanced-templates/collector.md
          - name: Architectures
            items:
              - name: CI/CD pipeline for chatbots with ARM templates
                href: example-scenario/apps/devops-cicd-chatbot.yml
              - name: CI/CD for Azure VMs
                href: solution-ideas/articles/cicd-for-azure-vms.yml
              - name: CI/CD for Azure Web Apps
                href: solution-ideas/articles/azure-devops-continuous-integration-and-continuous-deployment-for-azure-web-apps.yml
              - name: CI/CD for Containers
                href: solution-ideas/articles/cicd-for-containers.yml
              - name: CI/CD using Jenkins and AKS
                href: solution-ideas/articles/container-cicd-using-jenkins-and-kubernetes-on-azure-container-service.yml
              - name: DevSecOps in Azure
                href: solution-ideas/articles/devsecops-in-azure.yml
              - name: DevSecOps in GitHub
                href: solution-ideas/articles/devsecops-in-github.yml
              - name: DevTest and DevOps for IaaS
                href: solution-ideas/articles/dev-test-iaas.yml
              - name: DevTest and DevOps for PaaS
                href: solution-ideas/articles/dev-test-paas.yml
              - name: DevTest and DevOps for microservices
                href: solution-ideas/articles/dev-test-microservice.yml
              - name: DevTest Image Factory
                href: solution-ideas/articles/dev-test-image-factory.yml
              - name: CI/CD using Jenkins and Terraform
                href: solution-ideas/articles/immutable-infrastructure-cicd-using-jenkins-and-terraform-on-azure-virtual-architecture-overview.yml
              - name: Hybrid DevOps
                href: solution-ideas/articles/devops-in-a-hybrid-environment.yml
              - name: Java CI/CD using Jenkins and Azure Web Apps
                href: solution-ideas/articles/java-cicd-using-jenkins-and-azure-web-apps.yml
              - name: Jenkins on Azure
                href: example-scenario/apps/jenkins.yml
              - name: SharePoint for Dev-Test
                href: solution-ideas/articles/sharepoint-farm-devtest.yml
              - name: Real time location sharing
                href: example-scenario/signalr/index.yml
              - name: Run containers in a hybrid environment
                href: hybrid/hybrid-containers.yml
      - name: High Availability
        items:
          - name: Overview
            href: high-availability/building-solutions-for-high-availability.md
          - name: Architectures
            items:
              - name: IaaS - Web application with relational database
                href: high-availability/ref-arch-iaas-web-and-db.md
      - name: Hybrid
        items:
          - name: Guides
            items:
              - name: FSLogix for the enterprise
                href: example-scenario/wvd/windows-virtual-desktop-fslogix.yml
              - name: Administer SQL Server anywhere with Azure Arc
                href: hybrid/azure-arc-sql-server.yml
              - name: Azure Stack stretched clusters for DR
                href: hybrid/azure-stack-hci-dr.yml
              - name: Azure Stack for remote offices and branches
                href: hybrid/azure-stack-robo.yml
          - name: Architectures
            items:
              - name: Manage configurations for Azure Arc enabled servers
                href: hybrid/azure-arc-hybrid-config.yml
              - name: Azure Automation in a hybrid environment
                href: hybrid/azure-automation-hybrid.yml
              - name: Azure enterprise cloud file share
                href: hybrid/azure-files-private.yml
              - name: Using Azure file shares in a hybrid environment
                href: hybrid/azure-file-share.yml
              - name: Azure Functions in a hybrid environment
                href: hybrid/azure-functions-hybrid.yml
              - name: Back up files and applications on Azure Stack Hub
                href: hybrid/azure-stack-backup.yml
              - name: Azure Automation Update Management
                href: hybrid/azure-update-mgmt.yml
              - name: Deploy AI and machine learning at the edge by using Azure Stack Edge
                href: hybrid/deploy-ai-ml-azure-stack-edge.yml
              - name: Design a hybrid Domain Name System solution with Azure
                href: hybrid/hybrid-dns-infra.yml
              - name: Hybrid file services
                href: hybrid/hybrid-file-services.yml
              - name: Hybrid availability and performance monitoring
                href: hybrid/hybrid-perf-monitoring.yml
              - name: Hybrid Security Monitoring using Azure Security Center and Azure Sentinel
                href: hybrid/hybrid-security-monitoring.yml
              - name: Manage hybrid Azure workloads using Windows Admin Center
                href: hybrid/hybrid-server-os-mgmt.yml
              - name: Azure Arc hybrid management and deployment for Kubernetes clusters
                href: hybrid/arc-hybrid-kubernetes.yml
              - name: Connect standalone servers by using Azure Network Adapter
                href: hybrid/azure-network-adapter.yml
              - name: Disaster Recovery for Azure Stack Hub virtual machines
                href: hybrid/azure-stack-vm-dr.yml
              - name: On-premises data gateway for Azure Logic Apps
                href: hybrid/gateway-logic-apps.yml
              - name: Run containers in a hybrid environment
                href: hybrid/hybrid-containers.yml
              - name: Connect an on-premises network to Azure
                href: reference-architectures/hybrid-networking/index.yml
              - name: Connect an on-premises network to Azure using ExpressRoute
                href: reference-architectures/hybrid-networking/expressroute-vpn-failover.yml
              - name: Cross cloud scaling
                href: solution-ideas/articles/cross-cloud-scaling.yml
              - name: Cross-platform chat
                href: solution-ideas/articles/cross-platform-chat.yml
              - name: Extend an on-premises network using ExpressRoute
                href: reference-architectures/hybrid-networking/expressroute.yml
              - name: Extend an on-premises network using VPN
                href: reference-architectures/hybrid-networking/vpn.yml
              - name: Hybrid connections
                href: solution-ideas/articles/hybrid-connectivity.yml
              - name: Troubleshoot a hybrid VPN connection
                href: reference-architectures/hybrid-networking/troubleshoot-vpn.yml
              - name: Connect using Windows Virtual Desktop
                items:
                  - name: Windows Virtual Desktop for enterprises
                    href: example-scenario/wvd/windows-virtual-desktop.yml
                  - name: Multiple Active Directory forests
                    href: example-scenario/wvd/multi-forest.yml
                  - name: Multiple forests with Azure AD DS
                    href: example-scenario/wvd/multi-forest-azure-managed.yml
      - name: Identity
        items:
          - name: Guides
            items:
              - name: Identity in multitenant applications
                items:
                  - name: Introduction
                    href: multitenant-identity/index.md
                  - name: The Tailspin scenario
                    href: multitenant-identity/tailspin.md
                  - name: Authentication
                    href: multitenant-identity/authenticate.md
                  - name: Claims-based identity
                    href: multitenant-identity/claims.md
                  - name: Tenant sign-up
                    href: multitenant-identity/signup.md
                  - name: Application roles
                    href: multitenant-identity/app-roles.md
                  - name: Authorization
                    href: multitenant-identity/authorize.md
                  - name: Secure a web API
                    href: multitenant-identity/web-api.md
                  - name: Cache access tokens
                    href: multitenant-identity/token-cache.md
                  - name: Client assertion
                    href: multitenant-identity/client-assertion.md
                  - name: Federate with a customer's AD FS
                    href: multitenant-identity/adfs.md
          - name: Architectures
            items:
              - name: AD DS resource forests in Azure
                href: reference-architectures/identity/adds-forest.yml
              - name: Deploy AD DS in an Azure virtual network
                href: reference-architectures/identity/adds-extend-domain.yml
              - name: Extend on-premises AD FS to Azure
                href: reference-architectures/identity/adfs.yml
              - name: Hybrid Identity
                href: solution-ideas/articles/hybrid-identity.yml
              - name: Integrate on-premises AD domains with Azure AD
                href: reference-architectures/identity/azure-ad.yml
              - name: Integrate on-premises AD with Azure
                href: reference-architectures/identity/index.yml
              - name: Azure AD identity management for AWS
                href: reference-architectures/aws/aws-azure-ad-security.yml
      - name: Integration
        items:
          - name: Architectures
            items:
              - name: Basic enterprise integration on Azure
                href: reference-architectures/enterprise-integration/basic-enterprise-integration.yml
              - name: Enterprise business intelligence
                href: reference-architectures/data/enterprise-bi-synapse.yml
              - name: Enterprise integration using queues and events
                href: reference-architectures/enterprise-integration/queues-events.yml
              - name: Publishing internal APIs to external users
                href: example-scenario/apps/publish-internal-apis-externally.yml
              - name: Web and Mobile front-ends
                href: solution-ideas/articles/front-end.yml
              - name: Custom Business Processes
                href: solution-ideas/articles/custom-business-processes.yml
              - name: Line of Business Extension
                href: solution-ideas/articles/lob.yml
              - name: On-premises data gateway for Azure Logic Apps
                href: hybrid/gateway-logic-apps.yml
      - name: Internet of Things
        items:
          - name: Guides
            items:
              - name: Azure IoT Edge Vision
                items:
                  - name: Overview
                    href: guide/iot-edge-vision/index.md
                  - name: Camera selection
                    href: guide/iot-edge-vision/camera.md
                  - name: Hardware acceleration
                    href: guide/iot-edge-vision/hardware.md
                  - name: Machine learning
                    href: guide/iot-edge-vision/machine-learning.md
                  - name: Image storage
                    href: guide/iot-edge-vision/image-storage.md
                  - name: Alert persistence
                    href: guide/iot-edge-vision/alerts.md
                  - name: User interface
                    href: guide/iot-edge-vision/user-interface.md
          - name: Architectures
            items:
              - name: IoT reference architecture
                href: reference-architectures/iot.yml
              - name: Condition Monitoring
                href: solution-ideas/articles/condition-monitoring.yml
              - name: IoT and data analytics
                href: example-scenario/data/big-data-with-iot.yml
              - name: IoT using Cosmos DB
                href: solution-ideas/articles/iot-using-cosmos-db.yml
              - name: Predictive Maintenance for Industrial IoT
                href: solution-ideas/articles/iot-predictive-maintenance.yml
              - name: IoT Connected Platform
                href: solution-ideas/articles/iot-connected-platform.yml
              - name: Contactless IoT interfaces
                href: solution-ideas/articles/contactless-interfaces.yml
              - name: COVID-19 IoT Safe Solutions
                href: solution-ideas/articles/cctv-mask-detection.yml
              - name: Lighting and disinfection system
                href: solution-ideas/articles/uven-disinfection.yml
              - name: Light and power for emerging markets
                href: solution-ideas/articles/iot-power-management.yml
              - name: Predictive maintenance with IoT
                href: example-scenario/predictive-maintenance/iot-predictive-maintenance.yml
              - name: Process real-time vehicle data using IoT
                href: example-scenario/data/realtime-analytics-vehicle-iot.yml
              - name: Safe Buildings with IoT and Azure
                href: solution-ideas/articles/safe-buildings.yml
              - name: Secure access to IoT apps with Azure AD
                href: example-scenario/iot-aad/iot-aad.yml
              - name: Voice assistants and IoT devices
                href: solution-ideas/articles/iot-controlling-devices-with-voice-assistant.yml
              - name: IoT using Azure Data Explorer
                href: solution-ideas/articles/iot-azure-data-explorer.yml
              - name: 'Buy online, pickup in store'
                href: example-scenario/iot/vertical-buy-online-pickup-in-store.yml
              - name: Project 15 Open Platform
                href: solution-ideas/articles/project-15-iot-sustainability.yml
          - name: Industrial IoT Analytics
            items:
              - name: Architecture
                href: guide/iiot-guidance/iiot-architecture.md
              - name: Recommended services
                href: guide/iiot-guidance/iiot-services.md
              - name: Data visualization
                href: guide/iiot-guidance/iiot-data.md
              - name: Considerations
                href: guide/iiot-guidance/iiot-considerations.md
          - name: IoT concepts
            items:
              - name: Introduction to IoT solutions
                href: example-scenario/iot/introduction-to-solutions.yml
              - name: 'Devices, platform, and applications'
                href: example-scenario/iot/devices-platform-application.yml
              - name: 'Attestation, authentication, and provisioning'
                href: example-scenario/iot/attestation-provisioning.yml
              - name: Field and cloud edge gateways
                href: example-scenario/iot/field-cloud-edge-gateways.yml
              - name: Application-to-device commands
                href: example-scenario/iot/cloud-to-device.yml
              - name: 'Builders, developers, and operators'
                href: example-scenario/iot/builders-developers-operators.yml
          - name: IoT patterns
            items:
              - name: Measure and control loop
                href: example-scenario/iot/measure-control-loop.yml
              - name: Monitor and manage loop
                href: example-scenario/iot/monitor-manage-loop.yml
              - name: Analyze and optimize loop
                href: example-scenario/iot/analyze-optimize-loop.yml
              - name: Event routing
                href: example-scenario/iot/event-routing.yml
              - name: Solution scaling with application stamps
                href: example-scenario/iot/application-stamps.yml
      - name: Management and Governance
        items:
          - name: Architectures
            items:
              - name: Archive on-premises data to cloud
                href: solution-ideas/articles/backup-archive-on-premises.yml
              - name: Back up cloud applications
                href: /azure/backup/guidance-best-practices
              - name: Back up on-premises applications
                href: solution-ideas/articles/backup-archive-on-premises-applications.yml
              - name: Centralize app configuration and security
                href: solution-ideas/articles/appconfig-key-vault.yml
              - name: Computer forensics
                href: example-scenario/forensics/index.yml
              - name: High availability for BCDR
                href: solution-ideas/articles/build-high-availability-into-your-bcdr-strategy.yml
              - name: Data Sovereignty & Data Gravity
                href: solution-ideas/articles/data-sovereignty-and-gravity.yml
              - name: Enterprise-scale disaster recovery
                href: solution-ideas/articles/disaster-recovery-enterprise-scale-dr.yml
              - name: Updating Windows VMs in Azure
                href: example-scenario/wsus/index.yml
              - name: Highly available SharePoint Server 2016
                href: reference-architectures/sharepoint/index.yml
              - name: SMB disaster recovery with Azure Site Recovery
                href: solution-ideas/articles/disaster-recovery-smb-azure-site-recovery.yml
              - name: SMB disaster recovery with Double-Take DR
                href: solution-ideas/articles/disaster-recovery-smb-double-take-dr.yml
              - name: Manage configurations for Azure Arc enabled servers
                href: hybrid/azure-arc-hybrid-config.yml
              - name: Azure Automation in a hybrid environment
                href: hybrid/azure-automation-hybrid.yml
              - name: Back up files and applications on Azure Stack Hub
                href: hybrid/azure-stack-backup.yml
              - name: Azure Automation Update Management
                href: hybrid/azure-update-mgmt.yml
              - name: Hybrid availability and performance monitoring
                href: hybrid/hybrid-perf-monitoring.yml
              - name: Manage hybrid Azure workloads using Windows Admin Center
                href: hybrid/hybrid-server-os-mgmt.yml
              - name: Azure Arc hybrid management and deployment for Kubernetes clusters
                href: hybrid/arc-hybrid-kubernetes.yml
              - name: Disaster Recovery for Azure Stack Hub virtual machines
                href: hybrid/azure-stack-vm-dr.yml
      - name: Media
        items:
          - name: Architectures
            items:
              - name: Instant broadcasting with serverless
                href: solution-ideas/articles/instant-broadcasting-on-serverless-architecture.yml
              - name: Live streaming digital media
                href: solution-ideas/articles/digital-media-live-stream.yml
              - name: Video-on-demand digital media
                href: solution-ideas/articles/digital-media-video.yml
              - name: Gridwich media processing system
                items:
                  - name: Gridwich architecture
                    href: reference-architectures/media-services/gridwich-architecture.yml
                  - name: Gridwich concepts
                    items:
                      - name: Clean monolith design
                        href: reference-architectures/media-services/gridwich-clean-monolith.yml
                      - name: Saga orchestration
                        href: reference-architectures/media-services/gridwich-saga-orchestration.yml
                      - name: Project names and structure
                        href: reference-architectures/media-services/gridwich-project-names.yml
                      - name: Gridwich CI/CD
                        href: reference-architectures/media-services/gridwich-cicd.yml
                      - name: Content protection and DRM
                        href: reference-architectures/media-services/gridwich-content-protection-drm.yml
                      - name: Gridwich Media Services
                        href: reference-architectures/media-services/media-services-setup-scale.yml
                      - name: Gridwich Storage Service
                        href: reference-architectures/media-services/gridwich-storage-service.yml
                      - name: Gridwich logging
                        href: reference-architectures/media-services/gridwich-logging.yml
                      - name: Gridwich message formats
                        href: reference-architectures/media-services/gridwich-message-formats.yml
                      - name: Pipeline variables to Terraform flow
                        href: reference-architectures/media-services/variable-group-terraform-flow.yml
                  - name: Gridwich procedures
                    items:
                      - name: Set up Azure DevOps
                        href: reference-architectures/media-services/set-up-azure-devops.yml
                      - name: Run Azure admin scripts
                        href: reference-architectures/media-services/run-admin-scripts.yml
                      - name: Set up local dev environment
                        href: reference-architectures/media-services/set-up-local-environment.yml
                      - name: Create new cloud environment
                        href: reference-architectures/media-services/create-delete-cloud-environment.yml
                      - name: Maintain and rotate keys
                        href: reference-architectures/media-services/maintain-keys.yml
                      - name: Test Media Services V3 encoding
                        href: reference-architectures/media-services/test-encoding.yml
      - name: Migration
        items:
          - name: Architectures
            items:
              - name: Adding modern front-ends to legacy apps
                href: solution-ideas/articles/adding-a-modern-web-and-mobile-frontend-to-a-legacy-claims-processing-application.yml
              - name: Banking system
                items:
                  - name: Banking cloud transformation
                    href: example-scenario/banking/banking-system-cloud-transformation.yml
                  - name: Patterns and implementations
                    href: example-scenario/banking/patterns-and-implementations.yml
                  - name: JMeter implementation reference
                    href: example-scenario/banking/jmeter-load-testing-pipeline-implementation-reference.yml
              - name: Lift and shift LOB apps
                href: solution-ideas/articles/modern-customer-support-portal-powered-by-an-agile-business-process.yml
              - name: Lift and shift with AKS
                href: solution-ideas/articles/modern-customer-support-portal-powered-by-an-agile-business-process.yml
              - name: Oracle database migration
                items:
                  - name: Migration decision process
                    href: example-scenario/oracle-migrate/oracle-migration-overview.yml
                  - name: Cross-cloud connectivity
                    href: example-scenario/oracle-migrate/oracle-migration-cross-cloud.yml
                  - name: Lift and shift to Azure VMs
                    href: example-scenario/oracle-migrate/oracle-migration-lift-shift.yml
                  - name: Refactor
                    href: example-scenario/oracle-migrate/oracle-migration-refactor.yml
                  - name: Rearchitect
                    href: example-scenario/oracle-migrate/oracle-migration-rearchitect.yml
              - name: Serverless computing LOB apps
                href: solution-ideas/articles/onboarding-customers-with-a-cloud-native-serverless-architecture.yml
              - name: Unlock Legacy Data with Azure Stack
                href: solution-ideas/articles/unlock-legacy-data.yml
              - name: Decompose apps with Service Fabric
                href: example-scenario/infrastructure/service-fabric-microservices.yml
              - name: SQL 2008 R2 failover cluster in Azure
                href: example-scenario/sql-failover/sql-failover-2008r2.yml
              - name: Migrate mainframe data to Azure
                href: reference-architectures/migration/modernize-mainframe-data-to-azure.yml
              - name: Migrate Unisys mainframes to Azure
                href: reference-architectures/migration/unisys-mainframe-migration.yml
              - name: Refactor IBM z/OS mainframe CF on Azure
                href: reference-architectures/zos/refactor-zos-coupling-facility.yml
      - name: Mixed Reality
        items:
          - name: Architectures
            items:
              - name: Mixed reality design reviews
                href: solution-ideas/articles/collaborative-design-review-powered-by-mixed-reality.yml
              - name: Facilities management with mixed reality
                href: solution-ideas/articles/facilities-management-powered-by-mixed-reality-and-iot.yml
              - name: Training powered by mixed reality
                href: solution-ideas/articles/training-and-procedural-guidance-powered-by-mixed-reality.yml
      - name: Mobile
        items:
          - name: Architectures
            items:
              - name: Custom mobile workforce app
                href: solution-ideas/articles/custom-mobile-workforce-app.yml
              - name: Scalable apps with Azure MySQL
                href: solution-ideas/articles/scalable-web-and-mobile-applications-using-azure-database-for-mysql.yml
              - name: Scalable apps using Azure PostgreSQL
                href: solution-ideas/articles/scalable-web-and-mobile-applications-using-azure-database-for-postgresql.yml
              - name: Social app for with authentication
                href: solution-ideas/articles/social-mobile-and-web-app-with-authentication.yml
              - name: Task-based consumer mobile app
                href: solution-ideas/articles/task-based-consumer-mobile-app.yml
      - name: Networking
        items:
          - name: Guides
            items:
              - name: Add IP spaces to peered virtual networks
                href: networking/prefixes/add-ip-space-peered-vnet.md
              - name: Azure Firewall Architecture Guide
                href: example-scenario/firewalls/index.yml
          - name: Architectures
            items:
              - name: Virtual network peering and VPN gateways
                href: reference-architectures/hybrid-networking/vnet-peering.yml
              - name: Deploy highly available NVAs
                href: reference-architectures/dmz/nva-ha.yml
              - name: High availability for IaaS apps
                href: example-scenario/infrastructure/iaas-high-availability-disaster-recovery.yml
              - name: Hub-spoke network topology in Azure
                href: reference-architectures/hybrid-networking/hub-spoke.yml
              - name: Implement a secure hybrid network
                href: reference-architectures/dmz/secure-vnet-dmz.yml
              - name: Segmenting Virtual Networks
                href: reference-architectures/hybrid-networking/network-level-segmentation.yml
              - name: Azure Automation Update Management
                href: hybrid/azure-update-mgmt.yml
              - name: Design a hybrid Domain Name System solution with Azure
                href: hybrid/hybrid-dns-infra.yml
              - name: Hybrid availability and performance monitoring
                href: hybrid/hybrid-perf-monitoring.yml
              - name: Connect standalone servers by using Azure Network Adapter
                href: hybrid/azure-network-adapter.yml
      - name: SAP
        items:
          - name: Overview
            href: reference-architectures/sap/sap-overview.yml
          - name: Architectures
            items:
              - name: SAP HANA on Azure (Large Instances)
                href: reference-architectures/sap/hana-large-instances.yml
              - name: SAP HANA Scale-up on Linux
                href: reference-architectures/sap/run-sap-hana-for-linux-virtual-machines.yml
              - name: SAP NetWeaver on Windows on Azure
                href: reference-architectures/sap/sap-netweaver.yml
              - name: SAP S/4HANA in Linux on Azure
                href: reference-architectures/sap/sap-s4hana.yml
              - name: SAP BW/4HANA in Linux on Azure
                href: reference-architectures/sap/run-sap-bw4hana-with-linux-virtual-machines.yml
              - name: SAP NetWeaver on SQL Server
                href: solution-ideas/articles/sap-netweaver-on-sql-server.yml
              - name: SAP deployment using an Oracle DB
                href: example-scenario/apps/sap-production.yml
              - name: Dev/test for SAP
                href: example-scenario/apps/sap-dev-test.yml
      - name: Security
        items:
          - name: Architectures
            items:
              - name: Azure AD in Security Operations
                href: example-scenario/aadsec/azure-ad-security.yml
              - name: Cyber threat intelligence
                href: example-scenario/data/sentinel-threat-intelligence.yml
              - name: Highly-secure IaaS apps
                href: reference-architectures/n-tier/high-security-iaas.yml
              - name: Homomorphic encryption with SEAL
                href: solution-ideas/articles/homomorphic-encryption-seal.yml
              - name: Real-time fraud detection
                href: example-scenario/data/fraud-detection.yml
              - name: Secure OBO refresh tokens
                href: example-scenario/secrets/secure-refresh-tokens.yml
              - name: Securely managed web apps
                href: example-scenario/apps/fully-managed-secure-apps.yml
              - name: Web app private database connectivity
                href: example-scenario/private-web-app/private-web-app.yml
              - name: Virtual network integrated microservices
                href: example-scenario/integrated-multiservices/virtual-network-integration.yml
              - name: Virtual Network security options
                href: example-scenario/gateway/firewall-application-gateway.yml
              - name: Hybrid Security Monitoring using Azure Security Center and Azure Sentinel
                href: hybrid/hybrid-security-monitoring.yml
              - name: MCAS and Azure Sentinel security for AWS
                href: reference-architectures/aws/aws-azure-security-solutions.yml
              - name: Healthcare platform confidential computing
                href: example-scenario/confidential/healthcare-inference.md
      - name: Storage
        items:
          - name: Architectures
            items:
              - name: Media rendering
                href: solution-ideas/articles/azure-batch-rendering.yml
              - name: Medical data storage
                href: solution-ideas/articles/medical-data-storage.yml
              - name: HIPAA/HITRUST Health Data and AI
                href: solution-ideas/articles/security-compliance-blueprint-hipaa-hitrust-health-data-ai.yml
              - name: Using Azure file shares in a hybrid environment
                href: hybrid/azure-file-share.yml
              - name: Hybrid file services
                href: hybrid/hybrid-file-services.yml
      - name: Web
        items:
          - name: Architectures
            items:
              - name: Basic web application
                href: reference-architectures/app-service-web-app/basic-web-app.yml
              - name: Deployment in App Service Environments
                items:
                  - name: Standard deployment
                    href: reference-architectures/enterprise-integration/ase-standard-deployment.yml
                  - name: High availability deployment
                    href: reference-architectures/enterprise-integration/ase-high-availability-deployment.yml
              - name: E-commerce front end
                href: example-scenario/apps/ecommerce-scenario.yml
              - name: E-commerce website running in ASE
                href: solution-ideas/articles/ecommerce-website-running-in-secured-ase.yml
              - name: Highly available SharePoint farm
                href: solution-ideas/articles/highly-available-sharepoint-farm.yml
              - name: Highly available multi-region web application
                href: reference-architectures/app-service-web-app/multi-region.yml
              - name: Hybrid SharePoint farm with Microsoft 365
                href: solution-ideas/articles/sharepoint-farm-microsoft-365.yml
              - name: Intelligent product search engine for e-commerce
                href: example-scenario/apps/ecommerce-search.yml
              - name: Magento e-commerce in AKS
                href: example-scenario/magento/magento-azure.yml
              - name: Migrate a web app using Azure APIM
                href: example-scenario/apps/apim-api-scenario.yml
              - name: Multi-region N-tier application
                href: reference-architectures/n-tier/multi-region-sql-server.yml
              - name: Multitenant SaaS
                href: example-scenario/multi-saas/multitenant-saas.yml
              - name: Multi-tier web application built for HA/DR
                href: example-scenario/infrastructure/multi-tier-app-disaster-recovery.yml
              - name: SAP S/4 HANA for Large Instances
                href: solution-ideas/articles/sap-s4-hana-on-hli-with-ha-and-dr.yml
              - name: Scalable e-commerce web app
                href: solution-ideas/articles/scalable-ecommerce-web-app.yml
              - name: Scalable Episerver marketing website
                href: solution-ideas/articles/digital-marketing-episerver.yml
              - name: Scalable Sitecore marketing website
                href: solution-ideas/articles/digital-marketing-sitecore.yml
              - name: Scalable Umbraco CMS web app
                href: solution-ideas/articles/medium-umbraco-web-app.yml
              - name: Scalable and secure WordPress on Azure
                href: example-scenario/infrastructure/wordpress.yml
              - name: Scalable order processing
                href: example-scenario/data/ecommerce-order-processing.yml
              - name: Scalable web app
                href: reference-architectures/app-service-web-app/scalable-web-app.yml
              - name: More Scalable web apps
                href: solution-ideas/articles/scalable-web-apps.yml
              - name: Serverless web app
                href: reference-architectures/serverless/web-app.yml
              - name: Simple branded website
                href: solution-ideas/articles/simple-branded-website.yml
              - name: Simple digital marketing website
                href: solution-ideas/articles/digital-marketing-smb.yml
              - name: Web app monitoring on Azure
                href: reference-architectures/app-service-web-app/app-monitoring.yml
              - name: 'Web and mobile applications with MySQL, Cosmos DB, and Redis'
                href: solution-ideas/articles/webapps.yml
              - name: Dynamics Business Central as a Service on Azure
                href: solution-ideas/articles/business-central.yml
              - name: Azure Functions in a hybrid environment
                href: hybrid/azure-functions-hybrid.yml
  - name: Cloud Adoption Framework
    href: /azure/cloud-adoption-framework<|MERGE_RESOLUTION|>--- conflicted
+++ resolved
@@ -310,13 +310,6 @@
               - name: Testing tools
                 href: framework/scalability/test-tools.md
           - name: Monitoring
-<<<<<<< HEAD
-            href: framework/scalability/monitor.md
-          - name: Checklist
-            href: framework/scalability/performance-efficiency.md
-          - name: Tradeoffs
-            href: framework/scalability/tradeoffs.md
-=======
             href: framework/scalability/monitoring.md
           - name: Optimize
             items:
@@ -326,7 +319,6 @@
                 href: framework/scalability/optimize-partition.md
               - name: Sustain
                 href: framework/scalability/optimize-sustain.md 
->>>>>>> f3df3a24
       - name: Reliability
         items:
           - name: Overview
