items:
  - name: Azure Architecture Center
    href: ./index.yml
  - name: Browse all Architectures
    href: browse/index.yml
  - name: Architecture icons
    href: icons/index.md
  - name: What's new
    href: changelog.md
  - name: Landing zones
    items:
      - name: Design guides
        items:
          - name: Bicep landing zone implementation
            href: landing-zones/bicep/landing-zone-bicep.md
          - name: Terraform landing zone implementation
            href: landing-zones/terraform/landing-zone-terraform.md
  - name: Application architecture fundamentals
    items:
      - name: Introduction
        href: guide/index.md
      - name: Architecture styles
        items:
          - name: Overview
            href: guide/architecture-styles/index.md
          - name: Big compute
            href: guide/architecture-styles/big-compute.yml
          - name: Big data
            href: guide/architecture-styles/big-data.yml
          - name: Event-driven architecture
            href: guide/architecture-styles/event-driven.yml
          - name: Microservices
            href: guide/architecture-styles/microservices.yml
          - name: N-tier application
            href: guide/architecture-styles/n-tier.yml
          - name: Web-queue-worker
            href: guide/architecture-styles/web-queue-worker.yml
      - name: Design principles for Azure applications
        items:
          - name: Overview
            href: guide/design-principles/index.md
          - name: Design for self-healing
            href: guide/design-principles/self-healing.md
          - name: Make all things redundant
            href: guide/design-principles/redundancy.md
          - name: Minimize coordination
            href: guide/design-principles/minimize-coordination.yml
          - name: Design to scale out
            href: guide/design-principles/scale-out.md
          - name: Partition around limits
            href: guide/design-principles/partition.md
          - name: Design for operations
            href: guide/design-principles/design-for-operations.md
          - name: Use managed services
            href: guide/design-principles/managed-services.md
          - name: Use an identity service
            href: guide/design-principles/identity.md
          - name: Use the best data store
            href: /azure/architecture/guide/design-principles/use-best-data-store
          - name: Design for evolution
            href: guide/design-principles/design-for-evolution.md
          - name: Build for the needs of business
            href: guide/design-principles/build-for-business.md
      - name: Technology choices
        items:
          - name: Overview
            href: guide/technology-choices/technology-choices-overview.md
          - name: Choose a compute service
            items:
              - name: Azure compute services
                href: guide/technology-choices/compute-decision-tree.yml
              - name: High availability and disaster recovery
                href: example-scenario/infrastructure/iaas-high-availability-disaster-recovery.yml
              - name: Microservices compute options
                href: /azure/architecture/microservices/design/compute-options
              - name: Web apps and single page apps
                href: /dotnet/architecture/modern-web-apps-azure/choose-between-traditional-web-and-single-page-apps
                maintainContext: true
              - name: Multiparty computing
                href: guide/technology-choices/multiparty-computing-service.yml
          - name: Choose a container option
            items:
              - name: Container options
                href: /azure/container-apps/compare-options
                maintainContext: true
              - name: Containers for confidential computing
                href: /azure/confidential-computing/choose-confidential-containers-offerings
                maintainContext: true
              - name: Kubernetes at the edge
                href: operator-guides/aks/choose-kubernetes-edge-compute-option.md
              - name: Bare-metal Kubernetes at the edge
                href: operator-guides/aks/choose-bare-metal-kubernetes.yml              
          - name: Choose a hybrid service
            items:
              - name: Hybrid options
                href: guide/technology-choices/hybrid-considerations.yml
              - name: Compare Azure Stack Hub and Azure
                href: /azure-stack/user/azure-stack-considerations
                maintainContext: true
              - name: Compare Azure, Stack Hub, and Stack HCI
                href: /azure-stack/operator/compare-azure-azure-stack
                maintainContext: true
              - name: Compare Azure Stack HCI and Stack Hub
                href: /azure-stack/hci/concepts/compare-azure-stack-hub
                maintainContext: true
              - name: Compare Stack HCI and Windows Server
                href: /azure-stack/hci/concepts/compare-windows-server
                maintainContext: true
              - name: Choose drives for Azure Stack HCI
                href: /azure-stack/hci/concepts/choose-drives
                maintainContext: true
              - name: FSLogix in Azure Virtual Desktop
                href: /azure/virtual-desktop/store-fslogix-profile
                maintainContext: true
          - name: Choose a security option
            items:
              - name: Deployment models
                href: /azure/confidential-computing/confidential-computing-deployment-models
                maintainContext: true
              - name: Containers for confidential computing
                href: /azure/confidential-computing/choose-confidential-containers-offerings
                maintainContext: true
          - name: Choose an identity service
            items:
              - name: Active Directory services
                href: /azure/active-directory-domain-services/compare-identity-solutions
                maintainContext: true
              - name: Hybrid identity authentication methods
                href: /azure/active-directory/hybrid/choose-ad-authn
                maintainContext: true
          - name: Choose a storage service
            items:
              - name: Storage options
                href: /azure/cloud-adoption-framework/ready/considerations/storage-options
                maintainContext: true
              - name: Managed disk types
                href: /azure/virtual-machines/disks-types
                maintainContext: true
              - name: Data transfer
                items:
                  - name: Data transfer solutions
                    href: /azure/storage/common/storage-choose-data-transfer-solution
                    maintainContext: true
                  - name: Compare data transfer options
                    href: /azure/storsimple/storsimple-8000-choose-storage-solution
                    maintainContext: true
                  - name: Large datasets, low bandwidth
                    href: /azure/storage/common/storage-solution-large-dataset-low-network
                    maintainContext: true
                  - name: Large datasets, moderate bandwidth
                    href: /azure/storage/common/storage-solution-large-dataset-moderate-high-network
                    maintainContext: true
                  - name: Small datasets, low bandwidth
                    href: /azure/storage/common/storage-solution-small-dataset-low-moderate-network
                    maintainContext: true
                  - name: Periodic data transfer
                    href: /azure/storage/common/storage-solution-periodic-data-transfer
                    maintainContext: true
          - name: Choose a data store
            items:
              - name: Understand data store models
                href: guide/technology-choices/data-store-overview.md
              - name: Select a data store
                href: guide/technology-choices/data-store-decision-tree.md
              - name: Criteria for choosing a data store
                href: guide/technology-choices/data-store-considerations.md
              - name: Big data storage
                href: data-guide/technology-choices/data-storage.md
              - name: Database scenarios
                items:
                  - name: OLAP solutions
                    href: data-guide/relational-data/online-analytical-processing.yml
                  - name: OLTP solutions
                    href: data-guide/relational-data/online-transaction-processing.md
                  - name: Data warehousing
                    href: data-guide/relational-data/data-warehousing.yml
                  - name: Data lakes
                    href: data-guide/scenarios/data-lake.md
                  - name: Non-relational data store
                    href: data-guide/big-data/non-relational-data.yml
                  - name: Compare NoSQL and relational
                    href: /azure/cosmos-db/relational-nosql
                    maintainContext: true
                  - name: Pipeline orchestration
                    href: data-guide/technology-choices/pipeline-orchestration-data-movement.md
                  - name: Search data store
                    href: data-guide/technology-choices/search-options.md
                  - name: PostgreSQL options
                    href: /azure/postgresql/single-server/overview-postgres-choose-server-options
                    maintainContext: true
                  - name: Database transfer options
                    href: data-guide/scenarios/data-transfer.md
                  - name: Choose an API in Cosmos DB
                    href: /azure/cosmos-db/choose-api
                    maintainContext: true
          - name: Choose an analytics solution
            items:
              - name: Analytical data stores
                href: data-guide/technology-choices/analytical-data-stores.md
              - name: Analytics and reporting
                href: data-guide/technology-choices/analysis-visualizations-reporting.md
              - name: Batch processing
                href: data-guide/technology-choices/batch-processing.md
              - name: Stream processing
                href: data-guide/technology-choices/stream-processing.md
              - name: Streaming analytics
                href: /azure/stream-analytics/streaming-technologies
                maintainContext: true
          - name: Choose an AI/ML service
            items:
              - name: Cognitive services
                href: data-guide/technology-choices/cognitive-services.md
              - name: Natural language processing
                href: data-guide/technology-choices/natural-language-processing.yml
              - name: Machine learning
                href: data-guide/technology-choices/data-science-and-machine-learning.md
              - name: Machine learning tools
                href: example-scenario/mlops/aml-decision-tree.yml
              - name: Compare MLflow and Azure ML
                href: /azure/machine-learning/concept-mlflow
                maintainContext: true
          - name: Choose a networking service
            items:
              - name: Load balancing options
                href: guide/technology-choices/load-balancing-overview.yml
              - name: VNet peering and VPN gateways
                href: reference-architectures/hybrid-networking/vnet-peering.yml
          - name: Choose a messaging service
            items:
              - name: Compare messaging services
                href: /azure/event-grid/compare-messaging-services
                maintainContext: true
              - name: Asynchronous messaging
                href: guide/technology-choices/messaging.yml
              - name: Real-time message ingestion
                href: data-guide/technology-choices/real-time-ingestion.md
          - name: Choose an IoT option
            items:
              - name: IoT solutions in Azure
                href: example-scenario/iot/iot-central-iot-hub-cheat-sheet.yml
              - name: Compare IoT Hub and Event Hubs
                href: /azure/iot-hub/iot-hub-compare-event-hubs
                maintainContext: true
          - name: Choose a command-line tool
            href: /cli/azure/choose-the-right-azure-command-line-tool
            maintainContext: true
          - name: Development tools
            items:
              - name: Choose a mobile development framework
                href: /azure/developer/mobile-apps/choose-mobile-framework
                maintainContext: true
              - name: Choose a mixed reality engine
                href: /windows/mixed-reality/develop/choosing-an-engine
                maintainContext: true
      - name: Best practices for cloud applications
        items:
          - name: Overview
            href: best-practices/index-best-practices.md
          - name: API design
            href: best-practices/api-design.md
          - name: API implementation
            href: best-practices/api-implementation.md
          - name: Autoscaling
            href: best-practices/auto-scaling.md
          - name: Background jobs
            href: best-practices/background-jobs.md
          - name: Caching
            href: best-practices/caching.yml
          - name: Content Delivery Network
            href: best-practices/cdn.yml
          - name: Data partitioning
            href: best-practices/data-partitioning.yml
          - name: Data partitioning strategies (by service)
            href: best-practices/data-partitioning-strategies.yml
          - name: Host name preservation
            href: best-practices/host-name-preservation.yml
          - name: Message encoding considerations
            href: best-practices/message-encode.md
          - name: Monitoring and diagnostics
            href: best-practices/monitoring.yml
          - name: Retry guidance for specific services
            href: best-practices/retry-service-specific.md
          - name: Transient fault handling
            href: best-practices/transient-faults.md
      - name: Performance tuning and antipatterns
        items:
          - name: Introduction
            href: performance/index.md
          - name: Scenario 1 - Distributed transactions
            href: performance/distributed-transaction.yml
          - name: Scenario 2 - Multiple backend services
            href: performance/backend-services.yml
          - name: Scenario 3 - Event streaming
            href: performance/event-streaming.yml
          - name: Performance antipatterns
            items:
              - name: Overview
                href: antipatterns/index.md
              - name: Busy Database
                href: antipatterns/busy-database/index.md
              - name: Busy Front End
                href: antipatterns/busy-front-end/index.md
              - name: Chatty I/O
                href: antipatterns/chatty-io/index.md
              - name: Extraneous Fetching
                href: antipatterns/extraneous-fetching/index.md
              - name: Improper Instantiation
                href: antipatterns/improper-instantiation/index.md
              - name: Monolithic Persistence
                href: antipatterns/monolithic-persistence/index.md
              - name: No Caching
                href: antipatterns/no-caching/index.md
              - name: Noisy Neighbor
                href: antipatterns/noisy-neighbor/noisy-neighbor.yml
              - name: Retry Storm
                href: antipatterns/retry-storm/index.md
              - name: Synchronous I/O
                href: antipatterns/synchronous-io/index.md
      - name: Responsible engineering
        items:
          - name: Responsible innovation
            expanded: true
            items:
              - name: Overview
                href: guide/responsible-innovation/index.md
              - name: Judgment call
                href: guide/responsible-innovation/judgmentcall.md
              - name: Harms modeling
                items:
                  - name: Understand harm
                    href: guide/responsible-innovation/harms-modeling/index.md
                  - name: Assess types of harm
                    href: guide/responsible-innovation/harms-modeling/type-of-harm.md
              - name: Community jury
                href: guide/responsible-innovation/community-jury/index.md
          - name: Responsible AI
            items:
              - name: Overview
                href: /azure/cloud-adoption-framework/strategy/responsible-ai
                maintainContext: true
              - name: Six key principles
                href: /azure/cloud-adoption-framework/innovate/best-practices/trusted-ai
                maintainContext: true
              - name: Guidelines for human-AI interaction
                href: /ai/guidelines-human-ai-interaction/?toc=/azure/architecture/toc.json&bc=/azure/architecture/_bread/toc.json
              - name: Responsible AI with Cognitive Services
                href: /azure/cognitive-services/responsible-use-of-ai-overview
                maintainContext: true
              - name: Machine learning
                items:
                  - name: Responsible AI and machine learning
                    href: /azure/machine-learning/concept-responsible-ml
                    maintainContext: true
                  - name: Model interpretability
                    href: /azure/machine-learning/how-to-machine-learning-interpretability
                    maintainContext: true
                  - name: ML fairness
                    href: /azure/machine-learning/concept-fairness-ml
                    maintainContext: true
                  - name: Differential privacy
                    href: /azure/machine-learning/concept-differential-privacy
                    maintainContext: true
      - name: Architecture for startups
        items:
          - name: Overview
            href: guide/startups/startup-architecture.md
          - name: Core startup stack architecture
            href: example-scenario/startups/core-startup-stack.yml
          - name: SaaS digital business journey on Azure
            href: guide/saas/saas-digital-business-journey-azure.md
      - name: Mission critical applications
        items:
            - name: Mission-critical baseline architecture
              href: reference-architectures/containers/aks-mission-critical/mission-critical-intro.yml
            - name: Mission-critical with network controls
              href: reference-architectures/containers/aks-mission-critical/mission-critical-network-architecture.yml
            - name: Design areas
              items:
                - name: Application platform
                  href: reference-architectures/containers/aks-mission-critical/mission-critical-app-platform.md
                - name: Application design
                  href: reference-architectures/containers/aks-mission-critical/mission-critical-app-design.md
                - name: Networking and connectivity platform
                  href: reference-architectures/containers/aks-mission-critical/mission-critical-networking.md
                - name: Data platform
                  href: reference-architectures/containers/aks-mission-critical/mission-critical-data-platform.md                                    
                - name: Deployment and testing
                  href: reference-architectures/containers/aks-mission-critical/mission-critical-deploy-test.md
                - name: Health modeling
                  href: reference-architectures/containers/aks-mission-critical/mission-critical-health-modeling.md
                - name: Security
                  href: reference-architectures/containers/aks-mission-critical/mission-critical-security.md
                - name: Operational procedures
                  href: reference-architectures/containers/aks-mission-critical/mission-critical-operations.md
            - name: Guides
              items:
                - name: Continuous validation
                  href: guide/testing/mission-critical-deployment-testing.md
      - name: Multitenant applications
        items:
          - name: Overview
            href: guide/multitenant/overview.md
          - name: Considerations
            items:
              - name: Overview
                href: guide/multitenant/considerations/overview.yml
              - name: Tenancy models
                href: guide/multitenant/considerations/tenancy-models.yml
              - name: Tenant lifecycle
                href: guide/multitenant/considerations/tenant-lifecycle.md
              - name: Pricing models
                href: guide/multitenant/considerations/pricing-models.md
              - name: Measure consumption
                href: guide/multitenant/considerations/measure-consumption.md
              - name: Deploy updates
                href: guide/multitenant/considerations/updates.md
              - name: Map requests to tenants
                href: guide/multitenant/considerations/map-requests.yml
              - name: Identity
                href: guide/multitenant/considerations/identity.md
              - name: Domain names
                href: guide/multitenant/considerations/domain-names.yml
          - name: Approaches
            items:
              - name: Overview
                href: guide/multitenant/approaches/overview.yml
              - name: Resource organization
                href: guide/multitenant/approaches/resource-organization.yml
              - name: Governance and compliance
                href: guide/multitenant/approaches/governance-compliance.md
              - name: Cost management and allocation
                href: guide/multitenant/approaches/cost-management-allocation.yml
              - name: Deployment and configuration
                href: guide/multitenant/approaches/deployment-configuration.yml
              - name: Compute
                href: guide/multitenant/approaches/compute.md
              - name: Networking
                href: guide/multitenant/approaches/networking.md
              - name: Storage and data
                href: guide/multitenant/approaches/storage-data.yml
              - name: Messaging
                href: guide/multitenant/approaches/messaging.md
              - name: Identity
                href: guide/multitenant/approaches/identity.md
              - name: Integration
                href: guide/multitenant/approaches/integration.md
              - name: IoT
                href: guide/multitenant/approaches/iot.md
              - name: AI and ML
                href: guide/multitenant/approaches/ai-ml.md
          - name: Service-specific guidance
            items:
              - name: Overview
                href: guide/multitenant/service/overview.md
              - name: Deployment and configuration
                items:
                  - name: Azure App Configuration
                    href: guide/multitenant/service/app-configuration.md
                  - name: Azure Resource Manager
                    href: guide/multitenant/service/resource-manager.md
              - name: Compute
                items:
                  - name: App Service and Functions
                    href: guide/multitenant/service/app-service.yml
                  - name: Azure Kubernetes Service (AKS)
                    href: guide/multitenant/service/aks.yml
              - name: Networking
                items:
                  - name: Azure NAT Gateway
                    href: guide/multitenant/service/nat-gateway.md
                  - name: Azure Private Link
                    href: guide/multitenant/service/private-link.md
              - name: Storage and data
                items:
                  - name: Azure Cache for Redis
                    href: guide/multitenant/service/cache-redis.md
                  - name: Azure Cosmos DB
                    href: guide/multitenant/service/cosmos-db.md
                  - name: Azure Database for PostgreSQL
                    href: guide/multitenant/service/postgresql.md
                  - name: Azure SQL Database
                    href: guide/multitenant/service/sql-database.md
                  - name: Azure Storage
                    href: guide/multitenant/service/storage.md
              - name: Security
                items:
                  - name: Azure Key Vault
                    href: guide/multitenant/service/key-vault.md
              - name: AI and ML
                items:
                  - name: Azure Cognitive Search
                    href: /azure/search/search-modeling-multitenant-saas-applications
                    maintainContext: true
          - name: Multitenancy checklist
            href: guide/multitenant/checklist.md
          - name: Related resources
            href: guide/multitenant/related-resources.md
      - name: Solutions across Microsoft platforms
        expanded: true
        items:
          - name: Build applications on the Microsoft cloud
            items:
              - name: 1. Overview
                href: guide/microsoft-cloud/overview.md
              - name: 2. Create and deploy apps in less time
                href: guide/microsoft-cloud/create-deploy-more-applications-less-time.md
              - name: 3. Get the most value from technical talent
                href: guide/microsoft-cloud/get-most-value-technical-talent.md
              - name: 4. Integrate apps with existing solutions
                href: guide/microsoft-cloud/integrate-new-applications-existing-solutions.md
              - name: 5. Create and run secure applications
                href: guide/microsoft-cloud/create-run-secure-applications.md
              - name: 6. Summary
                href: guide/microsoft-cloud/summary.md
          - name: Azure and Power Platform scenarios 
            items:
               - name: Overview
                 href: solutions/power-platform-scenarios.md
               - name: All Power Platform architectures
                 href: /azure/architecture/browse/?products=power-platform
               - name: CI/CD for Power Platform
                 href: solution-ideas/articles/azure-devops-continuous-integration-for-power-platform.yml
               - name: Citizen AI with Power Platform
                 href: example-scenario/ai/citizen-ai-power-platform.yml
               - name: Eventual consistency with Power Apps
                 href: reference-architectures/power-platform/eventual-consistency.yml
               - name: Extract text using Power Automate
                 href: example-scenario/ai/extract-object-text.yml
               - name: Optimize inventory and forecast demand
                 href: example-scenario/analytics/optimize-inventory-forecast-demand.yml
               - name: Power Automate deployment at scale
                 href: example-scenario/power-automate/power-automate.yml
               - name: Real-time ML with Power Platform
                 href: example-scenario/ai/deploy-real-time-machine-learning-model-application-ui.yml  
          - name: Azure and Microsoft 365 scenarios
            items:
              - name: Overview
                href: solutions/microsoft-365-scenarios.md
              - name: All Microsoft 365 architectures
                href: /azure/architecture/browse/?products=m365
              - name: Governance of Teams guest users
                href: example-scenario/governance/governance-teams-guest-users.yml
              - name: Hybrid SharePoint farm with Microsoft 365
                href: solution-ideas/articles/sharepoint-farm-microsoft-365.yml
              - name: Manage Microsoft 365 with DevOps
                href: example-scenario/devops/manage-microsoft-365-tenant-configuration-microsoft365dsc-devops.yml
              - name: Real-time collaboration
                href: solution-ideas/articles/collaboration-microsoft-365.yml           
              - name: Real-time presence
                href: solution-ideas/articles/presence-microsoft-365-power-platform.yml
              - name: Secure a Teams channel bot with a firewall
                href: example-scenario/teams/securing-bot-teams-channel.yml
          - name: Azure and Dynamics 365 scenarios
            items:
              - name: Overview
                href: solutions/dynamics-365-scenarios.md
              - name: All Dynamics 365 architectures
                href: /azure/architecture/browse/?terms=dynamics%20365
              - name: Customer 360 with Dynamics 365 CI
                href: example-scenario/analytics/synapse-customer-insights.yml
              - name: Dynamics Business Central as a service
                href: solution-ideas/articles/business-central.yml
              - name: Enhanced customer dimension
                href: solution-ideas/articles/customer-insights-synapse.yml
          - name: Azure and Microsoft on-premises servers  
            href: guide/on-premises-microsoft-technologies.md
      - name: Third-party scenarios
        expanded: true
        items:
          - name: Apache technologies
            href: guide/apache-scenarios.md
          - name: Other open-source technologies
            href: guide/open-source-scenarios.md
          - name: Partner technologies
            href: guide/partner-scenarios.md
      - name: Azure for AWS professionals
        expanded: true
        items:
          - name: Overview
            href: aws-professional/index.md
          - name: Component information
            items:
              - name: Accounts
                href: aws-professional/accounts.md
              - name: Compute
                href: aws-professional/compute.md
              - name: Databases
                href: aws-professional/databases.md
              - name: Messaging
                href: aws-professional/messaging.md
              - name: Networking
                href: aws-professional/networking.md
              - name: Regions and zones
                href: aws-professional/regions-zones.md
              - name: Resources
                href: aws-professional/resources.md
              - name: Security and identity
                href: aws-professional/security-identity.md
              - name: Storage
                href: aws-professional/storage.md
          - name: Services comparison
            href: aws-professional/services.md
          - name: Guidance
            items:
              - name: Automation for AWS
                items:
                  - name: Authenticate runbooks with AWS
                    href: /azure/automation/automation-config-aws-account
                    maintainContext: true
                  - name: Deploy an AWS VM with a runbook
                    href: /azure/automation/automation-scenario-aws-deployment
                    maintainContext: true
              - name: Cost management for AWS
                items:
                  - name: Set up AWS for Cost Management
                    href: /azure/cost-management-billing/costs/aws-integration-set-up-configure
                    maintainContext: true
                  - name: Manage AWS costs in Azure
                    href: /azure/cost-management-billing/costs/aws-integration-manage
                    maintainContext: true
              - name: Hybrid solutions for AWS
                items:
                  - name: AWS Ubuntu with Terraform and Azure Arc
                    href: /azure/cloud-adoption-framework/manage/hybrid/server/best-practices/aws-terraform-ubuntu
                    maintainContext: true
                  - name: AWS Linux with Terraform and Azure Arc
                    href: /azure/cloud-adoption-framework/manage/hybrid/server/best-practices/aws-terraform-al2
                    maintainContext: true
                  - name: AWS EC2 with Ansible and Azure Arc
                    href: /azure/cloud-adoption-framework/manage/hybrid/server/best-practices/aws-scale-ansible
                    maintainContext: true
              - name: Identity management for AWS
                items:
                  - name: Azure AD identity management for AWS
                    href: reference-architectures/aws/aws-azure-ad-security.yml
                  - name: Onboard an AWS account
                    href: /azure/active-directory/cloud-infrastructure-entitlement-management/onboard-aws
                    maintainContext: true
                  - name: Amazon Managed Grafana
                    href: /azure/active-directory/saas-apps/amazon-managed-grafana-tutorial
                    maintainContext: true
                  - name: AWS single-account access
                    href: /azure/active-directory/saas-apps/amazon-web-service-tutorial
                    maintainContext: true
                  - name: AWS Single Sign-on
                    href: /azure/active-directory/saas-apps/aws-single-sign-on-tutorial
                    maintainContext: true
                  - name: Configure AWS Single Sign-On
                    href: /azure/active-directory/saas-apps/aws-single-sign-on-provisioning-tutorial
                    maintainContext: true
                  - name: AWS multiple accounts
                    href: /azure/active-directory/saas-apps/aws-multi-accounts-tutorial
                    maintainContext: true
                  - name: AWS ClientVPN
                    href: /azure/active-directory/saas-apps/aws-clientvpn-tutorial
                    maintainContext: true
                  - name: Attach and detach policies
                    href: /azure/active-directory/cloud-infrastructure-entitlement-management/how-to-attach-detach-permissions
                    maintainContext: true
              - name: AKS for AWS
                items:
                  - name: AKS for Amazon EKS professionals
                    href: aws-professional/eks-to-aks/index.md
                  - name: Identity and access management
                    href: aws-professional/eks-to-aks/workload-identity.yml
                  - name: Cluster monitoring and logging
                    href: aws-professional/eks-to-aks/monitoring.yml
                  - name: Network topologies and security
                    href: aws-professional/eks-to-aks/private-clusters.yml
                  - name: Storage options
                    href: aws-professional/eks-to-aks/storage.md
                  - name: Cost management and optimization
                    href: aws-professional/eks-to-aks/cost-management.yml
                  - name: Agent node management
                    href: aws-professional/eks-to-aks/node-pools.yml
              - name: Migration from AWS
                items:
                  - name: Azure Migrate
                    items:
                      - name: Discover AWS instances
                        href: /azure/migrate/tutorial-discover-aws
                        maintainContext: true
                      - name: Assess AWS instances
                        href: /azure/migrate/tutorial-assess-aws
                        maintainContext: true
                      - name: Migrate AWS VMs
                        href: /azure/migrate/tutorial-migrate-aws-virtual-machines
                        maintainContext: true
                  - name: Compute
                    items:
                      - name: Migrate AWS to managed disks
                        href: /azure/virtual-machines/windows/on-prem-to-azure
                        maintainContext: true
                      - name: Migrate an AWS Windows VM
                        href: /azure/virtual-machines/windows/aws-to-azure
                        maintainContext: true
              - name: Security for AWS
                items:
                  - name: Azure security for AWS
                    href: guide/aws/aws-azure-security-solutions.yml
                  - name: Connect AWS to Microsoft Sentinel
                    href: /azure/sentinel/connect-aws
                    maintainContext: true
                  - name: Microsoft Defender for AWS
                    items:
                      - name: Protect AWS with Microsoft Defender
                        href: /defender-cloud-apps/protect-aws
                        maintainContext: true
                      - name: Defender recommendations for AWS
                        href: /azure/defender-for-cloud/recommendations-reference-aws
                        maintainContext: true
                      - name: Connect AWS to Microsoft Defender
                        href: /defender-cloud-apps/connect-aws
                        maintainContext: true
                      - name: "Video: AWS connector in Defender"
                        href: /azure/defender-for-cloud/episode-one
                        maintainContext: true
              - name: Azure Databricks for AWS
                href: /azure/databricks/repos/aws-code-commit-version-control
                maintainContext: true
              - name: Azure Service Fabric for AWS
                href: /azure/service-fabric/service-fabric-tutorial-standalone-create-infrastructure
                maintainContext: true
              - name: Azure VPN Gateway for AWS
                href: /azure/vpn-gateway/vpn-gateway-howto-aws-bgp
                maintainContext: true
      - name: Azure for Google Cloud professionals
        expanded: true
        items:
          - name: Overview
            href: gcp-professional/index.md
          - name: Services comparison
            href: gcp-professional/services.md
          - name: Guidance
            items:
              - name: Hybrid solutions for Google Cloud
                items:
                  - name: GC Ubuntu with Terraform
                    href: /azure/cloud-adoption-framework/manage/hybrid/server/best-practices/gcp-terraform-ubuntu
                    maintainContext: true
                  - name: GC Windows with Terraform
                    href: /azure/cloud-adoption-framework/manage/hybrid/server/best-practices/gcp-terraform-windows
                    maintainContext: true
              - name: Identity management for Google Cloud
                items:
                  - name: Onboard a Google Cloud project
                    href: /azure/active-directory/cloud-infrastructure-entitlement-management/onboard-gcp
                    maintainContext: true
                  - name: Add and remove roles and tasks
                    href: /azure/active-directory/cloud-infrastructure-entitlement-management/how-to-add-remove-role-task
                    maintainContext: true
              - name: Migration from Google Cloud
                items:
                  - name: Discover Google Cloud instances
                    href: /azure/migrate/tutorial-discover-gcp
                    maintainContext: true
                  - name: Assess Google Cloud VM instances
                    href: /azure/migrate/tutorial-assess-gcp
                    maintainContext: true
                  - name: Migrate Google Cloud VMs to Azure
                    href: /azure/migrate/tutorial-migrate-gcp-virtual-machines
                    maintainContext: true
              - name: Security for Google Cloud
                items:
                  - name: Protect Google Cloud with Defender
                    href: /defender-cloud-apps/protect-gcp
                    maintainContext: true
                  - name: Connect Google Cloud projects
                    href: /azure/defender-for-cloud/quickstart-onboard-gcp
                    maintainContext: true
                  - name: Connect Google Cloud to Defender
                    href: /defender-cloud-apps/connect-google-gcp
                    maintainContext: true
                  - name: "Video: Protect containers"
                    href: /azure/defender-for-cloud/episode-ten
                    maintainContext: true
  - name: Design Patterns
    items:
      - name: Overview
        href: patterns/index.md
      - name: Categories
        items:
          - name: Data management
            href: patterns/category/data-management.md
          - name: Design and implementation
            href: patterns/category/design-implementation.md
          - name: Messaging
            href: patterns/category/messaging.md
      - name: Ambassador
        href: patterns/ambassador.yml
      - name: Anti-corruption Layer
        href: patterns/anti-corruption-layer.yml
      - name: Asynchronous Request-Reply
        href: patterns/async-request-reply.yml
      - name: Backends for Frontends
        href: patterns/backends-for-frontends.yml
      - name: Bulkhead
        href: patterns/bulkhead.yml
      - name: Cache-Aside
        href: patterns/cache-aside.yml
      - name: Choreography
        href: patterns/choreography.yml
      - name: Circuit Breaker
        href: patterns/circuit-breaker.yml
      - name: Claim Check
        href: patterns/claim-check.yml
      - name: Compensating Transaction
        href: patterns/compensating-transaction.yml
      - name: Competing Consumers
        href: patterns/competing-consumers.yml
      - name: Compute Resource Consolidation
        href: patterns/compute-resource-consolidation.yml
      - name: CQRS
        href: patterns/cqrs.yml
      - name: Deployment Stamps
        href: patterns/deployment-stamp.yml
      - name: Edge Workload Configuration
        href: patterns/edge-workload-configuration.md
      - name: Event Sourcing
        href: patterns/event-sourcing.yml
      - name: External Configuration Store
        href: patterns/external-configuration-store.yml
      - name: Federated Identity
        href: patterns/federated-identity.yml
      - name: Gatekeeper
        href: patterns/gatekeeper.yml
      - name: Gateway Aggregation
        href: patterns/gateway-aggregation.yml
      - name: Gateway Offloading
        href: patterns/gateway-offloading.yml
      - name: Gateway Routing
        href: patterns/gateway-routing.yml
      - name: Geode
        href: patterns/geodes.yml
      - name: Health Endpoint Monitoring
        href: patterns/health-endpoint-monitoring.yml
      - name: Index Table
        href: patterns/index-table.yml
      - name: Leader Election
        href: patterns/leader-election.yml
      - name: Materialized View
        href: patterns/materialized-view.yml
      - name: Pipes and Filters
        href: patterns/pipes-and-filters.yml
      - name: Priority Queue
        href: patterns/priority-queue.yml
      - name: Publisher/Subscriber
        href: patterns/publisher-subscriber.yml
      - name: Queue-Based Load Leveling
        href: patterns/queue-based-load-leveling.yml
      - name: Rate Limiting
        href: patterns/rate-limiting-pattern.yml
      - name: Retry
        href: patterns/retry.yml
      - name: Saga
        href: reference-architectures/saga/saga.yml
      - name: Scheduler Agent Supervisor
        href: patterns/scheduler-agent-supervisor.yml
      - name: Sequential Convoy
        href: patterns/sequential-convoy.yml
      - name: Sharding
        href: patterns/sharding.yml
      - name: Sidecar
        href: patterns/sidecar.yml
      - name: Static Content Hosting
        href: patterns/static-content-hosting.yml
      - name: Strangler Fig
        href: patterns/strangler-fig.yml
      - name: Throttling
        href: patterns/throttling.yml
      - name: Valet Key
        href: patterns/valet-key.yml
  - name: Microsoft Azure Well-Architected Framework
    href: /azure/architecture/framework
  - name: Industry solutions with Azure
    expanded: true
    items:
      - name: Overview
        href: industries/overview.md
      - name: Retail
        items:
          - name: Overview
            href: industries/retail.md
          - name: Guides
            items:
              - name: Microsoft Cloud for Retail
                items:
                  - name: Overview
                    href: /industry/retail/overview
                    maintainContext: true
                  - name: Elevate the shopping experience
                    href: /industry/retail/elevate-shopping-experience
                    maintainContext: true
                  - name: Maximize the value of your data
                    href: /industry/retail/maximize-data
                    maintainContext: true
                  - name: Security
                    href: /industry/retail/security-overview
                    maintainContext: true
                  - name: Compliance
                    href: /industry/retail/compliance-overview
                    maintainContext: true
              - name: Dynamics 365 Commerce
                items:
                  - name: Commerce home page
                    href: /dynamics365/commerce/
                    maintainContext: true
                  - name: Commerce architecture overview
                    href: /dynamics365/commerce/commerce-architecture
                    maintainContext: true
                  - name: Authentication flows
                    href: /dynamics365/commerce/arch-auth-flow
                    maintainContext: true
                  - name: Headless commerce architecture
                    href: /dynamics365/commerce/dev-itpro/retail-server-architecture
                    maintainContext: true
                  - name: Commerce channel communications
                    href: /dynamics365/commerce/dev-itpro/define-retail-channel-communications-cdx
                    maintainContext: true
                  - name: Modern POS architecture
                    href: /dynamics365/commerce/dev-itpro/retail-modern-pos-architecture
                    maintainContext: true
                  - name: Set up Azure DevOps
                    href: /dynamics365/commerce/dev-itpro/new-environments-visual-studio-teams-branch-retail-projects
                    maintainContext: true
                  - name: Deployment
                    items:
                      - name: Configure and install CSU
                        href: /dynamics365/commerce/dev-itpro/retail-store-scale-unit-configuration-installation
                        maintainContext: true
                      - name: Configure, install, and activate MPOS
                        href: /dynamics365/commerce/retail-modern-pos-device-activation
                        maintainContext: true
                      - name: POS device activation
                        href: /dynamics365/commerce/dev-itpro/retail-device-activation
                        maintainContext: true
                      - name: Retail hardware station
                        href: /dynamics365/commerce/retail-hardware-station-configuration-installation
                        maintainContext: true
                      - name: Sealed self-service components
                        href: /dynamics365/commerce/dev-itpro/enhanced-mass-deployment
                        maintainContext: true
                      - name: Updates to cloud environments
                        href: /dynamics365/fin-ops-core/dev-itpro/deployment/apply-deployable-package-system
                        maintainContext: true
              - name: Data management in retail
                href: industries/retail/retail-data-management-overview.md
              - name: AI and ML in retail
                items:
                  - name: Deploy AI-based footfall detection
                    href: hybrid/deployments/solution-deployment-guide-retail-footfall-detection.md
                  - name: Forecast bike rental demand
                    href: /azure/machine-learning/tutorial-automated-ml-forecast
                    maintainContext: true
                  - name: Intelligent Recommendations
                    items:
                      - name: Overview
                        href: /industry/retail/intelligent-recommendations/overview
                        maintainContext: true
                      - name: Architecture
                        href: /industry/retail/intelligent-recommendations/architecture
                        maintainContext: true
                      - name: Personalized lists
                        href: /industry/retail/intelligent-recommendations/personalized-recommendations
                        maintainContext: true
                  - name: Optimize and reuse recommendations
                    href: industries/retail/recommendation-engine-optimization.yml
                  - name: Personalizer
                    items:
                      - name: Overview
                        href: /azure/cognitive-services/personalizer/what-is-personalizer
                        maintainContext: true
                      - name: How Personalizer works
                        href: /azure/cognitive-services/personalizer/how-personalizer-works
                        maintainContext: true
                      - name: Where to use Personalizer
                        href: /azure/cognitive-services/personalizer/where-can-you-use-personalizer
                        maintainContext: true
                      - name: Data and privacy
                        href: /azure/cognitive-services/personalizer/responsible-data-and-privacy
                        maintainContext: true                    
              - name: IoT in retail
                items:
                  - name: Digital distribution center
                    href: /azure/iot-central/retail/tutorial-iot-central-digital-distribution-center
                    maintainContext: true
                  - name: In-store analytics checkout
                    items:
                      - name: Create a retail application
                        href: /azure/iot-central/retail/tutorial-in-store-analytics-create-app
                        maintainContext: true
                      - name: Customize the operator dashboard
                        href: /azure/iot-central/retail/tutorial-in-store-analytics-customize-dashboard
                        maintainContext: true
                      - name: Export data and visualize insights
                        href: /azure/iot-central/retail/tutorial-in-store-analytics-export-data-visualize-insights
                        maintainContext: true
                  - name: Smart inventory management
                    href: /azure/iot-central/retail/tutorial-iot-central-smart-inventory-management
                    maintainContext: true
              - name: Migrate your e-commerce solution to Azure
                href: industries/retail/migrate-ecommerce-solution.md
              - name: Mixed reality in retail
                items:
                  - name: Marketing and advertisement
                    href: /windows/mixed-reality/enthusiast-guide/marketing-advertisement
                    maintainContext: true
                  - name: Immersive shopping experiences
                    href: /windows/mixed-reality/enthusiast-guide/immersive-shopping
                    maintainContext: true
              - name: SKU optimization for consumer brands
                href: industries/retail/sku-optimization-solution-guide.yml
              - name: Visual search in retail with Cosmos DB
                href: industries/retail/visual-search-use-case-overview.yml
          - name: Architectures
            items:
              - name: All retail architectures
                href: /azure/architecture/browse/?terms=retail
              - name: AI-based footfall detection
                href: solution-ideas/articles/hybrid-footfall-detection.yml
              - name: Analyze MongoDB Atlas data
                href: example-scenario/analytics/azure-synapse-analytics-integrate-mongodb-atlas.yml
              - name: Build a real-time recommendation API
                href: reference-architectures/ai/real-time-recommendation.yml
              - name: Buy online, pick up in store (retail)
                href: example-scenario/iot/vertical-buy-online-pickup-in-store.yml
              - name: Content-based recommendation
                href: solution-ideas/articles/build-content-based-recommendation-system-using-recommender.yml
              - name: E-commerce front end
                href: example-scenario/apps/ecommerce-scenario.yml
              - name: Interactive price analytics
                href: solution-ideas/articles/interactive-price-analytics.yml
              - name: Intelligent search engine for e-commerce
                href: example-scenario/apps/ecommerce-search.yml
              - name: Magento e-commerce platform in AKS
                href: example-scenario/magento/magento-azure.yml
              - name: Movie recommendations on Azure
                href: example-scenario/ai/movie-recommendations-with-machine-learning.yml
              - name: Optimize inventory and forecast demand
                href: example-scenario/analytics/optimize-inventory-forecast-demand.yml
              - name: Out of stock detection (retail)
                href: /hybrid/app-solutions/pattern-out-of-stock-at-edge
                maintainContext: true
              - name: Scalable order processing
                href: example-scenario/data/ecommerce-order-processing.yml
              - name: Video capture and analytics for retail
                href: solution-ideas/articles/video-analytics.yml
          - name: Datasets
            items:
              - name: OJ sales simulated
                href: /azure/open-datasets/dataset-oj-sales-simulated
                maintainContext: true
              - name: US Consumer Price Index
                items:
                  - name: US Consumer Price Index
                    href: /azure/open-datasets/dataset-us-consumer-price-index
                    maintainContext: true
                  - name: US Producer Price Index - Commodities
                    href: /azure/open-datasets/dataset-us-producer-price-index-commodities
                    maintainContext: true
                  - name: US Producer Price Index - Industry
                    href: /azure/open-datasets/dataset-us-producer-price-index-industry
                    maintainContext: true
              - name: US Population
                items:
                  - name: US Population by County
                    href: /azure/open-datasets/dataset-us-population-county
                    maintainContext: true
                  - name: US Population by ZIP code
                    href: /azure/open-datasets/dataset-us-population-zip
                    maintainContext: true
          - name: Compliance solutions
            items:
              - name: Compliance in Cloud for Retail
                href: /industry/retail/compliance-overview
                maintainContext: true
              - name: GDPR (EU)
                items:
                  - name: GDPR overview
                    href: /compliance/regulatory/gdpr
                    maintainContext: true
                  - name: Data Subject Requests
                    items:
                      - name: Azure DSRs
                        href: /compliance/regulatory/gdpr-dsr-azure
                        maintainContext: true
                      - name: Azure DevOps DSRs
                        href: /compliance/regulatory/gdpr-dsr-vsts
                        maintainContext: true
                  - name: Breach notification
                    href: /compliance/regulatory/gdpr-breach-azure-dynamics-windows
                    maintainContext: true
                  - name: Data controllers with Azure
                    href: /compliance/regulatory/gdpr-dpia-azure
                    maintainContext: true
                  - name: Information protection
                    href: /microsoft-365/solutions/information-protection-deploy
                    maintainContext: true
                  - name: Best practices with Delta Lake
                    href: /azure/databricks/security/privacy/gdpr-delta
                    maintainContext: true
              - name: ISO standards
                items:
                  - name: ISO 22301
                    href: /azure/compliance/offerings/offering-iso-22301
                    maintainContext: true
                  - name: ISO 27001
                    href: /azure/compliance/offerings/offering-iso-27001
                    maintainContext: true
                  - name: ISO 27017
                    href: /azure/compliance/offerings/offering-iso-27017
                    maintainContext: true
                  - name: ISO 27018
                    href: /azure/compliance/offerings/offering-iso-27018
                    maintainContext: true
              - name: SOC2 Type 2
                href: /azure/compliance/offerings/offering-soc-2
                maintainContext: true
              - name: PCI DSS
                href: /azure/compliance/offerings/offering-pci-dss
                maintainContext: true
              - name: GDPR (EU)
                href: /compliance/regulatory/gdpr
                maintainContext: true
      - name: Financial Services
        items:
          - name: Overview
            href: industries/finance.md
          - name: Guides
            items:
              - name: Microsoft Cloud for Financial Services
                items:
                  - name: Overview
                    href: /industry/financial-services/overview
                    maintainContext: true
                  - name: Security
                    href: /industry/financial-services/security-overview
                    maintainContext: true
                  - name: Compliance
                    href: /industry/financial-services/compliance-overview
                    maintainContext: true
              - name: Dynamics 365 Finance and Operations
                items:
                  - name: Export to Azure Data Lake overview
                    href: /dynamics365/fin-ops-core/dev-itpro/data-entities/azure-data-lake-ga-version-overview
                    maintainContext: true
                  - name: Export in Finance and Operations apps
                    href: /dynamics365/fin-ops-core/dev-itpro/data-entities/finance-data-azure-data-lake
                    maintainContext: true
                  - name: Change data in Azure Data Lake
                    href: /dynamics365/fin-ops-core/dev-itpro/data-entities/azure-data-lake-change-feeds
                    maintainContext: true
              - name: Data management in banking
                href: industries/finance/data-management-banking-overview.yml
              - name: Detect mobile bank fraud
                href: guide/ai/bank-fraud-solution.yml
              - name: Financial institutions with data mesh
                href: /azure/cloud-adoption-framework/scenarios/cloud-scale-analytics/architectures/reference-architecture-data-mesh
                maintainContext: true
              - name: Financial services risk lifecycle
                href: industries/finance/financial-risk-model.md
              - name: Risk grid computing in banking
                href: industries/finance/risk-grid-banking-overview.yml
              - name: Risk grid computing solution
                href: industries/finance/risk-grid-banking-solution-guide.yml
              - name: Big compute for financial risk modeling
                href: guide/architecture-styles/big-compute.yml
              - name: Actuarial risk analysis
                href: industries/finance/actuarial-risk-analysis-financial-model.yml
          - name: Architectures
            items:
              - name: All finance architectures
                href: /azure/architecture/browse/?terms=finance
              - name: Automate document processing
                href: example-scenario/ai/automate-document-processing-azure-form-recognizer.yml
              - name: Banking system cloud transformation
                href: example-scenario/banking/banking-system-cloud-transformation.yml
              - name: Data analysis for finance
                href: example-scenario/data/data-analysis-regulated-industries.yml
              - name: Decentralized trust between banks
                href: example-scenario/apps/decentralized-trust.yml
              - name: Finance management using PostgreSQL
                href: solution-ideas/articles/finance-management-apps-using-azure-database-for-postgresql.yml
              - name: Host a Murex MX.3 workload on Azure
                href: example-scenario/finance/murex-mx3-azure.yml  
              - name: Modernize mainframe & midrange data
                href: reference-architectures/migration/modernize-mainframe-data-to-azure.yml
              - name: Patterns and implementations in banking
                href: example-scenario/banking/patterns-and-implementations.yml
              - name: Real-time fraud detection
                href: example-scenario/data/fraud-detection.yml
              - name: Replicate and sync mainframe data
                href: reference-architectures/migration/sync-mainframe-data-with-azure.yml
              - name: Scale regulated AI and ML in finance
                href: example-scenario/ai/scale-ai-and-machine-learning-in-regulated-industries.yml                
              - name: SWIFT on Azure
                items:
                  - name: Alliance Connect
                    items:
                      - name: SWIFT Alliance Connect
                        href: example-scenario/finance/swift-on-azure-srx.yml
                      - name: SWIFT Alliance Access
                        href: example-scenario/finance/swift-alliance-access-on-azure.yml
                      - name: SWIFT AMH with Alliance Connect
                        href: example-scenario/finance/swift-alliance-messaging-hub.yml
                  - name: Alliance Connect Virtual
                    items:
                      - name: SWIFT Alliance Connect Virtual
                        href: example-scenario/finance/swift-on-azure-vsrx.yml
                      - name: SWIFT Alliance Access with ACV
                        href: example-scenario/finance/swift-alliance-access-vsrx-on-azure.yml
                      - name: SWIFT AMH with ACV
                        href: example-scenario/finance/swift-alliance-messaging-hub-vsrx.yml
                      - name: SWIFT Alliance Cloud in Azure
                        href: example-scenario/finance/swift-alliance-cloud-on-azure.yml
                      - name: SWIFT Alliance Lite2
                        href: example-scenario/finance/swift-alliance-lite2-on-azure.yml
          - name: Datasets
            items:
              - name: US Consumer Price Index
                items:
                  - name: US Consumer Price Index
                    href: /azure/open-datasets/dataset-us-consumer-price-index
                    maintainContext: true
                  - name: US Producer Price Index - Commodities
                    href: /azure/open-datasets/dataset-us-producer-price-index-commodities
                    maintainContext: true
                  - name: US Producer Price Index - Industry
                    href: /azure/open-datasets/dataset-us-producer-price-index-industry
                    maintainContext: true
              - name: US Employment
                items:
                  - name: US Labor Force Statistics
                    href: /azure/open-datasets/dataset-us-labor-force
                    maintainContext: true
                  - name: US Local Area Unemployment
                    href: /azure/open-datasets/dataset-us-local-unemployment
                    maintainContext: true
                  - name: US National Employment Hours
                    href: /azure/open-datasets/dataset-us-national-employment-earnings     
                    maintainContext: true
                  - name: US State Employment Hours
                    href: /azure/open-datasets/dataset-us-state-employment-earnings
                    maintainContext: true
              - name: US Population
                items:
                  - name: US Population by County
                    href: /azure/open-datasets/dataset-us-population-county
                    maintainContext: true
                  - name: US Population by ZIP code
                    href: /azure/open-datasets/dataset-us-population-zip
                    maintainContext: true
          - name: Compliance solutions
            items:
              - name: FFIEC
                href: /compliance/regulatory/offering-ffiec-us
                maintainContext: true
              - name: FINRA 4511
                href: /compliance/regulatory/offering-finra-4511
                maintainContext: true
              - name: IRS 1075
                items:
                  - name: IRS 1075 overview
                    href: /azure/compliance/offerings/offering-irs-1075
                    maintainContext: true
                  - name: IRS 1075 regulatory compliance
                    href: /azure/governance/policy/samples/irs-1075-sept2016
                    maintainContext: true
              - name: Microsoft 365 financial services
                href: /microsoft-365/solutions/financial-services-secure-collaboration
                maintainContext: true
              - name: PCI 3DS
                href: /azure/compliance/offerings/offering-pci-3ds
                maintainContext: true
              - name: PCI DSS
                items:
                  - name: PCI DSS overview
                    href: /azure/compliance/offerings/offering-pci-dss
                    maintainContext: true
                  - name: PCI DSS 3.2.1 regulatory compliance
                    href: /azure/governance/policy/samples/pci-dss-3-2-1
                    maintainContext: true
                  - name: AKS regulated cluster for PCI
                    href: /azure/architecture/reference-architectures/containers/aks-pci/aks-pci-ra-code-assets
                  - name: AKS regulated - Protect cardholder data
                    href: /azure/architecture/reference-architectures/containers/aks-pci/aks-pci-data
              - name: SEC
                items:
                  - name: SEC 17a-4
                    href: /compliance/regulatory/offering-sec-17a-4 
                    maintainContext: true
                  - name: SEC Regulation SCI
                    href: /azure/compliance/offerings/offering-sec-reg-sci-us
                    maintainContext: true
              - name: SWIFT CSP v2020 blueprint
                items:
                  - name: Overview
                    href: /azure/governance/blueprints/samples/swift-2020/index
                    maintainContext: true
                  - name: Control mapping
                    href: /azure/governance/blueprints/samples/swift-2020/control-mapping
                    maintainContext: true
                  - name: Deployment
                    href: /azure/governance/blueprints/samples/swift-2020/deploy
                    maintainContext: true
      - name: Healthcare
        items:
          - name: Overview
            href: industries/healthcare.md
          - name: Guides
            items:
              - name: Microsoft Cloud for Healthcare
                items:
                  - name: Overview
                    href: /industry/healthcare/overview
                    maintainContext: true
                  - name: Azure setup
                    href: /industry/healthcare/configure-cloud-for-healthcare
                    maintainContext: true
                  - name: Patient engagement
                    href: /industry/healthcare/patient-engagement
                    maintainContext: true
                  - name: Health team collaboration
                    href: /industry/healthcare/health-team-collaboration
                    maintainContext: true
                  - name: Clinical and operational insights
                    href: /industry/healthcare/improve-clinical-operational-insights
                    maintainContext: true
                  - name: Security in Cloud for Healthcare
                    href: /industry/healthcare/security-overview
                    maintainContext: true
                  - name: Compliance in Cloud for Healthcare
                    href: /industry/healthcare/compliance-overview
                    maintainContext: true
              - name: Azure Health Bot
                items:
                  - name: Overview
                    href: /azure/health-bot/overview
                    maintainContext: true
                  - name: Built-in medical intelligence
                    href: /azure/health-bot/bot_docs/triage_symptom_checking
                    maintainContext: true
                  - name: Debugging
                    href: /azure/health-bot/scenario-authoring/debugging
                    maintainContext: true
                  - name: Advanced functionality
                    href: /azure/health-bot/scenario-authoring/advanced_functionality
                    maintainContext: true
                  - name: Language models
                    href: /azure/health-bot/language_models
                    maintainContext: true
                  - name: Handoff to a live agent
                    href: /azure/health-bot/handoff
                    maintainContext: true
                  - name: Handoff using Microsoft Teams
                    href: /azure/health-bot/handoff-teams
                    maintainContext: true
                  - name: Dynamics 365 Omnichannel integration
                    href: /azure/health-bot/omnichannel
                    maintainContext: true
                  - name: Health Bot custom telemetry
                    href: /azure/health-bot/custom_telemetry
                    maintainContext: true
              - name: Azure Health Data Services
                items:
                  - name: Overview
                    href: /azure/healthcare-apis/healthcare-apis-overview
                    maintainContext: true
                  - name: Azure Health Data Services workspace
                    href: /azure/healthcare-apis/workspace-overview
                    maintainContext: true
              - name: Azure API for FHIR
                items:
                  - name: Overview
                    href: /azure/healthcare-apis/azure-api-for-fhir/overview
                    maintainContext: true
                  - name: FHIR features
                    href: /azure/healthcare-apis/azure-api-for-fhir/fhir-features-supported
                    maintainContext: true
                  - name: Azure AD and Azure API for FHIR
                    href: /azure/healthcare-apis/azure-api-for-fhir/azure-active-directory-identity-configuration
                    maintainContext: true
                  - name: Add data to audits using HTTP headers
                    href: /azure/healthcare-apis/azure-api-for-fhir/use-custom-headers
                    maintainContext: true
                  - name: Azure IoT Connector for FHIR
                    items:
                      - name: Overview
                        href: /azure/healthcare-apis/azure-api-for-fhir/iot-data-flow
                        maintainContext: true
                      - name: Mapping templates
                        href: /azure/healthcare-apis/azure-api-for-fhir/iot-mapping-templates
                        maintainContext: true
                  - name: Azure Policy compliance controls
                    href: /azure/healthcare-apis/azure-api-for-fhir/security-controls-policy
                    maintainContext: true
                  - name: Related GitHub projects
                    href: /azure/healthcare-apis/azure-api-for-fhir/fhir-github-projects
                    maintainContext: true
              - name: Text Analytics for health
                items:
                  - name: Overview
                    href: /azure/cognitive-services/language-service/text-analytics-for-health/overview
                    maintainContext: true
                  - name: Recognized entity categories
                    href: /azure/cognitive-services/language-service/text-analytics-for-health/concepts/health-entity-categories
                    maintainContext: true
                  - name: Relation extraction
                    href: /azure/cognitive-services/language-service/text-analytics-for-health/concepts/relation-extraction
                    maintainContext: true
                  - name: Assertion detection
                    href: /azure/cognitive-services/language-service/text-analytics-for-health/concepts/assertion-detection
                    maintainContext: true
              - name: IoT scenarios
                items:
                  - name: Continuous patient monitoring
                    href: /azure/iot-central/healthcare/tutorial-continuous-patient-monitoring
                    maintainContext: true
                  - name: Health triage dashboard
                    href: /azure/iot-central/healthcare/tutorial-health-data-triage
                    maintainContext: true
              - name: Healthcare for data management
                href: /azure/cloud-adoption-framework/scenarios/cloud-scale-analytics/architectures/reference-architecture-lamna
                maintainContext: true
          - name: Architectures
            items:
              - name: All healthcare architectures
                href: /azure/architecture/browse/?terms=healthcare
              - name: Analyze observational patient data
                href: example-scenario/digital-health/patient-data-ohdsi-omop-cdm.yml
              - name: Automate COVID-19 test forms
                href: example-scenario/ai/form-recognizer-covid.yml 
              - name: Build a telehealth system with Azure
                href: example-scenario/apps/telehealth-system.yml
              - name: Clinical insights with Cloud for Healthcare
                href: example-scenario/mch-health/medical-data-insights.yml
              - name: Confidential computing for healthcare
                href: example-scenario/confidential/healthcare-inference.yml
              - name: Consumer health portal on Azure
                href: example-scenario/digital-health/health-portal.yml
              - name: Health data consortium
                href: example-scenario/data/azure-health-data-consortium.yml
              - name: Implement risk prediction for surgeries
                href: example-scenario/ai/risk-stratification-surgery.yml
              - name: IoT Connected Platform for COVID-19
                href: solution-ideas/articles/iot-connected-platform.yml
              - name: Population health management
                href: solution-ideas/articles/population-health-management-for-healthcare.yml
              - name: Predict hospital readmissions with ML
                href: example-scenario/ai/predict-hospital-readmissions-machine-learning.yml
              - name: Predict the length of stay in hospitals
                href: solution-ideas/articles/predicting-length-of-stay-in-hospitals.yml
              - name: Precision medicine pipeline
                href: example-scenario/precision-medicine/genomic-analysis-reporting.yml
              - name: Virtual network for patient records
                href: example-scenario/integrated-multiservices/virtual-network-integration.yml
              - name: Virtual visits with Cloud for Healthcare
                href: example-scenario/mch-health/virtual-health-mch.yml
          - name: Datasets
            items:
              - name: COVID-19 data lake
                items:
                  - name: Bing COVID-19 data
                    href: /azure/open-datasets/dataset-bing-covid-19
                    maintainContext: true
                  - name: COVID Tracking project
                    href: /azure/open-datasets/dataset-covid-tracking
                    maintainContext: true
                  - name: ECDC COVID-19 cases
                    href: /azure/open-datasets/dataset-ecdc-covid-cases
                    maintainContext: true
                  - name: Oxford COVID-19 Government Response
                    href: /azure/open-datasets/dataset-oxford-covid-government-response-tracker
                    maintainContext: true
              - name: COVID-19 Open Research
                href: /azure/open-datasets/dataset-covid-19-open-research
                maintainContext: true
              - name: Diabetes dataset
                href: /azure/open-datasets/dataset-diabetes
                maintainContext: true
              - name: Genomics data lake
                items:
                  - name: 1000 Genomes
                    href: /azure/open-datasets/dataset-1000-genomes
                    maintainContext: true
                  - name: ClinVar annotations
                    href: /azure/open-datasets/dataset-clinvar-annotations
                    maintainContext: true
                  - name: ENCODE DNA elements
                    href: /azure/open-datasets/dataset-encode
                    maintainContext: true
                  - name: GATK Resource Bundle
                    href: /azure/open-datasets/dataset-gatk-resource-bundle
                    maintainContext: true
                  - name: Genome Aggregation
                    href: /azure/open-datasets/dataset-gnomad
                    maintainContext: true
                  - name: Human Reference Genomes
                    href: /azure/open-datasets/dataset-human-reference-genomes
                    maintainContext: true
                  - name: Illumina Platinum Genomes
                    href: /azure/open-datasets/dataset-illumina-platinum-genomes
                    maintainContext: true
                  - name: "OpenCravat: Analysis of Variants"
                    href: /azure/open-datasets/dataset-open-cravat
                    maintainContext: true
                  - name: "SnpEff: Genomic variants"
                    href: /azure/open-datasets/dataset-snpeff
                    maintainContext: true
          - name: Compliance solutions
            items:
              - name: EPCS (US)
                href: /azure/compliance/offerings/offering-epcs-us
                maintainContext: true
              - name: FDA 21
                href: /azure/compliance/offerings/offering-gxp
                maintainContext: true
              - name: HIPAA and HITRUST
                items:
                  - name: HIPAA (US) overview
                    href: /azure/compliance/offerings/offering-hipaa-us
                    maintainContext: true
                  - name: HITRUST overview
                    href: /azure/compliance/offerings/offering-hitrust
                    maintainContext: true
                  - name: Implement healthcare blueprint for AI
                    href: industries/healthcare/healthcare-ai-blueprint.yml
                  - name: HIPAA/HITRUST compliant health data
                    href: solution-ideas/articles/security-compliance-blueprint-hipaa-hitrust-health-data-ai.yml
                  - name: HIPAA HITRUST 9.2 compliance
                    href: /azure/governance/policy/samples/hipaa-hitrust-9-2
                    maintainContext: true
              - name: MARS-E (US)
                href: /azure/compliance/offerings/offering-mars-e-us
                maintainContext: true
      - name: Government
        items:
          - name: Overview
            href: industries/government.md
          - name: Guides
            items:
              - name: Compare Azure Government and Azure
                href: /azure/azure-government/compare-azure-government-global-azure
                maintainContext: true
              - name: Dynamics 365 government accelerator
                items:
                  - name: Overview
                    href: /dynamics365/industry/accelerators/government-overview
                    maintainContext: true
                  - name: Configure the accelerator
                    href: /dynamics365/industry/accelerators/government-configure
                    maintainContext: true
              - name: Considerations for naming resources
                href: /azure/azure-government/documentation-government-concept-naming-resources
                maintainContext: true
              - name: IoT scenarios
                items:
                  - name: Connected waste management
                    href: /azure/iot-central/government/tutorial-connected-waste-management
                    maintainContext: true
                  - name: Secure worldwide public sector
                    href: /azure/azure-government/documentation-government-overview-wwps
                    maintainContext: true
                  - name: Water consumption monitoring
                    href: /azure/iot-central/government/tutorial-water-consumption-monitoring
                    maintainContext: true
                  - name: Water quality monitoring
                    href: /azure/iot-central/government/tutorial-water-quality-monitoring
                    maintainContext: true
              - name: Development
                items:
                  - name: Azure Government developer guide
                    href: /azure/azure-government/documentation-government-developer-guide
                    maintainContext: true
                  - name: Storage on Azure Government
                    href: /azure/azure-government/documentation-government-get-started-connect-to-storage
                    maintainContext: true
                  - name: AI on Azure Government
                    href: /azure/azure-government/documentation-government-cognitiveservices
                    maintainContext: true
                  - name: SSMS on Azure Government
                    href: /azure/azure-government/documentation-government-connect-ssms
                    maintainContext: true
              - name: Security
                items:
                  - name: Security for Azure Government
                    href: /azure/azure-government/documentation-government-plan-security
                    maintainContext: true
                  - name: Impact Level 5 isolation
                    href: /azure/azure-government/documentation-government-impact-level-5
                    maintainContext: true
                  - name: Secure isolation
                    href: /azure/azure-government/azure-secure-isolation-guidance
                    maintainContext: true
                  - name: Secure Azure computing
                    href: /azure/azure-government/compliance/secure-azure-computing-architecture
                    maintainContext: true
              - name: Identity
                items:
                  - name: Identity for Azure Government
                    href: /azure/azure-government/documentation-government-plan-identity
                    maintainContext: true
                  - name: Integrate Azure AD authentication
                    href: /azure/azure-government/documentation-government-aad-auth-qs
                    maintainContext: true
              - name: Deployment
                items:
                  - name: Deploy with Azure Pipelines
                    href: /azure/azure-government/connect-with-azure-pipelines
                    maintainContext: true
                  - name: ASE with DISA CAP
                    href: /azure/azure-government/documentation-government-ase-disa-cap
                    maintainContext: true
              - name: Management
                items:
                  - name: Azure Monitor logs
                    href: /azure/azure-government/documentation-government-manage-oms
                    maintainContext: true
                  - name: Marketplace
                    href: /azure/azure-government/documentation-government-manage-marketplace
                    maintainContext: true
          - name: Architectures
            items:
              - name: All government architectures
                href: /azure/architecture/browse/?terms=government
              - name: Azure Automation for hybrid
                href: hybrid/azure-automation-hybrid.yml
              - name: Azure Automation update management
                href: hybrid/azure-update-mgmt.yml
              - name: Azure Virtual Desktop for the enterprise
                href: example-scenario/wvd/windows-virtual-desktop.yml
              - name: Computer forensics chain of custody
                href: example-scenario/forensics/index.yml
              - name: Hybrid security monitoring in Azure
                href: hybrid/hybrid-security-monitoring.yml
              - name: Web app private database connectivity
                href: example-scenario/private-web-app/private-web-app.yml
          - name: Datasets
            items:
              - name: MNIST handwritten digits
                href: /azure/open-datasets/dataset-mnist
                maintainContext: true
              - name: Public Holidays
                href: /azure/open-datasets/dataset-public-holidays
                maintainContext: true
              - name: Safety data
                items:
                  - name: Boston Safety Data
                    href: /azure/open-datasets/dataset-boston-safety
                    maintainContext: true
                  - name: Chicago Safety Data
                    href: /azure/open-datasets/dataset-chicago-safety
                    maintainContext: true
                  - name: New York City Safety Data
                    href: /azure/open-datasets/dataset-new-york-city-safety
                    maintainContext: true
                  - name: San Francisco Safety Data
                    href: /azure/open-datasets/dataset-san-francisco-safety
                    maintainContext: true
                  - name: Seattle Safety Data
                    href: /azure/open-datasets/dataset-seattle-safety
                    maintainContext: true
              - name: US Labor Force
                href: /azure/open-datasets/dataset-us-labor-force
                maintainContext: true
              - name: US Population
                items:
                  - name: US Population by County
                    href: /azure/open-datasets/dataset-us-population-county
                    maintainContext: true
                  - name: US Population by ZIP code
                    href: /azure/open-datasets/dataset-us-population-zip
                    maintainContext: true
          - name: Compliance solutions
            items:
              - name: General compliance
                items:
                  - name: Azure Government compliance
                    href: /azure/azure-government/documentation-government-plan-compliance
                    maintainContext: true
                  - name: Services compliance scope
                    href: /azure/azure-government/compliance/azure-services-in-fedramp-auditscope
                    maintainContext: true
                  - name: Azure Security Benchmark
                    href: /azure/governance/policy/samples/gov-azure-security-benchmark
                    maintainContext: true
                  - name: Compliance export controls
                    href: /azure/azure-government/documentation-government-overview-itar
                    maintainContext: true
              - name: CIS Azure Foundations
                href: /azure/governance/policy/samples/gov-cis-azure-1-3-0
                maintainContext: true
              - name: CJIS
                href: /azure/compliance/offerings/offering-cjis
                maintainContext: true
              - name: DoD
                items:
                  - name: DoD overview
                    href: /azure/azure-government/documentation-government-overview-dod
                    maintainContext: true
                  - name: DoD IL2
                    href: /azure/compliance/offerings/offering-dod-il2
                    maintainContext: true
                  - name: DoD IL4
                    href: /azure/compliance/offerings/offering-dod-il4
                    maintainContext: true
                  - name: DoD IL4 Regulatory Compliance built-in
                    href: /azure/governance/policy/samples/gov-dod-impact-level-4
                    maintainContext: true
                  - name: DoD IL5
                    href: /azure/compliance/offerings/offering-dod-il5
                    maintainContext: true
                  - name: DoD IL5 Regulatory Compliance built-in
                    href: /azure/governance/policy/samples/gov-dod-impact-level-5
                    maintainContext: true
                  - name: DoD IL6
                    href: /azure/compliance/offerings/offering-dod-il6
                    maintainContext: true
              - name: DoE 10 CFR Part 810
                href: /azure/compliance/offerings/offering-doe-10-cfr-part-810
                maintainContext: true
              - name: EAR
                href: /azure/compliance/offerings/offering-ear
                maintainContext: true
              - name: FedRAMP
                items:
                  - name: FedRAMP overview
                    href: /azure/compliance/offerings/offering-fedramp
                    maintainContext: true
                  - name: FedRAMP high compliance
                    href: /azure/governance/policy/samples/fedramp-high
                    maintainContext: true
                  - name: FedRAMP moderate compliance
                    href: /azure/governance/policy/samples/fedramp-moderate
                    maintainContext: true
                  - name: Compliance with FedRAMP ATO
                    href: /azure/azure-government/compliance/documentation-accelerate-compliance
                    maintainContext: true
              - name: IRS 1075
                items:
                  - name: IRS 1075 overview
                    href: /azure/compliance/offerings/offering-irs-1075
                    maintainContext: true
                  - name: IRS 1075 regulatory compliance
                    href: /azure/governance/policy/samples/gov-irs-1075-sept2016
                    maintainContext: true
              - name: "ISO 27001:2013"
                href: /azure/governance/policy/samples/gov-iso-27001
                maintainContext: true
              - name: ITAR
                href: /azure/compliance/offerings/offering-itar
                maintainContext: true
              - name: JSIG
                href: /azure/compliance/offerings/offering-jsig
                maintainContext: true
              - name: NDAA
                href: /azure/compliance/offerings/offering-ndaa-section-889
                maintainContext: true
              - name: NIST
                items:
                  - name: NIST SP 800-53 Rev. 4
                    href: /azure/governance/policy/samples/nist-sp-800-53-r4
                    maintainContext: true
                  - name: NIST SP 800-53 Rev. 5
                    href: /azure/governance/policy/samples/nist-sp-800-53-r5
                    maintainContext: true
                  - name: NIST 800-63
                    href: /azure/compliance/offerings/offering-nist-800-63
                    maintainContext: true
                  - name: NIST 800-171
                    items:
                      - name: Overview
                        href: /azure/compliance/offerings/offering-nist-800-171
                        maintainContext: true
                      - name: Regulatory compliance
                        href: /azure/governance/policy/samples/nist-sp-800-171-r2
                        maintainContext: true
                  - name: NIST CSF
                    href: /azure/compliance/offerings/offering-nist-csf
                    maintainContext: true
              - name: StateRAMP
                href: /azure/compliance/offerings/offering-stateramp
                maintainContext: true
              - name: TIC solutions
                href: /azure/azure-government/compliance/compliance-tic
                maintainContext: true
      - name: Manufacturing
        items:
          - name: Overview
            href: industries/manufacturing.md
          - name: Guides
            items:
              - name: HPC for manufacturing
                href: industries/manufacturing/compute-manufacturing-overview.yml
              - name: Glossary of manufacturing terms
                href: /dynamics-gp/distribution/glossary-manufacturing
                maintainContext: true
              - name: AI and ML scenarios
                items:
                  - name: Continuous manufacturing with Bonsai
                    href: /bonsai/concepts/continuous-manufacturing
                    maintainContext: true
                  - name: Machine teaching for manufacturing
                    href: solution-ideas/articles/machine-teaching.yml
                  - name: MLOps to upscale ML lifecycle
                    href: example-scenario/mlops/mlops-technical-paper.yml
                  - name: Predictive maintenance in manufacturing
                    href: industries/manufacturing/predictive-maintenance-overview.yml
                  - name: Predictive maintenance solution
                    href: industries/manufacturing/predictive-maintenance-solution.yml
              - name: IoT scenarios
                items:
                  - name: Azure Sphere scenarios
                    items:
                      - name: Cloud-configuration tasks
                        href: /azure-sphere/hardware/cloud-configuration-tasks
                        maintainContext: true
                      - name: Factory-floor tasks
                        href: /azure-sphere/hardware/factory-floor-tasks
                        maintainContext: true
                      - name: Guardian modules
                        href: /azure-sphere/hardware/guardian-modules
                        maintainContext: true
                      - name: Manufacturing connected devices
                        href: /azure-sphere/hardware/manufacturing-guide
                        maintainContext: true
                      - name: Manufacturing preparation
                        href: /azure-sphere/hardware/manufacturing-preparation-tasks
                        maintainContext: true
                      - name: Radio Frequency tools
                        href: /azure-sphere/hardware/rf-tools
                        maintainContext: true
                  - name: IoT Central scenarios
                    items:
                      - name: Connected logistics application
                        href: /azure/iot-central/retail/tutorial-iot-central-connected-logistics
                        maintainContext: true
                      - name: Digital distribution center
                        href: /azure/iot-central/retail/tutorial-iot-central-digital-distribution-center
                        maintainContext: true
                      - name: Micro-fulfillment center
                        href: /azure/iot-central/retail/tutorial-micro-fulfillment-center
                        maintainContext: true
                  - name: Extract actionable insights
                    href: industries/manufacturing/extract-insights-iot-data.yml
                  - name: Industrial IoT
                    items:
                      - name: Overview
                        href: /azure/industrial-iot/overview-what-is-industrial-iot
                        maintainContext: true
                      - name: Industrial IoT analytics
                        href: guide/iiot-guidance/iiot-architecture.yml
                      - name: Deploy the IIoT platform
                        href: /azure/industrial-iot/tutorial-deploy-industrial-iot-platform
                        maintainContext: true
              - name: Mixed reality - Prototyping
                href: /windows/mixed-reality/enthusiast-guide/prototyping-manufacturing
                maintainContext: true
              - name: Manufacturing Windows engineering
                href: /windows-hardware/manufacture/desktop/manufacturing-windows-engineering-guide
                maintainContext: true
          - name: Architectures
            items:
              - name: All manufacturing architectures
                href: /azure/architecture/browse/?terms=manufacturing
              - name: Anomaly detection for conveyor belts
                href: example-scenario/ai/real-time-anomaly-detection-conveyor-belt.yml
              - name: Anomaly detector process
                href: solution-ideas/articles/anomaly-detector-process.yml
              - name: Batch integration in a factory
                href: example-scenario/iot/batch-integration-azure-data-factory-digital-twins.yml
              - name: Computer vision for manufacturing
                href: reference-architectures/ai/end-to-end-smart-factory.yml
              - name: Condition monitoring
                href: solution-ideas/articles/condition-monitoring.yml
              - name: Connected factory hierarchy service
                href: solution-ideas/articles/connected-factory-hierarchy-service.yml
              - name: Connected factory signal pipeline
                href: example-scenario/iot/connected-factory-signal-pipeline.yml
              - name: Data analysis for manufacturing
                href: example-scenario/data/data-analysis-regulated-industries.yml
              - name: IoT and data analytics in manufacturing
                href: example-scenario/data/big-data-with-iot.yml
              - name: IoT Edge safety and maintenance system
                href: example-scenario/predictive-maintenance/iot-predictive-maintenance.yml
              - name: Low-latency network for manufacturing
                href: solution-ideas/articles/low-latency-network.yml
              - name: Quality assurance
                href: solution-ideas/articles/quality-assurance.yml
              - name: Real-time asset tracking and management
                href: solution-ideas/articles/real-time-asset-tracking-mgmt-iot-central.yml
              - name: Supply chain track and trace
                href: solution-ideas/articles/supply-chain-track-and-trace.yml
              - name: Tiered data for manufacturing
                href: example-scenario/hybrid/hybrid-tiered-data-analytics.yml
                maintainContext: true
          - name: Compliance solutions
            items:
              - name: GDPR (EU)
                href: /compliance/regulatory/gdpr
                maintainContext: true
              - name: GxP
                href: /compliance/regulatory/offering-gxp
                maintainContext: true
              - name: ISO 27018
                href: /azure/compliance/offerings/offering-iso-27018
                maintainContext: true
              - name: ITAR
                href: /azure/compliance/offerings/offering-itar
                maintainContext: true
      - name: Energy and Environment
        items:
          - name: Overview
            href: industries/energy-environment.md
          - name: Guides
            items:
              - name: Microsoft Cloud for Sustainability
                href: /industry/sustainability/overview
                maintainContext: true
              - name: Sustainability outcomes and benefits
                href: /azure/cloud-adoption-framework/strategy/business-outcomes/sustainability
                maintainContext: true
              - name: Big compute for oil exploration
                href: guide/architecture-styles/big-compute.yml
              - name: IoT scenarios
                items:
                  - name: Connected waste management
                    href: /azure/iot-central/government/tutorial-connected-waste-management
                    maintainContext: true
                  - name: Smart meter energy monitoring
                    href: /azure/iot-central/energy/tutorial-smart-meter-app
                    maintainContext: true
                  - name: Solar panel monitoring
                    href: /azure/iot-central/energy/tutorial-solar-panel-app
                    maintainContext: true
                  - name: Water consumption monitoring
                    href: /azure/iot-central/government/tutorial-water-consumption-monitoring
                    maintainContext: true
                  - name: Water quality monitoring
                    href: /azure/iot-central/government/tutorial-water-quality-monitoring
                    maintainContext: true
          - name: Architectures
            items:
              - name: All energy and environment architectures
                href: /azure/architecture/browse/?terms=energy
              - name: Environmental monitoring
                href: solution-ideas/articles/environment-monitoring-and-supply-chain-optimization.yml
              - name: Geospatial data processing and analytics
                href: example-scenario/data/geospatial-data-processing-analytics-azure.yml
              - name: IoT Edge data processing - Monitor oil rigs
                href: solution-ideas/articles/data-storage-edge.yml
              - name: Mining equipment monitoring
                href: solution-ideas/articles/monitor-mining-equipment.yml
              - name: Oil and gas tank level forecasting
                href: solution-ideas/articles/oil-and-gas-tank-level-forecasting.yml
              - name: Project 15 sustainability
                href: solution-ideas/articles/project-15-iot-sustainability.yml
              - name: Run CFD simulations
                href: example-scenario/infrastructure/hpc-cfd.yml
              - name: Run reservoir simulations
                href: example-scenario/infrastructure/reservoir-simulation.yml
          - name: Compliance solutions
            items:
              - name: NERC (US) overview
                href: /azure/compliance/offerings/offering-nerc
                maintainContext: true
      - name: Telecommunications
        items:
          - name: Overview
            href: industries/telecommunications.md
          - name: Guides
            items:
              - name: Field and cloud edge gateways
                href: /azure/architecture/example-scenario/iot/field-cloud-edge-gateways
              - name: Edge Workload Configuration pattern
                href: /azure/architecture/patterns/edge-workload-configuration
              - name: Kubernetes at the edge
                items:
                  - name: Choose a Kubernetes at the edge option
                    href: /azure/architecture/operator-guides/aks/choose-kubernetes-edge-compute-option
                  - name: Choose a bare-metal Kubernetes option
                    href: /azure/architecture/operator-guides/aks/choose-bare-metal-kubernetes
              - name: Dynamics 365 telecommunications accelerator
                items:
                  - name: Overview
                    href: /dynamics365/industry/accelerators/telecommunications-overview
                    maintainContext: true
                  - name: Configure the accelerator for Azure Maps
                    href: /dynamics365/industry/accelerators/telecommunications-configure
                    maintainContext: true
              - name: Private multi-access edge compute
                items:
                  - name: Overview
                    href: /azure/private-multi-access-edge-compute-mec/overview
                    maintainContext: true
                  - name: Partner services
                    href: /azure/private-multi-access-edge-compute-mec/partner-programs
                    maintainContext: true
                  - name: Fusion Core
                    href: /azure/private-multi-access-edge-compute-mec/metaswitch-fusion-core-overview
                    maintainContext: true
                  - name: Affirmed Private Network Service
                    href: /azure/private-multi-access-edge-compute-mec/affirmed-private-network-service-overview
                    maintainContext: true
              - name: Azure Network Function Manager
                href: /azure/network-function-manager/overview
                maintainContext: true
          - name: Architectures
            items:
              - name: All telecommunications architectures
                href: /azure/architecture/browse/?terms=telecommunications
              - name: Customer churn prediction
                href: /azure/architecture/solution-ideas/articles/customer-churn-prediction
              - name: Deploy AI and ML at the edge
                href: /azure/architecture/hybrid/deploy-ai-ml-azure-stack-edge
              - name: Determine customer lifetime and churn
                href: /azure/architecture/example-scenario/ai/customer-lifecycle-churn
              - name: Enterprise-grade conversational bot
                href: /azure/architecture/reference-architectures/ai/conversational-bot
              - name: Geospatial analysis for telecommunications
                href: example-scenario/data/geospatial-analysis-telecommunications-industry.yml
              - name: IoT connected light, power, and internet
                href: /azure/architecture/solution-ideas/articles/iot-power-management
              - name: IoT device connectivity for industry
                href: /azure/architecture/solution-ideas/articles/healthcare-network
              - name: IoT Edge safety and maintenance system
                href: /azure/architecture/example-scenario/predictive-maintenance/iot-predictive-maintenance
              - name: Low-latency network connections
                href: /azure/architecture/solution-ideas/articles/low-latency-network
              - name: Public MEC deployment
                href: example-scenario/hybrid/public-multi-access-edge-compute-deployment.yml
              - name: Public MEC high availability
                href: example-scenario/hybrid/multi-access-edge-compute-ha.yml
              - name: Real-time fraud detection 
                href: /azure/architecture/example-scenario/data/fraud-detection
              - name: Video capture and analytics 
                href: /azure/architecture/solution-ideas/articles/video-analytics
          - name: Compliance solutions
            items:
              - name: GSMA overview
                href: /azure/compliance/offerings/offering-gsma
                maintainContext: true
      - name: Automotive, Mobility, and Transportation
        items:
          - name: Overview
            href: industries/automotive.md
          - name: Guides
            items:
              - name: Dynamics 365 automotive accelerator
                href: /dynamics365/industry/accelerators/automotive
                maintainContext: true
              - name: Azure Maps guidance
                items:
                  - name: Azure Maps traffic coverage
                    href: /azure/azure-maps/traffic-coverage
                    maintainContext: true
                  - name: Vehicle consumption model
                    href: /azure/azure-maps/consumption-model
                    maintainContext: true
                  - name: Best practices for Route Service
                    href: /azure/azure-maps/how-to-use-best-practices-for-routing
                    maintainContext: true
              - name: Move NYC Taxi data with SSIS
                href: data-science-process/move-data-to-azure-blob-using-ssis.md
              - name: Single sign on for car park management
                href: /azure/active-directory/saas-apps/parkalot-car-park-management-tutorial
                maintainContext: true
          - name: Architectures
            items:
              - name: All automotive architectures
                href: /azure/architecture/browse/?terms=automotive
              - name: Automated guided vehicles fleet control
                href: example-scenario/iot/automated-guided-vehicles-fleet-control.yml
              - name: Automotive test data analytics
                href: industries/automotive/automotive-telemetry-analytics.yml
              - name: Building blocks for autonomous driving
                href: industries/automotive/building-blocks-autonomous-driving-simulation-environments.yml
              - name: IoT Edge railroad maintenance and safety
                href: /azure/architecture/example-scenario/predictive-maintenance/iot-predictive-maintenance
              - name: Machine teaching for autonomous vehicles
                href: solution-ideas/articles/autonomous-systems.yml
              - name: Predictive insights with vehicle telematics
                href: solution-ideas/articles/predictive-insights-with-vehicle-telematics.yml
              - name: Process vehicle data using IoT
                href: example-scenario/data/realtime-analytics-vehicle-iot.yml
              - name: Real-time asset tracking for vehicles
                href: solution-ideas/articles/real-time-asset-tracking-mgmt-iot-central.yml
              - name: Real-time ML to estimate a car's value
                href: example-scenario/ai/deploy-real-time-machine-learning-model-application-ui.yml  
              - name: Run CFD simulations
                href: example-scenario/infrastructure/hpc-cfd.yml
          - name: Datasets
            items:
              - name: NYC Taxi
                items:
                  - name: NYC Taxi - yellow records
                    href: /azure/open-datasets/dataset-taxi-yellow
                    maintainContext: true
                  - name: NYC Taxi - green records
                    href: /azure/open-datasets/dataset-taxi-green
                    maintainContext: true
                  - name: NYC Taxi - for-hire vehicles
                    href: /azure/open-datasets/dataset-taxi-for-hire-vehicle
                    maintainContext: true
              - name: TartanAir AirSim
                href: /azure/open-datasets/dataset-tartanair-simulation
                maintainContext: true
          - name: Compliance solutions
            items:
              - name: TISAX overview
                href: /azure/compliance/offerings/offering-tisax
                maintainContext: true
      - name: Education
        items:
          - name: Overview
            href: industries/education.md
          - name: Guides
            items:
              - name: Azure Education Hub
                items:
                  - name: Overview
                    href: /azure/education-hub/about-education-hub
                    maintainContext: true
                  - name: Create a lab with REST APIs
                    href: /azure/education-hub/create-lab-education-hub
                    maintainContext: true
                  - name: Azure Dev Tools for Teaching
                    href: /azure/education-hub/azure-dev-tools-teaching/about-program
                    maintainContext: true
              - name: Dynamics 365 education accelerator
                href: /dynamics365/industry/accelerators/edu-overview 
                maintainContext: true
              - name: Identity for education
                items:
                  - name: Azure Active Directory for education
                    href: /microsoft-365/education/deploy/intro-azure-active-directory
                    maintainContext: true
                  - name: Multi-tenant for academic institutions
                    href: /microsoft-365/education/deploy/design-multi-tenant-architecture
                    maintainContext: true
                  - name: Design a tenant configuration
                    href: /microsoft-365/education/deploy/design-tenant-configurations
                    maintainContext: true
                  - name: Design authentication and credentials
                    href: /microsoft-365/education/deploy/design-credential-authentication-strategies
                    maintainContext: true
                  - name: Design an account strategy
                    href: /microsoft-365/education/deploy/design-account-strategy
                    maintainContext: true
                  - name: Design identity governance 
                    href: /microsoft-365/education/deploy/design-identity-governance
                    maintainContext: true
              - name: Mixed reality scenarios
                items:
                  - name: Immersive education
                    href: /windows/mixed-reality/enthusiast-guide/immersive-education
                    maintainContext: true
                  - name: Training and simulation
                    href: /windows/mixed-reality/enthusiast-guide/training-simulation
                    maintainContext: true
                  - name: Virtual museums and exhibits
                    href: /windows/mixed-reality/enthusiast-guide/virtual-museums
                    maintainContext: true
          - name: Architectures
            items:
              - name: All education architectures
                href: /azure/architecture/browse/?terms=education
              - name: Governance of Teams guest users
                href: example-scenario/governance/governance-teams-guest-users.yml
              - name: Moodle deployment with NetApp Files
                href: example-scenario/file-storage/moodle-azure-netapp-files.yml
              - name: Predict student attrition
                href: example-scenario/ai/student-attrition-prediction.yml
              - name: Secure research for regulated data
                href: example-scenario/ai/secure-compute-for-research.yml
              - name: Teacher-provisioned virtual labs in Azure
                href: example-scenario/devops/teacher-provisioned-virtual-labs-azure.yml
          - name: Compliance solutions
            items:
              - name: FERPA overview
                href: /compliance/regulatory/offering-ferpa
                maintainContext: true
      - name: Nonprofit
        items:
          - name: Azure subscription for nonprofits
            href: /azure/industry/training-services/microsoft-community-training/infrastructure-management/install-your-platform-instance/setup-platform-instance-on-azure-subscription-for-nonprofits
            maintainContext: true
          - name: Microsoft Cloud for Nonprofit
            items:
              - name: Overview
                href: /industry/nonprofit/overview
                maintainContext: true
              - name: Set up Microsoft Cloud for Nonprofit
                href: /industry/nonprofit/configure-cloud-for-nonprofit
                maintainContext: true
              - name: Donors and supporters
                href: /industry/nonprofit/donors-supporters
                maintainContext: true
              - name: Renew an Azure nonprofit grant
                href: /industry/nonprofit/renew
                maintainContext: true
          - name: Fundraising and Engagement
            items:
              - name: Overview
                href: /dynamics365/industry/nonprofit/fundraising-engagement-get-started-overview
                maintainContext: true
              - name: Configure
                href: /dynamics365/industry/nonprofit/fundraising-engagement-configure
                maintainContext: true
              - name: Deploy
                href: /dynamics365/industry/nonprofit/fundraising-engagement-deploy
                maintainContext: true
          - name: Dynamics 365 nonprofit accelerator for Azure
            href: /dynamics365/industry/accelerators/nfp
            maintainContext: true
      - name: Additional verticals
        items:
          - name: Game Development
            items:
              - name: Overview
                href: industries/game-development.md
              - name: Guides
                items:
                  - name: Azure PlayFab overview
                    href: /gaming/playfab/what-is-playfab
                    maintainContext: true
                  - name: Azure AD authentication for PlayFab
                    href: /gaming/playfab/features/authentication/aad-authentication/index
                    maintainContext: true
                  - name: PlayFab CloudScript with Azure Functions
                    href: /gaming/playfab/features/automation/cloudscript-af/index
                    maintainContext: true
                  - name: Multiplayer guidance
                    items:
                      - name: Multiplayer with PlayFab
                        href: /gaming/playfab/features/multiplayer/mpintro
                        maintainContext: true
                      - name: Host multiplayer games
                        href: /gaming/playfab/features/multiplayer/servers/using-playfab-servers-to-host-games
                        maintainContext: true
                      - name: Create virtual machines
                        href: /gaming/playfab/features/multiplayer/servers/deploying-playfab-multiplayer-server-builds
                        maintainContext: true
                      - name: Build definition
                        href: /gaming/playfab/features/multiplayer/servers/build-definition
                        maintainContext: true
                      - name: Linux container images
                        href: /gaming/playfab/features/multiplayer/servers/deploying-linux-based-builds
                        maintainContext: true
                      - name: Measure player latency to Azure
                        href: /gaming/playfab/features/multiplayer/servers/using-qos-beacons-to-measure-player-latency-to-azure
                        maintainContext: true
                      - name: Connect clients to game servers
                        href: /gaming/playfab/features/multiplayer/servers/connecting-clients-to-game-servers
                        maintainContext: true
                      - name: Increase core limits and Azure regions
                        href: /gaming/playfab/features/multiplayer/servers/identifying-and-increasing-core-limits
                        maintainContext: true
                  - name: PlayFab Insights
                    href: /gaming/playfab/features/insights/overview
                    maintainContext: true
                  - name: PlayFab samples
                    href: /gaming/playfab/resources/playfab-samples
                    maintainContext: true
              - name: Architectures
                items:
                  - name: All game development architectures
                    href: /azure/architecture/browse/?terms=game
                  - name: AI in games
                    items:
                      - name: Content moderation
                        href: /gaming/azure/reference-architectures/cognitive-content-moderation
                        maintainContext: true
                      - name: Customer service bot for gaming
                        href: /gaming/azure/reference-architectures/cognitive-css-bot
                        maintainContext: true
                      - name: Image classification
                        href: example-scenario/ai/intelligent-apps-image-processing.yml
                      - name: Speech to text for gaming
                        href: /gaming/azure/reference-architectures/cognitive-speech-to-text
                        maintainContext: true
                      - name: Text to speech for gaming
                        href: /gaming/azure/reference-architectures/cognitive-text-to-speech
                        maintainContext: true
                      - name: Text translation for gaming
                        href: /gaming/azure/reference-architectures/cognitive-text-translation
                        maintainContext: true
                  - name: Analytics in games
                    items:
                      - name: In-editor debugging telemetry
                        href: /gaming/azure/reference-architectures/analytics-in-editor-debugging
                        maintainContext: true
                      - name: Non-real-time dashboard
                        href: /gaming/azure/reference-architectures/analytics-non-real-time-dashboard
                        maintainContext: true
                  - name: Databases for gaming
                    items:
                      - name: Gaming using Azure MySQL
                        href: solution-ideas/articles/gaming-using-azure-database-for-mysql.yml
                      - name: Gaming using Cosmos DB
                        href: solution-ideas/articles/gaming-using-cosmos-db.yml
                  - name: Game streaming
                    items:
                      - name: Unreal Pixel Streaming
                        href: /gaming/azure/reference-architectures/unreal-pixel-streaming-in-azure
                        maintainContext: true
                      - name: Deploy Unreal Pixel Streaming
                        href: /gaming/azure/reference-architectures/unreal-pixel-streaming-deploying
                        maintainContext: true
                      - name: Unreal Pixel Streaming at scale
                        href: /gaming/azure/reference-architectures/unreal-pixel-streaming-at-scale
                        maintainContext: true
                  - name: Leaderboards
                    items:
                      - name: Leaderboard basics
                        href: /gaming/azure/reference-architectures/leaderboard
                        maintainContext: true
                      - name: Non-relational leaderboard
                        href: /gaming/azure/reference-architectures/leaderboard-non-relational
                        maintainContext: true
                      - name: Relational leaderboard
                        href: /gaming/azure/reference-architectures/leaderboard-relational
                        maintainContext: true
                  - name: Matchmaking
                    items:
                      - name: Multiplayer matchmaker
                        href: /gaming/azure/reference-architectures/multiplayer-matchmaker
                        maintainContext: true
                      - name: Serverless matchmaker
                        href: /gaming/azure/reference-architectures/multiplayer-matchmaker-serverless
                        maintainContext: true
                  - name: Rendering
                    items:
                      - name: 3D video rendering
                        href: example-scenario/infrastructure/video-rendering.yml
                      - name: Digital image-based modeling on Azure
                        href: example-scenario/infrastructure/image-modeling.yml
                  - name: Scalable gaming servers
                    items:
                      - name: Multiplayer backend architectures
                        href: /gaming/azure/reference-architectures/multiplayer
                        maintainContext: true
                      - name: Real-time multiplayer
                        items:
                          - name: Custom game server scaling
                            href: /gaming/azure/reference-architectures/multiplayer-custom-server-scaling
                            maintainContext: true
                          - name: Multiplayer hosting with Service Fabric
                            href: /gaming/azure/reference-architectures/multiplayer-synchronous
                            maintainContext: true
                          - name: Multiplayer server hosting with ACI
                            href: /gaming/azure/reference-architectures/multiplayer-synchronous-aci
                            maintainContext: true
                          - name: Multiplayer server hosting with AKS
                            href: /gaming/azure/reference-architectures/multiplayer-synchronous-aks
                            maintainContext: true
                          - name: Multiplayer server hosting with Batch
                            href: /gaming/azure/reference-architectures/multiplayer-synchronous-batch
                            maintainContext: true
                      - name: Turn-based multiplayer
                        items:
                          - name: Asynchronous multiplayer basics
                            href: /gaming/azure/reference-architectures/multiplayer-asynchronous
                            maintainContext: true
                          - name: Serverless asynchronous multiplayer
                            href: /gaming/azure/reference-architectures/multiplayer-asynchronous-serverless
                            maintainContext: true
                  - name: Server hosting
                    items:
                      - name: Basic game server hosting
                        href: /gaming/azure/reference-architectures/multiplayer-basic-game-server-hosting
                        maintainContext: true
                      - name: LAMP architectures for gaming
                        href: /gaming/azure/reference-architectures/general-purpose-lamp
                        maintainContext: true
              - name: Compliance solutions
                items:
                  - name: GDPR (EU)
                    items:
                      - name: GDPR overview
                        href: /compliance/regulatory/gdpr
                        maintainContext: true
                      - name: Delete and export player data
                        href: /gaming/playfab/features/data/playerdata/playfab-gdpr-deleting-and-exporting-player-data
                        maintainContext: true
                      - name: Accountability with Azure logs
                        href: /compliance/regulatory/gdpr-arc
                        maintainContext: true
                      - name: Azure breach response
                        href: /compliance/regulatory/gdpr-breach-azure-dynamics-windows
                        maintainContext: true
                      - name: Azure DSRs
                        href: /compliance/regulatory/gdpr-dsr-azure
                        maintainContext: true
                      - name: Azure DevOps DSRs
                        href: /compliance/regulatory/gdpr-dsr-vsts
                        maintainContext: true
                      - name: Data controllers with Azure
                        href: /compliance/regulatory/gdpr-dpia-azure
                        maintainContext: true
                      - name: Identity protection
                        href: /compliance/regulatory/gdpr-information-protection
                        maintainContext: true
                  - name: FERPA, COPPA, and CIPA
                    href: /compliance/regulatory/offering-FERPA
                    maintainContext: true
          - name: Media and Entertainment
            items:
              - name: Overview
                href: industries/media.md
              - name: Guides
                items:
                  - name: Media Services guidance
                    items:
                      - name: Terminology and concepts
                        href: /azure/media-services/latest/concepts-overview
                        maintainContext: true
                      - name: Media players for Media Services
                        href: /azure/media-services/latest/player-media-players-concept
                        maintainContext: true
                      - name: Test Media Services v3 encoding
                        href: reference-architectures/media-services/test-encoding.yml
                  - name: Dynamics 365 media accelerator
                    items:
                      - name: Overview
                        href: /dynamics365/industry/accelerators/media
                        maintainContext: true
                      - name: Content Production solution
                        href: /dynamics365/industry/accelerators/content-production
                        maintainContext: true
                      - name: Configure the accelerator with Azure AD
                        href: /dynamics365/industry/accelerators/configure-media
                        maintainContext: true
                  - name: Mixed reality scenarios
                    items:
                      - name: Free-roam VR multiusers
                        href: /windows/mixed-reality/enthusiast-guide/free-roam-vr-multiuser-experiences
                        maintainContext: true
                      - name: Immersive education
                        href: /windows/mixed-reality/enthusiast-guide/immersive-education
                        maintainContext: true
                      - name: Theme parks and family entertainment
                        href: /windows/mixed-reality/enthusiast-guide/theme-parks-family-entertainment
                        maintainContext: true
                      - name: Training and simulation
                        href: /windows/mixed-reality/enthusiast-guide/training-simulation
                        maintainContext: true
                      - name: Virtual museums and exhibits
                        href: /windows/mixed-reality/enthusiast-guide/virtual-museums
                        maintainContext: true
                      - name: Virtual reality arcades
                        href: /windows/mixed-reality/enthusiast-guide/virtual-reality-arcades
                        maintainContext: true
                  - name: Delivering a media experience
                    href: /windows-hardware/test/weg/delivering-a-great-media-experience
                    maintainContext: true
              - name: Architectures
                items:
                  - name: All media and entertainment architectures
                    href: /azure/architecture/browse/?terms=media
                  - name: 3D video rendering
                    href: example-scenario/infrastructure/video-rendering.yml
                  - name: Digital image-based modeling on Azure
                    href: example-scenario/infrastructure/image-modeling.yml
                  - name: Gridwich cloud media system
                    href: reference-architectures/media-services/gridwich-architecture.yml
                  - name: HPC media rendering
                    href: solution-ideas/articles/azure-batch-rendering.yml
                  - name: Image classification on Azure
                    href: example-scenario/ai/intelligent-apps-image-processing.yml
                  - name: Live streaming digital media
                    href: solution-ideas/articles/digital-media-live-stream.yml
                  - name: Movie recommendations on Azure
                    href: example-scenario/ai/movie-recommendations-with-machine-learning.yml
              - name: Datasets
                items:
                  - name: Microsoft News recommendation
                    href: /azure/open-datasets/dataset-microsoft-news
                    maintainContext: true
                  - name: TartanAir AirSim
                    href: /azure/open-datasets/dataset-tartanair-simulation
                    maintainContext: true
              - name: Compliance solutions
                items:
                  - name: CDSA
                    href: /azure/compliance/offerings/offering-cdsa
                    maintainContext: true
                  - name: Media Services compliance
                    items:
                      - name: Regulatory compliance
                        href: /azure/media-services/latest/compliance-concept
                        maintainContext: true
                      - name: Privacy and security compliance
                        href: /azure/media-services/latest/media-services-compliance
                        maintainContext: true
                  - name: MPA
                    href: /azure/compliance/offerings/offering-mpa
                    maintainContext: true
          - name: Travel and Hospitality
            items:
              - name: Overview
                href: industries/travel-hospitality.md
              - name: Guides
                items:
                  - name: AI scenarios
                    items:
                      - name: Create a Cognitive Search index for hotels
                        href: /azure/search/search-get-started-portal
                        maintainContext: true
                      - name: Data science using Spark for airport travel
                        href: data-science-process/spark-overview.md
                  - name: IoT spatial analytics - Car rental tracking
                    href: /azure/azure-maps/tutorial-iot-hub-maps
                    maintainContext: true
                  - name: No-code voice assistant for hospitality
                    href: /azure/azure-percept/tutorial-no-code-speech
                    maintainContext: true
                  - name: Observer pattern - Airport baggage claims
                    href: /dotnet/standard/events/observer-design-pattern
                    maintainContext: true
              - name: Architectures
                items:
                  - name: All travel and hospitality architectures
                    href: /azure/architecture/browse/?terms=travel
                  - name: Build a chatbot for hotel booking
                    href: example-scenario/ai/commerce-chatbot.yml
                  - name: Build a delta lake in leisure and travel
                    href: solution-ideas/articles/build-data-lake-support-adhoc-queries-online.yml
                  - name: Commerce chatbot as a hotel concierge
                    href: solution-ideas/articles/commerce-chatbot.yml
                  - name: Custom business processes for airlines
                    href: solution-ideas/articles/custom-business-processes.yml
                  - name: Migrate a travel web app with APIM
                    href: example-scenario/apps/apim-api-scenario.yml
                  - name: Predictive aircraft engine monitoring
                    href: solution-ideas/articles/aircraft-engine-monitoring-for-predictive-maintenance-in-aerospace.yml
              - name: Datasets
                items:
                  - name: Public Holidays
                    href: /azure/open-datasets/dataset-public-holidays
                    maintainContext: true
                  - name: Russian open speech to text
                    href: /azure/open-datasets/dataset-open-speech-text
                    maintainContext: true
                  - name: TartanAir AirSim
                    href: /azure/open-datasets/dataset-tartanair-simulation
                    maintainContext: true
          - name: Facilities and Real Estate
            items:
              - name: Overview
                href: industries/facilities-real-estate.md
              - name: Guides
                items:
                  - name: Smart buildings and smart cities ontologies
                    href: /azure/digital-twins/concepts-ontologies-adopt
                    maintainContext: true
                  - name: Azure Maps indoor maps
                    items:
                      - name: Creator for indoor maps
                        href: /azure/azure-maps/creator-indoor-maps
                        maintainContext: true
                      - name: Make indoor maps
                        href: /azure/azure-maps/tutorial-creator-indoor-maps
                        maintainContext: true
                      - name: Use the Indoor Maps module
                        href: /azure/azure-maps/how-to-use-indoor-module
                        maintainContext: true
                  - name: Facility ontology for Azure Maps
                    href: /azure/azure-maps/creator-facility-ontology?pivots=facility-ontology-v1
                    maintainContext: true
              - name: Architectures
                items:
                  - name: All facilities and real estate architectures
                    href: /azure/architecture/browse/?terms=facilities
                  - name: Azure digital twins builder (construction)
                    href: solution-ideas/articles/azure-digital-twins-builder.yml
                  - name: Cognizant Safe Buildings with IoT
                    href: solution-ideas/articles/safe-buildings.yml
                  - name: COVID-19 IoT safe environments
                    href: solution-ideas/articles/cctv-iot-edge-for-covid-19-safe-environment-and-mask-detection.yml
                  - name: Facilities management with mixed reality
                    href: solution-ideas/articles/facilities-management-powered-by-mixed-reality-and-iot.yml
                  - name: IoT and data analytics for construction
                    href: example-scenario/data/big-data-with-iot.yml
                  - name: IoT connected light, power, and internet
                    href: solution-ideas/articles/iot-power-management.yml
                  - name: IoT connectivity for healthcare facilities
                    href: solution-ideas/articles/healthcare-network.yml
                  - name: Lighting and disinfection system
                    href: solution-ideas/articles/uven-disinfection.yml
                  - name: Smart places with Azure Digital Twins
                    href: example-scenario/iot/smart-places.yml
          - name: Aerospace
            items:
              - name: Overview
                href: industries/aerospace.md
              - name: Guides
                items:
                  - name: Azure Orbital for space communication
                    href: /azure/orbital/overview
                    maintainContext: true
                  - name: Modular Datacenter
                    href: /azure-stack/mdc/mdc-overview
                    maintainContext: true
                  - name: Drone delivery reference implementation
                    items:
                      - name: Domain-driven design for drone delivery
                        items:
                          - name: Domain analysis
                            href: /azure/architecture/microservices/model/domain-analysis
                          - name: Tactical DDD
                            href: /azure/architecture/microservices/model/tactical-ddd
                          - name: Identify microservice boundaries
                            href: /azure/architecture/microservices/model/microservice-boundaries
                      - name: Design a microservices drone solution
                        items:
                          - name: Introduction
                            href: microservices/design/index.yml
                          - name: Interservice communication
                            href: /azure/architecture/microservices/design/interservice-communication
                          - name: API design
                            href: /azure/architecture/microservices/design/api-design
                          - name: Data considerations
                            href: /azure/architecture/microservices/design/data-considerations
                      - name: Monitor drone delivery in production
                        href: microservices/logging-monitoring.yml
                      - name: Performance tuning for drone delivery
                        items:
                          - name: Distributed business transactions
                            href: /azure/architecture/performance/distributed-transaction
                          - name: Multiple backend services
                            href: /azure/architecture/performance/backend-services
                          - name: Event streaming
                            href: /azure/architecture/performance/event-streaming
              - name: Architectures
                items:
                  - name: All aerospace architectures
                    href: /azure/architecture/browse/?terms=aircraft
                  - name: Advanced (AKS) microservices - drones
                    href: /azure/architecture/reference-architectures/containers/aks-microservices/aks-microservices-advanced
                  - name: Geospatial analysis of spaceborne data
                    href: industries/aerospace/geospatial-processing-analytics.yml
                  - name: Ingest FAA content to analyze flight data
                    href: example-scenario/analytics/ingest-faa-swim-analyze-flight-data.yml 
                  - name: Predictive maintenance for aircraft
                    href: /azure/architecture/solution-ideas/articles/predictive-maintenance
                  - name: Serverless web app for drone delivery
                    href: reference-architectures/serverless/web-app.yml
                  - name: Vision classifier model - simulated drone
                    href: /azure/architecture/example-scenario/dronerescue/vision-classifier-model-with-custom-vision
          - name: Agriculture
            items:
              - name: Guides
                items:
                  - name: Azure FarmBeats overview
                    href: /azure/industry/agriculture/overview-azure-farmbeats
                    maintainContext: true
                  - name: Generate soil moisture heatmap
                    href: /azure/industry/agriculture/generate-soil-moisture-map-in-azure-farmbeats
                    maintainContext: true
                  - name: Sensor partner integration
                    href: /azure/industry/agriculture/sensor-partner-integration-in-azure-farmbeats
                    maintainContext: true
                  - name: Weather partner integration
                    href: /azure/industry/agriculture/weather-partner-integration-in-azure-farmbeats
                    maintainContext: true
                  - name: Imagery partner integration
                    href: /azure/industry/agriculture/imagery-partner-integration-in-azure-farmbeats
                    maintainContext: true
              - name: Architectures
                items:
                  - name: All agriculture architectures
                    href: /azure/architecture/browse/?terms=agriculture
                  - name: Environment monitoring with IoT
                    href: solution-ideas/articles/environment-monitoring-and-supply-chain-optimization.yml
                  - name: Low-latency network for farming
                    href: solution-ideas/articles/low-latency-network.yml
          - name: Sports
            items:
              - name: Guides
                items:
                  - name: Analyze Olympic sports with vision AI
                    href: /archive/msdn-magazine/2018/november/machine-learning-analyzing-olympic-sports-combining-sensors-and-vision-ai
                    maintainContext: true
              - name: Architectures
                items: 
                    - name: All sports architectures
                      href: /azure/architecture/browse/?terms=sports
                    - name: Baseball decision analysis with ML.NET
                      href: data-guide/big-data/baseball-ml-workload.yml
                    - name: Smart stadiums
                      items:
                        - name: Create smart stadiums with Digital Twins
                          href: example-scenario/iot/smart-places.yml
                        - name: IoT platform for COVID-19 detection
                          href: solution-ideas/articles/iot-connected-platform.yml
                    - name: Sports analytics on Azure
                      href: example-scenario/analytics/sports-analytics-architecture-azure.yml
                    - name: Stream sporting events
                      items:
                        - name: Live stream sports
                          href: solution-ideas/articles/digital-media-live-stream.yml
                        - name: Video-on-demand digital media
                          href: solution-ideas/articles/digital-media-video.yml
      - name: IoT-specific industry solutions
        href: reference-architectures/iot/industry-iot-hub-page.md
  - name: Azure categories
    expanded: true
    items:
      - name: AI + Machine Learning
        items:
          - name: Get started
            href: data-guide/big-data/ai-overview.md
          - name: Guides
            items:
              - name: Cognitive services
                href: data-guide/technology-choices/cognitive-services.md
              - name: Natural language processing
                href: data-guide/technology-choices/natural-language-processing.yml
              - name: R developer's guide to Azure
                href: data-guide/technology-choices/r-developers-guide.md
              - name: Machine learning
                items:
                  - name: Machine learning options
                    href: data-guide/technology-choices/data-science-and-machine-learning.md
                  - name: ML resources and assets
                    href: /azure/machine-learning/concept-azure-machine-learning-v2
                    maintainContext: true
                  - name: Machine learning at scale
                    href: data-guide/big-data/machine-learning-at-scale.md
                  - name: ML pipelines
                    href: /azure/machine-learning/concept-ml-pipelines
                    maintainContext: true
                  - name: Compare MLflow and Azure ML
                    href: /azure/machine-learning/concept-mlflow
                    maintainContext: true
                  - name: Machine teaching
                    href: solution-ideas/articles/machine-teaching.yml
                  - name: Detect mobile bank fraud
                    href: guide/ai/bank-fraud-solution.yml  
                  - name: Machine learning on Azure IoT Edge
                    href: /azure/iot-edge/tutorial-machine-learning-edge-01-intro
                    maintainContext: true
                  - name: Enterprise security and governance
                    href: /azure/machine-learning/concept-enterprise-security
                    maintainContext: true
                  - name: Security baseline for AML
                    href: /security/benchmark/azure/baselines/machine-learning-security-baseline
                    maintainContext: true
              - name: MLOps framework
                items:
                  - name: Upscale ML lifecycle with MLOps
                    href: example-scenario/mlops/mlops-technical-paper.yml
                  - name: Machine learning operations (MLOps) v2
                    href: data-guide/technology-choices/machine-learning-operations-v2.md
                  - name: MLOps maturity model
                    href: example-scenario/mlops/mlops-maturity-model.yml
                  - name: Azure ML service selection guide
                    href: example-scenario/mlops/aml-decision-tree.yml
              - name: Industry guidance
                items:
                  - name: Enable the financial services risk lifecycle
                    href: industries/finance/financial-risk-model.md
                  - name: Healthcare blueprint for AI
                    href: industries/healthcare/healthcare-ai-blueprint.yml
                  - name: Optimize and reuse recommendations
                    href: industries/retail/recommendation-engine-optimization.yml
                  - name: Predictive maintenance in manufacturing
                    href: industries/manufacturing/predictive-maintenance-overview.yml
                  - name: Predictive maintenance solution
                    href: industries/manufacturing/predictive-maintenance-solution.yml
                  - name: SKU optimization for consumer brands
                    href: industries/retail/sku-optimization-solution-guide.yml
                  - name: Visual search for retail
                    href: industries/retail/visual-search-use-case-overview.yml
              - name: Team Data Science Process
                items:
                  - name: Overview
                    href: data-science-process/overview.yml
                  - name: Lifecycle
                    items:
                      - name: Overview
                        href: data-science-process/lifecycle.md
                      - name: 1. Business understanding
                        href: data-science-process/lifecycle-business-understanding.md
                      - name: 2. Data acquisition and understanding
                        href: data-science-process/lifecycle-data.md
                      - name: 3. Modeling
                        href: data-science-process/lifecycle-modeling.md
                      - name: 4. Deployment
                        href: data-science-process/lifecycle-deployment.md
                      - name: 5. Customer acceptance
                        href: data-science-process/lifecycle-acceptance.md
                  - name: Roles and tasks
                    items:
                      - name: Overview
                        href: data-science-process/roles-tasks.md
                      - name: Group manager
                        href: data-science-process/group-manager-tasks.md
                      - name: Team lead
                        href: data-science-process/team-lead-tasks.md
                      - name: Project lead
                        href: data-science-process/project-lead-tasks.md
                      - name: Individual contributor
                        href: data-science-process/project-ic-tasks.md
                  - name: Project planning
                    href: data-science-process/team-data-science-process-project-templates.md
                  - name: Development
                    items:
                      - name: Agile development
                        href: data-science-process/agile-development.md
                      - name: Collaborative coding with Git
                        href: data-science-process/collaborative-coding-with-git.md
                      - name: Execute data science tasks
                        href: data-science-process/execute-data-science-tasks.md
                      - name: Code testing
                        href: data-science-process/code-test.md
                      - name: Track progress
                        href: data-science-process/track-progress.md
                  - name: Operationalization
                    items:
                      - name: DevOps - CI/CD
                        href: data-science-process/ci-cd-flask.yml
                  - name: Training
                    items:
                      - name: For data scientists
                        href: data-science-process/team-data-science-process-for-data-scientists.md
                      - name: For DevOps
                        href: data-science-process/team-data-science-process-for-devops.md
                  - name: How To
                    items:
                      - name: Set up data science environments
                        items:
                          - name: Environment setup
                            href: data-science-process/environment-setup.md
                          - name: Platforms and tools
                            href: data-science-process/platforms-and-tools.md
                      - name: Analyze business needs
                        items:
                          - name: Identify your scenario
                            href: data-science-process/plan-your-environment.md
                      - name: Acquire and understand data
                        items:
                          - name: Ingest data
                            items:
                              - name: Overview
                                href: data-science-process/ingest-data.md
                              - name: Move to/from Blob storage
                                items:
                                  - name: Overview
                                    href: data-science-process/move-azure-blob.md
                                  - name: Use Storage Explorer
                                    href: data-science-process/move-data-to-azure-blob-using-azure-storage-explorer.md
                                  - name: Use SSIS
                                    href: data-science-process/move-data-to-azure-blob-using-ssis.md
                              - name: Move to SQL on a VM
                                href: data-science-process/move-sql-server-virtual-machine.md
                              - name: Move to Azure SQL Database
                                href: data-science-process/move-sql-azure.md
                              - name: Move to Hive tables
                                href: data-science-process/move-hive-tables.md
                              - name: Move to SQL partitioned tables
                                href: data-science-process/parallel-load-sql-partitioned-tables.md
                              - name: Move from on-premises SQL
                                href: data-science-process/move-sql-azure-adf.md
                          - name: Explore and visualize data
                            items:
                              - name: Prepare data
                                href: data-science-process/prepare-data.md
                              - name: Explore data
                                items:
                                  - name: Overview
                                    href: data-science-process/explore-data.md
                                  - name: Explore Azure Blob Storage
                                    href: data-science-process/explore-data-blob.md
                                  - name: Explore SQL on a VM
                                    href: data-science-process/explore-data-sql-server.md
                                  - name: Explore Hive tables
                                    href: data-science-process/explore-data-hive-tables.md
                              - name: Sample data
                                items:
                                  - name: Overview
                                    href: data-science-process/sample-data.md
                                  - name: Use Blob Storage
                                    href: data-science-process/sample-data-blob.md
                                  - name: Use SQL Server
                                    href: data-science-process/sample-data-sql-server.md
                                  - name: Use Hive tables
                                    href: data-science-process/sample-data-hive.md
                              - name: Process data
                                items:
                                  - name: Access with Python
                                    href: data-science-process/python-data-access.md
                                  - name: Process blob data
                                    href: data-science-process/data-blob.md
                                  - name: Use Azure Data Lake
                                    href: data-science-process/data-lake-walkthrough.md
                                  - name: Use SQL VM
                                    href: data-science-process/sql-server-virtual-machine.md
                                  - name: Use data pipeline
                                    href: data-science-process/automated-data-pipeline-cheat-sheet.md
                                  - name: Use Spark
                                    href: data-science-process/spark-overview.md
                                  - name: Use Scala and Spark
                                    href: data-science-process/scala-walkthrough.md
                      - name: Develop models
                        items:
                          - name: Engineer features
                            items:
                              - name: Overview
                                href: data-science-process/create-features.md
                              - name: Use SQL and Python
                                href: data-science-process/create-features-sql-server.md
                              - name: Use Hive queries
                                href: data-science-process/create-features-hive.md
                          - name: Select features
                            href: data-science-process/select-features.md
                      - name: Deploy models in production
                        href: data-science-process/deploy-models-in-production.md
          - name: Architectures
            items:
              - name: AI enrichment with Cognitive Search
                href: solution-ideas/articles/cognitive-search-with-skillsets.yml
              - name: Analyze browser information
                href: example-scenario/ai/analyze-browser-info-for-security-insights.yml
              - name: Analyze observational patient data by using OHDSI
                href: example-scenario/digital-health/patient-data-ohdsi-omop-cdm.yml
              - name: Automate document processing
                href: example-scenario/ai/automate-document-processing-azure-form-recognizer.yml
              - name: Automate COVID-19 test forms
                href: example-scenario/ai/form-recognizer-covid.yml 
              - name: Baseball decision analysis with ML.NET
                href: data-guide/big-data/baseball-ml-workload.yml
              - name: Batch scoring for deep learning
                href: reference-architectures/ai/batch-scoring-deep-learning.yml
              - name: Batch scoring with Python
                href: reference-architectures/ai/batch-scoring-python.yml
              - name: Batch scoring with R
                href: reference-architectures/ai/batch-scoring-R-models.yml
              - name: Batch scoring with Spark on Databricks
                href: reference-architectures/ai/batch-scoring-databricks.yml
              - name: Content-based recommendations
                href: solution-ideas/articles/build-content-based-recommendation-system-using-recommender.yml
              - name: Build custom document processing models
                href: example-scenario/document-processing/build-deploy-custom-models.yml
              - name: Chatbot for hotel booking
                href: example-scenario/ai/commerce-chatbot.yml
              - name: Citizen AI with the Power Platform
                href: example-scenario/ai/citizen-ai-power-platform.yml
              - name: Deploy AI and ML at the edge
                href: hybrid/deploy-ai-ml-azure-stack-edge.yml
              - name: Deploy models to multiple data sources
                href: example-scenario/ai/multiline-model-deployment.yml
              - name: Determine customer lifetime and churn
                href: example-scenario/ai/customer-lifecycle-churn.yml
              - name: Distributed deep learning training
                href: reference-architectures/ai/training-deep-learning.yml
              - name: End-to-end computer vision at the edge
                href: reference-architectures/ai/end-to-end-smart-factory.yml
              - name: Enterprise-grade conversational bot
                href: reference-architectures/ai/conversational-bot.yml
              - name: Extract text with Power Automate
                href: example-scenario/ai/extract-object-text.yml
              - name: Image classification
                href: example-scenario/ai/intelligent-apps-image-processing.yml
              - name: Implement risk prediction for surgeries
                href: example-scenario/ai/risk-stratification-surgery.yml
              - name: Implement the healthcare blueprint for AI
                href: industries/healthcare/healthcare-ai-blueprint.yml
              - name: Many models ML with Spark
                href: example-scenario/ai/many-models-machine-learning-azure-spark.yml
              - name: Many models with Azure Machine Learning
                href: example-scenario/ai/many-models-machine-learning-azure-machine-learning.yml
              - name: MLOps for Python models
                href: reference-architectures/ai/mlops-python.yml
              - name: Movie recommendations
                href: example-scenario/ai/movie-recommendations-with-machine-learning.yml
              - name: Network security for MLOps
                href: example-scenario/ai/network-security-mlops.yml
              - name: Predict hospital readmissions with ML
                href: example-scenario/ai/predict-hospital-readmissions-machine-learning.yml
              - name: Predict student attrition
                href: example-scenario/ai/student-attrition-prediction.yml
              - name: Quality assurance
                href: solution-ideas/articles/quality-assurance.yml
              - name: Real-time anomaly detection for conveyor belts
                href: example-scenario/ai/real-time-anomaly-detection-conveyor-belt.yml
              - name: Real-time machine learning on Azure
                href: example-scenario/ai/deploy-real-time-machine-learning-model-application-ui.yml
              - name: Real-time recommendation API
                href: reference-architectures/ai/real-time-recommendation.yml
              - name: Real-time scoring Python models
                href: reference-architectures/ai/real-time-scoring-machine-learning-models.yml
              - name: Real-time scoring R models
                href: reference-architectures/ai/realtime-scoring-r.yml
              - name: Scale AI and ML in regulated industries
                href: example-scenario/ai/scale-ai-and-machine-learning-in-regulated-industries.yml
              - name: Secure research for regulated data
                href: example-scenario/ai/secure-compute-for-research.yml
              - name: Speech transcription pipeline
                href: example-scenario/ai/speech-to-text-transcription-analytics.yml
              - name: Training Python models
                href: reference-architectures/ai/training-python-models.yml
          - name: Solution ideas
            items:
              - name: AI at the edge
                href: solution-ideas/articles/ai-at-the-edge.yml
              - name: Auditing and risk management
                href: solution-ideas/articles/auditing-and-risk-compliance.yml
              - name: Autonomous systems
                href: solution-ideas/articles/autonomous-systems.yml
              - name: Azure Machine Learning architecture
                href: solution-ideas/articles/azure-machine-learning-solution-architecture.yml
              - name: Business process management
                href: solution-ideas/articles/business-process-management.yml
              - name: Content research
                href: solution-ideas/articles/content-research.yml
              - name: Content tagging with NLP
                href: solution-ideas/articles/website-content-tag-suggestion-with-deep-learning-and-nlp.yml
              - name: Contract management
                href: solution-ideas/articles/contract-management.yml
              - name: Customer churn prediction
                href: solution-ideas/articles/customer-churn-prediction.yml
              - name: Customer feedback
                href: solution-ideas/articles/customer-feedback-and-analytics.yml
              - name: Data science and machine learning
                href: solution-ideas/articles/azure-databricks-data-science-machine-learning.yml
              - name: Defect prevention
                href: solution-ideas/articles/defect-prevention-with-predictive-maintenance.yml
              - name: Digital asset management
                href: solution-ideas/articles/digital-asset-management.yml
              - name: Disconnected AI at the edge
                href: solution-ideas/articles/ai-at-the-edge-disconnected.yml
              - name: E-commerce chatbot
                href: solution-ideas/articles/commerce-chatbot.yml
              - name: Energy demand forecasting
                href: solution-ideas/articles/forecast-energy-power-demand.yml
              - name: Energy supply optimization
                href: solution-ideas/articles/energy-supply-optimization.yml
              - name: Enterprise chatbot disaster recovery
                href: solution-ideas/articles/enterprise-chatbot-disaster-recovery.yml
              - name: Enterprise productivity chatbot
                href: solution-ideas/articles/enterprise-productivity-chatbot.yml
              - name: Environment monitoring
                href: solution-ideas/articles/environment-monitoring-and-supply-chain-optimization.yml
              - name: FAQ chatbot
                href: solution-ideas/articles/faq-chatbot-with-data-champion-model.yml
              - name: Hospital patient predictions
                href: solution-ideas/articles/predict-length-of-stay-and-patient-flow-with-healthcare-analytics.yml
              - name: Image classification with CNNs
                href: solution-ideas/articles/image-classification-with-convolutional-neural-networks.yml
              - name: Interactive voice response bot
                href: solution-ideas/articles/interactive-voice-response-bot.yml
              - name: Keyword digital text processing
                href: solution-ideas/articles/digital-media-speech-text.yml
              - name: Large-scale custom NLP
                href: solution-ideas/articles/large-scale-custom-natural-language-processing.yml
              - name: Marketing optimization
                href: solution-ideas/articles/optimize-marketing-with-machine-learning.yml
              - name: Model deployment to AKS
                href: solution-ideas/articles/machine-learning-model-deployment-aks.yml
              - name: Orchestrate MLOps with Azure Databricks
                href: reference-architectures/ai/orchestrate-mlops-azure-databricks.yml
              - name: Personalized marketing solutions
                href: solution-ideas/articles/personalized-marketing.yml
              - name: Personalized offers
                href: solution-ideas/articles/personalized-offers.yml
              - name: Population health management
                href: solution-ideas/articles/population-health-management-for-healthcare.yml
              - name: Predictive maintenance
                href: solution-ideas/articles/predictive-maintenance.yml
              - name: Predictive marketing
                href: solution-ideas/articles/predictive-marketing-campaigns-with-machine-learning-and-spark.yml
              - name: Remote patient monitoring
                href: solution-ideas/articles/remote-patient-monitoring.yml
              - name: Retail assistant with visual capabilities
                href: solution-ideas/articles/retail-assistant-or-vacation-planner-with-visual-capabilities.yml
              - name: Retail product recommendations
                href: solution-ideas/articles/product-recommendations.yml
              - name: Speech services
                href: solution-ideas/articles/speech-services.yml
              - name: Vehicle telematics
                href: solution-ideas/articles/predictive-insights-with-vehicle-telematics.yml
              - name: Vision classifier model
                href: example-scenario/dronerescue/vision-classifier-model-with-custom-vision.yml
              - name: Visual assistant
                href: solution-ideas/articles/visual-assistant.yml
      - name: Analytics
        items:
          - name: Get started
            href: solution-ideas/articles/analytics-start-here.yml
          - name: Guides
            items:
              - name: Technology choices
                items:
                  - name: Analytical data stores
                    href: data-guide/technology-choices/analytical-data-stores.md
                  - name: Analytics and reporting
                    href: data-guide/technology-choices/analysis-visualizations-reporting.md
                  - name: Batch processing
                    href: data-guide/technology-choices/batch-processing.md
                  - name: Extract, transform, and load
                    href: data-guide/relational-data/etl.yml
                  - name: Online analytical processing
                    href: data-guide/relational-data/online-analytical-processing.yml
                  - name: Stream processing
                    href: /azure/architecture/data-guide/technology-choices/stream-processing
              - name: Industry guidance
                items:
                  - name: Actuarial risk analysis
                    href: industries/finance/actuarial-risk-analysis-financial-model.yml
                  - name: Financial institutions with data mesh
                    href: /azure/cloud-adoption-framework/scenarios/data-management/architectures/reference-architecture-data-mesh
                    maintainContext: true
              - name: Analytics security baselines
                items:
                  - name: Security baseline for Azure Data Factory
                    href: /security/benchmark/azure/baselines/data-factory-security-baseline
                    maintainContext: true
                  - name: Security baseline for Azure Databricks
                    href: /security/benchmark/azure/baselines/databricks-security-baseline
                    maintainContext: true
                  - name: Security baseline for Azure Purview
                    href: /security/benchmark/azure/baselines/purview-security-baseline
                    maintainContext: true
              - name: Monitor Azure Databricks jobs
                items:
                  - name: Overview
                    href: databricks-monitoring/index.md
                  - name: Send Databricks application logs
                    href: databricks-monitoring/application-logs.md
                  - name: Use dashboards to visualize Databricks
                    href: databricks-monitoring/dashboards.md
                  - name: Troubleshoot performance bottlenecks
                    href: databricks-monitoring/performance-troubleshooting.md
              - name: Apache NiFi guidance
                items:
                  - name: Apache NiFi monitoring with MonitoFi
                    href: guide/data/monitor-apache-nifi-monitofi.yml
                  - name: Helm-based deployments for Apache NiFi
                    href: guide/data/helm-deployments-apache-nifi.yml
          - name: Architectures
            items:
              - name: Analytics end to end
                href: example-scenario/dataplate2e/data-platform-end-to-end.yml
              - name: Analyze MongoDB Atlas data using Azure Synapse Analytics
                href: example-scenario/analytics/azure-synapse-analytics-integrate-mongodb-atlas.yml
              - name: Anomaly detector process
                href: solution-ideas/articles/anomaly-detector-process.yml
              - name: Apache NiFi on Azure
                href: example-scenario/data/azure-nifi.yml
              - name: Automated enterprise BI
                href: reference-architectures/data/enterprise-bi-adf.yml
              - name: Enterprise business intelligence
                href: example-scenario/analytics/enterprise-bi-synapse.yml
              - name: Automotive test data analytics
                href: industries/automotive/automotive-telemetry-analytics.yml
              - name: Big data analytics on confidential computing
                href: example-scenario/confidential/data-analytics-containers-spark-kubernetes-azure-sql.yml
              - name: Customer 360 with Azure Synapse and Dynamics 365
                href: example-scenario/analytics/synapse-customer-insights.yml      
              - name: Data analysis for regulated industries
                href: example-scenario/data/data-analysis-regulated-industries.yml
              - name: Data lake queries via Synapse serverless
                href: example-scenario/data/synapse-exploratory-data-analytics.yml
              - name: Data warehouse for small business
                href: example-scenario/data/small-medium-data-warehouse.yml
              - name: Data warehousing and analytics
                href: example-scenario/data/data-warehouse.yml
              - name: Employee retention with Databricks and AKS
                href: example-scenario/ai/employee-retention-databricks-kubernetes.yml
              - name: Geospatial analysis for telecommunications
                href: example-scenario/data/geospatial-analysis-telecommunications-industry.yml
              - name: Geospatial analysis with Azure Synapse
                href: industries/aerospace/geospatial-processing-analytics.yml
              - name: Geospatial data processing and analytics
                href: example-scenario/data/geospatial-data-processing-analytics-azure.yml
              - name: High throughput stream ingestion
                href: example-scenario/data/stream-ingestion-synapse.yml
              - name: Ingest FAA content to analyze flight data
                href: example-scenario/analytics/ingest-faa-swim-analyze-flight-data.yml 
              - name: Ingestion and analysis of news feeds
                href: example-scenario/ai/news-feed-ingestion-and-near-real-time-analysis.yml
              - name: Interactive price analytics
                href: solution-ideas/articles/interactive-price-analytics.yml
              - name: IoT and data analytics
                href: example-scenario/data/big-data-with-iot.yml
              - name: Long-term security logs in Data Explorer
                href: example-scenario/security/security-log-retention-azure-data-explorer.yml
              - name: Near real-time processing for lakehouse data
                href: example-scenario/data/real-time-lakehouse-data-processing.yml
              - name: Partitioning in Event Hubs and Kafka
                href: reference-architectures/event-hubs/partitioning-in-event-hubs-and-kafka.yml
              - name: Precision medicine pipeline with genomics
                href: example-scenario/precision-medicine/genomic-analysis-reporting.yml
              - name: Relationship mesh solution on Azure
                href: example-scenario/analytics/relationship-mesh-solution-azure.yml
              - name: Secure a data lakehouse with Azure Synapse
                href: example-scenario/analytics/secure-data-lakehouse-synapse.yml
              - name: Sentiment analysis and face recognition
                href: example-scenario/ai/nifi-sentiment-analysis-face-recognition.yml
              - name: Sports analytics on Azure
                href: example-scenario/analytics/sports-analytics-architecture-azure.yml
              - name: Stream processing with Azure Databricks
                href: reference-architectures/data/stream-processing-databricks.yml
              - name: Stream processing with Stream Analytics
                href: reference-architectures/data/stream-processing-stream-analytics.yml
              - name: Stream processing with open-source data
                href: example-scenario/data/open-source-data-engine-stream-processing.yml
          - name: Solution ideas
            items:
              - name: Advanced analytics
                href: solution-ideas/articles/advanced-analytics-on-big-data.yml
              - name: App integration using Event Grid
                href: solution-ideas/articles/application-integration-using-event-grid.yml
              - name: Big data analytics with Azure Data Explorer
                href: solution-ideas/articles/big-data-azure-data-explorer.yml
              - name: Big data analytics with enterprise security
                href: solution-ideas/articles/big-data-analytics-enterprise-grade-security.yml
              - name: Content Delivery Network analytics
                href: solution-ideas/articles/content-delivery-network-azure-data-explorer.yml
              - name: Data management with Azure Purview
                href: solution-ideas/articles/azure-purview-data-lake-estate-architecture.yml
              - name: Demand forecasting for shipping
                href: solution-ideas/articles/demand-forecasting-for-shipping-and-distribution.yml
              - name: Demand forecasting and price optimization
                href: solution-ideas/articles/demand-forecasting-price-optimization-marketing.yml
              - name: Demand forecasting with Stream Analytics
                href: solution-ideas/articles/demand-forecasting.yml
              - name: Discovery Hub for analytics
                href: solution-ideas/articles/cloud-scale-analytics-with-discovery-hub.yml
              - name: Enhanced customer dimension
                href: solution-ideas/articles/customer-insights-synapse.yml
              - name: ETL using HDInsight
                href: solution-ideas/articles/extract-transform-and-load-using-hdinsight.yml
              - name: Highly scalable customer service and ERP
                href: solution-ideas/articles/erp-customer-service.yml
              - name: Hybrid big data with HDInsight
                href: solution-ideas/articles/extend-your-on-premises-big-data-investments-with-hdinsight.yml
              - name: Ingestion, ETL, and stream processing
                href: solution-ideas/articles/ingest-etl-stream-with-adb.yml
              - name: Interactive analytics with Data Explorer
                href: solution-ideas/articles/interactive-azure-data-explorer.yml
              - name: IoT analytics with Azure Data Explorer
                href: solution-ideas/articles/iot-azure-data-explorer.yml
              - name: Manage data across the Azure SQL estate
                href: solution-ideas/articles/azure-purview-sql-estate-architecture.yml
              - name: Mining equipment monitoring
                href: solution-ideas/articles/monitor-mining-equipment.yml
              - name: Modern analytics with Azure Databricks
                href: solution-ideas/articles/azure-databricks-modern-analytics-architecture.yml
              - name: Monitoring solution with Data Explorer
                href: solution-ideas/articles/monitor-azure-data-explorer.yml
              - name: Oil and Gas tank level forecasting
                href: solution-ideas/articles/oil-and-gas-tank-level-forecasting.yml
              - name: Predict the length of stay in hospitals
                href: solution-ideas/articles/predicting-length-of-stay-in-hospitals.yml
              - name: Predictive aircraft engine monitoring
                href: solution-ideas/articles/aircraft-engine-monitoring-for-predictive-maintenance-in-aerospace.yml
              - name: Real-time analytics on big data
                href: solution-ideas/articles/real-time-analytics.yml
              - name: Tier applications and data for analytics
                href: solution-ideas/articles/tiered-data-for-analytics.yml
      - name: Blockchain + Multiparty Compute
        items:
          - name: Get started
            href: guide/blockchain/multiparty-compute.yml
          - name: Guides
            items:
              - name: Azure Confidential Ledger architecture
                href: /azure/confidential-ledger/architecture
                maintainContext: true
              - name: Authenticate Confidential Ledger nodes
                href: /azure/confidential-ledger/authenticate-ledger-nodes
                maintainContext: true
          - name: Architectures
            items:
              - name: Azure SQL Database ledger
                href: /azure/azure-sql/database/ledger-overview
                maintainContext: true
              - name: Decentralized trust between banks
                href: example-scenario/apps/decentralized-trust.yml
              - name: Multicloud blockchain DLT
                href: example-scenario/blockchain/multi-cloud-blockchain.yml
          - name: Solution ideas
            items:
              - name: Supply chain with Quorum Blockchain Service
                href: guide/blockchain/quorum-blockchain-service.yml
              - name: Blockchain workflow application
                href: solution-ideas/articles/blockchain-workflow-application.yml
              - name: Supply chain track and trace
                href: solution-ideas/articles/supply-chain-track-and-trace.yml
      - name: Compute + HPC
        items: 
          - name: Get started
            href: topics/high-performance-computing.md
          - name: Guides
            items:
              - name: Choose a compute service
                href: guide/technology-choices/compute-decision-tree.yml
              - name: SAS on Azure architecture
                href: guide/sas/sas-overview.yml
              - name: HPC deployments 
                items:
                  - name: ADS CFD Code Leo
                    href: guide/hpc/hpc-ads-cfd.yml 
                  - name: Altair AcuSolve
                    href: guide/hpc/hpc-altair-acusolve.yml
                  - name: Altair EDEM
                    href: guide/hpc/altair-edem.yml
                  - name: Altair nanoFluidX
                    href: guide/hpc/nanofluidx.yml
                  - name: Altair Radioss
                    href: guide/hpc/altair-radioss.yml
                  - name: Altair ultraFluidX
                    href: guide/hpc/ultrafluidx.yml
                  - name: Ansys CFX
                    href: guide/hpc/ansys-cfx.yml
                  - name: Autodesk Civil 3D
                    href: guide/hpc/civil-3d.yml
                  - name: Autodesk Inventor
                    href: guide/hpc/autodesk-inventor.yml
                  - name: Autodesk VRED
                    href: guide/hpc/hpc-autodesk-vred.md 
<<<<<<< HEAD
                  - name: GROMACS
                    href: guide/hpc/gromacs.yml  
=======
                  - name: Indica Labs HALO AI
                    href: guide/hpc/indica-labs-halo-ai.yml
>>>>>>> 36d469ed
                  - name: Siemens NX
                    href: guide/hpc/siemens-nx.yml
                  - name: Siemens Tecnomatix
                    href: guide/hpc/siemens-tecnomatix.yml
              - name: Industry guidance
                items:
                  - name: HPC for manufacturing
                    href: industries/manufacturing/compute-manufacturing-overview.yml
                  - name: Risk grid computing in banking
                    href: industries/finance/risk-grid-banking-overview.yml
                  - name: Risk grid computing solution
                    href: industries/finance/risk-grid-banking-solution-guide.yml
              - name: VM security baselines
                items:
                  - name: Security baseline for scale sets
                    href: /security/benchmark/azure/baselines/virtual-machine-scale-sets-security-baseline
                    maintainContext: true
                  - name: Security baseline for Linux VMs
                    href: /security/benchmark/azure/baselines/virtual-machines-linux-security-baseline
                    maintainContext: true
                  - name: Security baseline for Windows VMs
                    href: /security/benchmark/azure/baselines/virtual-machines-windows-security-baseline
                    maintainContext: true
              - name: SQL Server on Azure VMs
                items:
                  - name: SQL Server on Windows VMs
                    href: /azure/azure-sql/virtual-machines/windows/sql-server-on-azure-vm-iaas-what-is-overview
                    maintainContext: true
                  - name: SQL Server on Linux VMs
                    href: /azure/azure-sql/virtual-machines/linux/sql-server-on-linux-vm-what-is-iaas-overview
                    maintainContext: true
                  - name: BC and HADR
                    href: /azure/azure-sql/virtual-machines/windows/business-continuity-high-availability-disaster-recovery-hadr-overview
                    maintainContext: true
                  - name: Best practices checklist
                    href: /azure/azure-sql/virtual-machines/windows/performance-guidelines-best-practices-checklist
                    maintainContext: true
                  - name: VM size
                    href: /azure/azure-sql/virtual-machines/windows/performance-guidelines-best-practices-vm-size
                    maintainContext: true
                  - name: Storage
                    href: /azure/azure-sql/virtual-machines/windows/performance-guidelines-best-practices-storage
                    maintainContext: true
                  - name: Security
                    href: /azure/azure-sql/virtual-machines/windows/security-considerations-best-practices
                    maintainContext: true
                  - name: HADR configuration
                    href: /azure/azure-sql/virtual-machines/windows/hadr-cluster-best-practices
                    maintainContext: true
                  - name: Application patterns
                    href: /azure/azure-sql/virtual-machines/windows/application-patterns-development-strategies
                    maintainContext: true
                  - name: Performance baseline
                    href: /azure/azure-sql/virtual-machines/windows/performance-guidelines-best-practices-collect-baseline
                    maintainContext: true
              - name: Red Hat on Azure guidance
                items:
                  - name: Red Hat workloads on Azure
                    href: /azure/virtual-machines/workloads/redhat/overview
                    maintainContext: true
                  - name: Red Hat OpenShift in Azure
                    href: /azure/virtual-machines/linux/openshift-get-started
                    maintainContext: true
                  - name: Red Hat JBoss EAP on Azure
                    href: /azure/developer/java/ee/jboss-on-azure
                    maintainContext: true
              - name: Interruptible workloads using Azure Spot VM
                href: guide/spot/spot-eviction.yml
          - name: Architectures
            items:
              - name: 3D video rendering
                href: example-scenario/infrastructure/video-rendering.yml
              - name: Computer-aided engineering
                href: example-scenario/apps/hpc-saas.yml
              - name: Deploy IBM Maximo Application Suite 
                href: example-scenario/apps/deploy-ibm-maximo-application-suite.yml
              - name: Digital image modeling
                href: example-scenario/infrastructure/image-modeling.yml
              - name: HPC cluster deployed in the cloud
                href: solution-ideas/articles/hpc-cluster.yml
              - name: Linux virtual desktops with Citrix
                href: example-scenario/infrastructure/linux-vdi-citrix.yml
              - name: Manage virtual machine compliance
                href: example-scenario/security/virtual-machine-compliance.yml
              - name: Move Azure resources across regions
                href: solution-ideas/articles/move-azure-resources-across-regions.yml
              - name: Quantum computing solutions
                items:
                  - name: Quantum computing integration with classical apps
                    href: example-scenario/quantum/quantum-computing-integration-with-classical-apps.yml
              - name: Run a Linux VM on Azure
                href: reference-architectures/n-tier/linux-vm.yml
              - name: Run a Windows VM on Azure
                href: reference-architectures/n-tier/windows-vm.yml
              - name: Run CFD simulations
                href: example-scenario/infrastructure/hpc-cfd.yml
              - name: Run reservoir simulations
                href: example-scenario/infrastructure/reservoir-simulation.yml
          - name: Solution ideas
            items:
              - name: HPC media rendering
                href: solution-ideas/articles/azure-batch-rendering.yml
              - name: HPC risk analysis
                href: solution-ideas/articles/hpc-risk-analysis.yml
              - name: HPC system and big compute
                href: solution-ideas/articles/big-compute-with-azure-batch.yml
              - name: Hybrid HPC with HPC Pack
                href: solution-ideas/articles/hybrid-hpc-in-azure-with-hpc-pack.yml
      - name: Containers
        items:
          - name: Get started
            href: reference-architectures/containers/aks-start-here.md
          - name: Guides
            items:
              - name: AKS cluster best practices
                href: /azure/aks/best-practices
                maintainContext: true
              - name: AKS day-2 operations guide
                items:
                  - name: Introduction
                    href: operator-guides/aks/day-2-operations-guide.md
                  - name: Triage practices
                    items:
                      - name: Overview
                        href: operator-guides/aks/aks-triage-practices.md
                      - name: 1. Cluster health
                        href: operator-guides/aks/aks-triage-cluster-health.md
                      - name: 2. Node and pod health
                        href: operator-guides/aks/aks-triage-node-health.md
                      - name: 3. Workload deployments
                        href: operator-guides/aks/aks-triage-deployment.md
                      - name: 4. Admission controllers
                        href: operator-guides/aks/aks-triage-controllers.md
                      - name: 5. Container registry connectivity
                        href: operator-guides/aks/aks-triage-container-registry.md
                  - name: Patch and upgrade worker nodes
                    href: operator-guides/aks/aks-upgrade-practices.md
                  - name: Troubleshoot networking 
                    href: operator-guides/aks/troubleshoot-network-aks.md
                  - name: Troubleshoot virtual nodes
                    href: operator-guides/aks/troubleshoot-virtual-nodes-aks.md
                  - name: Monitor AKS with Azure Monitor
                    href: /azure/aks/monitor-aks?toc=/azure/architecture/toc.json&bc=/azure/architecture/_bread/toc.json
                    maintainContext: true
                  - name: Common issues
                    href: /azure/aks/troubleshooting?toc=/azure/architecture/toc.json&bc=/azure/architecture/_bread/toc.json
                    maintainContext: true
              - name: Choose a Kubernetes option
                items:
                  - name: Choose a Kubernetes at the edge option
                    href: operator-guides/aks/choose-kubernetes-edge-compute-option.md
                  - name: Choose a bare-metal Kubernetes option
                    href: operator-guides/aks/choose-bare-metal-kubernetes.yml
              - name: Access an AKS API server
                href: guide/security/access-azure-kubernetes-service-cluster-api-server.yml
              - name: Orchestrate multi-container applications
                href: /dotnet/architecture/containerized-lifecycle/design-develop-containerized-apps/orchestrate-high-scalability-availability
                maintainContext: true
              - name: Cost governance with Kubecost
                href: /azure/cloud-adoption-framework/scenarios/app-platform/aks/cost-governance-with-kubecost
                maintainContext: true
              - name: Operations management for AKS
                href: /azure/cloud-adoption-framework/scenarios/app-platform/aks/management
                maintainContext: true
              - name: Security considerations
                items:
                  - name: Security for AKS
                    href: /azure/cloud-adoption-framework/scenarios/app-platform/aks/security
                    maintainContext: true
                  - name: Confidential containers on Azure
                    href: /azure/confidential-computing/confidential-containers
                    maintainContext: true
                  - name: Security baseline for AKS
                    href: /security/benchmark/azure/baselines/aks-security-baseline
                    maintainContext: true
              - name: Docker guidance
                items:
                  - name: Monolithic applications
                    href: /dotnet/architecture/containerized-lifecycle/design-develop-containerized-apps/monolithic-applications
                    maintainContext: true
                  - name: Containerize monolithic applications
                    href: /dotnet/architecture/microservices/architect-microservice-container-applications/containerize-monolithic-applications
                    maintainContext: true
                  - name: Containers for DevOps collaboration
                    href: /dotnet/architecture/containerized-lifecycle/docker-application-lifecycle/containers-foundation-for-devops-collaboration
                    maintainContext: true
          - name: Architectures
            items:
              - name: Advanced microservices on AKS
                href: reference-architectures/containers/aks-microservices/aks-microservices-advanced.yml
              - name: AKS baseline cluster
                href: /azure/architecture/reference-architectures/containers/aks/baseline-aks
              - name: AKS baseline for multi-region clusters
                href: reference-architectures/containers/aks-multi-region/aks-multi-cluster.yml
              - name: AKS cluster for a PCI-DSS workload
                items:
                  - name: Introduction
                    href: reference-architectures/containers/aks-pci/aks-pci-intro.yml
                  - name: Architecture
                    href: reference-architectures/containers/aks-pci/aks-pci-ra-code-assets.yml
                  - name: Network segmentation
                    href: reference-architectures/containers/aks-pci/aks-pci-network.yml
                  - name: Data protection
                    href: reference-architectures/containers/aks-pci/aks-pci-data.yml
                  - name: Vulnerability management
                    href: reference-architectures/containers/aks-pci/aks-pci-malware.yml
                  - name: Access controls
                    href: reference-architectures/containers/aks-pci/aks-pci-identity.yml
                  - name: Monitoring operations
                    href: reference-architectures/containers/aks-pci/aks-pci-monitor.yml
                  - name: Policy management
                    href: reference-architectures/containers/aks-pci/aks-pci-policy.yml
                  - name: Summary
                    href: reference-architectures/containers/aks-pci/aks-pci-summary.yml
              - name: AKS data protection on Azure NetApp Files
                href: example-scenario/file-storage/data-protection-kubernetes-astra-azure-netapp-files.yml
              - name: Autonomous-driving simulation
                href: industries/automotive/building-blocks-autonomous-driving-simulation-environments.yml
              - name: Build a telehealth system
                href: example-scenario/apps/telehealth-system.yml
              - name: Build CNCF projects by using AKS
                href: example-scenario/apps/build-cncf-incubated-graduated-projects-aks.yml  
              - name: Build and deploy apps on AKS
                href: example-scenario/apps/devops-with-aks.yml
              - name: Firewall protection for an AKS cluster
                href: example-scenario/aks-firewall/aks-firewall.yml
              - name: GitOps for AKS
                href: example-scenario/gitops-aks/gitops-blueprint-aks.yml
              - name: Magento e-commerce in AKS
                href: example-scenario/magento/magento-azure.yml
              - name: Microservices architecture on AKS
                href: reference-architectures/containers/aks-microservices/aks-microservices.yml              
              - name: Microservices with Container Apps
                href: example-scenario/serverless/microservices-with-container-apps.yml
              - name: Microservices with Container Apps and Dapr
                href: example-scenario/serverless/microservices-with-container-apps-dapr.yml
              - name: Multiplayer server hosting with ACI
                href: /gaming/azure/reference-architectures/multiplayer-synchronous-aci
                maintainContext: true
              - name: Multiplayer server hosting with AKS
                href: /gaming/azure/reference-architectures/multiplayer-synchronous-aks
                maintainContext: true
              - name: Multiplayer hosting with Service Fabric
                href: /gaming/azure/reference-architectures/multiplayer-synchronous
                maintainContext: true
              - name: Multitenancy with AKS and AGIC
                href: example-scenario/aks-agic/aks-agic.yml
          - name: Solution ideas
            items:
              - name: API-first SaaS business model with AKS
                href: solution-ideas/articles/aks-api-first.yml
              - name: AKS in event stream processing
                href: solution-ideas/articles/serverless-event-processing-aks.yml
              - name: Build cloud native applications
                href: solution-ideas/articles/cloud-native-apps.yml
              - name: Bursting from AKS with ACI
                href: solution-ideas/articles/scale-using-aks-with-aci.yml
              - name: Data streaming with AKS
                href: solution-ideas/articles/data-streaming-scenario.yml
              - name: Elastic demand handling with AKS
                href: solution-ideas/articles/aks-demand-spikes.yml
              - name: Instant IoT data streaming with AKS
                href: solution-ideas/articles/aks-iot-data-streaming.yml
              - name: JBoss deployment with Red Hat on Azure
                href: solution-ideas/articles/jboss-deployment-red-hat.yml
              - name: Lift and shift to containers with App Service
                href: solution-ideas/articles/migrate-existing-applications-to-container-apps.yml
              - name: Microservices with AKS and Azure DevOps
                href: solution-ideas/articles/microservices-with-aks.yml
              - name: Secure DevOps for AKS
                href: solution-ideas/articles/secure-devops-for-kubernetes.yml
      - name: Databases
        items:
          - name: Get started
            href: data-guide/databases-architecture-design.yml
          - name: Guides
            items:
              - name: Overview
                href: data-guide/index.md
              - name: Relational data
                items:
                  - name: 'Extract, transform, and load (ETL)'
                    href: data-guide/relational-data/etl.yml
                  - name: Online analytical processing (OLAP)
                    href: data-guide/relational-data/online-analytical-processing.yml
                  - name: Online transaction processing (OLTP)
                    href: data-guide/relational-data/online-transaction-processing.md
                  - name: Data warehousing
                    href: data-guide/relational-data/data-warehousing.yml
              - name: Non-relational data
                items:
                  - name: Non-relational data stores
                    href: data-guide/big-data/non-relational-data.yml
                  - name: Free-form text search
                    href: data-guide/scenarios/search.yml
                  - name: Time series data
                    href: data-guide/scenarios/time-series.yml
                  - name: Working with CSV and JSON files
                    href: data-guide/scenarios/csv-and-json.md
              - name: Build a scalable system for massive data
                href: data-guide/scenarios/build-scalable-database-solutions-azure-services.md
              - name: Big data
                items:
                  - name: Big data architectures
                    href: data-guide/big-data/index.yml
                  - name: Batch processing
                    href: data-guide/big-data/batch-processing.yml
                  - name: Real-time processing
                    href: data-guide/big-data/real-time-processing.yml
              - name: Technology choices
                items:
                  - name: Analytical data stores
                    href: data-guide/technology-choices/analytical-data-stores.md
                  - name: Analytics and reporting
                    href: data-guide/technology-choices/analysis-visualizations-reporting.md
                  - name: Batch processing
                    href: data-guide/technology-choices/batch-processing.md
                  - name: Data lakes
                    href: data-guide/scenarios/data-lake.md
                  - name: Data storage
                    href: data-guide/technology-choices/data-storage.md
                  - name: Choose a data store
                    items:
                      - name: Understand data store models
                        href: guide/technology-choices/data-store-overview.md
                      - name: Select a data store
                        href: guide/technology-choices/data-store-decision-tree.md
                      - name: Criteria for choosing a data store
                        href: guide/technology-choices/data-store-considerations.md
                  - name: Pipeline orchestration
                    href: data-guide/technology-choices/pipeline-orchestration-data-movement.md
                  - name: Real-time message ingestion
                    href: data-guide/technology-choices/real-time-ingestion.md
                  - name: Search data stores
                    href: data-guide/technology-choices/search-options.md
                  - name: Stream processing
                    href: data-guide/technology-choices/stream-processing.md
              - name: Data management patterns
                href: patterns/category/data-management.md
              - name: Use the Transactional Outbox pattern
                href: best-practices/transactional-outbox-cosmos.yml
              - name: Industry guidance
                items:
                  - name: Data management in banking
                    href: industries/finance/data-management-banking-overview.yml
                  - name: Data management in retail
                    href: industries/retail/retail-data-management-overview.md
                  - name: Financial institutions with data mesh
                    href: /azure/cloud-adoption-framework/scenarios/data-management/architectures/reference-architecture-data-mesh
                    maintainContext: true
                  - name: Healthcare with highly sensitive data
                    href: /azure/cloud-adoption-framework/scenarios/cloud-scale-analytics/architectures/reference-architecture-lamna
                    maintainContext: true
                  - name: Visual search for retail
                    href: industries/retail/visual-search-use-case-overview.yml
              - name: Data use cases
                items:
                  - name: "Adatum: single landing zone"
                    href: /azure/cloud-adoption-framework/scenarios/cloud-scale-analytics/architectures/reference-architecture-adatum
                    maintainContext: true
                  - name: "Relecloud: multiple landing zones"
                    href: /azure/cloud-adoption-framework/scenarios/cloud-scale-analytics/architectures/reference-architecture-relecloud
                    maintainContext: true
              - name: Transfer data to and from Azure
                href: data-guide/scenarios/data-transfer.md
              - name: Extend on-premises data solutions to Azure
                href: data-guide/scenarios/hybrid-on-premises-and-cloud.md
              - name: Secure data solutions
                href: data-guide/scenarios/securing-data-solutions.md
              - name: Tenancy models for SaaS apps
                items:
                  - name: Overview
                    href: isv/application-tenancy.yml
                  - name: Multitenant SaaS database patterns
                    href: /azure/azure-sql/database/saas-tenancy-app-design-patterns
                    maintainContext: true
              - name: High availability for SQL DB and SQL MI
                href: /azure/azure-sql/database/high-availability-sla
                maintainContext: true
              - name: Cosmos DB guidance
                items:
                  - name: Azure Cosmos DB resource model
                    href: /azure/cosmos-db/account-databases-containers-items
                    maintainContext: true
                  - name: Global distribution
                    items:
                      - name: Distribute data globally
                        href: /azure/cosmos-db/distribute-data-globally
                        maintainContext: true
                      - name: Consistency levels in Cosmos DB
                        href: /azure/cosmos-db/consistency-levels
                        maintainContext: true
                      - name: High availability with Cosmos DB
                        href: /azure/cosmos-db/high-availability
                        maintainContext: true
                      - name: Global distribution functional details
                        href: /azure/cosmos-db/global-dist-under-the-hood
                        maintainContext: true
                  - name: Partitioning and horizontal scaling
                    href: /azure/cosmos-db/partitioning-overview
                    maintainContext: true
                  - name: Capacity
                    items:
                     - name: Request units in Cosmos DB
                       href: /azure/cosmos-db/request-units
                       maintainContext: true
                     - name: Provisioned throughput
                       href: /azure/cosmos-db/set-throughput
                       maintainContext: true
                     - name: Autoscale throughput
                       href: /azure/cosmos-db/provision-throughput-autoscale
                       maintainContext: true
                     - name: Serverless in Cosmos DB
                       href: /azure/cosmos-db/serverless
                       maintainContext: true
                     - name: Autoscale and standard throughput
                       href: /azure/cosmos-db/how-to-choose-offer
                       maintainContext: true
                     - name: Provisioned and serverless throughput
                       href: /azure/cosmos-db/throughput-serverless
                       maintainContext: true
                     - name: Scaling provisioned throughput
                       href: /azure/cosmos-db/scaling-provisioned-throughput-best-practices
                       maintainContext: true                    
                  - name: Security
                    items:
                      - name: Security in Cosmos DB
                        href: /azure/cosmos-db/database-security
                        maintainContext: true
                      - name: Data encryption
                        href: /azure/cosmos-db/database-encryption-at-rest
                        maintainContext: true
                      - name: Role-based access control
                        href: /azure/cosmos-db/role-based-access-control
                        maintainContext: true
                      - name: Azure Policy support
                        href: /azure/cosmos-db/policy
                        maintainContext: true
                      - name: Azure Policy Regulatory Compliance
                        href: /azure/cosmos-db/security-controls-policy
                        maintainContext: true
                      - name: Security baseline for Cosmos DB
                        href: /security/benchmark/azure/baselines/cosmos-db-security-baseline
                        maintainContext: true
                  - name: Backup
                    items:
                      - name: Backup and restore in Cosmos DB
                        href: /azure/cosmos-db/continuous-backup-restore-introduction
                        maintainContext: true
                      - name: Continuous backup in Cosmos DB
                        href: /azure/cosmos-db/continuous-backup-restore-introduction
                        maintainContext: true
                  - name: Cost optimization
                    items:
                      - name: Plan and manage costs
                        href: /azure/cosmos-db/plan-manage-costs
                        maintainContext: true
                      - name: Pricing model
                        href: /azure/cosmos-db/how-pricing-works
                        maintainContext: true
                      - name: Total cost of ownership (TCO)
                        href: /azure/cosmos-db/total-cost-ownership
                        maintainContext: true
                      - name: Understand your bill
                        href: /azure/cosmos-db/understand-your-bill
                        maintainContext: true
                      - name: Optimize provisioned throughput cost
                        href: /azure/cosmos-db/optimize-cost-throughput
                        maintainContext: true
                      - name: Optimize request cost
                        href: /azure/cosmos-db/optimize-cost-reads-writes
                        maintainContext: true
                      - name: Optimize storage cost
                        href: /azure/cosmos-db/optimize-cost-storage
                        maintainContext: true
                      - name: Optimize multi-region cost
                        href: /azure/cosmos-db/optimize-cost-regions
                        maintainContext: true
                      - name: Optimize development/testing cost
                        href: /azure/cosmos-db/optimize-dev-test
                        maintainContext: true
                      - name: Optimize cost with reserved capacity
                        href: /azure/cosmos-db/cosmos-db-reserved-capacity
                        maintainContext: true
                      - name: Optimize with rate limiting
                        href: /azure/cosmos-db/rate-limiting-requests
                        maintainContext: true
                  - name: Change feed in Cosmos DB
                    href: /azure/cosmos-db/change-feed
                    maintainContext: true
                  - name: Built-in Jupyter Notebooks support
                    href: /azure/cosmos-db/cosmosdb-jupyter-notebooks
                    maintainContext: true
                  - name: Service quotas
                    href: /azure/cosmos-db/concepts-limits
                    maintainContext: true
              - name: Run Apache Cassandra
                href: best-practices/cassandra.md
          - name: Architectures
            items:
              - name: Azure health data consortium
                href: example-scenario/data/azure-health-data-consortium.yml
              - name: Build a delta lake for ad hoc queries
                href: solution-ideas/articles/build-data-lake-support-adhoc-queries-online.yml
              - name: Cost savings through HTAP with Azure SQL
                href: example-scenario/data/azure-sql-htap.yml
              - name: Data governance with Profisee
                href: reference-architectures/data/profisee-master-data-management-purview.yml
              - name: Data obfuscation with Delphix in Azure Data Factory and Synapse Analytics
                href: example-scenario/ai/data-obfuscation-with-delphix-in-azure-data-factory.yml
              - name: DataOps for modern data warehouse
                href: example-scenario/data-warehouse/dataops-mdw.yml
              - name: Globally distributed apps using Cosmos DB
                href: solution-ideas/articles/globally-distributed-mission-critical-applications-using-cosmos-db.yml
              - name: Hybrid ETL with Azure Data Factory
                href: example-scenario/data/hybrid-etl-with-adf.yml
              - name: "IaaS: Web app with relational database"
                href: high-availability/ref-arch-iaas-web-and-db.yml
              - name: Master data management with CluedIn
                href: reference-architectures/data/cluedin.yml
              - name: Master data management with Profisee
                href: reference-architectures/data/profisee-master-data-management-data-factory.yml
              - name: Migrate master data services with CluedIn
                href: reference-architectures/data/migrate-master-data-services-with-cluedin.yml
              - name: Minimal storage – change feed replication
                href: solution-ideas/articles/minimal-storage-change-feed-replicate-data.yml
              - name: Multi-region web app with private database
                href: example-scenario/sql-failover/app-service-private-sql-multi-region.yml
              - name: N-tier app with Cassandra
                href: reference-architectures/n-tier/n-tier-cassandra.yml
              - name: Observability patterns and metrics
                href: databricks-monitoring/databricks-observability.yml
              - name: Optimize SQL Server with Azure Arc
                href: hybrid/azure-arc-sql-server.yml
              - name: Optimized storage – time based multi writes
                href: solution-ideas/articles/optimized-storage-time-based-multi-writes.yml
              - name: Optimized storage – time based Data Lake
                href: solution-ideas/articles/optimized-storage-time-based-data-lake.yml
              - name: Optimized storage with data classification
                href: solution-ideas/articles/optimized-storage-logical-data-classification.yml
              - name: Oracle migration to Azure
                href: solution-ideas/articles/reference-architecture-for-oracle-database-migration-to-azure.yml
              - name: SQL 2008 R2 failover cluster in Azure
                href: example-scenario/sql-failover/sql-failover-2008r2.yml
              - name: SQL Database and Synapse connectivity
                href: /azure/azure-sql/database/connectivity-architecture
                maintainContext: true
              - name: SQL Managed Instance with CMK
                href: example-scenario/data/sql-managed-instance-cmk.yml
              - name: Web app private database connectivity
                href: example-scenario/private-web-app/private-web-app.yml
              - name: Windows N-tier applications
                href: reference-architectures/n-tier/n-tier-sql-server.yml
          - name: Solution ideas
            items:
              - name: Big data analytics with Azure Data Explorer
                href: solution-ideas/articles/big-data-azure-data-explorer.yml
              - name: Build cloud native applications
                href: solution-ideas/articles/cloud-native-apps.yml
              - name: Campaign optimization with SQL Server
                href: solution-ideas/articles/campaign-optimization-with-sql-server.yml
              - name: Data streaming
                href: solution-ideas/articles/data-streaming-scenario.yml
              - name: Data cache
                href: solution-ideas/articles/data-cache-with-redis-cache.yml
              - name: Enterprise data warehouse
                href: solution-ideas/articles/enterprise-data-warehouse.yml
              - name: Finance management using MySQL
                href: solution-ideas/articles/finance-management-apps-using-azure-database-for-mysql.yml
              - name: Finance management using PostgreSQL
                href: solution-ideas/articles/finance-management-apps-using-azure-database-for-postgresql.yml
              - name: Gaming using MySQL
                href: solution-ideas/articles/gaming-using-azure-database-for-mysql.yml
              - name: Gaming using Cosmos DB
                href: solution-ideas/articles/gaming-using-cosmos-db.yml
              - name: Intelligent apps using MySQL
                href: solution-ideas/articles/intelligent-apps-using-azure-database-for-mysql.yml
              - name: Intelligent apps using PostgreSQL
                href: solution-ideas/articles/intelligent-apps-using-azure-database-for-postgresql.yml
              - name: Interactive querying with HDInsight
                href: solution-ideas/articles/interactive-querying-with-hdinsight.yml
              - name: Loan charge-off prediction with HDInsight
                href: solution-ideas/articles/loan-chargeoff-prediction-with-azure-hdinsight-spark-clusters.yml
              - name: Loan charge-off prediction with SQL Server
                href: solution-ideas/articles/loan-chargeoff-prediction-with-sql-server.yml
              - name: Loan credit risk modeling
                href: solution-ideas/articles/loan-credit-risk-analyzer-and-default-modeling.yml
              - name: Loan credit risk with SQL Server
                href: solution-ideas/articles/loan-credit-risk-with-sql-server.yml
              - name: Messaging
                href: solution-ideas/articles/messaging.yml
              - name: Mining equipment monitoring
                href: solution-ideas/articles/monitor-mining-equipment.yml
              - name: Multi-region web app with Cosmos DB
                href: solution-ideas/articles/multi-region-web-app-cosmos-db-replication.yml
              - name: Ops automation using Event Grid
                href: solution-ideas/articles/ops-automation-using-event-grid.yml
              - name: Personalization using Cosmos DB
                href: solution-ideas/articles/personalization-using-cosmos-db.yml
              - name: Retail and e-commerce using MySQL
                href: solution-ideas/articles/retail-and-ecommerce-using-azure-database-for-mysql.yml
              - name: Retail and e-commerce using PostgreSQL
                href: solution-ideas/articles/retail-and-ecommerce-using-azure-database-for-postgresql.yml
              - name: Retail and e-commerce using Cosmos DB
                href: solution-ideas/articles/retail-and-e-commerce-using-cosmos-db.yml
              - name: Serverless apps using Cosmos DB
                href: solution-ideas/articles/serverless-apps-using-cosmos-db.yml
              - name: Streaming using HDInsight
                href: solution-ideas/articles/streaming-using-hdinsight.yml
      - name: DataOps
        items:
          - name: Get started
            href: data-guide/azure-dataops-architecture-design.md
          - name: Guides
            items:
              - name: DataOps checklist
                href: checklist/data-ops.md
              - name: Analytics and reporting
                href: data-guide/technology-choices/analysis-visualizations-reporting.md
              - name: Build a scalable system for massive data
                href: data-guide/scenarios/build-scalable-database-solutions-azure-services.md
              - name: Apache NiFi guidance
                items:
                  - name: Apache NiFi monitoring with MonitoFi
                    href: guide/data/monitor-apache-nifi-monitofi.yml
                  - name: Helm-based deployments for Apache NiFi
                    href: guide/data/helm-deployments-apache-nifi.yml
              - name: Microsoft Purview guidance
                items:
                  - name: Accounts architectures and best practices
                    href: /azure/purview/concept-best-practices-accounts
                    maintainContext: true
                  - name: Managing data effectively
                    href: /azure/purview/concept-best-practices-asset-lifecycle
                    maintainContext: true
                  - name: Automation best practices
                    href: /azure/purview/concept-best-practices-automation
                    maintainContext: true
                  - name: Backup and recovery for migration
                    href: /azure/purview/concept-best-practices-migration
                    maintainContext: true
                  - name: Classification best practices
                    href: /azure/purview/concept-best-practices-classification
                    maintainContext: true
                  - name: Collections architectures and practices
                    href: /azure/purview/concept-best-practices-collections
                    maintainContext: true
                  - name: Deployment best practices
                    href: /azure/purview/deployment-best-practices
                    maintainContext: true
                  - name: Glossary best practices
                    href: /azure/purview/concept-best-practices-glossary
                    maintainContext: true
                  - name: Labeling best practices
                    href: /azure/purview/concept-best-practices-sensitivity-labels
                    maintainContext: true
                  - name: Data lineage best practices
                    href: /azure/purview/concept-best-practices-lineage-azure-data-factory
                    maintainContext: true
                  - name: Network architecture and best practices
                    href: /azure/purview/concept-best-practices-network
                    maintainContext: true
                  - name: Pricing guidelines
                    href: /azure/purview/concept-guidelines-pricing
                    maintainContext: true
                  - name: Scanning best practices
                    href: /azure/purview/concept-best-practices-scanning
                    maintainContext: true
                  - name: Security best practices
                    href: /azure/purview/concept-best-practices-security
                    maintainContext: true
              - name: Azure Data Factory guidance
                items:
                  - name: Continuous integration in Data Factory
                    href: /azure/data-factory/continuous-integration-delivery
                    maintainContext: true
                  - name: Automated publishing for CI/CD
                    href: /azure/data-factory/continuous-integration-delivery-improvements
                    maintainContext: true
              - name: Azure Databricks guidance
                items:
                  - name: Repos for Git integration
                    href: /azure/databricks/repos/index
                    maintainContext: true
                  - name: GitHub version control
                    href: /azure/databricks/notebooks/github-version-control
                    maintainContext: true
                  - name: Azure DevOps version control
                    href: /azure/databricks/notebooks/azure-devops-services-version-control
                    maintainContext: true
                  - name: Bitbucket Cloud version control
                    href: /azure/databricks/notebooks/bitbucket-cloud-version-control
                    maintainContext: true
                  - name: GitLab version control
                    href: /azure/databricks/repos/gitlab-version-control
                    maintainContext: true
                  - name: CI/CD with Azure DevOps
                    href: /azure/databricks/dev-tools/ci-cd/ci-cd-azure-devops
                    maintainContext: true
                  - name: CI/CD with Jenkins
                    href: /azure/databricks/dev-tools/ci-cd/ci-cd-jenkins
                    maintainContext: true
              - name: Power BI guidance
                items:
                  - name: Power BI security
                    href: /power-bi/guidance/whitepaper-powerbi-security
                    maintainContext: true
                  - name: Power BI enterprise deployment
                    href: /power-bi/guidance/whitepaper-powerbi-enterprise-deployment
                    maintainContext: true
                  - name: Power BI Premium deployment
                    href: /power-bi/guidance/whitepaper-powerbi-premium-deployment
                    maintainContext: true
                  - name: Deployment pipelines
                    items:
                      - name: Overview
                        href: /power-bi/create-reports/deployment-pipelines-overview
                        maintainContext: true
                      - name: The deployment process
                        href: /power-bi/create-reports/deployment-pipelines-process
                        maintainContext: true
                      - name: Best practices
                        href: /power-bi/create-reports/deployment-pipelines-best-practices
                        maintainContext: true
                      - name: Automate your deployment pipeline
                        href: /power-bi/create-reports/deployment-pipelines-automation
                        maintainContext: true
              - name: Continuous integration for Azure Synapse
                href: /azure/synapse-analytics/cicd/continuous-integration-delivery
                maintainContext: true
          - name: Architectures
            items:
              - name: Anomaly detector process
                href: solution-ideas/articles/anomaly-detector-process.yml
              - name: Apache NiFi on Azure
                href: example-scenario/data/azure-nifi.yml
              - name: Automated enterprise BI
                href: reference-architectures/data/enterprise-bi-adf.yml
              - name: Data analysis for regulated industries
                href: example-scenario/data/data-analysis-regulated-industries.yml
              - name: Data governance with Profisee
                href: reference-architectures/data/profisee-master-data-management-purview.yml
              - name: Data warehousing and analytics
                href: example-scenario/data/data-warehouse.yml
              - name: DataOps for modern data warehouse
                href: example-scenario/data-warehouse/dataops-mdw.yml
              - name: Geospatial data processing and analytics
                href: example-scenario/data/geospatial-data-processing-analytics-azure.yml
              - name: Hybrid ETL with Azure Data Factory
                href: example-scenario/data/hybrid-etl-with-adf.yml
              - name: Master data management with CluedIn
                href: reference-architectures/data/cluedin.yml
              - name: Master data management with Profisee
                href: reference-architectures/data/profisee-master-data-management-data-factory.yml
              - name: Modern data warehouse for small business
                href: example-scenario/data/small-medium-data-warehouse.yml
              - name: Modernize mainframe and midrange data
                href: reference-architectures/migration/modernize-mainframe-data-to-azure.yml
              - name: Optimized storage with data classification
                href: solution-ideas/articles/optimized-storage-logical-data-classification.yml
              - name: Power BI data write-back
                href: example-scenario/data/power-bi-write-back-power-apps.yml
              - name: Replicate and sync mainframe data in Azure
                href: reference-architectures/migration/sync-mainframe-data-with-azure.yml
          - name: Solution ideas
            items:
              - name: Azure Data Explorer monitoring
                href: solution-ideas/articles/monitor-azure-data-explorer.yml
              - name: Data management with Azure Purview
                href: solution-ideas/articles/azure-purview-data-lake-estate-architecture.yml
              - name: Discovery Hub for analytics
                href: solution-ideas/articles/cloud-scale-analytics-with-discovery-hub.yml
              - name: Ingestion, ETL, and stream processing
                href: solution-ideas/articles/ingest-etl-stream-with-adb.yml
              - name: Mining equipment monitoring
                href: solution-ideas/articles/monitor-mining-equipment.yml
              - name: Ops automation using Event Grid
                href: solution-ideas/articles/ops-automation-using-event-grid.yml
              - name: Tier applications for analytics
                href: solution-ideas/articles/tiered-data-for-analytics.yml
      - name: Developer Options
        items:
          - name: Microservices
            items:
              - name: Get started
                href: microservices/index.yml
              - name: Guides
                items:
                  - name: Microservices assessment and readiness
                    href: guide/technology-choices/microservices-assessment.md
                  - name: Domain modeling for microservices
                    items:
                      - name: Domain analysis
                        href: microservices/model/domain-analysis.md
                      - name: Tactical DDD
                        href: microservices/model/tactical-ddd.yml
                      - name: Identify microservice boundaries
                        href: microservices/model/microservice-boundaries.yml
                  - name: Design a microservices architecture
                    items:
                      - name: Introduction
                        href: microservices/design/index.yml
                      - name: Choose a compute option
                        href: microservices/design/compute-options.md
                      - name: Spring Apps via reverse proxy
                        href: reference-architectures/microservices/spring-cloud-reverse-proxy.yml
                      - name: Interservice communication
                        href: microservices/design/interservice-communication.yml
                      - name: API design
                        href: microservices/design/api-design.yml
                      - name: API gateways
                        href: microservices/design/gateway.yml
                      - name: Data considerations
                        href: microservices/design/data-considerations.yml
                      - name: Container orchestration
                        href: microservices/design/orchestration.yml
                      - name: Design patterns for microservices
                        href: microservices/design/patterns.yml
                  - name: Operate microservices in production
                    items:
                      - name: Monitor microservices in AKS
                        href: microservices/logging-monitoring.yml
                      - name: CI/CD for microservices
                        href: microservices/ci-cd.yml
                      - name: CI/CD for microservices on Kubernetes
                        href: microservices/ci-cd-kubernetes.yml
                  - name: Migrate to a microservices architecture
                    items:
                      - name: Migrate monolith to microservices
                        href: microservices/migrate-monolith.yml
                      - name: Modernize apps with Service Fabric
                        href: service-fabric/modernize-app-azure-service-fabric.yml
                      - name: Migrate from Cloud Services to ASF
                        href: service-fabric/migrate-from-cloud-services.yml
                  - name: .NET microservices
                    items:
                      - name: Design a microservice-oriented app
                        href: /dotnet/architecture/microservices/multi-container-microservice-net-applications/microservice-application-design
                        maintainContext: true
                      - name: Create a  CRUD microservice
                        href: /dotnet/architecture/microservices/multi-container-microservice-net-applications/data-driven-crud-microservice
                        maintainContext: true
                      - name: Event-based communication
                        href: /dotnet/architecture/microservices/multi-container-microservice-net-applications/integration-event-based-microservice-communications
                        maintainContext: true
                      - name: Implement API Gateways with Ocelot
                        href: /dotnet/architecture/microservices/multi-container-microservice-net-applications/implement-api-gateways-with-ocelot
                        maintainContext: true
              - name: Architectures
                items:
                   - name: Decompose apps with Service Fabric
                     href: example-scenario/infrastructure/service-fabric-microservices.yml
                   - name: High-availability blue/green deployment
                     href: example-scenario/blue-green-spring/blue-green-spring.yml
                   - name: Microservices on Azure Service Fabric
                     href: reference-architectures/microservices/service-fabric.yml
                   - name: Microservices with Azure Spring Apps
                     href: /azure/spring-cloud/reference-architecture
                     maintainContext: true
                   - name: Microservices with Container Apps
                     href: example-scenario/serverless/microservices-with-container-apps.yml
                   - name: Microservices with Container Apps and Dapr
                     href: example-scenario/serverless/microservices-with-container-apps-dapr.yml
                   - name: Unified logging for microservices apps
                     href: example-scenario/logging/unified-logging.yml     
          - name: Serverless applications
            items:
              - name: Get started
                href: serverless-quest/serverless-overview.md
              - name: Guides
                items:
                  - name: Serverless Functions examples
                    href: serverless-quest/reference-architectures.md
                  - name: Plan for serverless architecture
                    items:
                      - name: Deploy serverless Functions
                        href: serverless-quest/validate-commit-serverless-adoption.md
                      - name: Serverless application assessment
                        href: serverless-quest/application-assessment.md
                      - name: Technical workshops and training
                        href: serverless-quest/technical-training.md
                      - name: Proof of concept or pilot
                        href: serverless-quest/poc-pilot.md
                  - name: Develop and deploy serverless apps
                    items:
                      - name: Serverless Functions app development
                        href: serverless-quest/application-development.md
                      - name: Serverless Functions code walkthrough
                        href: serverless/code.yml
                      - name: CI/CD for a serverless frontend
                        href: serverless/guide/serverless-app-cicd-best-practices.yml
                  - name: Monitoring serverless event processing
                    href: serverless/guide/monitoring-serverless-event-processing.md
                  - name: Serverless Functions app operations
                    href: serverless-quest/functions-app-operations.md
                  - name: Serverless Functions app security
                    href: serverless-quest/functions-app-security.md
                  - name: Security baseline for Azure Functions
                    href: /security/benchmark/azure/baselines/functions-security-baseline
                    maintainContext: true
                  - name: Serverless with Azure Logic Apps
                    href: /azure/logic-apps/logic-apps-serverless-overview
                    maintainContext: true
                  - name: Event Hubs with Azure Functions
                    items:
                      - name: Overview
                        href: serverless/event-hubs-functions/event-hubs-functions.yml
                      - name: Performance and scale
                        href: serverless/event-hubs-functions/performance-scale.yml
                      - name: Resilient design
                        href: serverless/event-hubs-functions/resilient-design.md
                      - name: Security
                        href: serverless/event-hubs-functions/security.md
                      - name: Observability
                        href: serverless/event-hubs-functions/observability.yml
              - name: Architectures
                items:
                  - name: Azure Functions in a hybrid environment
                    href: hybrid/azure-functions-hybrid.yml
                  - name: Event-based cloud automation
                    href: reference-architectures/serverless/cloud-automation.yml
                  - name: Multicloud with the Serverless Framework
                    href: example-scenario/serverless/serverless-multicloud.yml
                  - name: Real-time location sharing
                    href: example-scenario/signalr/index.yml
                  - name: Serverless event processing
                    href: reference-architectures/serverless/event-processing.yml
              - name: Solution ideas
                items:
                  - name: AKS in event stream processing
                    href: solution-ideas/articles/serverless-event-processing-aks.yml
                  - name: Big data analytics with Data Explorer
                    href: solution-ideas/articles/big-data-azure-data-explorer.yml
                  - name: De-batch and filter with Event Hubs
                    href: solution-ideas/articles/serverless-event-processing-filtering.yml
                  - name: HIPAA/HITRUST compliant health data
                    href: solution-ideas/articles/security-compliance-blueprint-hipaa-hitrust-health-data-ai.yml
                  - name: Instant broadcasting with serverless
                    href: solution-ideas/articles/instant-broadcasting-on-serverless-architecture.yml
                  - name: Serverless applications using Event Grid
                    href: solution-ideas/articles/serverless-application-architectures-using-event-grid.yml
                  - name: Serverless apps using Cosmos DB
                    href: solution-ideas/articles/serverless-apps-using-cosmos-db.yml
                  - name: Serverless computing LOB apps
                    href: solution-ideas/articles/onboarding-customers-with-a-cloud-native-serverless-architecture.yml
                  - name: Serverless event stream processing
                    href: solution-ideas/articles/serverless-event-processing-private-link.yml
                  - name: Transit Hub pub-sub messaging system
                    href: solution-ideas/articles/transit-hub.yml
      - name: DevOps
        items:
          - name: Get started
            href: guide/devops/devops-start-here.md
          - name: Guides
            items:
              - name: DevOps checklist
                href: checklist/dev-ops.md
              - name: Operational Excellence patterns
                href: /azure/architecture/framework/devops/devops-patterns
                maintainContext: true
              - name: Advanced ARM templates
                items:
                  - name: Overview
                    href: guide/azure-resource-manager/advanced-templates/index.md
                  - name: Update a resource
                    href: guide/azure-resource-manager/advanced-templates/update-resource.md
                  - name: Use an object as a parameter
                    href: guide/azure-resource-manager/advanced-templates/objects-as-parameters.md
                  - name: Property transformer and collector
                    href: guide/azure-resource-manager/advanced-templates/collector.md
                  - name: Infrastructure as code with Bicep and ACR
                    href: guide/azure-resource-manager/advanced-templates/enterprise-infrastructure-bicep-container-registry.yml
              - name: DevTest Labs guidance
                items:
                  - name: Deliver a proof of concept
                    href: /azure/devtest-labs/deliver-proof-concept
                    maintainContext: true
                  - name: Orchestrate the implementation
                    href: /azure/devtest-labs/devtest-lab-guidance-orchestrate-implementation
                    maintainContext: true
                  - name: Scale up DevTest Labs infrastructure
                    href: /azure/devtest-labs/devtest-lab-guidance-scale
                    maintainContext: true
                  - name: Security baseline for DevTest Labs
                    href: /security/benchmark/azure/baselines/devtest-labs-security-baseline
                    maintainContext: true
              - name: Azure Monitor guidance
                items:
                  - name: Best practices
                    items:
                      - name: Plan your monitoring strategy
                        href: /azure/azure-monitor/best-practices-plan
                        maintainContext: true
                      - name: Configure data collection
                        href: /azure/azure-monitor/best-practices-data-collection
                        maintainContext: true
                      - name: Analyze and visualize data
                        href: /azure/azure-monitor/best-practices-analysis
                        maintainContext: true
                      - name: Alerts and automated actions
                        href: /azure/azure-monitor/best-practices-alerts
                        maintainContext: true
                  - name: Continuous monitoring
                    href: /azure/azure-monitor/continuous-monitoring
                    maintainContext: true
                  - name: Data sources
                    href: /azure/azure-monitor/data-sources
                    maintainContext: true
                  - name: Data platform
                    href: /azure/azure-monitor/data-platform
                    maintainContext: true
                  - name: Security
                    items:
                      - name: Log data security
                        href: /azure/azure-monitor/logs/data-security
                        maintainContext: true
                      - name: Customer-managed keys
                        href: /azure/azure-monitor/logs/customer-managed-keys
                        maintainContext: true
                      - name: Private Link connection
                        href: /azure/azure-monitor/logs/private-link-security
                        maintainContext: true
                      - name: Private Link design
                        href: /azure/azure-monitor/logs/private-link-design
                        maintainContext: true
                      - name: Personal log data handling
                        href: /azure/azure-monitor/logs/personal-data-mgmt
                        maintainContext: true
                      - name: Data collection, retention, and storage
                        href: /azure/azure-monitor/app/data-retention-privacy
                        maintainContext: true
                      - name: Security baseline
                        href: /security/benchmark/azure/baselines/monitor-security-baseline
                        maintainContext: true
                  - name: Design a logging deployment
                    href: /azure/azure-monitor/logs/design-logs-deployment
                    maintainContext: true
              - name: CI/CD for Synapse Analytics
                href: /azure/synapse-analytics/cicd/continuous-integration-delivery
                maintainContext: true
              - name: DevOps for quantum computing
                href: guide/quantum/devops-for-quantum-computing.yml
              - name: Platform automation for VMware Solution
                href: /azure/cloud-adoption-framework/scenarios/azure-vmware/eslz-platform-automation-and-devops
                maintainContext: true
          - name: Architectures
            items:
              - name: Automate multistage Azure Pipelines
                href: example-scenario/devops/automate-azure-pipelines.yml
              - name: Automate API deployments with APIOps
                href: example-scenario/devops/automated-api-deployments-apiops.yml
              - name: Automate Jupyter Notebooks
                href: example-scenario/data/automating-diagnostic-jupyter-notebook.yml
              - name: Automate Sentinel integration with DevOps
                href: example-scenario/devops/automate-sentinel-integration.yml
              - name: Azure DevTest Labs for enterprises
                href: example-scenario/infrastructure/devtest-labs-reference-architecture.yml
              - name: CI/CD pipeline for chatbots with ARM
                href: example-scenario/apps/devops-cicd-chatbot.yml
              - name: CI/CD pipeline using Azure DevOps
                href: example-scenario/apps/devops-dotnet-webapp.yml
              - name: DevSecOps in GitHub
                href: solution-ideas/articles/devsecops-in-github.yml
              - name: Enterprise monitoring with Azure Monitor
                href: example-scenario/monitoring/enterprise-monitoring.yml
              - name: High-availability blue/green deployment
                href: example-scenario/blue-green-spring/blue-green-spring.yml
              - name: Jenkins on Azure
                href: example-scenario/apps/jenkins.yml
              - name: Microsoft 365 tenant configuration
                href: example-scenario/devops/manage-microsoft-365-tenant-configuration-microsoft365dsc-devops.yml
              - name: Run containers in a hybrid environment
                href: hybrid/hybrid-containers.yml
              - name: Teacher-provisioned virtual labs in Azure
                href: example-scenario/devops/teacher-provisioned-virtual-labs-azure.yml
          - name: Solution ideas
            items:
              - name: CI/CD for Azure VMs
                href: solution-ideas/articles/cicd-for-azure-vms.yml
              - name: CI/CD for Azure Web Apps
                href: solution-ideas/articles/azure-devops-continuous-integration-and-continuous-deployment-for-azure-web-apps.yml
              - name: CI/CD for Containers
                href: solution-ideas/articles/cicd-for-containers.yml
              - name: CI/CD for Microsoft Power Platform
                href: solution-ideas/articles/azure-devops-continuous-integration-for-power-platform.yml
              - name: CI/CD for quantum computing jobs
                href: solution-ideas/articles/cicd-for-quantum-computing-jobs.yml
              - name: CI/CD for Windows desktop apps
                href: solution-ideas/articles/azure-devops-ci-cd-for-desktop-apps.yml
              - name: CI/CD using Jenkins and AKS
                href: solution-ideas/articles/container-cicd-using-jenkins-and-kubernetes-on-azure-container-service.yml
              - name: CI/CD using Jenkins and Terraform
                href: solution-ideas/articles/immutable-infrastructure-cicd-using-jenkins-and-terraform-on-azure-virtual-architecture-overview.yml
              - name: DevSecOps in Azure
                href: solution-ideas/articles/devsecops-in-azure.yml
              - name: DevSecOps for infrastructure as code
                href: solution-ideas/articles/devsecops-infrastructure-as-code.yml 
              - name: DevSecOps with a rolling main branch
                href: solution-ideas/articles/devsecops-rolling-branch.yml
              - name: DevTest and DevOps for IaaS
                href: solution-ideas/articles/dev-test-iaas.yml
              - name: DevTest and DevOps for PaaS
                href: solution-ideas/articles/dev-test-paas.yml
              - name: DevTest and DevOps with microservices
                href: solution-ideas/articles/dev-test-microservice.yml
              - name: DevTest Image Factory
                href: solution-ideas/articles/dev-test-image-factory.yml
              - name: Hybrid DevOps
                href: solution-ideas/articles/devops-in-a-hybrid-environment.yml
              - name: Java CI/CD using Jenkins and Web Apps
                href: solution-ideas/articles/java-cicd-using-jenkins-and-azure-web-apps.yml
              - name: SharePoint for development testing
                href: solution-ideas/articles/sharepoint-farm-devtest.yml
      - name: Hybrid + Multicloud
        items:
          - name: Get started
            href: hybrid/hybrid-start-here.md
          - name: Guides
            items:
              - name: Hybrid workload in Azure
                href: /azure/architecture/framework/hybrid/hybrid-overview
                maintainContext: true
              - name: Hybrid app design considerations
                href: /hybrid/app-solutions/overview-app-design-considerations
                maintainContext: true
              - name: Azure Arc guidance
                items:
                  - name: App Service on Azure Arc
                    href: /azure/app-service/overview-arc-integration
                    maintainContext: true
                  - name: Security baseline for Arc-enabled Servers
                    href: /security/benchmark/azure/baselines/arc-enabled-security-baseline
                    maintainContext: true
              - name: Technology choices
                items:
                  - name: Compare Azure Stack Hub and Azure
                    href: /azure-stack/user/azure-stack-considerations
                    maintainContext: true
                  - name: Compare Azure, Stack Hub, and Stack HCI
                    href: /azure-stack/operator/compare-azure-azure-stack
                    maintainContext: true
                  - name: Compare Azure Stack HCI and Stack Hub
                    href: /azure-stack/hci/concepts/compare-azure-stack-hub
                    maintainContext: true
                  - name: Compare Stack HCI to Windows Server
                    href: /azure-stack/hci/concepts/compare-windows-server
                    maintainContext: true
                  - name: Choose drives for Azure Stack HCI
                    href: /azure-stack/hci/concepts/choose-drives
                    maintainContext: true
              - name: Hybrid deployments
                items:
                  - name: Configure hybrid cloud connectivity
                    href: hybrid/deployments/solution-deployment-guide-connectivity.md
                  - name: Configure hybrid cloud identity
                    href: hybrid/deployments/solution-deployment-guide-identity.md
                  - name: Deploy AI-based footfall detection
                    href: hybrid/deployments/solution-deployment-guide-retail-footfall-detection.md
                  - name: Deploy an app that scales cross-cloud
                    href: hybrid/deployments/solution-deployment-guide-cross-cloud-scaling.md
                  - name: Deploy Kubernetes on Azure Stack Hub
                    href: hybrid/deployments/solution-deployment-guide-highly-available-kubernetes.md
                  - name: Deploy highly available MongoDB
                    href: hybrid/deployments/solution-deployment-guide-mongodb-ha.md
                  - name: Deploy hybrid app with on-premises data
                    href: hybrid/deployments/solution-deployment-guide-cross-cloud-scaling-onprem-data.md
                  - name: Deploy a SQL Server 2016 AG
                    href: hybrid/deployments/solution-deployment-guide-sql-ha.md
                  - name: Direct traffic with a geo-distributed app
                    href: hybrid/deployments/solution-deployment-guide-geo-distributed.md
              - name: Azure VMware Solution guidance
                items:
                  - name: API Management for AVS
                    href: /azure/azure-vmware/concepts-api-management
                    maintainContext: true
                  - name: BCDR for AVS
                    href: /azure/cloud-adoption-framework/scenarios/azure-vmware/eslz-business-continuity-and-disaster-recovery
                    maintainContext: true
                  - name: Govern AVS
                    href: /azure/cloud-adoption-framework/scenarios/azure-vmware/govern
                    maintainContext: true
                  - name: Manage and monitor AVS
                    href: /azure/cloud-adoption-framework/scenarios/azure-vmware/eslz-management-and-monitoring
                    maintainContext: true
                  - name: Migrate with AVS
                    href: /azure/cloud-adoption-framework/scenarios/azure-vmware/migrate
                    maintainContext: true
                  - name: Network interconnectivity for AVS
                    href: /azure/azure-vmware/concepts-networking
                    maintainContext: true
                  - name: Network planning for AVS
                    href: /azure/azure-vmware/tutorial-network-checklist
                    maintainContext: true
                  - name: Platform automation for AVS
                    href: /azure/cloud-adoption-framework/scenarios/azure-vmware/eslz-platform-automation-and-devops
                    maintainContext: true
                  - name: Security and governance for AVS
                    href: /azure/cloud-adoption-framework/scenarios/azure-vmware/eslz-security-governance-and-compliance
                    maintainContext: true
              - name: Connect an on-premises network to Azure
                href: reference-architectures/hybrid-networking/index.yml
              - name: FSLogix for the enterprise
                href: example-scenario/wvd/windows-virtual-desktop-fslogix.yml
              - name: Troubleshoot a hybrid VPN connection
                href: reference-architectures/hybrid-networking/troubleshoot-vpn.yml
          - name: Architectures
            items:
              - name: Azure Arc solutions
                items:
                - name: Azure Arc hybrid management with AKS
                  href: hybrid/arc-hybrid-kubernetes.yml
                - name: Manage configurations for Azure Arc
                  href: hybrid/azure-arc-hybrid-config.yml
                - name: Optimize SQL Server with Azure Arc
                  href: hybrid/azure-arc-sql-server.yml
                - name: Run containers in a hybrid environment
                  href: hybrid/hybrid-containers.yml
              - name: Azure Automation solutions
                items:
                  - name: Azure Automation hybrid environment
                    href: hybrid/azure-automation-hybrid.yml
                  - name: Azure Automation update management
                    href: hybrid/azure-update-mgmt.yml
                  - name: Azure Automation State Configuration
                    href: example-scenario/state-configuration/state-configuration.yml
              - name: Azure enterprise cloud file share
                href: hybrid/azure-files-private.yml
              - name: Azure files secured by AD DS
                href: example-scenario/hybrid/azure-files-on-premises-authentication.yml
              - name: Azure Functions in a hybrid environment
                href: hybrid/azure-functions-hybrid.yml
              - name: Azure Stack HCI stretched clusters for DR
                href: hybrid/azure-stack-hci-dr.yml
              - name: Azure Stack HCI switchless interconnect
                href: hybrid/azure-stack-robo.yml
              - name: Azure Stack Hub solutions
                items:
                  - name: AI-based footfall detection
                    href: solution-ideas/articles/hybrid-footfall-detection.yml
                  - name: Back up files on Azure Stack Hub
                    href: hybrid/azure-stack-backup.yml
                  - name: Cross-cloud scaling (on-premises data)
                    href: example-scenario/hybrid/hybrid-cross-cloud-scale-on-premises-data.yml 
                  - name: Cross-cloud scaling with Traffic Manager
                    href: /azure/architecture/example-scenario/hybrid/hybrid-cross-cloud-scaling
                  - name: DevOps with Azure Stack Hub
                    href: solution-ideas/articles/hybrid-continuous-integration.yml
                  - name: Disaster recovery for Stack Hub VMs
                    href: hybrid/azure-stack-vm-disaster-recovery.yml
                  - name: Hybrid geo-distributed architecture
                    href: example-scenario/hybrid/hybrid-geo-distributed.yml
                  - name: Hybrid relay connection
                    href: solution-ideas/articles/hybrid-relay-connection.yml
              - name: Azure VMware Solution in hub-and-spoke
                href: /azure/azure-vmware/concepts-hub-and-spoke
                maintainContext: true
              - name: Connect on-premises with ExpressRoute
                href: reference-architectures/hybrid-networking/expressroute-vpn-failover.yml
              - name: Connect standalone servers
                href: hybrid/azure-network-adapter.yml
              - name: Deploy AI and ML with Azure Stack Edge
                href: hybrid/deploy-ai-ml-azure-stack-edge.yml
              - name: Design a hybrid Domain Name System
                href: hybrid/hybrid-dns-infra.yml
              - name: "Enhanced-security hybrid messaging: client"
                href: example-scenario/hybrid/secure-hybrid-messaging-client.yml
              - name: "Enhanced-security hybrid: mobile access"
                href: example-scenario/hybrid/secure-hybrid-messaging-mobile.yml
              - name: "Enhanced-security hybrid messaging: web"
                href: example-scenario/hybrid/secure-hybrid-messaging-web.yml
              - name: Extend on-premises using ExpressRoute
                href: reference-architectures/hybrid-networking/expressroute.yml
              - name: Hybrid availability and monitoring
                href: hybrid/hybrid-perf-monitoring.yml
              - name: Hybrid file services
                href: hybrid/hybrid-file-services.yml
              - name: Hybrid file share with disaster recovery
                href: example-scenario/hybrid/hybrid-file-share-dr-remote-local-branch-workers.yml
              - name: Hybrid security monitoring
                href: hybrid/hybrid-security-monitoring.yml
              - name: Manage hybrid workloads with WAC
                href: hybrid/hybrid-server-os-mgmt.yml
              - name: On-premises data gateway for Logic Apps
                href: hybrid/gateway-logic-apps.yml
              - name: Public MEC compute deployment
                href: example-scenario/hybrid/public-multi-access-edge-compute-deployment.yml
              - name: Public MEC high availability 
                href: example-scenario/hybrid/multi-access-edge-compute-ha.yml
              - name: Run containers in a hybrid environment
                href: hybrid/hybrid-containers.yml
              - name: Use file shares in a hybrid environment
                href: hybrid/azure-file-share.yml
          - name: Solution ideas
            items:
              - name: Azure Stack Hub solutions
                items:
                  - name: Cross-cloud scaling
                    href: solution-ideas/articles/cross-cloud-scaling.yml
                  - name: Hybrid connections
                    href: solution-ideas/articles/hybrid-connectivity.yml
                  - name: Hybrid relay connection
                    href: solution-ideas/articles/hybrid-relay-connection.yml
                  - name: Tiered data for analytics
                    href: example-scenario/hybrid/hybrid-tiered-data-analytics.yml
                  - name: Unlock legacy data with Azure Stack
                    href: solution-ideas/articles/unlock-legacy-data.yml
              - name: Azure VMware Solution foundations
                items:
                  - name: Azure VMware Solution capacity planning
                    href: solution-ideas/articles/azure-vmware-solution-foundation-capacity.yml
                  - name: Azure VMware Solution landing zone
                    href: solution-ideas/articles/azure-vmware-solution-foundation-landing-zone.yml
                  - name: Azure VMware Solution networking
                    href: solution-ideas/articles/azure-vmware-solution-foundation-networking.yml
              - name: Cross-platform chat
                href: solution-ideas/articles/cross-platform-chat.yml
      - name: Identity
        items:    
          - name: Get started
            href: identity/identity-start-here.yml
          - name: Guides
            items:
              - name: Azure Active Directory architecture
                href: /azure/active-directory/fundamentals/active-directory-architecture
                maintainContext: true
              - name: Identity and access management in Azure
                href: /security/compass/identity
                maintainContext: true
              - name: Compare identity services
                href: /azure/active-directory-domain-services/compare-identity-solutions
                maintainContext: true
              - name: Build for resilience
                href: guide/resilience/resilience-overview.yml
              - name: Conditional Access
                items:
                  - name: Conditional Access for Zero trust
                    href: guide/security/conditional-access-zero-trust.md 
                  - name: Conditional Access design principles
                    href: guide/security/conditional-access-design.yml
                  - name: Conditional Access architecture  
                    href: guide/security/conditional-access-architecture.yml
                  - name: Conditional Access framework
                    href: guide/security/conditional-access-framework.md
              - name: Identity in multitenant applications
                items:
                  - name: Introduction
                    href: multitenant-identity/index.yml
                  - name: The Tailspin scenario
                    href: multitenant-identity/tailspin.yml
                  - name: Authentication
                    href: multitenant-identity/authenticate.yml
                  - name: Claims-based identity
                    href: multitenant-identity/claims.md
                  - name: Tenant sign-up
                    href: multitenant-identity/signup.md
                  - name: Application roles
                    href: multitenant-identity/app-roles.md
                  - name: Authorization
                    href: multitenant-identity/authorize.md
                  - name: Secure a web API
                    href: multitenant-identity/web-api.yml
                  - name: Cache access tokens
                    href: multitenant-identity/token-cache.md
                  - name: Client certificate
                    href: multitenant-identity/client-certificate.yml
                  - name: Federate with a customer's AD FS
                    href: multitenant-identity/adfs.yml
              - name: Integrate on-premises AD with Azure
                href: reference-architectures/identity/index.yml
              - name: Deployment guidance
                items:
                  - name: Azure AD deployment checklist
                    href: /azure/active-directory/fundamentals/active-directory-deployment-checklist-p2
                    maintainContext: true
                  - name: Azure AD deployment plans
                    href: /azure/active-directory/fundamentals/active-directory-deployment-plans
                    maintainContext: true
                  - name: Azure AD B2C deployment plans
                    href: /azure/active-directory/fundamentals/azure-active-directory-b2c-deployment-plans
                    maintainContext: true
              - name: Migrate applications to Azure AD
                items:
                  - name: Migrate an AD FS app to Azure
                    href: /azure/active-directory/manage-apps/migrate-adfs-apps-to-azure
                    maintainContext: true
                  - name: Migrate app authentication to Azure AD
                    href: /azure/active-directory/manage-apps/migrate-application-authentication-to-azure-active-directory
                    maintainContext: true
                  - name: Use the AD FS application activity report
                    href: /azure/active-directory/manage-apps/migrate-adfs-application-activity
                    maintainContext: true
                  - name: Resources for migrating to Azure AD
                    href: /azure/active-directory/manage-apps/migration-resources
                    maintainContext: true
              - name: Secure identity
                items:
                  - name: Secure development with SPAs
                    href: guide/resilience/azure-ad-secure-single-page-application.yml
                  - name: Security baseline for Azure AD
                    href: /security/benchmark/azure/baselines/aad-security-baseline
                    maintainContext: true
              - name: Identity management
                items:
                  - name: Azure billing and Azure AD tenants
                    href: /azure/cloud-adoption-framework/ready/landing-zone/design-area/azure-billing-ad-tenant?toc=/azure/architecture/toc.json&bc=/azure/architecture/_bread/toc.json
                    maintainContext: true
                  - name: Identity and access management
                    href: /azure/cloud-adoption-framework/ready/landing-zone/design-area/identity-access?toc=/azure/architecture/toc.json&bc=/azure/architecture/_bread/toc.json
                    maintainContext: true
                  - name: Limit cross-tenant private endpoints
                    href: /azure/cloud-adoption-framework/ready/azure-best-practices/limit-cross-tenant-private-endpoint-connections
                    maintainContext: true
                  - name: Resource organization
                    href: /azure/cloud-adoption-framework/ready/landing-zone/design-area/resource-org?toc=/azure/architecture/toc.json&bc=/azure/architecture/_bread/toc.json
                    maintainContext: true
              - name: Hybrid identity
                items:
                  - name: Choose a hybrid identity method
                    href: /azure/active-directory/hybrid/choose-ad-authn
                    maintainContext: true
                  - name: Cloud management for on-premises
                    href: /azure/active-directory/hybrid/cloud-governed-management-for-on-premises
                    maintainContext: true
                  - name: Hybrid identity foundation with Azure AD
                    href: /azure/active-directory/hybrid/four-steps
                    maintainContext: true
                  - name: Azure AD Connect for on-premises
                    href: /azure/active-directory/hybrid/whatis-azure-ad-connect
                    maintainContext: true
              - name: Identity for education
                items:
                  - name: Azure Active Directory for education
                    href: /microsoft-365/education/deploy/intro-azure-active-directory
                    maintainContext: true
                  - name: Multi-tenant for large institutions
                    href: /microsoft-365/education/deploy/design-multi-tenant-architecture
                    maintainContext: true
                  - name: Design a tenant configuration
                    href: /microsoft-365/education/deploy/design-tenant-configurations
                    maintainContext: true
                  - name: Design authentication and credentials
                    href: /microsoft-365/education/deploy/design-credential-authentication-strategies
                    maintainContext: true
                  - name: Design an account strategy
                    href: /microsoft-365/education/deploy/design-account-strategy
                    maintainContext: true
                  - name: Design identity governance 
                    href: /microsoft-365/education/deploy/design-identity-governance
                    maintainContext: true
          - name: Architectures
            items:
              - name: AD DS resource forests in Azure
                href: reference-architectures/identity/adds-forest.yml
              - name: Apply Zero Trust to your API implementation
                href: example-scenario/security/apps-zero-trust-identity.yml  
              - name: Azure AD identity management for AWS
                href: reference-architectures/aws/aws-azure-ad-security.yml
              - name: Deploy AD DS in an Azure virtual network
                href: reference-architectures/identity/adds-extend-domain.yml
              - name: Extend on-premises AD FS to Azure
                href: reference-architectures/identity/adfs.yml
              - name: Governance of Teams guest users
                href: example-scenario/governance/governance-teams-guest-users.yml
              - name: On-premises AD domains with Azure AD
                href: reference-architectures/identity/azure-ad.yml
          - name: Solution ideas
            items:
              - name: Collaboration with Microsoft 365
                href: solution-ideas/articles/collaboration-microsoft-365.yml
              - name: Hybrid identity
                href: solution-ideas/articles/hybrid-identity.yml
      - name: Integration
        items:
          - name: Get started
            href: integration/integration-start-here.yml
          - name: Guides
            items:
              - name: Connectors in Azure Logic Apps
                href: /azure/connectors/apis-list
                maintainContext: true
              - name: Access to virtual networks from Logic Apps
                href: /azure/logic-apps/connect-virtual-network-vnet-isolated-environment-overview
                maintainContext: true
              - name: BCDR for Logic Apps
                href: /azure/logic-apps/business-continuity-disaster-recovery-guidance
                maintainContext: true
              - name: Azure Policy controls for Logic Apps
                href: /azure/logic-apps/security-controls-policy
                maintainContext: true
              - name: Security baseline for Logic Apps
                href: /security/benchmark/azure/baselines/logic-apps-security-baseline
                maintainContext: true
          - name: Architectures
            items:
              - name: API Management landing zone accelerator
                href: example-scenario/integration/app-gateway-internal-api-management-function.yml
              - name: Basic enterprise integration on Azure
                href: reference-architectures/enterprise-integration/basic-enterprise-integration.yml
              - name: Data integration with Logic Apps and SQL
                href: example-scenario/integration/logic-apps-data-integration.yml
              - name: Enterprise integration - queues and events
                href: reference-architectures/enterprise-integration/queues-events.yml
              - name: On-premises data gateway for Logic Apps
                href: hybrid/gateway-logic-apps.yml
              - name: Power Automate deployment at scale
                href: example-scenario/power-automate/power-automate.yml
              - name: Publish internal APIs to external users
                href: example-scenario/apps/publish-internal-apis-externally.yml
          - name: Solution ideas
            items:
              - name: Custom business processes
                href: solution-ideas/articles/custom-business-processes.yml
              - name: Elastic Workplace Search on Azure
                href: solution-ideas/articles/elastic-workplace-search.yml
              - name: Line of business extension
                href: solution-ideas/articles/lob.yml
              - name: Protect backend APIs in Azure
                href: solution-ideas/articles/protect-backend-apis-azure-management.yml
              - name: Web and mobile front-ends
                href: solution-ideas/articles/front-end.yml
      - name: Internet of Things
        items:
          - name: Get started
            href: reference-architectures/iot/iot-architecture-overview.md
          - name: Guides
            items:
              - name: Choose an IoT solution
                href: example-scenario/iot/iot-central-iot-hub-cheat-sheet.yml
              - name: Industry-specific example solutions
                href: reference-architectures/iot/industry-iot-hub-page.md
              - name: IoT concepts
                items:
                  - name: Introduction to IoT concepts
                    href: example-scenario/iot/introduction-to-solutions.yml
                  - name: 'Devices, platform, and applications'
                    href: example-scenario/iot/devices-platform-application.yml
                  - name: 'Attestation, authentication, provisioning'
                    href: example-scenario/iot/attestation-provisioning.yml
                  - name: Field and cloud edge gateways
                    href: example-scenario/iot/field-cloud-edge-gateways.yml
                  - name: Application-to-device commands
                    href: example-scenario/iot/cloud-to-device.yml
              - name: Computer vision with Azure IoT Edge
                items:
                  - name: Overview
                    href: guide/iot-edge-vision/index.md
                  - name: Camera selection
                    href: guide/iot-edge-vision/camera.md
                  - name: Hardware acceleration
                    href: guide/iot-edge-vision/hardware.md
                  - name: Machine learning
                    href: guide/iot-edge-vision/machine-learning.yml
                  - name: Alerting
                    href: guide/iot-edge-vision/alerts.md
                  - name: Image storage
                    href: guide/iot-edge-vision/image-storage.md
                  - name: User interface and scenarios
                    href: guide/iot-edge-vision/user-interface.md
              - name: Industrial IoT analytics
                items:
                  - name: Architecture
                    href: guide/iiot-guidance/iiot-architecture.yml
                  - name: Recommended services
                    href: guide/iiot-guidance/iiot-services.md
                  - name: Data visualization
                    href: guide/iiot-guidance/iiot-data.yml
                  - name: Considerations
                    href: guide/iiot-guidance/iiot-considerations.md
              - name: Industrial IoT patterns
                items:
                  - name: Overview
                    href: guide/iiot-patterns/iiot-patterns-overview.yml
                  - name: Connectivity patterns
                    href: guide/iiot-patterns/iiot-connectivity-patterns.yml
                  - name: Visibility patterns
                    href: guide/iiot-patterns/iiot-visibility-patterns.yml
                  - name: Transparency patterns
                    href: guide/iiot-patterns/iiot-transparency-patterns.yml    
                  - name: Prediction patterns
                    href: guide/iiot-patterns/iiot-prediction-patterns.yml
              - name: IoT patterns
                items:
                  - name: Analyze and optimize loop
                    href: example-scenario/iot/analyze-optimize-loop.yml
                  - name: Event routing
                    href: example-scenario/iot/event-routing.yml
                  - name: Measure and control loop
                    href: example-scenario/iot/measure-control-loop.yml
                  - name: Monitor and manage loop
                    href: example-scenario/iot/monitor-manage-loop.yml
                  - name: Real-time IoT updates
                    href: example-scenario/iot/real-time-iot-updates-cloud-apps.yml
                  - name: Scale solutions with deployment stamps
                    href: example-scenario/iot/application-stamps.yml
              - name: Azure IoT client SDK support
                href: guide/iot/azure-iot-client-sdk-support.yml
              - name: Moving from test to production
                href: example-scenario/iot/iot-move-to-production.yml
          - name: Architectures
            items:
              - name: Azure IoT reference architecture
                href: reference-architectures/iot.yml
              - name: Automated guided vehicles fleet control
                href: example-scenario/iot/automated-guided-vehicles-fleet-control.yml
              - name: Batch integration with Azure Digital Twins
                href: example-scenario/iot/batch-integration-azure-data-factory-digital-twins.yml
              - name: Computer vision at the edge
                href: reference-architectures/ai/end-to-end-smart-factory.yml
              - name: Connected factory hierarchy service
                href: solution-ideas/articles/connected-factory-hierarchy-service.yml
              - name: Connected factory signal pipeline
                href: example-scenario/iot/connected-factory-signal-pipeline.yml
              - name: Efficient Docker image deployment
                href: example-scenario/iot/efficient-docker-image-deployment.yml
              - name: IoT and data analytics
                href: example-scenario/data/big-data-with-iot.yml
              - name: IoT Edge safety and maintenance system
                href: example-scenario/predictive-maintenance/iot-predictive-maintenance.yml
              - name: IoT using Cosmos DB
                href: solution-ideas/articles/iot-using-cosmos-db.yml
              - name: Smart places with Azure Digital Twins
                href: example-scenario/iot/smart-places.yml
          - name: Solution ideas
            items:
              - name: Azure digital twins builder
                href: solution-ideas/articles/azure-digital-twins-builder.yml
              - name: Buy online, pick up in store
                href: example-scenario/iot/vertical-buy-online-pickup-in-store.yml
              - name: Condition monitoring
                href: solution-ideas/articles/condition-monitoring.yml
              - name: COVID-19 solutions
                items:
                  - name: Cognizant Safe Buildings with IoT
                    href: solution-ideas/articles/safe-buildings.yml
                  - name: Contactless IoT interfaces
                    href: solution-ideas/articles/contactless-interfaces.yml
                  - name: COVID-19 IoT safe environments
                    href: solution-ideas/articles/cctv-iot-edge-for-covid-19-safe-environment-and-mask-detection.yml
                  - name: IoT Connected Platform
                    href: solution-ideas/articles/iot-connected-platform.yml
                  - name: Lighting and disinfection system
                    href: solution-ideas/articles/uven-disinfection.yml
              - name: Environment monitoring
                href: solution-ideas/articles/environment-monitoring-and-supply-chain-optimization.yml
              - name: IoT analytics with Azure Data Explorer
                href: solution-ideas/articles/iot-azure-data-explorer.yml
              - name: IoT Edge data storage and processing
                href: solution-ideas/articles/data-storage-edge.yml
              - name: Light and power for emerging markets
                href: solution-ideas/articles/iot-power-management.yml
              - name: Predictive maintenance
                href: solution-ideas/articles/iot-predictive-maintenance.yml
              - name: Process real-time vehicle data using IoT
                href: example-scenario/data/realtime-analytics-vehicle-iot.yml
              - name: Project 15 IoT sustainability
                href: solution-ideas/articles/project-15-iot-sustainability.yml
              - name: Real-time asset tracking and management
                href: solution-ideas/articles/real-time-asset-tracking-mgmt-iot-central.yml
              - name: Voice assistants and IoT devices
                href: solution-ideas/articles/iot-controlling-devices-with-voice-assistant.yml
      - name: Mainframe + Midrange
        items:
          - name: Get started
            href: mainframe/mainframe-midrange-architecture.md
          - name: Guides
            items:
              - name: Mainframe migration framework
                items:
                  - name: Mainframe migration overview
                    href: /azure/cloud-adoption-framework/infrastructure/mainframe-migration/index
                    maintainContext: true
                  - name: Mainframe myths and facts
                    href: /azure/cloud-adoption-framework/infrastructure/mainframe-migration/myths-and-facts
                    maintainContext: true
                  - name: Mainframe migration strategies
                    href: /azure/cloud-adoption-framework/infrastructure/mainframe-migration/migration-strategies
                    maintainContext: true
                  - name: Mainframe application migration
                    href: /azure/cloud-adoption-framework/infrastructure/mainframe-migration/application-strategies
                    maintainContext: true
              - name: Mainframe rehosting
                items:
                  - name: Mainframe rehosting on Azure VMs
                    href: /azure/virtual-machines/workloads/mainframe-rehosting/overview
                    maintainContext: true
                  - name: Move mainframe compute to Azure
                    href: /azure/virtual-machines/workloads/mainframe-rehosting/concepts/mainframe-compute-azure
                    maintainContext: true
                  - name: Move mainframe storage to Azure
                    href: /azure/virtual-machines/workloads/mainframe-rehosting/concepts/mainframe-storage-azure
                    maintainContext: true
                  - name: Get started with TmaxSoft OpenFrame
                    href: /azure/virtual-machines/workloads/mainframe-rehosting/tmaxsoft/get-started
                    maintainContext: true
          - name: App modernization
            items:
              - name: Architectures
                items:
                  - name: AIX UNIX to Azure Linux migration
                    href: example-scenario/unix-migration/migrate-aix-azure-linux.yml
                  - name: Batch transaction processing
                    href: example-scenario/mainframe/process-batch-transactions.yml
                  - name: General mainframe refactor to Azure
                    href: example-scenario/mainframe/general-mainframe-refactor.yml
                  - name: IBM System i to Azure using Infinite i
                    href: example-scenario/mainframe/ibm-system-i-azure-infinite-i.yml
                  - name: IBM z/OS migration with Asysco AMT
                    href: example-scenario/mainframe/asysco-zos-migration.yml
                  - name: IBM z/OS online transaction processing
                    href: example-scenario/mainframe/ibm-zos-online-transaction-processing-azure.yml
                  - name: Integrate IBM MQs with Azure
                    href: example-scenario/mainframe/integrate-ibm-message-queues-azure.yml
                  - name: Micro Focus Enterprise Server on Azure
                    href: example-scenario/mainframe/micro-focus-server.yml
                  - name: Migrate AIX workloads with Skytap
                    href: example-scenario/mainframe/migrate-aix-workloads-to-azure-with-skytap.yml
                  - name: Migrate HP-UX workloads
                    href:  example-scenario/mainframe/hp-ux-stromasys-charon-par.yml
                  - name: Migrate IBM i series to Azure with Skytap
                    href: example-scenario/mainframe/migrate-ibm-i-series-to-azure-with-skytap.yml
                  - name: Refactor IBM z/OS mainframe CF
                    href: reference-architectures/zos/refactor-zos-coupling-facility.yml
                  - name: Refactor IBM z/TPF mainframe
                    href: example-scenario/mainframe/refactor-ibm-ztpf-mainframe.yml
                  - name: Refactor mainframe apps with Astadia
                    href: example-scenario/mainframe/refactor-mainframe-applications-astadia.yml
                  - name: Refactor mainframe apps with Advanced
                    href: example-scenario/mainframe/refactor-mainframe-applications-advanced.yml
                  - name: Refactor Adabas & Natural systems
                    href: example-scenario/mainframe/refactor-adabas-aks.yml
                  - name: Refactor mainframe with Raincode
                    href: reference-architectures/app-modernization/raincode-reference-architecture.yml
                  - name: Rehost a general mainframe on Azure
                    href: example-scenario/mainframe/mainframe-rehost-architecture-azure.yml 
                  - name: Rehost Adabas & Natural applications
                    href: example-scenario/mainframe/rehost-adabas-software-ag.yml
                  - name: Rehost IMS workloads by using IMSql 
                    href: example-scenario/mainframe/imsql-rehost-ims.yml
                  - name: Rehost mainframe with NTT DATA UniKix
                    href: example-scenario/mainframe/rehost-mainframe-ntt-data-unikix.yml
                  - name: Unisys CPF rehost using virtualization
                    href: example-scenario/mainframe/unisys-clearpath-forward-mainframe-rehost.yml
                  - name: Unisys Dorado migration
                    href: example-scenario/mainframe/migrate-unisys-dorado-mainframe-apps-with-astadia-micro-focus.yml
                  - name: Unisys mainframe migration with Asysco
                    href: reference-architectures/migration/unisys-mainframe-migration.yml
                  - name: Use LzLabs SDM in Azure
                    href: example-scenario/mainframe/lzlabs-software-defined-mainframe-in-azure.yml
              - name: Solution ideas
                items:
                  - name: Migrate IBM apps with TmaxSoft
                    href: solution-ideas/articles/migrate-mainframe-apps-with-tmaxsoft-openframe.yml
                  - name: Solaris emulator on Azure VMs
                    href: solution-ideas/articles/solaris-azure.yml
          - name: Data modernization
            items:
              - name: Architectures
                items:
                  - name: Mainframe data replication with Qlik
                    href: example-scenario/mainframe/mainframe-midrange-data-replication-azure-qlik.yml
                  - name: Mainframe data replication with tcVISION
                    href: example-scenario/mainframe/mainframe-data-replication-azure-tcvision.yml
                  - name: Model9 mainframe modernization
                    href: example-scenario/mainframe/mainframe-modernization-model9.yml
                  - name: Modernize mainframe and midrange data
                    href: reference-architectures/migration/modernize-mainframe-data-to-azure.yml
                  - name: Move mainframe archive data to Azure
                    href: example-scenario/mainframe/move-archive-data-mainframes.yml
                  - name: Re-engineer mainframe batch apps
                    href: example-scenario/mainframe/reengineer-mainframe-batch-apps-azure.yml
                  - name: Rehost IMS DC and IMS DB
                    href: example-scenario/mainframe/rehost-ims-raincode-imsql.yml
                  - name: Replicate and sync mainframe data
                    href: reference-architectures/migration/sync-mainframe-data-with-azure.yml
              - name: Solution ideas
                items:
                  - name: Mainframe access to Azure databases
                    href: solution-ideas/articles/mainframe-access-azure-databases.yml
                  - name: Mainframe file replication on Azure
                    href: solution-ideas/articles/mainframe-azure-file-replication.yml
      - name: Management + Governance
        items:
          - name: Get started
            href: guide/management-governance/management-governance-start-here.md
          - name: Guides
            items:
              - name: Governance best practices
                href: /security/compass/governance
                maintainContext: true
              - name: Update Windows VMs in Azure
                href: example-scenario/wsus/index.yml   
              - name: Backup
                items:
                  - name: Backup architecture and components
                    href: /azure/backup/backup-architecture
                    maintainContext: true
                  - name: Azure Backup support matrix
                    href: /azure/backup/backup-support-matrix
                    maintainContext: true
                  - name: Backup cloud and on-premises workloads
                    href: /azure/backup/guidance-best-practices
                    maintainContext: true
              - name: Disaster recovery
                items:
                  - name: Azure to Azure disaster recovery
                    href: /azure/site-recovery/azure-to-azure-architecture
                    maintainContext: true
                  - name: Support matrix for Azure VM DR
                    href: /azure/site-recovery/azure-to-azure-support-matrix
                    maintainContext: true
                  - name: ExpressRoute with Azure VM DR
                    href: /azure/site-recovery/azure-vm-disaster-recovery-with-expressroute
                    maintainContext: true
                  - name: Recover from a region-wide disruption
                    href: resiliency/recovery-loss-azure-region.md
                  - name: Move Azure VMs to another Azure region
                    href: /azure/site-recovery/azure-to-azure-move-overview
                    maintainContext: true
                  - name: BCDR for Azure VMware Solution
                    href: /azure/cloud-adoption-framework/scenarios/azure-vmware/eslz-business-continuity-and-disaster-recovery
                    maintainContext: true
              - name: Management for Azure environments
                href: /azure/cloud-adoption-framework/ready/landing-zone/design-area/management
                maintainContext: true
              - name: Management for VMware Solution
                href: /azure/cloud-adoption-framework/scenarios/azure-vmware/eslz-management-and-monitoring
                maintainContext: true
          - name: Architectures
            items:
              - name: Back up cloud applications
                href: /azure/backup/guidance-best-practices
                maintainContext: true
              - name: Computer forensics
                href: example-scenario/forensics/index.yml
              - name: End-to-end governance when using CI/CD
                href: example-scenario/governance/end-to-end-governance-in-azure.yml
              - name: Highly available SharePoint Server 2016
                href: reference-architectures/sharepoint/index.yml
              - name: Hybrid management
                items:
                  - name: Azure Arc hybrid management with AKS
                    href: hybrid/arc-hybrid-kubernetes.yml
                  - name: Azure Automation hybrid environment
                    href: hybrid/azure-automation-hybrid.yml
                  - name: Azure Automation Update Management
                    href: hybrid/azure-update-mgmt.yml
                  - name: Back up files on Azure Stack Hub
                    href: hybrid/azure-stack-backup.yml
                  - name: Disaster recovery for Azure Stack Hub
                    href: hybrid/azure-stack-vm-disaster-recovery.yml
                  - name: Hybrid availability and monitoring
                    href: hybrid/hybrid-perf-monitoring.yml
                  - name: Manage configurations for Azure Arc
                    href: hybrid/azure-arc-hybrid-config.yml
                  - name: Manage hybrid workloads with WAC
                    href: hybrid/hybrid-server-os-mgmt.yml
              - name: Line-of-business app with ASEv3
                href: example-scenario/apps/line-of-business-internal-app-service-environment-v3.yml
          - name: Solution ideas
            items:
              - name: Archive on-premises data to cloud
                href: solution-ideas/articles/backup-archive-on-premises.yml
              - name: Back up on-premises applications
                href: solution-ideas/articles/backup-archive-on-premises-applications.yml
              - name: Centralize app configuration and security
                href: solution-ideas/articles/appconfig-key-vault.yml
              - name: Data Sovereignty & Data Gravity
                href: solution-ideas/articles/data-sovereignty-and-gravity.yml
              - name: Enterprise-scale disaster recovery
                href: solution-ideas/articles/disaster-recovery-enterprise-scale-dr.yml
              - name: High availability for BCDR
                href: solution-ideas/articles/build-high-availability-into-your-bcdr-strategy.yml
              - name: SMB disaster recovery with Site Recovery
                href: solution-ideas/articles/disaster-recovery-smb-azure-site-recovery.yml
              - name: SMB disaster recovery with Double-Take DR
                href: solution-ideas/articles/disaster-recovery-smb-double-take-dr.yml
      - name: Media
        items:
          - name: Get started
            href: guide/media/start-here.md
            maintainContext: true
          - name: Guides
            items:
              - name: Media Services terminology and concepts
                href: /azure/media-services/latest/concepts-overview
                maintainContext: true
              - name: Encoding video and audio
                href: /azure/media-services/latest/encode-concept
                maintainContext: true
              - name: Live streaming
                href: /azure/media-services/latest/stream-live-streaming-concept
                maintainContext: true
              - name: High availability with video on demand
                href: /azure/media-services/latest/architecture-high-availability-encoding-concept
                maintainContext: true
              - name: Monitor Media Services
                href: /azure/media-services/latest/monitoring/monitor-media-services
                maintainContext: true
              - name: Dynamic encryption
                href: /azure/media-services/latest/drm-content-protection-concept
                maintainContext: true
              - name: Security baseline for Media Services
                href: /security/benchmark/azure/baselines/media-services-security-baseline
                maintainContext: true
          - name: Architectures
            items:
              - name: Gridwich media processing system
                items:
                  - name: Gridwich architecture
                    href: reference-architectures/media-services/gridwich-architecture.yml
                  - name: Gridwich concepts
                    items:
                      - name: Clean monolith design
                        href: reference-architectures/media-services/gridwich-clean-monolith.yml
                      - name: Saga orchestration
                        href: reference-architectures/media-services/gridwich-saga-orchestration.yml
                      - name: Project names and structure
                        href: reference-architectures/media-services/gridwich-project-names.yml
                      - name: Gridwich CI/CD
                        href: reference-architectures/media-services/gridwich-cicd.yml
                      - name: Content protection and DRM
                        href: reference-architectures/media-services/gridwich-content-protection-drm.yml
                      - name: Gridwich Media Services
                        href: reference-architectures/media-services/media-services-setup-scale.yml
                      - name: Gridwich Storage Service
                        href: reference-architectures/media-services/gridwich-storage-service.yml
                      - name: Gridwich logging
                        href: reference-architectures/media-services/gridwich-logging.yml
                      - name: Gridwich message formats
                        href: reference-architectures/media-services/gridwich-message-formats.yml
                      - name: Pipeline variables to Terraform flow
                        href: reference-architectures/media-services/variable-group-terraform-flow.yml
                  - name: Gridwich procedures
                    items:
                      - name: Set up Azure DevOps
                        href: reference-architectures/media-services/set-up-azure-devops.yml
                      - name: Run Azure admin scripts
                        href: reference-architectures/media-services/run-admin-scripts.yml
                      - name: Set up local dev environment
                        href: reference-architectures/media-services/set-up-local-environment.yml
                      - name: Create new cloud environment
                        href: reference-architectures/media-services/create-delete-cloud-environment.yml
                      - name: Maintain and rotate keys
                        href: reference-architectures/media-services/maintain-keys.yml
                      - name: Test Media Services V3 encoding
                        href: reference-architectures/media-services/test-encoding.yml
          - name: Solution ideas
            items:
              - name: Instant broadcasting with serverless
                href: solution-ideas/articles/instant-broadcasting-on-serverless-architecture.yml
              - name: Live streaming digital media
                href: solution-ideas/articles/digital-media-live-stream.yml
              - name: Video-on-demand digital media
                href: solution-ideas/articles/digital-media-video.yml
      - name: Migration
        items:
          - name: Get started
            href: guide/migration/migration-start-here.md
          - name: Guides
            items:
              - name: Hadoop migration to Azure
                items:
                  - name: Overview
                    href: guide/hadoop/overview.md 
                  - name: Apache HDFS migration to Azure
                    href: guide/hadoop/apache-hdfs-migration.yml 
                  - name: Apache HBase migration to Azure
                    href: guide/hadoop/apache-hbase-migration.yml 
                  - name: Apache Kafka migration to Azure
                    href: guide/hadoop/apache-kafka-migration.yml 
                  - name: Apache Sqoop migration to Azure
                    href: guide/hadoop/apache-sqoop-migration.yml 
                  - name: Apache Storm migration to Azure
                    href: guide/hadoop/apache-storm-migration.yml 
              - name: Migration deployments
                items:
                  - name: Migrate Cloud Services to Service Fabric
                    href: service-fabric/migrate-from-cloud-services.yml
                  - name: Migrate a monolith app to microservices
                    href: microservices/migrate-monolith.yml
                  - name: Migrate an e-commerce solution to Azure
                    href: industries/retail/migrate-ecommerce-solution.md
                  - name: Migrate with Azure VMware Solution
                    href: /azure/cloud-adoption-framework/scenarios/azure-vmware/migrate
                    maintainContext: true
              - name: Migration planning
                items:
                  - name: Build a migration plan
                    href: /azure/migrate/concepts-migration-planning
                    maintainContext: true
                  - name: Support for VMware migration
                    href: /azure/migrate/migrate-support-matrix-vmware-migration
                    maintainContext: true
                  - name: Support for Hyper-V migration
                    href: /azure/migrate/migrate-support-matrix-hyper-v-migration
                    maintainContext: true
                  - name: Support for physical server migration
                    href: /azure/migrate/migrate-support-matrix-physical-migration
                    maintainContext: true
              - name: Security baseline for Azure Migrate
                href: /security/benchmark/azure/baselines/migrate-security-baseline
                maintainContext: true
              - name: Hyper-V migration
                href: /azure/migrate/hyper-v-migration-architecture
                maintainContext: true
              - name: VMware agentless migration
                items:
                  - name: Agentless migration of VMware VMs
                    href: /azure/migrate/concepts-vmware-agentless-migration
                    maintainContext: true
                  - name: Prepare for VMware agentless migration
                    href: /azure/migrate/prepare-for-agentless-migration
                    maintainContext: true
              - name: VMware agent-based migration
                href: /azure/migrate/agent-based-migration-architecture
                maintainContext: true
          - name: Architectures
            items:
              - name: Banking system
                items:
                  - name: Banking cloud transformation
                    href: example-scenario/banking/banking-system-cloud-transformation.yml
                  - name: Patterns and implementations
                    href: example-scenario/banking/patterns-and-implementations.yml
              - name: Migrate a web app with APIM
                href: example-scenario/apps/apim-api-scenario.yml
              - name: Modernize mainframe and midrange data
                href: reference-architectures/migration/modernize-mainframe-data-to-azure.yml
              - name: Oracle database migration
                items:
                  - name: Oracle migration to Azure
                    href: solution-ideas/articles/reference-architecture-for-oracle-database-migration-to-azure.yml
                  - name: Migration decision process
                    href: example-scenario/oracle-migrate/oracle-migration-overview.yml
                  - name: Cross-cloud connectivity
                    href: example-scenario/oracle-migrate/oracle-migration-cross-cloud.yml
                  - name: Lift and shift to Azure VMs
                    href: example-scenario/oracle-migrate/oracle-migration-lift-shift.yml
                  - name: Refactor
                    href: example-scenario/oracle-migrate/oracle-migration-refactor.yml
                  - name: Rearchitect
                    href: example-scenario/oracle-migrate/oracle-migration-rearchitect.yml
          - name: Solution ideas
            items:
              - name: JMeter implementation reference
                href: example-scenario/banking/jmeter-load-testing-pipeline-implementation-reference.yml
              - name: Lift and shift to containers with App Service
                href: solution-ideas/articles/migrate-existing-applications-to-container-apps.yml
              - name: Migrate .NET applications
                href: solution-ideas/articles/net-app-modernization.yml
              - name: Migrate IBM mainframe apps
                href: solution-ideas/articles/migrate-mainframe-apps-with-tmaxsoft-openframe.yml
      - name: Mixed Reality
        items:
          - name: Get started
            href: guide/mixed-reality/mixed-reality-overview.md
          - name: Guides
            items:
              - name: Mixed reality core concepts
                href: /windows/mixed-reality/design/core-concepts-landingpage
                maintainContext: true
              - name: Mixed reality design guidance
                href: /windows/mixed-reality/design/about-this-design-guidance
                maintainContext: true
              - name: Design and prototype for mixed reality
                href: /windows/mixed-reality/design/design
                maintainContext: true
              - name: Design for holographic display
                href: /windows/mixed-reality/design/designing-content-for-holographic-display
                maintainContext: true
              - name: Choose a mixed reality engine
                href: /windows/mixed-reality/develop/choosing-an-engine
                maintainContext: true
              - name: Install the tools
                href: /windows/mixed-reality/develop/install-the-tools
                maintainContext: true
              - name: Mixed reality interactions
                href: /windows/mixed-reality/design/interaction-fundamentals
                maintainContext: true
              - name: Mixed reality UX elements
                href: /windows/mixed-reality/design/app-patterns-landingpage
                maintainContext: true
              - name: Comfort
                href: /windows/mixed-reality/design/comfort
                maintainContext: true
              - name: Spatial sound best practices
                href: /windows/mixed-reality/design/spatial-sound-design
                maintainContext: true
              - name: Types of mixed reality apps
                href: /windows/mixed-reality/discover/types-of-mixed-reality-apps
                maintainContext: true
              - name: App quality criteria overview
                href: /windows/mixed-reality/develop/advanced-concepts/app-quality-criteria-overview
                maintainContext: true
              - name: Azure mixed reality cloud services
                href: /windows/mixed-reality/develop/mixed-reality-cloud-services
                maintainContext: true
              - name: Shared experiences in mixed reality
                href: /windows/mixed-reality/design/shared-experiences-in-mixed-reality
                maintainContext: true
              - name: Free-roaming multiuser VR experiences
                href: /windows/mixed-reality/enthusiast-guide/free-roam-vr-multiuser-experiences
                maintainContext: true
              - name: Prototyping and manufacturing for enterprises
                href: /windows/mixed-reality/enthusiast-guide/prototyping-manufacturing
                maintainContext: true
              - name: Education and entertainment scenarios
                items:
                  - name: Immersive education
                    href: /windows/mixed-reality/enthusiast-guide/immersive-education
                    maintainContext: true
                  - name: Theme parks and family entertainment
                    href: /windows/mixed-reality/enthusiast-guide/theme-parks-family-entertainment
                    maintainContext: true
                  - name: Training and simulation
                    href: /windows/mixed-reality/enthusiast-guide/training-simulation
                    maintainContext: true
                  - name: Virtual museums and exhibits
                    href: /windows/mixed-reality/enthusiast-guide/virtual-museums
                    maintainContext: true
                  - name: Virtual reality arcades
                    href: /windows/mixed-reality/enthusiast-guide/virtual-reality-arcades
                    maintainContext: true
              - name: Mixed reality samples and apps
                href: /windows/mixed-reality/develop/features-and-samples
                maintainContext: true
          - name: Solution ideas
            items:
              - name: Design review with mixed reality
                href: solution-ideas/articles/collaborative-design-review-powered-by-mixed-reality.yml
              - name: Facilities management with mixed reality
                href: solution-ideas/articles/facilities-management-powered-by-mixed-reality-and-iot.yml
              - name: Training powered by mixed reality
                href: solution-ideas/articles/training-and-procedural-guidance-powered-by-mixed-reality.yml
      - name: Mobile
        items:
          - name: Get started
            href: guide/mobile/mobile-start-here.md
          - name: Guides
            items:
              - name: Azure Communication Services architecture
                href: guide/mobile/azure-communication-services-architecture.yml
              - name: Choose a mobile development framework
                href: /azure/developer/mobile-apps/choose-mobile-framework
                maintainContext: true
              - name: Build a serverless mobile back-end
                href: /azure/developer/mobile-apps/serverless-compute
                maintainContext: true
              - name: Cloud-hosted source control for mobile
                href: /azure/developer/mobile-apps/code-hosting-services
                maintainContext: true
              - name: Continuous build and integration for mobile
                href: /azure/developer/mobile-apps/continuous-integration
                maintainContext: true
              - name: Continuous delivery for mobile apps
                href: /azure/developer/mobile-apps/continuous-delivery
                maintainContext: true
              - name: Add authentication in mobile apps
                href: /azure/developer/mobile-apps/authentication
                maintainContext: true
              - name: Store, sync, and query mobile app data
                href: /azure/developer/mobile-apps/data-storage
                maintainContext: true
              - name: Cloud storage for mobile apps
                href: /azure/developer/mobile-apps/azure-storage
                maintainContext: true
              - name: Analyze mobile app use
                href: /azure/developer/mobile-apps/analytics
                maintainContext: true
          - name: Solution ideas
            items:
              - name: Adding mobile front-ends to legacy apps
                href: solution-ideas/articles/adding-a-modern-web-and-mobile-frontend-to-a-legacy-claims-processing-application.yml
              - name: Custom mobile workforce app
                href: solution-ideas/articles/custom-mobile-workforce-app.yml
              - name: Modern customer support portal
                href: solution-ideas/articles/modern-customer-support-portal-powered-by-an-agile-business-process.yml
              - name: Scalable apps with Azure MySQL
                href: solution-ideas/articles/scalable-web-and-mobile-applications-using-azure-database-for-mysql.yml
              - name: Scalable apps using Azure PostgreSQL
                href: solution-ideas/articles/scalable-web-and-mobile-applications-using-azure-database-for-postgresql.yml
              - name: Social app for with authentication
                href: solution-ideas/articles/social-mobile-and-web-app-with-authentication.yml
              - name: Task-based consumer mobile app
                href: solution-ideas/articles/task-based-consumer-mobile-app.yml
      - name: Networking
        items:
          - name: Get started
            href: guide/networking/networking-start-here.md
          - name: Guides
            items:
              - name: Spoke-to-spoke networking
                href: networking/spoke-to-spoke-networking.yml
              - name: Network security
                items:
                  - name: Azure network security overview
                    href: /azure/security/fundamentals/network-overview
                    maintainContext: true
                  - name: Best practices for network security
                    href: /azure/security/fundamentals/network-best-practices
                    maintainContext: true
                  - name: Network security and containment
                    href: /security/compass/network-security-containment
                    maintainContext: true
                  - name: DDoS Protection Standard features
                    href: /azure/ddos-protection/ddos-protection-standard-features
                    maintainContext: true
                  - name: DDoS Protection reference architectures
                    href: /azure/ddos-protection/ddos-protection-reference-architectures
                    maintainContext: true
                  - name: Security baseline for DDoS Protection
                    href: /security/benchmark/azure/baselines/ddos-protection-security-baseline
                    maintainContext: true
              - name: Application Gateway v2 framework review
                href: /azure/architecture/framework/services/networking/azure-application-gateway
                maintainContext: true
              - name: Azure Firewall guidance
                items:
                  - name: Azure Firewall architecture overview
                    href: example-scenario/firewalls/index.yml
                  - name: Security baseline for Azure Firewall
                    href: /security/benchmark/azure/baselines/firewall-security-baseline
                    maintainContext: true
              - name: NAT gateway framework review
                href: networking/guide/well-architected-network-address-translation-gateway.yml          
              - name: Private Link in hub-and-spoke network
                href: guide/networking/private-link-hub-spoke-network.yml
              - name: Virtual Network guidance
                items:
                  - name: Add IP spaces to peered virtual networks
                    href: networking/prefixes/add-ip-space-peered-vnet.yml
                  - name: Segment virtual networks
                    href: reference-architectures/hybrid-networking/network-level-segmentation.yml
                  - name: VNet peering and VPN gateways
                    href: reference-architectures/hybrid-networking/vnet-peering.yml
                  - name: Integrate virtual networks for isolation
                    href: /azure/virtual-network/vnet-integration-for-azure-services
                    maintainContext: true
                  - name: Deploy services into virtual networks
                    href: /azure/virtual-network/virtual-network-for-azure-services
                    maintainContext: true
                  - name: Virtual Network service endpoints
                    href: /azure/virtual-network/virtual-network-service-endpoints-overview
                    maintainContext: true
                  - name: Limit cross-tenant private endpoints
                    href: /azure/cloud-adoption-framework/ready/azure-best-practices/limit-cross-tenant-private-endpoint-connections
                    maintainContext: true
                  - name: Virtual network service tags
                    href: /azure/virtual-network/service-tags-overview
                    maintainContext: true
              - name: Global transit network and Virtual WAN
                href: /azure/virtual-wan/virtual-wan-global-transit-network-architecture
                maintainContext: true
              - name: Build solutions with availability zones
                href: high-availability/building-solutions-for-high-availability.yml
              - name: Deploy highly available NVAs
                href: reference-architectures/dmz/nva-ha.yml
              - name: Use ExpressRoute with Power Platform
                items:
                  - name: Overview
                    href: /power-platform/guidance/expressroute/overview
                    maintainContext: true
                  - name: Benefits of using ExpressRoute
                    href: /power-platform/guidance/expressroute/benefits
                    maintainContext: true
                  - name: How ExpressRoute works
                    href: /power-platform/guidance/expressroute/how-expressroute-works
                    maintainContext: true
                  - name: Before you use ExpressRoute
                    href: /power-platform/guidance/expressroute/things-to-consider
                    maintainContext: true
                  - name: Understand Power Platform architecture
                    href: /power-platform/guidance/expressroute/understanding-architecture
                    maintainContext: true
                  - name: Plan an ExpressRoute deployment
                    href: /power-platform/guidance/expressroute/planning-expressroute
                    maintainContext: true
                  - name: Set up ExpressRoute for Power Platform
                    href: /power-platform/guidance/expressroute/setup
                    maintainContext: true
                  - name: ExpressRoute readiness checklist
                    href: /power-platform/guidance/expressroute/checklist
                    maintainContext: true
              - name: ExpressRoute for Office 365
                href: /microsoft-365/enterprise/azure-expressroute
                maintainContext: true
              - name: Connectivity to other cloud providers
                href: /azure/cloud-adoption-framework/ready/azure-best-practices/connectivity-to-other-providers
                maintainContext: true
              - name: Connectivity to Oracle Cloud Infrastructure
                href: /azure/cloud-adoption-framework/ready/azure-best-practices/connectivity-to-other-providers-oci
                maintainContext: true
          - name: Architectures
            items:
              - name: Azure DNS Private Resolver
                href: example-scenario/networking/azure-dns-private-resolver.yml
              - name: High availability for IaaS apps
                href: example-scenario/infrastructure/iaas-high-availability-disaster-recovery.yml
              - name: Hub-spoke network topology in Azure
                href: reference-architectures/hybrid-networking/hub-spoke.yml
              - name: Hub-spoke topology with Virtual WAN
                href: networking/hub-spoke-vwan-architecture.yml
              - name: Hybrid networking
                items:
                  - name: Azure Automation Update Management
                    href: hybrid/azure-update-mgmt.yml
                  - name: Connect servers with Network Adapter
                    href: hybrid/azure-network-adapter.yml
                  - name: Design a hybrid DNS solution
                    href: hybrid/hybrid-dns-infra.yml
                  - name: Hybrid availability and monitoring
                    href: hybrid/hybrid-perf-monitoring.yml
              - name: Implement a secure hybrid network
                href: reference-architectures/dmz/secure-vnet-dmz.yml
              - name: Implement an open-source jump server
                href: example-scenario/infrastructure/apache-guacamole.yml
              - name: Interconnect with China using Virtual WAN
                href: /azure/virtual-wan/interconnect-china
                maintainContext: true
              - name: Migrate to Azure Virtual WAN
                href: /azure/virtual-wan/migrate-from-hub-spoke-topology
                maintainContext: true
              - name: Multi-region N-tier application
                href: reference-architectures/n-tier/multi-region-sql-server.yml
              - name: Multi-region load balancing
                href: high-availability/reference-architecture-traffic-manager-application-gateway.yml
              - name: Multi-tier web application built for HA/DR
                href: example-scenario/infrastructure/multi-tier-app-disaster-recovery.yml
              - name: Multitenant SaaS
                href: example-scenario/multi-saas/multitenant-saas.yml
              - name: Network-hardened web app
                href: example-scenario/security/hardened-web-app.yml
              - name: Network topology and connectivity with AVS
                href: /azure/cloud-adoption-framework/scenarios/azure-vmware/eslz-network-topology-connectivity
                maintainContext: true
              - name: Private Link and DNS integration at scale
                href: /azure/cloud-adoption-framework/ready/azure-best-practices/private-link-and-dns-integration-at-scale
                maintainContext: true
              - name: SD-WAN connectivity with Virtual WAN
                href: /azure/virtual-wan/sd-wan-connectivity-architecture
                maintainContext: true
              - name: Traditional Azure networking topology
                href: /azure/cloud-adoption-framework/ready/azure-best-practices/traditional-azure-networking-topology
                maintainContext: true
              - name: TIC 3.0 compliance
                href: example-scenario/security/trusted-internet-connections.yml
              - name: Update route tables with Route Server
                href: example-scenario/networking/manage-routing-azure-route-server.yml
              - name: Virtual WAN network topology
                href: /azure/cloud-adoption-framework/ready/azure-best-practices/virtual-wan-network-topology
                maintainContext: true
              - name: Virtual WAN optimized for requirements
                href: example-scenario/infrastructure/performance-security-optimized-vwan.yml
          - name: Solution ideas
            items:
              - name: Low-latency network for industry
                href: solution-ideas/articles/low-latency-network.yml
              - name: Video capture and analytics for retail
                href: solution-ideas/articles/video-analytics.yml
              - name: IoT network for healthcare facilities
                href: solution-ideas/articles/healthcare-network.yml
      - name: Oracle
        items:
          - name: Get started
            href: solution-ideas/articles/oracle-on-azure-start-here.md
          - name: Guides
            items:
              - name: Connectivity to Oracle Cloud Infrastructure
                href: /azure/cloud-adoption-framework/ready/azure-best-practices/connectivity-to-other-providers-oci
                maintainContext: true
              - name: Oracle solutions on Azure
                href: /azure/virtual-machines/workloads/oracle/oracle-overview
                maintainContext: true
              - name: Design an Oracle database in Azure
                href: /azure/virtual-machines/workloads/oracle/oracle-design
                maintainContext: true
              - name: Oracle Database backup
                items:
                  - name: Oracle Database backup strategies
                    href: /azure/virtual-machines/workloads/oracle/oracle-database-backup-strategies
                    maintainContext: true
                  - name: Oracle backup using Azure Storage
                    href: /azure/virtual-machines/workloads/oracle/oracle-database-backup-azure-storage
                    maintainContext: true
                  - name: Oracle backup using Azure Backup
                    href: /azure/virtual-machines/workloads/oracle/oracle-database-backup-azure-backup
                    maintainContext: true
              - name: Oracle disaster recovery options
                href: /azure/virtual-machines/workloads/oracle/oracle-disaster-recovery
                maintainContext: true
              - name: Oracle WebLogic Server
                items:
                  - name: Oracle WebLogic Server on Azure VMs
                    href: /azure/virtual-machines/workloads/oracle/oracle-weblogic
                    maintainContext: true
                  - name: Oracle WebLogic Server on AKS
                    href: /azure/virtual-machines/workloads/oracle/weblogic-aks
                    maintainContext: true
                  - name: Migrate WebLogic to Azure
                    items:
                      - name: WebLogic to Azure VMs
                        href: /azure/developer/java/migration/migrate-weblogic-to-virtual-machines
                        maintainContext: true
                      - name: WebLogic with Azure AD via LDAP
                        href: /azure/developer/java/migration/migrate-weblogic-with-aad-ldap
                        maintainContext: true
                      - name: WebLogic with App Gateway
                        href: /azure/developer/java/migration/migrate-weblogic-with-app-gateway
                        maintainContext: true
                      - name: WebLogic with Elastic on Azure
                        href: /azure/developer/java/migration/migrate-weblogic-with-elk
                        maintainContext: true
                      - name: WebLogic to JBoss EAP
                        href: /azure/developer/java/migration/migrate-jboss-eap-to-jboss-eap-on-azure-app-service
                        maintainContext: true
          - name: Architectures
            items:
              - name: Oracle application architectures
                href: /azure/virtual-machines/workloads/oracle/oracle-oci-applications
                maintainContext: true
              - name: Oracle Cloud Infrastructure solutions
                href: /azure/virtual-machines/workloads/oracle/oracle-oci-overview
                maintainContext: true
              - name: Oracle database architectures
                href: /azure/virtual-machines/workloads/oracle/oracle-reference-architecture
                maintainContext: true
              - name: Oracle database migration
                items:
                  - name: Oracle database migration to Azure
                    href: solution-ideas/articles/reference-architecture-for-oracle-database-migration-to-azure.yml
                  - name: Migration decision process
                    href: example-scenario/oracle-migrate/oracle-migration-overview.yml
                  - name: Cross-cloud connectivity
                    href: example-scenario/oracle-migrate/oracle-migration-cross-cloud.yml
                  - name: Lift and shift to Azure VMs
                    href: example-scenario/oracle-migrate/oracle-migration-lift-shift.yml
                  - name: Refactor
                    href: example-scenario/oracle-migrate/oracle-migration-refactor.yml
                  - name: Rearchitect
                    href: example-scenario/oracle-migrate/oracle-migration-rearchitect.yml
              - name: Oracle Database with Azure NetApp Files
                href: example-scenario/file-storage/oracle-azure-netapp-files.yml
              - name: Run Oracle databases on Azure
                href: solution-ideas/articles/reference-architecture-for-oracle-database-on-azure.yml
              - name: SAP deployment using an Oracle database
                href: example-scenario/apps/sap-production.yml
      - name: SAP
        items:
          - name: Get started
            href: reference-architectures/sap/sap-overview.yml
          - name: Guides
            items:
              - name: SAP checklist
                href: /azure/virtual-machines/workloads/sap/sap-deployment-checklist
                maintainContext: true
              - name: SAP HANA infrastructure configurations
                href: /azure/virtual-machines/workloads/sap/hana-vm-operations
                maintainContext: true
              - name: SAP NetWeaver on Windows on Azure
                href: guide/sap/sap-netweaver.yml
              - name: SAP S/4HANA in Linux on Azure
                href: guide/sap/sap-s4hana.yml
              - name: Inbound and outbound internet connections for SAP on Azure
                href: guide/sap/sap-internet-inbound-outbound.yml
              - name: SAP workload configurations with AZs
                href: /azure/virtual-machines/workloads/sap/sap-ha-availability-zones
                maintainContext: true
              - name: Supported scenarios for HLI
                href: /azure/virtual-machines/workloads/sap/hana-supported-scenario
                maintainContext: true
              - name: ANF volume group for SAP HANA
                href: /azure/azure-netapp-files/application-volume-group-introduction
                maintainContext: true
          - name: Architectures
            items:
              - name: Dev/test for SAP
                href: example-scenario/apps/sap-dev-test.yml
              - name: SAP BusinessObjects BI platform
                href: /azure/virtual-machines/workloads/sap/businessobjects-deployment-guide
                maintainContext: true
              - name: SAP BusinessObjects BI platform for Linux
                href: /azure/virtual-machines/workloads/sap/businessobjects-deployment-guide-linux
                maintainContext: true
              - name: SAP BW/4HANA in Linux on Azure
                href: reference-architectures/sap/run-sap-bw4hana-with-linux-virtual-machines.yml
              - name: SAP deployment using an Oracle DB
                href: example-scenario/apps/sap-production.yml
              - name: SAP HANA on HLI
                href: reference-architectures/sap/hana-large-instances.yml
              - name: SAP HANA scale-out with standby node
                href: /azure/virtual-machines/workloads/sap/sap-hana-scale-out-standby-netapp-files-rhel
                maintainContext: true
              - name: SAP HANA scale-up on Linux
                href: reference-architectures/sap/run-sap-hana-for-linux-virtual-machines.yml
          - name: Solution ideas
            items:
              - name: SAP NetWeaver on SQL Server
                href: solution-ideas/articles/sap-netweaver-on-sql-server.yml
              - name: SAP S/4 HANA for Large Instances
                href: solution-ideas/articles/sap-s4-hana-on-hli-with-ha-and-dr.yml
              - name: SAP workload automation using SUSE
                href: solution-ideas/articles/sap-workload-automation-suse.yml
      - name: Security
        items:
          - name: Get started
            href: guide/security/security-start-here.yml
          - name: Guides
            items:
              - name: General security
                items:
                  - name: Introduction to Azure security
                    href: /azure/security/fundamentals/overview
                    maintainContext: true
                  - name: Security design principles
                    href: /azure/architecture/framework/security/security-principles
                    maintainContext: true
                  - name: Security patterns
                    href: /azure/architecture/framework/security/security-patterns
                    maintainContext: true
                  - name: End-to-end security
                    href: /azure/security/fundamentals/end-to-end
                    maintainContext: true
                  - name: Shared responsibility
                    href: /azure/security/fundamentals/shared-responsibility
                    maintainContext: true
                  - name: SecOps best practices
                    href: /security/compass/security-operations
                    maintainContext: true
                  - name: Application security in Azure
                    href: /security/compass/applications-services
                    maintainContext: true
              - name: Azure security for AWS
                href: guide/aws/aws-azure-security-solutions.yml
              - name: Highly secure IaaS apps
                href: reference-architectures/n-tier/high-security-iaas.yml
              - name: Microsoft Cybersecurity Architectures
                href: /security/cybersecurity-reference-architecture/mcra
                maintainContext: true
              - name: Use Azure monitoring to integrate security
                href: guide/security/azure-monitor-integrate-security-components.yml
              - name: Virtual Network security options
                href: example-scenario/gateway/firewall-application-gateway.yml
              - name: Zero-trust network for web applications
                href: example-scenario/gateway/application-gateway-before-azure-firewall.yml
              - name: Azure governance design area
                href: /azure/cloud-adoption-framework/ready/landing-zone/design-area/governance
                maintainContext: true
              - name: Microsoft Sentinel guidance
                items:
                  - name: Connect AWS to Sentinel
                    href: /azure/sentinel/connect-aws
                    maintainContext: true
                  - name: Connect Azure AD to Sentinel
                    href: /azure/sentinel/connect-azure-active-directory
                    maintainContext: true
                  - name: Connect Defender for Cloud
                    href: /azure/sentinel/connect-defender-for-cloud
                    maintainContext: true
                  - name: Connect Microsoft 365 Defender
                    href: /azure/sentinel/connect-microsoft-365-defender
                    maintainContext: true
                  - name: Integrate Data Explorer with Sentinel
                    href: /azure/sentinel/store-logs-in-azure-data-explorer?tabs=adx-event-hub
                    maintainContext: true
              - name: Microsoft Defender for Cloud
                items:
                  - name: Overview
                    href: /azure/defender-for-cloud/defender-for-cloud-introduction
                    maintainContext: true
                  - name: Security recommendations
                    href: /azure/defender-for-cloud/recommendations-reference
                    maintainContext: true
                  - name: Security recommendations for AWS
                    href: /azure/defender-for-cloud/recommendations-reference-aws
                    maintainContext: true
                  - name: Security alerts and incidents
                    href: /azure/defender-for-cloud/alerts-overview
                    maintainContext: true
          - name: Architectures
            items:
              - name: Automate Sentinel integration with DevOps
                href: example-scenario/devops/automate-sentinel-integration.yml
              - name: Azure AD in Security Operations
                href: example-scenario/aadsec/azure-ad-security.yml
              - name: Cyber threat intelligence
                href: example-scenario/data/sentinel-threat-intelligence.yml
              - name: Healthcare platform confidential computing
                href: example-scenario/confidential/healthcare-inference.yml
              - name: Homomorphic encryption with SEAL
                href: solution-ideas/articles/homomorphic-encryption-seal.yml
              - name: Hybrid security monitoring
                href: hybrid/hybrid-security-monitoring.yml
              - name: Improved-security access to multitenant
                href: example-scenario/security/access-multitenant-web-app-from-on-premises.yml
              - name: Long-term security logs in Data Explorer
                href: example-scenario/security/security-log-retention-azure-data-explorer.yml
              - name: Multilayered protection for Azure VMs
                href: solution-ideas/articles/multilayered-protection-azure-vm.yml
              - name: Real-time fraud detection
                href: example-scenario/data/fraud-detection.yml
              - name: Restrict interservice communications
                href: example-scenario/service-to-service/restrict-communications.yml
              - name: Secure OBO refresh tokens
                href: example-scenario/secrets/secure-refresh-tokens.yml
              - name: Securely managed web apps
                href: example-scenario/apps/fully-managed-secure-apps.yml
              - name: Secure a Microsoft Teams channel bot
                href: example-scenario/teams/securing-bot-teams-channel.yml
              - name: Secure research for regulated data
                href: example-scenario/ai/secure-compute-for-research.yml
              - name: SQL Managed Instance with CMK
                href: example-scenario/data/sql-managed-instance-cmk.yml
              - name: Virtual network integrated microservices
                href: example-scenario/integrated-multiservices/virtual-network-integration.yml
              - name: Web app private database connectivity
                href: example-scenario/private-web-app/private-web-app.yml
          - name: Solution ideas
            items:
              - name: Threat assessments
                items: 
                  - name: Map threats to your IT environment
                    href: solution-ideas/articles/map-threats-it-environment.yml
                  - name: "First layer of defense: Azure security"
                    href: solution-ideas/articles/azure-security-build-first-layer-defense.yml
                  - name: "Second layer of defense: Defender"
                    href: solution-ideas/articles/microsoft-365-defender-build-second-layer-defense.yml
                  - name: Integrate Azure and Defender
                    href: solution-ideas/articles/microsoft-365-defender-security-integrate-azure.yml
                  - name: Microsoft Sentinel automated responses
                    href: solution-ideas/articles/microsoft-sentinel-automated-response.yml
      - name: Storage
        items:
          - name: Get started
            href: guide/storage/storage-start-here.md
          - name: Guides
            items:
              - name: Storage accounts
                href: /azure/storage/common/storage-account-overview
                maintainContext: true                
              - name: Security and compliance
                items:
                  - name: Storage encryption for data at rest
                    href: /azure/storage/common/storage-service-encryption
                    maintainContext: true
                  - name: Azure Policy controls for Storage
                    href: /azure/storage/common/security-controls-policy
                    maintainContext: true
                  - name: Use private endpoints
                    href: /azure/storage/common/storage-private-endpoints
                    maintainContext: true
                  - name: Security baseline for Azure Storage
                    href: /security/benchmark/azure/baselines/storage-security-baseline
                    maintainContext: true
              - name: Data redundancy
                href: /azure/storage/common/storage-redundancy
                maintainContext: true
              - name: DR and storage account failover
                href: /azure/storage/common/storage-disaster-recovery-guidance
                maintainContext: true
              - name: Azure Storage migration guidance
                href: /azure/storage/common/storage-migration-overview
                maintainContext: true
              - name: FSLogix for the enterprise
                href: example-scenario/wvd/windows-virtual-desktop-fslogix.yml              
              - name: Blob storage guidance
                items:
                  - name: Authorize access to blobs with Azure AD
                    href: /azure/storage/blobs/authorize-access-azure-active-directory
                    maintainContext: true
                  - name: Authorize access with role conditions
                    href: /azure/storage/blobs/storage-auth-abac
                    maintainContext: true
                  - name: Data protection
                    href: /azure/storage/blobs/data-protection-overview
                    maintainContext: true
                  - name: Security recommendations
                    href: /azure/storage/blobs/security-recommendations
                    maintainContext: true
                  - name: Performance and scalability checklist
                    href: /azure/storage/blobs/storage-performance-checklist
                    maintainContext: true
              - name: Data Lake Storage guidance
                items:
                  - name: Best practices
                    href: /azure/storage/blobs/data-lake-storage-best-practices
                    maintainContext: true
                  - name: Security controls by Azure Policy
                    href: /azure/data-lake-store/security-controls-policy
                    maintainContext: true
              - name: File storage guidance
                items:
                  - name: Planning for deployment
                    href: /azure/storage/files/storage-files-planning
                    maintainContext: true
                  - name: Identity-based authentication
                    href: /azure/storage/files/storage-files-active-directory-overview
                    maintainContext: true
                  - name: Networking considerations
                    href: /azure/storage/files/storage-files-networking-overview
                    maintainContext: true
                  - name: Disaster recovery and failover
                    href: /azure/storage/common/storage-disaster-recovery-guidance
                    maintainContext: true
                  - name: File share backup
                    href: /azure/backup/azure-file-share-backup-overview
                    maintainContext: true
              - name: Queue storage guidance
                items:
                  - name: Authorize access with Azure AD
                    href: /azure/storage/queues/authorize-access-azure-active-directory
                    maintainContext: true
                  - name: Performance and scalability checklist
                    href: /azure/storage/queues/storage-performance-checklist
                    maintainContext: true
              - name: Table storage guidance
                items:
                  - name: Authorize access with Azure AD
                    href: /azure/storage/tables/authorize-access-azure-active-directory
                    maintainContext: true
                  - name: Performance and scalability checklist
                    href: /azure/storage/tables/storage-performance-checklist
                    maintainContext: true
                  - name: Design scalable and performant tables
                    href: /azure/storage/tables/table-storage-design
                    maintainContext: true
                  - name: Design for querying
                    href: /azure/storage/tables/table-storage-design-for-query
                    maintainContext: true
                  - name: Table design patterns
                    href: /azure/storage/tables/table-storage-design-patterns
                    maintainContext: true
              - name: Disk storage guidance
                items:
                  - name: Choose a managed disk type
                    href: /azure/virtual-machines/disks-types
                    maintainContext: true
                  - name: Server-side encryption
                    href: /azure/virtual-machines/disk-encryption
                    maintainContext: true
                  - name: Disk Encryption for Linux VMs
                    href: /azure/virtual-machines/linux/disk-encryption-overview
                    maintainContext: true
                  - name: Disk Encryption for Windows VMs
                    href: /azure/virtual-machines/windows/disk-encryption-overview
                    maintainContext: true
                  - name: Design for high performance
                    href: /azure/virtual-machines/premium-storage-performance
                    maintainContext: true
                  - name: Scalability and performance targets
                    href: /azure/virtual-machines/disks-scalability-targets
                    maintainContext: true
                  - name: Create an incremental snapshot
                    href: /azure/virtual-machines/disks-incremental-snapshots
                    maintainContext: true
              - name: Azure NetApp Files guidance
                items:
                  - name: Solution architectures
                    href: /azure/azure-netapp-files/azure-netapp-files-solution-architectures
                    maintainContext: true
                  - name: Use ANF with Oracle Database
                    href: /azure/azure-netapp-files/solutions-benefits-azure-netapp-files-oracle-database
                    maintainContext: true
                  - name: ANF for electronic design automation
                    href: /azure/azure-netapp-files/solutions-benefits-azure-netapp-files-electronic-design-automation
                    maintainContext: true
                  - name: Use ANF with Virtual Desktop
                    href: /azure/azure-netapp-files/solutions-windows-virtual-desktop
                    maintainContext: true
                  - name: Use ANF with SQL Server
                    href: /azure/azure-netapp-files/solutions-benefits-azure-netapp-files-sql-server
                    maintainContext: true
                  - name: ANF volume group for SAP HANA
                    href: /azure/azure-netapp-files/application-volume-group-introduction
                    maintainContext: true
          - name: Architectures
            items:
              - name: Azure file shares in a hybrid environment
                href: hybrid/azure-file-share.yml
              - name: Azure files secured by AD DS
                href: example-scenario/hybrid/azure-files-on-premises-authentication.yml
              - name: Azure NetApp Files solutions
                items:
                  - name: AKS data protection on ANF
                    href: example-scenario/file-storage/data-protection-kubernetes-astra-azure-netapp-files.yml
                  - name: Enterprise file shares with DR
                    href: example-scenario/file-storage/enterprise-file-shares-disaster-recovery.yml
                  - name: Moodle deployment with ANF
                    href: example-scenario/file-storage/moodle-azure-netapp-files.yml
                  - name: Oracle Database with Azure NetApp Files
                    href: example-scenario/file-storage/oracle-azure-netapp-files.yml
                  - name: SQL Server on VMs with ANF
                    href: example-scenario/file-storage/sql-server-azure-netapp-files.yml
              - name: Hybrid file services
                href: hybrid/hybrid-file-services.yml
              - name: Minimal storage – change feed replication
                href: solution-ideas/articles/minimal-storage-change-feed-replicate-data.yml
              - name: Multi-region web app with replication
                href: solution-ideas/articles/multi-region-web-app-multi-writes-azure-table.yml              
              - name: Optimized storage data classification
                href: solution-ideas/articles/optimized-storage-logical-data-classification.yml
          - name: Solution ideas
            items:
              - name: HIPAA/HITRUST Health Data and AI
                href: solution-ideas/articles/security-compliance-blueprint-hipaa-hitrust-health-data-ai.yml
              - name: Media rendering
                href: solution-ideas/articles/azure-batch-rendering.yml
              - name: Medical data storage
                href: solution-ideas/articles/medical-data-storage.yml
              - name: Two-region app with Table storage failover
                href: solution-ideas/articles/multi-region-web-app-azure-table-failover.yml
      - name: Virtual Desktop
        items:
          - name: Get started
            href: guide/virtual-desktop/start-here.md
          - name: Guides
            items:
              - name: Authentication in Azure Virtual Desktop
                href: /azure/virtual-desktop/authentication
                maintainContext: true
              - name: Azure Virtual Desktop network connectivity
                href: /azure/virtual-desktop/network-connectivity
                maintainContext: true
              - name: Azure AD join for Azure Virtual Desktop
                href: example-scenario/wvd/azure-virtual-desktop-azure-active-directory-join.md
              - name: Connect RDP Shortpath
                href: /azure/virtual-desktop/shortpath
                maintainContext: true
              - name: Multiregion BCDR for Azure Virtual Desktop
                href: example-scenario/wvd/azure-virtual-desktop-multi-region-bcdr.yml
              - name: FSLogix guidance
                items:
                  - name: FSLogix for the enterprise
                    href: example-scenario/wvd/windows-virtual-desktop-fslogix.yml
                  - name: FSLogix profile containers and files
                    href: /azure/virtual-desktop/fslogix-containers-azure-files
                    maintainContext: true
                  - name: Storage FSLogix profile container
                    href: /azure/virtual-desktop/store-fslogix-profile
                    maintainContext: true
          - name: Architectures
            items:
              - name: Azure Virtual Desktop for the enterprise
                href: example-scenario/wvd/windows-virtual-desktop.yml
              - name: Esri ArcGIS on Azure Virtual Desktop
                href: example-scenario/data/esri-arcgis-azure-virtual-desktop.yml
              - name: Multiple Active Directory forests
                href: example-scenario/wvd/multi-forest.yml
              - name: Multiple forests with Azure AD DS
                href: example-scenario/wvd/multi-forest-azure-managed.yml
      - name: Web
        items:
          - name: Get started
            href: guide/web/web-start-here.md
          - name: Guides
            items:
              - name: Design principles
                href: guide/design-principles/index.md
              - name: Design and implementation patterns
                href: patterns/category/design-implementation.md
              - name: App Service considerations
                items:
                  - name: Deployment best practices
                    href: /azure/app-service/deploy-best-practices
                    maintainContext: true
                  - name: Security recommendations
                    href: /azure/app-service/security-recommendations
                    maintainContext: true
                  - name: Security baseline for App Service
                    href: /security/benchmark/azure/baselines/app-service-security-baseline
                    maintainContext: true
                  - name: Networking features for App Service
                    href: /azure/app-service/networking-features
                    maintainContext: true
              - name: Modernize web apps
                items:
                  - name: Characteristics of modern web apps
                    href: /dotnet/architecture/modern-web-apps-azure/modern-web-applications-characteristics
                    maintainContext: true
                  - name: Choose between web apps and SPAs
                    href: /dotnet/architecture/modern-web-apps-azure/choose-between-traditional-web-and-single-page-apps
                    maintainContext: true
                  - name: ASP.NET architectural principles
                    href: /dotnet/architecture/modern-web-apps-azure/architectural-principles
                    maintainContext: true
                  - name: Common client-side web technologies
                    href: /dotnet/architecture/modern-web-apps-azure/common-client-side-web-technologies
                    maintainContext: true
                  - name: Development process for Azure
                    href: /dotnet/architecture/modern-web-apps-azure/development-process-for-azure
                    maintainContext: true
                  - name: Azure hosting for ASP.NET web apps
                    href: /dotnet/architecture/modern-web-apps-azure/azure-hosting-recommendations-for-asp-net-web-apps
                    maintainContext: true
              - name: Red Hat JBoss EAP on Azure
                href: /azure/developer/java/ee/jboss-on-azure
                maintainContext: true
              - name: Eventual consistency in Power Platform
                href: reference-architectures/power-platform/eventual-consistency.yml
          - name: Architectures
            items:
              - name: Basic web application
                href: reference-architectures/app-service-web-app/basic-web-app.yml
              - name: Clinical insights with Cloud for Healthcare
                href: example-scenario/mch-health/medical-data-insights.yml
              - name: Common web app architectures
                href: /dotnet/architecture/modern-web-apps-azure/common-web-application-architectures
                maintainContext: true
              - name: Consumer health portal
                href: example-scenario/digital-health/health-portal.yml
              - name: Deployment in App Service Environments
                items:
                  - name: Standard deployment
                    href: reference-architectures/enterprise-integration/ase-standard-deployment.yml
                  - name: High availability deployment
                    href: reference-architectures/enterprise-integration/ase-high-availability-deployment.yml
              - name: Design great API developer experiences
                href: example-scenario/web/design-api-developer-experiences-management-github.yml
              - name: E-commerce front end
                href: example-scenario/apps/ecommerce-scenario.yml
              - name: Highly available multi-region web app
                href: reference-architectures/app-service-web-app/multi-region.yml
              - name: "IaaS: Web app with relational database"
                href: high-availability/ref-arch-iaas-web-and-db.yml
              - name: Improved access to multitenant web apps
                href: example-scenario/security/access-multitenant-web-app-from-on-premises.yml
              - name: Intelligent search engine for e-commerce
                href: example-scenario/apps/ecommerce-search.yml
              - name: Migrate a web app using Azure APIM
                href: example-scenario/apps/apim-api-scenario.yml
              - name: Multi-region web app with private database
                href: example-scenario/sql-failover/app-service-private-sql-multi-region.yml
              - name: Multi-tier app service with private endpoint
                href: example-scenario/web/multi-tier-app-service-private-endpoint.yml
              - name: Multi-tier app service with service endpoint
                href: reference-architectures/app-service-web-app/multi-tier-app-service-service-endpoint.yml
              - name: Multi-tier web app built for HA/DR
                href: example-scenario/infrastructure/multi-tier-app-disaster-recovery.yml
              - name: Protect APIs with Application Gateway
                href: reference-architectures/apis/protect-apis.yml
              - name: Real-time location sharing
                href: example-scenario/signalr/index.yml
              - name: SaaS Starter web app
                href: example-scenario/apps/saas-starter-web-app.yml
              - name: Scalable and secure WordPress on Azure
                href: example-scenario/infrastructure/wordpress.yml
              - name: Scalable cloud applications and SRE
                href: example-scenario/apps/scalable-apps-performance-modeling-site-reliability.yml
              - name: Scalable order processing
                href: example-scenario/data/ecommerce-order-processing.yml
              - name: Scalable web app
                href: reference-architectures/app-service-web-app/scalable-web-app.yml
              - name: Serverless web app
                href: reference-architectures/serverless/web-app.yml
              - name: Virtual health on Cloud for Healthcare
                href: example-scenario/mch-health/virtual-health-mch.yml
              - name: Web app monitoring on Azure
                href: reference-architectures/app-service-web-app/app-monitoring.yml
              - name: Web app private database connectivity
                href: example-scenario/private-web-app/private-web-app.yml
          - name: Solution ideas
            items:
              - name: Dynamics Business Central as a service
                href: solution-ideas/articles/business-central.yml
              - name: E-commerce website running in ASE
                href: solution-ideas/articles/ecommerce-website-running-in-secured-ase.yml
              - name: Highly available SharePoint farm
                href: solution-ideas/articles/highly-available-sharepoint-farm.yml
              - name: Hybrid SharePoint farm with Microsoft 365
                href: solution-ideas/articles/sharepoint-farm-microsoft-365.yml
              - name: Modern customer support portal
                href: solution-ideas/articles/modern-customer-support-portal-powered-by-an-agile-business-process.yml
              - name: Real-time presence with Microsoft 365
                href: solution-ideas/articles/presence-microsoft-365-power-platform.yml
              - name: Scalable e-commerce web app
                href: solution-ideas/articles/scalable-ecommerce-web-app.yml
              - name: Scalable Episerver marketing website
                href: solution-ideas/articles/digital-marketing-episerver.yml
              - name: Scalable Sitecore marketing website
                href: solution-ideas/articles/digital-marketing-sitecore.yml
              - name: Scalable Umbraco CMS web app
                href: solution-ideas/articles/medium-umbraco-web-app.yml
              - name: Simple branded website
                href: solution-ideas/articles/simple-branded-website.yml
              - name: Simple digital marketing website
                href: solution-ideas/articles/digital-marketing-smb.yml
              - name: Web/mobile apps with MySQL and Redis
                href: solution-ideas/articles/webapps.yml
  - name: Cloud Adoption Framework
    href: /azure/cloud-adoption-framework<|MERGE_RESOLUTION|>--- conflicted
+++ resolved
@@ -3322,13 +3322,10 @@
                     href: guide/hpc/autodesk-inventor.yml
                   - name: Autodesk VRED
                     href: guide/hpc/hpc-autodesk-vred.md 
-<<<<<<< HEAD
                   - name: GROMACS
                     href: guide/hpc/gromacs.yml  
-=======
                   - name: Indica Labs HALO AI
                     href: guide/hpc/indica-labs-halo-ai.yml
->>>>>>> 36d469ed
                   - name: Siemens NX
                     href: guide/hpc/siemens-nx.yml
                   - name: Siemens Tecnomatix
