items:
- name: Azure Architecture Center
  href: ./index.yml
- name: Browse all Architectures
  href: browse/index.yml
- name: Architecture icons
  href: icons/index.md
- name: What's new
  href: changelog.md
- name: Landing zones
  items:
  - name: Deployment Options
    href: landing-zones/landing-zone-deploy.md
  - name: Platform landing zone design guides
    items:
    - name: Bicep landing zone implementation
      href: landing-zones/bicep/landing-zone-bicep.md
    - name: Terraform landing zone implementation
      href: landing-zones/terraform/landing-zone-terraform.md
  - name: Application landing zone design guides
    items:
    - name: Azure Virtual Desktop
      href: landing-zones/azure-virtual-desktop/design-guide.md
  - name: Subscription vending implementation
    href: landing-zones/subscription-vending.yml
- name: Application architecture fundamentals
  items:
  - name: Introduction
    href: guide/index.md
  - name: Architecture styles
    items:
    - name: Overview
      href: guide/architecture-styles/index.md
    - name: Big compute
      href: guide/architecture-styles/big-compute.yml
    - name: Big data
      href: guide/architecture-styles/big-data.yml
    - name: Event-driven architecture
      href: guide/architecture-styles/event-driven.yml
    - name: Microservices
      href: guide/architecture-styles/microservices.yml
    - name: N-tier application
      href: guide/architecture-styles/n-tier.yml
    - name: Web-queue-worker
      href: guide/architecture-styles/web-queue-worker.yml
  - name: Design principles for Azure applications
    items:
    - name: Overview
      href: guide/design-principles/index.md
    - name: Design for self-healing
      href: guide/design-principles/self-healing.md
    - name: Make all things redundant
      href: guide/design-principles/redundancy.md
    - name: Minimize coordination
      href: guide/design-principles/minimize-coordination.yml
    - name: Design to scale out
      href: guide/design-principles/scale-out.md
    - name: Partition around limits
      href: guide/design-principles/partition.md
    - name: Design for operations
      href: guide/design-principles/design-for-operations.md
    - name: Use managed services
      href: guide/design-principles/managed-services.md
    - name: Use an identity service
      href: guide/design-principles/identity.md
    - name: Design for evolution
      href: guide/design-principles/design-for-evolution.md
    - name: Build for the needs of business
      href: guide/design-principles/build-for-business.md
    - name: Resiliency checklist for services
      href: checklist/resiliency-per-service.md
    - name: Failure mode analysis for services
      href: resiliency/failure-mode-analysis.md
  - name: Technology choices
    items:
    - name: Overview
      href: guide/technology-choices/technology-choices-overview.md
    - name: Choose a compute service
      items:
      - name: Azure compute services
        href: guide/technology-choices/compute-decision-tree.yml
      - name: High availability and disaster recovery
        href: example-scenario/infrastructure/iaas-high-availability-disaster-recovery.yml
      - name: Microservices compute options
        href: /azure/architecture/microservices/design/compute-options
      - name: Web apps and single page apps
        href: /dotnet/architecture/modern-web-apps-azure/choose-between-traditional-web-and-single-page-apps
        maintainContext: true
      - name: Multiparty computing
        href: guide/technology-choices/multiparty-computing-service.yml
    - name: Choose a container option
      items:
      - name: Container options
        href: guide/choose-azure-container-service.md
        maintainContext: true
      - name: Containers for confidential computing
        href: /azure/confidential-computing/choose-confidential-containers-offerings
        maintainContext: true
      - name: Kubernetes at the edge
        href: operator-guides/aks/choose-kubernetes-edge-compute-option.md
      - name: Bare-metal Kubernetes at the edge
        href: operator-guides/aks/choose-bare-metal-kubernetes.yml
    - name: Choose a hybrid service
      items:
      - name: Hybrid options
        href: guide/technology-choices/hybrid-considerations.yml
      - name: Compare Azure Stack Hub and Azure
        href: /azure-stack/user/azure-stack-considerations
        maintainContext: true
      - name: Compare Azure, Stack Hub, and Stack HCI
        href: /azure-stack/operator/compare-azure-azure-stack
        maintainContext: true
      - name: Compare Azure Stack HCI and Stack Hub
        href: /azure-stack/hci/concepts/compare-azure-stack-hub
        maintainContext: true
      - name: Compare Stack HCI and Windows Server
        href: /azure-stack/hci/concepts/compare-windows-server
        maintainContext: true
      - name: Choose drives for Azure Stack HCI
        href: /azure-stack/hci/concepts/choose-drives
        maintainContext: true
      - name: FSLogix in Azure Virtual Desktop
        href: /azure/virtual-desktop/store-fslogix-profile
        maintainContext: true
    - name: Choose a security option
      items:
      - name: Deployment models
        href: /azure/confidential-computing/confidential-computing-deployment-models
        maintainContext: true
      - name: Containers for confidential computing
        href: /azure/confidential-computing/choose-confidential-containers-offerings
        maintainContext: true
    - name: Choose an identity service
      items:
      - name: Active Directory services
        href: /azure/active-directory-domain-services/compare-identity-solutions
        maintainContext: true
      - name: Hybrid identity authentication methods
        href: /azure/active-directory/hybrid/choose-ad-authn
        maintainContext: true
    - name: Choose a storage service
      items:
      - name: Storage options
        href: guide/technology-choices/storage-options.md
      - name: Managed disk types
        href: /azure/virtual-machines/disks-types
        maintainContext: true
      - name: Data transfer
        items:
        - name: Data transfer solutions
          href: /azure/storage/common/storage-choose-data-transfer-solution
          maintainContext: true
        - name: Compare data transfer options
          href: /azure/storsimple/storsimple-8000-choose-storage-solution
          maintainContext: true
        - name: Large datasets, low bandwidth
          href: /azure/storage/common/storage-solution-large-dataset-low-network
          maintainContext: true
        - name: Large datasets, moderate bandwidth
          href: /azure/storage/common/storage-solution-large-dataset-moderate-high-network
          maintainContext: true
        - name: Small datasets, low bandwidth
          href: /azure/storage/common/storage-solution-small-dataset-low-moderate-network
          maintainContext: true
        - name: Periodic data transfer
          href: /azure/storage/common/storage-solution-periodic-data-transfer
          maintainContext: true
    - name: Choose a data store
      items:
      - name: Understanding data store models
        items:
          - name: Types of data store models
            href: guide/technology-choices/data-store-overview.md
          - name: Non-relational data store
            href: data-guide/big-data/non-relational-data.yml
          - name: Review data options
            href: guide/technology-choices/data-options.md
          - name: Criteria for choosing a data store
            href: guide/technology-choices/data-store-considerations.md
      - name: Selecting a data store model
        items:
          - name: Big data storage
            href: data-guide/technology-choices/data-storage.md
          - name: Compare NoSQL and relational
            href: /azure/cosmos-db/relational-nosql
          - name: Choose an API in Cosmos DB
            href: /azure/cosmos-db/choose-api
          - name: PostgreSQL options
            href: /azure/postgresql/single-server/overview-postgres-choose-server-options
          - name: Search data store
            href: data-guide/technology-choices/search-options.md
          - name: Select a data store
            href: guide/technology-choices/data-store-decision-tree.md
      - name: Database scenarios
        items:
        - name: OLAP solutions
          href: data-guide/relational-data/online-analytical-processing.yml
        - name: OLTP solutions
          href: data-guide/relational-data/online-transaction-processing.md
        - name: Data lakes
          href: data-guide/scenarios/data-lake.md
      - name: Data movement
        items:
        - name: Pipeline orchestration
          href: data-guide/technology-choices/pipeline-orchestration-data-movement.md
        - name: Data transfer options
          href: data-guide/scenarios/data-transfer.md
    - name: Choose an analytics solution
      items:
      - name: Analytical data stores
        href: data-guide/technology-choices/analytical-data-stores.md
      - name: Analytics and reporting
        href: data-guide/technology-choices/analysis-visualizations-reporting.md
      - name: Advanced analytics
        href: data-guide/scenarios/advanced-analytics.md
      - name: Batch processing
        href: data-guide/technology-choices/batch-processing.md
      - name: Stream processing
        href: data-guide/technology-choices/stream-processing.md
      - name: Streaming analytics
        href: /azure/stream-analytics/streaming-technologies
        maintainContext: true
    - name: Choose an AI/ML service
      items:
      - name: Cognitive Services
        href: data-guide/technology-choices/cognitive-services.md
      - name: API services
        items:
        - name: Language API services
          href: data-guide/cognitive-services/language-api.md
        - name: Speech API services
          href: data-guide/cognitive-services/speech-api.md
        - name: Vision API services
          href: data-guide/cognitive-services/vision-api.md
        - name: Decision APIs and Applied AI Services
          href: data-guide/cognitive-services/decision-applied-ai.md
      - name: Natural language processing
        href: data-guide/technology-choices/natural-language-processing.yml
      - name: Machine learning
        href: ai-ml/guide/data-science-and-machine-learning.md
      - name: Compare MLflow and Azure ML
        href: /azure/machine-learning/concept-mlflow
        maintainContext: true
    - name: Choose a networking service
      items:
      - name: Load balancing options
        href: guide/technology-choices/load-balancing-overview.yml
      - name: VNet peering and VPN gateways
        href: reference-architectures/hybrid-networking/vnet-peering.yml
    - name: Choose a messaging service
      items:
      - name: Asynchronous messaging
        href: guide/technology-choices/messaging.yml
    - name: Choose an IoT option
      items:
      - name: IoT solutions in Azure
        href: example-scenario/iot/iot-central-iot-hub-cheat-sheet.yml
      - name: Compare IoT Hub and Event Hubs
        href: /azure/iot-hub/iot-hub-compare-event-hubs
        maintainContext: true
    - name: Choose a command-line tool
      href: /cli/azure/choose-the-right-azure-command-line-tool
      maintainContext: true
    - name: Development tools
      items:
      - name: Choose a mobile development framework
        href: /azure/developer/mobile-apps/choose-mobile-framework
        maintainContext: true
      - name: Choose a mixed reality engine
        href: /windows/mixed-reality/develop/choosing-an-engine
        maintainContext: true
  - name: Best practices for cloud applications
    items:
    - name: Overview
      href: best-practices/index-best-practices.md
    - name: API design
      href: best-practices/api-design.md
    - name: API implementation
      href: best-practices/api-implementation.md
    - name: Autoscaling
      href: best-practices/auto-scaling.md
    - name: Background jobs
      href: best-practices/background-jobs.md
    - name: Caching
      href: best-practices/caching.yml
    - name: Content Delivery Network
      href: best-practices/cdn.yml
    - name: Data partitioning
      href: best-practices/data-partitioning.yml
    - name: Data partitioning strategies (by service)
      href: best-practices/data-partitioning-strategies.yml
    - name: Host name preservation
      href: best-practices/host-name-preservation.yml
    - name: Message encoding considerations
      href: best-practices/message-encode.md
    - name: Monitoring and diagnostics
      href: best-practices/monitoring.yml
    - name: Retry guidance for specific services
      href: best-practices/retry-service-specific.md
    - name: Transient fault handling
      href: best-practices/transient-faults.md
  - name: Performance tuning and antipatterns
    items:
    - name: Introduction
      href: performance/index.md
    - name: Scenario 1 - Distributed transactions
      href: performance/distributed-transaction.yml
    - name: Scenario 2 - Multiple backend services
      href: performance/backend-services.yml
    - name: Scenario 3 - Event streaming
      href: performance/event-streaming.yml
    - name: Performance antipatterns
      items:
      - name: Overview
        href: antipatterns/index.md
      - name: Busy Database
        href: antipatterns/busy-database/index.md
      - name: Busy Front End
        href: antipatterns/busy-front-end/index.md
      - name: Chatty I/O
        href: antipatterns/chatty-io/index.md
      - name: Extraneous Fetching
        href: antipatterns/extraneous-fetching/index.md
      - name: Improper Instantiation
        href: antipatterns/improper-instantiation/index.md
      - name: Monolithic Persistence
        href: antipatterns/monolithic-persistence/index.md
      - name: No Caching
        href: antipatterns/no-caching/index.md
      - name: Noisy Neighbor
        href: antipatterns/noisy-neighbor/noisy-neighbor.yml
      - name: Retry Storm
        href: antipatterns/retry-storm/index.md
      - name: Synchronous I/O
        href: antipatterns/synchronous-io/index.md
  - name: Responsible engineering
    items:
    - name: Responsible innovation
      items:
      - name: Overview
        href: guide/responsible-innovation/index.md
      - name: Judgment call
        href: guide/responsible-innovation/judgmentcall.md
      - name: Harms modeling
        items:
        - name: Understand harm
          href: guide/responsible-innovation/harms-modeling/index.md
        - name: Assess types of harm
          href: guide/responsible-innovation/harms-modeling/type-of-harm.md
      - name: Community jury
        href: guide/responsible-innovation/community-jury/index.md
    - name: Responsible AI
      items:
      - name: Overview
        href: /azure/cloud-adoption-framework/strategy/responsible-ai
        maintainContext: true
      - name: Six key principles
        href: /azure/cloud-adoption-framework/innovate/best-practices/trusted-ai
        maintainContext: true
      - name: Guidelines for human-AI interaction
        href: /ai/guidelines-human-ai-interaction/?toc=/azure/architecture/toc.json&bc=/azure/architecture/_bread/toc.json
      - name: Responsible AI with Cognitive Services
        href: /azure/cognitive-services/responsible-use-of-ai-overview
        maintainContext: true
      - name: Machine learning
        items:
        - name: Responsible AI and machine learning
          href: /azure/machine-learning/concept-responsible-ml
          maintainContext: true
        - name: Model interpretability
          href: /azure/machine-learning/how-to-machine-learning-interpretability
          maintainContext: true
        - name: ML fairness
          href: /azure/machine-learning/concept-fairness-ml
          maintainContext: true
        - name: Differential privacy
          href: /azure/machine-learning/concept-differential-privacy
          maintainContext: true
  - name: Architecture for SaaS and multitenancy
<<<<<<< HEAD
    href: guide/saas-multitenant-solution-architecture/index.md 
=======
    items:
    - name: Overview
      href: guide/saas/overview.md
    - name: SaaS
      items:
      - name: Plan your journey to SaaS
        href: guide/saas/plan-journey-saas.md
      - name: Case studies
        items:
        - name: Microsoft SaaS stories
          href: guide/saas/case-studies/saas-stories.md
        - name: Dynamics 365
          href: guide/saas/case-studies/dynamics-365-journey-saas.md
      - name: Resources
        items:
        - name: SaaS starter web app reference architecture
          href: example-scenario/apps/saas-starter-web-app.yml
        - name: Multitenant SaaS reference architecture
          href: example-scenario/multi-saas/multitenant-saas.yml
    - name: Startups
      items:
      - name: Overview
        href: guide/startups/startup-architecture.md
      - name: Core startup stack architecture
        href: example-scenario/startups/core-startup-stack.yml
    - name: Multitenant applications
      items:
      - name: Overview
        href: guide/multitenant/overview.md
      - name: Considerations
        items:
        - name: Overview
          href: guide/multitenant/considerations/overview.yml
        - name: Tenancy models
          href: guide/multitenant/considerations/tenancy-models.yml
        - name: Tenant lifecycle
          href: guide/multitenant/considerations/tenant-lifecycle.md
        - name: Pricing models
          href: guide/multitenant/considerations/pricing-models.md
        - name: Control planes
          href: guide/multitenant/considerations/control-planes.yml
        - name: Measure consumption
          href: guide/multitenant/considerations/measure-consumption.md
        - name: Deploy updates
          href: guide/multitenant/considerations/updates.md
        - name: Map requests to tenants
          href: guide/multitenant/considerations/map-requests.yml
        - name: Identity
          href: guide/multitenant/considerations/identity.md
        - name: Domain names
          href: guide/multitenant/considerations/domain-names.yml
      - name: Approaches
        items:
        - name: Overview
          href: guide/multitenant/approaches/overview.yml
        - name: Resource organization
          href: guide/multitenant/approaches/resource-organization.yml
        - name: Governance and compliance
          href: guide/multitenant/approaches/governance-compliance.md
        - name: Cost management and allocation
          href: guide/multitenant/approaches/cost-management-allocation.yml
        - name: Deployment and configuration
          href: guide/multitenant/approaches/deployment-configuration.yml
        - name: Compute
          href: guide/multitenant/approaches/compute.md
        - name: Control planes
          href: guide/multitenant/approaches/control-planes.md
        - name: Networking
          href: guide/multitenant/approaches/networking.md
        - name: Storage and data
          href: guide/multitenant/approaches/storage-data.yml
        - name: Messaging
          href: guide/multitenant/approaches/messaging.md
        - name: Identity
          href: guide/multitenant/approaches/identity.md
        - name: Integration
          href: guide/multitenant/approaches/integration.md
        - name: IoT
          href: guide/multitenant/approaches/iot.md
        - name: AI and ML
          href: guide/multitenant/approaches/ai-ml.md
      - name: Service-specific guidance
        items:
        - name: Overview
          href: guide/multitenant/service/overview.md
        - name: Deployment and configuration
          items:
          - name: Azure App Configuration
            href: guide/multitenant/service/app-configuration.md
          - name: Azure Resource Manager
            href: guide/multitenant/service/resource-manager.md
        - name: Compute
          items:
          - name: App Service and Functions
            href: guide/multitenant/service/app-service.yml
          - name: Azure Container Apps
            href: guide/multitenant/service/container-apps.md
          - name: Azure Kubernetes Service (AKS)
            href: guide/multitenant/service/aks.yml
        - name: Networking
          items:
          - name: Azure Front Door
            href: guide/multitenant/service/front-door.md
          - name: Azure NAT Gateway
            href: guide/multitenant/service/nat-gateway.md
          - name: Azure Private Link
            href: guide/multitenant/service/private-link.md
        - name: Storage and data
          items:
          - name: Azure Cache for Redis
            href: guide/multitenant/service/cache-redis.md
          - name: Azure Cosmos DB
            href: guide/multitenant/service/cosmos-db.md
          - name: Azure Database for PostgreSQL
            href: guide/multitenant/service/postgresql.md
          - name: Azure SQL Database
            href: guide/multitenant/service/sql-database.md
          - name: Azure Storage
            href: guide/multitenant/service/storage.md
        - name: Messaging
          items:
          - name: Azure Event Hubs
            href: guide/multitenant/service/event-hubs.md
          - name: Azure Service Bus
            href: guide/multitenant/service/service-bus.md
        - name: Monitoring
          items:
          - name: Application Insights
            href: guide/multitenant/service/application-insights.md
        - name: Security
          items:
          - name: Azure Key Vault
            href: guide/multitenant/service/key-vault.md
        - name: Identity
          items:
          - name: Azure Active Directory B2C
            href: guide/multitenant/service/azure-ad-b2c.md
        - name: AI and ML
          items:
          - name: Azure Cognitive Search
            href: /azure/search/search-modeling-multitenant-saas-applications
            maintainContext: true
          - name: Azure OpenAI
            href: guide/multitenant/service/openai.md
      - name: Multitenancy checklist
        href: guide/multitenant/checklist.md
      - name: Related resources
        href: guide/multitenant/related-resources.md
>>>>>>> f6887cbf
  - name: Mission-critical applications
    items:
    - name: Mission-critical baseline architecture
      href: reference-architectures/containers/aks-mission-critical/mission-critical-intro.yml
    - name: Mission-critical baseline with network controls
      href: reference-architectures/containers/aks-mission-critical/mission-critical-network-architecture.yml
    - name: Mission-critical baseline architecture in Azure landing zones
      href: reference-architectures/containers/aks-mission-critical/mission-critical-landing-zone.yml
    - name: Mission-critical baseline with App Service
      href: guide/networking/global-web-applications/mission-critical-app-service.yml
    - name: Design areas
      items:
      - name: Application platform
        href: reference-architectures/containers/aks-mission-critical/mission-critical-app-platform.md
      - name: Application design
        href: reference-architectures/containers/aks-mission-critical/mission-critical-app-design.md
      - name: Networking and connectivity platform
        href: reference-architectures/containers/aks-mission-critical/mission-critical-networking.md
      - name: Data platform
        href: reference-architectures/containers/aks-mission-critical/mission-critical-data-platform.md
      - name: Deployment and testing
        href: reference-architectures/containers/aks-mission-critical/mission-critical-deploy-test.md
      - name: Health modeling
        href: reference-architectures/containers/aks-mission-critical/mission-critical-health-modeling.md
      - name: Security
        href: reference-architectures/containers/aks-mission-critical/mission-critical-security.md
      - name: Operational procedures
        href: reference-architectures/containers/aks-mission-critical/mission-critical-operations.md
    - name: Guides
      items:
      - name: Continuous validation
        href: guide/testing/mission-critical-deployment-testing.md
    - name: Mitigation strategies
      items:
        - name: Global routing redundancy for highly available web applications
          items:
          - name: Overview
            href: guide/networking/global-web-applications/overview.md
          - name: Content delivery
            href: guide/networking/global-web-applications/mission-critical-content-delivery.md
          - name: Global HTTP ingress
            href: guide/networking/global-web-applications/mission-critical-global-http-ingress.md
  - name: Solutions across Microsoft platforms
    items:
    - name: Microsoft cloud developer docs
      href: /microsoft-cloud
    - name: Azure and Power Platform scenarios
      items:
      - name: Overview
        href: solutions/power-platform-scenarios.md
      - name: All Power Platform architectures
        href: /azure/architecture/browse/?products=power-platform
      - name: CI/CD for Power Platform
        href: solution-ideas/articles/azure-devops-continuous-integration-for-power-platform.yml
      - name: Citizen AI with Power Platform
        href: example-scenario/ai/citizen-ai-power-platform.yml
      - name: Eventual consistency with Power Apps
        href: guide/power-platform/eventual-consistency.yml
      - name: Extract text using Power Automate
        href: example-scenario/ai/extract-object-text.yml
      - name: Optimize inventory and forecast demand
        href: example-scenario/analytics/optimize-inventory-forecast-demand.yml
      - name: Power Automate deployment at scale
        href: example-scenario/power-automate/power-automate.yml
      - name: Real-time ML with Power Platform
        href: example-scenario/ai/deploy-real-time-machine-learning-model-application-ui.yml
    - name: Azure and Microsoft 365 scenarios
      items:
      - name: Overview
        href: solutions/microsoft-365-scenarios.md
      - name: All Microsoft 365 architectures
        href: /azure/architecture/browse/?products=m365
      - name: Governance of Teams guest users
        href: example-scenario/governance/governance-teams-guest-users.yml
      - name: Hybrid SharePoint farm with Microsoft 365
        href: solution-ideas/articles/sharepoint-farm-microsoft-365.yml
      - name: Manage Microsoft 365 with DevOps
        href: example-scenario/devops/manage-microsoft-365-tenant-configuration-microsoft365dsc-devops.yml
      - name: Real-time collaboration
        href: solution-ideas/articles/collaboration-microsoft-365.yml
      - name: Real-time presence
        href: solution-ideas/articles/presence-microsoft-365-power-platform.yml
      - name: Secure a Teams channel bot with a firewall
        href: example-scenario/teams/securing-bot-teams-channel.yml
    - name: Azure and Dynamics 365 scenarios
      items:
      - name: Overview
        href: solutions/dynamics-365-scenarios.md
      - name: All Dynamics 365 architectures
        href: /azure/architecture/browse/?terms=dynamics%20365
      - name: Customer 360 with Dynamics 365 CI
        href: example-scenario/analytics/synapse-customer-insights.yml
      - name: Enhanced customer dimension
        href: solution-ideas/articles/customer-insights-synapse.yml
    - name: Azure and Microsoft on-premises servers
      href: guide/on-premises-microsoft-technologies.md
  - name: Third-party scenarios
    items:
    - name: Apache technologies
      href: guide/apache-scenarios.md
    - name: Other open-source technologies
      href: guide/open-source-scenarios.md
    - name: Partner technologies
      href: guide/partner-scenarios.md
  - name: Azure for AWS professionals
    items:
    - name: Overview
      href: aws-professional/index.md
    - name: Component information
      items:
      - name: Accounts
        href: aws-professional/accounts.md
      - name: Compute
        href: aws-professional/compute.md
      - name: Databases
        href: aws-professional/databases.md
      - name: Messaging
        href: aws-professional/messaging.md
      - name: Networking
        href: aws-professional/networking.md
      - name: Regions and zones
        href: aws-professional/regions-zones.md
      - name: Resources
        href: aws-professional/resources.md
      - name: Security and identity
        href: aws-professional/security-identity.md
      - name: Storage
        href: aws-professional/storage.md
    - name: Services comparison
      href: aws-professional/services.md
    - name: Guidance
      items:
      - name: Automation for AWS
        items:
        - name: Authenticate runbooks with AWS
          href: /azure/automation/automation-config-aws-account
          maintainContext: true
        - name: Deploy an AWS VM with a runbook
          href: /azure/automation/automation-scenario-aws-deployment
          maintainContext: true
      - name: Cost management for AWS
        items:
        - name: Set up AWS for Cost Management
          href: /azure/cost-management-billing/costs/aws-integration-set-up-configure
          maintainContext: true
        - name: Manage AWS costs in Azure
          href: /azure/cost-management-billing/costs/aws-integration-manage
          maintainContext: true
      - name: Hybrid solutions for AWS
        items:
        - name: AWS Ubuntu with Terraform and Azure
          href: /azure/cloud-adoption-framework/manage/hybrid/server/best-practices/aws-terraform-ubuntu
          maintainContext: true
        - name: AWS Linux with Terraform and Azure Arc
          href: /azure/cloud-adoption-framework/manage/hybrid/server/best-practices/aws-terraform-al2
          maintainContext: true
        - name: AWS EC2 with Ansible and Azure Arc
          href: /azure/cloud-adoption-framework/manage/hybrid/server/best-practices/aws-scale-ansible
          maintainContext: true
      - name: Identity management for AWS
        items:
        - name: Microsoft Entra identity management for AWS
          href: reference-architectures/aws/aws-azure-ad-security.yml
        - name: Onboard an AWS account
          href: /azure/active-directory/cloud-infrastructure-entitlement-management/onboard-aws
          maintainContext: true
        - name: Amazon Managed Grafana
          href: /azure/active-directory/saas-apps/amazon-managed-grafana-tutorial
          maintainContext: true
        - name: AWS single-account access
          href: /azure/active-directory/saas-apps/amazon-web-service-tutorial
          maintainContext: true
        - name: AWS Single Sign-on
          href: /azure/active-directory/saas-apps/aws-single-sign-on-tutorial
          maintainContext: true
        - name: Configure AWS Single Sign-On
          href: /azure/active-directory/saas-apps/aws-single-sign-on-provisioning-tutorial
          maintainContext: true
        - name: AWS multiple accounts
          href: /azure/active-directory/saas-apps/aws-multi-accounts-tutorial
          maintainContext: true
        - name: AWS ClientVPN
          href: /azure/active-directory/saas-apps/aws-clientvpn-tutorial
          maintainContext: true
        - name: Attach and detach policies
          href: /azure/active-directory/cloud-infrastructure-entitlement-management/how-to-attach-detach-permissions
          maintainContext: true
      - name: AKS for AWS
        items:
        - name: AKS for Amazon EKS professionals
          href: aws-professional/eks-to-aks/index.md
        - name: Identity and access management
          href: aws-professional/eks-to-aks/workload-identity.yml
        - name: Cluster monitoring and logging
          href: aws-professional/eks-to-aks/monitoring.yml
        - name: Network topologies and security
          href: aws-professional/eks-to-aks/private-clusters.yml
        - name: Storage options
          href: aws-professional/eks-to-aks/storage.md
        - name: Cost management and optimization
          href: aws-professional/eks-to-aks/cost-management.yml
        - name: Agent node management
          href: aws-professional/eks-to-aks/node-pools.yml
        - name: Cluster governance
          href: aws-professional/eks-to-aks/governance.md
      - name: Migration from AWS
        items:
        - name: Azure Migrate
          items:
          - name: Discover AWS instances
            href: /azure/migrate/tutorial-discover-aws
            maintainContext: true
          - name: Assess AWS instances
            href: /azure/migrate/tutorial-assess-aws
            maintainContext: true
          - name: Migrate AWS VMs
            href: /azure/migrate/tutorial-migrate-aws-virtual-machines
            maintainContext: true
        - name: Compute
          items:
          - name: Migrate AWS to managed disks
            href: /azure/virtual-machines/windows/on-prem-to-azure
            maintainContext: true
          - name: Migrate an AWS Windows VM
            href: /azure/virtual-machines/windows/aws-to-azure
            maintainContext: true
      - name: Security for AWS
        items:
        - name: Azure security for AWS
          href: guide/aws/aws-azure-security-solutions.yml
        - name: Connect AWS to Microsoft Sentinel
          href: /azure/sentinel/connect-aws
          maintainContext: true
        - name: Microsoft Defender for AWS
          items:
          - name: Protect AWS with Microsoft Defender
            href: /defender-cloud-apps/protect-aws
            maintainContext: true
          - name: Defender recommendations for AWS
            href: /azure/defender-for-cloud/recommendations-reference-aws
            maintainContext: true
          - name: Connect AWS to Microsoft Defender
            href: /defender-cloud-apps/connect-aws
            maintainContext: true
          - name: 'Video: AWS connector in Defender'
            href: /azure/defender-for-cloud/episode-one
            maintainContext: true
      - name: Azure Databricks for AWS
        items:
        - name: Repo access with AWS CodeCommit
          href: /azure/databricks/repos/set-up-git-provider-access
          maintainContext: true
      - name: Azure Service Fabric for AWS
        href: /azure/service-fabric/service-fabric-tutorial-standalone-create-infrastructure
        maintainContext: true
      - name: Azure VPN Gateway for AWS
        href: /azure/vpn-gateway/vpn-gateway-howto-aws-bgp
        maintainContext: true
  - name: Azure for Google Cloud professionals
    items:
    - name: Overview
      href: gcp-professional/index.md
    - name: Services comparison
      href: gcp-professional/services.md
    - name: Guidance
      items:
      - name: Hybrid solutions for Google Cloud
        items:
        - name: GC Ubuntu with Terraform
          href: /azure/cloud-adoption-framework/manage/hybrid/server/best-practices/gcp-terraform-ubuntu
          maintainContext: true
        - name: GC Windows with Terraform
          href: /azure/cloud-adoption-framework/manage/hybrid/server/best-practices/gcp-terraform-windows
          maintainContext: true
      - name: Identity management for Google Cloud
        items:
        - name: Onboard a Google Cloud project
          href: /azure/active-directory/cloud-infrastructure-entitlement-management/onboard-gcp
          maintainContext: true
        - name: Add and remove roles and tasks
          href: /azure/active-directory/cloud-infrastructure-entitlement-management/how-to-add-remove-role-task
          maintainContext: true
      - name: Migration from Google Cloud
        items:
        - name: Discover Google Cloud instances
          href: /azure/migrate/tutorial-discover-gcp
          maintainContext: true
        - name: Assess Google Cloud VM instances
          href: /azure/migrate/tutorial-assess-gcp
          maintainContext: true
        - name: Migrate Google Cloud VMs to Azure
          href: /azure/migrate/tutorial-migrate-gcp-virtual-machines
          maintainContext: true
      - name: Security for Google Cloud
        items:
        - name: Protect Google Cloud with Defender
          href: /defender-cloud-apps/protect-gcp
          maintainContext: true
        - name: Connect Google Cloud projects
          href: /azure/defender-for-cloud/quickstart-onboard-gcp
          maintainContext: true
        - name: Connect Google Cloud to Defender
          href: /defender-cloud-apps/connect-google-gcp
          maintainContext: true
        - name: 'Video: Protect containers'
          href: /azure/defender-for-cloud/episode-ten
          maintainContext: true
- name: Design Patterns
  items:
  - name: Overview
    href: patterns/index.md
  - name: Categories
    items:
    - name: Data management
      href: patterns/category/data-management.md
    - name: Design and implementation
      href: patterns/category/design-implementation.md
    - name: Messaging
      href: patterns/category/messaging.md
  - name: Pattern implementations
    items:
    - name: Network secure global ingress
      href: pattern-implementations/network-secure-ingress.md
  - name: Ambassador
    href: patterns/ambassador.yml
  - name: Anti-corruption Layer
    href: patterns/anti-corruption-layer.yml
  - name: Asynchronous Request-Reply
    href: patterns/async-request-reply.yml
  - name: Backends for Frontends
    href: patterns/backends-for-frontends.yml
  - name: Bulkhead
    href: patterns/bulkhead.yml
  - name: Cache-Aside
    href: patterns/cache-aside.yml
  - name: Choreography
    href: patterns/choreography.yml
  - name: Circuit Breaker
    href: patterns/circuit-breaker.yml
  - name: Claim Check
    href: patterns/claim-check.yml
  - name: Compensating Transaction
    href: patterns/compensating-transaction.yml
  - name: Competing Consumers
    href: patterns/competing-consumers.yml
  - name: Compute Resource Consolidation
    href: patterns/compute-resource-consolidation.yml
  - name: CQRS
    href: patterns/cqrs.yml
  - name: Deployment Stamps
    href: patterns/deployment-stamp.yml
  - name: Edge Workload Configuration
    href: patterns/edge-workload-configuration.md
  - name: Event Sourcing
    href: patterns/event-sourcing.yml
  - name: External Configuration Store
    href: patterns/external-configuration-store.yml
  - name: Federated Identity
    href: patterns/federated-identity.yml
  - name: Gatekeeper
    href: patterns/gatekeeper.yml
  - name: Gateway Aggregation
    href: patterns/gateway-aggregation.yml
  - name: Gateway Offloading
    href: patterns/gateway-offloading.yml
  - name: Gateway Routing
    href: patterns/gateway-routing.yml
  - name: Geode
    href: patterns/geodes.yml
  - name: Health Endpoint Monitoring
    href: patterns/health-endpoint-monitoring.yml
  - name: Index Table
    href: patterns/index-table.yml
  - name: Leader Election
    href: patterns/leader-election.yml
  - name: Materialized View
    href: patterns/materialized-view.yml
  - name: Messaging Bridge
    href: patterns/messaging-bridge.yml
  - name: Pipes and Filters
    href: patterns/pipes-and-filters.yml
  - name: Priority Queue
    href: patterns/priority-queue.yml
  - name: Publisher/Subscriber
    href: patterns/publisher-subscriber.yml
  - name: Queue-Based Load Leveling
    href: patterns/queue-based-load-leveling.yml
  - name: Rate Limiting
    href: patterns/rate-limiting-pattern.yml
  - name: Retry
    href: patterns/retry.yml
  - name: Saga
    href: reference-architectures/saga/saga.yml
  - name: Scheduler Agent Supervisor
    href: patterns/scheduler-agent-supervisor.yml
  - name: Sequential Convoy
    href: patterns/sequential-convoy.yml
  - name: Sharding
    href: patterns/sharding.yml
  - name: Sidecar
    href: patterns/sidecar.yml
  - name: Static Content Hosting
    href: patterns/static-content-hosting.yml
  - name: Strangler Fig
    href: patterns/strangler-fig.yml
  - name: Throttling
    href: patterns/throttling.yml
  - name: Valet Key
    href: patterns/valet-key.yml
- name: Microsoft Azure Well-Architected Framework
  href: /azure/architecture/framework
- name: Azure categories
  items:
  - name: AI + Machine Learning
    href: ai-ml/index.md
  - name: Analytics
    items:
    - name: Get started
      href: solution-ideas/articles/analytics-start-here.yml
    - name: Guides
      items:
      - name: Technology choices
        items:
        - name: Analytical data stores
          href: data-guide/technology-choices/analytical-data-stores.md
        - name: Analytics and reporting
          href: data-guide/technology-choices/analysis-visualizations-reporting.md
        - name: Batch processing
          href: data-guide/technology-choices/batch-processing.md
        - name: Extract, transform, and load
          href: data-guide/relational-data/etl.yml
        - name: Online analytical processing
          href: data-guide/relational-data/online-analytical-processing.yml
        - name: Stream processing
          href: /azure/architecture/data-guide/technology-choices/stream-processing
      - name: Disaster recovery for Azure data platform
        items:
        - name: Overview
          href: data-guide/disaster-recovery/dr-for-azure-data-platform-overview.yml
        - name: Architecture
          href: data-guide/disaster-recovery/dr-for-azure-data-platform-architecture.yml
        - name: Scenario details
          href: data-guide/disaster-recovery/dr-for-azure-data-platform-scenario-details.yml
        - name: Recommendations
          href: data-guide/disaster-recovery/dr-for-azure-data-platform-recommendations.yml
        - name: Deploy this scenario
          href: data-guide/disaster-recovery/dr-for-azure-data-platform-deploy-this-scenario.yml
        - name: Summary
          href: data-guide/disaster-recovery/dr-for-azure-data-platform-summary.yml
      - name: Industry guidance
        items:
        - name: Actuarial risk analysis
          href: industries/finance/actuarial-risk-analysis-financial-model.yml
        - name: Financial institutions with data mesh
          href: /azure/cloud-adoption-framework/scenarios/cloud-scale-analytics/architectures/data-mesh-scenario
          maintainContext: true
      - name: Analytics security baselines
        items:
        - name: Security baseline for Azure Data Factory
          href: /security/benchmark/azure/baselines/data-factory-security-baseline
          maintainContext: true
        - name: Security baseline for Azure Databricks
          href: /security/benchmark/azure/baselines/databricks-security-baseline
          maintainContext: true
        - name: Security baseline for Azure Purview
          href: /security/benchmark/azure/baselines/purview-security-baseline
          maintainContext: true
      - name: Monitor Azure Databricks jobs
        items:
        - name: Overview
          href: databricks-monitoring/index.md
        - name: Send Databricks application logs
          href: databricks-monitoring/application-logs.md
        - name: Use dashboards to visualize Databricks
          href: databricks-monitoring/dashboards.md
        - name: Troubleshoot performance bottlenecks
          href: databricks-monitoring/performance-troubleshooting.md
        - name: Observability patterns and metrics
          href: databricks-monitoring/databricks-observability.yml
    - name: Architectures
      items:
      - name: Analytics end to end
        href: example-scenario/dataplate2e/data-platform-end-to-end.yml
      - name: Analyze MongoDB Atlas data
        href: example-scenario/analytics/azure-synapse-analytics-integrate-mongodb-atlas.yml
      - name: Anomaly detector process
        href: solution-ideas/articles/anomaly-detector-process.yml
      - name: Apache NiFi on Azure
        href: example-scenario/data/azure-nifi.yml
      - name: Automated enterprise BI
        href: reference-architectures/data/enterprise-bi-adf.yml
      - name: Automotive test data analytics
        href: industries/automotive/automotive-telemetry-analytics.yml
      - name: Azure Synapse for landing zones
        href: example-scenario/analytics/synapse-analytics-landing-zone.yml
      - name: Big data on confidential computing
        href: example-scenario/confidential/data-analytics-containers-spark-kubernetes-azure-sql.yml
      - name: Customer 360 with Azure Synapse
        href: example-scenario/analytics/synapse-customer-insights.yml
      - name: Data contextualization with graph in SQL Database
        href: example-scenario/data/data-contextualization-based-on-azure-sql-graph.yml
      - name: Data lake queries via Synapse serverless
        href: example-scenario/data/synapse-exploratory-data-analytics.yml
      - name: Data warehouse for small business
        href: example-scenario/data/small-medium-data-warehouse.yml
      - name: Data warehousing and analytics
        href: example-scenario/data/data-warehouse.yml
      - name: Disaster recovery for data analytics pipelines
        href: example-scenario/analytics/pipelines-disaster-recovery.yml
      - name: Employee retention with Databricks and AKS
        href: example-scenario/ai/employee-retention-databricks-kubernetes.yml
      - name: Enterprise business intelligence
        href: example-scenario/analytics/enterprise-bi-synapse.yml
      - name: Geospatial analysis for telecommunications
        href: example-scenario/data/geospatial-analysis-telecommunications-industry.yml
      - name: Geospatial analysis with Azure Synapse
        href: industries/aerospace/geospatial-processing-analytics.yml
      - name: Geospatial data processing and analytics
        href: example-scenario/data/geospatial-data-processing-analytics-azure.yml
      - name: Helm-based deployments for Apache NiFi
        href: guide/data/helm-deployments-apache-nifi.yml
      - name: High throughput stream ingestion
        href: example-scenario/data/stream-ingestion-synapse.yml
      - name: Ingest FAA content to analyze flight data
        href: example-scenario/analytics/ingest-faa-swim-analyze-flight-data.yml
      - name: Ingestion and analysis of news feeds
        href: example-scenario/ai/news-feed-ingestion-and-near-real-time-analysis.yml
      - name: Interactive price analytics
        href: solution-ideas/articles/interactive-price-analytics.yml
      - name: IoT and data analytics
        href: example-scenario/data/big-data-with-iot.yml
      - name: Long-term security logs in Data Explorer
        href: example-scenario/security/security-log-retention-azure-data-explorer.yml
      - name: Near real-time lakehouse processing
        href: example-scenario/data/real-time-lakehouse-data-processing.yml
      - name: Partitioning in Event Hubs and Kafka
        href: reference-architectures/event-hubs/partitioning-in-event-hubs-and-kafka.yml
      - name: Precision medicine pipeline with genomics
        href: example-scenario/precision-medicine/genomic-analysis-reporting.yml
      - name: Real-time sync of MongoDB Atlas to Azure Synapse Analytics
        href: example-scenario/analytics/sync-mongodb-atlas-azure-synapse-analytics.yml
      - name: Relationship mesh solution on Azure
        href: example-scenario/analytics/relationship-mesh-solution-azure.yml
      - name: Secure a data lakehouse
        href: example-scenario/analytics/secure-data-lakehouse-synapse.yml
      - name: Sentiment analysis and face recognition
        href: example-scenario/ai/nifi-sentiment-analysis-face-recognition.yml
      - name: Sports analytics on Azure
        href: example-scenario/analytics/sports-analytics-architecture-azure.yml
      - name: Stream processing with Azure Databricks
        href: reference-architectures/data/stream-processing-databricks.yml
      - name: Stream processing with Stream Analytics
        href: reference-architectures/data/stream-processing-stream-analytics.yml
      - name: Stream processing with open-source data
        href: example-scenario/data/open-source-data-engine-stream-processing.yml
    - name: Solution ideas
      items:
      - name: Advanced analytics
        href: solution-ideas/articles/advanced-analytics-on-big-data.yml
      - name: Apache NiFi monitoring with MonitoFi
        href: guide/data/monitor-apache-nifi-monitofi.yml
      - name: App integration using Event Grid
        href: solution-ideas/articles/application-integration-using-event-grid.yml
      - name: Azure Data Explorer solutions
        items:
        - name: Big data analytics with Data Explorer
          href: solution-ideas/articles/big-data-azure-data-explorer.yml
        - name: Interactive analytics with Data Explorer
          href: solution-ideas/articles/interactive-azure-data-explorer.yml
        - name: IoT analytics with Data Explorer
          href: solution-ideas/articles/iot-azure-data-explorer.yml
        - name: Augmented security, observability, and analytics
          href: solution-ideas/articles/monitor-azure-data-explorer.yml
      - name: Big data analytics with enterprise security
        href: solution-ideas/articles/big-data-analytics-enterprise-grade-security.yml
      - name: Content Delivery Network analytics
        href: solution-ideas/articles/content-delivery-network-azure-data-explorer.yml
      - name: Data management with Azure Purview
        href: solution-ideas/articles/azure-purview-data-lake-estate-architecture.yml
      - name: Metadata ingestion from external catalogs to Microsoft Purview
        href: solution-ideas/articles/sync-framework-metadata-ingestion.yml
      - name: Demand forecasting for shipping
        href: solution-ideas/articles/demand-forecasting-for-shipping-and-distribution.yml
      - name: Demand forecasting for pricing
        href: solution-ideas/articles/demand-forecasting-price-optimization-marketing.yml
      - name: Demand forecasting with Stream Analytics
        href: solution-ideas/articles/demand-forecasting.yml
      - name: Discovery Hub for analytics
        href: solution-ideas/articles/cloud-scale-analytics-with-discovery-hub.yml
      - name: Enhanced customer dimension
        href: solution-ideas/articles/customer-insights-synapse.yml
      - name: Enterprise data warehouse
        href: solution-ideas/articles/enterprise-data-warehouse.yml
      - name: ETL using HDInsight
        href: solution-ideas/articles/extract-transform-and-load-using-hdinsight.yml
      - name: Highly scalable customer service and ERP
        href: solution-ideas/articles/erp-customer-service.yml
      - name: Hybrid big data with HDInsight
        href: solution-ideas/articles/extend-your-on-premises-big-data-investments-with-hdinsight.yml
      - name: Ingestion, ETL, and stream processing
        href: solution-ideas/articles/ingest-etl-stream-with-adb.yml
      - name: Logical data warehouse with Azure Synapse
        href: solution-ideas/articles/logical-data-warehouse.yml
      - name: Manage data across the Azure SQL estate
        href: solution-ideas/articles/azure-purview-sql-estate-architecture.yml
      - name: Mining equipment monitoring
        href: solution-ideas/articles/monitor-mining-equipment.yml
      - name: Modern analytics with Azure Databricks
        href: solution-ideas/articles/azure-databricks-modern-analytics-architecture.yml
      - name: Oil and Gas tank level forecasting
        href: solution-ideas/articles/oil-and-gas-tank-level-forecasting.yml
      - name: Predictive aircraft engine monitoring
        href: solution-ideas/articles/aircraft-engine-monitoring-for-predictive-maintenance-in-aerospace.yml
      - name: Real-time analytics on big data
        href: solution-ideas/articles/real-time-analytics.yml
      - name: Real-time analytics with Azure Data Explorer
        href: solution-ideas/articles/analytics-service-bus.yml
      - name: Tier applications and data for analytics
        href: solution-ideas/articles/tiered-data-for-analytics.yml
  - name: Blockchain + Multiparty Compute
    items:
    - name: Get started
      href: guide/blockchain/multiparty-compute.yml
    - name: Guides
      items:
      - name: Azure Confidential Ledger guidance
        items:
        - name: Overview
          href: /azure/confidential-ledger/overview
          maintainContext: true
        - name: Architecture
          href: /azure/confidential-ledger/architecture
          maintainContext: true
        - name: Authenticate Confidential Ledger nodes
          href: /azure/confidential-ledger/authenticate-ledger-nodes
          maintainContext: true
      - name: SQL Database ledger guidance
        items:
        - name: Overview
          href: /sql/relational-databases/security/ledger/ledger-database-ledger
          maintainContext: true
        - name: Updatable ledger tables
          href: /sql/relational-databases/security/ledger/ledger-updatable-ledger-tables
          maintainContext: true
        - name: Append-only ledger tables
          href: /sql/relational-databases/security/ledger/ledger-append-only-ledger-tables
          maintainContext: true
        - name: Digest management
          href: /sql/relational-databases/security/ledger/ledger-digest-management
          maintainContext: true
        - name: Database verification
          href: /sql/relational-databases/security/ledger/ledger-database-verification
          maintainContext: true
        - name: Ledger considerations
          href: /sql/relational-databases/security/ledger/ledger-limits
          maintainContext: true
    - name: Architectures
      items:
      - name: Azure SQL Database ledger
        href: /sql/relational-databases/security/ledger/ledger-overview
        maintainContext: true
      - name: Decentralized trust between banks
        href: example-scenario/apps/decentralized-trust.yml
      - name: Multicloud blockchain DLT
        href: example-scenario/blockchain/multi-cloud-blockchain.yml
    - name: Solution ideas
      items:
      - name: Blockchain workflow application
        href: https://azure.microsoft.com/updates/action-required-migrate-your-azure-blockchain-service-data-by-10-september-2021
      - name: Supply chain management with QBS
        href: guide/blockchain/quorum-blockchain-service.yml
      - name: Supply chain track and trace
        href: solution-ideas/articles/supply-chain-track-and-trace.yml
  - name: Compute + HPC
    items:
    - name: Get started
      href: topics/high-performance-computing.md
    - name: Guides
      items:
      - name: Choose a compute service
        href: guide/technology-choices/compute-decision-tree.yml
      - name: SAS on Azure architecture
        href: guide/sas/sas-overview.yml
      - name: SAS Grid on Azure NetApp Files
        href: guide/hpc/netapp-files-sas.yml
      - name: HPC deployments
        items:
        - name: Overview
          href: guide/hpc/hpc-deployments.md
        - name: ADS CFD Code Leo
          href: guide/hpc/hpc-ads-cfd.yml
        - name: Altair deployments
          items:
          - name: Altair AcuSolve
            href: guide/hpc/hpc-altair-acusolve.yml
          - name: Altair EDEM
            href: guide/hpc/altair-edem.yml
          - name: Altair nanoFluidX
            href: guide/hpc/nanofluidx.yml
          - name: Altair Radioss
            href: guide/hpc/altair-radioss.yml
          - name: Altair ultraFluidX
            href: guide/hpc/ultrafluidx.yml
        - name: Ansys deployments
          items:
          - name: Ansys CFX
            href: guide/hpc/ansys-cfx.yml
          - name: Ansys Fluent
            href: guide/hpc/ansys-fluent.yml
          - name: Ansys HFSS
            href: guide/hpc/ansys-hfss.yml
          - name: Ansys LS-DYNA
            href: guide/hpc/ls-dyna.yml
          - name: Ansys Rocky
            href: guide/hpc/ansys-rocky.yml
          - name: Ansys Speos
            href: guide/hpc/ansys-speos.yml
        - name: Autodesk deployments
          items:
          - name: Autodesk Civil 3D
            href: guide/hpc/civil-3d.yml
          - name: Autodesk Inventor
            href: guide/hpc/autodesk-inventor.yml
          - name: Autodesk Maya
            href: guide/hpc/autodesk-maya.yml
          - name: Autodesk Revit
            href: guide/hpc/hpc-autodesk-revit.yml
          - name: Autodesk VRED
            href: guide/hpc/hpc-autodesk-vred.md
        - name: AVL FIRE M
          href: guide/hpc/hpc-avl-fire-m.yml
        - name: Barracuda Virtual Reactor
          href: guide/hpc/barracuda-virtual-reactor.yml
        - name: CP2K
          href: guide/hpc/cp2k.yml
        - name: Devito
          href: guide/hpc/devito-virtual-machine.yml
        - name: Engys deployments
          items:
          - name: Engys ELEMENTS
            href: guide/hpc/engys-elements.yml
          - name: Engys HELYX
            href: guide/hpc/engys-helyx.yml
        - name: EPILYSIS
          href: guide/hpc/epilysis.yml
        - name: GROMACS
          href: guide/hpc/gromacs.yml
        - name: Indica Labs HALO AI
          href: guide/hpc/indica-labs-halo-ai.yml
        - name: LAMMPS
          href: guide/hpc/hpc-lammps.yml
        - name: Luxion KeyShot
          href: guide/hpc/luxion-keyshot.yml
        - name: M-Star
          href: guide/hpc/m-star.yml
        - name: NAMD
          href: guide/hpc/hpc-namd.yml
        - name: OpenFOAM
          href: guide/hpc/openfoam.yml
        - name: OpenRadioss
          href: guide/hpc/openradioss.yml
        - name: Quantum ESPRESSO
          href: guide/hpc/quantum-espresso.yml
        - name: Remcom XFdtd
          href: guide/hpc/remcom-xfdtd.yml
        - name: Samadii deployments
          items:
          - name: Samadii DEM
            href: guide/hpc/samadii-dem.yml
          - name: Samadii EM
            href: guide/hpc/samadii-em.yml
          - name: Samadii Plasma
            href: guide/hpc/plasma.yml
          - name: Samadii SCIV
            href: guide/hpc/samadii-sciv.yml
        - name: Sandi HiFUN
          href: guide/hpc/hpc-sandi-hifun.yml
        - name: Siemens deployments
          items:
          - name: Siemens NX
            href: guide/hpc/siemens-nx.yml
          - name: Siemens Tecnomatix
            href: guide/hpc/siemens-tecnomatix.yml
        - name: tNavigator
          href: guide/hpc/tnavigator.yml
        - name: Turbostream
          href: guide/hpc/turbostream.yml
        - name: Visiopharm
          href: guide/hpc/visiopharm.yml
        - name: WRF
          href: guide/hpc/weather-research-forecasting.yml
      - name: Industry guidance
        items:
        - name: HPC for manufacturing
          href: industries/manufacturing/compute-manufacturing-overview.yml
        - name: Risk grid computing in banking
          href: industries/finance/risk-grid-banking-overview.yml
        - name: Risk grid computing solution
          href: industries/finance/risk-grid-banking-solution-guide.yml
      - name: VM security baselines
        items:
        - name: Security baseline for scale sets
          href: /security/benchmark/azure/baselines/virtual-machine-scale-sets-security-baseline
          maintainContext: true
        - name: Security baseline for Linux VMs
          href: /security/benchmark/azure/baselines/virtual-machines-linux-security-baseline
          maintainContext: true
        - name: Security baseline for Windows VMs
          href: /security/benchmark/azure/baselines/virtual-machines-windows-security-baseline
          maintainContext: true
      - name: SQL Server on Azure VMs
        items:
        - name: SQL Server on Windows VMs
          href: /azure/azure-sql/virtual-machines/windows/sql-server-on-azure-vm-iaas-what-is-overview
          maintainContext: true
        - name: SQL Server on Linux VMs
          href: /azure/azure-sql/virtual-machines/linux/sql-server-on-linux-vm-what-is-iaas-overview
          maintainContext: true
        - name: BC and HADR
          href: /azure/azure-sql/virtual-machines/windows/business-continuity-high-availability-disaster-recovery-hadr-overview
          maintainContext: true
        - name: Best practices checklist
          href: /azure/azure-sql/virtual-machines/windows/performance-guidelines-best-practices-checklist
          maintainContext: true
        - name: VM size
          href: /azure/azure-sql/virtual-machines/windows/performance-guidelines-best-practices-vm-size
          maintainContext: true
        - name: Storage
          href: /azure/azure-sql/virtual-machines/windows/performance-guidelines-best-practices-storage
          maintainContext: true
        - name: Security
          href: /azure/azure-sql/virtual-machines/windows/security-considerations-best-practices
          maintainContext: true
        - name: HADR configuration
          href: /azure/azure-sql/virtual-machines/windows/hadr-cluster-best-practices
          maintainContext: true
        - name: Application patterns
          href: /azure/azure-sql/virtual-machines/windows/application-patterns-development-strategies
          maintainContext: true
        - name: Performance baseline
          href: /azure/azure-sql/virtual-machines/windows/performance-guidelines-best-practices-collect-baseline
          maintainContext: true
      - name: Red Hat on Azure guidance
        items:
        - name: Red Hat workloads on Azure
          href: /azure/virtual-machines/workloads/redhat/overview
          maintainContext: true
        - name: Red Hat OpenShift in Azure
          href: /azure/virtual-machines/linux/openshift-get-started
          maintainContext: true
        - name: Red Hat JBoss EAP on Azure
          href: /azure/developer/java/ee/jboss-on-azure
          maintainContext: true
      - name: Building on spot VMs
        href: guide/spot/spot-eviction.yml
    - name: Architectures
      items:
      - name: VM baseline
        href: virtual-machines/baseline.yml
      - name: VM baseline in Azure landing zones
        href: virtual-machines/baseline-landing-zone.yml
      - name: Multi-region N-tier application
        href: reference-architectures/n-tier/multi-region-sql-server.yml       
      - name: Multi-region load balancing
        href: high-availability/reference-architecture-traffic-manager-application-gateway.yml    
      - name: Multi-tier web application built for HA/DR
        href: example-scenario/infrastructure/multi-tier-app-disaster-recovery.yml             
      - name: 3D video rendering
        href: example-scenario/infrastructure/video-rendering.yml
      - name: Computer-aided engineering
        href: example-scenario/apps/hpc-saas.yml
      - name: Deploy IBM Maximo Application Suite
        href: example-scenario/apps/deploy-ibm-maximo-application-suite.yml
      - name: Deploy IBM Sterling Order Management
        href: reference-architectures/ibm/deploy-ibm-sterling-oms.yml
      - name: Digital image modeling
        href: example-scenario/infrastructure/image-modeling.yml
      - name: Host FSI workloads using Azure Batch
        href: example-scenario/batch/fsi-workloads-using-batch.yml
      - name: HPC cluster deployed in the cloud
        href: solution-ideas/articles/hpc-cluster.yml
      - name: Linux virtual desktops with Citrix
        href: example-scenario/infrastructure/linux-vdi-citrix.yml
      - name: Manage virtual machine compliance
        href: example-scenario/security/virtual-machine-compliance.yml
      - name: Move Azure resources across regions
        href: solution-ideas/articles/move-azure-resources-across-regions.yml
      - name: Quantum computing solutions
        items:
        - name: Quantum computing integration with classical apps
          href: example-scenario/quantum/quantum-computing-integration-with-classical-apps.yml
      - name: Run a Linux VM on Azure
        href: reference-architectures/n-tier/linux-vm.yml
      - name: Run a Windows VM on Azure
        href: reference-architectures/n-tier/windows-vm.yml
      - name: Run CFD simulations
        href: example-scenario/infrastructure/hpc-cfd.yml
      - name: Run reservoir simulations
        href: example-scenario/infrastructure/reservoir-simulation.yml
    - name: Solution ideas
      items:
      - name: DFS failover cluster
        href: solution-ideas/articles/dfs-failover-cluster-vms.yml
      - name: HPC media rendering
        href: solution-ideas/articles/azure-batch-rendering.yml
      - name: HPC risk analysis
        href: solution-ideas/articles/hpc-risk-analysis.yml
      - name: HPC system and big compute
        href: solution-ideas/articles/big-compute-with-azure-batch.yml
      - name: Hybrid HPC with HPC Packwindows-containers-on-aks
        href: solution-ideas/articles/hybrid-hpc-in-azure-with-hpc-pack.yml
  - name: Containers
    items:
    - name: Choose a container host
      items:
      - name: Overview
        href: guide/choose-azure-container-service.md
      - name: Considerations
        href: guide/container-service-general-considerations.md
    - name: Kubernetes-based hosting
      items:
      - name: Get started
        href: reference-architectures/containers/aks-start-here.md
      - name: Choose a Kubernetes option
        items:
        - name: Choose a Kubernetes at the edge option
          href: operator-guides/aks/choose-kubernetes-edge-compute-option.md
        - name: Choose a bare-metal Kubernetes option
          href: operator-guides/aks/choose-bare-metal-kubernetes.yml
      - name: Architectures
        items:
        - name: Application
          items:
          - name: Microservices architecture on AKS
            href: reference-architectures/containers/aks-microservices/aks-microservices.yml
          - name: Advanced microservices on AKS
            href: reference-architectures/containers/aks-microservices/aks-microservices-advanced.yml
        - name: Infrastructure
          items:
          - name: AKS baseline cluster
            href: reference-architectures/containers/aks/baseline-aks.yml
          - name: AKS baseline for multi-region clusters
            href: reference-architectures/containers/aks-multi-region/aks-multi-cluster.yml
          - name: Deploy web apps on Azure Red Hat OpenShift
            href: reference-architectures/containers/aro/ha-zr-aro.yml
          - name: Running Windows containers on AKS
            href: reference-architectures/containers/aks/windows-containers-on-aks.yml
          - name: AKS cluster for a PCI-DSS workload
            items:
            - name: Introduction
              href: reference-architectures/containers/aks-pci/aks-pci-intro.yml
            - name: Architecture
              href: reference-architectures/containers/aks-pci/aks-pci-ra-code-assets.yml
            - name: Network segmentation
              href: reference-architectures/containers/aks-pci/aks-pci-network.yml
            - name: Data protection
              href: reference-architectures/containers/aks-pci/aks-pci-data.yml
            - name: Vulnerability management
              href: reference-architectures/containers/aks-pci/aks-pci-malware.yml
            - name: Access controls
              href: reference-architectures/containers/aks-pci/aks-pci-identity.yml
            - name: Monitoring operations
              href: reference-architectures/containers/aks-pci/aks-pci-monitor.yml
            - name: Policy management
              href: reference-architectures/containers/aks-pci/aks-pci-policy.yml
            - name: Summary
              href: reference-architectures/containers/aks-pci/aks-pci-summary.yml
      - name: Guides
        items:
        - name: Application
          items:
          - name: High availability for multitier AKS apps
            href: guide/aks/aks-high-availability.yml
          - name: CI/CD for AKS apps (Azure Pipelines)
            href: guide/aks/aks-cicd-azure-pipelines.yml
          - name: CI/CD for AKS apps (GitHub Actions and GitOps)
            href: guide/aks/aks-cicd-github-actions-and-gitops.yml
          - name: GitOps for AKS
            href: example-scenario/gitops-aks/gitops-blueprint-aks.yml
          - name: Migrate an app from Service Fabric to AKS
            href: guide/aks/migrate-app-service-fabric-azure-kubernetes-service.md
        - name: Infrastructure
          items:
          - name: Access an AKS API server
            href: guide/security/access-azure-kubernetes-service-cluster-api-server.yml
          - name: AKS day-2 operations guide
            items:
            - name: Introduction
              href: operator-guides/aks/day-2-operations-guide.md
            - name: Triage practices
              items:
              - name: Overview
                href: operator-guides/aks/aks-triage-practices.md
              - name: 1. Cluster health
                href: operator-guides/aks/aks-triage-cluster-health.md
              - name: 2. Node and pod health
                href: operator-guides/aks/aks-triage-node-health.md
              - name: 3. Workload deployments
                href: operator-guides/aks/aks-triage-deployment.md
              - name: 4. Admission controllers
                href: operator-guides/aks/aks-triage-controllers.md
              - name: 5. Container registry connectivity
                href: operator-guides/aks/aks-triage-container-registry.md
            - name: Backup and recovery for AKS
              href: operator-guides/aks/aks-backup-and-recovery.md
            - name: Patch and upgrade worker nodes
              href: operator-guides/aks/aks-upgrade-practices.md
            - name: Troubleshoot networking
              href: operator-guides/aks/troubleshoot-network-aks.md
            - name: Troubleshoot virtual nodes
              href: operator-guides/aks/troubleshoot-virtual-nodes-aks.md
            - name: Monitor AKS with Azure Monitor
              href: /azure/aks/monitor-aks?toc=/azure/architecture/toc.json&bc=/azure/architecture/_bread/toc.json
              maintainContext: true
            - name: Common issues
              href: /azure/aks/troubleshooting?toc=/azure/architecture/toc.json&bc=/azure/architecture/_bread/toc.json
              maintainContext: true
          - name: Blue-green deployment of AKS clusters
            href: guide/aks/blue-green-deployment-for-aks.yml
          - name: Firewall protection for an AKS cluster
            href: guide/aks/aks-firewall.yml
          - name: Overview of migration from Service Fabric to AKS
            href: guide/aks/service-fabric-azure-kubernetes-service.md
          - name: Multitenancy with AKS and AGIC
            href: example-scenario/aks-agic/aks-agic.yml
          - name: AKS data protection on Azure NetApp Files
            href: example-scenario/file-storage/data-protection-kubernetes-astra-azure-netapp-files.yml
          - name: AKS dual-stack network traffic
            href: guide/aks/aks-dual-stack.yml
      - name: Solution ideas
        items:
        - name: Build CNCF projects by using AKS
          href: example-scenario/apps/build-cncf-incubated-graduated-projects-aks.yml
        - name: Data streaming with AKS
          href: solution-ideas/articles/data-streaming-scenario.yml
        - name: JBoss deployment with Red Hat on Azure
          href: solution-ideas/articles/jboss-deployment-red-hat.yml
        - name: AKS in event stream processing
          href: solution-ideas/articles/serverless-event-processing-aks.yml
    - name: PaaS container hosting
      items:
      - name: Architectures
        items:
        - name: Microservices with Container Apps
          href: example-scenario/serverless/microservices-with-container-apps.yml
        - name: Microservices with Dapr and KEDA
          href: example-scenario/serverless/microservices-with-container-apps-dapr.yml
  - name: Databases
    href: databases/index.yml
  - name: DataOps
    items:
    - name: Get started
      href: data-guide/azure-dataops-architecture-design.md
    - name: Guides
      items:
      - name: DataOps checklist
        href: checklist/data-ops.md
      - name: Analytics and reporting
        href: data-guide/technology-choices/analysis-visualizations-reporting.md
      - name: Build a scalable system for massive data
        href: data-guide/scenarios/build-scalable-database-solutions-azure-services.md
      - name: Microsoft Purview guidance
        items:
        - name: Collection structure for a federated catalog
          href: guide/data/collection-structure-federated-catalog.md
        - name: Accounts architectures and best practices
          href: /azure/purview/concept-best-practices-accounts
          maintainContext: true
        - name: Managing data effectively
          href: /azure/purview/concept-best-practices-asset-lifecycle
          maintainContext: true
        - name: Automation best practices
          href: /azure/purview/concept-best-practices-automation
          maintainContext: true
        - name: Backup and recovery for migration
          href: /azure/purview/concept-best-practices-migration
          maintainContext: true
        - name: Classification best practices
          href: /azure/purview/concept-best-practices-classification
          maintainContext: true
        - name: Collections architectures and practices
          href: /azure/purview/concept-best-practices-collections
          maintainContext: true
        - name: Deployment best practices
          href: /azure/purview/deployment-best-practices
          maintainContext: true
        - name: Glossary best practices
          href: /azure/purview/concept-best-practices-glossary
          maintainContext: true
        - name: Labeling best practices
          href: /azure/purview/concept-best-practices-sensitivity-labels
          maintainContext: true
        - name: Data lineage best practices
          href: /azure/purview/concept-best-practices-lineage-azure-data-factory
          maintainContext: true
        - name: Network architecture and best practices
          href: /azure/purview/concept-best-practices-network
          maintainContext: true
        - name: Pricing guidelines
          href: /azure/purview/concept-guidelines-pricing
          maintainContext: true
        - name: Scanning best practices
          href: /azure/purview/concept-best-practices-scanning
          maintainContext: true
        - name: Security best practices
          href: /azure/purview/concept-best-practices-security
          maintainContext: true
      - name: Azure Data Factory guidance
        items:
        - name: Continuous integration in Data Factory
          href: /azure/data-factory/continuous-integration-delivery
          maintainContext: true
        - name: Automated publishing for CI/CD
          href: /azure/data-factory/continuous-integration-delivery-improvements
          maintainContext: true
      - name: Azure Databricks guidance
        items:
        - name: Repos for Git integration
          href: /azure/databricks/repos/index
          maintainContext: true
        - name: GitHub version control
          href: /azure/databricks/notebooks/github-version-control
          maintainContext: true
        - name: Azure DevOps version control
          href: /azure/databricks/notebooks/azure-devops-services-version-control
          maintainContext: true
        - name: Bitbucket Cloud version control
          href: /azure/databricks/notebooks/bitbucket-cloud-version-control
          maintainContext: true
        - name: GitLab version control
          href: /azure/databricks/repos/gitlab-version-control
          maintainContext: true
        - name: CI/CD with Azure DevOps
          href: /azure/databricks/dev-tools/ci-cd/ci-cd-azure-devops
          maintainContext: true
        - name: CI/CD with Jenkins
          href: /azure/databricks/dev-tools/ci-cd/ci-cd-jenkins
          maintainContext: true
      - name: Power BI guidance
        items:
        - name: Power BI security
          href: /power-bi/guidance/whitepaper-powerbi-security
          maintainContext: true
        - name: Power BI enterprise deployment
          href: /power-bi/guidance/whitepaper-powerbi-enterprise-deployment
          maintainContext: true
        - name: Power BI Premium deployment
          href: /power-bi/guidance/whitepaper-powerbi-premium-deployment
          maintainContext: true
        - name: Deployment pipelines
          items:
          - name: Overview
            href: /power-bi/create-reports/deployment-pipelines-overview
            maintainContext: true
          - name: The deployment process
            href: /power-bi/create-reports/deployment-pipelines-process
            maintainContext: true
          - name: Best practices
            href: /power-bi/create-reports/deployment-pipelines-best-practices
            maintainContext: true
          - name: Automate your deployment pipeline
            href: /power-bi/create-reports/deployment-pipelines-automation
            maintainContext: true
      - name: Continuous integration for Azure Synapse
        href: /azure/synapse-analytics/cicd/continuous-integration-delivery
        maintainContext: true
    - name: Architectures
      items:
      - name: Anomaly detector process
        href: solution-ideas/articles/anomaly-detector-process.yml
      - name: Apache NiFi on Azure
        href: example-scenario/data/azure-nifi.yml
      - name: Automated enterprise BI
        href: reference-architectures/data/enterprise-bi-adf.yml
      - name: Data governance with Profisee
        href: databases/architecture/profisee-master-data-management-purview.yml
      - name: Data warehousing and analytics
        href: example-scenario/data/data-warehouse.yml
      - name: DataOps for modern data warehouse
        href: databases/architecture/dataops-mdw.yml
      - name: Disaster recovery for data analytics pipelines
        href: example-scenario/analytics/pipelines-disaster-recovery.yml
      - name: Geospatial data processing and analytics
        href: example-scenario/data/geospatial-data-processing-analytics-azure.yml
      - name: Helm-based deployments
        href: guide/data/helm-deployments-apache-nifi.yml
      - name: Master data management with Profisee
        href: databases/architecture/profisee-master-data-management-data-factory.yml
      - name: Measure Azure app sustainability
        href: example-scenario/apps/measure-azure-app-sustainability-sci-score.yml
      - name: Modern data warehouse for small business
        href: example-scenario/data/small-medium-data-warehouse.yml
      - name: Modernize mainframe and midrange data
        href: /azure/architecture/example-scenario/mainframe/modernize-mainframe-data-to-azure
      - name: Power BI data write-back
        href: example-scenario/data/power-bi-write-back-power-apps.yml
      - name: Replicate and sync mainframe data
        href: reference-architectures/migration/sync-mainframe-data-with-azure.yml
    - name: Solution ideas
      items:
      - name: Apache NiFi monitoring with MonitoFi
        href: guide/data/monitor-apache-nifi-monitofi.yml
      - name: Azure Data Explorer monitoring
        href: solution-ideas/articles/monitor-azure-data-explorer.yml
      - name: Data management with Azure Purview
        href: solution-ideas/articles/azure-purview-data-lake-estate-architecture.yml
      - name: Discovery Hub for analytics
        href: solution-ideas/articles/cloud-scale-analytics-with-discovery-hub.yml
      - name: Ingestion, ETL, and stream processing
        href: solution-ideas/articles/ingest-etl-stream-with-adb.yml
      - name: Mining equipment monitoring
        href: solution-ideas/articles/monitor-mining-equipment.yml
      - name: Tier applications for analytics
        href: solution-ideas/articles/tiered-data-for-analytics.yml
  - name: Developer Options
    items:
    - name: Microservices
      items:
      - name: Get started
        href: microservices/index.yml
      - name: Guides
        items:
        - name: Microservices assessment and readiness
          href: guide/technology-choices/microservices-assessment.md
        - name: Compare Java application hosting options
          href: guide/technology-choices/service-for-java-comparison.yml
        - name: Domain modeling for microservices
          items:
          - name: Domain analysis
            href: microservices/model/domain-analysis.md
          - name: Tactical DDD
            href: microservices/model/tactical-ddd.yml
          - name: Identify microservice boundaries
            href: microservices/model/microservice-boundaries.yml
        - name: Design a microservices architecture
          items:
          - name: Introduction
            href: microservices/design/index.yml
          - name: Choose a compute option
            href: microservices/design/compute-options.md
          - name: Interservice communication
            href: microservices/design/interservice-communication.yml
          - name: API design
            href: microservices/design/api-design.yml
          - name: API gateways
            href: microservices/design/gateway.yml
          - name: Data considerations
            href: microservices/design/data-considerations.yml
          - name: Container orchestration
            href: microservices/design/orchestration.yml
          - name: Design patterns for microservices
            href: microservices/design/patterns.yml
        - name: Operate microservices in production
          items:
          - name: Monitor microservices in AKS
            href: microservices/logging-monitoring.yml
          - name: CI/CD for microservices
            href: microservices/ci-cd.yml
          - name: CI/CD for microservices on Kubernetes
            href: microservices/ci-cd-kubernetes.yml
        - name: Migrate to a microservices architecture
          items:
          - name: Migrate monolith to microservices
            href: microservices/migrate-monolith.yml
          - name: Modernize apps with Service Fabric
            href: service-fabric/modernize-app-azure-service-fabric.yml
          - name: Migrate from Cloud Services to ASF
            href: service-fabric/migrate-from-cloud-services.yml
        - name: .NET microservices
          items:
          - name: Design a microservice-oriented app
            href: /dotnet/architecture/microservices/multi-container-microservice-net-applications/microservice-application-design
            maintainContext: true
          - name: Create a  CRUD microservice
            href: /dotnet/architecture/microservices/multi-container-microservice-net-applications/data-driven-crud-microservice
            maintainContext: true
          - name: Event-based communication
            href: /dotnet/architecture/microservices/multi-container-microservice-net-applications/integration-event-based-microservice-communications
            maintainContext: true
          - name: Implement API Gateways with Ocelot
            href: /dotnet/architecture/microservices/multi-container-microservice-net-applications/implement-api-gateways-with-ocelot
            maintainContext: true
      - name: Architectures
        items:
        - name: Decompose apps with Service Fabric
          href: example-scenario/infrastructure/service-fabric-microservices.yml
        - name: Enterprise-grade logging on Azure
          href: reference-architectures/logging/enterprise-grade-logging.yml
        - name: Microservices on Azure Service Fabric
          href: reference-architectures/microservices/service-fabric.yml
        - name: Microservices with Container Apps
          href: example-scenario/serverless/microservices-with-container-apps.yml
        - name: Microservices with Dapr and KEDA
          href: example-scenario/serverless/microservices-with-container-apps-dapr.yml
    - name: Serverless applications
      items:
      - name: Get started
        href: serverless-quest/serverless-overview.md
      - name: Guides
        items:
        - name: Serverless Functions examples
          href: serverless-quest/reference-architectures.md
        - name: Plan for serverless architecture
          items:
          - name: Deploy serverless Functions
            href: serverless-quest/validate-commit-serverless-adoption.md
          - name: Serverless application assessment
            href: serverless-quest/application-assessment.md
          - name: Technical workshops and training
            href: serverless-quest/technical-training.md
          - name: Proof of concept or pilot
            href: serverless-quest/poc-pilot.md
        - name: Develop and deploy serverless apps
          items:
          - name: App development and deployment
            href: serverless-quest/application-development.md
          - name: Code walkthrough
            href: web-apps/serverless/architectures/code.yml
          - name: CI/CD for a serverless frontend
            href: serverless/guide/serverless-app-cicd-best-practices.yml
        - name: Monitor a distributed system
          href: guide/devops/monitor-with-opencensus-application-insights.yml
        - name: Monitoring serverless event processing
          href: serverless/guide/monitoring-serverless-event-processing.md
        - name: Serverless Functions app operations
          href: serverless-quest/functions-app-operations.md
        - name: Serverless Functions app security
          href: serverless-quest/functions-app-security.md
        - name: Security baseline for Azure Functions
          href: /security/benchmark/azure/baselines/functions-security-baseline
          maintainContext: true
        - name: Serverless with Azure Logic Apps
          href: /azure/logic-apps/logic-apps-serverless-overview
          maintainContext: true
        - name: Event Hubs with Azure Functions
          items:
          - name: Overview
            href: serverless/event-hubs-functions/event-hubs-functions.yml
          - name: Performance and scale
            href: serverless/event-hubs-functions/performance-scale.yml
          - name: Resilient design
            href: serverless/event-hubs-functions/resilient-design.md
          - name: Security
            href: serverless/event-hubs-functions/security.md
          - name: Observability
            href: serverless/event-hubs-functions/observability.yml
      - name: Architectures
        items:
        - name: Azure Functions in a hybrid environment
          href: hybrid/azure-functions-hybrid.yml
        - name: Event-based cloud automation
          href: reference-architectures/serverless/cloud-automation.yml
        - name: Multicloud with Serverless Framework
          href: example-scenario/serverless/serverless-multicloud.yml
        - name: Real-time location sharing
          href: example-scenario/signalr/index.yml
        - name: Serverless event processing
          href: reference-architectures/serverless/event-processing.yml
      - name: Solution ideas
        items:
        - name: AKS in event stream processing
          href: solution-ideas/articles/serverless-event-processing-aks.yml
        - name: Big data analytics with Data Explorer
          href: solution-ideas/articles/big-data-azure-data-explorer.yml
        - name: De-batch and filter with Event Hubs
          href: solution-ideas/articles/serverless-event-processing-filtering.yml
        - name: HIPAA/HITRUST compliant health data
          href: solution-ideas/articles/security-compliance-blueprint-hipaa-hitrust-health-data-ai.yml
        - name: Instant broadcasting with serverless
          href: /azure/architecture/serverless-quest/serverless-overview
        - name: Serverless applications using Event Grid
          href: solution-ideas/articles/serverless-application-architectures-using-event-grid.yml
        - name: Serverless apps using Azure Cosmos DB
          href: databases/idea/serverless-apps-using-cosmos-db.yml
        - name: Serverless computing LOB apps
          href: solution-ideas/articles/onboarding-customers-with-a-cloud-native-serverless-architecture.yml
        - name: Serverless event stream processing
          href: solution-ideas/articles/serverless-event-processing-private-link.yml
        - name: Transit Hub pub-sub messaging system
          href: solution-ideas/articles/transit-hub.yml
  - name: DevOps
    items:
    - name: Get started
      href: guide/devops/devops-start-here.md
    - name: Guides
      items:
      - name: Azure Sandbox
        href: guide/azure-sandbox/azure-sandbox.yml
      - name: DevOps checklist
        href: checklist/dev-ops.md
      - name: Advanced ARM templates
        items:
        - name: Overview
          href: guide/azure-resource-manager/advanced-templates/index.md
        - name: Update a resource
          href: guide/azure-resource-manager/advanced-templates/update-resource.md
        - name: Use an object as a parameter
          href: guide/azure-resource-manager/advanced-templates/objects-as-parameters.md
        - name: Property transformer and collector
          href: guide/azure-resource-manager/advanced-templates/collector.md
        - name: Infrastructure as code with Bicep
          href: guide/azure-resource-manager/advanced-templates/enterprise-infrastructure-bicep-container-registry.yml
      - name: DevSecOps on AKS
        href: guide/devsecops/devsecops-on-aks.yml
      - name: Use deployment scripts to check resource properties
        href: guide/devops/deployment-scripts-property-check.yml
    - name: Architectures
      items:
      - name: Automate multistage pipeline setup
        href: example-scenario/devops/automate-azure-pipelines.yml
      - name: Automate API deployments with APIOps
        href: example-scenario/devops/automated-api-deployments-apiops.yml
      - name: Automate Jupyter Notebooks
        href: example-scenario/data/automating-diagnostic-jupyter-notebook.yml
      - name: Automate Sentinel integration
        href: example-scenario/devops/automate-sentinel-integration.yml
      - name: Azure DevTest Labs for enterprises
        href: example-scenario/infrastructure/devtest-labs-reference-architecture.yml
      - name: CI/CD pipeline using Azure DevOps
        href: example-scenario/apps/devops-dotnet-baseline.yml
      - name: DevSecOps in GitHub
        href: solution-ideas/articles/devsecops-in-github.yml
      - name: Enterprise monitoring with Azure Monitor
        href: example-scenario/monitoring/enterprise-monitoring.yml
      - name: High-availability blue/green deployment
        href: web-apps/spring-apps/guides/blue-green-spring.yml
      - name: Jenkins on Azure
        href: example-scenario/apps/jenkins.yml
      - name: Run containers in a hybrid environment
        href: hybrid/hybrid-containers.yml
      - name: Teacher-provisioned virtual labs in Azure
        href: example-scenario/devops/teacher-provisioned-virtual-labs-azure.yml
    - name: Solution ideas
      items:
      - name: CI/CD for Containers
        href: solution-ideas/articles/cicd-for-containers.yml
      - name: CI/CD for Microsoft Power Platform
        href: solution-ideas/articles/azure-devops-continuous-integration-for-power-platform.yml
      - name: CI/CD for quantum computing jobs
        href: /azure/architecture/example-scenario/quantum/quantum-computing-integration-with-classical-apps
      - name: CI/CD for Windows desktop apps
        href: solution-ideas/articles/azure-devops-ci-cd-for-desktop-apps.yml
      - name: CI/CD using Jenkins and AKS
        href: solution-ideas/articles/container-cicd-using-jenkins-and-kubernetes-on-azure-container-service.yml
      - name: CI/CD using Jenkins and Terraform
        href: solution-ideas/articles/immutable-infrastructure-cicd-using-jenkins-and-terraform-on-azure-virtual-architecture-overview.yml
      - name: Configuration-driven data pipeline
        href: solution-ideas/articles/configuration-driven-data-pipeline.yml
      - name: DevSecOps for infrastructure as code
        href: solution-ideas/articles/devsecops-infrastructure-as-code.yml
      - name: DevSecOps with a rolling main branch
        href: solution-ideas/articles/devsecops-rolling-branch.yml
      - name: DevTest and DevOps for PaaS
        href: solution-ideas/articles/dev-test-paas.yml
      - name: DevTest and DevOps with microservices
        href: solution-ideas/articles/dev-test-microservice.yml
      - name: Java CI/CD using Jenkins and Web Apps
        href: solution-ideas/articles/java-cicd-using-jenkins-and-azure-web-apps.yml
  - name: Hybrid + Multicloud
    items:
    - name: Get started
      href: hybrid/hybrid-start-here.md
    - name: Guides
      items:
      - name: Hybrid workload in Azure
        href: /azure/architecture/framework/hybrid/hybrid-overview
        maintainContext: true
      - name: Hybrid app design considerations
        href: /hybrid/app-solutions/overview-app-design-considerations
        maintainContext: true
      - name: Technology choices
        items:
        - name: Azure hybrid options
          href: guide/technology-choices/hybrid-considerations.yml
        - name: Compare Azure Stack Hub and Azure
          href: /azure-stack/user/azure-stack-considerations
          maintainContext: true
        - name: Compare Azure, Stack Hub, Stack HCI
          href: /azure-stack/operator/compare-azure-azure-stack
          maintainContext: true
        - name: Compare Azure Stack HCI and Stack Hub
          href: /azure-stack/hci/concepts/compare-azure-stack-hub
          maintainContext: true
        - name: Compare Stack HCI to Windows Server
          href: /azure-stack/hci/concepts/compare-windows-server
          maintainContext: true
        - name: Choose drives for Azure Stack HCI
          href: /azure-stack/hci/concepts/choose-drives
          maintainContext: true
      - name: Azure Arc guidance
        items:
        - name: App Service on Azure Arc
          href: /azure/app-service/overview-arc-integration
          maintainContext: true
        - name: Security baseline for Arc-enabled servers
          href: /security/benchmark/azure/baselines/azure-arc-enabled-servers-security-baseline
          maintainContext: true
      - name: Hybrid deployments
        items:
        - name: Configure hybrid cloud connectivity
          href: hybrid/deployments/solution-deployment-guide-connectivity.md
        - name: Configure hybrid cloud identity
          href: hybrid/deployments/solution-deployment-guide-identity.md
        - name: Deploy AI-based footfall detection
          href: hybrid/deployments/solution-deployment-guide-retail-footfall-detection.md
        - name: Deploy an app that scales cross-cloud
          href: hybrid/deployments/solution-deployment-guide-cross-cloud-scaling.md
        - name: Deploy Kubernetes on Azure Stack Hub
          href: hybrid/deployments/solution-deployment-guide-highly-available-kubernetes.md
        - name: Deploy highly available MongoDB
          href: hybrid/deployments/solution-deployment-guide-mongodb-ha.md
        - name: Deploy hybrid with on-premises data
          href: hybrid/deployments/solution-deployment-guide-cross-cloud-scaling-onprem-data.md
        - name: Deploy a SQL Server 2016 AG
          href: hybrid/deployments/solution-deployment-guide-sql-ha.md
        - name: Direct traffic with a geo-distributed app
          href: hybrid/deployments/solution-deployment-guide-geo-distributed.md
      - name: Azure VMware Solution guidance
        items:
        - name: API Management for AVS
          href: /azure/azure-vmware/concepts-api-management
          maintainContext: true
        - name: BCDR for AVS
          href: /azure/cloud-adoption-framework/scenarios/azure-vmware/eslz-business-continuity-and-disaster-recovery
          maintainContext: true
        - name: Govern AVS
          href: /azure/cloud-adoption-framework/scenarios/azure-vmware/govern
          maintainContext: true
        - name: Internet connectivity design
          href: /azure/azure-vmware/concepts-design-public-internet-access
          maintainContext: true
        - name: Manage and monitor AVS
          href: /azure/cloud-adoption-framework/scenarios/azure-vmware/eslz-management-and-monitoring
          maintainContext: true
        - name: Migrate with AVS
          href: /azure/cloud-adoption-framework/scenarios/azure-vmware/migrate
          maintainContext: true
        - name: Migration assessment
          href: /azure/migrate/concepts-azure-vmware-solution-assessment-calculation
          maintainContext: true
        - name: Networking for AVS
          items:
          - name: Network design
            href: /azure/azure-vmware/concepts-network-design-considerations
            maintainContext: true
          - name: Network interconnectivity
            href: /azure/azure-vmware/concepts-networking
            maintainContext: true
          - name: Network planning
            href: /azure/azure-vmware/tutorial-network-checklist
            maintainContext: true
          - name: Network topology and connectivity
            href: /azure/cloud-adoption-framework/scenarios/azure-vmware/eslz-network-topology-connectivity
            maintainContext: true
        - name: Platform automation for AVS
          href: /azure/cloud-adoption-framework/scenarios/azure-vmware/eslz-platform-automation-and-devops
          maintainContext: true
        - name: Security and governance for AVS
          href: /azure/cloud-adoption-framework/scenarios/azure-vmware/eslz-security-governance-and-compliance
          maintainContext: true
        - name: Storage for AVS
          href: /azure/azure-vmware/concepts-storage
          maintainContext: true
      - name: Connect an on-premises network to Azure
        href: reference-architectures/hybrid-networking/index.yml

      - name: Troubleshoot a hybrid VPN connection
        href: reference-architectures/hybrid-networking/troubleshoot-vpn.yml
    - name: Architectures
      items:
      - name: Azure Arc solutions
        items:
        - name: Azure Arc hybrid management with AKS
          href: hybrid/arc-hybrid-kubernetes.yml
        - name: Deploy an Azure Arc-enabled SQL managed instance for DR
          href: hybrid/arc-sql-managed-instance-disaster-recovery.yml
        - name: Manage configurations for Azure Arc
          href: hybrid/azure-arc-hybrid-config.yml
        - name: Optimize SQL Server with Azure Arc
          href: hybrid/azure-arc-sql-server.yml
        - name: Run containers in a hybrid environment
          href: hybrid/hybrid-containers.yml
      - name: AKS on Azure Stack HCI (AKS hybrid)
        items:
        - name: AKS on Azure Stack HCI baseline architecture
          href: example-scenario/hybrid/aks-baseline.yml
        - name: AKS on Azure Stack HCI network architecture
          href: example-scenario/hybrid/aks-network.yml
        - name: Deploy apps with AKS hybrid on Azure Stack ACI
          href: example-scenario/hybrid/aks-hybrid-stack-hci.yml
      - name: Azure Automation solutions
        items:
        - name: Azure Automation hybrid environment
          href: hybrid/azure-automation-hybrid.yml
        - name: Azure Automation update management
          href: hybrid/azure-update-mgmt.yml
        - name: Azure Automation State Configuration
          href: example-scenario/state-configuration/state-configuration.yml
        - name: Implement a secure hybrid network
          href: reference-architectures/dmz/secure-vnet-dmz.yml          
      - name: Azure enterprise cloud file share
        href: hybrid/azure-files-private.yml
      - name: Azure files secured by AD DS
        href: example-scenario/hybrid/azure-files-on-premises-authentication.yml
      - name: Azure Functions in a hybrid environment
        href: hybrid/azure-functions-hybrid.yml
      - name: Azure Stack HCI stretched clusters for DR
        href: hybrid/azure-stack-hci-dr.yml
      - name: Azure Stack HCI switchless interconnect
        href: hybrid/azure-stack-robo.yml
      - name: Azure Stack Hub solutions
        items:
        - name: AI-based footfall detection
          href: solution-ideas/articles/hybrid-footfall-detection.yml
        - name: Back up files on Azure Stack Hub
          href: hybrid/azure-stack-backup.yml
        - name: Cross-cloud scaling (on-premises data)
          href: example-scenario/hybrid/hybrid-cross-cloud-scale-on-premises-data.yml
        - name: Cross-cloud scaling with Traffic Manager
          href: example-scenario/hybrid/hybrid-cross-cloud-scaling.yml
        - name: Disaster recovery for Stack Hub VMs
          href: hybrid/azure-stack-vm-disaster-recovery.yml
        - name: High-availability Kubernetes cluster
          href: example-scenario/hybrid/high-availability-kubernetes.yml
        - name: Hybrid geo-distributed architecture
          href: example-scenario/hybrid/hybrid-geo-distributed.yml
        - name: Hybrid relay connection
          href: solution-ideas/articles/hybrid-relay-connection.yml
        - name: Tiered data for analytics
          href: example-scenario/hybrid/hybrid-tiered-data-analytics.yml
      - name: Azure VMware Solution in hub-and-spoke
        href: /azure/azure-vmware/concepts-hub-and-spoke
        maintainContext: true
      - name: Connect on-premises with ExpressRoute
        href: reference-architectures/hybrid-networking/expressroute-vpn-failover.yml
      - name: Connect standalone servers
        href: hybrid/azure-network-adapter.yml
      - name: Deploy AI and ML with Azure Stack Edge
        href: ai-ml/idea/deploy-ai-ml-azure-stack-edge.yml
      - name: Design a hybrid Domain Name System
        href: hybrid/hybrid-dns-infra.yml
      - name: 'Enhanced-security hybrid: client access'
        href: example-scenario/hybrid/secure-hybrid-messaging-client.yml
      - name: 'Enhanced-security hybrid: mobile access'
        href: example-scenario/hybrid/secure-hybrid-messaging-mobile.yml
      - name: 'Enhanced-security hybrid: web access'
        href: example-scenario/hybrid/secure-hybrid-messaging-web.yml
      - name: Extend on-premises using ExpressRoute
        href: reference-architectures/hybrid-networking/expressroute.yml
      - name: Hybrid availability and monitoring
        href: hybrid/hybrid-perf-monitoring.yml
      - name: Hybrid cross cluster scaling
        href: hybrid/hybrid-cross-cluster-scaling.yml
      - name: Hybrid file services
        href: hybrid/hybrid-file-services.yml
      - name: Hybrid file share with disaster recovery
        href: example-scenario/hybrid/hybrid-file-share-dr-remote-local-branch-workers.yml
      - name: Hybrid security monitoring
        href: hybrid/hybrid-security-monitoring.yml
      - name: Manage hybrid workloads with WAC
        href: hybrid/hybrid-server-os-mgmt.yml
      - name: On-premises data gateway for Logic Apps
        href: hybrid/gateway-logic-apps.yml
      - name: Out-of-stock detection at the edge
        href: example-scenario/hybrid/stock-detection-edge.yml
      - name: Public MEC compute deployment
        href: example-scenario/hybrid/public-multi-access-edge-compute-deployment.yml
      - name: Public MEC high availability
        href: example-scenario/hybrid/multi-access-edge-compute-ha.yml
      - name: Run containers in a hybrid environment
        href: hybrid/hybrid-containers.yml
      - name: Train machine learning at the edge
        href: example-scenario/hybrid/train-machine-learning-models-on-premises-data.yml
      - name: Use file shares in a hybrid environment
        href: hybrid/azure-file-share.yml
    - name: Solution ideas
      items:
      - name: Azure Stack Hub solutions
        items:
        - name: Cross-cloud scaling
          href: solution-ideas/articles/cross-cloud-scaling.yml
        - name: Hybrid connections
          href: solution-ideas/articles/hybrid-connectivity.yml
        - name: Unlock legacy data with Azure Stack
          href: solution-ideas/articles/unlock-legacy-data.yml
      - name: Azure VMware Solution foundations
        items:
        - name: Capacity planning considerations
          href: solution-ideas/articles/azure-vmware-solution-foundation-capacity.yml
        - name: Landing zone considerations
          href: solution-ideas/articles/azure-vmware-solution-foundation-landing-zone.yml
        - name: Networking considerations
          href: solution-ideas/articles/azure-vmware-solution-foundation-networking.yml
      - name: Cross-platform chat
        href: solution-ideas/articles/cross-platform-chat.yml
  - name: Identity
    items:
    - name: Get started
      href: identity/identity-start-here.yml
    - name: Guides
      items:
      - name: Microsoft Entra architecture
        href: /azure/active-directory/fundamentals/active-directory-architecture
        maintainContext: true
      - name: Identity and access management in Azure
        href: /security/compass/identity
        maintainContext: true
      - name: Compare identity services
        href: /azure/active-directory-domain-services/compare-identity-solutions
        maintainContext: true
      - name: Build for resilience
        href: guide/resilience/resilience-overview.yml
      - name: Conditional Access
        items:
        - name: Conditional Access for Zero trust
          href: guide/security/conditional-access-zero-trust.md
        - name: Conditional Access design principles
          href: guide/security/conditional-access-design.yml
        - name: Conditional Access architecture
          href: guide/security/conditional-access-architecture.yml
        - name: Conditional Access framework
          href: guide/security/conditional-access-framework.md
      - name: Integrate on-premises AD with Azure
        href: reference-architectures/identity/index.yml
      - name: Deployment guidance
        items:
        - name: Microsoft Entra deployment checklist
          href: /azure/active-directory/fundamentals/active-directory-deployment-checklist-p2
          maintainContext: true
        - name: Microsoft Entra deployment plans
          href: /azure/active-directory/fundamentals/active-directory-deployment-plans
          maintainContext: true
        - name: Azure AD B2C deployment plans
          href: /azure/active-directory/fundamentals/azure-active-directory-b2c-deployment-plans
          maintainContext: true
      - name: Migrate applications to Microsoft Entra ID
        items:
        - name: Migrate an AD FS app to Azure
          href: /azure/active-directory/manage-apps/migrate-adfs-apps-to-azure
          maintainContext: true
        - name: Migrate app authentication to Microsoft Entra ID
          href: /azure/active-directory/manage-apps/migrate-application-authentication-to-azure-active-directory
          maintainContext: true
        - name: Use the AD FS application activity report
          href: /azure/active-directory/manage-apps/migrate-adfs-application-activity
          maintainContext: true
        - name: Resources for migrating to Microsoft Entra ID
          href: /azure/active-directory/manage-apps/migration-resources
          maintainContext: true
      - name: Identity management
        items:
        - name: Azure billing and Microsoft Entra tenants
          href: /azure/cloud-adoption-framework/ready/landing-zone/design-area/azure-billing-ad-tenant?toc=/azure/architecture/toc.json&bc=/azure/architecture/_bread/toc.json
          maintainContext: true
        - name: Identity and access management
          href: /azure/cloud-adoption-framework/ready/landing-zone/design-area/identity-access?toc=/azure/architecture/toc.json&bc=/azure/architecture/_bread/toc.json
          maintainContext: true
        - name: Limit cross-tenant private endpoints
          href: /azure/cloud-adoption-framework/ready/azure-best-practices/limit-cross-tenant-private-endpoint-connections
          maintainContext: true
        - name: Resource organization
          href: /azure/cloud-adoption-framework/ready/landing-zone/design-area/resource-org?toc=/azure/architecture/toc.json&bc=/azure/architecture/_bread/toc.json
          maintainContext: true
      - name: Hybrid identity
        items:
        - name: Choose a hybrid identity method
          href: /azure/active-directory/hybrid/choose-ad-authn
          maintainContext: true
        - name: Cloud management for on-premises
          href: /azure/active-directory/hybrid/cloud-governed-management-for-on-premises
          maintainContext: true
        - name: Hybrid identity foundation with Microsoft Entra ID
          href: /azure/active-directory/hybrid/four-steps
          maintainContext: true
        - name: Microsoft Entra Connect for on-premises
          href: /azure/active-directory/hybrid/whatis-azure-ad-connect
          maintainContext: true
      - name: Identity for education
        items:
        - name: Microsoft Entra ID for education
          href: /microsoft-365/education/deploy/intro-azure-active-directory
          maintainContext: true
        - name: Multi-tenant for large institutions
          href: /microsoft-365/education/deploy/design-multi-tenant-architecture
          maintainContext: true
        - name: Design a tenant configuration
          href: /microsoft-365/education/deploy/design-tenant-configurations
          maintainContext: true
        - name: Design authentication and credentials
          href: /microsoft-365/education/deploy/design-credential-authentication-strategies
          maintainContext: true
        - name: Design an account strategy
          href: /microsoft-365/education/deploy/design-account-strategy
          maintainContext: true
        - name: Design identity governance
          href: /microsoft-365/education/deploy/design-identity-governance
          maintainContext: true
    - name: Architectures
      items:
      - name: AD DS resource forests in Azure
        href: reference-architectures/identity/adds-forest.yml
      - name: Apply Zero Trust to your API implementation
        href: example-scenario/security/apps-zero-trust-identity.yml
      - name: Microsoft Entra identity management for AWS
        href: reference-architectures/aws/aws-azure-ad-security.yml
      - name: Deploy AD DS in an Azure virtual network
        href: example-scenario/identity/adds-extend-domain.yml
      - name: Extend on-premises AD FS to Azure
        href: reference-architectures/identity/adfs.yml
      - name: Governance of Teams guest users
        href: example-scenario/governance/governance-teams-guest-users.yml
      - name: On-premises AD domains with Microsoft Entra ID
        href: reference-architectures/identity/azure-ad.yml
    - name: Solution ideas
      items:
      - name: Collaboration with Microsoft 365
        href: solution-ideas/articles/collaboration-microsoft-365.yml
      - name: Hybrid identity
        href: solution-ideas/articles/hybrid-identity.yml
  - name: Integration
    items:
    - name: Get started
      href: integration/integration-start-here.yml
    - name: Guides
      items:
      - name: Azure Logic Apps
        items:
        - name: Overview
          href: /azure/logic-apps/logic-apps-overview
          maintainContext: true
        - name: Connectors overview
          href: /azure/connectors/apis-list
          maintainContext: true
        - name: Access to virtual networks
          href: /azure/logic-apps/connect-virtual-network-vnet-isolated-environment-overview
          maintainContext: true
        - name: Business disaster and recovery
          href: /azure/logic-apps/business-continuity-disaster-recovery-guidance
          maintainContext: true
        - name: Azure Policy controls
          href: /azure/logic-apps/security-controls-policy
          maintainContext: true
        - name: Security baseline
          href: /security/benchmark/azure/baselines/logic-apps-security-baseline
          maintainContext: true
      - name: BizTalk Server to Azure Integration Services
        items:
        - name: Migration overview
          href: /azure/logic-apps/biztalk-server-to-azure-integration-services-overview
          maintainContext: true
        - name: Which integration services to choose?
          href: /azure/logic-apps/azure-integration-services-choose-capabilities
          maintainContext: true
        - name: Migration options and best practices
          href: /azure/logic-apps/biztalk-server-azure-integration-services-migration-approaches
          maintainContext: true
    - name: Architectures
      items:
      - name: API Management landing zone accelerator
        href: example-scenario/integration/app-gateway-internal-api-management-function.yml
      - name: Basic enterprise integration on Azure
        href: reference-architectures/enterprise-integration/basic-enterprise-integration.yml
      - name: Data integration with Logic Apps and SQL
        href: example-scenario/integration/logic-apps-data-integration.yml
      - name: Disaster recovery for data analytics pipelines
        href: example-scenario/analytics/pipelines-disaster-recovery.yml
      - name: Enterprise integration - queues and events
        href: example-scenario/integration/queues-events.yml
      - name: On-premises data gateway for Logic Apps
        href: hybrid/gateway-logic-apps.yml
      - name: Power Automate deployment at scale
        href: example-scenario/power-automate/power-automate.yml
      - name: Publish internal APIs to external users
        href: example-scenario/apps/publish-internal-apis-externally.yml
    - name: Solution ideas
      items:
      - name: Custom business processes
        href: solution-ideas/articles/custom-business-processes.yml
      - name: Elastic Enterprise Search on Azure
        href: solution-ideas/articles/elastic-workplace-search.yml
      - name: Line of business extension
        href: solution-ideas/articles/lob.yml
      - name: Protect backend APIs in Azure
        href: solution-ideas/articles/protect-backend-apis-azure-management.yml
  - name: Internet of Things
    items:
    - name: Get started
      href: reference-architectures/iot/iot-architecture-overview.md
    - name: Guides
      items:
      - name: Choose an IoT solution
        href: example-scenario/iot/iot-central-iot-hub-cheat-sheet.yml
      - name: Enable machine learning inference
        href: guide/iot/machine-learning-inference-iot-edge.yml
      - name: Industry-specific example solutions
        href: reference-architectures/iot/industry-iot-hub-page.md
      - name: IoT concepts
        items:
        - name: Devices, platform, and applications
          href: example-scenario/iot/devices-platform-application.yml
        - name: Attestation, authentication, provisioning
          href: example-scenario/iot/attestation-provisioning.yml
        - name: Application-to-device commands
          href: example-scenario/iot/cloud-to-device.yml
      - name: Computer vision with Azure IoT Edge
        items:
        - name: Overview
          href: guide/iot-edge-vision/index.md
        - name: Camera selection
          href: guide/iot-edge-vision/camera.md
        - name: Hardware acceleration
          href: guide/iot-edge-vision/hardware.md
        - name: Machine learning
          href: guide/iot-edge-vision/machine-learning.yml
        - name: Alerting
          href: guide/iot-edge-vision/alerts.md
        - name: Image storage
          href: guide/iot-edge-vision/image-storage.md
        - name: User interface and scenarios
          href: guide/iot-edge-vision/user-interface.md
      - name: Industrial IoT analytics
        items:
        - name: Architecture
          href: guide/iiot-guidance/iiot-architecture.yml
        - name: Recommended services
          href: guide/iiot-guidance/iiot-services.md
        - name: Data visualization
          href: guide/iiot-guidance/iiot-data.yml
        - name: Considerations
          href: guide/iiot-guidance/iiot-considerations.md
      - name: Industrial IoT patterns
        items:
        - name: Overview
          href: guide/iiot-patterns/iiot-patterns-overview.yml
        - name: Connectivity patterns
          href: guide/iiot-patterns/iiot-connectivity-patterns.yml
        - name: Visibility patterns
          href: guide/iiot-patterns/iiot-visibility-patterns.yml
        - name: Transparency patterns
          href: guide/iiot-patterns/iiot-transparency-patterns.yml
        - name: Prediction patterns
          href: guide/iiot-patterns/iiot-prediction-patterns.yml
      - name: IoT patterns
        items:
        - name: Analyze and optimize loop
          href: example-scenario/iot/analyze-optimize-loop.yml
        - name: Event routing
          href: example-scenario/iot/event-routing.yml
        - name: Measure and control loop
          href: example-scenario/iot/measure-control-loop.yml
        - name: Monitor and manage loop
          href: example-scenario/iot/monitor-manage-loop.yml
        - name: Real-time IoT updates
          href: example-scenario/iot/real-time-iot-updates-cloud-apps.yml
        - name: Scale solutions with deployment stamps
          href: example-scenario/iot/application-stamps.yml
      - name: Migration to Azure IoT best practices
        href: guide/iot/azure-iot-migration-best-practices.md
      - name: Migrate your IoT solutions to Azure
        href: guide/iot/migrate-iot-solution-azure.yml
      - name: Scale your Azure IoT solutions
        href: guide/iot/scale-iot-solution-azure.md
      - name: Azure IoT client SDK support
        href: guide/iot/azure-iot-client-sdk-support.yml
      - name: Moving from test to production
        href: example-scenario/iot/iot-move-to-production.yml
    - name: Architectures
      items:
      - name: Azure IoT reference architecture
        href: reference-architectures/iot.yml
      - name: Automated guided vehicles fleet control
        href: example-scenario/iot/automated-guided-vehicles-fleet-control.yml
      - name: Batch integration with Azure Digital Twins
        href: example-scenario/iot/batch-integration-azure-data-factory-digital-twins.yml
      - name: Computer vision at the edge
        href: reference-architectures/ai/end-to-end-smart-factory.yml
      - name: Connected factory hierarchy service
        href: solution-ideas/articles/connected-factory-hierarchy-service.yml
      - name: Connected factory signal pipeline
        href: example-scenario/iot/connected-factory-signal-pipeline.yml
      - name: Efficient Docker image deployment
        href: example-scenario/iot/efficient-docker-image-deployment.yml
      - name: IoT and data analytics
        href: example-scenario/data/big-data-with-iot.yml
      - name: IoT Edge safety and maintenance system
        href: example-scenario/predictive-maintenance/iot-predictive-maintenance.yml
      - name: IoT using Azure Cosmos DB
        href: solution-ideas/articles/iot-using-cosmos-db.yml
      - name: Secure tunneling with Azure Relay
        href: example-scenario/networking/secure-tunneling-azure-relay.yml
      - name: Smart places with Azure Digital Twins
        href: example-scenario/iot/smart-places.yml
    - name: Solution ideas
      items:
      - name: Azure digital twins builder
        href: solution-ideas/articles/azure-digital-twins-builder.yml
      - name: Azure load testing
        href: guide/testing/load-testing/load-testing-with-custom-plugins.md
      - name: Buy online, pick up in store
        href: example-scenario/iot/vertical-buy-online-pickup-in-store.yml
      - name: Condition monitoring
        href: solution-ideas/articles/condition-monitoring.yml
      - name: COVID-19 solutions
        items:
        - name: Cognizant Safe Buildings with IoT
          href: solution-ideas/articles/safe-buildings.yml
        - name: Contactless IoT interfaces
          href: solution-ideas/articles/contactless-interfaces.yml
        - name: COVID-19 IoT safe environments
          href: solution-ideas/articles/cctv-iot-edge-for-covid-19-safe-environment-and-mask-detection.yml
        - name: Lighting and disinfection system
          href: solution-ideas/articles/uven-disinfection.yml
      - name: Environment monitoring
        href: solution-ideas/articles/environment-monitoring-and-supply-chain-optimization.yml
      - name: IoT analytics with Azure Data Explorer
        href: solution-ideas/articles/iot-azure-data-explorer.yml
      - name: IoT Edge data storage and processing
        href: solution-ideas/articles/data-storage-edge.yml
      - name: Light and power for emerging markets
        href: solution-ideas/articles/iot-power-management.yml
      - name: Predictive maintenance
        href: solution-ideas/articles/iot-predictive-maintenance.yml
      - name: Process real-time vehicle data using IoT
        href: example-scenario/data/realtime-analytics-vehicle-iot.yml
      - name: Project 15 IoT sustainability
        href: solution-ideas/articles/project-15-iot-sustainability.yml
      - name: Real-time asset tracking and management
        href: solution-ideas/articles/real-time-asset-tracking-mgmt-iot-central.yml
      - name: Voice assistants and IoT devices
        href: solution-ideas/articles/iot-controlling-devices-with-voice-assistant.yml
  - name: Mainframe + Midrange
    items:
    - name: Get started
      href: mainframe/mainframe-midrange-architecture.md
    - name: Guides
      items:
      - name: Mainframe migration framework
        items:
        - name: Mainframe migration overview
          href: /azure/cloud-adoption-framework/infrastructure/mainframe-migration/index
          maintainContext: true
        - name: Mainframe myths and facts
          href: /azure/cloud-adoption-framework/infrastructure/mainframe-migration/myths-and-facts
          maintainContext: true
        - name: Mainframe migration strategies
          href: /azure/cloud-adoption-framework/infrastructure/mainframe-migration/migration-strategies
          maintainContext: true
        - name: Mainframe application migration
          href: /azure/cloud-adoption-framework/infrastructure/mainframe-migration/application-strategies
          maintainContext: true
        - name: Mainframe workload migration proof of concept
          href: mainframe/mainframe-proof-of-concept.yml
          maintainContext: true
      - name: Mainframe rehosting
        items:
        - name: Mainframe rehosting on Azure VMs
          href: /azure/virtual-machines/workloads/mainframe-rehosting/overview
          maintainContext: true
        - name: Move mainframe compute to Azure
          href: /azure/virtual-machines/workloads/mainframe-rehosting/concepts/mainframe-compute-azure
          maintainContext: true
        - name: Move mainframe storage to Azure
          href: /azure/virtual-machines/workloads/mainframe-rehosting/concepts/mainframe-storage-azure
          maintainContext: true
        - name: Get started with TmaxSoft OpenFrame
          href: /azure/virtual-machines/workloads/mainframe-rehosting/tmaxsoft/get-started
          maintainContext: true
    - name: App modernization
      items:
      - name: Architectures
        items:
        - name: AIX UNIX to Azure Linux migration
          href: example-scenario/unix-migration/migrate-aix-azure-linux.yml
        - name: Batch transaction processing
          href: example-scenario/mainframe/process-batch-transactions.yml
        - name: Extend mainframe applications with Verastream
          href: example-scenario/mainframe/extend-mainframe-applications.yml
        - name: Extend mainframes to digital channels by using standards-based REST APIs
          href: example-scenario/mainframe/extend-mainframes-to-digital-channels-by-using-standards-based-rest-apis.yml
        - name: General mainframe refactor to Azure
          href: example-scenario/mainframe/general-mainframe-refactor.yml
        - name: IBM System i to Azure using Infinite i
          href: example-scenario/mainframe/ibm-system-i-azure-infinite-i.yml
        - name: IBM z/OS migration with Avanade AMT
          href: example-scenario/mainframe/asysco-zos-migration.yml
        - name: IBM z/OS online transaction processing
          href: example-scenario/mainframe/ibm-zos-online-transaction-processing-azure.yml
        - name: Implement Azure DevOps for IBM Z mainframe applications
          href: example-scenario/mainframe/devops-mainframe-ibm-z.yml
        - name: Integrate IBM MQs with Azure
          href: example-scenario/mainframe/integrate-ibm-message-queues-azure.yml
        - name: Micro Focus Enterprise Server on Azure
          href: example-scenario/mainframe/micro-focus-server.yml
        - name: Migrate AIX workloads with Skytap
          href: example-scenario/mainframe/migrate-aix-workloads-to-azure-with-skytap.yml
        - name: Migrate HP-UX workloads
          href: example-scenario/mainframe/hp-ux-stromasys-charon-par.yml
        - name: Migrate IBM i series to Azure with Skytap
          href: example-scenario/mainframe/migrate-ibm-i-series-to-azure-with-skytap.yml
        - name: Refactor mainframe with CloudFrame Renovate
          href: example-scenario/mainframe/cloudframe-renovate-mainframe-refactor.yml
        - name: Refactor IBM z/OS mainframe CF
          href: reference-architectures/zos/refactor-zos-coupling-facility.yml
        - name: Refactor IBM z/TPF mainframe
          href: example-scenario/mainframe/refactor-ibm-ztpf-mainframe.yml
        - name: Refactor mainframe apps with Astadia
          href: example-scenario/mainframe/refactor-mainframe-applications-astadia.yml
        - name: Refactor mainframe apps with Advanced
          href: example-scenario/mainframe/refactor-mainframe-applications-advanced.yml
        - name: Refactor Adabas & Natural systems
          href: example-scenario/mainframe/refactor-adabas-aks.yml
        - name: Refactor mainframe with Raincode
          href: reference-architectures/app-modernization/raincode-reference-architecture.yml
        - name: Rehost a general mainframe on Azure
          href: example-scenario/mainframe/mainframe-rehost-architecture-azure.yml
        - name: Rehost Adabas & Natural applications
          href: example-scenario/mainframe/rehost-adabas-software-ag.yml
        - name: Rehost IMS workloads by using IMSql
          href: example-scenario/mainframe/imsql-rehost-ims.yml
        - name: Rehost mainframe with NTT DATA UniKix
          href: example-scenario/mainframe/rehost-mainframe-ntt-data-unikix.yml
        - name: Unisys ClearPath Forward OS 2200 enterprise server virtualization on Azure
          href: mainframe/virtualization-of-unisys-clearpath-forward-os-2200-enterprise-server-on-azure.yml
        - name: Unisys ClearPath MCP virtualization on Azure
          href: example-scenario/mainframe/unisys-clearpath-forward-mainframe-rehost.yml
        - name: Unisys Dorado migration
          href: example-scenario/mainframe/migrate-unisys-dorado-mainframe-apps-with-astadia-micro-focus.yml
        - name: Unisys mainframe migration with Avanade AMT
          href: reference-architectures/migration/unisys-mainframe-migration.yml
        - name: Use LzLabs SDM in Azure
          href: example-scenario/mainframe/lzlabs-software-defined-mainframe-in-azure.yml

      - name: Solution ideas
        items:
        - name: Migrate IBM apps with TmaxSoft
          href: solution-ideas/articles/migrate-mainframe-apps-with-tmaxsoft-openframe.yml
        - name: Solaris emulator on Azure VMs
          href: solution-ideas/articles/solaris-azure.yml
    - name: Data modernization
      items:
      - name: Architectures
        items:
        - name: Mainframe data replication with Connect
          href: example-scenario/mainframe/mainframe-replication-precisely-connect.yml
        - name: Mainframe data replication with Qlik
          href: example-scenario/mainframe/mainframe-midrange-data-replication-azure-qlik.yml
        - name: Mainframe data replication with tcVISION
          href: example-scenario/mainframe/mainframe-data-replication-azure-tcvision.yml
        - name: Mainframe file and tape backup to Azure using Luminex
          href: example-scenario/mainframe/luminex-mainframe-file-tape-transfer.yml
        - name: Migrate mainframe data tier to Azure with mLogica LIBER*IRIS
          href: example-scenario/mainframe/mainframe-data-replication-azure-data-platform.yml
        - name: Model9 mainframe modernization
          href: example-scenario/mainframe/mainframe-modernization-model9.yml
        - name: Modernize mainframe midrange data
          href: /azure/architecture/example-scenario/mainframe/modernize-mainframe-data-to-azure
        - name: Move mainframe archive data to Azure
          href: example-scenario/mainframe/move-archive-data-mainframes.yml
        - name: Re-engineer mainframe batch apps
          href: example-scenario/mainframe/reengineer-mainframe-batch-apps-azure.yml
        - name: Rehost IMS DC and IMS DB
          href: example-scenario/mainframe/rehost-ims-raincode-imsql.yml
        - name: Replicate and sync mainframe data
          href: reference-architectures/migration/sync-mainframe-data-with-azure.yml
      - name: Solution ideas
        items:
        - name: Mainframe access to Azure databases
          href: solution-ideas/articles/mainframe-access-azure-databases.yml
        - name: Mainframe file replication on Azure
          href: solution-ideas/articles/mainframe-azure-file-replication.yml
        - name: SMA OpCon in Azure
          href: solution-ideas/articles/sma-opcon-azure.yml
  - name: Management + Governance
    items:
    - name: Get started
      href: guide/management-governance/management-governance-start-here.md
    - name: Guides
      items:
      - name: Governance best practices
        href: /security/compass/governance
        maintainContext: true
      - name: Update Windows VMs in Azure
        href: example-scenario/wsus/index.yml
      - name: Backup
        items:
        - name: Backup architecture and components
          href: /azure/backup/backup-architecture
          maintainContext: true
        - name: Azure Backup support matrix
          href: /azure/backup/backup-support-matrix
          maintainContext: true
        - name: Backup cloud and on-premises
          href: /azure/backup/guidance-best-practices
          maintainContext: true
      - name: Disaster recovery
        items:
        - name: Azure to Azure disaster recovery
          href: /azure/site-recovery/azure-to-azure-architecture
          maintainContext: true
        - name: Support matrix for Azure VM DR
          href: /azure/site-recovery/azure-to-azure-support-matrix
          maintainContext: true
        - name: ExpressRoute with Azure VM DR
          href: /azure/site-recovery/azure-vm-disaster-recovery-with-expressroute
          maintainContext: true
        - name: Recover from a region-wide disruption
          href: resiliency/recovery-loss-azure-region.md
        - name: Move Azure VMs to another region
          href: /azure/site-recovery/azure-to-azure-move-overview
          maintainContext: true
        - name: BCDR for Azure VMware Solution
          href: /azure/cloud-adoption-framework/scenarios/azure-vmware/eslz-business-continuity-and-disaster-recovery
          maintainContext: true
      - name: Management for Azure environments
        href: /azure/cloud-adoption-framework/ready/landing-zone/design-area/management
        maintainContext: true
      - name: Management for VMware Solution
        href: /azure/cloud-adoption-framework/scenarios/azure-vmware/eslz-management-and-monitoring
        maintainContext: true
    - name: Architectures
      items:
      - name: Back up cloud applications
        href: /azure/backup/guidance-best-practices
        maintainContext: true
      - name: Computer forensics
        href: example-scenario/forensics/index.yml
      - name: End-to-end governance when using CI/CD
        href: example-scenario/governance/end-to-end-governance-in-azure.yml
      - name: Highly available SharePoint Server 2016
        href: reference-architectures/sharepoint/index.yml
      - name: Hybrid management
        items:
        - name: Azure Arc hybrid management with AKS
          href: hybrid/arc-hybrid-kubernetes.yml
        - name: Azure Automation hybrid environment
          href: hybrid/azure-automation-hybrid.yml
        - name: Azure Automation update management
          href: hybrid/azure-update-mgmt.yml
        - name: Back up files on Azure Stack Hub
          href: hybrid/azure-stack-backup.yml
        - name: Disaster recovery for Azure Stack Hub
          href: hybrid/azure-stack-vm-disaster-recovery.yml
        - name: Hybrid availability and monitoring
          href: hybrid/hybrid-perf-monitoring.yml
        - name: Manage configurations for Azure Arc
          href: hybrid/azure-arc-hybrid-config.yml
        - name: Manage hybrid workloads with WAC
          href: hybrid/hybrid-server-os-mgmt.yml
      - name: Line-of-business app with ASEv3
        href: example-scenario/apps/line-of-business-internal-app-service-environment-v3.yml
    - name: Solution ideas
      items:
      - name: Archive on-premises data to cloud
        href: solution-ideas/articles/backup-archive-on-premises.yml
      - name: Back up on-premises applications
        href: solution-ideas/articles/backup-archive-on-premises-applications.yml
      - name: Centralize app configuration and security
        href: solution-ideas/articles/appconfig-key-vault.yml
      - name: Deploy AKS and API Management with mTLS
        href: solution-ideas/articles/mutual-tls-deploy-aks-api-management.yml
      - name: Enterprise-scale disaster recovery
        href: solution-ideas/articles/disaster-recovery-enterprise-scale-dr.yml
      - name: High availability for BCDR
        href: solution-ideas/articles/build-high-availability-into-your-bcdr-strategy.yml
      - name: HPC media rendering
        href: solution-ideas/articles/azure-batch-rendering.yml
      - name: Keyword search and speech-to-text
        href: ai-ml/idea/digital-media-speech-text.yml
      - name: SMB disaster recovery with Site Recovery
        href: solution-ideas/articles/disaster-recovery-smb-azure-site-recovery.yml
      - name: SMB disaster recovery with Double-Take DR
        href: solution-ideas/articles/disaster-recovery-smb-double-take-dr.yml
      - name: Training and procedural guidance
        href: solution-ideas/articles/training-and-procedural-guidance-powered-by-mixed-reality.yml
      - name: Video capture and analytics for retail
        href: solution-ideas/articles/video-analytics.yml
  - name: Media
    items:
    - name: Get started
      href: guide/media/start-here.md
    - name: Guides
      items:
      - name: Media Services terminology and concepts
        href: /azure/media-services/latest/concepts-overview
        maintainContext: true
      - name: Encoding video and audio
        href: /azure/media-services/latest/encode-concept
        maintainContext: true
      - name: Live streaming
        href: /azure/media-services/latest/stream-live-streaming-concept
        maintainContext: true
      - name: High availability with video on demand
        href: /azure/media-services/latest/architecture-high-availability-encoding-concept
        maintainContext: true
      - name: Offline audio dubbing
        href: guide/media/offline-audio-dubbing.yml
      - name: Monitor Media Services
        href: /azure/media-services/latest/monitoring/monitor-media-services
        maintainContext: true
      - name: Dynamic encryption
        href: /azure/media-services/latest/drm-content-protection-concept
        maintainContext: true
      - name: Security baseline for Media Services
        href: /security/benchmark/azure/baselines/media-services-security-baseline
        maintainContext: true
    - name: Architectures
      items:
      - name: 3D video rendering
        href: example-scenario/infrastructure/video-rendering.yml
      - name: Batch scoring for media
        href: ai-ml/architecture/batch-scoring-deep-learning.yml
      - name: Gridwich media processing system
        items:
        - name: Gridwich architecture
          href: reference-architectures/media-services/gridwich-architecture.yml
        - name: Gridwich concepts
          items:
          - name: Clean monolith design
            href: reference-architectures/media-services/gridwich-clean-monolith.yml
          - name: Saga orchestration
            href: reference-architectures/media-services/gridwich-saga-orchestration.yml
          - name: Project names and structure
            href: reference-architectures/media-services/gridwich-project-names.yml
          - name: Gridwich CI/CD
            href: reference-architectures/media-services/gridwich-cicd.yml
          - name: Gridwich Storage Service
            href: reference-architectures/media-services/gridwich-storage-service.yml
          - name: Gridwich logging
            href: reference-architectures/media-services/gridwich-logging.yml
          - name: Gridwich message formats
            href: reference-architectures/media-services/gridwich-message-formats.yml
      - name: Real-time monitoring and observable systems for media
        href: example-scenario/monitoring/monitoring-observable-systems-media.yml
    - name: Solution ideas
      items:
      - name: HPC media rendering
        href: solution-ideas/articles/azure-batch-rendering.yml
      - name: Instant broadcasting with serverless
        href: /azure/architecture/serverless-quest/serverless-overview
      - name: Keyword search in videos
        href: ai-ml/idea/digital-media-speech-text.yml
      - name: Live streaming digital media
        href: solution-ideas/articles/digital-media-live-stream.yml
      - name: Video-on-demand digital media
        href: solution-ideas/articles/digital-media-video.yml
  - name: Migration
    items:
    - name: Get started
      href: guide/migration/migration-start-here.md
    - name: Guides
      items:
      - name: Hadoop migration to Azure
        items:
        - name: Overview
          href: guide/hadoop/overview.md
        - name: Apache HDFS migration to Azure
          href: guide/hadoop/apache-hdfs-migration.yml
        - name: Apache HBase migration to Azure
          href: guide/hadoop/apache-hbase-migration.yml
        - name: Apache Kafka migration to Azure
          href: guide/hadoop/apache-kafka-migration.yml
        - name: Apache Sqoop migration to Azure
          href: guide/hadoop/apache-sqoop-migration.yml
      - name: BizTalk Server to Azure Integration Services
        items:
        - name: Migration overview
          href: /azure/logic-apps/biztalk-server-to-azure-integration-services-overview
          maintainContext: true
        - name: Which integration services to choose?
          href: /azure/logic-apps/azure-integration-services-choose-capabilities
          maintainContext: true
        - name: Migration options and best practices
          href: /azure/logic-apps/biztalk-server-azure-integration-services-migration-approaches
          maintainContext: true
      - name: Migration deployments
        items:
        - name: Migrate Cloud Services to Service Fabric
          href: service-fabric/migrate-from-cloud-services.yml
        - name: Migrate a monolith app to microservices
          href: microservices/migrate-monolith.yml
        - name: Migrate an e-commerce solution
          href: industries/retail/migrate-ecommerce-solution.md
        - name: Migrate with Azure VMware Solution
          href: /azure/cloud-adoption-framework/scenarios/azure-vmware/migrate
          maintainContext: true
      - name: Migration planning
        items:
        - name: Build a migration plan
          href: /azure/migrate/concepts-migration-planning
          maintainContext: true
        - name: Support for VMware migration
          href: /azure/migrate/migrate-support-matrix-vmware-migration
          maintainContext: true
        - name: Support for Hyper-V migration
          href: /azure/migrate/migrate-support-matrix-hyper-v-migration
          maintainContext: true
        - name: Support for physical server migration
          href: /azure/migrate/migrate-support-matrix-physical-migration
          maintainContext: true
      - name: Security baseline for Azure Migrate
        href: /security/benchmark/azure/baselines/migrate-security-baseline
        maintainContext: true
      - name: Hyper-V migration
        href: /azure/migrate/hyper-v-migration-architecture
        maintainContext: true
      - name: VMware agentless migration
        items:
        - name: Agentless migration of VMware VMs
          href: /azure/migrate/concepts-vmware-agentless-migration
          maintainContext: true
        - name: Prepare for VMware agentless migration
          href: /azure/migrate/prepare-for-agentless-migration
          maintainContext: true
      - name: VMware agent-based migration
        href: /azure/migrate/agent-based-migration-architecture
        maintainContext: true
    - name: Architectures
      items:
      - name: Banking system
        items:
        - name: Banking cloud transformation
          href: example-scenario/banking/banking-system-cloud-transformation.yml
        - name: Patterns and implementations
          href: example-scenario/banking/patterns-and-implementations.yml
      - name: General mainframe refactor to Azure
        href: example-scenario/mainframe/general-mainframe-refactor.yml
      - name: Migrate a web app with APIM
        href: example-scenario/apps/apim-api-scenario.yml
      - name: Migrate master data services with Profisee
        href: databases/architecture/profisee-mds-migration-utility.yml
      - name: Modernize mainframe and midrange data
        href: /azure/architecture/example-scenario/mainframe/modernize-mainframe-data-to-azure
      - name: Oracle database migration
        items:
        - name: Oracle migration to Azure
          href: databases/idea/reference-architecture-for-oracle-database-migration-to-azure.yml
        - name: Migration decision process
          href: example-scenario/oracle-migrate/oracle-migration-overview.yml
        - name: Cross-cloud connectivity
          href: example-scenario/oracle-migrate/oracle-migration-cross-cloud.yml
        - name: Refactor
          href: example-scenario/oracle-migrate/oracle-migration-refactor.yml
        - name: Rearchitect
          href: example-scenario/oracle-migrate/oracle-migration-rearchitect.yml
    - name: Solution ideas
      items:
      - name: JMeter implementation reference
        href: example-scenario/banking/jmeter-load-testing-pipeline-implementation-reference.yml
      - name: Lift and shift to containers with App Service
        href: web-apps/idea/migrate-existing-applications-to-container-apps.yml
      - name: Migrate .NET applications
        href: solution-ideas/articles/net-app-modernization.yml
      - name: Migrate cloud workloads across security tenants
        href: solution-ideas/articles/migrate-cloud-workloads-across-security-tenants.yml
      - name: Migrate IBM mainframe apps
        href: solution-ideas/articles/migrate-mainframe-apps-with-tmaxsoft-openframe.yml
  - name: Mixed Reality
    items:
    - name: Get started
      href: guide/mixed-reality/mixed-reality-overview.md
    - name: Guides
      items:
      - name: Mixed reality core concepts
        href: /windows/mixed-reality/design/core-concepts-landingpage
        maintainContext: true
      - name: Mixed reality design guidance
        href: /windows/mixed-reality/design/about-this-design-guidance
        maintainContext: true
      - name: Design and prototype for mixed reality
        href: /windows/mixed-reality/design/design
        maintainContext: true
      - name: Design for holographic display
        href: /windows/mixed-reality/design/designing-content-for-holographic-display
        maintainContext: true
      - name: Choose a mixed reality engine
        href: /windows/mixed-reality/develop/choosing-an-engine
        maintainContext: true
      - name: Unity development
        href: /windows/mixed-reality/develop/unity/unity-development-overview
        maintainContext: true
      - name: Install the tools
        href: /windows/mixed-reality/develop/install-the-tools
        maintainContext: true
      - name: Mixed reality interactions
        href: /windows/mixed-reality/design/interaction-fundamentals
        maintainContext: true
      - name: Mixed reality UX elements
        href: /windows/mixed-reality/design/app-patterns-landingpage
        maintainContext: true
      - name: Comfort
        href: /windows/mixed-reality/design/comfort
        maintainContext: true
      - name: Spatial sound best practices
        href: /windows/mixed-reality/design/spatial-sound-design
        maintainContext: true
      - name: Types of mixed reality apps
        href: /windows/mixed-reality/discover/types-of-mixed-reality-apps
        maintainContext: true
      - name: App quality criteria overview
        href: /windows/mixed-reality/develop/advanced-concepts/app-quality-criteria-overview
        maintainContext: true
      - name: Azure mixed reality cloud services
        href: /windows/mixed-reality/develop/mixed-reality-cloud-services
        maintainContext: true
      - name: Shared experiences in mixed reality
        href: /windows/mixed-reality/design/shared-experiences-in-mixed-reality
        maintainContext: true
      - name: Free-roaming multiuser VR experiences
        href: /windows/mixed-reality/enthusiast-guide/free-roam-vr-multiuser-experiences
        maintainContext: true
      - name: Prototyping and manufacturing for enterprises
        href: /windows/mixed-reality/enthusiast-guide/prototyping-manufacturing
        maintainContext: true
      - name: Education and entertainment scenarios
        items:
        - name: Immersive education
          href: /windows/mixed-reality/enthusiast-guide/immersive-education
          maintainContext: true
        - name: Theme parks and family entertainment
          href: /windows/mixed-reality/enthusiast-guide/theme-parks-family-entertainment
          maintainContext: true
        - name: Training and simulation
          href: /windows/mixed-reality/enthusiast-guide/training-simulation
          maintainContext: true
        - name: Virtual museums and exhibits
          href: /windows/mixed-reality/enthusiast-guide/virtual-museums
          maintainContext: true
        - name: Virtual reality arcades
          href: /windows/mixed-reality/enthusiast-guide/virtual-reality-arcades
          maintainContext: true
      - name: Mixed reality samples and apps
        href: /windows/mixed-reality/develop/features-and-samples
        maintainContext: true
      - name: Spatial Anchors guidance
        items:
        - name: Authentication and authorization
          href: /azure/spatial-anchors/concepts/authentication
          maintainContext: true
        - name: Anchor relationships
          href: /azure/spatial-anchors/concepts/anchor-relationships-way-finding
          maintainContext: true
        - name: Coarse relocalization
          href: /azure/spatial-anchors/concepts/coarse-reloc
          maintainContext: true
        - name: Experience guidelines
          href: /azure/spatial-anchors/concepts/guidelines-effective-anchor-experiences
          maintainContext: true
    - name: Solution ideas
      items:
      - name: Design review with mixed reality
        href: solution-ideas/articles/collaborative-design-review-powered-by-mixed-reality.yml
      - name: Facilities management with mixed reality
        href: solution-ideas/articles/facilities-management-powered-by-mixed-reality-and-iot.yml
      - name: Training powered by mixed reality
        href: solution-ideas/articles/training-and-procedural-guidance-powered-by-mixed-reality.yml
  - name: Mobile
    items:
    - name: Get started
      href: guide/mobile/mobile-start-here.md
    - name: Guides
      items:
      - name: Azure Communication Services architecture
        href: guide/mobile/azure-communication-services-architecture.yml
      - name: Choose a mobile development framework
        href: /azure/developer/mobile-apps/choose-mobile-framework
        maintainContext: true
      - name: Build a serverless mobile back-end
        href: /azure/developer/mobile-apps/serverless-compute
        maintainContext: true
      - name: Cloud-hosted source control for mobile
        href: /azure/developer/mobile-apps/code-hosting-services
        maintainContext: true
      - name: Continuous build and integration
        href: /azure/developer/mobile-apps/continuous-integration
        maintainContext: true
      - name: Continuous delivery for mobile apps
        href: /azure/developer/mobile-apps/continuous-delivery
        maintainContext: true
      - name: Power Automate mobile task flows
        href: /power-automate/create-mobile-task-flow
        maintainContext: true
      - name: Secure mobile task flows with Intune
        href: /power-automate/intune-support
        maintainContext: true
      - name: Add authentication in mobile apps
        href: /azure/developer/mobile-apps/authentication
        maintainContext: true
      - name: Store, sync, and query mobile app data
        href: /azure/developer/mobile-apps/data-storage
        maintainContext: true
      - name: Cloud storage for mobile apps
        href: /azure/developer/mobile-apps/azure-storage
        maintainContext: true
      - name: Analyze mobile app use
        href: /azure/developer/mobile-apps/analytics
        maintainContext: true
    - name: Solution ideas
      items:
      - name: Adding mobile front-ends to legacy apps
        href: solution-ideas/articles/adding-a-modern-web-and-mobile-frontend-to-a-legacy-claims-processing-application.yml
      - name: Custom mobile workforce app
        href: solution-ideas/articles/custom-mobile-workforce-app.yml
      - name: Scalable apps with Azure MySQL
        href: solution-ideas/articles/scalable-web-and-mobile-applications-using-azure-database-for-mysql.yml
      - name: Scalable apps using Azure PostgreSQL
        href: solution-ideas/articles/scalable-web-and-mobile-applications-using-azure-database-for-postgresql.yml
      - name: Social app for with authentication
        href: solution-ideas/articles/social-mobile-and-web-app-with-authentication.yml
      - name: Task-based consumer mobile app
        href: solution-ideas/articles/task-based-consumer-mobile-app.yml
  - name: Networking
    href: networking/index.md        
  - name: Oracle
    items:
    - name: Get started
      href: solution-ideas/articles/oracle-on-azure-start-here.md
    - name: Guides
      items:
      - name: Connectivity to Oracle Cloud Infrastructure
        href: /azure/cloud-adoption-framework/ready/azure-best-practices/connectivity-to-other-providers-oci
        maintainContext: true
      - name: Oracle solutions on Azure
        href: /azure/virtual-machines/workloads/oracle/oracle-overview
        maintainContext: true
      - name: Design an Oracle database in Azure
        href: /azure/virtual-machines/workloads/oracle/oracle-design
        maintainContext: true
      - name: Oracle Database backup
        items:
        - name: Oracle Database backup strategies
          href: /azure/virtual-machines/workloads/oracle/oracle-database-backup-strategies
          maintainContext: true
        - name: Oracle backup using Azure Storage
          href: /azure/virtual-machines/workloads/oracle/oracle-database-backup-azure-storage
          maintainContext: true
        - name: Oracle backup using Azure Backup
          href: /azure/virtual-machines/workloads/oracle/oracle-database-backup-azure-backup
          maintainContext: true
      - name: Oracle disaster recovery options
        href: /azure/virtual-machines/workloads/oracle/oracle-disaster-recovery
        maintainContext: true
      - name: Oracle WebLogic Server
        items:
        - name: Oracle WebLogic Server on Azure VMs
          href: /azure/virtual-machines/workloads/oracle/oracle-weblogic
          maintainContext: true
        - name: Oracle WebLogic Server on AKS
          href: /azure/virtual-machines/workloads/oracle/weblogic-aks
          maintainContext: true
        - name: Migrate WebLogic to Azure
          items:
          - name: WebLogic to Azure VMs
            href: /azure/developer/java/migration/migrate-weblogic-to-virtual-machines
            maintainContext: true
          - name: WebLogic with Microsoft Entra ID via LDAP
            href: /azure/developer/java/migration/migrate-weblogic-with-aad-ldap
            maintainContext: true
          - name: WebLogic with App Gateway
            href: /azure/developer/java/migration/migrate-weblogic-with-app-gateway
            maintainContext: true
          - name: WebLogic with Elastic on Azure
            href: /azure/developer/java/migration/migrate-weblogic-with-elk
            maintainContext: true
          - name: WebLogic to JBoss EAP
            href: /azure/developer/java/migration/migrate-jboss-eap-to-jboss-eap-on-azure-app-service
            maintainContext: true
    - name: Architectures
      items:
      - name: Oracle application architectures
        href: /azure/virtual-machines/workloads/oracle/oracle-oci-applications
        maintainContext: true
      - name: Oracle Cloud Infrastructure solutions
        href: /azure/virtual-machines/workloads/oracle/oracle-oci-overview
        maintainContext: true
      - name: Oracle database architectures
        href: /azure/virtual-machines/workloads/oracle/oracle-reference-architecture
        maintainContext: true
      - name: Oracle database migration
        items:
        - name: Oracle database migration to Azure
          href: databases/idea/reference-architecture-for-oracle-database-migration-to-azure.yml
        - name: Migration decision process
          href: example-scenario/oracle-migrate/oracle-migration-overview.yml
        - name: Cross-cloud connectivity
          href: example-scenario/oracle-migrate/oracle-migration-cross-cloud.yml
        - name: Refactor
          href: example-scenario/oracle-migrate/oracle-migration-refactor.yml
        - name: Rearchitect
          href: example-scenario/oracle-migrate/oracle-migration-rearchitect.yml
      - name: Oracle Database with Azure NetApp Files
        href: example-scenario/file-storage/oracle-azure-netapp-files.yml
      - name: Run Oracle databases on Azure
        href: solution-ideas/articles/reference-architecture-for-oracle-database-on-azure.yml
      - name: SAP deployment using an Oracle database
        href: example-scenario/apps/sap-production.yml
  - name: SAP
    items:
    - name: Get started
      href: reference-architectures/sap/sap-overview.yml
    - name: Guides
      items:
      - name: SAP checklist
        href: /azure/virtual-machines/workloads/sap/sap-deployment-checklist
        maintainContext: true
      - name: SAP landscape architecture
        href: guide/sap/sap-whole-landscape.yml
      - name: SAP HANA infrastructure configurations
        href: /azure/virtual-machines/workloads/sap/hana-vm-operations
        maintainContext: true
      - name: Inbound and outbound internet connections for SAP on Azure
        href: guide/sap/sap-internet-inbound-outbound.yml
      - name: SAP workload configurations with AZs
        href: /azure/virtual-machines/workloads/sap/sap-ha-availability-zones
        maintainContext: true
      - name: Supported scenarios for HLI
        href: /azure/virtual-machines/workloads/sap/hana-supported-scenario
        maintainContext: true
      - name: ANF volume group for SAP HANA
        href: /azure/azure-netapp-files/application-volume-group-introduction
        maintainContext: true
    - name: Architectures
      items:
      - name: Dev/test for SAP
        href: example-scenario/apps/sap-dev-test.yml
      - name: SAP BusinessObjects BI platform
        href: /azure/virtual-machines/workloads/sap/businessobjects-deployment-guide
        maintainContext: true
      - name: SAP BusinessObjects BI platform for Linux
        href: /azure/virtual-machines/workloads/sap/businessobjects-deployment-guide-linux
        maintainContext: true
      - name: SAP BW/4HANA in Linux on Azure
        href: reference-architectures/sap/run-sap-bw4hana-with-linux-virtual-machines.yml
      - name: SAP deployment using an Oracle DB
        href: example-scenario/apps/sap-production.yml
      - name: SAP HANA on HLI
        href: reference-architectures/sap/hana-large-instances.yml
      - name: SAP HANA scale-out with standby node
        href: /azure/virtual-machines/workloads/sap/sap-hana-scale-out-standby-netapp-files-rhel
        maintainContext: true
      - name: SAP HANA scale-up on Linux
        href: reference-architectures/sap/run-sap-hana-for-linux-virtual-machines.yml
      - name: SAP NetWeaver in Windows on Azure
        href: guide/sap/sap-netweaver.yml
      - name: SAP S/4HANA in Linux on Azure
        href: guide/sap/sap-s4hana.yml
    - name: Solution ideas
      items:
      - name: SAP NetWeaver on SQL Server
        href: solution-ideas/articles/sap-netweaver-on-sql-server.yml
      - name: SAP S/4 HANA for Large Instances
        href: solution-ideas/articles/sap-s4-hana-on-hli-with-ha-and-dr.yml
      - name: SAP workload automation using SUSE
        href: solution-ideas/articles/sap-workload-automation-suse.yml
  - name: Security
    items:
    - name: Get started
      href: guide/security/security-start-here.yml
    - name: Guides
      items:
      - name: General security
        items:
        - name: Introduction to Azure security
          href: /azure/security/fundamentals/overview
          maintainContext: true
        - name: Security design principles
          href: /azure/architecture/framework/security/security-principles
          maintainContext: true
        - name: Security patterns
          href: /azure/architecture/framework/security/security-patterns
          maintainContext: true
        - name: End-to-end security
          href: /azure/security/fundamentals/end-to-end
          maintainContext: true
        - name: Shared responsibility
          href: /azure/security/fundamentals/shared-responsibility
          maintainContext: true
        - name: SecOps best practices
          href: /security/compass/security-operations
          maintainContext: true
        - name: Application security in Azure
          href: /security/compass/applications-services
          maintainContext: true
      - name: Azure security for AWS
        href: guide/aws/aws-azure-security-solutions.yml
      - name: Highly secure IaaS apps
        href: reference-architectures/n-tier/high-security-iaas.yml
      - name: Microsoft Cybersecurity Architectures
        href: /security/cybersecurity-reference-architecture/mcra
        maintainContext: true
      - name: Use Azure monitoring to integrate security
        href: guide/security/azure-monitor-integrate-security-components.yml
      - name: Virtual Network security options
        href: example-scenario/gateway/firewall-application-gateway.yml
      - name: Zero-trust network for web applications
        href: example-scenario/gateway/application-gateway-before-azure-firewall.yml
      - name: Azure governance design area
        href: /azure/cloud-adoption-framework/ready/landing-zone/design-area/governance
        maintainContext: true
      - name: Microsoft Sentinel guidance
        items:
        - name: Connect AWS to Sentinel
          href: /azure/sentinel/connect-aws
          maintainContext: true
        - name: Connect Microsoft Entra ID to Sentinel
          href: /azure/sentinel/connect-azure-active-directory
          maintainContext: true
        - name: Connect Defender for Cloud
          href: /azure/sentinel/connect-defender-for-cloud
          maintainContext: true
        - name: Connect Microsoft Defender XDR
          href: /azure/sentinel/connect-microsoft-365-defender
          maintainContext: true
        - name: Integrate Data Explorer with Sentinel
          href: /azure/sentinel/store-logs-in-azure-data-explorer?tabs=adx-event-hub
          maintainContext: true
      - name: Microsoft Defender for Cloud
        items:
        - name: Overview
          href: /azure/defender-for-cloud/defender-for-cloud-introduction
          maintainContext: true
        - name: Security recommendations
          href: /azure/defender-for-cloud/recommendations-reference
          maintainContext: true
        - name: Security recommendations for AWS
          href: /azure/defender-for-cloud/recommendations-reference-aws
          maintainContext: true
        - name: Security alerts and incidents
          href: /azure/defender-for-cloud/alerts-overview
          maintainContext: true
    - name: Architectures
      items:
      - name: Automate Sentinel integration with DevOps
        href: example-scenario/devops/automate-sentinel-integration.yml
      - name: Microsoft Entra ID in security operations
        href: example-scenario/aadsec/azure-ad-security.yml
      - name: Confidential computing for healthcare
        href: example-scenario/confidential/healthcare-inference.yml
      - name: Cyber threat intelligence
        href: example-scenario/data/sentinel-threat-intelligence.yml
      - name: Homomorphic encryption with SEAL
        href: solution-ideas/articles/homomorphic-encryption-seal.yml
      - name: Hybrid security monitoring
        href: hybrid/hybrid-security-monitoring.yml
      - name: Improved-security access to multitenant
        href: web-apps/guides/networking/access-multitenant-web-app-from-on-premises.yml
      - name: Loan credit risk modeling
        href: example-scenario/ai/loan-credit-risk-analyzer-default-modeling.yml
      - name: Long-term security logs in Data Explorer
        href: example-scenario/security/security-log-retention-azure-data-explorer.yml
      - name: Real-time fraud detection
        href: example-scenario/data/fraud-detection.yml
      - name: Restrict interservice communications
        href: example-scenario/service-to-service/restrict-communications.yml
      - name: Secure OBO refresh tokens
        href: example-scenario/secrets/secure-refresh-tokens.yml
      - name: Securely managed web apps
        href: example-scenario/apps/fully-managed-secure-apps.yml
      - name: Secure a Microsoft Teams channel bot
        href: example-scenario/teams/securing-bot-teams-channel.yml
      - name: Secure research for regulated data
        href: ai-ml/architecture/secure-compute-for-research.yml
      - name: SQL Managed Instance with CMK
        href: databases/architecture/sql-managed-instance-cmk.yml
      - name: Virtual network integrated microservices
        href: example-scenario/integrated-multiservices/virtual-network-integration.yml
    - name: Solution ideas
      items:
      - name: Centralize app configuration and security
        href: solution-ideas/articles/appconfig-key-vault.yml
      - name: Multilayered protection for Azure VMs
        href: solution-ideas/articles/multilayered-protection-azure-vm.yml
      - name: Protect backend APIs
        href: solution-ideas/articles/protect-backend-apis-azure-management.yml
      - name: Threat assessments
        items:
        - name: Map threats to your IT environment
          href: solution-ideas/articles/map-threats-it-environment.yml
        - name: 'First layer of defense: Azure security'
          href: solution-ideas/articles/azure-security-build-first-layer-defense.yml
        - name: 'Second layer of defense: Defender'
          href: solution-ideas/articles/microsoft-365-defender-build-second-layer-defense.yml
        - name: Integrate Azure and Defender
          href: solution-ideas/articles/microsoft-365-defender-security-integrate-azure.yml
        - name: Microsoft Sentinel automated responses
          href: solution-ideas/articles/microsoft-sentinel-automated-response.yml
  - name: Storage
    items:
    - name: Get started
      href: guide/storage/storage-start-here.md
    - name: Guides
      items:
      - name: Storage accounts
        href: /azure/storage/common/storage-account-overview
        maintainContext: true
      - name: Security and compliance
        items:
        - name: Storage encryption for data at rest
          href: /azure/storage/common/storage-service-encryption
          maintainContext: true
        - name: Azure Policy controls for Storage
          href: /azure/storage/common/security-controls-policy
          maintainContext: true
        - name: Use private endpoints
          href: /azure/storage/common/storage-private-endpoints
          maintainContext: true
        - name: Security baseline for Azure Storage
          href: /security/benchmark/azure/baselines/storage-security-baseline
          maintainContext: true
      - name: Data redundancy
        href: /azure/storage/common/storage-redundancy
        maintainContext: true
      - name: DR and storage account failover
        href: /azure/storage/common/storage-disaster-recovery-guidance
        maintainContext: true
      - name: Azure Storage migration guidance
        href: /azure/storage/common/storage-migration-overview
        maintainContext: true
      - name: Blob storage guidance
        items:
        - name: Authorize access to blobs with Microsoft Entra ID
          href: /azure/storage/blobs/authorize-access-azure-active-directory
          maintainContext: true
        - name: Authorize access with role conditions
          href: /azure/storage/blobs/storage-auth-abac
          maintainContext: true
        - name: Data protection
          href: /azure/storage/blobs/data-protection-overview
          maintainContext: true
        - name: Security recommendations
          href: /azure/storage/blobs/security-recommendations
          maintainContext: true
        - name: Performance and scalability checklist
          href: /azure/storage/blobs/storage-performance-checklist
          maintainContext: true
      - name: Data Lake Storage guidance
        items:
        - name: Best practices
          href: /azure/storage/blobs/data-lake-storage-best-practices
          maintainContext: true
        - name: Security controls by Azure Policy
          href: /azure/data-lake-store/security-controls-policy
          maintainContext: true
      - name: File storage guidance
        items:
        - name: Planning for deployment
          href: /azure/storage/files/storage-files-planning
          maintainContext: true
        - name: Identity-based authentication
          href: /azure/storage/files/storage-files-active-directory-overview
          maintainContext: true
        - name: Networking considerations
          href: /azure/storage/files/storage-files-networking-overview
          maintainContext: true
        - name: Disaster recovery and failover
          href: /azure/storage/common/storage-disaster-recovery-guidance
          maintainContext: true
        - name: File share backup
          href: /azure/backup/azure-file-share-backup-overview
          maintainContext: true
      - name: Queue storage guidance
        items:
        - name: Authorize access with Microsoft Entra ID
          href: /azure/storage/queues/authorize-access-azure-active-directory
          maintainContext: true
        - name: Performance and scalability checklist
          href: /azure/storage/queues/storage-performance-checklist
          maintainContext: true
      - name: Table storage guidance
        items:
        - name: Authorize access with Microsoft Entra ID
          href: /azure/storage/tables/authorize-access-azure-active-directory
          maintainContext: true
        - name: Performance and scalability checklist
          href: /azure/storage/tables/storage-performance-checklist
          maintainContext: true
        - name: Design scalable and performant tables
          href: /azure/storage/tables/table-storage-design
          maintainContext: true
        - name: Design for querying
          href: /azure/storage/tables/table-storage-design-for-query
          maintainContext: true
        - name: Table design patterns
          href: /azure/storage/tables/table-storage-design-patterns
          maintainContext: true
      - name: Disk storage guidance
        items:
        - name: Choose a managed disk type
          href: /azure/virtual-machines/disks-types
          maintainContext: true
        - name: Server-side encryption
          href: /azure/virtual-machines/disk-encryption
          maintainContext: true
        - name: Disk Encryption for Linux VMs
          href: /azure/virtual-machines/linux/disk-encryption-overview
          maintainContext: true
        - name: Disk Encryption for Windows VMs
          href: /azure/virtual-machines/windows/disk-encryption-overview
          maintainContext: true
        - name: Design for high performance
          href: /azure/virtual-machines/premium-storage-performance
          maintainContext: true
        - name: Scalability and performance targets
          href: /azure/virtual-machines/disks-scalability-targets
          maintainContext: true
        - name: Create an incremental snapshot
          href: /azure/virtual-machines/disks-incremental-snapshots
          maintainContext: true
      - name: Azure NetApp Files guidance
        items:
        - name: Solution architectures
          href: /azure/azure-netapp-files/azure-netapp-files-solution-architectures
          maintainContext: true
        - name: Use ANF with Oracle Database
          href: /azure/azure-netapp-files/solutions-benefits-azure-netapp-files-oracle-database
          maintainContext: true
        - name: ANF for electronic design automation
          href: /azure/azure-netapp-files/solutions-benefits-azure-netapp-files-electronic-design-automation
          maintainContext: true
        - name: Use ANF with Virtual Desktop
          href: /azure/azure-netapp-files/solutions-windows-virtual-desktop
          maintainContext: true
        - name: Use ANF with SQL Server
          href: /azure/azure-netapp-files/solutions-benefits-azure-netapp-files-sql-server
          maintainContext: true
        - name: ANF volume group for SAP HANA
          href: /azure/azure-netapp-files/application-volume-group-introduction
          maintainContext: true
    - name: Architectures
      items:
      - name: Azure file shares in a hybrid environment
        href: hybrid/azure-file-share.yml
      - name: Azure files secured by AD DS
        href: example-scenario/hybrid/azure-files-on-premises-authentication.yml
      - name: Azure NetApp Files solutions
        items:
        - name: AKS data protection on ANF
          href: example-scenario/file-storage/data-protection-kubernetes-astra-azure-netapp-files.yml
        - name: Enterprise file shares with DR
          href: example-scenario/file-storage/enterprise-file-shares-disaster-recovery.yml
        - name: Moodle deployment with ANF
          href: example-scenario/file-storage/moodle-azure-netapp-files.yml
        - name: Oracle Database with Azure NetApp Files
          href: example-scenario/file-storage/oracle-azure-netapp-files.yml
        - name: SQL Server on VMs with ANF
          href: example-scenario/file-storage/sql-server-azure-netapp-files.yml
      - name: Hybrid file services
        href: hybrid/hybrid-file-services.yml
      - name: Minimal storage – change feed replication
        href: databases/idea/minimal-storage-change-feed-replicate-data.yml
      - name: Multi-region web app with replication
        href: solution-ideas/articles/multi-region-web-app-multi-writes-azure-table.yml
    - name: Solution ideas
      items:
      - name: HIPAA/HITRUST Health Data and AI
        href: solution-ideas/articles/security-compliance-blueprint-hipaa-hitrust-health-data-ai.yml
      - name: Media rendering
        href: solution-ideas/articles/azure-batch-rendering.yml
      - name: Medical data storage
        href: solution-ideas/articles/medical-data-storage.yml
      - name: Two-region app with Table storage failover
        href: solution-ideas/articles/multi-region-web-app-azure-table-failover.yml
  - name: Virtual Desktop
    items:
    - name: Get started
      href: guide/virtual-desktop/start-here.md
    - name: Guides
      items:
      - name: Windows 365 Azure network connection
        href: guide/virtual-desktop/windows-365-azure-network-connection.yml
      - name: Azure Virtual Desktop environment
        href: /azure/virtual-desktop/environment-setup
        maintainContext: true
      - name: Azure Virtual Desktop Agent
        href: /azure/virtual-desktop/agent-overview
        maintainContext: true
      - name: Authentication in Azure Virtual Desktop
        href: /azure/virtual-desktop/authentication
        maintainContext: true
      - name: Network connectivity
        items:
        - name: Overview
          href: /azure/virtual-desktop/network-connectivity
          maintainContext: true
        - name: RDP Shortpath
          href: /azure/virtual-desktop/shortpath
          maintainContext: true
        - name: Implement Quality of Service
          href: /azure/virtual-desktop/rdp-quality-of-service-qos
          maintainContext: true
        - name: RDP bandwidth
          href: /azure/virtual-desktop/rdp-bandwidth
          maintainContext: true
        - name: Proxy server guidelines
          href: /azure/virtual-desktop/proxy-server-support
          maintainContext: true
        - name: Connection quality
          href: /azure/virtual-desktop/connection-latency
          maintainContext: true
      - name: Multiregion BCDR for AVD
        href: example-scenario/wvd/azure-virtual-desktop-multi-region-bcdr.yml
      - name: AVD for Azure Stack HCI
        href: /azure/virtual-desktop/azure-stack-hci-overview
        maintainContext: true
      - name: FSLogix guidance
        items:
        - name: FSLogix configuration examples
          href: /fslogix/concepts-configuration-examples
        - name: FSLogix profile containers and files
          href: /azure/virtual-desktop/fslogix-containers-azure-files
          maintainContext: true
        - name: Storage FSLogix profile container
          href: /azure/virtual-desktop/store-fslogix-profile
          maintainContext: true
    - name: Architectures
      items:
      - name: Azure Virtual Desktop for the enterprise
        href: example-scenario/wvd/windows-virtual-desktop.yml
      - name: Esri ArcGIS on Azure Virtual Desktop
        href: example-scenario/data/esri-arcgis-azure-virtual-desktop.yml
      - name: Multiple Active Directory forests
        href: example-scenario/wvd/multi-forest.yml
      - name: Multiple forests with Microsoft Entra Domain Services
        href: example-scenario/wvd/multi-forest-azure-managed.yml
  - name: Web applications
    href: web-apps/index.md
- name: Industry solutions with Azure
  items:
  - name: Overview
    href: industries/overview.md
  - name: Retail
    items:
    - name: Overview
      href: industries/retail.md
    - name: Guides
      items:
      - name: Microsoft Cloud for Retail
        items:
        - name: Overview
          href: /industry/retail/overview
          maintainContext: true
        - name: Elevate the shopping experience
          href: /industry/retail/elevate-shopping-experience
          maintainContext: true
        - name: Maximize the value of your data
          href: /industry/retail/maximize-data
          maintainContext: true
        - name: Security
          href: /industry/retail/security-overview
          maintainContext: true
        - name: Compliance
          href: /industry/retail/compliance-overview
          maintainContext: true
      - name: Dynamics 365 Commerce
        items:
        - name: Commerce home page
          href: /dynamics365/commerce/
          maintainContext: true
        - name: Commerce architecture overview
          href: /dynamics365/commerce/commerce-architecture
          maintainContext: true
        - name: Authentication flows
          href: /dynamics365/commerce/arch-auth-flow
          maintainContext: true
        - name: Headless commerce architecture
          href: /dynamics365/commerce/dev-itpro/retail-server-architecture
          maintainContext: true
        - name: Commerce channel communications
          href: /dynamics365/commerce/dev-itpro/define-retail-channel-communications-cdx
          maintainContext: true
        - name: Modern POS architecture
          href: /dynamics365/commerce/dev-itpro/retail-modern-pos-architecture
          maintainContext: true
        - name: Set up Azure DevOps
          href: /dynamics365/commerce/dev-itpro/new-environments-visual-studio-teams-branch-retail-projects
          maintainContext: true
        - name: Deployment
          items:
          - name: Configure and install CSU
            href: /dynamics365/commerce/dev-itpro/retail-store-scale-unit-configuration-installation
            maintainContext: true
          - name: Configure, install, and activate MPOS
            href: /dynamics365/commerce/retail-modern-pos-device-activation
            maintainContext: true
          - name: POS device activation
            href: /dynamics365/commerce/dev-itpro/retail-device-activation
            maintainContext: true
          - name: Retail hardware station
            href: /dynamics365/commerce/retail-hardware-station-configuration-installation
            maintainContext: true
          - name: Sealed self-service components
            href: /dynamics365/commerce/dev-itpro/enhanced-mass-deployment
            maintainContext: true
          - name: Updates to cloud environments
            href: /dynamics365/fin-ops-core/dev-itpro/deployment/apply-deployable-package-system
            maintainContext: true
      - name: AI and ML in retail
        items:
        - name: Deploy AI-based footfall detection
          href: hybrid/deployments/solution-deployment-guide-retail-footfall-detection.md
        - name: Forecast bike rental demand
          href: /azure/machine-learning/tutorial-automated-ml-forecast
          maintainContext: true
        - name: Intelligent Recommendations
          items:
          - name: Overview
            href: /industry/retail/intelligent-recommendations/overview
            maintainContext: true
          - name: Architecture
            href: /industry/retail/intelligent-recommendations/architecture
            maintainContext: true
          - name: Personalized lists
            href: /industry/retail/intelligent-recommendations/personalized-recommendations
            maintainContext: true
        - name: Personalizer
          items:
          - name: Overview
            href: /azure/cognitive-services/personalizer/what-is-personalizer
            maintainContext: true
          - name: How Personalizer works
            href: /azure/cognitive-services/personalizer/how-personalizer-works
            maintainContext: true
          - name: Where to use Personalizer
            href: /azure/cognitive-services/personalizer/where-can-you-use-personalizer
            maintainContext: true
          - name: Data and privacy
            href: /azure/cognitive-services/personalizer/responsible-data-and-privacy
            maintainContext: true
      - name: IoT in retail
        items:
        - name: Digital distribution center
          href: /azure/iot-central/retail/tutorial-iot-central-digital-distribution-center
          maintainContext: true
        - name: In-store analytics checkout
          items:
          - name: Create a retail application
            href: /azure/iot-central/retail/tutorial-in-store-analytics-create-app
            maintainContext: true
          - name: Customize the operator dashboard
            href: /azure/iot-central/retail/tutorial-in-store-analytics-customize-dashboard
            maintainContext: true
          - name: Export data and visualize insights
            href: /azure/iot-central/retail/tutorial-in-store-analytics-export-data-visualize-insights
            maintainContext: true
        - name: Smart inventory management
          href: /azure/iot-central/retail/tutorial-iot-central-smart-inventory-management
          maintainContext: true
      - name: Migrate your e-commerce solution to Azure
        href: industries/retail/migrate-ecommerce-solution.md
      - name: Mixed reality in retail
        items:
        - name: Marketing and advertisement
          href: /windows/mixed-reality/enthusiast-guide/marketing-advertisement
          maintainContext: true
        - name: Immersive shopping experiences
          href: /windows/mixed-reality/enthusiast-guide/immersive-shopping
          maintainContext: true
      - name: SKU optimization for consumer brands
        href: industries/retail/sku-optimization-solution-guide.yml
      - name: Visual search in retail with Azure Cosmos DB
        href: industries/retail/visual-search-use-case-overview.yml
    - name: Architectures
      items:
      - name: All retail architectures
        href: /azure/architecture/browse/?terms=retail
      - name: AI-based footfall detection
        href: solution-ideas/articles/hybrid-footfall-detection.yml
      - name: Analyze MongoDB Atlas data
        href: example-scenario/analytics/azure-synapse-analytics-integrate-mongodb-atlas.yml
      - name: Build a real-time recommendation API
        href: reference-architectures/ai/real-time-recommendation.yml
      - name: Buy online, pick up in store (retail)
        href: example-scenario/iot/vertical-buy-online-pickup-in-store.yml
      - name: Content-based recommendation
        href: solution-ideas/articles/build-content-based-recommendation-system-using-recommender.yml
      - name: E-commerce front end
        href: example-scenario/apps/ecommerce-scenario.yml
      - name: Interactive price analytics
        href: solution-ideas/articles/interactive-price-analytics.yml
      - name: Intelligent search engine for e-commerce
        href: example-scenario/apps/ecommerce-search.yml
      - name: Magento e-commerce platform in AKS
        href: example-scenario/magento/magento-azure.yml
      - name: Optimize inventory and forecast demand
        href: example-scenario/analytics/optimize-inventory-forecast-demand.yml
      - name: Out of stock detection (retail)
        href: /hybrid/app-solutions/pattern-out-of-stock-at-edge
        maintainContext: true
      - name: Scalable order processing
        href: example-scenario/data/ecommerce-order-processing.yml
      - name: Video capture and analytics for retail
        href: solution-ideas/articles/video-analytics.yml
    - name: Datasets
      items:
      - name: OJ sales simulated
        href: /azure/open-datasets/dataset-oj-sales-simulated
        maintainContext: true
      - name: US Consumer Price Index
        items:
        - name: US Consumer Price Index
          href: /azure/open-datasets/dataset-us-consumer-price-index
          maintainContext: true
        - name: US Producer Price Index - Commodities
          href: /azure/open-datasets/dataset-us-producer-price-index-commodities
          maintainContext: true
        - name: US Producer Price Index - Industry
          href: /azure/open-datasets/dataset-us-producer-price-index-industry
          maintainContext: true
      - name: US Population
        items:
        - name: US Population by County
          href: /azure/open-datasets/dataset-us-population-county
          maintainContext: true
        - name: US Population by ZIP code
          href: /azure/open-datasets/dataset-us-population-zip
          maintainContext: true
    - name: Compliance solutions
      items:
      - name: Compliance in Cloud for Retail
        href: /industry/retail/compliance-overview
        maintainContext: true
      - name: GDPR (EU)
        items:
        - name: GDPR overview
          href: /compliance/regulatory/gdpr
          maintainContext: true
        - name: Data Subject Requests
          items:
          - name: Azure DSRs
            href: /compliance/regulatory/gdpr-dsr-azure
            maintainContext: true
          - name: Azure DevOps DSRs
            href: /compliance/regulatory/gdpr-dsr-vsts
            maintainContext: true
        - name: Breach notification
          href: /compliance/regulatory/gdpr-breach-azure-dynamics-windows
          maintainContext: true
        - name: Data controllers with Azure
          href: /compliance/regulatory/gdpr-dpia-azure
          maintainContext: true
        - name: Information protection
          href: /microsoft-365/solutions/information-protection-deploy
          maintainContext: true
        - name: Best practices with Delta Lake
          href: /azure/databricks/security/privacy/gdpr-delta
          maintainContext: true
      - name: ISO standards
        items:
        - name: ISO 22301
          href: /azure/compliance/offerings/offering-iso-22301
          maintainContext: true
        - name: ISO 27001
          href: /azure/compliance/offerings/offering-iso-27001
          maintainContext: true
        - name: ISO 27017
          href: /azure/compliance/offerings/offering-iso-27017
          maintainContext: true
        - name: ISO 27018
          href: /azure/compliance/offerings/offering-iso-27018
          maintainContext: true
      - name: SOC2 Type 2
        href: /azure/compliance/offerings/offering-soc-2
        maintainContext: true
      - name: PCI DSS
        href: /azure/compliance/offerings/offering-pci-dss
        maintainContext: true
      - name: GDPR (EU)
        href: /compliance/regulatory/gdpr
        maintainContext: true
  - name: Financial Services
    items:
    - name: Overview
      href: industries/finance.md
    - name: Guides
      items:
      - name: Microsoft Cloud for Financial Services
        items:
        - name: Overview
          href: /industry/financial-services/overview
          maintainContext: true
        - name: Security
          href: /industry/financial-services/security-overview
          maintainContext: true
        - name: Compliance
          href: /industry/financial-services/compliance-overview
          maintainContext: true
      - name: Dynamics 365 Finance and Operations
        items:
        - name: Export to Azure Data Lake overview
          href: /dynamics365/fin-ops-core/dev-itpro/data-entities/azure-data-lake-ga-version-overview
          maintainContext: true
        - name: Export in Finance and Operations apps
          href: /dynamics365/fin-ops-core/dev-itpro/data-entities/finance-data-azure-data-lake
          maintainContext: true
        - name: Change data in Azure Data Lake
          href: /dynamics365/fin-ops-core/dev-itpro/data-entities/azure-data-lake-change-feeds
          maintainContext: true
      - name: Compliance risk analysis
        href: guide/ai/compliance-risk-analysis.yml
      - name: Detect mobile bank fraud
        href: guide/ai/bank-fraud-solution.yml
      - name: Financial institutions with data mesh
        href: /azure/cloud-adoption-framework/scenarios/cloud-scale-analytics/architectures/data-mesh-scenario
        maintainContext: true
      - name: Financial services risk lifecycle
        href: industries/finance/financial-risk-model.md
      - name: Risk grid computing in banking
        href: industries/finance/risk-grid-banking-overview.yml
      - name: Risk grid computing solution
        href: industries/finance/risk-grid-banking-solution-guide.yml
      - name: Big compute for financial risk modeling
        href: guide/architecture-styles/big-compute.yml
      - name: Actuarial risk analysis
        href: industries/finance/actuarial-risk-analysis-financial-model.yml
    - name: Architectures
      items:
      - name: All finance architectures
        href: /azure/architecture/browse/?terms=finance
      - name: Automate document processing
        href: example-scenario/ai/automate-document-processing-azure-form-recognizer.yml
      - name: Banking system cloud transformation
        href: example-scenario/banking/banking-system-cloud-transformation.yml
      - name: Decentralized trust between banks
        href: example-scenario/apps/decentralized-trust.yml
      - name: Finance management using MySQL
        href: solution-ideas/articles/finance-management-apps-using-azure-database-for-mysql.yml
      - name: Finance management using PostgreSQL
        href: solution-ideas/articles/finance-management-apps-using-azure-database-for-postgresql.yml
      - name: Host a Murex MX.3 workload on Azure using Oracle
        href: example-scenario/finance/murex-mx3-azure.yml
      - name: Host FSI workloads using Azure Batch
        href: example-scenario/batch/fsi-workloads-using-batch.yml
      - name: Location-based conditional access control
        href: example-scenario/financial/location-based-access.yml
      - name: Modernize mainframe & midrange data
        href: example-scenario/mainframe/modernize-mainframe-data-to-azure.yml
      - name: Patterns and implementations in banking
        href: example-scenario/banking/patterns-and-implementations.yml
      - name: Real-time fraud detection
        href: example-scenario/data/fraud-detection.yml
      - name: Replicate and sync mainframe data
        href: reference-architectures/migration/sync-mainframe-data-with-azure.yml
      - name: Scale regulated AI and ML in finance
        href: example-scenario/ai/scale-ai-and-machine-learning-in-regulated-industries.yml
      - name: SWIFT on Azure
        items:
        - name: SWIFT Alliance Connect Virtual
          href: example-scenario/finance/swift-on-azure-vsrx.yml
        - name: SWIFT Alliance Lite2
          href: example-scenario/finance/swift-alliance-lite2-on-azure.yml
        - name: SWIFT Alliance Cloud
          href: example-scenario/finance/swift-alliance-cloud-on-azure.yml
        - name: SWIFT Alliance Access
          href: example-scenario/finance/swift-alliance-access-vsrx-on-azure.yml
        - name: SWIFT Alliance Message Hub
          href: example-scenario/finance/swift-alliance-messaging-hub-vsrx.yml
        - name: SWIFT Alliance Remote Gateway with Alliance Connect Virtual
          href: example-scenario/finance/swift-alliance-remote-gateway-with-alliance-connect-virtual-gateway.yml
    - name: Datasets
      items:
      - name: US Consumer Price Index
        items:
        - name: US Consumer Price Index
          href: /azure/open-datasets/dataset-us-consumer-price-index
          maintainContext: true
        - name: US Producer Price Index - Commodities
          href: /azure/open-datasets/dataset-us-producer-price-index-commodities
          maintainContext: true
        - name: US Producer Price Index - Industry
          href: /azure/open-datasets/dataset-us-producer-price-index-industry
          maintainContext: true
      - name: US Employment
        items:
        - name: US Labor Force Statistics
          href: /azure/open-datasets/dataset-us-labor-force
          maintainContext: true
        - name: US Local Area Unemployment
          href: /azure/open-datasets/dataset-us-local-unemployment
          maintainContext: true
        - name: US National Employment Hours
          href: /azure/open-datasets/dataset-us-national-employment-earnings
          maintainContext: true
        - name: US State Employment Hours
          href: /azure/open-datasets/dataset-us-state-employment-earnings
          maintainContext: true
      - name: US Population
        items:
        - name: US Population by County
          href: /azure/open-datasets/dataset-us-population-county
          maintainContext: true
        - name: US Population by ZIP code
          href: /azure/open-datasets/dataset-us-population-zip
          maintainContext: true
    - name: Compliance solutions
      items:
      - name: FFIEC
        href: /compliance/regulatory/offering-ffiec-us
        maintainContext: true
      - name: FINRA 4511
        href: /compliance/regulatory/offering-finra-4511
        maintainContext: true
      - name: IRS 1075
        items:
        - name: IRS 1075 overview
          href: /azure/compliance/offerings/offering-irs-1075
          maintainContext: true
        - name: IRS 1075 regulatory compliance
          href: /azure/governance/policy/samples/irs-1075-sept2016
          maintainContext: true
      - name: Microsoft 365 financial services
        href: /microsoft-365/solutions/financial-services-secure-collaboration
        maintainContext: true
      - name: PCI 3DS
        href: /azure/compliance/offerings/offering-pci-3ds
        maintainContext: true
      - name: PCI DSS
        items:
        - name: PCI DSS overview
          href: /azure/compliance/offerings/offering-pci-dss
          maintainContext: true
        - name: PCI DSS 3.2.1 regulatory compliance
          href: /azure/governance/policy/samples/pci-dss-3-2-1
          maintainContext: true
        - name: AKS regulated cluster for PCI
          href: /azure/architecture/reference-architectures/containers/aks-pci/aks-pci-ra-code-assets
        - name: AKS regulated - Protect cardholder data
          href: /azure/architecture/reference-architectures/containers/aks-pci/aks-pci-data
      - name: SEC
        items:
        - name: SEC 17a-4
          href: /compliance/regulatory/offering-sec-17a-4
          maintainContext: true
        - name: SEC Regulation SCI
          href: /azure/compliance/offerings/offering-sec-reg-sci-us
          maintainContext: true
      - name: SWIFT CSP v2020 blueprint
        items:
        - name: Overview
          href: /azure/governance/blueprints/samples/swift-2020/index
          maintainContext: true
        - name: Control mapping
          href: /azure/governance/blueprints/samples/swift-2020/control-mapping
          maintainContext: true
        - name: Deployment
          href: /azure/governance/blueprints/samples/swift-2020/deploy
          maintainContext: true
  - name: Healthcare
    items:
    - name: Overview
      href: industries/healthcare.md
    - name: Guides
      items:
      - name: Azure Health Data Services architecture
        href: guide/data/azure-health-data-services.yml
    - name: Architectures
      items:
      - name: All healthcare architectures
        href: /azure/architecture/browse/?terms=healthcare
      - name: Analysis using text analytics for health and Azure OpenAI
        href: example-scenario/healthcare/analyze-recordings-text-analytics-azure-openai.yml
      - name: Analyze observational patient data
        href: example-scenario/digital-health/patient-data-ohdsi-omop-cdm.yml
      - name: Build a telehealth system with Azure
        href: example-scenario/apps/telehealth-system.yml
      - name: Clinical insights with Cloud for Healthcare
        href: example-scenario/mch-health/medical-data-insights.yml
      - name: Confidential computing for healthcare
        href: example-scenario/confidential/healthcare-inference.yml
      - name: Consumer health portal on Azure
        href: example-scenario/digital-health/health-portal.yml
      - name: Donor-patient cross matching
        href: example-scenario/machine-learning/donor-patient-cross-match.yml
      - name: Health data consortium
        href: example-scenario/data/azure-health-data-consortium.yml
      - name: Implement risk prediction for surgeries
        href: example-scenario/ai/risk-stratification-surgery.yml
      - name: Ingest and store medical data
        href: example-scenario/data/medical-data-ingestion.yml
      - name: Population health management
        href: solution-ideas/articles/population-health-management-for-healthcare.yml
      - name: Predict hospital readmissions with ML
        href: example-scenario/ai/predict-hospital-readmissions-machine-learning.yml
      - name: Predict patient length of stay and flow
        href: example-scenario/digital-health/predict-patient-length-of-stay.yml
      - name: Precision medicine pipeline
        href: example-scenario/precision-medicine/genomic-analysis-reporting.yml
      - name: Remote patient monitoring
        href: example-scenario/digital-health/remote-patient-monitoring.yml
      - name: Virtual network for patient records
        href: example-scenario/integrated-multiservices/virtual-network-integration.yml
      - name: Virtual visits with Cloud for Healthcare
        href: example-scenario/mch-health/virtual-health-mch.yml
    - name: Datasets
      items:
      - name: COVID-19 data lake
        items:
        - name: Bing COVID-19 data
          href: /azure/open-datasets/dataset-bing-covid-19
          maintainContext: true
        - name: COVID Tracking project
          href: /azure/open-datasets/dataset-covid-tracking
          maintainContext: true
        - name: ECDC COVID-19 cases
          href: /azure/open-datasets/dataset-ecdc-covid-cases
          maintainContext: true
        - name: Oxford COVID-19 Government Response
          href: /azure/open-datasets/dataset-oxford-covid-government-response-tracker
          maintainContext: true
      - name: COVID-19 Open Research
        href: /azure/open-datasets/dataset-covid-19-open-research
        maintainContext: true
      - name: Diabetes dataset
        href: /azure/open-datasets/dataset-diabetes
        maintainContext: true
      - name: Genomics data lake
        items:
        - name: 1000 Genomes
          href: /azure/open-datasets/dataset-1000-genomes
          maintainContext: true
        - name: ClinVar annotations
          href: /azure/open-datasets/dataset-clinvar-annotations
          maintainContext: true
        - name: ENCODE DNA elements
          href: /azure/open-datasets/dataset-encode
          maintainContext: true
        - name: GATK Resource Bundle
          href: /azure/open-datasets/dataset-gatk-resource-bundle
          maintainContext: true
        - name: Genome Aggregation
          href: /azure/open-datasets/dataset-gnomad
          maintainContext: true
        - name: Human Reference Genomes
          href: /azure/open-datasets/dataset-human-reference-genomes
          maintainContext: true
        - name: Illumina Platinum Genomes
          href: /azure/open-datasets/dataset-illumina-platinum-genomes
          maintainContext: true
        - name: 'OpenCravat: Analysis of Variants'
          href: /azure/open-datasets/dataset-open-cravat
          maintainContext: true
        - name: 'SnpEff: Genomic variants'
          href: /azure/open-datasets/dataset-snpeff
          maintainContext: true
    - name: Compliance solutions
      items:
      - name: EPCS (US)
        href: /azure/compliance/offerings/offering-epcs-us
        maintainContext: true
      - name: FDA 21
        href: /azure/compliance/offerings/offering-gxp
        maintainContext: true
      - name: HIPAA and HITRUST
        items:
        - name: HIPAA (US) overview
          href: /azure/compliance/offerings/offering-hipaa-us
          maintainContext: true
        - name: HITRUST overview
          href: /azure/compliance/offerings/offering-hitrust
          maintainContext: true
        - name: HIPAA/HITRUST compliant health data
          href: solution-ideas/articles/security-compliance-blueprint-hipaa-hitrust-health-data-ai.yml
        - name: HIPAA HITRUST 9.2 compliance
          href: /azure/governance/policy/samples/hipaa-hitrust-9-2
          maintainContext: true
      - name: MARS-E (US)
        href: /azure/compliance/offerings/offering-mars-e-us
        maintainContext: true
  - name: Government
    items:
    - name: Overview
      href: industries/government.md
    - name: Guides
      items:
      - name: Compare Azure Government and Azure
        href: /azure/azure-government/compare-azure-government-global-azure
        maintainContext: true
      - name: Dynamics 365 government accelerator
        items:
        - name: Overview
          href: /dynamics365/industry/accelerators/government-overview
          maintainContext: true
        - name: Configure the accelerator
          href: /dynamics365/industry/accelerators/government-configure
          maintainContext: true
      - name: Considerations for naming resources
        href: /azure/azure-government/documentation-government-concept-naming-resources
        maintainContext: true
      - name: IoT scenarios
        items:
        - name: Connected waste management
          href: /azure/iot-central/government/tutorial-connected-waste-management
          maintainContext: true
        - name: Secure worldwide public sector
          href: /azure/azure-government/documentation-government-overview-wwps
          maintainContext: true
        - name: Water consumption monitoring
          href: /azure/iot-central/government/tutorial-water-consumption-monitoring
          maintainContext: true
        - name: Water quality monitoring
          href: /azure/iot-central/government/tutorial-water-quality-monitoring
          maintainContext: true
      - name: Development
        items:
        - name: Azure Government developer guide
          href: /azure/azure-government/documentation-government-developer-guide
          maintainContext: true
        - name: Storage on Azure Government
          href: /azure/azure-government/documentation-government-get-started-connect-to-storage
          maintainContext: true
        - name: AI on Azure Government
          href: /azure/azure-government/documentation-government-cognitiveservices
          maintainContext: true
        - name: SSMS on Azure Government
          href: /azure/azure-government/documentation-government-connect-ssms
          maintainContext: true
      - name: Security
        items:
        - name: Security for Azure Government
          href: /azure/azure-government/documentation-government-plan-security
          maintainContext: true
        - name: Impact Level 5 isolation
          href: /azure/azure-government/documentation-government-impact-level-5
          maintainContext: true
        - name: Secure isolation
          href: /azure/azure-government/azure-secure-isolation-guidance
          maintainContext: true
        - name: Secure Azure computing
          href: /azure/azure-government/compliance/secure-azure-computing-architecture
          maintainContext: true
      - name: Identity
        items:
        - name: Identity for Azure Government
          href: /azure/azure-government/documentation-government-plan-identity
          maintainContext: true
        - name: Integrate Microsoft Entra authentication
          href: /azure/azure-government/documentation-government-aad-auth-qs
          maintainContext: true
      - name: Deployment
        items:
        - name: Deploy with Azure Pipelines
          href: /azure/azure-government/connect-with-azure-pipelines
          maintainContext: true
        - name: ASE with DISA CAP
          href: /azure/azure-government/documentation-government-ase-disa-cap
          maintainContext: true
      - name: Management
        items:
        - name: Azure Monitor logs
          href: /azure/azure-government/documentation-government-manage-oms
          maintainContext: true
        - name: Marketplace
          href: /azure/azure-government/documentation-government-manage-marketplace
          maintainContext: true
    - name: Architectures
      items:
      - name: All government architectures
        href: /azure/architecture/browse/?terms=government
      - name: Azure Automation for hybrid
        href: hybrid/azure-automation-hybrid.yml
      - name: Azure Automation update management
        href: hybrid/azure-update-mgmt.yml
      - name: Azure Virtual Desktop for the enterprise
        href: example-scenario/wvd/windows-virtual-desktop.yml
      - name: Computer forensics chain of custody
        href: example-scenario/forensics/index.yml
      - name: Hybrid security monitoring in Azure
        href: hybrid/hybrid-security-monitoring.yml
    - name: Datasets
      items:
      - name: MNIST handwritten digits
        href: /azure/open-datasets/dataset-mnist
        maintainContext: true
      - name: Public Holidays
        href: /azure/open-datasets/dataset-public-holidays
        maintainContext: true
      - name: Safety data
        items:
        - name: Boston Safety Data
          href: /azure/open-datasets/dataset-boston-safety
          maintainContext: true
        - name: Chicago Safety Data
          href: /azure/open-datasets/dataset-chicago-safety
          maintainContext: true
        - name: New York City Safety Data
          href: /azure/open-datasets/dataset-new-york-city-safety
          maintainContext: true
        - name: San Francisco Safety Data
          href: /azure/open-datasets/dataset-san-francisco-safety
          maintainContext: true
        - name: Seattle Safety Data
          href: /azure/open-datasets/dataset-seattle-safety
          maintainContext: true
      - name: US Labor Force
        href: /azure/open-datasets/dataset-us-labor-force
        maintainContext: true
      - name: US Population
        items:
        - name: US Population by County
          href: /azure/open-datasets/dataset-us-population-county
          maintainContext: true
        - name: US Population by ZIP code
          href: /azure/open-datasets/dataset-us-population-zip
          maintainContext: true
    - name: Compliance solutions
      items:
      - name: General compliance
        items:
        - name: Azure Government compliance
          href: /azure/azure-government/documentation-government-plan-compliance
          maintainContext: true
        - name: Services compliance scope
          href: /azure/azure-government/compliance/azure-services-in-fedramp-auditscope
          maintainContext: true
        - name: Azure Security Benchmark
          href: /azure/governance/policy/samples/gov-azure-security-benchmark
          maintainContext: true
        - name: Compliance export controls
          href: /azure/azure-government/documentation-government-overview-itar
          maintainContext: true
      - name: CIS Azure Foundations
        href: /azure/governance/policy/samples/gov-cis-azure-1-3-0
        maintainContext: true
      - name: CJIS
        href: /azure/compliance/offerings/offering-cjis
        maintainContext: true
      - name: DoD
        items:
        - name: DoD overview
          href: /azure/azure-government/documentation-government-overview-dod
          maintainContext: true
        - name: DoD IL2
          href: /azure/compliance/offerings/offering-dod-il2
          maintainContext: true
        - name: DoD IL4
          href: /azure/compliance/offerings/offering-dod-il4
          maintainContext: true
        - name: DoD IL4 Regulatory Compliance built-in
          href: /azure/governance/policy/samples/gov-dod-impact-level-4
          maintainContext: true
        - name: DoD IL5
          href: /azure/compliance/offerings/offering-dod-il5
          maintainContext: true
        - name: DoD IL5 Regulatory Compliance built-in
          href: /azure/governance/policy/samples/gov-dod-impact-level-5
          maintainContext: true
        - name: DoD IL6
          href: /azure/compliance/offerings/offering-dod-il6
          maintainContext: true
      - name: DoE 10 CFR Part 810
        href: /azure/compliance/offerings/offering-doe-10-cfr-part-810
        maintainContext: true
      - name: EAR
        href: /azure/compliance/offerings/offering-ear
        maintainContext: true
      - name: FedRAMP
        items:
        - name: FedRAMP overview
          href: /azure/compliance/offerings/offering-fedramp
          maintainContext: true
        - name: FedRAMP high compliance
          href: /azure/governance/policy/samples/fedramp-high
          maintainContext: true
        - name: FedRAMP moderate compliance
          href: /azure/governance/policy/samples/fedramp-moderate
          maintainContext: true
        - name: Compliance with FedRAMP ATO
          href: /azure/azure-government/compliance/documentation-accelerate-compliance
          maintainContext: true
      - name: IRS 1075
        items:
        - name: IRS 1075 overview
          href: /azure/compliance/offerings/offering-irs-1075
          maintainContext: true
        - name: IRS 1075 regulatory compliance
          href: /azure/governance/policy/samples/gov-irs-1075-sept2016
          maintainContext: true
      - name: ISO 27001:2013
        href: /azure/governance/policy/samples/gov-iso-27001
        maintainContext: true
      - name: ITAR
        href: /azure/compliance/offerings/offering-itar
        maintainContext: true
      - name: JSIG
        href: /azure/compliance/offerings/offering-jsig
        maintainContext: true
      - name: NDAA
        href: /azure/compliance/offerings/offering-ndaa-section-889
        maintainContext: true
      - name: NIST
        items:
        - name: NIST SP 800-53 Rev. 4
          href: /azure/governance/policy/samples/nist-sp-800-53-r4
          maintainContext: true
        - name: NIST SP 800-53 Rev. 5
          href: /azure/governance/policy/samples/nist-sp-800-53-r5
          maintainContext: true
        - name: NIST 800-63
          href: /azure/compliance/offerings/offering-nist-800-63
          maintainContext: true
        - name: NIST 800-171
          items:
          - name: Overview
            href: /azure/compliance/offerings/offering-nist-800-171
            maintainContext: true
          - name: Regulatory compliance
            href: /azure/governance/policy/samples/nist-sp-800-171-r2
            maintainContext: true
        - name: NIST CSF
          href: /azure/compliance/offerings/offering-nist-csf
          maintainContext: true
      - name: StateRAMP
        href: /azure/compliance/offerings/offering-stateramp
        maintainContext: true
      - name: TIC solutions
        href: /azure/azure-government/compliance/compliance-tic
        maintainContext: true
  - name: Manufacturing
    items:
    - name: Overview
      href: industries/manufacturing.md
    - name: Guides
      items:
      - name: HPC for manufacturing
        href: industries/manufacturing/compute-manufacturing-overview.yml
      - name: AI and ML scenarios
        items:
        - name: Machine teaching for manufacturing
          href: solution-ideas/articles/machine-teaching.yml
        - name: MLOps to upscale ML lifecycle
          href: ai-ml/guide/mlops-technical-paper.yml
        - name: Predictive maintenance in manufacturing
          href: industries/manufacturing/predictive-maintenance-overview.yml
        - name: Predictive maintenance solution
          href: industries/manufacturing/predictive-maintenance-solution.yml
      - name: IoT scenarios
        items:
        - name: Azure Sphere scenarios
          items:
          - name: Cloud-configuration tasks
            href: /azure-sphere/hardware/cloud-configuration-tasks
            maintainContext: true
          - name: Factory-floor tasks
            href: /azure-sphere/hardware/factory-floor-tasks
            maintainContext: true
          - name: Guardian modules
            href: /azure-sphere/hardware/guardian-modules
            maintainContext: true
          - name: Manufacturing connected devices
            href: /azure-sphere/hardware/manufacturing-guide
            maintainContext: true
          - name: Manufacturing preparation
            href: /azure-sphere/hardware/manufacturing-preparation-tasks
            maintainContext: true
          - name: Radio Frequency tools
            href: /azure-sphere/hardware/rf-tools
            maintainContext: true
        - name: IoT Central scenarios
          items:
          - name: Connected logistics application
            href: /azure/iot-central/retail/tutorial-iot-central-connected-logistics
            maintainContext: true
          - name: Digital distribution center
            href: /azure/iot-central/retail/tutorial-iot-central-digital-distribution-center
            maintainContext: true
          - name: Micro-fulfillment center
            href: /azure/iot-central/retail/tutorial-micro-fulfillment-center
            maintainContext: true
        - name: Enable machine learning inference
          href: guide/iot/machine-learning-inference-iot-edge.yml
        - name: Industrial IoT
          items:
          - name: Overview
            href: /azure/industrial-iot/overview-what-is-industrial-iot
            maintainContext: true
          - name: Industrial IoT analytics
            href: guide/iiot-guidance/iiot-architecture.yml
          - name: Deploy the IIoT platform
            href: /azure/industrial-iot/tutorial-deploy-industrial-iot-platform
            maintainContext: true
      - name: Mixed reality - Prototyping
        href: /windows/mixed-reality/enthusiast-guide/prototyping-manufacturing
        maintainContext: true
      - name: Manufacturing Windows engineering
        href: /windows-hardware/manufacture/desktop/manufacturing-windows-engineering-guide
        maintainContext: true
    - name: Architectures
      items:
      - name: All manufacturing architectures
        href: /azure/architecture/browse/?terms=manufacturing
      - name: Siemens Teamcenter
        items:
        - name: Teamcenter baseline architecture
          href: example-scenario/manufacturing/teamcenter-baseline.yml
        - name: Teamcenter with Azure NetApp Files
          href: example-scenario/manufacturing/teamcenter-plm-netapp-files.yml
      - name: Anomaly detection for conveyor belts
        href: example-scenario/ai/real-time-anomaly-detection-conveyor-belt.yml
      - name: Anomaly detector process
        href: solution-ideas/articles/anomaly-detector-process.yml
      - name: Automated fab scheduling and dispatching
        href: example-scenario/manufacturing/fab-scheduling-azure.yml
      - name: Batch integration in a factory
        href: example-scenario/iot/batch-integration-azure-data-factory-digital-twins.yml
      - name: CAE simulations for manufacturing
        href: example-scenario/hpc/hpc-run-cae-simulations.yml
      - name: Computer vision for manufacturing
        href: reference-architectures/ai/end-to-end-smart-factory.yml
      - name: Condition monitoring
        href: solution-ideas/articles/condition-monitoring.yml
      - name: Connected factory hierarchy service
        href: solution-ideas/articles/connected-factory-hierarchy-service.yml
      - name: Connected factory signal pipeline
        href: example-scenario/iot/connected-factory-signal-pipeline.yml
      - name: IoT and data analytics in manufacturing
        href: example-scenario/data/big-data-with-iot.yml
      - name: IoT Edge safety and maintenance system
        href: example-scenario/predictive-maintenance/iot-predictive-maintenance.yml
      - name: Low-latency network for manufacturing
        href: solution-ideas/articles/low-latency-network.yml
      - name: Quality assurance
        href: solution-ideas/articles/quality-assurance.yml
      - name: Real-time asset tracking and management
        href: solution-ideas/articles/real-time-asset-tracking-mgmt-iot-central.yml
      - name: Supply chain track and trace
        href: solution-ideas/articles/supply-chain-track-and-trace.yml
      - name: Tiered data for manufacturing
        href: example-scenario/hybrid/hybrid-tiered-data-analytics.yml
        maintainContext: true
    - name: Compliance solutions
      items:
      - name: GDPR (EU)
        href: /compliance/regulatory/gdpr
        maintainContext: true
      - name: GxP
        href: /compliance/regulatory/offering-gxp
        maintainContext: true
      - name: ISO 27018
        href: /azure/compliance/offerings/offering-iso-27018
        maintainContext: true
      - name: ITAR
        href: /azure/compliance/offerings/offering-itar
        maintainContext: true
    - name: Solution ideas
      items:
      - name: Customer order forecasting
        href: solution-ideas/articles/next-order-forecasting.yml
      - name: Azure 5G split core shop floor network
        href: solution-ideas/articles/private-network-split-core-manufacture.yml
  - name: Energy and Environment
    items:
    - name: Overview
      href: industries/energy-environment.md
    - name: Guides
      items:
      - name: Microsoft Cloud for Sustainability
        href: /industry/sustainability/overview
        maintainContext: true
      - name: Sustainability outcomes and benefits
        href: /azure/cloud-adoption-framework/strategy/business-outcomes/sustainability
        maintainContext: true
      - name: Big compute for oil exploration
        href: guide/architecture-styles/big-compute.yml
      - name: IoT scenarios
        items:
        - name: Connected waste management
          href: /azure/iot-central/government/tutorial-connected-waste-management
          maintainContext: true
        - name: Smart meter energy monitoring
          href: /azure/iot-central/energy/tutorial-smart-meter-app
          maintainContext: true
        - name: Solar panel monitoring
          href: /azure/iot-central/energy/tutorial-solar-panel-app
          maintainContext: true
        - name: Water consumption monitoring
          href: /azure/iot-central/government/tutorial-water-consumption-monitoring
          maintainContext: true
        - name: Water quality monitoring
          href: /azure/iot-central/government/tutorial-water-quality-monitoring
          maintainContext: true
    - name: Architectures
      items:
      - name: All energy and environment architectures
        href: /azure/architecture/browse/?terms=energy
      - name: Environmental monitoring
        href: solution-ideas/articles/environment-monitoring-and-supply-chain-optimization.yml
      - name: Geospatial data processing and analytics
        href: example-scenario/data/geospatial-data-processing-analytics-azure.yml
      - name: IoT Edge data processing - Monitor oil rigs
        href: solution-ideas/articles/data-storage-edge.yml
      - name: Mining equipment monitoring
        href: solution-ideas/articles/monitor-mining-equipment.yml
      - name: Oil and gas tank level forecasting
        href: solution-ideas/articles/oil-and-gas-tank-level-forecasting.yml
      - name: Project 15 sustainability
        href: solution-ideas/articles/project-15-iot-sustainability.yml
      - name: Run CFD simulations
        href: example-scenario/infrastructure/hpc-cfd.yml
      - name: Run reservoir simulations
        href: example-scenario/infrastructure/reservoir-simulation.yml
    - name: Compliance solutions
      items:
      - name: NERC (US) overview
        href: /azure/compliance/offerings/offering-nerc
        maintainContext: true
    - name: Solution ideas
      items:
      - name: Energy supply optimization
        href: solution-ideas/articles/energy-supply-optimization.yml
      - name: Energy demand forecasting
        href: solution-ideas/articles/forecast-energy-power-demand.yml
  - name: Telecommunications
    items:
    - name: Overview
      href: industries/telecommunications.md
    - name: Guides
      items:
      - name: Deploy private 5G networks
        items:
        - name: Overview
          href: industries/telecommunications/deploy-private-mobile-network.md
        - name: Build a private 5G network
          href: industries/telecommunications/build-private-5g-network.md
      - name: Dynamics 365 telecommunications
        items:
        - name: Overview
          href: /dynamics365/industry/accelerators/telecommunications-overview
          maintainContext: true
        - name: Configure for Azure Maps
          href: /dynamics365/industry/accelerators/telecommunications-configure
          maintainContext: true
      - name: Private multi-access edge compute
        items:
        - name: Overview
          href: /azure/private-multi-access-edge-compute-mec/overview
          maintainContext: true
        - name: Partner services
          href: /azure/private-multi-access-edge-compute-mec/partner-programs
          maintainContext: true
        - name: Fusion Core
          href: /azure/private-multi-access-edge-compute-mec/metaswitch-fusion-core-overview
          maintainContext: true
        - name: Affirmed Private Network Service
          href: /azure/private-multi-access-edge-compute-mec/affirmed-private-network-service-overview
          maintainContext: true
      - name: Azure Network Function Manager
        href: /azure/network-function-manager/overview
        maintainContext: true
    - name: Architectures
      items:
      - name: All telecommunications architectures
        href: /azure/architecture/browse/?terms=telecommunications
      - name: Carrier-grade example solution
        href: industries/telecommunications/carrier-grade.yml
      - name: Geospatial analysis for telecommunications
        href: example-scenario/data/geospatial-analysis-telecommunications-industry.yml
      - name: Low-latency network connections
        href: /azure/architecture/solution-ideas/articles/low-latency-network
      - name: Public MEC deployment
        href: example-scenario/hybrid/public-multi-access-edge-compute-deployment.yml
      - name: Public MEC high availability
        href: example-scenario/hybrid/multi-access-edge-compute-ha.yml
    - name: Compliance solutions
      items:
      - name: GSMA overview
        href: /azure/compliance/offerings/offering-gsma
        maintainContext: true
  - name: Automotive, Mobility, and Transportation
    items:
    - name: Overview
      href: industries/automotive.md
    - name: Guides
      items:
      - name: Autonomous Vehicle Operations design guide
        href: /azure/architecture/guide/machine-learning/avops-design-guide
      - name: Autonomous Vehicle Operations solution idea
        href: /azure/architecture/solution-ideas/articles/avops-architecture
      - name: Dynamics 365 automotive accelerator
        href: /dynamics365/industry/accelerators/automotive
        maintainContext: true
      - name: Azure Maps guidance
        items:
        - name: Azure Maps traffic coverage
          href: /azure/azure-maps/traffic-coverage
          maintainContext: true
        - name: Vehicle consumption model
          href: /azure/azure-maps/consumption-model
          maintainContext: true
        - name: Best practices for Route Service
          href: /azure/azure-maps/how-to-use-best-practices-for-routing
          maintainContext: true
      - name: Move NYC Taxi data with SSIS
        href: data-science-process/move-data-to-azure-blob-using-ssis.md
      - name: Single sign on for car park management
        href: /azure/active-directory/saas-apps/parkalot-car-park-management-tutorial
        maintainContext: true
    - name: Architectures
      items:
      - name: All automotive architectures
        href: /azure/architecture/browse/?terms=automotive
      - name: Automated guided vehicles fleet control
        href: example-scenario/iot/automated-guided-vehicles-fleet-control.yml
      - name: Automotive connected fleets
        href: industries/automotive/automotive-connected-fleets.yml
      - name: Automotive test data analytics
        href: industries/automotive/automotive-telemetry-analytics.yml
      - name: DataOps for autonomous vehicle operations
        href: example-scenario/automotive/autonomous-vehicle-operations-dataops.yml
      - name: IoT Edge railroad maintenance and safety
        href: /azure/architecture/example-scenario/predictive-maintenance/iot-predictive-maintenance
      - name: Machine teaching for autonomous vehicles
        href: solution-ideas/articles/autonomous-systems.yml
      - name: Predictive insights with vehicle telematics
        href: solution-ideas/articles/predictive-insights-with-vehicle-telematics.yml
      - name: Process vehicle data using IoT
        href: example-scenario/data/realtime-analytics-vehicle-iot.yml
      - name: Real-time asset tracking for vehicles
        href: solution-ideas/articles/real-time-asset-tracking-mgmt-iot-central.yml
      - name: Real-time ML to estimate a car's value
        href: example-scenario/ai/deploy-real-time-machine-learning-model-application-ui.yml
      - name: Run CFD simulations
        href: example-scenario/infrastructure/hpc-cfd.yml
      - name: Software-defined vehicle DevOps toolchain
        href: industries/automotive/software-defined-vehicle-reference-architecture.yml
    - name: Datasets
      items:
      - name: NYC Taxi
        items:
        - name: NYC Taxi - yellow records
          href: /azure/open-datasets/dataset-taxi-yellow
          maintainContext: true
        - name: NYC Taxi - green records
          href: /azure/open-datasets/dataset-taxi-green
          maintainContext: true
        - name: NYC Taxi - for-hire vehicles
          href: /azure/open-datasets/dataset-taxi-for-hire-vehicle
          maintainContext: true
      - name: TartanAir AirSim
        href: /azure/open-datasets/dataset-tartanair-simulation
        maintainContext: true
    - name: Compliance solutions
      items:
      - name: TISAX overview
        href: /azure/compliance/offerings/offering-tisax
        maintainContext: true
  - name: Education
    items:
    - name: Overview
      href: industries/education.md
    - name: Guides
      items:
      - name: Azure Education Hub
        items:
        - name: Overview
          href: /azure/education-hub/about-education-hub
          maintainContext: true
        - name: Create a lab with REST APIs
          href: /azure/education-hub/create-lab-education-hub
          maintainContext: true
        - name: Azure Dev Tools for Teaching
          href: /azure/education-hub/azure-dev-tools-teaching/about-program
          maintainContext: true
      - name: Dynamics 365 education accelerator
        items:
        - name: Overview
          href: /dynamics365/industry/accelerators/edu-overview
          maintainContext: true
        - name: Higher education
          href: /dynamics365/industry/accelerators/hied
          maintainContext: true
        - name: K-12 education
          maintainContext: true
        - name: Configure portals
          href: /dynamics365/industry/accelerators/edu-k12
          maintainContext: true
      - name: Identity for education
        items:
        - name: Microsoft Entra ID for education
          href: /microsoft-365/education/deploy/intro-azure-active-directory
          maintainContext: true
        - name: Multi-tenant for academic institutions
          href: /microsoft-365/education/deploy/design-multi-tenant-architecture
          maintainContext: true
        - name: Design a tenant configuration
          href: /microsoft-365/education/deploy/design-tenant-configurations
          maintainContext: true
        - name: Design authentication and credentials
          href: /microsoft-365/education/deploy/design-credential-authentication-strategies
          maintainContext: true
        - name: Design an account strategy
          href: /microsoft-365/education/deploy/design-account-strategy
          maintainContext: true
        - name: Design identity governance
          href: /microsoft-365/education/deploy/design-identity-governance
          maintainContext: true
      - name: Mixed reality scenarios
        items:
        - name: Immersive education
          href: /windows/mixed-reality/enthusiast-guide/immersive-education
          maintainContext: true
        - name: Training and simulation
          href: /windows/mixed-reality/enthusiast-guide/training-simulation
          maintainContext: true
        - name: Virtual museums and exhibits
          href: /windows/mixed-reality/enthusiast-guide/virtual-museums
          maintainContext: true
    - name: Architectures
      items:
      - name: All education architectures
        href: /azure/architecture/browse/?terms=education
      - name: Create smart campuses
        href: example-scenario/iot/smart-places.yml
      - name: Governance of Teams guest users
        href: example-scenario/governance/governance-teams-guest-users.yml
      - name: Knowledge mining for content research
        href: solution-ideas/articles/content-research.yml
      - name: Moodle deployment with NetApp Files
        href: example-scenario/file-storage/moodle-azure-netapp-files.yml
      - name: Predict student attrition
        href: example-scenario/ai/student-attrition-prediction.yml
      - name: Secure research for regulated data
        href: ai-ml/architecture/secure-compute-for-research.yml
      - name: Scalable secure open source Capture the Flag (CTF)
        href: example-scenario/apps/capture-the-flag-platform-on-azure-paas.yml
      - name: Teacher-provisioned virtual labs in Azure
        href: example-scenario/devops/teacher-provisioned-virtual-labs-azure.yml
      - name: Training and guidance with mixed reality
        href: solution-ideas/articles/training-and-procedural-guidance-powered-by-mixed-reality.yml
    - name: Compliance solutions
      items:
      - name: FERPA overview
        href: /compliance/regulatory/offering-ferpa
        maintainContext: true
  - name: Nonprofit
    items:
    - name: Azure subscription for nonprofits
      href: /azure/industry/training-services/microsoft-community-training/infrastructure-management/install-your-platform-instance/setup-platform-instance-on-azure-subscription-for-nonprofits
      maintainContext: true
    - name: Microsoft Cloud for Nonprofit
      items:
      - name: Overview
        href: /industry/nonprofit/overview
        maintainContext: true
      - name: Set up Microsoft Cloud for Nonprofit
        href: /industry/nonprofit/configure-cloud-for-nonprofit
        maintainContext: true
      - name: Donors and supporters
        href: /industry/nonprofit/donors-supporters
        maintainContext: true
      - name: Renew an Azure nonprofit grant
        href: /industry/nonprofit/renew
        maintainContext: true
    - name: Fundraising and Engagement
      items:
      - name: Overview
        href: /dynamics365/industry/nonprofit/fundraising-engagement-get-started-overview
        maintainContext: true
      - name: Configure
        href: /dynamics365/industry/nonprofit/fundraising-engagement-configure
        maintainContext: true
      - name: Deploy
        href: /dynamics365/industry/nonprofit/fundraising-engagement-deploy
        maintainContext: true
    - name: Dynamics 365 nonprofit accelerator for Azure
      href: /dynamics365/industry/accelerators/nfp
      maintainContext: true
  - name: Additional verticals
    items:
    - name: Game Development
      items:
      - name: Overview
        href: industries/game-development.md
      - name: Guides
        items:
        - name: Azure PlayFab
          items:
          - name: Overview
            href: /gaming/playfab/what-is-playfab
            maintainContext: true
          - name: Microsoft Entra authentication
            href: /gaming/playfab/features/authentication/aad-authentication/index
            maintainContext: true
          - name: CloudScript with Azure Functions
            href: /gaming/playfab/features/automation/cloudscript-af/index
            maintainContext: true
          - name: Multiplayer guidance
            items:
            - name: Multiplayer with PlayFab
              href: /gaming/playfab/features/multiplayer/mpintro
              maintainContext: true
            - name: Host multiplayer games
              href: /gaming/playfab/features/multiplayer/servers/using-playfab-servers-to-host-games
              maintainContext: true
            - name: Create virtual machines
              href: /gaming/playfab/features/multiplayer/servers/deploying-playfab-multiplayer-server-builds
              maintainContext: true
            - name: Build definition
              href: /gaming/playfab/features/multiplayer/servers/build-definition
              maintainContext: true
            - name: Linux container images
              href: /gaming/playfab/features/multiplayer/servers/deploying-linux-based-builds
              maintainContext: true
            - name: Measure player latency
              href: /gaming/playfab/features/multiplayer/servers/using-qos-beacons-to-measure-player-latency-to-azure
              maintainContext: true
            - name: Connect clients to servers
              href: /gaming/playfab/features/multiplayer/servers/connecting-clients-to-game-servers
              maintainContext: true
            - name: Increase core limits and regions
              href: /gaming/playfab/features/multiplayer/servers/identifying-and-increasing-core-limits
              maintainContext: true
          - name: PlayFab Insights
            href: /gaming/playfab/features/insights/overview
            maintainContext: true
          - name: PlayFab samples
            href: /gaming/playfab/resources/playfab-samples
            maintainContext: true
        - name: Azure Game Development VMs
          items:
          - name: Overview
            href: /gaming/azure/game-dev-virtual-machine/overview
            maintainContext: true
          - name: Tools included
            href: /gaming/azure/game-dev-virtual-machine/tools-included-azure-game-dev-kit
            maintainContext: true
          - name: GPU SKUs and optimizing costs
            href: /gaming/azure/game-dev-virtual-machine/choosing-gpu-sku
            maintainContext: true
          - name: Striped disks for more IOPS
            href: /gaming/azure/game-dev-virtual-machine/striped-disks-iops
            maintainContext: true
          - name: Integrate with Microsoft Entra ID
            href: /gaming/azure/game-dev-virtual-machine/integrate-vm-with-aad
            maintainContext: true
          - name: Azure Files with Unreal Engine
            href: /gaming/azure/game-dev-virtual-machine/use-azure-files-for-global-ddc
            maintainContext: true
          - name: Azure DevOps build pipelines
            href: /gaming/azure/reference-architectures/azurecloudbuilds-0-intro
            maintainContext: true
        - name: Set up a STUN and TURN Server
          href: /gaming/azure/reference-architectures/stun-turn-server-in-azure
          maintainContext: true
      - name: Architectures
        items:
        - name: All game development architectures
          href: /azure/architecture/browse/?terms=game
        - name: AI in games
          items:
          - name: Image classification
            href: ai-ml/architecture/intelligent-apps-image-processing.yml
          - name: Speech to text for gaming
            href: /gaming/azure/reference-architectures/cognitive-speech-to-text
            maintainContext: true
        - name: Databases for gaming
          items:
          - name: Gaming using Azure Cosmos DB
            href: solution-ideas/articles/gaming-using-cosmos-db.yml
        - name: Game streaming
          items:
          - name: Unreal Pixel Streaming
            href: /gaming/azure/reference-architectures/unreal-pixel-streaming-in-azure
            maintainContext: true
          - name: Deploy Unreal Pixel Streaming
            href: /gaming/azure/reference-architectures/unreal-pixel-streaming-deploying
            maintainContext: true
          - name: Unreal Pixel Streaming at scale
            href: /gaming/azure/reference-architectures/unreal-pixel-streaming-at-scale
            maintainContext: true
        - name: Rendering
          items:
          - name: 3D video rendering
            href: example-scenario/infrastructure/video-rendering.yml
          - name: Digital image-based modeling
            href: example-scenario/infrastructure/image-modeling.yml
      - name: Compliance solutions
        items:
        - name: GDPR (EU)
          items:
          - name: GDPR overview
            href: /compliance/regulatory/gdpr
            maintainContext: true
          - name: Delete and export player data
            href: /gaming/playfab/features/data/playerdata/playfab-gdpr-deleting-and-exporting-player-data
            maintainContext: true
          - name: Accountability with Azure logs
            href: /compliance/regulatory/gdpr-arc
            maintainContext: true
          - name: Azure breach response
            href: /compliance/regulatory/gdpr-breach-azure-dynamics-windows
            maintainContext: true
          - name: Azure DSRs
            href: /compliance/regulatory/gdpr-dsr-azure
            maintainContext: true
          - name: Azure DevOps DSRs
            href: /compliance/regulatory/gdpr-dsr-vsts
            maintainContext: true
          - name: Data controllers with Azure
            href: /compliance/regulatory/gdpr-dpia-azure
            maintainContext: true
          - name: Information protection
            href: /microsoft-365/solutions/information-protection-deploy
            maintainContext: true
        - name: FERPA, COPPA, and CIPA
          href: /compliance/regulatory/offering-FERPA
          maintainContext: true
    - name: Media and Entertainment
      items:
      - name: Overview
        href: industries/media.md
      - name: Guides
        items:
        - name: Media Services guidance
          items:
          - name: Media Services architectures
            href: /azure/media-services/latest/architecture-concept
            maintainContext: true
          - name: Terminology and concepts
            href: /azure/media-services/latest/concepts-overview
            maintainContext: true
          - name: Media players for Media Services
            href: /azure/media-services/latest/player-media-players-concept
            maintainContext: true
        - name: Dynamics 365 media accelerator
          items:
          - name: Overview
            href: /dynamics365/industry/accelerators/media
            maintainContext: true
          - name: Content Production solution
            href: /dynamics365/industry/accelerators/content-production
            maintainContext: true
          - name: Configure the accelerator
            href: /dynamics365/industry/accelerators/configure-media
            maintainContext: true
          - name: Fan and guest engagement
            href: /dynamics365/industry/accelerators/fan-engagement
            maintainContext: true
        - name: Mixed reality scenarios
          items:
          - name: Free-roam VR multiusers
            href: /windows/mixed-reality/enthusiast-guide/free-roam-vr-multiuser-experiences
            maintainContext: true
          - name: Immersive education
            href: /windows/mixed-reality/enthusiast-guide/immersive-education
            maintainContext: true
          - name: Theme parks and family entertainment
            href: /windows/mixed-reality/enthusiast-guide/theme-parks-family-entertainment
            maintainContext: true
          - name: Training and simulation
            href: /windows/mixed-reality/enthusiast-guide/training-simulation
            maintainContext: true
          - name: Virtual museums and exhibits
            href: /windows/mixed-reality/enthusiast-guide/virtual-museums
            maintainContext: true
          - name: Virtual reality arcades
            href: /windows/mixed-reality/enthusiast-guide/virtual-reality-arcades
            maintainContext: true
        - name: Delivering a media experience
          href: /windows-hardware/test/weg/delivering-a-great-media-experience
          maintainContext: true
      - name: Architectures
        items:
        - name: All media and entertainment architectures
          href: /azure/architecture/browse/?terms=media
        - name: 3D video rendering
          href: example-scenario/infrastructure/video-rendering.yml
        - name: Analyze news feeds
          href: example-scenario/ai/news-feed-ingestion-and-near-real-time-analysis.yml
        - name: Digital image-based modeling on Azure
          href: example-scenario/infrastructure/image-modeling.yml
        - name: Gridwich cloud media system
          href: reference-architectures/media-services/gridwich-architecture.yml
        - name: HPC media rendering
          href: solution-ideas/articles/azure-batch-rendering.yml
        - name: Image classification on Azure
          href: ai-ml/architecture/intelligent-apps-image-processing.yml
        - name: Live streaming digital media
          href: solution-ideas/articles/digital-media-live-stream.yml
        - name: Mixed reality solutions
          items:
          - name: Design review
            href: solution-ideas/articles/collaborative-design-review-powered-by-mixed-reality.yml
          - name: Facilities management
            href: solution-ideas/articles/facilities-management-powered-by-mixed-reality-and-iot.yml
          - name: Training and procedural guidance
            href: solution-ideas/articles/training-and-procedural-guidance-powered-by-mixed-reality.yml
        - name: Real-time monitoring and observable systems for media
          href: example-scenario/monitoring/monitoring-observable-systems-media.yml
      - name: Datasets
        items:
        - name: Microsoft News recommendation
          href: /azure/open-datasets/dataset-microsoft-news
          maintainContext: true
        - name: TartanAir AirSim
          href: /azure/open-datasets/dataset-tartanair-simulation
          maintainContext: true
      - name: Compliance solutions
        items:
        - name: CDSA
          href: /azure/compliance/offerings/offering-cdsa
          maintainContext: true
        - name: Media Services compliance
          items:
          - name: Regulatory compliance
            href: /azure/media-services/latest/compliance-concept
            maintainContext: true
          - name: Privacy and security compliance
            href: /azure/media-services/latest/media-services-compliance
            maintainContext: true
        - name: MPA
          href: /azure/compliance/offerings/offering-mpa
          maintainContext: true
    - name: Travel and Hospitality
      items:
      - name: Overview
        href: industries/travel-hospitality.md
      - name: Guides
        items:
        - name: AI scenarios
          items:
          - name: Create a search index for hotels
            href: /azure/search/search-get-started-portal
            maintainContext: true
          - name: Data science for airport travel
            href: data-science-process/spark-overview.md
        - name: IoT spatial analytics - Car rental tracking
          href: /azure/azure-maps/tutorial-iot-hub-maps
          maintainContext: true
        - name: No-code voice assistant for hospitality
          href: /azure/azure-percept/tutorial-no-code-speech
          maintainContext: true
        - name: Observer pattern - baggage claims
          href: /dotnet/standard/events/observer-design-pattern
          maintainContext: true
      - name: Architectures
        items:
        - name: All travel and hospitality architectures
          href: /azure/architecture/browse/?terms=travel
        - name: Build a delta lake in leisure and travel
          href: solution-ideas/articles/build-data-lake-support-adhoc-queries-online.yml
        - name: Custom business processes for airlines
          href: solution-ideas/articles/custom-business-processes.yml
        - name: Migrate a travel web app with APIM
          href: example-scenario/apps/apim-api-scenario.yml
        - name: Predictive aircraft engine monitoring
          href: solution-ideas/articles/aircraft-engine-monitoring-for-predictive-maintenance-in-aerospace.yml
      - name: Datasets
        items:
        - name: Public Holidays
          href: /azure/open-datasets/dataset-public-holidays
          maintainContext: true
        - name: Russian open speech to text
          href: /azure/open-datasets/dataset-open-speech-text
          maintainContext: true
        - name: TartanAir AirSim
          href: /azure/open-datasets/dataset-tartanair-simulation
          maintainContext: true
    - name: Facilities and Real Estate
      items:
      - name: Overview
        href: industries/facilities-real-estate.md
      - name: Guides
        items:
        - name: Smart buildings ontologies
          href: /azure/digital-twins/concepts-ontologies-adopt
          maintainContext: true
        - name: Azure Maps indoor maps
          items:
          - name: Creator for indoor maps
            href: /azure/azure-maps/creator-indoor-maps
            maintainContext: true
          - name: Make indoor maps
            href: /azure/azure-maps/tutorial-creator-indoor-maps
            maintainContext: true
          - name: Use the Indoor Maps module
            href: /azure/azure-maps/how-to-use-indoor-module
            maintainContext: true
        - name: Facility ontology for Azure Maps
          href: /azure/azure-maps/creator-facility-ontology?pivots=facility-ontology-v1
          maintainContext: true
      - name: Architectures
        items:
        - name: All facilities and real estate architectures
          href: /azure/architecture/browse/?terms=facilities
        - name: Azure digital twins (construction)
          href: solution-ideas/articles/azure-digital-twins-builder.yml
        - name: Cognizant Safe Buildings with IoT
          href: solution-ideas/articles/safe-buildings.yml
        - name: COVID-19 IoT safe environments
          href: solution-ideas/articles/cctv-iot-edge-for-covid-19-safe-environment-and-mask-detection.yml
        - name: Customer 360 for property management
          href: example-scenario/analytics/synapse-customer-insights.yml
        - name: Facilities management with MR
          href: solution-ideas/articles/facilities-management-powered-by-mixed-reality-and-iot.yml
        - name: IoT and data analytics for construction
          href: example-scenario/data/big-data-with-iot.yml
        - name: IoT connected light, power, and internet
          href: solution-ideas/articles/iot-power-management.yml
        - name: IoT connectivity for healthcare facilities
          href: networking/idea/healthcare-network.yml
        - name: Lighting and disinfection system
          href: solution-ideas/articles/uven-disinfection.yml
        - name: Smart places with Azure Digital Twins
          href: example-scenario/iot/smart-places.yml
    - name: Aerospace
      items:
      - name: Overview
        href: industries/aerospace.md
      - name: Guides
        items:
        - name: Azure Orbital guidance
          items:
          - name: Overview
            href: /azure/orbital/overview
            maintainContext: true
          - name: Ground station contact
            href: /azure/orbital/concepts-contact
            maintainContext: true
          - name: Contact profile
            href: /azure/orbital/concepts-contact-profile
            maintainContext: true
          - name: Spacecraft object
            href: /azure/orbital/spacecraft-object
            maintainContext: true
        - name: Modular Datacenter
          href: /azure-stack/mdc/mdc-overview
          maintainContext: true
        - name: Drone delivery
          items:
          - name: Domain-driven design for drones
            items:
            - name: Domain analysis
              href: /azure/architecture/microservices/model/domain-analysis
            - name: Tactical DDD
              href: /azure/architecture/microservices/model/tactical-ddd
            - name: Identify microservice boundaries
              href: /azure/architecture/microservices/model/microservice-boundaries
          - name: Design microservices for drones
            items:
            - name: Introduction
              href: microservices/design/index.yml
            - name: Interservice communication
              href: /azure/architecture/microservices/design/interservice-communication
            - name: API design
              href: /azure/architecture/microservices/design/api-design
            - name: Data considerations
              href: /azure/architecture/microservices/design/data-considerations
          - name: Monitor drone delivery in production
            href: microservices/logging-monitoring.yml
          - name: Performance tuning for drones
            items:
            - name: Distributed business transactions
              href: /azure/architecture/performance/distributed-transaction
            - name: Multiple backend services
              href: /azure/architecture/performance/backend-services
            - name: Event streaming
              href: /azure/architecture/performance/event-streaming
      - name: Architectures
        items:
        - name: All aerospace architectures
          href: /azure/architecture/browse/?terms=aerospace
        - name: Advanced (AKS) microservices - drones
          href: reference-architectures/containers/aks-microservices/aks-microservices-advanced.yml
        - name: End-to-end geospatial solution
          href: /azure/orbital/geospatial-reference-architecture
          maintainContext: true
        - name: Ingest FAA content to analyze flights
          href: example-scenario/analytics/ingest-faa-swim-analyze-flight-data.yml
        - name: Organize spaceborne geospatial data
          href: /azure/orbital/organize-stac-data
          maintainContext: true
        - name: SAR reference architecture
          href: /azure/orbital/sar-reference-architecture
          maintainContext: true
        - name: Serverless web app for drone delivery
          href: web-apps/serverless/architectures/web-app.yml
        - name: Spaceborne data analysis
          href: industries/aerospace/geospatial-processing-analytics.yml
        - name: Vision classifier - simulated drone
          href: example-scenario/dronerescue/vision-classifier-model-with-custom-vision.yml
    - name: Agriculture
      items:
      - name: Guides
        items:
        - name: Azure FarmBeats overview
          href: /azure/industry/agriculture/overview-azure-farmbeats
          maintainContext: true
        - name: Generate soil moisture heatmap
          href: /azure/industry/agriculture/generate-soil-moisture-map-in-azure-farmbeats
          maintainContext: true
        - name: Sensor partner integration
          href: /azure/industry/agriculture/sensor-partner-integration-in-azure-farmbeats
          maintainContext: true
        - name: Weather partner integration
          href: /azure/industry/agriculture/weather-partner-integration-in-azure-farmbeats
          maintainContext: true
        - name: Imagery partner integration
          href: /azure/industry/agriculture/imagery-partner-integration-in-azure-farmbeats
          maintainContext: true
      - name: Architectures
        items:
        - name: All agriculture architectures
          href: /azure/architecture/browse/?terms=agriculture
        - name: Environment monitoring with IoT
          href: solution-ideas/articles/environment-monitoring-and-supply-chain-optimization.yml
        - name: Low-latency network for farming
          href: solution-ideas/articles/low-latency-network.yml
    - name: Sports
      items:
      - name: Overview
        href: industries/sports.md
      - name: Guides
        items:
        - name: Fan Engagement solution
          href: /dynamics365/industry/accelerators/fan-engagement
          maintainContext: true
      - name: Architectures
        items:
        - name: All sports architectures
          href: /azure/architecture/browse/?terms=sports
        - name: Create smart stadiums
          href: example-scenario/iot/smart-places.yml
        - name: Sports analytics on Azure
          href: example-scenario/analytics/sports-analytics-architecture-azure.yml
        - name: Stream sporting events
          items:
          - name: Live stream sports
            href: solution-ideas/articles/digital-media-live-stream.yml
          - name: Video-on-demand digital media
            href: solution-ideas/articles/digital-media-video.yml
  - name: IoT-specific industry solutions
    href: reference-architectures/iot/industry-iot-hub-page.md
- name: Cloud Adoption Framework
  href: /azure/cloud-adoption-framework<|MERGE_RESOLUTION|>--- conflicted
+++ resolved
@@ -377,158 +377,7 @@
           href: /azure/machine-learning/concept-differential-privacy
           maintainContext: true
   - name: Architecture for SaaS and multitenancy
-<<<<<<< HEAD
     href: guide/saas-multitenant-solution-architecture/index.md 
-=======
-    items:
-    - name: Overview
-      href: guide/saas/overview.md
-    - name: SaaS
-      items:
-      - name: Plan your journey to SaaS
-        href: guide/saas/plan-journey-saas.md
-      - name: Case studies
-        items:
-        - name: Microsoft SaaS stories
-          href: guide/saas/case-studies/saas-stories.md
-        - name: Dynamics 365
-          href: guide/saas/case-studies/dynamics-365-journey-saas.md
-      - name: Resources
-        items:
-        - name: SaaS starter web app reference architecture
-          href: example-scenario/apps/saas-starter-web-app.yml
-        - name: Multitenant SaaS reference architecture
-          href: example-scenario/multi-saas/multitenant-saas.yml
-    - name: Startups
-      items:
-      - name: Overview
-        href: guide/startups/startup-architecture.md
-      - name: Core startup stack architecture
-        href: example-scenario/startups/core-startup-stack.yml
-    - name: Multitenant applications
-      items:
-      - name: Overview
-        href: guide/multitenant/overview.md
-      - name: Considerations
-        items:
-        - name: Overview
-          href: guide/multitenant/considerations/overview.yml
-        - name: Tenancy models
-          href: guide/multitenant/considerations/tenancy-models.yml
-        - name: Tenant lifecycle
-          href: guide/multitenant/considerations/tenant-lifecycle.md
-        - name: Pricing models
-          href: guide/multitenant/considerations/pricing-models.md
-        - name: Control planes
-          href: guide/multitenant/considerations/control-planes.yml
-        - name: Measure consumption
-          href: guide/multitenant/considerations/measure-consumption.md
-        - name: Deploy updates
-          href: guide/multitenant/considerations/updates.md
-        - name: Map requests to tenants
-          href: guide/multitenant/considerations/map-requests.yml
-        - name: Identity
-          href: guide/multitenant/considerations/identity.md
-        - name: Domain names
-          href: guide/multitenant/considerations/domain-names.yml
-      - name: Approaches
-        items:
-        - name: Overview
-          href: guide/multitenant/approaches/overview.yml
-        - name: Resource organization
-          href: guide/multitenant/approaches/resource-organization.yml
-        - name: Governance and compliance
-          href: guide/multitenant/approaches/governance-compliance.md
-        - name: Cost management and allocation
-          href: guide/multitenant/approaches/cost-management-allocation.yml
-        - name: Deployment and configuration
-          href: guide/multitenant/approaches/deployment-configuration.yml
-        - name: Compute
-          href: guide/multitenant/approaches/compute.md
-        - name: Control planes
-          href: guide/multitenant/approaches/control-planes.md
-        - name: Networking
-          href: guide/multitenant/approaches/networking.md
-        - name: Storage and data
-          href: guide/multitenant/approaches/storage-data.yml
-        - name: Messaging
-          href: guide/multitenant/approaches/messaging.md
-        - name: Identity
-          href: guide/multitenant/approaches/identity.md
-        - name: Integration
-          href: guide/multitenant/approaches/integration.md
-        - name: IoT
-          href: guide/multitenant/approaches/iot.md
-        - name: AI and ML
-          href: guide/multitenant/approaches/ai-ml.md
-      - name: Service-specific guidance
-        items:
-        - name: Overview
-          href: guide/multitenant/service/overview.md
-        - name: Deployment and configuration
-          items:
-          - name: Azure App Configuration
-            href: guide/multitenant/service/app-configuration.md
-          - name: Azure Resource Manager
-            href: guide/multitenant/service/resource-manager.md
-        - name: Compute
-          items:
-          - name: App Service and Functions
-            href: guide/multitenant/service/app-service.yml
-          - name: Azure Container Apps
-            href: guide/multitenant/service/container-apps.md
-          - name: Azure Kubernetes Service (AKS)
-            href: guide/multitenant/service/aks.yml
-        - name: Networking
-          items:
-          - name: Azure Front Door
-            href: guide/multitenant/service/front-door.md
-          - name: Azure NAT Gateway
-            href: guide/multitenant/service/nat-gateway.md
-          - name: Azure Private Link
-            href: guide/multitenant/service/private-link.md
-        - name: Storage and data
-          items:
-          - name: Azure Cache for Redis
-            href: guide/multitenant/service/cache-redis.md
-          - name: Azure Cosmos DB
-            href: guide/multitenant/service/cosmos-db.md
-          - name: Azure Database for PostgreSQL
-            href: guide/multitenant/service/postgresql.md
-          - name: Azure SQL Database
-            href: guide/multitenant/service/sql-database.md
-          - name: Azure Storage
-            href: guide/multitenant/service/storage.md
-        - name: Messaging
-          items:
-          - name: Azure Event Hubs
-            href: guide/multitenant/service/event-hubs.md
-          - name: Azure Service Bus
-            href: guide/multitenant/service/service-bus.md
-        - name: Monitoring
-          items:
-          - name: Application Insights
-            href: guide/multitenant/service/application-insights.md
-        - name: Security
-          items:
-          - name: Azure Key Vault
-            href: guide/multitenant/service/key-vault.md
-        - name: Identity
-          items:
-          - name: Azure Active Directory B2C
-            href: guide/multitenant/service/azure-ad-b2c.md
-        - name: AI and ML
-          items:
-          - name: Azure Cognitive Search
-            href: /azure/search/search-modeling-multitenant-saas-applications
-            maintainContext: true
-          - name: Azure OpenAI
-            href: guide/multitenant/service/openai.md
-      - name: Multitenancy checklist
-        href: guide/multitenant/checklist.md
-      - name: Related resources
-        href: guide/multitenant/related-resources.md
->>>>>>> f6887cbf
   - name: Mission-critical applications
     items:
     - name: Mission-critical baseline architecture
