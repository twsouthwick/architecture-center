--- conflicted
+++ resolved
@@ -641,8 +641,6 @@
                 href: framework/hybrid/hybrid-reliability.md
               - name: Security
                 href: framework/hybrid/hybrid-security.md
-<<<<<<< HEAD
-=======
       - name: Services 
         items:
           - name: Compute
@@ -731,101 +729,6 @@
                     href: framework/services/data/azure-sql-managed-instance/reliability.md
                   - name: Operational excellence
                     href: framework/services/data/azure-sql-managed-instance/operational-excellence.md
-  - name: Design Patterns
-    items:
-      - name: Overview
-        href: patterns/index.md
-      - name: Categories
-        items:
-          - name: Data management
-            href: patterns/category/data-management.md
-          - name: Design and implementation
-            href: patterns/category/design-implementation.md
-          - name: Messaging
-            href: patterns/category/messaging.md
-      - name: Ambassador
-        href: patterns/ambassador.md
-      - name: Anti-corruption Layer
-        href: patterns/anti-corruption-layer.md
-      - name: Asynchronous Request-Reply
-        href: patterns/async-request-reply.md
-      - name: Backends for Frontends
-        href: patterns/backends-for-frontends.md
-      - name: Bulkhead
-        href: patterns/bulkhead.md
-      - name: Cache-Aside
-        href: patterns/cache-aside.md
-      - name: Choreography
-        href: patterns/choreography.md
-      - name: Circuit Breaker
-        href: patterns/circuit-breaker.md
-      - name: Claim Check
-        href: patterns/claim-check.md
-      - name: Command and Query Responsibility Segregation (CQRS)
-        href: patterns/cqrs.md
-      - name: Compensating Transaction
-        href: patterns/compensating-transaction.md
-      - name: Competing Consumers
-        href: patterns/competing-consumers.md
-      - name: Compute Resource Consolidation
-        href: patterns/compute-resource-consolidation.md
-      - name: Deployment Stamps
-        href: patterns/deployment-stamp.md
-      - name: Event Sourcing
-        href: patterns/event-sourcing.md
-      - name: External Configuration Store
-        href: patterns/external-configuration-store.md
-      - name: Federated Identity
-        href: patterns/federated-identity.md
-      - name: Gatekeeper
-        href: patterns/gatekeeper.md
-      - name: Gateway Aggregation
-        href: patterns/gateway-aggregation.md
-      - name: Gateway Offloading
-        href: patterns/gateway-offloading.md
-      - name: Gateway Routing
-        href: patterns/gateway-routing.md
-      - name: Geode
-        href: patterns/geodes.md
-      - name: Health Endpoint Monitoring
-        href: patterns/health-endpoint-monitoring.md
-      - name: Index Table
-        href: patterns/index-table.md
-      - name: Leader Election
-        href: patterns/leader-election.md
-      - name: Materialized View
-        href: patterns/materialized-view.md
-      - name: Pipes and Filters
-        href: patterns/pipes-and-filters.md
-      - name: Priority Queue
-        href: patterns/priority-queue.md
-      - name: Publisher/Subscriber
-        href: patterns/publisher-subscriber.md
-      - name: Queue-Based Load Leveling
-        href: patterns/queue-based-load-leveling.md
-      - name: Rate Limiting
-        href: patterns/rate-limiting-pattern.md
-      - name: Retry
-        href: patterns/retry.md
-      - name: Saga
-        href: reference-architectures/saga/saga.yml
-      - name: Scheduler Agent Supervisor
-        href: patterns/scheduler-agent-supervisor.md
-      - name: Sequential Convoy
-        href: patterns/sequential-convoy.md
-      - name: Sharding
-        href: patterns/sharding.md
-      - name: Sidecar
-        href: patterns/sidecar.md
-      - name: Static Content Hosting
-        href: patterns/static-content-hosting.md
-      - name: Strangler Fig
-        href: patterns/strangler-fig.md
-      - name: Throttling
-        href: patterns/throttling.md
-      - name: Valet Key
-        href: patterns/valet-key.md
->>>>>>> 37c65219
   - name: Industry solutions with Azure
     expanded: true
     items:
@@ -854,27 +757,20 @@
             items:
               - name: Build a Real-time Recommendation API
                 href: reference-architectures/ai/real-time-recommendation.yml
-              - name: Movie recommendations on Azure
-                href: example-scenario/ai/movie-recommendations-with-machine-learning.yml
-              - name: Scalable personalization on Azure
-                href: example-scenario/ai/scalable-personalization-with-content-based-recommendation-system.yml
               - name: E-commerce front end
                 href: example-scenario/apps/ecommerce-scenario.yml
               - name: Intelligent search engine for e-commerce
                 href: example-scenario/apps/ecommerce-search.yml
               - name: Magento e-commerce platform in AKS
                 href: example-scenario/magento/magento-azure.yml
-<<<<<<< HEAD
               - name: Movie recommendations on Azure
                 href: example-scenario/ai/movie-recommendations-with-machine-learning.yml
               - name: Retail - Buy online, pickup in store
                 href: example-scenario/iot/vertical-buy-online-pickup-in-store.yml
-=======
->>>>>>> 37c65219
               - name: Scalable order processing
                 href: example-scenario/data/ecommerce-order-processing.yml
-              - name: Retail - Buy online, pickup in store (BOPIS)
-                href: example-scenario/iot/vertical-buy-online-pickup-in-store.yml
+              - name: Scalable personalization on Azure
+                href: example-scenario/ai/scalable-personalization-with-content-based-recommendation-system.yml
       - name: Finance
         items:
           - name: Overview
@@ -895,7 +791,6 @@
         items:
           - name: Overview
             href: industries/healthcare.md
-<<<<<<< HEAD
           - name: Guides
             items:
               - name: Microsoft Cloud for Healthcare
@@ -939,7 +834,7 @@
                     maintainContext: true
           - name: Architectures
             items:
-              - name: Building a telehealth system with Azure
+              - name: Build a telehealth system with Azure
                 href: example-scenario/apps/telehealth-system.yml
               - name: Clinical insights with Cloud for Healthcare
                 href: example-scenario/mch-health/medical-data-insights.yml
@@ -967,23 +862,10 @@
                 maintainContext: true
               - name: HIPAA and HITRUST compliant health data
                 href: solution-ideas/articles/security-compliance-blueprint-hipaa-hitrust-health-data-ai.yml
-=======
-          - name: Virtual visits with Microsoft Cloud for Healthcare
-            href: example-scenario/mch-health/virtual-health-mch.yml
-          - name: Clinical insights with Microsoft Cloud for Healthcare
-            href: example-scenario/mch-health/medical-data-insights.yml
-          - name: Consumer health portal on Azure
-            href: example-scenario/digital-health/health-portal.yml
-          - name: Building a telehealth system with Azure
-            href: example-scenario/apps/telehealth-system.yml
-          - name: Confidential computing for healthcare
-            href: example-scenario/confidential/healthcare-inference.yml
->>>>>>> 37c65219
       - name: Government
         items:
           - name: Overview
             href: industries/government.md
-<<<<<<< HEAD
           - name: Guides
             items:
               - name: Compare Azure Government and Azure
@@ -1084,20 +966,6 @@
               - name: FedRAMP moderate compliance
                 href: /azure/governance/policy/samples/fedramp-moderate
                 maintainContext: true
-=======
-          - name: Azure Automation in a hybrid environment
-            href: hybrid/azure-automation-hybrid.yml
-          - name: Azure Automation update management
-            href: hybrid/azure-update-mgmt.yml
-          - name: Computer forensics Chain of Custody in Azure
-            href: example-scenario/forensics/index.yml
-          - name: Hybrid Security Monitoring in Azure
-            href: hybrid/hybrid-security-monitoring.yml
-          - name: Web app private database connectivity
-            href: example-scenario/private-web-app/private-web-app.yml
-          - name: Azure Virtual Desktop for the enterprise
-            href: example-scenario/wvd/windows-virtual-desktop.yml
->>>>>>> 37c65219
       - name: Manufacturing
         items:
           - name: Overview
@@ -1476,7 +1344,6 @@
                 href: reference-architectures/ai/batch-scoring-R-models.yml
               - name: Batch scoring with Spark on Databricks
                 href: reference-architectures/ai/batch-scoring-databricks.yml
-<<<<<<< HEAD
               - name: Blueprint architectures
                 items:
                   - name: Blueprint - HIPAA/HITRUST health data and AI
@@ -1487,8 +1354,6 @@
                     maintainContext: true
               - name: Build a delta lake
                 href: solution-ideas/articles/build-data-lake-support-adhoc-queries-online.yml
-=======
->>>>>>> 37c65219
               - name: Chatbot for hotel booking
                 href: example-scenario/ai/commerce-chatbot.yml
               - name: Computer vision on the edge
@@ -1786,7 +1651,6 @@
                     href: operator-guides/aks/choose-kubernetes-edge-compute-option.md
                   - name: Choose a bare-metal Kubernetes option
                     href: operator-guides/aks/choose-bare-metal-kubernetes.yml
-<<<<<<< HEAD
               - name: Governance disciplines for AKS
                 href: /azure/cloud-adoption-framework/scenarios/aks/eslz-security-governance-and-compliance
                 maintainContext: true
@@ -1800,9 +1664,6 @@
                 href: /security/benchmark/azure/baselines/aks-security-baseline
                 maintainContext: true
           - name: Architectures
-=======
-          - name: Reference architectures
->>>>>>> 37c65219
             items:
               - name: Advanced microservices architecture on AKS
                 href: reference-architectures/containers/aks-microservices/aks-microservices-advanced.yml
@@ -1830,26 +1691,17 @@
                     href: reference-architectures/containers/aks-pci/aks-pci-policy.yml
                   - name: Summary
                     href: reference-architectures/containers/aks-pci/aks-pci-summary.yml
-<<<<<<< HEAD
               - name: Autonomous-driving simulation
                 href: industries/automotive/building-blocks-autonomous-driving-simulation-environments.yml
-=======
-              - name: Advanced microservices architecture on AKS
-                href: reference-architectures/containers/aks-microservices/aks-microservices-advanced.yml
-              - name: AKS baseline for multi-region clusters
-                href: reference-architectures/containers/aks-multi-region/aks-multi-cluster.yml
+                maintainContext: true
+              - name: Build a telehealth system
+                href: example-scenario/apps/telehealth-system.yml
               - name: CI/CD pipeline for container-based workloads
                 href: example-scenario/apps/devops-with-aks.yml
-          - name: Example workloads hosted in AKS clusters
-            items:
->>>>>>> 37c65219
-              - name: Building a telehealth system
-                href: example-scenario/apps/telehealth-system.yml
               - name: GitOps for AKS
                 href: example-scenario/gitops-aks/gitops-blueprint-aks.yml
               - name: Magento e-commerce in AKS
                 href: example-scenario/magento/magento-azure.yml
-<<<<<<< HEAD
               - name: Microservices architecture on AKS
                 href: reference-architectures/containers/aks-microservices/aks-microservices.yml
               - name: Multiplayer server hosting with ACI
@@ -1861,8 +1713,6 @@
               - name: Multiplayer hosting with Service Fabric
                 href: /gaming/azure/reference-architectures/multiplayer-synchronous-sf
                 maintainContext: true
-=======
->>>>>>> 37c65219
               - name: Multitenancy with AKS and AGIC
                 href: example-scenario/aks-agic/aks-agic.yml
           - name: Solution ideas
