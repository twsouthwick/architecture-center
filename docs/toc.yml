--- conflicted
+++ resolved
@@ -345,13 +345,10 @@
                 href: guide/multitenant/approaches/iot.md
               - name: AI and ML
                 href: guide/multitenant/approaches/ai-ml.md
-<<<<<<< HEAD
           - name: Architectures
             items:
               - name: SaaS starter web app
                 href: example-scenario/apps/saas-starter-web-app.yml
-=======
->>>>>>> e9ab7fd8
           - name: Service-specific guidance
             items:
               - name: Overview
@@ -2803,13 +2800,10 @@
                 href: example-scenario/precision-medicine/genomic-analysis-reporting.yml
               - name: Relationship mesh solution on Azure
                 href: example-scenario/analytics/relationship-mesh-solution-azure.yml
-<<<<<<< HEAD
+              - name: Secure a data lakehouse with Azure Synapse
+                href: example-scenario/analytics/secure-data-lakehouse-synapse.yml
               - name: Sports analytics on Azure
                 href: example-scenario/analytics/sports-analytics-architecture-azure.yml
-=======
-              - name: Secure a data lakehouse with Azure Synapse
-                href: example-scenario/analytics/secure-data-lakehouse-synapse.yml
->>>>>>> e9ab7fd8
               - name: Stream processing with Azure Databricks
                 href: reference-architectures/data/stream-processing-databricks.yml
               - name: Stream processing with Stream Analytics
